--- conflicted
+++ resolved
@@ -48,11 +48,7 @@
 
 dependencyManagement {
     imports {
-<<<<<<< HEAD
-        mavenBom("com.azure.spring:spring-cloud-azure-dependencies:5.17.1")
-=======
         mavenBom("com.azure.spring:spring-cloud-azure-dependencies:5.18.0")
->>>>>>> 52eea664
         mavenBom("org.springframework.cloud:spring-cloud-dependencies:2023.0.3")
     }
 }
