---
  #
  # Local means a configuration that works on a Docker Compose cluster
  #
  - name: simple_report
    description: PRIME's POC testing app
    clients:
      - name: default
        topic: covid-19
        schema: primedatainput/pdi-covid-19
        format: CSV

  - name: strac
    description: STRAC POC testing app
    clients:
      - name: default
        topic: covid-19
        schema: strac/strac-covid-19
        format: CSV

  - name: az-phd
    description: Arizona PHD
    services:
      - name: elr-test
        topic: covid-19
        schema: az/az-covid-19
        jurisdictionalFilter:
          - matches(ordering_facility_state,AZ)
          - "doesNotMatch(ordering_facility_name,Tucson Mountains,Tucson Foothills,Sierra Vista Canyons)"
        transforms: { deidentify: false }
        batch:
          operation: MERGE
          numberPerDay: 1440 # Every minute
          initialBatch: 00:00
          timeZone: ARIZONA
        transports:
          - type: SFTP
            host: sftp
            port: 22
            filePath: ./upload
          - type: EMAIL
            addresses: 
              - qtv1@cdc.gov
        format: CSV
      - name: elr-hl7-test
        topic: covid-19
        schema: az/az-covid-19-hl7
        jurisdictionalFilter:
          - matches(ordering_facility_state,AZ)
          - "doesNotMatch(ordering_facility_name,Tucson Mountains,Tucson Foothills,Sierra Vista Canyons)"
        transforms: { deidentify: false }
        batch:
          operation: MERGE
          numberPerDay: 1440 # Every minute
          initialBatch: 00:00
          timeZone: ARIZONA
        transports:
          - type: SFTP
            host: sftp
            port: 22
            filePath: ./upload
        format: HL7_BATCH
      - name: elr-prod
        topic: covid-19
        schema: az/az-covid-19
        jurisdictionalFilter:
          - matches(ordering_facility_state,AZ)
          - "matches(ordering_facility_name,Tucson Mountains,Tucson Foothills,Sierra Vista Canyons)"
        transforms: { deidentify: false }
        batch:
          operation: MERGE
          numberPerDay: 1440 # Every minute
          initialBatch: 00:00
          timeZone: ARIZONA
        transports:
          - type: SFTP
            host: sftp
            port: 22
            filePath: ./upload
        format: CSV

  - name: pima-az-phd
    description: Pima County, Arizona PHD
    services:
      - name: elr
        topic: covid-19
        schema: az/pima-az-covid-19
        jurisdictionalFilter:
          - filterByCounty(AZ, Pima)
        transforms: { deidentify: false }
        batch:
          operation: MERGE
          numberPerDay: 1440 # Every minute.  NOTE:  In production, they want deliveries once a day at 8am MST.
          initialBatch: 00:00
          timeZone: ARIZONA
        format: CSV

  - name: co-phd
    description: Colorado Department of Health
    services:
      - name: elr-redox-debug
        topic: covid-19
        schema: co/co-covid-19-redox
        jurisdictionalFilter: [ "matches(ordering_facility_state, CO)" ]
        transforms: { deidentify: false }
        defaults:
          processing_mode_code: T
          redox_destination_id: 62d62d52-3771-4151-aff4-4a3d420a8b7a
          redox_destination_name: "Colorado Dept of Public Health (CDPHE)"
          redox_source_id: d89d4057-930f-4c5b-bb39-8cddb326e928
          redox_source_name: "Prime Data Hub (Staging)"
        format: REDOX

  - name: tx-phd
    description: Texas Department of State Health Services
    services:
      - name: elr-test
        topic: covid-19
        schema: tx/tx-covid-19
        jurisdictionalFilter:
         - "matches(ordering_facility_state, TX)"
         - "matches(processing_mode_code, T)"
        transforms: { deidentify: false }
        transports:
          - type: SFTP
            host: sftp
            port: 22
            filePath: ./upload
        format: HL7
      - name: elr-debug
        topic: covid-19
        schema: tx/tx-covid-19
        jurisdictionalFilter:
          - "matches(ordering_facility_state, TX)"
          - "matches(processing_mode_code, D)"
        transforms: { deidentify: false }
        format: HL7
        
  - name: fl-phd
    description: Florida Department of Health
    services:
      - name: elr
        topic: covid-19
        schema: fl/fl-covid-19
        jurisdictionalFilter: [ "matches(ordering_facility_state, FL)" ]
        transforms: { deidentify: false }
        format: CSV

  - name: pa-phd
    description: Pennsylvania Department of Health
    services:
      - name: elr-bucks-local
        topic: covid-19
        schema: pa/pa-covid-19-redox
        jurisdictionalFilter: [ "matches(ordering_facility_state, PA)", "matches(ordering_facility_county, Bucks)" ]
        transforms: { deidentify: false }
        defaults:
          processing_mode_code: T
          redox_destination_id: e0d33443-c134-4e5f-9c15-69f9ba6340bf
          redox_destination_name: "CDC Bucks County PDH Destination (s)"
          redox_source_id: d89d4057-930f-4c5b-bb39-8cddb326e928
          redox_source_name: "Prime Data Hub (Staging)"
        format: REDOX
      - name: elr-chester-local
        topic: covid-19
        schema: pa/pa-covid-19-redox
        jurisdictionalFilter: [ "matches(ordering_facility_state, PA)", "matches(ordering_facility_county, Chester)" ]
        transforms: { deidentify: false }
        defaults:
          processing_mode_code: T
          redox_destination_id: 86aa61ac-8864-417f-860e-d83ae46c951f
          redox_destination_name: "CDC Chester County PDH Destination (s)"
          redox_source_id: d89d4057-930f-4c5b-bb39-8cddb326e928
          redox_source_name: "Prime Data Hub (Staging)"
        format: REDOX
      - name: elr-montgomery-local
        topic: covid-19
        schema: pa/pa-covid-19-redox
        jurisdictionalFilter: [ "matches(ordering_facility_state, PA)", "matches(ordering_facility_county, Montgomery)" ]
        transforms: { deidentify: false }
        defaults:
          processing_mode_code: T
          redox_destination_id: 21485dc8-8a6e-49d3-8b80-46531e015039
          redox_destination_name: "CDC Montgomery County PDH Destination (s)"
          redox_source_id: d89d4057-930f-4c5b-bb39-8cddb326e928
          redox_source_name: "Prime Data Hub (Staging)"
        format: REDOX

<<<<<<< HEAD
  # 'prime' is a test organization, designed to be safely usable across all our environments.
  # It has four receivers, each named _exactly_ the same as the format of data.
  # Each also has a fake "county", also named _exactly_ the same as the format of the data.
  # This is to aid in readability.
=======
  - name: pa-chester-phd
    description: Health Department - Chester County, Pennsylvania
    services:
      - name: elr-chester-download-local
        topic: covid-19
        schema: strac/strac-covid-19
        jurisdictionalFilter: [ "matches(ordering_facility_state, PA)", "matches(ordering_facility_county, Chester, Delaware)" ]
        transforms: { deidentify: false }
        defaults:
          processing_mode_code: T
        format: CSV

  - name: pa-montgomery-phd
    description: Office of Public Health - Montgomery County, Pennsylvania
    services:
      - name: elr-montgomery-download-local
        topic: covid-19
        schema: strac/strac-covid-19
        jurisdictionalFilter: [ "matches(ordering_facility_state, PA)", "matches(ordering_facility_county, Montgomery)" ]
        transforms: { deidentify: false }
        defaults:
          processing_mode_code: T
        format: CSV

>>>>>>> 8e15e04b
  - name: prime
    description: Prime Test Receiver
    services:
      - name: CSV
        topic: covid-19
        schema: fl/fl-covid-19
        jurisdictionalFilter: [ "matches(ordering_facility_state, PM)", "matches(ordering_facility_county, CSV)" ]
        batch:
          operation: MERGE
          numberPerDay: 1440 # Every minute
          initialBatch: 00:00
        format: CSV
        transports:
          - type: SFTP
            host: sftp
            port: 22
            filePath: ./upload
      - name: HL7
        topic: covid-19
        schema: tx/tx-covid-19-hl7
        jurisdictionalFilter: [ "matches(ordering_facility_state, PM)", "matches(ordering_facility_county, HL7)" ]
        batch:
          operation: MERGE
          numberPerDay: 1440 # Every minute
          initialBatch: 00:00
          timeZone: ARIZONA
        format: HL7
        transports:
          - type: SFTP
            host: sftp
            port: 22
            filePath: ./upload
      - name: HL7_BATCH
        topic: covid-19
        schema: az/az-covid-19-hl7
        jurisdictionalFilter: [ "matches(ordering_facility_state, PM)", "matches(ordering_facility_county, HL7_BATCH)" ]
        batch:
          operation: MERGE
          numberPerDay: 1440 # Every minute
          initialBatch: 00:00
          timeZone: ARIZONA
        format: HL7_BATCH
        transports:
          - type: SFTP
            host: sftp
            port: 22
            filePath: ./upload
      - name: REDOX
        topic: covid-19
        schema: pa/pa-covid-19-redox
        jurisdictionalFilter: [ "matches(ordering_facility_state, PM)", "matches(ordering_facility_county, REDOX)" ]
        batch:
          operation: MERGE
          numberPerDay: 1440 # Every minute
          initialBatch: 00:00
          timeZone: ARIZONA
        defaults:
          processing_mode_code: T
          redox_destination_id: 62d62d52-3771-4151-aff4-4a3d420a8b7a
          redox_destination_name: "Prime Local Redox Destination"
          redox_source_id: d89d4057-930f-4c5b-bb39-8cddb326e928
          redox_source_name: "Prime Hub (Staging)"
        format: REDOX
        transports:
          - type: REDOX
            apiKey: some_key
            baseUrl: http://redox:1080

<|MERGE_RESOLUTION|>--- conflicted
+++ resolved
@@ -186,37 +186,34 @@
           redox_source_name: "Prime Data Hub (Staging)"
         format: REDOX
 
-<<<<<<< HEAD
+  - name: pa-chester-phd
+    description: Health Department - Chester County, Pennsylvania
+    services:
+      - name: elr-chester-download-local
+        topic: covid-19
+        schema: strac/strac-covid-19
+        jurisdictionalFilter: [ "matches(ordering_facility_state, PA)", "matches(ordering_facility_county, Chester, Delaware)" ]
+        transforms: { deidentify: false }
+        defaults:
+          processing_mode_code: T
+        format: CSV
+
+  - name: pa-montgomery-phd
+    description: Office of Public Health - Montgomery County, Pennsylvania
+    services:
+      - name: elr-montgomery-download-local
+        topic: covid-19
+        schema: strac/strac-covid-19
+        jurisdictionalFilter: [ "matches(ordering_facility_state, PA)", "matches(ordering_facility_county, Montgomery)" ]
+        transforms: { deidentify: false }
+        defaults:
+          processing_mode_code: T
+        format: CSV
+
   # 'prime' is a test organization, designed to be safely usable across all our environments.
   # It has four receivers, each named _exactly_ the same as the format of data.
   # Each also has a fake "county", also named _exactly_ the same as the format of the data.
   # This is to aid in readability.
-=======
-  - name: pa-chester-phd
-    description: Health Department - Chester County, Pennsylvania
-    services:
-      - name: elr-chester-download-local
-        topic: covid-19
-        schema: strac/strac-covid-19
-        jurisdictionalFilter: [ "matches(ordering_facility_state, PA)", "matches(ordering_facility_county, Chester, Delaware)" ]
-        transforms: { deidentify: false }
-        defaults:
-          processing_mode_code: T
-        format: CSV
-
-  - name: pa-montgomery-phd
-    description: Office of Public Health - Montgomery County, Pennsylvania
-    services:
-      - name: elr-montgomery-download-local
-        topic: covid-19
-        schema: strac/strac-covid-19
-        jurisdictionalFilter: [ "matches(ordering_facility_state, PA)", "matches(ordering_facility_county, Montgomery)" ]
-        transforms: { deidentify: false }
-        defaults:
-          processing_mode_code: T
-        format: CSV
-
->>>>>>> 8e15e04b
   - name: prime
     description: Prime Test Receiver
     services:
@@ -236,13 +233,12 @@
             filePath: ./upload
       - name: HL7
         topic: covid-19
-        schema: tx/tx-covid-19-hl7
+        schema: tx/tx-covid-19
         jurisdictionalFilter: [ "matches(ordering_facility_state, PM)", "matches(ordering_facility_county, HL7)" ]
         batch:
           operation: MERGE
           numberPerDay: 1440 # Every minute
           initialBatch: 00:00
-          timeZone: ARIZONA
         format: HL7
         transports:
           - type: SFTP
@@ -257,7 +253,6 @@
           operation: MERGE
           numberPerDay: 1440 # Every minute
           initialBatch: 00:00
-          timeZone: ARIZONA
         format: HL7_BATCH
         transports:
           - type: SFTP
@@ -272,7 +267,6 @@
           operation: MERGE
           numberPerDay: 1440 # Every minute
           initialBatch: 00:00
-          timeZone: ARIZONA
         defaults:
           processing_mode_code: T
           redox_destination_id: 62d62d52-3771-4151-aff4-4a3d420a8b7a
