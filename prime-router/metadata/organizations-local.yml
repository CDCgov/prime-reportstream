--- conflicted
+++ resolved
@@ -26,17 +26,10 @@
           initialBatch: 00:00
           timeZone: ARIZONA
         transports:
-<<<<<<< HEAD
           - type: SFTP
             host: localhost
             port: 2222
             filePath: ./upload
-=======
-            - type: SFTP
-              host: sftp
-              port: 22
-              filePath: ./upload
->>>>>>> d40452a1
         format: CSV
       - name: elr-prod
         topic: covid-19
@@ -51,10 +44,10 @@
           initialBatch: 00:00
           timeZone: ARIZONA
         transports:
-            - type: SFTP
-              host: localhost
-              port: 2222
-              filePath: ./upload
+          - type: SFTP
+            host: localhost
+            port: 2222
+            filePath: ./upload
         format: CSV
 
   - name: pima-az-phd
@@ -84,17 +77,10 @@
          - "matches(processing_mode_code, T)"
         transforms: { deidentify: false }
         transports:
-<<<<<<< HEAD
-        - type: SFTP
-          host: localhost
-          port: 2222
-          filePath: ./upload
-=======
           - type: SFTP
-            host: sftp
-            port: 22
+            host: localhost
+            port: 2222
             filePath: ./upload
->>>>>>> d40452a1
         format: HL7
       - name: elr-debug
         topic: covid-19
