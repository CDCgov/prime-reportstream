--- conflicted
+++ resolved
@@ -787,11 +787,8 @@
     natFlatFileField: Reporting_facility_id
     hhsGuidanceField:
     hl7Field: MSH-4-2
-<<<<<<< HEAD
     hl7OutputFields: [ MSH-4-2, SPM-2-1-3, SPM-2-2-3, PID-3-4-2, PID-3-6-2 ]
-=======
     documentation: The reporting facility's CLIA
->>>>>>> 2d46103e
 
   - name: resident_congregate_setting
     type: CODE
