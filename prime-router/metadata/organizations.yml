--- conflicted
+++ resolved
@@ -38,14 +38,6 @@
           numberPerDay: 1440 # Every minute
           initialBatch: 00:00
           timeZone: ARIZONA
-<<<<<<< HEAD
-        transports:
-            - type: SFTP
-              host: sftp
-              port: 22
-              filePath: ./upload
-=======
->>>>>>> 767bc035
         format: CSV
 
   - name: pima-az-phd
