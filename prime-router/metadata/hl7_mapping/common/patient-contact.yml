constants:
  hl7NK1Field: '%{hl7SegmentGroup}/NK1'
elements:
  - name: id
    value: [ 1 ]
    hl7Spec: [ '%{hl7NK1Field}-1' ]

  - name: contact-name
    resource: '%resource.name'
    condition: '%resource.exists()'
    constants:
<<<<<<< HEAD
      hl7xpnField: '%{hl7NK1Field}-2'
    schema: classpath:/metadata/hl7_mapping/datatypes/HumanName/XPN
=======
      xpnField: '%{hl7NK1Field}-2'
    schema: ../datatypes/HumanName/XPN
>>>>>>> 422e6903

  - name: contact-relationship-id
    resource: '%resource.relationship.where(coding.system != "http://hl7.org/fhir/ValueSet/patient-contactrelationship")'
    constants:
      cweFieldPath: '%{hl7NK1Field}-3'
    schema: classpath:/metadata/hl7_mapping/common/datatype/ce-coded-with-exceptions

  - name: contact-address
    resource: '%resource.address'
    condition: '%resource.exists()'
    constants:
      hl7AddressField: '%{hl7NK1Field}-4'
    schema: classpath:/metadata/hl7_mapping/common/datatype/xad-extended-address
    resourceIndex: orderIndex

  - name: contact-phone-number
    resource: '%resource.telecom.where(use.exists().not() or use != "work")'
    condition: '%resource.exists() and %context.telecom.where(extension(%`rsext-hl7v2Name`)).exists().not()'
    constants:
      hl7TelecomField: '%{hl7NK1Field}-5'
    schema: classpath:/metadata/hl7_mapping/common/datatype/xtn-telecom
    resourceIndex: telecomIndex

  - name: contact-business-phone-number
    resource: '%resource.telecom.where(use = "work")'
    condition: '%resource.exists() and %context.telecom.where(extension(%`rsext-hl7v2Name`)).exists().not()'
    constants:
      hl7TelecomField: '%{hl7NK1Field}-6'
    schema: classpath:/metadata/hl7_mapping/common/datatype/xtn-telecom
    resourceIndex: telecomIndex

  - name: contact-start-date
    resource: '%resource.period.start'
    constants:
      dtmFieldPath: '%{hl7NK1Field}-8'
    schema: classpath:/metadata/hl7_mapping/datatypes/dateTime/DTMorDT

  - name: contact-end-date
    resource: '%resource.period.end'
    constants:
      dtmFieldPath: '%{hl7NK1Field}-9'
    schema: classpath:/metadata/hl7_mapping/datatypes/dateTime/DTMorDT

  - name: contact-persons-phone-number
    resource: '%resource.organization.resolve().contact.telecom'
    condition: '%resource.exists()'
    constants:
      hl7TelecomField: '%{hl7NK1Field}-31'
    schema: classpath:/metadata/hl7_mapping/common/datatype/xtn-telecom
    resourceIndex: telecomIndex

  - name: contact-persons-address
    resource: '%resource.organization.resolve().address'
    condition: '%resource.exists()'
    constants:
<<<<<<< HEAD
      hl7SpecXADField: '%{hl7NK1Field}-32'
    schema: classpath:/metadata/hl7_mapping/datatypes/Address/XAD
    resourceIndex: orderIndex
=======
      xadField: '%{hl7NK1Field}-32(%{xadIndex})'
    schema: ../datatypes/Address/XAD
    resourceIndex: xadIndex
>>>>>>> 422e6903

  - name: next-of-kin-telecomm-info
    resource: '%resource.telecom.where(extension(%`rsext-hl7v2Name`).value = "next-of-kin-telecomm-info")'
    condition: '%resource.exists()'
    constants:
      hl7TelecomField: '%{hl7NK1Field}-40'
    schema: classpath:/metadata/hl7_mapping/datatypes/contactPoint/XTN
    resourceIndex: telecomIndex<|MERGE_RESOLUTION|>--- conflicted
+++ resolved
@@ -9,13 +9,8 @@
     resource: '%resource.name'
     condition: '%resource.exists()'
     constants:
-<<<<<<< HEAD
-      hl7xpnField: '%{hl7NK1Field}-2'
+      xpnField: '%{hl7NK1Field}-2'
     schema: classpath:/metadata/hl7_mapping/datatypes/HumanName/XPN
-=======
-      xpnField: '%{hl7NK1Field}-2'
-    schema: ../datatypes/HumanName/XPN
->>>>>>> 422e6903
 
   - name: contact-relationship-id
     resource: '%resource.relationship.where(coding.system != "http://hl7.org/fhir/ValueSet/patient-contactrelationship")'
@@ -71,15 +66,9 @@
     resource: '%resource.organization.resolve().address'
     condition: '%resource.exists()'
     constants:
-<<<<<<< HEAD
-      hl7SpecXADField: '%{hl7NK1Field}-32'
+      xadField: '%{hl7NK1Field}-32(%{xadIndex})'
     schema: classpath:/metadata/hl7_mapping/datatypes/Address/XAD
-    resourceIndex: orderIndex
-=======
-      xadField: '%{hl7NK1Field}-32(%{xadIndex})'
-    schema: ../datatypes/Address/XAD
     resourceIndex: xadIndex
->>>>>>> 422e6903
 
   - name: next-of-kin-telecomm-info
     resource: '%resource.telecom.where(extension(%`rsext-hl7v2Name`).value = "next-of-kin-telecomm-info")'
