constants:
  hl7NK1Field: '%{hl7SegmentGroup}/NK1'
elements:
  - name: id
    value: [ 1 ]
    hl7Spec: [ '%{hl7NK1Field}-1' ]

  - name: contact-name
    resource: '%resource.name'
    condition: '%resource.exists()'
    constants:
      hl7NameField: '%{hl7NK1Field}-2'
    schema: datatype/xpn-person-name

  - name: contact-relationship-id
    resource: '%resource.relationship.where(coding.system != "http://hl7.org/fhir/ValueSet/patient-contactrelationship")'
    constants:
      cweFieldPath: '%{hl7NK1Field}-3'
    schema: ../common/datatype/ce-coded-with-exceptions

  - name: contact-address
    resource: '%resource.address'
    condition: '%resource.exists()'
    constants:
      hl7AddressField: '%{hl7NK1Field}-4'
    schema: datatype/xad-extended-address
    resourceIndex: orderIndex

  - name: contact-phone-number
    resource: '%resource.telecom.where(use.exists().not() or use != "work")'
    condition: '%resource.exists() and %context.telecom.where(extension(%`rsext-hl7v2Name`)).exists().not()'
    constants:
      hl7TelecomField: '%{hl7NK1Field}-5'
    schema: datatype/xtn-telecom
    resourceIndex: telecomIndex

  - name: contact-business-phone-number
    resource: '%resource.telecom.where(use = "work")'
    condition: '%resource.exists() and %context.telecom.where(extension(%`rsext-hl7v2Name`)).exists().not()'
    constants:
      hl7TelecomField: '%{hl7NK1Field}-6'
    schema: datatype/xtn-telecom
    resourceIndex: telecomIndex

  - name: contact-persons-phone-number
    resource: '%resource.organization.resolve().contact.telecom'
    condition: '%resource.exists()'
    constants:
      hl7TelecomField: '%{hl7NK1Field}-31'
    schema: datatype/xtn-telecom
    resourceIndex: telecomIndex

  - name: contact-persons-address
    resource: '%resource.organization.resolve().contact.address'
    condition: '%resource.exists()'
    constants:
<<<<<<< HEAD
      hl7SpecXADField: '%{hl7NK1Field}-32'
    schema: ../datatypes/Address/XAD
    resourceIndex: orderIndex
=======
      hl7AddressField: '%{hl7NK1Field}-32'
    schema: datatype/xad-extended-address
    resourceIndex: orderIndex

  - name: next-of-kin-telecomm-info
    resource: '%resource.telecom.where(extension(%`rsext-hl7v2Name`).value = "next-of-kin-telecomm-info")'
    condition: '%resource.exists()'
    constants:
      hl7TelecomField: '%{hl7NK1Field}-40'
    schema: ../datatypes/contactPoint/XTN
    resourceIndex: telecomIndex
>>>>>>> 195e3b9c
<|MERGE_RESOLUTION|>--- conflicted
+++ resolved
@@ -54,13 +54,8 @@
     resource: '%resource.organization.resolve().contact.address'
     condition: '%resource.exists()'
     constants:
-<<<<<<< HEAD
       hl7SpecXADField: '%{hl7NK1Field}-32'
     schema: ../datatypes/Address/XAD
-    resourceIndex: orderIndex
-=======
-      hl7AddressField: '%{hl7NK1Field}-32'
-    schema: datatype/xad-extended-address
     resourceIndex: orderIndex
 
   - name: next-of-kin-telecomm-info
@@ -69,5 +64,4 @@
     constants:
       hl7TelecomField: '%{hl7NK1Field}-40'
     schema: ../datatypes/contactPoint/XTN
-    resourceIndex: telecomIndex
->>>>>>> 195e3b9c
+    resourceIndex: telecomIndex