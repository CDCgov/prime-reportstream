hl7Class: ca.uhn.hl7v2.model.v27.message.ORU_R01
constants:
  # Prefix for RS custom extension URLs
  rsext: '"https://reportstream.cdc.gov/fhir/StructureDefinition/"'
elements:
  - name: message-headers
    condition: >
      Bundle.entry.resource.ofType(MessageHeader).exists() and
      Bundle.entry.resource.ofType(MessageHeader).event is Coding and
      Bundle.entry.resource.ofType(MessageHeader).event.code = 'R01'
    resource: 'Bundle.entry.resource.ofType(MessageHeader)'
    required: true
    schema: classpath:/metadata/hl7_mapping/resources/MessageHeader/MSH

  - name: software-segment
    condition: 'Bundle.entry.resource.ofType(MessageHeader).exists()'
    resource: 'Bundle.entry.resource.ofType(MessageHeader)'
    schema: classpath:/metadata/hl7_mapping/resources/MessageHeader/SFT

  - name: patient-information
    resource: 'Bundle.entry.resource.ofType(Patient)'
    condition: '%resource.count() = 1'
    required: true
    schema: classpath:/metadata/hl7_mapping/ORU_R01/base/patient

  - name: patient-note
    resource: 'Bundle.entry.resource.ofType(Patient).extension(%`rsext-patient-notes`).value'
    condition: 'Bundle.entry.resource.ofType(Patient).extension(%`rsext-patient-notes`).exists()'
<<<<<<< HEAD
    schema: classpath:/metadata/hl7_mapping/common/note
=======
    schema: ../datatypes/annotation/NTE
>>>>>>> e31da733
    resourceIndex: noteIndex
    constants:
      hl7NotePath: '/PATIENT_RESULT/PATIENT'

  - name: encounter-pv1
    resource: 'Bundle.entry.resource.ofType(Encounter)'
    condition: '%resource.count() = 1'
    constants:
      hl7PV1Field: '/PATIENT_RESULT/PATIENT/VISIT/PV1'
    schema: classpath:/metadata/hl7_mapping/resources/Encounter/PV1

  - name: encounter-pv2
    resource: 'Bundle.entry.resource.ofType(Encounter)'
    condition: '%resource.count() = 1'
    constants:
      hl7PV2Field: '/PATIENT_RESULT/PATIENT/VISIT/PV2'
    schema: classpath:/metadata/hl7_mapping/resources/Encounter/PV2

  - name: order-observations
    resource: 'Bundle.entry.resource.ofType(DiagnosticReport)'
    condition: '%resource.count() > 0'
    required: true
    schema: classpath:/metadata/hl7_mapping/ORU_R01/base/order-observation
    resourceIndex: orderIndex

  - name: participation-request
    resource: 'Bundle.entry.resource.ofType(Device)'
    condition: 'Bundle.entry.resource.ofType(Device).udiCarrier.exists()'
    constants:
      hl7SegmentGroup: '/PATIENT_RESULT/PATIENT/PATIENT_OBSERVATION'
    schema: classpath:/metadata/hl7_mapping/resources/Device/PRT
    resourceIndex: orderIndex

  - name: related-person-nk1
    resource: 'Bundle.entry.resource.ofType(RelatedPerson).where(extension(%`rsext-hl7v2Name`).value = "NK1")'
    condition: '%resource.patient.exists()'
    constants:
      hl7SegmentGroup: '/PATIENT_RESULT/PATIENT'
    schema: classpath:/metadata/hl7_mapping/resources/RelatedPerson/NK1
    resourceIndex: relatedPersonIndex<|MERGE_RESOLUTION|>--- conflicted
+++ resolved
@@ -26,11 +26,7 @@
   - name: patient-note
     resource: 'Bundle.entry.resource.ofType(Patient).extension(%`rsext-patient-notes`).value'
     condition: 'Bundle.entry.resource.ofType(Patient).extension(%`rsext-patient-notes`).exists()'
-<<<<<<< HEAD
-    schema: classpath:/metadata/hl7_mapping/common/note
-=======
-    schema: ../datatypes/annotation/NTE
->>>>>>> e31da733
+    schema: classpath:/metadata/hl7_mapping/datatypes/annotation/NTE
     resourceIndex: noteIndex
     constants:
       hl7NotePath: '/PATIENT_RESULT/PATIENT'
