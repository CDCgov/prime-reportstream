elements:
<<<<<<< HEAD
  - name: result-set-id
    value: [ '%resultIndex + 1' ]
    hl7Spec: [ '%{hl7OBXField}-1' ]

  - name: result-value-type-st
    condition: '(%resource.value.exists() and %resource.value.is(string)) or (%resource.dataAbsentReason.coding.where(extension(%`rsext-code-index-name`).value = "identifier").exists() and %resource.dataAbsentReason.coding.where(extension(%`rsext-code-index-name`).value = "identifier").code = "unknown")'
    value: [ '"ST"' ]
    hl7Spec: [ '%{hl7OBXField}-2' ]

  - name: result-value-type-dt
    condition: '%resource.value.exists() and %resource.value.is(dateTime)'
    value: [ '"DT"' ]
    hl7Spec: [ '%{hl7OBXField}-2' ]

  - name: result-value-type-ce
    condition: '%resource.value.exists() and %resource.value.is(CodeableConcept)'
    # Note that for v.2.5 and earlier CWE is not in-spec.
    value: [ '"CE"' ]
    hl7Spec: [ '%{hl7OBXField}-2' ]

  - name: result-value-type-cwe
    resource: '%resource.value'
    condition: '%resource.exists() and %resource.is(CodeableConcept) and (%resource.coding[0].version.exists() or %resource.coding[1].version.exists() or %resource.text.exists())'
    # Note that for v.2.5 and earlier, CWE is not officially in-spec, but is widely used.
    value: [ '"CWE"' ]
    hl7Spec: [ '%{hl7OBXField}-2' ]

  - name: result-value-type-sn
    condition: '%resource.value.exists() and %resource.value.is(Ratio)'
    value: [ '"SN"' ]
    hl7Spec: [ '%{hl7OBXField}-2' ]

  - name: observation-identifier-code
    resource: '%resource.code'
    condition: '%resource.text.exists().not()'
    constants:
      cweFieldPath: '%{hl7OBXField}-3'
    schema: ../../common/datatype/ce-coded-with-exceptions

  - name: observation-identifier-code
    resource: '%resource.code'
    condition: '%resource.text.exists()'
    constants:
      cweFieldPath: '%{hl7OBXField}-3'
    schema: ../../common/datatype/ce-coded-with-exceptions

  - name: observation-value-sub-id
    value: [ '%resource.extension(%`rsext-sub-id`).value' ]
    hl7Spec: [ '%{hl7OBXField}-4' ]

  - name: observation-value-st
    condition: '%resource.value.exists() and %resource.value.is(string)'
    value: [ '%resource.value' ]
    hl7Spec: [ '%{hl7OBXField}-5' ]

  - name: observation-value-dateTime
    condition: '%resource.value.exists() and %resource.value.is(dateTime)'
    value: [ '%resource.value' ]
    hl7Spec: [ '%{hl7OBXField}-5' ]

  - name: observation-value-cwe
    resource: '%resource.value'
    condition: '%resource.exists() and %resource.is(CodeableConcept)'
    constants:
      cweFieldPath: '%{hl7OBXField}-5'
    schema: ../../common/datatype/ce-coded-with-exceptions

  - name: observation-value-numeric
    resource: '%resource.value'
    condition: '%resource.exists() and %resource.is(Ratio)'
    schema: ../../common/datatype/sn-structured-numeric

  - name: observation-units-identifier
    resource: '%resource.extension(%`rsext-units`).value'
    constants:
      cweFieldPath: '%{hl7OBXField}-6'
    schema: ../../common/datatype/ce-coded-with-exceptions

  - name: observation-reference-range
    value: [ '%resource.referenceRange.text' ]
    hl7Spec: [ '%{hl7OBXField}-7' ]

  - name: observation-abnormal-flag
    resource: '%resource.interpretation'
    constants:
      cweFieldPath: '%{hl7OBXField}-8'
    schema: ../../common/datatype/ce-coded-with-exceptions

  - name: observation-result-status
    value: [ '%resource.status' ]
    condition: '%resource.dataAbsentReason.exists().not() or %resource.dataAbsentReason.coding.where(extension(%`rsext-code-index-name`).value = "identifier").code = "unknown"'
    hl7Spec: [ '%{hl7OBXField}-11' ]
    valueSet:
      values:
        registered: I
        preliminary: P
        final: F
        corrected: C
        amended: C
        entered-in-error: W

  - name: observation-result-status-cancelled
    value: ["'X'"]
    condition: '%resource.dataAbsentReason.coding.where(extension(%`rsext-code-index-name`).value = "identifier").exists() and %resource.dataAbsentReason.coding.where(extension(%`rsext-code-index-name`).value = "identifier").code = "cannot-be-obtained"'
    hl7Spec: [ '%{hl7OBXField}-11' ]

  - name: observation-result-status-not-asked
    value: [ "'N'" ]
    condition: '%resource.dataAbsentReason.coding.where(extension(%`rsext-code-index-name`).value = "alternate identifier").exists() and %resource.dataAbsentReason.coding.where(extension(%`rsext-code-index-name`).value = "alternate identifier").code = "not-asked"'
    hl7Spec: [ '%{hl7OBXField}-11' ]


  - name: observation-date-time
    value: [ '%resource.effective' ]
    hl7Spec: [ '%{hl7OBXField}-14' ]

  - name: observation-producer-id
    resource: '%resource.extension(%`rsext-producer-id`).value'
    constants:
      ceFieldPath: '%{hl7OBXField}-15'
    schema: ../../common/datatype/ce-coded-element

  - name: observation-producer-id-identifier
    resource: '%resource.extension(%`rsext-producer-id`).value.resolve()'
    value: [ '%resource.identifier.value' ]
    hl7Spec: [ '%{hl7OBXField}-15-1' ]

  - name: observation-producer-id-text
    resource: '%resource.extension(%`rsext-producer-id`).value.resolve()'
    value: [ '%resource.name' ]
    hl7Spec: [ '%{hl7OBXField}-15-2' ]

  - name: observation-producer-id-system
    resource: '%resource.extension(%`rsext-producer-id`).value.resolve().identifier.extension(%`rsext-coding-system`).value'
    value: [ '%resource.coding.code' ]
    hl7Spec: [ '%{hl7OBXField}-15-3' ]

  - name: responsible-observer
    resource: '%resource.performer.resolve().practitioner.resolve()'
    condition: '%resource.identifier.type.coding.code="responsibleObserver"'
    constants:
      hl7XCNField: '%{hl7OBXField}-16'
    schema: ../../common/datatype/xcn-contact
    resourceIndex: contactIndex

  - name: observation-method
    resource: '%resource.method'
    schema: ../../common/datatype/ce-coded-with-exceptions
    constants:
      cweFieldPath: '%{hl7OBXField}-17'

  - name: analysis-date-time
    value: [ '%resource.issued' ]
    hl7Spec: [ '%{hl7OBXField}-19' ]

  - name: performing-organization-name-pracrole
    condition: '%observation.performer.resolve().ofType(PractitionerRole).exists()'
    resource: '%resource.performer.resolve().ofType(PractitionerRole).organization.resolve()'
    schema: ../../common/datatype/xon-organization
    constants:
      hl7OrgField: '%{hl7OBXField}-23'

  - name: performing-organization-name-non-pracrole
    condition: '%observation.performer.resolve().ofType(PractitionerRole).exists().not()'
    resource: '%resource.performer.resolve()'
    schema: ../../common/datatype/xon-organization
    constants:
      hl7OrgField: '%{hl7OBXField}-23'

  - name: performing-organization-address-pracrole
    condition: '%observation.performer.resolve().ofType(PractitionerRole).exists()'
    resource: '%resource.performer.resolve().ofType(PractitionerRole).organization.resolve().address'
    constants:
      hl7AddressField: '%{hl7OBXField}-24'
    schema: ../../common/datatype/xad-extended-address
    resourceIndex: contactIndex

  - name: performing-organization-address-non-pracrole
    condition: '%observation.performer.resolve().ofType(PractitionerRole).exists().not()'
    resource: '%resource.performer.resolve().address'
    constants:
      hl7AddressField: '%{hl7OBXField}-24'
    schema: ../../common/datatype/xad-extended-address
    resourceIndex: contactIndex

  - name: performing-organization-director
    resource: '%resource.performer.resolve().practitioner.resolve()'
    condition: '%resource.identifier.type.coding.code="MDIR"'
    constants:
      hl7XCNField: '%{hl7OBXField}-25'
    schema: ../../common/datatype/xcn-contact
    resourceIndex: contactIndex
=======
  - name: observation-result
    schema: ../../common/observation-result
>>>>>>> c7a4b0c5

  - name: observation-note
    condition: '%observation.note.exists()'
    resource: '%resource.note.text.split(''\n'')'
    schema: note
    resourceIndex: noteIndex
    constants:
      hl7NotePath: '%{hl7ObservationPath}'
      noteDetails: '%observation.note'<|MERGE_RESOLUTION|>--- conflicted
+++ resolved
@@ -1,201 +1,6 @@
 elements:
-<<<<<<< HEAD
-  - name: result-set-id
-    value: [ '%resultIndex + 1' ]
-    hl7Spec: [ '%{hl7OBXField}-1' ]
-
-  - name: result-value-type-st
-    condition: '(%resource.value.exists() and %resource.value.is(string)) or (%resource.dataAbsentReason.coding.where(extension(%`rsext-code-index-name`).value = "identifier").exists() and %resource.dataAbsentReason.coding.where(extension(%`rsext-code-index-name`).value = "identifier").code = "unknown")'
-    value: [ '"ST"' ]
-    hl7Spec: [ '%{hl7OBXField}-2' ]
-
-  - name: result-value-type-dt
-    condition: '%resource.value.exists() and %resource.value.is(dateTime)'
-    value: [ '"DT"' ]
-    hl7Spec: [ '%{hl7OBXField}-2' ]
-
-  - name: result-value-type-ce
-    condition: '%resource.value.exists() and %resource.value.is(CodeableConcept)'
-    # Note that for v.2.5 and earlier CWE is not in-spec.
-    value: [ '"CE"' ]
-    hl7Spec: [ '%{hl7OBXField}-2' ]
-
-  - name: result-value-type-cwe
-    resource: '%resource.value'
-    condition: '%resource.exists() and %resource.is(CodeableConcept) and (%resource.coding[0].version.exists() or %resource.coding[1].version.exists() or %resource.text.exists())'
-    # Note that for v.2.5 and earlier, CWE is not officially in-spec, but is widely used.
-    value: [ '"CWE"' ]
-    hl7Spec: [ '%{hl7OBXField}-2' ]
-
-  - name: result-value-type-sn
-    condition: '%resource.value.exists() and %resource.value.is(Ratio)'
-    value: [ '"SN"' ]
-    hl7Spec: [ '%{hl7OBXField}-2' ]
-
-  - name: observation-identifier-code
-    resource: '%resource.code'
-    condition: '%resource.text.exists().not()'
-    constants:
-      cweFieldPath: '%{hl7OBXField}-3'
-    schema: ../../common/datatype/ce-coded-with-exceptions
-
-  - name: observation-identifier-code
-    resource: '%resource.code'
-    condition: '%resource.text.exists()'
-    constants:
-      cweFieldPath: '%{hl7OBXField}-3'
-    schema: ../../common/datatype/ce-coded-with-exceptions
-
-  - name: observation-value-sub-id
-    value: [ '%resource.extension(%`rsext-sub-id`).value' ]
-    hl7Spec: [ '%{hl7OBXField}-4' ]
-
-  - name: observation-value-st
-    condition: '%resource.value.exists() and %resource.value.is(string)'
-    value: [ '%resource.value' ]
-    hl7Spec: [ '%{hl7OBXField}-5' ]
-
-  - name: observation-value-dateTime
-    condition: '%resource.value.exists() and %resource.value.is(dateTime)'
-    value: [ '%resource.value' ]
-    hl7Spec: [ '%{hl7OBXField}-5' ]
-
-  - name: observation-value-cwe
-    resource: '%resource.value'
-    condition: '%resource.exists() and %resource.is(CodeableConcept)'
-    constants:
-      cweFieldPath: '%{hl7OBXField}-5'
-    schema: ../../common/datatype/ce-coded-with-exceptions
-
-  - name: observation-value-numeric
-    resource: '%resource.value'
-    condition: '%resource.exists() and %resource.is(Ratio)'
-    schema: ../../common/datatype/sn-structured-numeric
-
-  - name: observation-units-identifier
-    resource: '%resource.extension(%`rsext-units`).value'
-    constants:
-      cweFieldPath: '%{hl7OBXField}-6'
-    schema: ../../common/datatype/ce-coded-with-exceptions
-
-  - name: observation-reference-range
-    value: [ '%resource.referenceRange.text' ]
-    hl7Spec: [ '%{hl7OBXField}-7' ]
-
-  - name: observation-abnormal-flag
-    resource: '%resource.interpretation'
-    constants:
-      cweFieldPath: '%{hl7OBXField}-8'
-    schema: ../../common/datatype/ce-coded-with-exceptions
-
-  - name: observation-result-status
-    value: [ '%resource.status' ]
-    condition: '%resource.dataAbsentReason.exists().not() or %resource.dataAbsentReason.coding.where(extension(%`rsext-code-index-name`).value = "identifier").code = "unknown"'
-    hl7Spec: [ '%{hl7OBXField}-11' ]
-    valueSet:
-      values:
-        registered: I
-        preliminary: P
-        final: F
-        corrected: C
-        amended: C
-        entered-in-error: W
-
-  - name: observation-result-status-cancelled
-    value: ["'X'"]
-    condition: '%resource.dataAbsentReason.coding.where(extension(%`rsext-code-index-name`).value = "identifier").exists() and %resource.dataAbsentReason.coding.where(extension(%`rsext-code-index-name`).value = "identifier").code = "cannot-be-obtained"'
-    hl7Spec: [ '%{hl7OBXField}-11' ]
-
-  - name: observation-result-status-not-asked
-    value: [ "'N'" ]
-    condition: '%resource.dataAbsentReason.coding.where(extension(%`rsext-code-index-name`).value = "alternate identifier").exists() and %resource.dataAbsentReason.coding.where(extension(%`rsext-code-index-name`).value = "alternate identifier").code = "not-asked"'
-    hl7Spec: [ '%{hl7OBXField}-11' ]
-
-
-  - name: observation-date-time
-    value: [ '%resource.effective' ]
-    hl7Spec: [ '%{hl7OBXField}-14' ]
-
-  - name: observation-producer-id
-    resource: '%resource.extension(%`rsext-producer-id`).value'
-    constants:
-      ceFieldPath: '%{hl7OBXField}-15'
-    schema: ../../common/datatype/ce-coded-element
-
-  - name: observation-producer-id-identifier
-    resource: '%resource.extension(%`rsext-producer-id`).value.resolve()'
-    value: [ '%resource.identifier.value' ]
-    hl7Spec: [ '%{hl7OBXField}-15-1' ]
-
-  - name: observation-producer-id-text
-    resource: '%resource.extension(%`rsext-producer-id`).value.resolve()'
-    value: [ '%resource.name' ]
-    hl7Spec: [ '%{hl7OBXField}-15-2' ]
-
-  - name: observation-producer-id-system
-    resource: '%resource.extension(%`rsext-producer-id`).value.resolve().identifier.extension(%`rsext-coding-system`).value'
-    value: [ '%resource.coding.code' ]
-    hl7Spec: [ '%{hl7OBXField}-15-3' ]
-
-  - name: responsible-observer
-    resource: '%resource.performer.resolve().practitioner.resolve()'
-    condition: '%resource.identifier.type.coding.code="responsibleObserver"'
-    constants:
-      hl7XCNField: '%{hl7OBXField}-16'
-    schema: ../../common/datatype/xcn-contact
-    resourceIndex: contactIndex
-
-  - name: observation-method
-    resource: '%resource.method'
-    schema: ../../common/datatype/ce-coded-with-exceptions
-    constants:
-      cweFieldPath: '%{hl7OBXField}-17'
-
-  - name: analysis-date-time
-    value: [ '%resource.issued' ]
-    hl7Spec: [ '%{hl7OBXField}-19' ]
-
-  - name: performing-organization-name-pracrole
-    condition: '%observation.performer.resolve().ofType(PractitionerRole).exists()'
-    resource: '%resource.performer.resolve().ofType(PractitionerRole).organization.resolve()'
-    schema: ../../common/datatype/xon-organization
-    constants:
-      hl7OrgField: '%{hl7OBXField}-23'
-
-  - name: performing-organization-name-non-pracrole
-    condition: '%observation.performer.resolve().ofType(PractitionerRole).exists().not()'
-    resource: '%resource.performer.resolve()'
-    schema: ../../common/datatype/xon-organization
-    constants:
-      hl7OrgField: '%{hl7OBXField}-23'
-
-  - name: performing-organization-address-pracrole
-    condition: '%observation.performer.resolve().ofType(PractitionerRole).exists()'
-    resource: '%resource.performer.resolve().ofType(PractitionerRole).organization.resolve().address'
-    constants:
-      hl7AddressField: '%{hl7OBXField}-24'
-    schema: ../../common/datatype/xad-extended-address
-    resourceIndex: contactIndex
-
-  - name: performing-organization-address-non-pracrole
-    condition: '%observation.performer.resolve().ofType(PractitionerRole).exists().not()'
-    resource: '%resource.performer.resolve().address'
-    constants:
-      hl7AddressField: '%{hl7OBXField}-24'
-    schema: ../../common/datatype/xad-extended-address
-    resourceIndex: contactIndex
-
-  - name: performing-organization-director
-    resource: '%resource.performer.resolve().practitioner.resolve()'
-    condition: '%resource.identifier.type.coding.code="MDIR"'
-    constants:
-      hl7XCNField: '%{hl7OBXField}-25'
-    schema: ../../common/datatype/xcn-contact
-    resourceIndex: contactIndex
-=======
   - name: observation-result
     schema: ../../common/observation-result
->>>>>>> c7a4b0c5
 
   - name: observation-note
     condition: '%observation.note.exists()'
