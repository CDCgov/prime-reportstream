name: ORU-R01-message-header
elements:
  - name: sending-application-namespace-id
<<<<<<< HEAD
    # Original value is in %resource.extension(%`rsext-assigning-authority-namespace-id`).value
    value: [ '"CDC PRIME - Atlanta, Georgia (Dekalb)"' ]
    hl7Spec: [ MSH-3-1 ]

  - name: sending-application-universal-id
    # Original value is in %resource.source.extension(%`rsext-source-identifier-system`).value
    value: [ '"2.16.840.1.114222.4.1.237821"' ]
    hl7Spec: [ MSH-3-2 ]

  - name: sending-application-universal-id-type
    value: [ '"ISO"' ]
=======
    value: [ '%resource.source.name' ]
    hl7Spec: [ MSH-3-1 ]

  - name: sending-application-universal-id
    value: [ '%resource.source.extension(%`rsext-source-identifier-system`).value.getId()' ]
    hl7Spec: [ MSH-3-2 ]

  - name: sending-application-universal-id-type
    value: [ '%resource.source.extension(%`rsext-source-identifier-system`).value.getIdType()' ]
>>>>>>> 0e89bd6f
    hl7Spec: [ MSH-3-3 ]

  - name: sending-facility_namespace-id
    value: [ '%resource.sender.resolve().name' ]
    hl7Spec: [ MSH-4-1 ]

  - name: sending-facility-universal-id
    value: [ '%resource.sender.resolve().identifier[0].value.getId()' ]
    hl7Spec: [ MSH-4-2 ]

  - name: sending-facility-universal-id-type
<<<<<<< HEAD
    value: [ '"ISO"' ]
=======
    value: [ '%resource.sender.resolve().identifier[0].value.getIdType()' ]
>>>>>>> 0e89bd6f
    hl7Spec: [ MSH-4-3 ]

  - name: receiving-application-namespace-id
    value: [ '%resource.destination.name' ]
    hl7Spec: [ MSH-5-1 ]

  - name: receiving-application-universal-id
    value: [ '%resource.destination.extension(%`rsext-receiving-application-identifier`).value.getId()' ]
    hl7Spec: [ MSH-5-2 ]

  - name: receiving-application-universal-id-type
<<<<<<< HEAD
    value: [ '"ISO"' ]
=======
    value: [ '%resource.destination.extension(%`rsext-receiving-application-identifier`).value.getIdType()' ]
>>>>>>> 0e89bd6f
    hl7Spec: [ MSH-5-3]

  - name: receiving-facility-namespace-id
    value: [ '%resource.destination.endpoint' ]
    hl7Spec: [ MSH-6-1 ]

  - name: receiving-facility-universal-id
    value: [ '%resource.destination.extension(%`rsext-receiving-facility-identifier`).value.getId()' ]
    hl7Spec: [ MSH-6-2 ]

  - name: receiving-facility-universal-id-type
<<<<<<< HEAD
    value: [ '"ISO"' ]
=======
    value: [ '%resource.destination.extension(%`rsext-receiving-facility-identifier`).value.getIdType()' ]
>>>>>>> 0e89bd6f
    hl7Spec: [ MSH-6-3 ]

  - name: message-date-time
    value: [ 'Bundle.entry.resource.ofType(Provenance).recorded' ]
    required: true
    hl7Spec: [ MSH-7 ]

  - name: security
    value: [ 'Bundle.meta.security.code' ]
    hl7Spec: [ MSH-8-1 ]

  - name: message-control-id
    value: [ 'Bundle.identifier.value' ]
    required: true
    hl7Spec: [ MSH-10 ]

  - name: processing-id
    resource: '%resource.meta.extension(%`rsext-source-processing-id`).value'
    value: [ '%resource.coding.code' ]
    hl7Spec: [ MSH-11-1 ]

  - name: country-code
    value: [ '%resource.sender.resolve().address.country' ]
    hl7Spec: [ MSH-17 ]<|MERGE_RESOLUTION|>--- conflicted
+++ resolved
@@ -1,7 +1,6 @@
 name: ORU-R01-message-header
 elements:
   - name: sending-application-namespace-id
-<<<<<<< HEAD
     # Original value is in %resource.extension(%`rsext-assigning-authority-namespace-id`).value
     value: [ '"CDC PRIME - Atlanta, Georgia (Dekalb)"' ]
     hl7Spec: [ MSH-3-1 ]
@@ -12,18 +11,7 @@
     hl7Spec: [ MSH-3-2 ]
 
   - name: sending-application-universal-id-type
-    value: [ '"ISO"' ]
-=======
-    value: [ '%resource.source.name' ]
-    hl7Spec: [ MSH-3-1 ]
-
-  - name: sending-application-universal-id
-    value: [ '%resource.source.extension(%`rsext-source-identifier-system`).value.getId()' ]
-    hl7Spec: [ MSH-3-2 ]
-
-  - name: sending-application-universal-id-type
     value: [ '%resource.source.extension(%`rsext-source-identifier-system`).value.getIdType()' ]
->>>>>>> 0e89bd6f
     hl7Spec: [ MSH-3-3 ]
 
   - name: sending-facility_namespace-id
@@ -35,11 +23,7 @@
     hl7Spec: [ MSH-4-2 ]
 
   - name: sending-facility-universal-id-type
-<<<<<<< HEAD
-    value: [ '"ISO"' ]
-=======
     value: [ '%resource.sender.resolve().identifier[0].value.getIdType()' ]
->>>>>>> 0e89bd6f
     hl7Spec: [ MSH-4-3 ]
 
   - name: receiving-application-namespace-id
@@ -51,11 +35,7 @@
     hl7Spec: [ MSH-5-2 ]
 
   - name: receiving-application-universal-id-type
-<<<<<<< HEAD
-    value: [ '"ISO"' ]
-=======
     value: [ '%resource.destination.extension(%`rsext-receiving-application-identifier`).value.getIdType()' ]
->>>>>>> 0e89bd6f
     hl7Spec: [ MSH-5-3]
 
   - name: receiving-facility-namespace-id
@@ -67,11 +47,7 @@
     hl7Spec: [ MSH-6-2 ]
 
   - name: receiving-facility-universal-id-type
-<<<<<<< HEAD
-    value: [ '"ISO"' ]
-=======
     value: [ '%resource.destination.extension(%`rsext-receiving-facility-identifier`).value.getIdType()' ]
->>>>>>> 0e89bd6f
     hl7Spec: [ MSH-6-3 ]
 
   - name: message-date-time
