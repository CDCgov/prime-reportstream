name: ORU-R01-patient-visit
constants:
  hl7PV1Field: /PATIENT_RESULT/PATIENT/VISIT/PV1
elements:
  - name: set-id
    value: [ '''1''' ]
    hl7Spec: [ '%{hl7PV1Field}-1' ]

  - name: patient-class
    condition: '%resource.class.code.exists()'
    value: [ '%resource.class.code.getPatientClass()' ]
    hl7Spec: [ '%{hl7PV1Field}-2' ]

  - name: patient-assigned-location-point-of-care
    value: [ '%resource.location[0].location.resolve().extension(%`rsext-location-point-of-care`).value' ]
    hl7Spec: [ '%{hl7PV1Field}-3-1' ]

  - name: patient-assigned-location-room
    resource: '%resource.location[0].location.resolve().identifier.value[0]'
    value: [ '%resource.substring(0, %resource.indexOf(","))' ]
    hl7Spec: [ '%{hl7PV1Field}-3-2' ]

  - name: patient-assigned-location-bed
    resource: '%resource.location[0].location.resolve().identifier.value[0]'
    condition: '%resource.indexOf(",") > -1'
    value: [ '%resource.substring(%resource.indexOf(",") + 1)' ]
    hl7Spec: [ '%{hl7PV1Field}-3-3' ]

  - name: patient-admission-type
    value: [ '%resource.type.coding.code' ]
    hl7Spec: [ '%{hl7PV1Field}-4' ]

  - name: patient-attending-doctor
    resource: '%resource.participant.where(type.coding.code = "ATND").where(type.coding.system = "http://terminology.hl7.org/CodeSystem/v3-ParticipationType").individual.resolve()'
    constants:
<<<<<<< HEAD
      hl7XCNField: 'PV1-7'
=======
      xcnFieldPath: '%{hl7PV1Field}-7'
>>>>>>> 801dc94d
    schema: xcn-contact
    resourceIndex: contactIndex

  - name: patient-referring-doctor
    resource: '%resource.participant.where(type.coding.code = "REF").where(type.coding.system = "http://terminology.hl7.org/CodeSystem/v3-ParticipationType").individual.resolve()'
    constants:
<<<<<<< HEAD
      hl7XCNField: 'PV1-8'
=======
      xcnFieldPath: '%{hl7PV1Field}-8'
>>>>>>> 801dc94d
    schema: xcn-contact
    resourceIndex: contactIndex

  - name: patient-consulting-doctor
    resource: '%resource.participant.where(type.coding.code = "CON").where(type.coding.system = "http://terminology.hl7.org/CodeSystem/v3-ParticipationType").individual.resolve()'
    constants:
<<<<<<< HEAD
      hl7XCNField: 'PV1-9'
=======
      xcnFieldPath: '%{hl7PV1Field}-9'
>>>>>>> 801dc94d
    schema: xcn-contact
    resourceIndex: contactIndex

  - name: patient-hospital-service
    value: [ '%resource.serviceType.coding.code' ]
    hl7Spec: [ '%{hl7PV1Field}-10' ]

  - name: patient-admit-source
    value: [ '%resource.hospitalization.admitSource.coding.code' ]
    hl7Spec: [ '%{hl7PV1Field}-14' ]

  - name: patient-admitting-doctor
    resource: '%resource.participant.where(type.coding.code = "ADM").where(type.coding.system = "http://terminology.hl7.org/CodeSystem/v3-ParticipationType").individual.resolve()'
    constants:
<<<<<<< HEAD
      hl7XCNField: 'PV1-17'
=======
      xcnFieldPath: '%{hl7PV1Field}-17'
>>>>>>> 801dc94d
    schema: xcn-contact
    resourceIndex: contactIndex

  - name: patient-type
    condition: '%resource.class.code = "IMP"'
    value: [ '''IN''' ]
    hl7Spec: [ '%{hl7PV1Field}-18' ]

  - name: patient-financial-class
    value: [ '%resource.extension(%`rsext-financial-class`).value' ]
    hl7Spec: [ '%{hl7PV1Field}-20' ]

  - name: patient-discharge-disposition
    value: [ '%resource.hospitalization.dischargeDisposition.coding.code' ]
    hl7Spec: [ '%{hl7PV1Field}-36' ]

  - name: patient-servicing-facility
    value: [ '%resource.extension(%`rsext-servicing-facility`).value' ]
    hl7Spec: [ '%{hl7PV1Field}-39' ]

  - name: patient-account-status
    value: [ '%resource.extension(%`rsext-account-status`).value' ]
    hl7Spec: [ '%{hl7PV1Field}-41' ]

  - name: patient-admit-datetime
    value: [ '%resource.period.start' ]
    hl7Spec: [ '%{hl7PV1Field}-44' ]<|MERGE_RESOLUTION|>--- conflicted
+++ resolved
@@ -33,33 +33,21 @@
   - name: patient-attending-doctor
     resource: '%resource.participant.where(type.coding.code = "ATND").where(type.coding.system = "http://terminology.hl7.org/CodeSystem/v3-ParticipationType").individual.resolve()'
     constants:
-<<<<<<< HEAD
       hl7XCNField: 'PV1-7'
-=======
-      xcnFieldPath: '%{hl7PV1Field}-7'
->>>>>>> 801dc94d
     schema: xcn-contact
     resourceIndex: contactIndex
 
   - name: patient-referring-doctor
     resource: '%resource.participant.where(type.coding.code = "REF").where(type.coding.system = "http://terminology.hl7.org/CodeSystem/v3-ParticipationType").individual.resolve()'
     constants:
-<<<<<<< HEAD
       hl7XCNField: 'PV1-8'
-=======
-      xcnFieldPath: '%{hl7PV1Field}-8'
->>>>>>> 801dc94d
     schema: xcn-contact
     resourceIndex: contactIndex
 
   - name: patient-consulting-doctor
     resource: '%resource.participant.where(type.coding.code = "CON").where(type.coding.system = "http://terminology.hl7.org/CodeSystem/v3-ParticipationType").individual.resolve()'
     constants:
-<<<<<<< HEAD
       hl7XCNField: 'PV1-9'
-=======
-      xcnFieldPath: '%{hl7PV1Field}-9'
->>>>>>> 801dc94d
     schema: xcn-contact
     resourceIndex: contactIndex
 
@@ -74,11 +62,7 @@
   - name: patient-admitting-doctor
     resource: '%resource.participant.where(type.coding.code = "ADM").where(type.coding.system = "http://terminology.hl7.org/CodeSystem/v3-ParticipationType").individual.resolve()'
     constants:
-<<<<<<< HEAD
       hl7XCNField: 'PV1-17'
-=======
-      xcnFieldPath: '%{hl7PV1Field}-17'
->>>>>>> 801dc94d
     schema: xcn-contact
     resourceIndex: contactIndex
 
