name: ORU-R01-order
# Identifier to EI mapping
elements:
  - name: entity-identifier
    value: [ '%resource.value' ]
    hl7Spec: [ '%{entityIdFieldPath}-1' ]

  - name: entity-namespace-id
    value: [ '%resource.system.getId()' ]
    hl7Spec: [ '%{entityIdFieldPath}-2' ]

  - name: entity-universal-id
    value: [ '%resource.extension(%`rsext-universal-id`).value.getId()' ]
    hl7Spec: [ '%{entityIdFieldPath}-3' ]

<<<<<<< HEAD
  - name: entity-id-system
    condition: '%resource.extension(%`rsext-universal-id`).value is Oid'
    value: [ '"ISO"' ]
=======
  - name: entity-id-type
    value: [ '%resource.extension(%`rsext-universal-id`).value.getIdType()' ]
>>>>>>> 0e89bd6f
    hl7Spec: [ '%{entityIdFieldPath}-4' ]<|MERGE_RESOLUTION|>--- conflicted
+++ resolved
@@ -13,12 +13,6 @@
     value: [ '%resource.extension(%`rsext-universal-id`).value.getId()' ]
     hl7Spec: [ '%{entityIdFieldPath}-3' ]
 
-<<<<<<< HEAD
-  - name: entity-id-system
-    condition: '%resource.extension(%`rsext-universal-id`).value is Oid'
-    value: [ '"ISO"' ]
-=======
   - name: entity-id-type
     value: [ '%resource.extension(%`rsext-universal-id`).value.getIdType()' ]
->>>>>>> 0e89bd6f
     hl7Spec: [ '%{entityIdFieldPath}-4' ]