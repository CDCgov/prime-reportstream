--- conflicted
+++ resolved
@@ -36,10 +36,5 @@
     hl7Spec: [ '%{hl7HDField}-2' ]
 
   - name: designator-universal-id-type
-<<<<<<< HEAD
-    condition: '%resource.extension(%`universalIdExtName`).value is Oid'
-    value: [ '"ISO"' ]
-=======
     value: [ '%resource.extension(%`universalIdExtName`).value.getIdType()' ]
->>>>>>> 0e89bd6f
     hl7Spec: [ '%{hl7HDField}-3' ]