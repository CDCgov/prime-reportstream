name: ORU-R01-patient
constants:
  hl7PIDField: /PATIENT_RESULT/PATIENT/PID
elements:
  - name: set-id
    value: [ '''1''' ]
    hl7Spec: [ '%{hl7PIDField}-1' ]

  - name: patient-identifier-list
    resource: '%resource.identifier'
    constants:
      hl7CXField: 'PID-3'
    schema: cx-extended-composite-id
    resourceIndex: idIndex

  - name: patient-name
    resource: '%resource.name'
    condition: '%resource.exists()'
    constants:
      hl7NameField: '%{hl7PIDField}-5'
    schema: human-name

  - name: patient-dob
    value: [ '%resource.birthDate' ]
    hl7Spec: [ '%{hl7PIDField}-7' ]

  - name: patient-sex
    value: [ '%resource.gender.GetAdministrativeGenderCode()' ]
    hl7Spec: [ '%{hl7PIDField}-8' ]

<<<<<<< HEAD
#race
=======
  #race
>>>>>>> 58599e35
  - name: patient-race-identifier
    value: [ '%resource.extension("http://ibm.com/fhir/cdm/StructureDefinition/local-race-cd").value.coding.code' ]
    hl7Spec: [ '%{hl7PIDField}-10-1' ]

  - name: patient-race-text
    value: [ '%resource.extension("http://ibm.com/fhir/cdm/StructureDefinition/local-race-cd").value.text' ]
    hl7Spec: [ '%{hl7PIDField}-10-2' ]

  # this value just confirms that this segment part is HL7-Race
  - name: patient-race-coding-system
    value: [ '''HL70005''' ]
    hl7Spec: [ '%{hl7PIDField}-10-3' ]

  - name: patient-race-alternate-identifier
    resource: '%resource.extension("http://ibm.com/fhir/cdm/StructureDefinition/local-race-cd").value'
    value: [ '%resource.extension(%`rsext-alternate-identifier`).value.coding.code' ]
    hl7Spec: [ '%{hl7PIDField}-10-4' ]

  - name: patient-race-alternate-text
    resource: '%resource.extension("http://ibm.com/fhir/cdm/StructureDefinition/local-race-cd").value'
    value: [ '%resource.extension(%`rsext-alternate-identifier`).value.coding.display' ]
    hl7Spec: [ '%{hl7PIDField}-10-5' ]

  - name: patient-race-alternate-system
    resource: '%resource.extension("http://ibm.com/fhir/cdm/StructureDefinition/local-race-cd").value'
    value: [ '%resource.extension(%`rsext-alternate-identifier`).value.coding.system' ]
    hl7Spec: [ '%{hl7PIDField}-10-6' ]

  - name: patient-address
    resource: '%resource.address'
    condition: '%resource.exists()'
    constants:
      hl7AddressField: '%{hl7PIDField}-11'
    schema: xad-extended-address
    resourceIndex: orderIndex

  - name: phone-number-home
    resource: '%resource.telecom.where(use = "home")'
    constants:
      hl7TelecomField: '%{hl7PIDField}-13'
<<<<<<< HEAD
    schema: telecom
=======
    schema: xtn-telecom
>>>>>>> 58599e35

  - name: phone-number-business
    resource: '%resource.telecom.where(use = "work")'
    constants:
      hl7TelecomField: '%{hl7PIDField}-14'
<<<<<<< HEAD
    schema: telecom
=======
    schema: xtn-telecom
>>>>>>> 58599e35

  - name: patient-marital-status
    value: [ '%resource.maritalStatus.where(coding.system = "http://terminology.hl7.org/CodeSystem/v3-MaritalStatus").coding.code' ]
    hl7Spec: [ '%{hl7PIDField}-16' ]

<<<<<<< HEAD
  #  |NOE                            PID-17.1
  - name: patient-religion-identifier
    value: [ '%resource.extension("http://hl7.org/fhir/StructureDefinition/patient-religion").value.coding.code' ]
    hl7Spec: [ '%{hl7PIDField}-17-1' ]

=======
  - name: patient-religion-identifier
    condition: '%resource.extension("http://hl7.org/fhir/StructureDefinition/patient-religion").value.coding.code.exists()'
    value: [ '%resource.extension("http://hl7.org/fhir/StructureDefinition/patient-religion").value.coding.code' ]
    hl7Spec: [ '%{hl7PIDField}-17-1' ]

  - name: patient-religion-identifier-no-code-non-religious
    condition: >
      %resource.extension("http://hl7.org/fhir/StructureDefinition/patient-religion").value.coding.code.exists().not() and
      %resource.extension("http://hl7.org/fhir/StructureDefinition/patient-religion").value.text = "Nonreligious"
    value: [ '''NOE''' ]
    hl7Spec: [ '%{hl7PIDField}-17-1' ]

>>>>>>> 58599e35
  - name: patient-religion-text
    value: [ '%resource.extension("http://hl7.org/fhir/StructureDefinition/patient-religion").value.text' ]
    hl7Spec: [ '%{hl7PIDField}-17-2' ]

  # this value just confirms that this segment part is HL7-Religion
  - name: patient-religion-text
    value: [ '''HL70006''' ]
    hl7Spec: [ '%{hl7PIDField}-17-3' ]

<<<<<<< HEAD
# ethnic group
=======
  # ethnic group
>>>>>>> 58599e35
  - name: patient-ethnic-identifier
    value: [ '%resource.extension("http://terminology.hl7.org/ValueSet/v2-0189").value.coding.code' ]
    hl7Spec: [ '%{hl7PIDField}-22-1' ]

  - name: patient-ethnic-text
    value: [ '%resource.extension("http://terminology.hl7.org/ValueSet/v2-0189").value.text' ]
    hl7Spec: [ '%{hl7PIDField}-22-2' ]

  # this value just confirms that this segment part is HL7-Ethnic Group
  - name: patient-ethnic-coding-system
    value: [ '''HL70189''' ]
    hl7Spec: [ '%{hl7PIDField}-22-3' ]

  - name: patient-ethnic-alternate-identifier
    resource: '%resource.extension("http://terminology.hl7.org/ValueSet/v2-0189").value'
    value: [ '%resource.extension(%`rsext-alternate-identifier`).value.coding.code' ]
    hl7Spec: [ '%{hl7PIDField}-22-4' ]

  - name: patient-ethnic-alternate-text
    resource: '%resource.extension("http://terminology.hl7.org/ValueSet/v2-0189").value'
    value: [ '%resource.extension(%`rsext-alternate-identifier`).value.coding.display' ]
    hl7Spec: [ '%{hl7PIDField}-22-5' ]

  - name: patient-ethnic-alternate-system
    resource: '%resource.extension("http://terminology.hl7.org/ValueSet/v2-0189").value'
    value: [ '%resource.extension(%`rsext-alternate-identifier`).value.coding.system' ]
    hl7Spec: [ '%{hl7PIDField}-22-6' ]

  - name: patient-death-indicator
    value: [ '%resource.deceased.GetYesNoValue()' ]
    hl7Spec: [ '%{hl7PIDField}-30' ]

  - name: patient-last-updated-at
    value: [ '%resource.meta.lastUpdated' ]
    hl7Spec: [ '%{hl7PIDField}-33' ]

  - name: last-update-facility
    resource: '%resource.identifier'
    constants:
      hl7HDField: '%{hl7PIDField}-34'
      # cannot use %`rext due to mix of constant and fhirpath substitution syntax
      namespaceExtName: 'https://reportstream.cdc.gov/fhir/StructureDefinition/assigning-facility-namespace-id'
      universalIdExtName: 'https://reportstream.cdc.gov/fhir/StructureDefinition/assigning-facility-universal-id'
    schema: hd-hierarchic-designator

  - name: patient-species-identifier
    value: [ '%resource.extension("http://hl7.org/fhir/StructureDefinition/patient-animal").value.coding.code' ]
    hl7Spec: [ '%{hl7PIDField}-35-1' ]

  - name: patient-species-text
    value: [ '%resource.extension("http://hl7.org/fhir/StructureDefinition/patient-animal").value.text' ]
    hl7Spec: [ '%{hl7PIDField}-35-2' ]

  # need to check why the value we get here is SCT instead of HL70446
  - name: patient-species-coding-system
    value: [ '''SCT''' ]
    hl7Spec: [ '%{hl7PIDField}-35-3' ]

  - name: patient-species-alternate-identifier
    resource: '%resource.extension("http://hl7.org/fhir/StructureDefinition/patient-animal").value'
    value: [ '%resource.extension(%`rsext-alternate-identifier`).value.coding.code' ]
    hl7Spec: [ '%{hl7PIDField}-35-4' ]

  - name: patient-species-alternate-text
    resource: '%resource.extension("http://hl7.org/fhir/StructureDefinition/patient-animal").value'
    value: [ '%resource.extension(%`rsext-alternate-identifier`).value.coding.display' ]
    hl7Spec: [ '%{hl7PIDField}-35-5' ]

  - name: patient-species-alternate-system
    resource: '%resource.extension("http://hl7.org/fhir/StructureDefinition/patient-animal").value'
    value: [ '%resource.extension(%`rsext-alternate-identifier`).value.coding.system' ]
    hl7Spec: [ '%{hl7PIDField}-35-6' ]<|MERGE_RESOLUTION|>--- conflicted
+++ resolved
@@ -28,11 +28,7 @@
     value: [ '%resource.gender.GetAdministrativeGenderCode()' ]
     hl7Spec: [ '%{hl7PIDField}-8' ]
 
-<<<<<<< HEAD
-#race
-=======
   #race
->>>>>>> 58599e35
   - name: patient-race-identifier
     value: [ '%resource.extension("http://ibm.com/fhir/cdm/StructureDefinition/local-race-cd").value.coding.code' ]
     hl7Spec: [ '%{hl7PIDField}-10-1' ]
@@ -73,33 +69,18 @@
     resource: '%resource.telecom.where(use = "home")'
     constants:
       hl7TelecomField: '%{hl7PIDField}-13'
-<<<<<<< HEAD
-    schema: telecom
-=======
     schema: xtn-telecom
->>>>>>> 58599e35
 
   - name: phone-number-business
     resource: '%resource.telecom.where(use = "work")'
     constants:
       hl7TelecomField: '%{hl7PIDField}-14'
-<<<<<<< HEAD
-    schema: telecom
-=======
     schema: xtn-telecom
->>>>>>> 58599e35
 
   - name: patient-marital-status
     value: [ '%resource.maritalStatus.where(coding.system = "http://terminology.hl7.org/CodeSystem/v3-MaritalStatus").coding.code' ]
     hl7Spec: [ '%{hl7PIDField}-16' ]
 
-<<<<<<< HEAD
-  #  |NOE                            PID-17.1
-  - name: patient-religion-identifier
-    value: [ '%resource.extension("http://hl7.org/fhir/StructureDefinition/patient-religion").value.coding.code' ]
-    hl7Spec: [ '%{hl7PIDField}-17-1' ]
-
-=======
   - name: patient-religion-identifier
     condition: '%resource.extension("http://hl7.org/fhir/StructureDefinition/patient-religion").value.coding.code.exists()'
     value: [ '%resource.extension("http://hl7.org/fhir/StructureDefinition/patient-religion").value.coding.code' ]
@@ -112,7 +93,6 @@
     value: [ '''NOE''' ]
     hl7Spec: [ '%{hl7PIDField}-17-1' ]
 
->>>>>>> 58599e35
   - name: patient-religion-text
     value: [ '%resource.extension("http://hl7.org/fhir/StructureDefinition/patient-religion").value.text' ]
     hl7Spec: [ '%{hl7PIDField}-17-2' ]
@@ -122,11 +102,7 @@
     value: [ '''HL70006''' ]
     hl7Spec: [ '%{hl7PIDField}-17-3' ]
 
-<<<<<<< HEAD
-# ethnic group
-=======
   # ethnic group
->>>>>>> 58599e35
   - name: patient-ethnic-identifier
     value: [ '%resource.extension("http://terminology.hl7.org/ValueSet/v2-0189").value.coding.code' ]
     hl7Spec: [ '%{hl7PIDField}-22-1' ]
