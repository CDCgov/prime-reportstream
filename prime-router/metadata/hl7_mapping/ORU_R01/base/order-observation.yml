name: ORU-R01-order-observation
constants:
<<<<<<< HEAD
  hl7Order: '/PATIENT_RESULT/ORDER_OBSERVATION(%{orderIndex})'
  diagnostic: 'Bundle.entry.resource.ofType(DiagnosticReport)[%orderIndex]'
  service: 'Bundle.entry.resource.ofType(DiagnosticReport)[%orderIndex].basedOn.resolve()'
=======
  hl7Order: /PATIENT_RESULT/ORDER_OBSERVATION(%{orderIndex})
  hl7ObservationNotes: /PATIENT_RESULT/ORDER_OBSERVATION(%{orderIndex})/OBSERVATION
>>>>>>> ac379dce
elements:
  - name: order-segment
    # Only create the segment if we have data for it
    condition: '%service.extension(%`rsext-order-control`).exists()'
    schema: order

  - name: observation-request
    # Condition from ORU_RO1 covers this schema as well
    schema: observation-request

  - name: order-note
    resource: '%resource.basedOn.resolve().note.text.split(''\n'')'
    condition: 'Bundle.entry.resource.ofType(DiagnosticReport)[%orderIndex].basedOn.resolve().note.exists()'
    schema: note
    resourceIndex: noteIndex
    constants:
      hl7NotePath: '%{hl7Order}'

  - name: specimen
    resource: '%resource.specimen.resolve()'
    condition: '%resource.exists()'
    schema: specimen

  - name: timing-segment
    resource: '%service'
    # Only create the segment if we have data for it
    condition: >
      %resource.extension(%`rsext-start-of-service`).exists() or
      %resource.extension(%`rsext-end-of-service`).exists() or
      %resource.extension(%`rsext-service-priority`).exists()
    schema: timing-quantity

  - name: observation
    # resource is the collection of Observations within the DiagnosticReport
    resource: '%resource.result'
    schema: observation
    resourceIndex: observationIndex<|MERGE_RESOLUTION|>--- conflicted
+++ resolved
@@ -1,13 +1,9 @@
 name: ORU-R01-order-observation
 constants:
-<<<<<<< HEAD
   hl7Order: '/PATIENT_RESULT/ORDER_OBSERVATION(%{orderIndex})'
   diagnostic: 'Bundle.entry.resource.ofType(DiagnosticReport)[%orderIndex]'
   service: 'Bundle.entry.resource.ofType(DiagnosticReport)[%orderIndex].basedOn.resolve()'
-=======
-  hl7Order: /PATIENT_RESULT/ORDER_OBSERVATION(%{orderIndex})
-  hl7ObservationNotes: /PATIENT_RESULT/ORDER_OBSERVATION(%{orderIndex})/OBSERVATION
->>>>>>> ac379dce
+  hl7ObservationNotes: '/PATIENT_RESULT/ORDER_OBSERVATION(%{orderIndex})/OBSERVATION'
 elements:
   - name: order-segment
     # Only create the segment if we have data for it
@@ -19,12 +15,14 @@
     schema: observation-request
 
   - name: order-note
-    resource: '%resource.basedOn.resolve().note.text.split(''\n'')'
-    condition: 'Bundle.entry.resource.ofType(DiagnosticReport)[%orderIndex].basedOn.resolve().note.exists()'
+    resource: '%service.note.text.split(''\n'')'
+    condition: '%service.note.exists()'
     schema: note
     resourceIndex: noteIndex
     constants:
       hl7NotePath: '%{hl7Order}'
+      # Cannot use %resource here as this constant will be resolved in the note schema
+      noteDetails: '%service.note'
 
   - name: specimen
     resource: '%resource.specimen.resolve()'
