name: ORU-R01-order-observation
constants:
  hl7Order: /PATIENT_RESULT/ORDER_OBSERVATION(%{orderIndex})
  hl7ObservationNotes: /PATIENT_RESULT/ORDER_OBSERVATION(%{orderIndex})/OBSERVATION
elements:
  - name: order-segment
    # Only create the segment if we have data for it
    condition: '%resource.basedOn.resolve().extension(%`rsext-order-control`).exists()'
    schema: order

  - name: observation-request
    # Condition from ORU_RO1 covers this schema as well
    schema: observation-request

<<<<<<< HEAD
  - name: order-note
    resource: '%resource.basedOn.resolve().note.text.split(''\n'')'
    condition: 'Bundle.entry.resource.ofType(DiagnosticReport)[%orderIndex].basedOn.resolve().note.exists()'
    schema: note
    resourceIndex: noteIndex
    constants:
      hl7NotePath: '%{hl7Order}'
=======
  - name: specimen
    resource: '%resource.specimen.resolve()'
    condition: '%resource.exists()'
    schema: specimen
>>>>>>> 0e89bd6f

  - name: timing-segment
    resource: '%resource.basedOn.resolve()'
    # Only create the segment if we have data for it
    condition: >
      %resource.extension(%`rsext-start-of-service`).exists() or
      %resource.extension(%`rsext-end-of-service`).exists() or
      %resource.extension(%`rsext-service-priority`).exists()
    schema: timing-quantity

  - name: observation
    # resource is the collection of Observations within the DiagnosticReport
    resource: '%resource.result'
    schema: observation
    resourceIndex: observationIndex<|MERGE_RESOLUTION|>--- conflicted
+++ resolved
@@ -12,7 +12,6 @@
     # Condition from ORU_RO1 covers this schema as well
     schema: observation-request
 
-<<<<<<< HEAD
   - name: order-note
     resource: '%resource.basedOn.resolve().note.text.split(''\n'')'
     condition: 'Bundle.entry.resource.ofType(DiagnosticReport)[%orderIndex].basedOn.resolve().note.exists()'
@@ -20,12 +19,11 @@
     resourceIndex: noteIndex
     constants:
       hl7NotePath: '%{hl7Order}'
-=======
+
   - name: specimen
     resource: '%resource.specimen.resolve()'
     condition: '%resource.exists()'
     schema: specimen
->>>>>>> 0e89bd6f
 
   - name: timing-segment
     resource: '%resource.basedOn.resolve()'
