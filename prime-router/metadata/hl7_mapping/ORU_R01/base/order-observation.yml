--- conflicted
+++ resolved
@@ -1,7 +1,7 @@
 name: ORU-R01-order-observation
 constants:
   hl7Order: /PATIENT_RESULT/ORDER_OBSERVATION(%{orderIndex})
-  hl7ObservationNotes: /PATIENT_RESULT/ORDER_OBSERVATION(%{orderIndex})/OBSERVATION
+  hl7ObservationPath: /PATIENT_RESULT/ORDER_OBSERVATION(%{orderIndex})/OBSERVATION
 elements:
   - name: order-segment
     # Only create the segment if we have data for it
@@ -34,15 +34,16 @@
       %resource.extension(%`rsext-service-priority`).exists()
     schema: timing-quantity
 
-<<<<<<< HEAD
   - name: observation-result
     resource: '%resource.result.resolve()'
     schema: observation-result
     resourceIndex: resultIndex
-=======
-  - name: observation
-    # resource is the collection of Observations within the DiagnosticReport
-    resource: '%resource.result'
-    schema: observation
-    resourceIndex: observationIndex
->>>>>>> 59dc420a
+
+  - name: observation-note
+    resource: '%resource.resolve().note.text.split(''\n'')'
+    condition: >-
+      Bundle.entry.resource.ofType(DiagnosticReport)[%orderIndex].result[%observationIndex].resolve().note.exists()
+    schema: note
+    resourceIndex: noteIndex
+    constants:
+      hl7NotePath: '%{hl7ObservationPath}'