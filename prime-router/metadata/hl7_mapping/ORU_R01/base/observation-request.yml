--- conflicted
+++ resolved
@@ -141,26 +141,7 @@
       ceFieldPath: '%{fieldPath}-31(%{reasonIndex})'
     schema: ../../common/datatype/ce-coded-element
     resourceIndex: reasonIndex
-<<<<<<< HEAD
-=======
 
-  - name: result-interpreter
-    resource: '%resource.resultsInterpreter.resolve()'
-    constants:
-      cnnFieldPath: '%{fieldPath}-32-1'
-    schema: ../../common/datatype/cnn-composite-number-name
-
-  - name: technician
-    resource: '%resource.performer.resolve().where(extension("http://hl7.org/fhir/StructureDefinition/event-performerFunction").value.coding.code = "SPRF").practitioner.resolve()'
-    constants:
-      cnnFieldPath: '%{fieldPath}-34-1'
-    schema: ../../common/datatype/cnn-composite-number-name
-
-  - name: transcriptionist
-    resource: '%resource.performer.resolve().where(extension("http://hl7.org/fhir/StructureDefinition/event-performerFunction").value.coding.code = "TRANS").practitioner.resolve()'
-    constants:
-      cnnFieldPath: '%{fieldPath}-35-1'
-    schema: ../../common/datatype/cnn-composite-number-name
 
   - name: collectors-comment
     condition: >
@@ -169,5 +150,4 @@
     resource: '%specimen.note.extension(%`rsext-cwe-annotation`).value.where(extension(%`rsext-hl7v2Name`).value = "collectors-comment")'
     constants:
       cweFieldPath: '%{fieldPath}-39'
-    schema: ../../datatypes/codeableConcept/CWE
->>>>>>> c42339ad
+    schema: ../../datatypes/codeableConcept/CWE