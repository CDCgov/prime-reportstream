--- conflicted
+++ resolved
@@ -3,13 +3,8 @@
   - name: xpn-family-name
     resource: '%resource.family'
     constants:
-<<<<<<< HEAD
-      hl7fnField: '%{hl7xpnField}-1'
+      hl7fnField: '%{xpnField}-1'
     schema: classpath:/metadata/hl7_mapping/datatypes/HumanName/FN
-=======
-      hl7fnField: '%{xpnField}-1'
-    schema: ./FN
->>>>>>> 422e6903
 
   - name: xpn-given-name
     value: [ '%resource.extension(%`rsext-xpn2-given-name`).value' ]
@@ -54,13 +49,8 @@
   - name: xpn-name-context
     resource: '%resource.extension(%`rsext-xpn9-name-context`).value'
     constants:
-<<<<<<< HEAD
-      cweFieldPath: '%{hl7xpnField}-9'
+      cweField: '%{xpnField}-9'
     schema: classpath:/metadata/hl7_mapping/datatypes/codeableConcept/CWE
-=======
-      cweField: '%{xpnField}-9'
-    schema: ../codeableConcept/CWE
->>>>>>> 422e6903
 
   - name: xpn-name-validity-range-start
     value: [ '%resource.extension(%`rsext-xpn10-name-validity-range`).extension(%`rsext-xpn10-name-validity-start`).value' ]
