--- conflicted
+++ resolved
@@ -8,10 +8,5 @@
     condition: '%context.where(extension(%`rsext-cq-units`).value).exists()'
     resource: '%resource.extension(%`rsext-cq-units`).value'
     constants:
-<<<<<<< HEAD
-      cweFieldPath: '%{cqFieldPath}-2'
-    schema: classpath:/metadata/hl7_mapping/datatypes/codeableConcept/CWE
-=======
       cweField: '%{cqFieldPath}-2'
-    schema: ../../datatypes/codeableConcept/CWE
->>>>>>> 422e6903
+    schema: classpath:/metadata/hl7_mapping/datatypes/codeableConcept/CWE