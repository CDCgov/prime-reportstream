--- conflicted
+++ resolved
@@ -37,23 +37,15 @@
 
   - name: entering-organization
     resource: '%resource.extension.where(url = "orc-17-entering-organization").value'
-<<<<<<< HEAD
     schema: classpath:/metadata/hl7_mapping/datatypes/codeableConcept/CWE
-=======
-    schema: ../../datatypes/codeableConcept/CWE
     resourceIndex: cweIndex
->>>>>>> 422e6903
     constants:
       cweField: '%{hl7Order}-17(%{cweIndex})'
 
   - name: entering-organization
     resource: '%resource.extension.where(url = "orc-18-entering-device").value'
-<<<<<<< HEAD
     schema: classpath:/metadata/hl7_mapping/datatypes/codeableConcept/CWE
-=======
-    schema: ../../datatypes/codeableConcept/CWE
     resourceIndex: cweIndex
->>>>>>> 422e6903
     constants:
       cweField: '%{hl7Order}-18(%{cweIndex})'
 
@@ -70,12 +62,8 @@
 
   - name: confidentiality-code
     resource: '%resource.extension.where(url = "orc-28-confidentiality-code").value'
-<<<<<<< HEAD
     schema: classpath:/metadata/hl7_mapping/datatypes/codeableConcept/CWE
-=======
-    schema: ../../datatypes/codeableConcept/CWE
     resourceIndex: cweIndex
->>>>>>> 422e6903
     constants:
       cweField: '%{hl7Order}-28(%{cweIndex})'
 
