--- conflicted
+++ resolved
@@ -21,12 +21,8 @@
 
   - name: universal-service-identifier
     resource: '%resource.code'
-<<<<<<< HEAD
     schema: classpath:/metadata/hl7_mapping/datatypes/codeableConcept/CWE
-=======
-    schema: ../../datatypes/codeableConcept/CWE
     resourceIndex: cweIndex
->>>>>>> 422e6903
     constants:
       cweField: '%{obrFieldPath}-4(%{cweIndex})'
 
@@ -58,34 +54,22 @@
 
   - name: reason-for-study
     resource: '%resource.reasonCode'
-<<<<<<< HEAD
     schema: classpath:/metadata/hl7_mapping/datatypes/codeableConcept/CWE
-=======
-    schema: ../../datatypes/codeableConcept/CWE
     resourceIndex: cweIndex
->>>>>>> 422e6903
     constants:
       cweField: '%{obrFieldPath}-31(%{cweIndex})'
 
   - name: placer-supplemental-service-information
     resource: '%resource.orderDetail.where(extension(%`rsext-hl7v2Name`).value = "placer-supplemental-service-information")'
-<<<<<<< HEAD
     schema: classpath:/metadata/hl7_mapping/datatypes/codeableConcept/CWE
-=======
-    schema: ../../datatypes/codeableConcept/CWE
     resourceIndex: cweIndex
->>>>>>> 422e6903
     constants:
       cweField: '%{obrFieldPath}-46(%{cweIndex})'
 
   - name: filler-supplemental-service-information
     resource: '%resource.orderDetail.where(extension(%`rsext-hl7v2Name`).value = "filler-supplemental-service-information")'
-<<<<<<< HEAD
     schema: classpath:/metadata/hl7_mapping/datatypes/codeableConcept/CWE
-=======
-    schema: ../../datatypes/codeableConcept/CWE
     resourceIndex: cweIndex
->>>>>>> 422e6903
     constants:
       cweField: '%{obrFieldPath}-47(%{cweIndex})'
 
