--- conflicted
+++ resolved
@@ -33,13 +33,8 @@
   - name: xcn-source-table
     resource: '%resource.extension(%`rsext-xcn8-source-table`).value'
     constants:
-<<<<<<< HEAD
-      cweFieldPath: '%{hl7XCNField}-8'
+      cweField: '%{hl7XCNField}-8'
     schema: classpath:/metadata/hl7_mapping/datatypes/codeableConcept/CWE
-=======
-      cweField: '%{hl7XCNField}-8'
-    schema: ../../datatypes/codeableConcept/CWE
->>>>>>> 422e6903
 
   - name: xcn-assigning-authority
     resource: '%resource.extension(%`rsext-assigning-authority`)'
@@ -76,13 +71,8 @@
   - name: xcn-name-context
     resource: '%resource.extension(%`rsext-xcn16-name-context`).value'
     constants:
-<<<<<<< HEAD
-      cweFieldPath: '%{hl7XCNField}-16'
+      cweField: '%{hl7XCNField}-16'
     schema: classpath:/metadata/hl7_mapping/datatypes/codeableConcept/CWE
-=======
-      cweField: '%{hl7XCNField}-16'
-    schema: ../../datatypes/codeableConcept/CWE
->>>>>>> 422e6903
 
   - name: xcn-name-validity-range-start
     value: [ '%resource.extension(%`rsext-xcn17-name-validity-range`).extension(%`rsext-xcn17-name-validity-start`).value' ]
@@ -111,21 +101,11 @@
   - name: xcn-assigning-jurisdiction
     resource: '%resource.extension(%`rsext-xcn22-assigning-jurisdiction`).value'
     constants:
-<<<<<<< HEAD
-      cweFieldPath: '%{hl7XCNField}-22'
+      cweField: '%{hl7XCNField}-22'
     schema: classpath:/metadata/hl7_mapping/datatypes/codeableConcept/CWE
-=======
-      cweField: '%{hl7XCNField}-22'
-    schema: ../../datatypes/codeableConcept/CWE
->>>>>>> 422e6903
 
   - name: xcn-assigning-agency-or-department
     resource: '%resource.extension(%`rsext-xcn23-assigning-agency-or-department`).value'
     constants:
-<<<<<<< HEAD
-      cweFieldPath: '%{hl7XCNField}-23'
-    schema: classpath:/metadata/hl7_mapping/datatypes/codeableConcept/CWE
-=======
       cweField: '%{hl7XCNField}-23'
-    schema: ../../datatypes/codeableConcept/CWE
->>>>>>> 422e6903
+    schema: classpath:/metadata/hl7_mapping/datatypes/codeableConcept/CWE