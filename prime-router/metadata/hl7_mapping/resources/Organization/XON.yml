--- conflicted
+++ resolved
@@ -10,13 +10,8 @@
       %context.extension(%`rsext-organization-name-type`).value.extension(%`rsext-cwe-coding`).value.where(extension(%`rsext-hl7v2Name`).value = "organization-name-type-code").exists()
     resource: '%resource.extension(%`rsext-organization-name-type`).value.extension(%`rsext-cwe-coding`).value'
     constants:
-<<<<<<< HEAD
-      cweFieldPath: '%{hl7XONField}-2'
+      cweField: '%{hl7XONField}-2'
     schema: classpath:/metadata/hl7_mapping/datatypes/codeableConcept/CWE
-=======
-      cweField: '%{hl7XONField}-2'
-    schema: ../../datatypes/codeableConcept/CWE
->>>>>>> 422e6903
 
   - name: id-number
     value: [ '%resource.extension(%`rsext-xon3-id-number`).value' ]
