--- conflicted
+++ resolved
@@ -5,8 +5,4 @@
 
   - name: note
     condition: '%resource is string'
-<<<<<<< HEAD
-    schema: classpath:/metadata/hl7_mapping/common/note
-=======
-    schema: '../../../datatypes/annotation/NTE'
->>>>>>> e31da733
+    schema: classpath:/metadata/hl7_mapping/datatypes/annotation/NTE