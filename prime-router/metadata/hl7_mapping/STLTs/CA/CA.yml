--- conflicted
+++ resolved
@@ -143,7 +143,6 @@
   - name: observation-result-with-aoe
     resource: '%resource.result.resolve()'
 
-<<<<<<< HEAD
 
   # California requirement: move order notes and observation notes to last observation
   # suppressing default mapping for notes
@@ -152,13 +151,7 @@
 
   - name: observation-note
     condition: false
-=======
-  # California requirement: map AOE questions to NTE segments under Patient
-  # Appending AOE questions to patient notes
-  - name: patient-note
-    resource: 'Bundle.entry.resource.ofType(Patient).extension(%`rsext-patient-notes`).value.text.split(''\n'') | Bundle.entry.resource.ofType(ServiceRequest).supportingInfo.resolve()'
-    condition: 'Bundle.entry.resource.ofType(Patient).extension(%`rsext-patient-notes`).exists() or Bundle.entry.resource.ofType(ServiceRequest).supportingInfo.exists()'
-    schema: 'ca-patient-note'
+
 
 
   # PID-3-4 Max length: 20
@@ -170,5 +163,4 @@
     condition: '%resource.count() = 1'
     constants:
       hl7SegmentGroup: '/PATIENT_RESULT/PATIENT'
-    schema: ca-patient
->>>>>>> 68096bc0
+    schema: ca-patient