extends: ../../OML_O21/OML_O21-base
<<<<<<< HEAD
=======
elements:
  - name: order-observation-specimen-action-code
    value: [ '"P"' ]
    hl7Spec: [ '/ORDER/OBSERVATION_REQUEST/OBR-11' ]
>>>>>>> 62fee359
<|MERGE_RESOLUTION|>--- conflicted
+++ resolved
@@ -1,8 +1,6 @@
 extends: ../../OML_O21/OML_O21-base
-<<<<<<< HEAD
-=======
+
 elements:
   - name: order-observation-specimen-action-code
     value: [ '"P"' ]
     hl7Spec: [ '/ORDER/OBSERVATION_REQUEST/OBR-11' ]
->>>>>>> 62fee359
