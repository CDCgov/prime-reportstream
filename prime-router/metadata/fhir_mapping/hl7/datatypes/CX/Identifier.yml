resourceType: Identifier

value:
  type: STRING
  valueOf: CX.1
  expressionType: HL7Spec

extension_1:
  generateList: true
  expressionType: nested
  expressionsMap:
    url:
      type: SYSTEM_URL
      value: identifier-check-digit
    valueString:
      type: STRING
      expressionType: HL7Spec
      valueOf: CX.2

extension_2:
  generateList: true
  expressionType: nested
  expressionsMap:
    url:
      type: SYSTEM_URL
      value: naming-system-check-digit
    valueString:
      type: STRING
      expressionType: HL7Spec
      valueOf: CX.3

# Checking if HD is an Organization or a System by looking at the ID type.
# If ID type is null or ID type is not ISO or UUID, treat as organization.
# Otherwise, treat as system.
assigner_1:
  vars:
    cx43: String, CX.4.3
    cx4: STRING_ALL, CX.4
  condition: $cx43 NULL && $cx4 NOT_NULL
  valueOf: datatypes/HD/Organization
  expressionType: reference
  specs: CX.4

assigner_2:
  vars:
    cx43: String, CX.4.3
  condition: $cx43 NOT_NULL && $cx43 NOT_EQUALS ISO && $cx43 NOT_EQUALS UUID
  valueOf: datatypes/HD/Organization
  expressionType: reference
  specs: CX.4

system:
  vars:
    cx41: String, CX.4.1
    cx42: String, CX.4.2
    cx43: String, CX.4.3
  condition: $cx43 EQUALS ISO || $cx43 EQUALS UUID
  expressionType: nested
  expressions:
    - condition: $cx41 NOT_NULL
      type: STRING
      valueOf: $cx41
    - condition: $cx41 NULL && $cx43 EQUALS ISO
      constants:
        prefix: "urn:oid:"
      vars:
        systemURI: $prefix + CX.4.2
      type: STRING
      valueOf: $systemURI
    - condition: $cx41 NULL && $cx43 EQUALS UUID
      constants:
        prefix: "urn:uuid:"
      vars:
        systemURI: $prefix + CX.4.2
      type: STRING
      valueOf: $systemURI
_system:
  vars:
    cx41: String, CX.4.1
    cx42: String, CX.4.2
    cx43: String, CX.4.3
  condition: $cx43 EQUALS ISO || $cx43 EQUALS UUID
  expressionType: nested
  expressionsMap:
    extension_1-namespace-id:
      generateList: true
      expressionType: nested
      condition: $cx41 NOT_NULL
      expressionsMap:
        url:
          type: SYSTEM_URL
          value: namespace-id
        valueString:
          type: STRING
          valueOf: $cx41
          expressionType: HL7Spec
    extension_2-universal-id:
      generateList: true
      expressionType: nested
      condition: $cx42 NOT_NULL
      expressionsMap:
        url:
          type: SYSTEM_URL
          value: universal-id
        valueString:
          type: STRING
          valueOf: $cx42
          expressionType: HL7Spec
    extension_3-universal-id-type:
      generateList: true
      expressionType: nested
      expressionsMap:
        url:
          type: SYSTEM_URL
          value: universal-id-type
        valueString:
          type: STRING
          valueOf: $cx43
          expressionType: HL7Spec

type:
  expressionType: nested
  vars:
    code: $code | CX.5
    system: $system
  expressions:
    - expressionType: nested
      expressionsMap:
        coding:
          generateList: true
          expressionType: nested
          expressionsMap:
            code:
              type: STRING
              valueOf: $code
            system:
              type: STRING
              valueOf: $system

extension_type:
  generateList: true
  expressionType: nested
  condition: $cx5 NOT_NULL
  vars:
    cx5: CX.5
  expressionsMap:
    url:
      type: SYSTEM_URL
      value: identifier-type-code
    valueString:
      type: STRING
      valueOf: $cx5
      expressionType: HL7Spec

extension_assigningFacility:
  generateList: true
  expressionType: nested
  condition: $cx6 NOT_NULL
  vars:
<<<<<<< HEAD
    cx6: STRING_ALL, CX.6
=======
    cx6: CX.6
>>>>>>> b7d18e61
  expressionsMap:
    url:
      type: SYSTEM_URL
      value: assigning-facility
    valueReference:
      valueOf: datatypes/HD/Organization
      expressionType: reference
      specs: CX.6

period:
  vars:
    startDate: CX.7
    endDate: CX.8
  condition: $startDate NOT_NULL || $endDate NOT_NULL
  expressionType: nested
  expressionsMap:
    start:
      valueOf: "GeneralUtils.dateTimeWithZoneId(startDate,ZONEID)"
      expressionType: JEXL
    _start:
      expressionType: nested
      condition: $startDate NOT_NULL
      expressionsMap:
        extension_1:
          generateList: true
          expressionType: nested
          expressionsMap:
            url:
              type: SYSTEM_URL
              value: hl7v2-date-time
            valueString:
              type: STRING
              valueOf: $startDate
              expressionType: HL7Spec
    end:
      valueOf: "GeneralUtils.dateTimeWithZoneId(endDate,ZONEID)"
      expressionType: JEXL
    _end:
      expressionType: nested
      condition: $endDate NOT_NULL
      expressionsMap:
        extension_1:
          generateList: true
          expressionType: nested
          expressionsMap:
            url:
              type: SYSTEM_URL
              value: hl7v2-date-time
            valueString:
              type: STRING
              valueOf: $endDate
              expressionType: HL7Spec

extension_4:
  generateList: true
  expressionType: nested
  vars:
    cx9: STRING_ALL, CX.9
  condition: $cx9 NOT_NULL
  expressionsMap:
    url:
      type: SYSTEM_URL
      value: assigning-jurisdiction
    valueCodeableConcept:
      valueOf: datatypes/CWE/CodeableConcept
      expressionType: resource
      specs: CX.9

extension_5:
  generateList: true
  expressionType: nested
  vars:
    cx10: STRING_ALL, CX.10
  condition: $cx10 NOT_NULL
  expressionsMap:
    url:
      type: SYSTEM_URL
      value: assigning-agency-or-department
    valueCodeableConcept:
      valueOf: datatypes/CWE/CodeableConcept
      expressionType: resource
      specs: CX.10

extension_6:
  condition: $cx NOT_NULL
  generateList: true
  expressionType: nested
  vars:
    cx: STRING_ALL, CX
  expressionsMap:
    url:
      type: SYSTEM_URL
      value: hl7-use
    valueString:
      value: $identifierIndexName<|MERGE_RESOLUTION|>--- conflicted
+++ resolved
@@ -131,10 +131,8 @@
           expressionType: nested
           expressionsMap:
             code:
-              type: STRING
               valueOf: $code
             system:
-              type: STRING
               valueOf: $system
 
 extension_type:
@@ -157,11 +155,7 @@
   expressionType: nested
   condition: $cx6 NOT_NULL
   vars:
-<<<<<<< HEAD
-    cx6: STRING_ALL, CX.6
-=======
     cx6: CX.6
->>>>>>> b7d18e61
   expressionsMap:
     url:
       type: SYSTEM_URL
@@ -246,11 +240,8 @@
       specs: CX.10
 
 extension_6:
-  condition: $cx NOT_NULL
-  generateList: true
-  expressionType: nested
-  vars:
-    cx: STRING_ALL, CX
+  generateList: true
+  expressionType: nested
   expressionsMap:
     url:
       type: SYSTEM_URL
