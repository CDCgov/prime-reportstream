resourceType: Organization

id:
  type: STRING
  valueOf: "GeneralUtils.generateResourceId()"
  expressionType: JEXL

name:
  type: STRING
  valueOf: XON.1
  expressionType: HL7Spec

extension_1-nameType:
  condition: xon2 NOT_NULL
  generateList: true
  expressionType: nested
  vars:
    xon2: XON.2
  expressionsMap:
    url:
      type: SYSTEM_URL
      value: organization-name-type
    valueCoding:
      valueOf: datatypes/CWE/Coding
      generateList: true
      expressionType: resource
      specs: XON.2
      constants:
        hl7v2Name: organization-name-type-code


identifier_1:
  expressionType: nested
  vars:
    xon3: XON.3
    xon4: XON.4
    xon5: XON.5
    xon6: XON.6
    xon7: XON.7
    xon8: XON.8
    xon10: String, XON.10
  expressionsMap:
    value_1:
      condition: $xon10 NULL
      type: STRING
      expressionType: HL7Spec
      valueOf: XON.3
    value_2:
      condition: $xon10 NOT_NULL
      type: STRING
      expressionType: HL7Spec
      valueOf: XON.10
    type:
      condition: $xon7 NOT_NULL
      valueOf: datatype/CodeableConcept_var
      expressionType: resource
      vars:
        code: String, XON.7
      constants:
        system: "http://terminology.hl7.org/CodeSystem/v2-0203"
    extension_1-checkDigitSchema:
      condition: $xon5 NOT_NULL
      generateList: true
      expressionType: nested
      expressionsMap:
        url:
          type: SYSTEM_URL
          value: check-digit-scheme
        valueCode:
          valueOf: XON.5
          type: STRING
          expressionType: HL7Spec
    extension_2-checkDigit:
      condition: $xon4 NOT_NULL
      generateList: true
      expressionType: nested
      expressionsMap:
        url:
          type: SYSTEM_URL
          value: check-digit
        valueString:
          type: STRING
          expressionType: HL7Spec
          valueOf: XON.4
    extension_3-assigningAuthority:
      condition: $xon6 NOT_NULL
      generateList: true
      expressionType: resource
      valueOf: datatypes/HD/ExtensionAssigningAuthority
      specs: XON.6
    extension_4-location:
      condition: $xon8 NOT_NULL
      generateList: true
      expressionType: nested
      vars:
        xon8: String, XON.8
      expressionsMap:
        url:
          type: SYSTEM_URL
          value: identifier-location
        valueReference:
          expressionType: reference
          valueOf: datatypes/HD/Location
          specs: XON.8

extension_1-name-representation-code:
  condition: $value NOT_NULL
  generateList: true
  expressionType: nested
  vars:
    value: String, XON.9
  expressionsMap:
    url:
      type: SYSTEM_URL
      value: name-representation-code
    valueString:
      type: STRING
      expressionType: HL7Spec
      valueOf: XON.9

extension_2-xon3IdNumber:
  generateList: true
  expressionType: nested
  expressionsMap:
    url:
      type: SYSTEM_URL
      value: xon3-id-number
    valueString:
      expressionType: HL7Spec
      type: STRING
      valueOf: XON.3

extension_3-xon10OrganizationIdentifier:
  generateList: true
  expressionType: nested
  expressionsMap:
    url:
      type: SYSTEM_URL
      value: xon10-organization-identifier
    valueString:
      expressionType: HL7Spec
      type: STRING
      valueOf: XON.10

extension_hl7Use:
  generateList: true
  expressionType: nested
  condition: $xonOrganizationHL7Use NOT_NULL
  expressionsMap:
    url:
      type: SYSTEM_URL
      value: hl7-use
    valueString:
      type: STRING
      valueOf: $xonOrganizationHL7Use

<<<<<<< HEAD
contact:
  expressionType: nested
  expressionsMap:
    name:
      condition: $XPNHumanName NOT_NULL
      valueOf: datatypes/XPN/HumanName
      expressionType: resource
      generateList: true
      specs: $XPNHumanName
    telecom:
      condition: $XTNContactPoint NOT_NULL
      valueOf: datatypes/XTN/ContactPoint
      expressionType: resource
      generateList: true
      specs: $XTNContactPoint
    address:
      condition: $XADAddress NOT_NULL
      valueOf: datatypes/XAD/Address
      expressionType: resource
      generateList: true
      specs: $XADAddress
=======
address:
  condition: $XADAddress NOT_NULL
  valueOf: datatypes/XAD/Address
  expressionType: resource
  specs: $XADAddress

telecom:
  expressionType: resource
  condition: $XTNTelecom NOT_NULL
  valueOf: datatypes/XTN/ContactPoint
  generateList: true
  specs: $XTNTelecom *
>>>>>>> 8c978d3c
<|MERGE_RESOLUTION|>--- conflicted
+++ resolved
@@ -154,29 +154,6 @@
       type: STRING
       valueOf: $xonOrganizationHL7Use
 
-<<<<<<< HEAD
-contact:
-  expressionType: nested
-  expressionsMap:
-    name:
-      condition: $XPNHumanName NOT_NULL
-      valueOf: datatypes/XPN/HumanName
-      expressionType: resource
-      generateList: true
-      specs: $XPNHumanName
-    telecom:
-      condition: $XTNContactPoint NOT_NULL
-      valueOf: datatypes/XTN/ContactPoint
-      expressionType: resource
-      generateList: true
-      specs: $XTNContactPoint
-    address:
-      condition: $XADAddress NOT_NULL
-      valueOf: datatypes/XAD/Address
-      expressionType: resource
-      generateList: true
-      specs: $XADAddress
-=======
 address:
   condition: $XADAddress NOT_NULL
   valueOf: datatypes/XAD/Address
@@ -188,5 +165,4 @@
   condition: $XTNTelecom NOT_NULL
   valueOf: datatypes/XTN/ContactPoint
   generateList: true
-  specs: $XTNTelecom *
->>>>>>> 8c978d3c
+  specs: $XTNTelecom *