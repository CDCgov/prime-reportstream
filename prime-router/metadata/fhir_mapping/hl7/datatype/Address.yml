--- conflicted
+++ resolved
@@ -57,19 +57,11 @@
 
 # date range        
 period_1:
-<<<<<<< HEAD
-    valueOf: datatype/Period
-    expressionType: resource
-    vars:
-       start: XAD.12.1
-       end: XAD.12.2
-=======
   valueOf: datatype/Period
   expressionType: resource
   vars:
     start: XAD.12.1
     end: XAD.12.2
->>>>>>> 195e3b9c
 
 # explicit date effective (start) and expiration (end)
 period_2:
