--- conflicted
+++ resolved
@@ -237,76 +237,40 @@
       expressionType: HL7Spec
 
 extension_5:
-<<<<<<< HEAD
-  condition: $systemCheck NOT_NULL
-  generateList: true
-  expressionType: nested
-  vars:
-    systemCheck: OBR.29.1.1
-=======
   condition: $parentPlacerEntityId NOT_NULL
   generateList: true
   expressionType: nested
   vars:
     parentPlacerEntityId: OBR.29.1
->>>>>>> 46b48426
   expressionsMap:
     url:
       type: SYSTEM_URL
       value: placer-assigned-identifier
     valueIdentifier:
-<<<<<<< HEAD
-      valueOf: datatype/Identifier_var
-      expressionType: resource
-      vars:
-        valueIn: OBR.29.1.1
-        systemCX: OBR.29.1.2
-        universalId: String, OBR.29.1.3
-        universalIdSystem: String, OBR.29.1.4
-=======
       valueOf: datatype/Identifier_SystemID
       expressionType: resource
       # Possible bug: We were unable to specify an HL7 spec deeper than subcomponent (e.g. OBR.29.1.1)
       specs: OBR.29.1
->>>>>>> 46b48426
       constants:
         system: "http://terminology.hl7.org/CodeSystem/v2-0203"
         code: "PLAC"
         display: "Placer Identifier"
 
 extension_6:
-<<<<<<< HEAD
-  condition: $systemCheck NOT_NULL
-  generateList: true
-  expressionType: nested
-  vars:
-    systemCheck: OBR.29.2
-=======
   condition: $parentFillerEntityId NOT_NULL
   generateList: true
   expressionType: nested
   vars:
     parentFillerEntityId: OBR.29.2
->>>>>>> 46b48426
   expressionsMap:
     url:
       type: SYSTEM_URL
       value: filler-assigned-identifier
     valueIdentifier:
-<<<<<<< HEAD
-      valueOf: datatype/Identifier_var
-      expressionType: resource
-      vars:
-        valueIn: OBR.29.2.1
-        systemCX: OBR.29.2.2
-        universalId: OBR.29.2.3
-        universalIdSystem: OBR.29.2.4
-=======
       valueOf: datatype/Identifier_SystemID
       expressionType: resource
       # Possible bug: We were unable to specify an HL7 spec deeper than subcomponent (e.g. OBR.29.2.1)
       specs: OBR.29.2
->>>>>>> 46b48426
       constants:
         system: "http://terminology.hl7.org/CodeSystem/v2-0203"
         code: "FILL"
