--- conflicted
+++ resolved
@@ -70,26 +70,6 @@
   vars:
     containerTypeCWE: SPM.27
     specimenQuantity: SPM.26
-<<<<<<< HEAD
-    specimenAdditive: SPM.6
-
-
-extension_1-specimenTypeModifier:
-  condition: $spm5 NOT_NULL && $spm4 NOT_NULL
-  generateList: true
-  expressionType: nested
-  vars:
-    spm5: SPM.5
-    spm4: SPM.4
-  expressionsMap:
-    url:
-      type: SYSTEM_URL
-      value: specimen-type-modifier
-    valueCodeableConcept:
-      valueOf: datatype/CodeableConcept
-      expressionType: resource
-      specs: SPM.5
-=======
 
 subject:
   valueOf: datatype/Reference
@@ -128,4 +108,21 @@
   constants:
     KEY_NAME_SUFFIX: String
     urlValue: specimen-collection-method
->>>>>>> 5f0e8acf
+    specimenAdditive: SPM.6
+
+
+extension_4-specimenTypeModifier:
+  condition: $spm5 NOT_NULL && $spm4 NOT_NULL
+  generateList: true
+  expressionType: nested
+  vars:
+    spm5: SPM.5
+    spm4: SPM.4
+  expressionsMap:
+    url:
+      type: SYSTEM_URL
+      value: specimen-type-modifier
+    valueCodeableConcept:
+      valueOf: datatype/CodeableConcept
+      expressionType: resource
+      specs: SPM.5