--- conflicted
+++ resolved
@@ -328,12 +328,8 @@
 
 contact:
   vars:
-<<<<<<< HEAD
-
-=======
     nk1: NK1
   condition: $nk1 NOT_NULL
->>>>>>> 48ac3ce4
   valueOf: secondary/PatientContact
   expressionType: resource
   generateList: true
