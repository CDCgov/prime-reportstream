resourceType: Patient
# Represents data that needs to be extracted for a Patient Resource in FHIR
# reference: https://www.hl7.org/fhir/patient.html
id:
  type: STRING
  valueOf: UUID.randomUUID()
  expressionType: JEXL

identifier_1:
  valueOf: datatype/Identifier_SystemID
  generateList: true
  expressionType: resource
  specs: PID.3

# When the Coverage.subscriber from IN1.17 is NOT self use PID.19 for SSN identifier
identifier_2a:
  condition: $valueIn NOT_NULL && $subscriberValue NOT_EQUALS SEL
  valueOf: datatype/Identifier_var
  generateList: true
  expressionType: resource
  vars:
    valueIn: String, PID.19 # subscriber SSN
    subscriberValue: String, IN1.17.1 # subscriber relationship
  constants:
    system: http://terminology.hl7.org/CodeSystem/v2-0203
    code: SS
    display: Social Security number
# There is no text for PID.19

# When IN1.17 is empty and the Coverage.subscriber from IN2.72 is NOT self use PID.19 for SSN identifier
identifier_2b:
  condition: $valueIn NOT_NULL && $valueIN117 NULL && $subscriberValue NOT_EQUALS 01
  valueOf: datatype/Identifier_var
  generateList: true
  expressionType: resource
  vars:
    valueIn: String, PID.19 # subscriber SSN
    subscriberValue: String, IN2.72 # subscriber relationship
    valueIN117: IN1.17.1
  constants:
    system: http://terminology.hl7.org/CodeSystem/v2-0203
    code: SS
    display: Social Security number
# There is no text for PID.19

# When IN1.17 and IN2.72 are both empty use PID.19 for SSN identifier
# (Required edge case because NOT_EQUALS is not the same as NULL)
identifier_2c:
  condition: $valueIn NOT_NULL && $valueIN117 NULL && $valueIN272 NULL
  valueOf: datatype/Identifier_var
  generateList: true
  expressionType: resource
  vars:
    valueIn: String, PID.19 # subscriber SSN
    valueIN272: String, IN2.72 # subscriber relationship
    valueIN117: IN1.17.1
  constants:
    system: http://terminology.hl7.org/CodeSystem/v2-0203
    code: SS
    display: Social Security number
# There is no text for PID.19

# When the Coverage.subscriber from IN1.17 IS self use PID.19 / IN2.2 for SSN identifier
identifier_2d:
  condition: $valueIn NOT_NULL && $subscriberValue EQUALS SEL
  valueOf: datatype/Identifier_var
  generateList: true
  expressionType: resource
  vars:
    valueIn: String, PID.19 | IN2.2 # subscriber SSN
    subscriberValue: String, IN1.17 # subscriber relationship
  constants:
    system: http://terminology.hl7.org/CodeSystem/v2-0203
    code: SS
    display: Social Security number
# There is no text for PID.19

# When IN1.17 is empty and the Coverage.subscriber from IN2.72 IS self use PID.19 / IN2.2 for SSN identifier
identifier_2e:
  condition: $valueIn NOT_NULL && $valueIN117 NULL && $subscriberValue EQUALS 01
  valueOf: datatype/Identifier_var
  generateList: true
  expressionType: resource
  vars:
    valueIn: String, PID.19 | IN2.2 # subscriber SSN
    valueIN117: IN1.17.1
    subscriberValue: String, IN2.72 # subscriber relationship
  constants:
    system: http://terminology.hl7.org/CodeSystem/v2-0203
    code: SS
    display: Social Security number
# There is no text for PID.19

identifier_3:
  condition: $valueIn NOT_NULL
  valueOf: datatype/Identifier_var
  generateList: true
  # There is no authority for PID.19
  expressionType: resource
  # Gets the Driver's license from PID.20, formats and adds it as an ID
  vars:
    valueIn: String, PID.20.1
  constants:
    system: http://terminology.hl7.org/CodeSystem/v2-0203
    code: DL
    display: Driver's license number
# There is no text for PID.20

identifier_4:
  condition: $mrgIdentifier NOT_NULL
  valueOf: datatype/Identifier_SystemID
  generateList: true
  expressionType: resource
  specs: MRG.1
  constants:
    use: old
    mrgIdentifier: MRG.1
# Add the old MR # from the MRG segment

# identifier_5a and _5b are two parts to complex logic
# Only include IN1.49 as an identifier when the subscriber is not self AND a relatedPerson is created
identifier_5a:
  condition: $valueIn NOT_NULL && $subscriberValue NOT_EQUALS SEL && $createRelatedPerson EQUALS TRUE
  valueOf: datatype/Identifier_var
  generateList: true
  expressionType: resource
  specs: IN1.49
  vars:
    valueIn: String, IN1.49.1
    systemCX: IN1.49.4
    code: IN1.49.5
    subscriberValue: String, IN1.17.1 # subscriber relationship
    createRelatedPerson: RELATED_PERSON_NEEDED_IN117, IN1.17
  constants:
    system: http://terminology.hl7.org/CodeSystem/v2-0203

identifier_5b:
  condition: $valueIn NOT_NULL && $valueIN117 NULL && $subscriberValue NOT_EQUALS 01 && $createRelatedPerson EQUALS TRUE
  valueOf: datatype/Identifier_var
  generateList: true
  expressionType: resource
  specs: IN1.49
  vars:
    valueIn: String, IN1.49.1
    systemCX: IN1.49.4
    code: IN1.49.5
    subscriberValue: String, IN2.72 # subscriber relationship
    createRelatedPerson: RELATED_PERSON_NEEDED_IN272, IN2.72
    valueIN117: IN1.17.1
  constants:
    system: http://terminology.hl7.org/CodeSystem/v2-0203

# identifier_6a and _6b are two parts to complex logic
# Only include when the subscriber is self, uses IN1.17
identifier_6a:
  condition: $valueIn NOT_NULL && $valueIN117 EQUALS SEL
  valueOf: datatype/Identifier_var
  generateList: true
  expressionType: resource
  vars:
    valueIn: IN2.61 | IN1.36
    valueIN117: String, IN1.17.1 # subscriber relationship
    # No systemCX set for this identifier
  constants:
    system: "http://terminology.hl7.org/CodeSystem/v2-0203"
    code: "MB"
    display: "Member Number"

# Only include when the subscriber is self
# IN2.72 only gets used if IN1.17 priority is empty (see identifier_6a)
identifier_6b:
  condition: $valueIn NOT_NULL && $valueIN117 NULL && $valueIN272 EQUALS 01
  valueOf: datatype/Identifier_var
  generateList: true
  expressionType: resource
  vars:
    valueIn: IN2.61 | IN1.36
    valueIN117: IN1.17.1
    valueIN272: String, IN2.72 # subscriber relationship
    # No systemCX set for this identifier
  constants:
    system: "http://terminology.hl7.org/CodeSystem/v2-0203"
    code: "MB"
    display: "Member Number"

identifier_7:
  condition: $valueIn NOT_NULL
  valueOf: datatype/Identifier_var
  generateList: true
  expressionType: resource
  vars:
    valueIn: IN2.8
    # No systemCX set for this identifier
  constants:
    system: "http://terminology.hl7.org/CodeSystem/v2-0203"
    code: "MA"
    display: "Patient Medicaid number"

identifier_8:
  condition: $valueIn NOT_NULL
  valueOf: datatype/Identifier_var
  generateList: true
  expressionType: resource
  vars:
    valueIn: IN2.6
    # No systemCX set for this identifier
  constants:
    system: "http://terminology.hl7.org/CodeSystem/v2-0203"
    code: "MC"
    display: "Patient's Medicare number"

name:
  valueOf: datatype/HumanName
  generateList: true
  expressionType: resource
  specs: PID.5

gender:
  type: ADMINISTRATIVE_GENDER
  valueOf: PID.8
  expressionType: HL7Spec

address:
  valueOf: datatype/Address
  generateList: true
  expressionType: resource
  specs: PID.11
  vars:
    # Used in Address to create district for patient address
    # In future, they could be processed in a DataValueResolver.
    distPatientCounty: String, PID.12
    distAddressCountyParish: String, PID.11.9
    distPatient: PID

telecom_1:
  condition: $pid14 NOT_NULL
  valueOf: datatype/ContactPoint
  generateList: true
  expressionType: resource
  specs: PID.14
  vars:
    pid14: PID.14
  constants:
    use: work

telecom_2:
  condition: $pid13 NOT_NULL
  valueOf: datatype/ContactPoint
  generateList: true
  expressionType: resource
  specs: PID.13
  vars:
    pid13: PID.13
  constants:
    use: home

# The yaml is processed in reverse order, therefore
# Put the PID.13 last in yaml so it is first to be processed
birthDate:
  type: DATE
  valueOf: PID.7
  expressionType: HL7Spec

multipleBirthBoolean_1:
  condition: $multBool NOT_NULL && $multInt NULL
  type: BOOLEAN
  valueOf: PID.24
  expressionType: HL7Spec
  vars:
    multBool: PID.24
    multInt: PID.25

multipleBirthBoolean_2:
  condition: $multBool EQUALS N
  type: BOOLEAN
  valueOf: PID.24
  expressionType: HL7Spec
  vars:
    multBool: String, PID.24
    multInt: PID.25

multipleBirthInteger_1:
  condition: $multBool NULL && $multInt NOT_NULL
  type: INTEGER
  valueOf: PID.25
  expressionType: HL7Spec
  vars:
    multBool: String, PID.24
    multInt: PID.25

multipleBirthInteger_2:
  condition: $multBool EQUALS Y && $multInt NOT_NULL
  type: INTEGER
  valueOf: PID.25
  expressionType: HL7Spec
  vars:
    multBool: String, PID.24
    multInt: PID.25

deceasedBoolean:
  condition: $deceasedBool NOT_NULL && $deceasedDateTime NULL
  type: BOOLEAN
  valueOf: PID.30
  expressionType: HL7Spec
  vars:
    deceasedBool: PID.30
    deceasedDateTime: PID.29

deceasedDateTime:
  condition: $dateTimeIn NOT_NULL
  type: STRING
  valueOf: "GeneralUtils.dateTimeWithZoneId(dateTimeIn,ZONEID)"
  expressionType: JEXL
  vars:
    dateTimeIn: PID.29

maritalStatus:
  valueOf: datatype/CodeableConcept
  expressionType: resource
  condition: $coding NOT_NULL
  vars:
    coding: MARITAL_STATUS, PID.16
    text: String, PID.16.2

contact:
  valueOf: secondary/PatientContact
  expressionType: resource
  generateList: true

generalPractitioner:
  condition: $practitionerVal NOT_NULL
  valueOf: resource/Practitioner
  generateList: true
  expressionType: reference
  specs: PD1.4
  vars:
    practitionerVal: PD1.4

extension:
  generateList: true
  expressionType: nested
  expressions:
    - condition: $value NOT_NULL
      valueOf: extension/Extension
      expressionType: resource
      vars:
        value: String, PID.6.1
      constants:
        KEY_NAME_SUFFIX: String
        urlValue: mothersMaidenName

    - expressionType: nested
      expressionsMap:
        url:
          type: SYSTEM_URL
          value: "religion"
        valueCodeableConcept:
          valueOf: datatype/CodeableConcept
          expressionType: resource
          condition: $coding NOT_NULL
          vars:
            coding: RELIGIOUS_AFFILIATION_CC, PID.17
            text: String, PID.17.2

    - expressionType: nested
      specs: PID.10
      generateList: true
      expressionsMap:
        url:
          type: SYSTEM_URL
          value: "race"
        valueCodeableConcept:
          valueOf: datatype/CodeableConcept
          expressionType: resource
          specs: CWE

    - expressionType: nested
      generateList: true
      expressionsMap:
        url:
          type: SYSTEM_URL
          value: ethnic-group
        valueCodeableConcept:
          valueOf: datatype/CodeableConcept
          expressionType: resource
          specs: PID.22

    - expressionType: nested
      generateList: true
      expressionsMap:
        url:
          type: SYSTEM_URL
          value: patient-animal
        valueCodeableConcept:
          valueOf: datatype/CodeableConcept
          expressionType: resource
          specs: PID.35

    - expressionType: nested
      generateList: true
      expressionsMap:
        url:
          type: SYSTEM_URL
          value: patient-notes
        valueAnnotation:
          valueOf: datatype/Annotation
          expressionType: resource
          condition: $annotationText NOT_NULL
          vars:
<<<<<<< HEAD
            annotationText: NTE.3 *&, GeneralUtils.concatenateWithChar(annotationText, ' \n')
=======
            annotationText: NTE.3 *&, GeneralUtils.concatenateWithChar(annotationText, '\n')
>>>>>>> 5f10623e

communication:
  condition: $language NOT_NULL
  valueOf: secondary/Communication
  expressionType: resource
  vars:
    language: PID.15

active:
  condition: $mrgSegment NOT_NULL
  type: BOOLEAN
  valueOf: true
  vars:
    mrgSegment: MRG

link:
  generateList: true
  evaluateLater: true
  expressionType: nested
  condition: $mrgSegment NOT_NULL
  vars:
    mrgSegment: MRG
  expressionsMap:
    type:
      type: STRING
      valueOf: "replaces"
    other:
      required: true
      valueOf: resource/PatientMRG
      expressionType: reference<|MERGE_RESOLUTION|>--- conflicted
+++ resolved
@@ -407,11 +407,7 @@
           expressionType: resource
           condition: $annotationText NOT_NULL
           vars:
-<<<<<<< HEAD
-            annotationText: NTE.3 *&, GeneralUtils.concatenateWithChar(annotationText, ' \n')
-=======
             annotationText: NTE.3 *&, GeneralUtils.concatenateWithChar(annotationText, '\n')
->>>>>>> 5f10623e
 
 communication:
   condition: $language NOT_NULL
