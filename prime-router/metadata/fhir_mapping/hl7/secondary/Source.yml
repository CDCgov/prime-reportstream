--- conflicted
+++ resolved
@@ -1,3 +1,9 @@
+#
+# (C) Copyright IBM Corp. 2020
+#
+# SPDX-License-Identifier: Apache-2.0
+#
+---
 name:
   type: STRING
   valueOf: MSH.3
@@ -8,7 +14,6 @@
   valueOf: MSH.24.2
   expressionType: HL7Spec
 
-<<<<<<< HEAD
 version:
   type: STRING
   valueOf: SFT.2
@@ -19,8 +24,6 @@
   valueOf: SFT.3
   expressionType: HL7Spec
 
-=======
->>>>>>> eab26792
 extension_1:
   generateList: true
   valueOf: extension/Extension
@@ -33,7 +36,6 @@
   constants:
     isoSystemStr: "ISO"
     oidUrlPrefix: "urn:oid:"
-<<<<<<< HEAD
     KEY_NAME_SUFFIX: Oid
     urlValue: source-identifier-system
 
@@ -78,7 +80,3 @@
       valueOf: resource/Organization
       expressionType: reference
       specs: SFT.1
-=======
-    KEY_NAME_SUFFIX: String
-    urlValue: source-identifier-system
->>>>>>> eab26792
