# $schema: ./../../../../../json_schema/fhir/hl7-to-fhir-mapping-resource-template.json

resourceType: Observation

# Not implementing OBX.5 when OBX.2 is RP as the inventory say it still needs to be resolved
# Not implementing OBX.5 when OBX.2 is CF, the type does not exist in NIST and the mapping is wrong in the inventory
# Not implementing OBX.5 when OBX.2 is NA (Numeric Array), the inventory does not specify how that should map to SampledData
# NIST indicates that OBX.10 is a CWE, but Caristix and the HAPI structures are ID
# OBX.17 is repeatable but maps to method on Observation which is not, so it's all captured in OBXExtension
# OBX.18 is repeatable but maps to device on Observation which is not, so it's all captured in OBXExtension
# OBX.20 is repeatable but maps to bodySite on Observation which is not, so it's all captured in OBXExtension
# Not implementing OBX.22 not in mapping deprecated in NIST
<<<<<<< HEAD
=======
# Not implementing OBX.26 not in mapping not in NIST
# Not implementing OBX.27 not in mapping not in NIST
# Not implementing OBX.28 not in mapping not in NIST
# Not implementing OBX.29 not in mapping not in NIST
# Not implementing OBX.31 not in mapping not in NIST
# Not implementing OBX.32 not in mapping not in NIST
# OBX.33 is repeatable but maps to specimen on Observation which is not, so it's all captured in OBXExtension

>>>>>>> 4869b13d

id:
  type: STRING
  valueOf: "GeneralUtils.generateResourceId()"
  expressionType: JEXL

code:
  expressionType: resource
  valueOf: datatypes/CWE/CodeableConcept
  specs: OBX.3

valueString_obx:
  vars:
    obx2: STRING, OBX.2
  expressionType: nested
  expressions:
    - condition: $obx2 EQUALS ST || $obx2 EQUALS FT || $obx2 EQUALS TX
      type: STRING_ALL
      valueOf: OBX.5
      expressionType: HL7Spec
    - condition: $obx2 EQUALS VR
      vars:
        vrValue: OBX.5.1 + $dash + OBX.5.2
      constants:
        dash: "-"
      type: STRING
      valueOf: $vrValue
    - condition: $obx2 EQUALS SN && $obx53 EQUALS +
      vars:
        obx53: STRING, OBX.5.3
        value: OBX.5.1 + $plus + OBX.5.2 + $plus + OBX.5.3 + $plus + OBX.5.4
      constants:
        plus: "+"
      type: STRING
      valueOf: $value

valueCodeableConcept:
  expressionType: nested
  vars:
    obx2: STRING, OBX.2
  expressions:
    - condition: $obx2 EQUALS CNE
      valueOf: datatypes/CNE/CodeableConcept
      specs: OBX.5
      expressionType: resource
    - condition: $obx2 EQUALS CWE || $obx2 EQUALS CE
      valueOf: datatypes/CWE/CodeableConcept
      specs: OBX.5
      expressionType: resource
    - condition: $obx2 EQUALS IS
      expressionType: nested
      expressionsMap:
        coding:
          expressionType: nested
          generateList: true
          expressionsMap:
            code:
              type: STRING
              expressionType: HL7Spec
              valueOf: OBX.5

valuePeriod:
  condition: $obx2 EQUALS DR
  valueOf: datatypes/DR/Period
  expressionType: resource
  specs: OBX.5
  vars:
    obx2: STRING, OBX.2
    start: OBX.5.1
    end: OBX.5.2
    dateTimeIn: OBX.5.1
    dateTimeOut: OBX.5.2

valueDateTime:
  condition: $obx2 EQUALS DT || $obx2 EQUALS DTM
  type: STRING
  valueOf: "GeneralUtils.dateTimeWithZoneId(dateTimeIn,ZONEID)"
  expressionType: JEXL
  vars:
    dateTimeIn: OBX.5
    obx2: STRING, OBX.2
_valueDateTime:
  expressionType: nested
  condition: $obx2 EQUALS DT || $obx2 EQUALS DTM
  vars:
    obx5: OBX.5
    obx2: STRING, OBX.2
  expressionsMap:
    extension:
      condition: $obx5 NOT_NULL
      generateList: true
      expressionType: nested
      expressionsMap:
        url:
          type: SYSTEM_URL
          value: hl7v2-date-time
        valueString:
          type: STRING
          valueOf: OBX.5
          expressionType: HL7Spec

valueTime:
  condition: $obx2 EQUALS TM
  type: STRING
  valueOf: OBX.5
  expressionType: HL7Spec
  vars:
    obx2: STRING, OBX.2

_valueTime:
  expressionType: nested
  condition: $obx2 EQUALS TM
  vars:
    obx5: OBX.5
    obx2: STRING, OBX.2
  expressionsMap:
    extension:
      condition: $obx5 NOT_NULL
      generateList: true
      expressionType: nested
      expressionsMap:
        url:
          type: SYSTEM_URL
          value: hl7v2-date-time
        valueString:
          type: STRING
          valueOf: OBX.5
          expressionType: HL7Spec

valueRange:
  vars:
    obx2: STRING, OBX.2
    CWERangeUnits: OBX.6
    obx53: STRING, OBX.5.3
  expressionType: nested
  specs: OBX.5
  expressions:
    - condition: $obx2 EQUALS NR
      valueOf: datatypes/NR/Range
      expressionType: resource
    - condition: $obx2 EQUALS SN && $obx53 EQUALS -
      valueOf: datatypes/SN/Range
      expressionType: resource


valueRatio:
  vars:
    obx2: STRING, OBX.2
    obx53: STRING, OBX.5.3
    CWERangeUnits: OBX.6
  condition: $obx2 EQUALS SN && ($obx53 EQUALS / || $obx53 EQUALS :)
  valueOf: datatypes/SN/Ratio
  expressionType: resource
  specs: OBX.5

valueQuantity:
  vars:
    obx2: STRING, OBX.2
    CWEQuantityUnits: OBX.6
    obx53: STRING, OBX.5.3
  expressionType: nested
  expressions:
    - condition: $obx2 EQUALS NM
      expressionType: nested
      expressionsMap:
        value:
          type: STRING
          expressionType: HL7Spec
          valueOf: OBX.5
        code:
          condition: $identifier NOT_NULL && $nameOfCodingSystem NOT_NULL
          type: STRING
          expressionType: HL7Spec
          valueOf: CWEQuantityUnits.1
          vars:
            identifier: CWEQuantityUnits.1
            nameOfCodingSystem: CWEQuantityUnits.3
        unit:
          expressionType: nested
          vars:
            identifier: CWEQuantityUnits.1
            text: CWEQuantityUnits.2
          expressions:
            - condition: $text NULL && $identifier NOT_NULL
              type: STRING
              valueOf: CWEQuantityUnits.1
              expressionType: HL7Spec
            - condition: $text NOT_NULL
              type: STRING
              valueOf: CWEQuantityUnits.2
              expressionType: HL7Spec
        system:
          condition: $identifier NOT_NULL && $nameOfCodingSystem NOT_NULL
          type: STRING
          expressionType: HL7Spec
          valueOf: CWEQuantityUnits.3
          vars:
            identifier: CWEQuantityUnits.1
            nameOfCodingSystem: CWEQuantityUnits.3
    - condition: >
        $obx2 EQUALS SN && $obx53 NOT_EQUALS : && $obx53 NOT_EQUALS / && $obx53 NOT_EQUALS - && $obx53 NOT_EQUALS +
      expressionType: resource
      valueOf: datatypes/SN/Quantity
      specs: OBX.5

referenceRange:
  vars:
    obx7: STRING_ALL, OBX.7
  condition: $obx7 NOT_NULL
  expressionType: nested
  generateList: true
  expressionsMap:
    text:
      expressionType: HL7Spec
      type: STRING
      valueOf: OBX.7

interpretation:
  vars:
    obx8: STRING_ALL, OBX.8
  condition: $obx8 NOT_NULL
  generateList: true
  valueOf: datatypes/CWE/CodeableConcept
  expressionType: resource
  specs: OBX.8 *

status:
  type: OBSERVATION_STATUS
  default: unknown
  valueOf: OBX.11
  expressionType: HL7Spec

dataAbsentReason:
  vars:
    obx2: STRING, OBX.2
    obx5: STRING, OBX.5
    obx11: STRING, OBX.11
  constants:
    system: http://terminology.hl7.org/CodeSystem/data-absent-reason
  expressionType: nested
  expressions:
    - condition: $obx11 EQUALS X
      expressionType: nested
      expressionsMap:
        coding:
          generateList: true
          expressionType: nested
          expressionsMap:
            code:
              valueOf: cannot-be-obtained
            system:
              valueOf: $system
    - condition: $obx11 EQUALS_STRING N
      expressionType: nested
      expressionsMap:
        coding:
          generateList: true
          expressionType: nested
          expressionsMap:
            code:
              valueOf: not-asked
            system:
              valueOf: $system
    - condition: $obx2 EQUALS ST && ($obx5 EQUALS_STRING $emptyString || $obx5 NULL)
      expressionType: nested
      constants:
        emptyString: ""
      expressionsMap:
        coding:
          generateList: true
          expressionType: nested
          expressionsMap:
            code:
              valueOf: unknown
            system:
              valueOf: $system

effectiveDateTime:
  type: STRING
  valueOf: "GeneralUtils.dateTimeWithZoneId(dateTimeIn,ZONEID)"
  expressionType: JEXL
  vars:
    dateTimeIn: OBX.14
_effectiveDateTime:
  expressionType: nested
  condition: $obx14 NOT_NULL
  vars:
    obx14: OBX.14
  expressionsMap:
    extension_1:
      generateList: true
      expressionType: nested
      expressionsMap:
        url:
          type: SYSTEM_URL
          value: hl7v2-date-time
        valueString:
          type: STRING
          valueOf: OBX.14
          expressionType: HL7Spec

method:
  vars:
    obx17: STRING_ALL, OBX.17
  condition: $obx17 NOT_NuLL
  valueOf: datatypes/CWE/CodeableConcept
  expressionType: resource
  specs: OBX.17

device:
  vars:
    obx18: STRING_ALL, OBX.18
  condition: $obx18 NOT_NULL
  valueOf: segments/OBX/Device
  expressionType: reference
  specs: OBX.18

performer:
  generateList: true
  expressionType: nested
  expressions:
    - expressionType: reference
      vars:
        obx15: STRING_ALL, OBX.15
      condition: $obx15 NOT_NULL
      valueOf: datatypes/CWE/Organization
      constants:
        cweOrganizationHL7Field: OBX.15
      specs: OBX.15
    - expressionType: reference
      generateList: true
      specs: OBX.16 *
      valueOf: segments/OBX/PractitionerRole
      vars:
        OBXPractitionerComponent: $BASE_VALUE
        obx16: STRING_ALL, OBX.16
      condition: $obx16 NOT_NULL
      constants:
        OBXPractitionerRoleSystem: "http://terminology.hl7.org/CodeSystem/practitioner-role"
        OBXPractitionerRoleCode: "responsibleObserver"
    - expressionType: reference
      vars:
        obx25: STRING_ALL, OBX.25
        OBXPractitionerComponent: OBX.25
        OBXPractitionerRoleOrganization: OBX.23
        OBXPractitionerRoleOrganizationAddress: OBX.24
      condition: $obx25 NOT_NULL
      valueOf: segments/OBX/PractitionerRole
      constants:
        OBXPractitionerRoleSystem: "http://terminology.hl7.org/CodeSystem/v2-0912"
        OBXPractitionerRoleCode: "MDIR"
    - expressionType: reference
      vars:
        obx25: STRING_ALL, OBX.25
        obx23: STRING_ALL, OBX.23
        XADAddress: OBX.24
      condition: $obx25 NULL && ($obx23 NOT_NULL || $XADAddress NOT_NULL)
      valueOf: datatypes/XON/Organization
      specs: OBX.23
      constants:
        XONHL7Field: OBX.25

bodySite:
  vars:
    obx20: STRING_ALL, OBX.20
  condition: $obx20 NOT_NULL
  valueOf: datatypes/CWE/CodeableConcept
  expressionType: resource
  specs: OBX.20

identifier:
  vars:
    obx21: STRING_ALL, OBX.21
  condition: $obx21 NOT_NULL
  valueOf: datatypes/EI/Identifier
  expressionType: resource
  specs: OBX.21
  constants:
    code: "FILL"
    hl7v2Field: OBX.21

extension:
  generateList: true
  expressionType: nested
  vars:
    obx2: STRING, OBX.2
  expressions:
    - expressionType: nested
      vars:
        obx4: STRING,OBX.4
      condition: $obx4 NOT_NULL
      expressionsMap:
        url:
          type: SYSTEM_URL
          value: sub-id
        valueString:
          expressionType: HL7Spec
          type: STRING
          valueOf: OBX.4
    - expressionType: nested
      vars:
        obx10: STRING_ALL, OBX.10
      condition: $obx10 NOT_NULL
      generateList: true
      specs: OBX.10 *
      expressionsMap:
        url:
          type: SYSTEM_URL
          value: nature-of-abnormal-test
        valueId:
          valueOf: $BASE_VALUE
          expressionType: HL7Spec
          type: STRING
    - expressionType: nested
      vars:
        obx19: STRING, OBX.19
      condition: $obx19 NOT_NULL
      expressionsMap:
        url:
          type: SYSTEM_URL
          value: analysis-date-time
        valueDateTime:
          type: STRING
          valueOf: "GeneralUtils.dateTimeWithZoneId(dateTimeIn,ZONEID)"
          expressionType: JEXL
          vars:
            dateTimeIn: OBX.19
        _valueDateTime:
          expressionType: nested
          condition: $obx19 NOT_NULL
          vars:
            obx19: OBX.19
          expressionsMap:
            extension_1:
              generateList: true
              expressionType: nested
              expressionsMap:
                url:
                  type: SYSTEM_URL
                  value: hl7v2-date-time
                valueString:
                  type: STRING
                  valueOf: $obx19
                  expressionType: HL7Spec
    - expressionType: nested
      vars:
        obx30: STRING_ALL, OBX.30
      condition: $obx30 NOT_NULL
      expressionsMap:
        url:
          type: SYSTEM_URL
          value: observation-sub-type
        valueCode:
          type: STRING
          expressionType: HL7Spec
          specs: OBX.30
    - expressionType: nested
      vars:
        obx54: STRING, OBX.5.4
      condition: $obx2 EQUALS ED && $obx54 EQUALS Base64
      expressionsMap:
        url:
          type: SYSTEM_URL
          value: observation-value-attachment
        valueAttachment:
          valueOf: datatypes/ED/Attachment
          expressionType: resource
          specs: OBX.5
    - expressionType: resource
      condition: $obx2 EQUALS SN
      valueOf: datatypes/SN/ExtensionSN
      specs: OBX.5
    - expressionType: resource
      valueOf: segments/OBX/OBXExtension


subject:
  valueOf: datatype/Reference
  expressionType: resource
  specs: $Patient

encounter:
  valueOf: datatype/Reference
  expressionType: resource
  specs: $Encounter

# $suppressNote is a constant that can be passed in so that a note is not generated
# This was required when we translate the SPECIMEN.OBX segment so that the created observation
# does not include notes from the OBSERVATION GROUP
# ORDER_OBSERVATION
#   NTE -> Should not be included as part of the Observation created from the OBX
#   SPECIMEN
#     OBX
# See use here: https://github.com/CDCgov/prime-reportstream/blob/813fe6d15e780af3ea88eb61ddfbdf2a8f4462a9/prime-router/metadata/fhir_mapping/hl7/resource/ServiceRequest.yml#L380
note_observation:
  valueOf: segments/NTE/Annotation
  condition: $suppressNote NULL
  expressionType: resource
  generateList: true
  specs: NTE

focus:
  valueOf: datatype/Reference
  expressionType: resource
  specs: $Specimen
  useGroup: true<|MERGE_RESOLUTION|>--- conflicted
+++ resolved
@@ -10,8 +10,6 @@
 # OBX.18 is repeatable but maps to device on Observation which is not, so it's all captured in OBXExtension
 # OBX.20 is repeatable but maps to bodySite on Observation which is not, so it's all captured in OBXExtension
 # Not implementing OBX.22 not in mapping deprecated in NIST
-<<<<<<< HEAD
-=======
 # Not implementing OBX.26 not in mapping not in NIST
 # Not implementing OBX.27 not in mapping not in NIST
 # Not implementing OBX.28 not in mapping not in NIST
@@ -19,8 +17,6 @@
 # Not implementing OBX.31 not in mapping not in NIST
 # Not implementing OBX.32 not in mapping not in NIST
 # OBX.33 is repeatable but maps to specimen on Observation which is not, so it's all captured in OBXExtension
-
->>>>>>> 4869b13d
 
 id:
   type: STRING
