# $schema: ./../../../../json_schema/fhir/hl7-to-fhir-mapping-message-template.json

resources:

  - resourceName: MessageHeader
    segment: MSH
    resourcePath: segments/MSH/MessageHeader
    repeats: false
    isReferenced: false

  - resourceName: Provenance
    segment: MSH
    resourcePath: segments/MSH/Provenance-Source

  - resourceName: Provenance
    segment: MSH
    resourcePath: segments/MSH/Provenance-Transformation

  - resourceName: Patient
    segment: .PID
    group: PATIENT
    resourcePath: segments/PID/Patient
    isReferenced: true
    repeats: false
    additionalSegments:
      - .PD1
      - MSH
      - .NTE
      - .NK1

<<<<<<< HEAD
  - resourceName: Coverage
    segment: .IN1
    group: PATIENT.INSURANCE
    resourcePath: segments/IN1/Coverage
    repeats: true
    isReferenced: true

  - resourceName: ServiceRequest
    segment: .ORC
    group: ORDER
    resourcePath: segments/ORC/ServiceRequest
=======
  - resourceName: Provenance
    segment: .PID
    group: PATIENT
    resourcePath: segments/PID/Provenance-Patient

  - resourceName: RelatedPerson
    segment: .NK1
    group: PATIENT
    resourcePath: segments/NK1/RelatedPerson
    isReferenced: false
>>>>>>> 7c04a539
    repeats: true

  - resourceName: Encounter
    segment: .PV1
    group: PATIENT.PATIENT_VISIT
    resourcePath: segments/PV1/Encounter
    isReferenced: true
    additionalSegments:
      - .PV2
      - MSH

  - resourceName: OrderObservation
    segment: .OBSERVATION_REQUEST.OBSERVATION.OBX
    group: ORDER
    resourcePath: segments/OBX/Observation
    repeats: true
    isReferenced: true
    additionalSegments:
      - .ORC
      - .OBSERVATION_REQUEST.OBR
      - .OBSERVATION_REQUEST.OBSERVATION.NTE
      - MSH

  - resourceName: OMLSpecimenSource
    segment: .OBSERVATION_REQUEST.OBR
    group: ORDER
    resourcePath: segments/ORC/Specimen
    isReferenced: true
    repeats: true

  - resourceName: OMLSpecimen
    segment: .OBSERVATION_REQUEST.SPECIMEN.SPM
    group: ORDER
    resourcePath: segments/SPM/Specimen
    repeats: true
    isReferenced: true
    additionalSegments:
      - MSH

  - resourceName: ServiceRequest
    segment: .ORC
    group: ORDER
    resourcePath: segments/ORC/ServiceRequest
    repeats: true
    isReferenced: true
    additionalSegments:
      - .OBSERVATION_REQUEST.OBR
      - .OBSERVATION_REQUEST.NTE
      - PATIENT.PATIENT_VISIT.PV1
      - MSH
      - PATIENT.PID
      - .OBSERVATION_REQUEST.OBSERVATION.OBX<|MERGE_RESOLUTION|>--- conflicted
+++ resolved
@@ -28,19 +28,6 @@
       - .NTE
       - .NK1
 
-<<<<<<< HEAD
-  - resourceName: Coverage
-    segment: .IN1
-    group: PATIENT.INSURANCE
-    resourcePath: segments/IN1/Coverage
-    repeats: true
-    isReferenced: true
-
-  - resourceName: ServiceRequest
-    segment: .ORC
-    group: ORDER
-    resourcePath: segments/ORC/ServiceRequest
-=======
   - resourceName: Provenance
     segment: .PID
     group: PATIENT
@@ -51,7 +38,6 @@
     group: PATIENT
     resourcePath: segments/NK1/RelatedPerson
     isReferenced: false
->>>>>>> 7c04a539
     repeats: true
 
   - resourceName: Encounter
@@ -91,6 +77,13 @@
     additionalSegments:
       - MSH
 
+  - resourceName: Coverage
+    segment: .IN1
+    group: PATIENT.INSURANCE
+    resourcePath: segments/IN1/Coverage
+    repeats: true
+    isReferenced: true
+
   - resourceName: ServiceRequest
     segment: .ORC
     group: ORDER
