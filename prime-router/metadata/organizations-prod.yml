---
  #
  # Organizations
  #
  - name: simple_report
    description: PRIME's POC testing app
    clients:
      - name: default
        topic: covid-19
        schema: primedatainput/pdi-covid-19
        format: CSV

  - name: az-phd
    description: Arizona PHD
    services:
      - name: elr-test
        topic: covid-19
        schema: az/az-covid-19
        jurisdictionalFilter:
          - matches(ordering_facility_state,AZ)
          - "doesNotMatch(ordering_facility_name,Tucson Mountains)"
        transforms: { deidentify: false }
        batch:
          operation: MERGE
          numberPerDay: 1440 # Every minute
          initialBatch: 00:00
          timeZone: ARIZONA
        format: CSV
<<<<<<< HEAD
        transports:
          - type: SFTP
            host: hssftp.azdhs.gov
            port: 22
            filePath: ./TEST/IN
=======
        transport:
          type: SFTP
          host: hssftp.azdhs.gov
          port: 22
          filePath: ./TEST/IN
      - name: elr-prod
        topic: covid-19
        schema: az/az-covid-19
        jurisdictionalFilter:
          - matches(ordering_facility_state,AZ)
          - "matches(ordering_facility_name,Tucson Mountains)"
        transforms: { deidentify: false }
        batch:
          operation: MERGE
          numberPerDay: 1440 # Every minute
          initialBatch: 00:00
          timeZone: ARIZONA
        address: http://localhost:1181/
        format: CSV
        transport:
          type: SFTP
          host: hssftp.azdhs.gov
          port: 22
          filePath: ./PROD/IN
>>>>>>> 767bc035

  - name: pima-az-phd
    description: Pima County, Arizona PHD
    services:
      - name: elr
        topic: covid-19
        schema: az/pima-az-covid-19
        jurisdictionalFilter: [ "filterByCounty(AZ, Pima)" ]
        transforms: { deidentify: false }
        batch:
          operation: MERGE
          numberPerDay: 1440 # Every minute.  NOTE:  In production, they want deliveries once a day at 8am MST.
          initialBatch: 00:00
          timeZone: ARIZONA
        format: CSV

  #
  # Developer test organizations
  #
  - name: phd1
    description: Arizona PHD
    services:
      - name: elr
        topic: sample
        schema: sample/phd1-sample
        jurisdictionalFilter: [ "matches(observation, covid-19:pos)", "matches(state, AZ)"]
        transforms: {deidentify: false}
        format: CSV


    # Florida PHD
  - name: phd2
    description: Florida PHD
    services:
      - name: elr
        topic: sample
        schema: sample/phd2-sample
        jurisdictionalFilter: [ "matches(observation, covid-19:pos)", "matches(state, FL)"]
        transforms: {deidentify: false}
        format: CSV

  # HHS
  - name: fed1
    description: Federal feed
    services:
      - name: elr
        topic: sample
        schema: sample/fed1-sample
        jurisdictionalFilter: [ "matches(observation, covid-19:.*)", "matches(state, .*)"]
        transforms: {deidentify: true}
        format: CSV<|MERGE_RESOLUTION|>--- conflicted
+++ resolved
@@ -26,18 +26,11 @@
           initialBatch: 00:00
           timeZone: ARIZONA
         format: CSV
-<<<<<<< HEAD
         transports:
           - type: SFTP
             host: hssftp.azdhs.gov
             port: 22
             filePath: ./TEST/IN
-=======
-        transport:
-          type: SFTP
-          host: hssftp.azdhs.gov
-          port: 22
-          filePath: ./TEST/IN
       - name: elr-prod
         topic: covid-19
         schema: az/az-covid-19
@@ -52,12 +45,11 @@
           timeZone: ARIZONA
         address: http://localhost:1181/
         format: CSV
-        transport:
-          type: SFTP
-          host: hssftp.azdhs.gov
-          port: 22
-          filePath: ./PROD/IN
->>>>>>> 767bc035
+        transports:
+          - type: SFTP
+            host: hssftp.azdhs.gov
+            port: 22
+            filePath: ./PROD/IN
 
   - name: pima-az-phd
     description: Pima County, Arizona PHD
