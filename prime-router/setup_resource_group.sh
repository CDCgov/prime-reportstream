#!/bin/bash
# This script sets up a developers resource group as explained in the "Deploying to Azure"
# in the getting startedy

confirm() {
    # call with a prompt string or use a default
    read -r -p "${1} [y/N] " response
    case "$response" in
        [yY][eE][sS]|[yY])
            true
            ;;
        *)
            exit 1
            ;;
    esac
}

# Check the PRIME_DEV_NAME
if [ -z "${PRIME_DEV_NAME}" ]; then
  echo "PRIME_DEV_NAME must be set. Example: export PRIME_DEV_NAME rhawes. Suggest sticking this in your shell profile"
  exit 1
fi

# Set variable names
if [[ $PRIME_DEV_NAME == prime-data-hub-* ]]
then
  resource_group=${PRIME_DEV_NAME}
  storage_account=${PRIME_DEV_NAME//[-]/}
  app_name=${PRIME_DEV_NAME}
  full_app_name=${app_name}
else
  resource_group=prime-dev-${PRIME_DEV_NAME}
  storage_account=${PRIME_DEV_NAME}primedev
  app_name=prime-data-hub
  full_app_name="${PRIME_DEV_NAME}"-"$app_name"
fi

registry=${PRIME_DEV_NAME//[-]/}PrimeDevRegistry
plan=${PRIME_DEV_NAME//[-]/}PrimeDevPlan
registry_lc=$(echo "$registry" | tr '[A-Z]' '[a-z]')
image="$registry_lc".azurecr.io/"$app_name"

# Check the resource group
resource_group_exists=$(az group exists --resource-group "$resource_group")
if [ "$resource_group_exists" != "true" ]; then
  echo "$resource_group" does not exist or you are not logged into Azure
  exit 1
fi
echo "Using the $resource_group resource group"

# Create the storage account
confirm "Create a $storage_account Azure storage account in your resource group?"
az storage account create --name "$storage_account" --location eastus --resource-group "$resource_group" --sku Standard_LRS

<<<<<<< HEAD
# NO LONGER NEEDED.  Previously, I needed the magic connection string to create containers. Creation is in the kt code now.
# Get the connection string and extract it from the json
#connection_string=$(az storage account show-connection-string -g $resource_group -n $storage_account |  python <( echo '
#import sys, json
#print json.loads(sys.stdin.read())["connectionString"]
#' ))
#
#printf "\nConnection string for storage account $storage_account:\n\n"
#printf "$connection_string\n\n"

=======
>>>>>>> 2b45a576
# Create a container registry
confirm "Create an Azure container registry in your resource group?"
az acr create --resource-group "$resource_group" --name "$registry" --sku Basic --admin-enabled true

# Create a subscription plan
confirm "Create an Azure an elastic plan for your function?"
az functionapp plan create --resource-group "$resource_group" --name "$plan" --location eastus --number-of-workers 1 --sku B1 --is-linux

# Build the a docker image
confirm "Build a Docker image with tag of $image? Warning: this will pull down a lot of stuff "
docker build --tag "$image" .

# Login to your registry
confirm "Login to your container registry?"
az acr login --name "$registry_lc"

# Push the docker image to you
confirm "Push the docker image to your container registry?"
docker push "$image"

# Create the function app
confirm "Create a $full_app_name function app with the image you just pushed"
az functionapp create \
   --name "$full_app_name" \
   --functions-version 3 \
   --storage-account "$storage_account" \
   --resource-group "$resource_group" \
   --plan "$plan" \
   --runtime java \
   --runtime-version 11 \
   --deployment-container-image-name "$image":latest

# Setup a web hook to between the function and the registry
confirm "Create a web hook to automatically deploy your containers when you push new containers?"
webhook=$(az functionapp deployment container config --enable-cd --query CI_CD_URL --output tsv --name "$full_app_name" --resource-group "$resource_group")
az acr webhook create --actions push \
                      --name primeDataHub \
                      --registry "$registry" \
                      --uri  "$webhook" \
                      --resource-group "$resource_group" \
                      --scope "$app_name":latest



storage_key=$(az storage account keys list --account-name "$storage_account" --output tsv --query [0].value)

confirm "Create a local testing SFTP server?"
dns_label=sftp-"$full_app_name"

az container create --resource-group "$resource_group" \
                    --name sftpserver \
                    --image atmoz/sftp:latest \
                    --ports 22 \
                    --dns-name-label "$dns_label" \
                    --location eastus  \
                    --environment-variables SFTP_USERS=foo:pass:::upload \
                    --azure-file-volume-share-name myoung-prime-data-hub \
                    --azure-file-volume-account-name "$storage_account" \
                    --azure-file-volume-account-key "$storage_key" \
                    --azure-file-volume-mount-path /home/foo/upload             

echo All done
echo Now try running test-ingest.sh<|MERGE_RESOLUTION|>--- conflicted
+++ resolved
@@ -52,19 +52,6 @@
 confirm "Create a $storage_account Azure storage account in your resource group?"
 az storage account create --name "$storage_account" --location eastus --resource-group "$resource_group" --sku Standard_LRS
 
-<<<<<<< HEAD
-# NO LONGER NEEDED.  Previously, I needed the magic connection string to create containers. Creation is in the kt code now.
-# Get the connection string and extract it from the json
-#connection_string=$(az storage account show-connection-string -g $resource_group -n $storage_account |  python <( echo '
-#import sys, json
-#print json.loads(sys.stdin.read())["connectionString"]
-#' ))
-#
-#printf "\nConnection string for storage account $storage_account:\n\n"
-#printf "$connection_string\n\n"
-
-=======
->>>>>>> 2b45a576
 # Create a container registry
 confirm "Create an Azure container registry in your resource group?"
 az acr create --resource-group "$resource_group" --name "$registry" --sku Basic --admin-enabled true
