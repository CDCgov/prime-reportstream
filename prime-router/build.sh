--- conflicted
+++ resolved
@@ -139,10 +139,6 @@
 # When you're done, let's make sure you have ownership again
 ensure_build_dir
 
-<<<<<<< HEAD
-
-=======
->>>>>>> f0ec725f
 popd 2>&1 1>/dev/null
 
 exit ${RC}