--- conflicted
+++ resolved
@@ -123,16 +123,12 @@
 actual_pima4=$filename
 compare_files "PIMA->PIMA" $actual_pima3 $actual_pima4
 
-<<<<<<< HEAD
-=======
 # Directly generate Fake Pima data.   I encountered errors just doing this, so I'm adding a test here.
 echo Generating fake Pima data
 text=$(./prime --input_fake 50 --input_schema az/pima-az-covid-19 --output_dir $outputdir)
 parse_prime_output_for_filename "$text" "/pima"
 fake_pima=$filename
 
-
->>>>>>> 20effd51
 # Uncomment once the FL schemas are ready for prime time.
 # FLORIDA, MAN
 #echo Generate fake FL data
