#!/usr/bin/env bash

# Learn from my mistakes:
#  If you edit the csv's in Excel, be extremely careful when you save.   I've seen at least two problems:
#    1.  The dates get screwed up.  I had to manually set the dates to yyyy-mm-dd format, or it changes them to mm/dd/yyyy
#    2.  It seems to tweak the use of "" for escaping fields, so that while the csv looks the same in Excel, the ascii has changed.

# This runs prime in a variety of ways on csv files and compare outputs to actuals

outputdir=build/csv_test_files
expecteddir=./src/test/csv_test_files/expected
expected_pima=$expecteddir/simplereport-pima.csv
expected_az=$expecteddir/simplereport-az.csv
# Uncomment to force failure
#expected_az=$expecteddir/junk-az.csv
starter_schema=primedatainput/pdi-covid-19

RED='\033[0;31m'
GREEN='\033[0;32m'
NC='\033[0m' # No Color

# let's make it possible for run for different states
RUN_AZ=0
RUN_FL=0
RUN_GU=0
RUN_LA=0
RUN_ND=0
RUN_NM=0
RUN_OH=0
RUN_TX=0
RUN_VT=0
RUN_MT=0
RUN_CA=0
RUN_MI=0
RUN_AL=0
RUN_MA=0
RUN_NH=0
RUN_WATERS=0
# always should run, but we'll leave this here for now in case that could change at some point
RUN_STANDARD=1
RUN_ALL=0
RUN_MERGE=0

# If no args, run everything.
if [ $# -eq 0 ] 
then
  RUN_ALL=1
fi

for arg in "$@"
do
  case "$arg" in
    az | AZ) RUN_AZ=1;;
    fl | FL) RUN_FL=1;;
    gu | GU) RUN_GU=1;;
    la | LA) RUN_LA=1;;
    nd | ND) RUN_ND=1;;
    nm | NM) RUN_NM=1;;
    oh | OH) RUN_OH=1;;
    tx | TX) RUN_TX=1;;
    vt | VT) RUN_VT=1;;
    mt | MT) RUN_MT=1;;
    ca | CA) RUN_CA=1;;
    nh | NH) RUN_NH=1;;
    ma | MA) RUN_MA=1;;
    al | AL) RUN_AL=1;;
    mi | MI) RUN_MI=1;;
    waters | WATERS) RUN_WATERS=1;;
    all | ALL) RUN_ALL=1;;
    merge | MERGE) RUN_MERGE=1;;
  esac
done

if [ $RUN_ALL -ne 0 ]
then
  RUN_AZ=1
  RUN_FL=1
  RUN_GU=1
  RUN_LA=1
  RUN_ND=1
  RUN_NM=1
  RUN_OH=1
  RUN_TX=1
  RUN_VT=1
  RUN_MT=1
  RUN_CA=1
  RUN_NH=1
  RUN_AL=1
  RUN_MI=1
  RUN_MA=1
  RUN_WATERS=1
  RUN_STANDARD=1
  RUN_MERGE=1
fi

mkdir -p $outputdir

function run_prime_cli {
  # We need to pass the arguments as one string
  args="$@"
  output=$(./gradlew -q primeCLI --args="$args")
  exit_value=$?
  echo $output
  return $exit_value
}

# Call this after calling .prime ... to generate output data.  Use this to parse the text output to extract the filename
# Sets a global variable $filename to the last string that matches $match_string in the text $prime_output
filename=0
function parse_prime_output_for_filename {
  prime_output=$1
  match_string=$2
  filename="File_not_found"
  ready=0
  for name in $prime_output ; do
    if grep -q "Creating" <<< $name ; then
      ready=1
    fi
    if [ $ready -eq 1 ] ; then
      if grep -q $match_string <<< $name ; then
        # Force the removal of inserted whitespace and/or quotes in Windows with this echo.
        filename=`echo $name`
        break;
      fi
    fi
  done

  if [ -f $filename ] ; then
    printf "Data generation ${GREEN}TEST PASSED${NC}: successfully generated data file $filename\n"
  else
    printf "${RED}*** ERROR ***: prime did not generate a file that matches $match_string${NC}\n"
    printf "Output of Prime run is: $prime_output\n"
    exit
  fi
}

function compare_files {
  schemaName=$1
  expected=$2
  actual=$3
  diff $expected $actual >/dev/null
  retval=$?
  if [ $retval -gt 0 ] ; then
    printf "${RED}*** ERROR ***: DIFFERENCES FOUND for $schemaName.  Run this to see the diff:${NC}\n"
    printf "diff $expected $actual\n"
  else
    printf "File comparison ${GREEN}TEST PASSED${NC}: No differences found in $schemaName data. This is the $schemaName output file:\n\t$actual\n"
  fi
}

# Used in merge testing, below.
function count_lines {
  filename=$1
  searchStr=$2
  expectedNum=$3
  numlines=$(grep -c $searchStr $filename)
  if [ $numlines -ne $expectedNum ] ; then
    printf "${RED}*** ERROR ***:Expecting $expectedNum lines of $searchStr data, but got $numlines${NC}\n"
    printf "Problem found in $filename\n"
  fi
}

# run the standard
if [ $RUN_STANDARD -ne 0 ]
then
  echo First run our canned test file simplereport.csv thru the gauntlet
  text=$(run_prime_cli data --input-schema $starter_schema --input ./src/test/csv_test_files/input/simplereport.csv --output-dir $outputdir --route)
fi

# Note that we use both forward and back slash to be compatible with Windows and Linux/MAC paths.
AZ_FILE_SEARCH_STR="[/\\]az.*\.csv"
PIMA_FILE_SEARCH_STR="[/\\]pima.*\.csv"

# run arizona and pima
if [ $RUN_AZ -ne 0 ]
then
  parse_prime_output_for_filename "$text" $AZ_FILE_SEARCH_STR
  actual_az=$filename
  compare_files "SimpleReport->AZ"   $expected_az   $actual_az

  parse_prime_output_for_filename "$text" $PIMA_FILE_SEARCH_STR
  actual_pima=$filename
  compare_files "SimpleReport->PIMA" $expected_pima $actual_pima

  # Add tx.

  # Now read the data back in to their own schema and export again.
  # AZ again
  echo Test sending AZ data into its own Schema:
  text=$(run_prime_cli data --input-schema az/az-covid-19 --input $actual_az --output-dir $outputdir)
  parse_prime_output_for_filename "$text" $AZ_FILE_SEARCH_STR
  actual_az2=$filename
  compare_files "AZ->AZ" $expected_az $actual_az2

  # Pima again
  echo Test sending Pima data into its own Schema:
  text=$(run_prime_cli data --input-schema az/pima-az-covid-19 --input $actual_pima --output-dir $outputdir)
  parse_prime_output_for_filename "$text" $PIMA_FILE_SEARCH_STR
  actual_pima2=$filename
  compare_files "PIMA->PIMA" $expected_pima $actual_pima2

  echo And now generate some fake simplereport data
<<<<<<< HEAD
  text=$(run_prime_cli data --input-fake 5 --target-states AZ --target-counties Pima --input-schema $starter_schema --output-dir $outputdir)
=======
  text=$(run_prime_cli data --input-fake 50 --input-schema $starter_schema --output-dir $outputdir --target-states AZ --target-counties Pima)
>>>>>>> 227afd17
  parse_prime_output_for_filename "$text" "[/\\]pdi-covid-19"
  fake_data=$filename

  echo Now send that fake data thru the router.
  # Note that there's no actuals to compare to here.
  text=$(run_prime_cli data --input-schema $starter_schema --input $fake_data --output-dir $outputdir --route)
  # Find the AZ file
  parse_prime_output_for_filename "$text" $AZ_FILE_SEARCH_STR
  actual_az3=$filename
  # Find the Pima file
  parse_prime_output_for_filename "$text" $PIMA_FILE_SEARCH_STR
  actual_pima3=$filename

  echo Now send _those_ results back in to their own schema and export again!
  # AZ again again.  This time we can compare the two actuals.
  echo Test sending AZ data generated from fake data into its own Schema:
  text=$(run_prime_cli data --input-schema az/az-covid-19 --input $actual_az3 --output-dir $outputdir)
  parse_prime_output_for_filename "$text" $AZ_FILE_SEARCH_STR
  actual_az4=$filename
  compare_files "AZ->AZ" $actual_az3 $actual_az4

  # Pima again again.  Compare the two actuals
  echo Test sending Pima data generated from fake data into its own Schema:
  text=$(run_prime_cli data --input-schema az/pima-az-covid-19 --input $actual_pima3 --output-dir $outputdir)
  parse_prime_output_for_filename "$text" $PIMA_FILE_SEARCH_STR
  actual_pima4=$filename
  compare_files "PIMA->PIMA" $actual_pima3 $actual_pima4
fi

if [ $RUN_MERGE -ne 0 ]
then
  STRAC_FILE_SEARCH_STR="[/\\]strac-covid-19.*\.csv"
  numitems=5
  echo Merge testing.  First, generate some fake STRAC data
   # Hack: put some unique strings in each one, so we can count lines.
  text=$(run_prime_cli data --input-fake $numitems --input-schema strac/strac-covid-19 --output-dir $outputdir --target-counties lilliput)
  parse_prime_output_for_filename "$text" $STRAC_FILE_SEARCH_STR
  fake1=$filename

  echo More fake STRAC data
  text=$(run_prime_cli data --input-fake $numitems --input-schema strac/strac-covid-19 --output-dir $outputdir --target-counties brobdingnag)
  parse_prime_output_for_filename "$text" $STRAC_FILE_SEARCH_STR
  fake2=$filename

  echo 3rd file of fake STRAC data
  text=$(run_prime_cli data --input-fake $numitems --input-schema strac/strac-covid-19 --output-dir $outputdir --target-counties houyhnhnm)
  parse_prime_output_for_filename "$text" $STRAC_FILE_SEARCH_STR
  fake3=$filename

  echo Now testing merge:
  text=$(run_prime_cli data --merge $fake1,$fake2,$fake3 --input-schema strac/strac-covid-19 --output-dir $outputdir)
  parse_prime_output_for_filename "$text" $STRAC_FILE_SEARCH_STR
  merged_file=$filename

  count_lines $merged_file brobdingnag $numitems
  count_lines $merged_file lilliput $numitems
  count_lines $merged_file houyhnhnm $numitems
  let total=($numitems \* 3)+1
  # All the lines should have a comma
  count_lines $merged_file , $total
fi

# run florida
if [ $RUN_FL -ne 0 ]
then
  FL_FILE_SEARCH_STR="[/\\]fl.*\.hl7"
  # FLORIDA, MAN
  echo Generate fake FL data
  text=$(run_prime_cli data --input-fake 50 --input-schema fl/fl-covid-19 --output-dir $outputdir --target-states FL --target-counties Broward --output-format HL7_BATCH)
  parse_prime_output_for_filename "$text" $FL_FILE_SEARCH_STR
fi

# run guam
if [ $RUN_GU -ne 0 ]
then
  GU_FILE_SEARCH_STR="[/\\]gu.*\.hl7"
  echo Generate fake Guam data
  text=$(run_prime_cli data --input-fake 50 --input-schema gu/gu-covid-19 --output-dir $outputdir --target-states GU --output-format HL7_BATCH)
  parse_prime_output_for_filename "$text" $GU_FILE_SEARCH_STR
fi

# run louisiana
if [ $RUN_LA -ne 0 ]
then
  LA_FILE_SEARCH_STR="[/\\]cdcprime.*\.hl7"
  echo Generate synthetic LA data, HL7!
  text=$(run_prime_cli data --input-fake 50 --input-schema la/la-covid-19 --output-dir $outputdir --name-format APHL --output-receiving-org=LAOPH --target-states LA --output-format HL7_BATCH)
  parse_prime_output_for_filename "$text" "$LA_FILE_SEARCH_STR"
fi

# run north dakota
if [ $RUN_ND -ne 0 ]
then
  echo Generate fake ND data, HL7!
  text=$(run_prime_cli data --input-fake 50 --input-schema nd/nd-covid-19 --output-dir $outputdir --target-states ND --target-counties Richland --output-format HL7_BATCH)
  parse_prime_output_for_filename "$text" "[/\\]nd.*\.hl7"
fi

# run nm
if [ $RUN_NM -ne 0 ]
then
  echo Generate fake NM data, HL7!
  text=$(run_prime_cli data --input-fake 50 --input-schema nm/nm-covid-19 --output-dir $outputdir --target-states NM --target-counties Hidalgo --output-format HL7_BATCH)
  parse_prime_output_for_filename "$text" "[/\\]nm.*\.hl7"
fi

if [ $RUN_OH -ne 0 ]
then
  echo Generate fake OH data, HL7!
  text=$(run_prime_cli data --input-fake 50 --input-schema oh/oh-covid-19 --output-dir $outputdir --name-format OHIO --target-states OH --target-counties Ashtabula --output-format HL7_BATCH --suppress-qst-for-aoe)
  parse_prime_output_for_filename "$text" "[/\\]CDCPRIME.*\.hl7"
fi

# run tx
if [ $RUN_TX -ne 0 ]
then
  echo Generate fake TX data, HL7!
  text=$(run_prime_cli data --input-fake 50 --input-schema tx/tx-covid-19 --output-dir $outputdir --target-states TX --target-counties Knox --output-format HL7_BATCH)
  parse_prime_output_for_filename "$text" "[/\\]tx.*\.hl7"
fi

# run vt
if [ $RUN_VT -ne 0 ]
then
  echo Generate fake VT data, HL7!
  text=$(run_prime_cli data --input-fake 50 --input-schema vt/vt-covid-19 --output-dir $outputdir --target-states VT --target-counties Essex --output-format HL7_BATCH)
  parse_prime_output_for_filename "$text" "[/\\]vt.*\.hl7"
fi

# run MT
if [ $RUN_MT -ne 0 ]
then
  echo Generate fake MT data, HL7 and CSV
  text=$(run_prime_cli data --input-fake 50 --input-schema mt/mt-covid-19 --output-dir $outputdir --target-states MT --output-format HL7_BATCH)
  parse_prime_output_for_filename "$text" "[/\\]mt.*\.hl7"
  text=$(run_prime_cli data --input-fake 50 --input-schema mt/mt-covid-19-csv --output-dir $outputdir --target-states MT --output-format HL7_BATCH)
  parse_prime_output_for_filename "$text" "[/\\]mt.*\.hl7"
fi

# run NH
if [ $RUN_NH -ne 0 ]
then
  echo Generate fake NH data, HL7
  text=$(run_prime_cli data --input-fake 50 --input-schema covid-19 --output-dir $outputdir --target-states NH --output-format HL7_BATCH)
  parse_prime_output_for_filename "$text" "[/\\].*\.hl7"
fi

# run MA
if [ $RUN_MA -ne 0 ]
then
  echo Generate fake MA data, HL7
  text=$(run_prime_cli data --input-fake 50 --input-schema covid-19 --output-dir $outputdir --target-states MA --output-format HL7_BATCH)
  parse_prime_output_for_filename "$text" "[/\\].*\.hl7"
fi

# run AL
if [ $RUN_AL -ne 0 ]
then
  echo Generate fake AL data, HL7
  text=$(run_prime_cli data --input-fake 50 --input-schema covid-19 --output-dir $outputdir --target-states AL --output-format HL7_BATCH)
  parse_prime_output_for_filename "$text" "[/\\].*\.hl7"
fi

# run MI
if [ $RUN_MI -ne 0 ]
then
  echo Generate fake MI data, HL7
  text=$(run_prime_cli data --input-fake 50 --input-schema covid-19 --output-dir $outputdir --target-states MI --output-format HL7_BATCH)
  parse_prime_output_for_filename "$text" "[/\\].*\.hl7"
fi

# run CA
if [ $RUN_CA -ne 0 ]
then
  echo Generate fake CA data, CSV!
  text=$(run_prime_cli data --input-fake 50 --input-schema ca/ca-scc-covid-19 --output-dir $outputdir --target-states CA --target-counties "\'Santa Clara\'" --output-format CSV)
  parse_prime_output_for_filename "$text" "[/\\]ca.*\.csv"
fi

# run Waters
if [ $RUN_WATERS -ne 0 ]
then
  echo Generate fake WATERS data, CSV!
  text=$(run_prime_cli data --input-fake 50 --input-schema waters/waters-covid-19 --output-dir $outputdir --target-states CA --target-counties "\'Santa Clara\'" --output-format CSV)
  parse_prime_output_for_filename "$text" "[/\\]waters.*\.csv"
  actual_waters=$filename
  echo Test sending WATERS data into its own Schema again:
  text=$(run_prime_cli data --input-schema waters/waters-covid-19 --input $actual_waters --output-dir $outputdir)
  parse_prime_output_for_filename "$text" "[/\\]waters.*\.csv"
fi

exit 0
<|MERGE_RESOLUTION|>--- conflicted
+++ resolved
@@ -200,11 +200,7 @@
   compare_files "PIMA->PIMA" $expected_pima $actual_pima2
 
   echo And now generate some fake simplereport data
-<<<<<<< HEAD
-  text=$(run_prime_cli data --input-fake 5 --target-states AZ --target-counties Pima --input-schema $starter_schema --output-dir $outputdir)
-=======
   text=$(run_prime_cli data --input-fake 50 --input-schema $starter_schema --output-dir $outputdir --target-states AZ --target-counties Pima)
->>>>>>> 227afd17
   parse_prime_output_for_filename "$text" "[/\\]pdi-covid-19"
   fake_data=$filename
 
