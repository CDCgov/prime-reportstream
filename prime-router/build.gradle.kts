/*
Build script for Prime Router.

Properties that can be overridden using the Gradle -P arguments or environment variables:
  DB_USER - Postgres database username (defaults to prime)
  DB_PASSWORD - Postgres database password (defaults to changeIT!)
  DB_URL - Postgres database URL (defaults to jdbc:postgresql://localhost:5432/prime_data_hub)

Properties that can be overriden using an environment variable only:
  PRIME_RS_API_ENDPOINT_HOST - hostname on which your API endpoint runs (defaults to localhost);
                               This will enable you to connect to your API endpoint from (e.g.)
                               the builder container

Properties to control the execution and output using the Gradle -P arguments:
  forcetest - Force the running of the test regardless of changes
  showtests - Verbose output of the unit tests
  E.g. ./gradlew clean package -Ppg.user=myuser -Dpg.password=mypassword -Pforcetest
 */

import io.swagger.v3.plugins.gradle.tasks.ResolveTask
import org.apache.commons.io.FileUtils
import org.apache.commons.io.FilenameUtils
import org.apache.tools.ant.filters.ReplaceTokens
import org.jetbrains.kotlin.gradle.tasks.KotlinCompile
import org.jlleitschuh.gradle.ktlint.KtlintExtension
import org.jooq.meta.jaxb.ForcedType
import java.io.FileInputStream
import java.time.LocalDateTime
import java.time.format.DateTimeFormatter
import java.util.Properties

plugins {
    val kotlinVersion by System.getProperties()
    kotlin("jvm") version "$kotlinVersion"
    id("org.flywaydb.flyway") version "9.21.2"
    id("nu.studer.jooq") version "7.1.1"
    id("com.github.johnrengelman.shadow") version "7.1.2"
    id("com.microsoft.azure.azurefunctions") version "1.13.0"
    id("org.jlleitschuh.gradle.ktlint") version "11.5.1"
    id("com.adarshr.test-logger") version "3.2.0"
    id("jacoco")
    id("org.jetbrains.dokka") version "1.8.20"
<<<<<<< HEAD
    id("com.avast.gradle.docker-compose") version "0.17.4"
    id("org.jetbrains.kotlin.plugin.serialization") version "$kotlinVersion"
=======
    id("com.avast.gradle.docker-compose") version "0.17.5"
    id("org.jetbrains.kotlin.plugin.serialization") version "1.9.10"
>>>>>>> d0131be2
    id("com.nocwriter.runsql") version ("1.0.3")
    id("io.swagger.core.v3.swagger-gradle-plugin") version "2.2.15"
}

group = "gov.cdc.prime"
version = "0.2-SNAPSHOT"
description = "prime-router"
val azureAppName = "prime-data-hub-router"
val azureFunctionsDir = "azure-functions"
val primeMainClass = "gov.cdc.prime.router.cli.MainKt"
val defaultDuplicateStrategy = DuplicatesStrategy.WARN
azurefunctions.appName = azureAppName
val appJvmTarget = "17"
val javaVersion = when (appJvmTarget) {
    "17" -> JavaVersion.VERSION_17
    "19" -> JavaVersion.VERSION_19
    "21" -> JavaVersion.VERSION_21
    else -> JavaVersion.VERSION_17
}
val ktorVersion = "2.3.2"
val kotlinVersion by System.getProperties()
val jacksonVersion = "2.15.2"
jacoco.toolVersion = "0.8.10"

// Local database information, first one wins:
// 1. Project properties (-P<VAR>=<VALUE> flag)
// 2. Environment variable
// 3. Default
val KEY_DB_USER = "DB_USER"
val KEY_DB_PASSWORD = "DB_PASSWORD"
val KEY_DB_URL = "DB_URL"
val KEY_PRIME_RS_API_ENDPOINT_HOST = "PRIME_RS_API_ENDPOINT_HOST"
val dbUser = (
    project.properties[KEY_DB_USER]
        ?: System.getenv(KEY_DB_USER)
        ?: "prime"
    ) as String
val dbPassword = (
    project.properties[KEY_DB_PASSWORD]
        ?: System.getenv(KEY_DB_PASSWORD)
        ?: "changeIT!"
    ) as String
val dbUrl = (
    project.properties[KEY_DB_URL]
        ?: System.getenv(KEY_DB_URL)
        ?: "jdbc:postgresql://localhost:5432/prime_data_hub"
    ) as String

val reportsApiEndpointHost = (
    System.getenv(KEY_PRIME_RS_API_ENDPOINT_HOST)
        ?: "localhost"
    )

val jooqSourceDir = "build/generated-src/jooq/src/main/java"
val jooqPackageName = "gov.cdc.prime.router.azure.db"

/**
 * Add the `VAULT_TOKEN` in the local vault to the [env] map
 */
fun addVaultValuesToEnv(env: MutableMap<String, Any>) {
    val vaultFile = File(project.projectDir, ".vault/env/.env.local")
    if (!vaultFile.exists()) {
        vaultFile.createNewFile()
        throw GradleException("Your vault configuration has not been initialized. Start/Restart your vault container.")
    }
    val prop = Properties()
    FileInputStream(vaultFile).use { prop.load(it) }
    prop.forEach { key, value -> env[key.toString()] = value.toString().replace("\"", "") }
    if (!env.contains("CREDENTIAL_STORAGE_METHOD") || env["CREDENTIAL_STORAGE_METHOD"] != "HASHICORP_VAULT") {
        throw GradleException("Your vault configuration is incorrect.  Check your ${vaultFile.absolutePath} file.")
    }
}

defaultTasks("package")

// Set the compiler JVM target
java {
    sourceCompatibility = javaVersion
    targetCompatibility = javaVersion
}

val compileKotlin: KotlinCompile by tasks
val compileTestKotlin: KotlinCompile by tasks
compileKotlin.kotlinOptions.jvmTarget = appJvmTarget
compileKotlin.kotlinOptions.allWarningsAsErrors = true
// if you set this to true, you will get a warning, which then gets treated as an error
compileKotlin.kotlinOptions.useK2 = false
compileTestKotlin.kotlinOptions.jvmTarget = appJvmTarget
compileTestKotlin.kotlinOptions.allWarningsAsErrors = true

tasks.clean {
    group = rootProject.description ?: ""
    description = "Clean the build artifacts"
    // Delete the old Maven build folder
    dependsOn("composeDownForced")
    delete("target")
    // clean up all the old event files in the SOAP set up
    doLast {
        val eventsDir = File("../.environment/soap_service/soap/event/v1")
        if (eventsDir.exists() && eventsDir.isDirectory && (eventsDir.listFiles()?.isNotEmpty() == true)) {
            // Note FileUtils does not like when the folder is empty.
            FileUtils.listFiles(eventsDir, arrayOf("event"), true).forEach {
                it.delete()
            }
        }
    }
}

/**
 * Building tasks
 */
val coverageExcludedClasses = listOf("gov/cdc/prime/router/azure/db/*", "gov/cdc/prime/router/cli/tests/*")
tasks.test {
    group = rootProject.description ?: ""
    description = "Run the unit tests"
    // Use JUnit 5 for running tests
    useJUnitPlatform()

    // Set the environment to local for the tests
    environment["PRIME_ENVIRONMENT"] = "local"
    environment["POSTGRES_URL"] = dbUrl
    environment["POSTGRES_USER"] = dbUser
    environment["POSTGRES_PASSWORD"] = dbPassword

    // Set max parellel forks as recommended in https://docs.gradle.org/current/userguide/performance.html
    maxParallelForks = (Runtime.getRuntime().availableProcessors() / 2).takeIf { it > 0 } ?: 1
    dependsOn("compileKotlin")
    finalizedBy("jacocoTestReport")
    // Run the test task if specified configuration files are changed
    inputs.files(
        fileTree("./") {
            include("settings/**/*.yml")
            include("metadata/**/*")
        }
    )
    outputs.upToDateWhen {
        // Call gradle with the -Pforcetest option will force the unit tests to run
        if (project.hasProperty("forcetest")) {
            println("Rerunning unit tests...")
            false
        } else {
            true
        }
    }
    configure<JacocoTaskExtension> {
        // This excludes classes from being analyzed, but not from being added to the report
        excludes = coverageExcludedClasses
    }
}

tasks.javadoc.configure {
    actions.clear()
    dependsOn(tasks.dokkaHtml)
}

tasks.dokkaHtml.configure {
    val docsDir = File(project.buildDir, "/docs/dokka")
    outputDirectory.set(docsDir)
}

tasks.jacocoTestReport {
    dependsOn(tasks.test)
    // Jacoco wants the source file directory structure to match the package name like in Java, so
    // move the source files to a temp location with that structure.
    val sourcesDir = File(project.projectDir, "/src/main/kotlin")
    val jacocoSourcesDir = File(project.buildDir, "/jacoco/sources")
    doFirst {
        FileUtils.listFiles(sourcesDir, arrayOf("kt", "java"), true).forEach { sourceFile ->
            // Find the line in the code that has the package name and convert that to a folder then copy the file.
            FileUtils.readLines(sourceFile, "UTF8").firstOrNull { it.contains("package") }?.let {
                val packageDir = it.split(" ").last().replace(".", "/")
                FileUtils.copyFile(
                    sourceFile,
                    File(jacocoSourcesDir, "$packageDir/${FilenameUtils.getName(sourceFile.absolutePath)}")
                )
            }
        }
    }
    additionalSourceDirs(jacocoSourcesDir)
    reports.xml.required.set(true)
    // Remove the exclusions, so they do not appear in the report
    classDirectories.setFrom(
        files(
            classDirectories.files.map {
                fileTree(it).matching {
                    exclude(coverageExcludedClasses)
                }
            }
        )
    )
}

testlogger {
    if (project.hasProperty("showtests")) {
        showPassed = true
        showSkipped = true
    } else {
        showPassed = false
        showSkipped = false
    }
}

// Add the testIntegration tests
sourceSets.create("testIntegration") {
    java.srcDir("src/testIntegration/kotlin")
    compileClasspath += sourceSets["main"].output
    runtimeClasspath += sourceSets["main"].output
}

val compileTestIntegrationKotlin: KotlinCompile by tasks
compileTestIntegrationKotlin.kotlinOptions.jvmTarget = appJvmTarget

val testIntegrationImplementation: Configuration by configurations.getting {
    extendsFrom(configurations["testImplementation"])
}

configurations["testIntegrationRuntimeOnly"].extendsFrom(configurations["runtimeOnly"])

tasks.register<Test>("testIntegration") {
    group = rootProject.description ?: ""
    description = "Run the integration tests"
    useJUnitPlatform()
    dependsOn("compile")
    dependsOn("compileTestIntegrationKotlin")
    dependsOn("compileTestIntegrationJava")
    shouldRunAfter("test")

    // Set the environment to local for the tests
    environment["PRIME_ENVIRONMENT"] = "local"
    environment["POSTGRES_URL"] = dbUrl
    environment["POSTGRES_USER"] = dbUser
    environment["POSTGRES_PASSWORD"] = dbPassword

    testClassesDirs = sourceSets["testIntegration"].output.classesDirs
    classpath = sourceSets["testIntegration"].runtimeClasspath
    // Run the test task if specified configuration files are changed
    inputs.files(
        fileTree("./") {
            include("settings/**/*.yml")
            include("metadata/**/*")
            include("src/testIntergation/resources/datatests/**/*")
        }
    )
    outputs.upToDateWhen {
        // Call gradle with the -Pforcetest option will force the unit tests to run
        if (project.hasProperty("forcetest")) {
            println("Rerunning unit tests...")
            false
        } else {
            true
        }
    }
}

val apiDocsBaseDir = File(project.projectDir, "/docs/api/")
val apiDocsSpecDir = File(apiDocsBaseDir, "generated")
val apiDocsSwaggerUIDir = File(apiDocsBaseDir, "swagger-ui")
val buildSwaggerUIDir = File(project.buildDir, "/swagger-ui/")
tasks.register<ResolveTask>("generateOpenApi") {
    group = rootProject.description ?: ""
    description = "Generate OpenAPI spec for Report Stream APIs"
    outputFileName = "api"
    outputFormat = ResolveTask.Format.YAML
    prettyPrint = true
    classpath = sourceSets["main"].runtimeClasspath
    buildClasspath = classpath
    resourcePackages = setOf("gov.cdc.prime.router.azure")
    outputDir = apiDocsSpecDir
    dependsOn("compileKotlin")
}

tasks.register<Copy>("copyApiSwaggerUI") {
    // copy generated OpenAPI spec files
    // to folder /build/swagger-ui, in azure functions docker,
    // the api docs and swagger ui resources are upload to azure
    // blob container 'apidocs' - where the api docs is hosted.
    from(apiDocsSpecDir) {
        include("*.yaml")
    }
    from(apiDocsSwaggerUIDir)
    into(buildSwaggerUIDir)
    dependsOn("generateOpenApi")
}

tasks.withType<Test>().configureEach {
    maxParallelForks = (Runtime.getRuntime().availableProcessors() / 2).takeIf { it > 0 } ?: 1
}

tasks.processResources {
    // Set the proper build values in the build.properties file
    filesMatching("build.properties") {
        val dateFormatter = DateTimeFormatter.ofPattern("yyyyMMdd")
        val formattedDate = LocalDateTime.now().format(dateFormatter)
        val tokens = mapOf("version" to version, "timestamp" to formattedDate)
        filter(ReplaceTokens::class, mapOf("beginToken" to "@", "endToken" to "@", "tokens" to tokens))
    }
}

tasks.jar {
    // getting an error about writing the same value out to the jar, so forcing it be a warning for now
    duplicatesStrategy = defaultDuplicateStrategy
    manifest {
        /* We put the CLI main class in the manifest at this step as a convenience to allow this jar to be
        run by the ./prime script. It will be overwritten by the Azure host or the CLI fat jar package. */
        attributes("Main-Class" to primeMainClass)
        attributes("Multi-Release" to true)
    }
}

tasks.shadowJar {
    // our fat jar is getting fat! Or over 65K files in this case
    isZip64 = true
}

// Just a nicer name to create the fat jar
tasks.register("fatJar") {
    group = rootProject.description ?: ""
    description = "Generate the fat jar used to run the prime tool"
    dependsOn("shadowJar")
}

configure<KtlintExtension> {
    // See ktlint versions at https://github.com/pinterest/ktlint/releases
    version.set("0.44.0")
}
tasks.ktlintCheck {
    // DB tasks are not needed by ktlint, but gradle adds them by automatic configuration
    tasks["generateJooq"].enabled = false
    tasks["migrate"].enabled = false
    tasks["flywayMigrate"].enabled = false
}

/**
 * PRIME CLI tasks
 */
tasks.register<JavaExec>("primeCLI") {
    group = rootProject.description ?: ""
    description = "Run the Prime CLI tool.  Specify arguments with --args='<args>'"
    mainClass.set(primeMainClass)
    classpath = sourceSets["main"].runtimeClasspath
    standardInput = System.`in`

    // Default arguments is to display the help
    environment["POSTGRES_URL"] = dbUrl
    environment["POSTGRES_USER"] = dbUser
    environment["POSTGRES_PASSWORD"] = dbPassword
    environment[KEY_PRIME_RS_API_ENDPOINT_HOST] = reportsApiEndpointHost
    addVaultValuesToEnv(environment)

    // Use arguments passed by another task in the project.extra["cliArgs"] property.
    doFirst {
        if (project.extra.has("cliArgs")) {
            args = project.extra["cliArgs"] as MutableList<String>
        } else if (args.isNullOrEmpty()) {
            args = listOf("-h")
            println("primeCLI Gradle task usage: gradle primeCLI --args='<args>'")
            println(
                "Usage example: gradle primeCLI --args=\"data --input-fake 50 " +
                    "--input-schema waters/waters-covid-19 --output-dir ./ --target-states CA " +
                    "--target-counties 'Santa Clara' --output-format CSV\""
            )
        }
    }
}

tasks.register("testSmoke") {
    group = rootProject.description ?: ""
    description = "Run the smoke tests"
    project.extra["cliArgs"] = listOf("test")
    finalizedBy("primeCLI")
}

tasks.register("testEnd2End") {
    group = rootProject.description ?: ""
    description = "Run the end to end tests.  Requires running a Docker instance"
    project.extra["cliArgs"] = listOf("test", "--run", "end2end")
    finalizedBy("primeCLI")
}

tasks.register("generateDocs") {
    group = rootProject.description ?: ""
    description = "Generate the schema documentation in markup format"
    project.extra["cliArgs"] = listOf("generate-docs")
    finalizedBy("primeCLI")
}

tasks.register("reloadSettings") {
    group = rootProject.description ?: ""
    description = "Reload the settings database table"
    project.extra["cliArgs"] = listOf("multiple-settings", "set", "-i", "./settings/organizations.yml", "-s")
    finalizedBy("primeCLI")
}

tasks.register("reloadTables") {
    group = rootProject.description ?: ""
    description = "Load the latest test lookup tables to the database"
    project.extra["cliArgs"] = listOf("lookuptables", "loadall")
    finalizedBy("primeCLI")
}

tasks.register("reloadCredentials") {
    dependsOn("composeUp")
    group = rootProject.description ?: ""
    description = "Load the SFTP credentials used for local testing to the vault"
    project.extra["cliArgs"] = listOf(
        "create-credential",
        "--type=UserPass",
        "--persist=DEFAULT-SFTP",
        "--user",
        "foo",
        "--pass",
        "pass"
    )
    finalizedBy("primeCLI")
}

/**
 * Packaging and running related tasks
 */
tasks.azureFunctionsPackage {
    dependsOn("test")
}

val azureResourcesTmpDir = File(rootProject.buildDir.path, "$azureFunctionsDir-resources/$azureAppName")
val azureResourcesFinalDir = File(rootProject.buildDir.path, "$azureFunctionsDir/$azureAppName")
tasks.register<Copy>("gatherAzureResources") {
    from("./")
    into(azureResourcesTmpDir)
    include("metadata/**/*.yml")
    include("metadata/**/*.properties")
    include("metadata/**/*.schema")
    include("metadata/**/*.valuesets")
    include("metadata/**/*.csv")
    include("settings/**/*.yml")
    include("assets/**/*__inline.html")
}

tasks.register("copyAzureResources") {
    dependsOn("gatherAzureResources")
    doLast {
        // We need to use a regular copy, so Gradle does not delete the existing folder
        FileUtils.copyDirectory(azureResourcesTmpDir, azureResourcesFinalDir)
    }
}

val azureScriptsTmpDir = File(rootProject.buildDir.path, "$azureFunctionsDir-scripts/$azureAppName")
val azureScriptsFinalDir = rootProject.buildDir
val primeScriptName = "prime"
val startFuncScriptName = "start_func.sh"
val apiDocsSetupScriptName = "upload_swaggerui.sh"
tasks.register<Copy>("gatherAzureScripts") {
    from("./")
    into(azureScriptsTmpDir)
    include(primeScriptName)
    include(startFuncScriptName)
    include(apiDocsSetupScriptName)
}

tasks.register("copyAzureScripts") {
    dependsOn("gatherAzureScripts")
    doLast {
        // We need to use a regular copy, so Gradle does not delete the existing folder
        FileUtils.copyDirectory(azureScriptsTmpDir, azureScriptsFinalDir)
        File(azureScriptsFinalDir.path, primeScriptName).setExecutable(true)
        File(azureScriptsFinalDir.path, startFuncScriptName).setExecutable(true)
        File(azureScriptsFinalDir.path, apiDocsSetupScriptName).setExecutable(true)
    }
}

tasks.azureFunctionsPackage {
    finalizedBy("copyAzureResources")
    finalizedBy("copyAzureScripts")
}

tasks.register("package") {
    group = rootProject.description ?: ""
    description = "Package the code and necessary files to run the Azure functions"
    // copy the api docs swagger ui to the build location
    dependsOn("copyApiSwaggerUI")
    dependsOn("azureFunctionsPackage")
    dependsOn("fatJar").mustRunAfter("azureFunctionsPackage")
}

tasks.register("quickPackage") {
    group = rootProject.description ?: ""
    description = "Package the code and necessary files to run the Azure functions skipping unit tests and migration"
    // copy the api docs swagger ui to the build location
    dependsOn("copyApiSwaggerUI")
    // Quick package for development purposes.  Use with caution.
    dependsOn("azureFunctionsPackage")
    tasks["test"].enabled = false
    tasks["jacocoTestReport"].enabled = false
    tasks["compileTestKotlin"].enabled = false
    tasks["migrate"].enabled = false
    tasks["flywayMigrate"].enabled = false
    tasks["dokkaHtml"].enabled = false
}

/**
 * Docker services needed for running Dockerless
 */
dockerCompose {
//    projectName = "prime-router" // docker-composer has this setter broken as of 0.16.4
    setProjectName("prime-router") // this is a workaround for the broken setter for projectName
    useComposeFiles.addAll("docker-compose.yml")
    startedServices.addAll("sftp", "soap-webservice", "rest-webservice", "vault", "azurite")
    stopContainers.set(false)
    waitForTcpPorts.set(false)
    // Starting in version 0.17 the plugin changed the default to true, meaning our docker compose yaml files
    // get run with `docker compose` rather than `docker-compose`
    useDockerComposeV2.set(false)
}

tasks.azureFunctionsRun {
    dependsOn("composeUp")
    dependsOn("uploadSwaggerUI").mustRunAfter("composeUp")

    // This storage account key is not a secret, just a dummy value.
    val devAzureConnectString =
        "DefaultEndpointsProtocol=http;AccountName=devstoreaccount1;AccountKey=" +
            "Eby8vdM02xNOcqFlqUwJPLlmEtlCDXJ1OUzFT50uSRZ6IFsuFq2UVErCz4I6tq/K1SZFPTOtr/KBHBeksoGMGw==;BlobEndpoint=" +
            "http://localhost:10000/devstoreaccount1;QueueEndpoint=http://localhost:10001/devstoreaccount1;"

    val env = mutableMapOf<String, Any>(
        "AzureWebJobsStorage" to devAzureConnectString,
        "PartnerStorage" to devAzureConnectString,
        "POSTGRES_USER" to dbUser,
        "POSTGRES_PASSWORD" to dbPassword,
        "POSTGRES_URL" to dbUrl,
        "PRIME_ENVIRONMENT" to "local",
        "VAULT_API_ADDR" to "http://localhost:8200",
        "SFTP_HOST_OVERRIDE" to "localhost",
        "SFTP_PORT_OVERRIDE" to "2222",
        "OKTA_baseUrl" to "hhs-prime.oktapreview.com"
    )

    // Load the vault variables
    addVaultValuesToEnv(env)

    environment(env)
    azurefunctions.localDebug = "transport=dt_socket,server=y,suspend=n,address=5005"
}

task<Exec>("uploadSwaggerUI") {
    dependsOn("copyApiSwaggerUI")
    group = rootProject.description ?: ""
    description = "Upload swagger ui and API docs to azure storage blob container"
    commandLine("./upload_swaggerui.sh")
}

tasks.register("killFunc") {
    exec {
        workingDir = project.rootDir
        val processName = "func"
        commandLine = listOf("sh", "-c", "pkill -9 $processName || true")
    }
}

tasks.register("run") {
    group = rootProject.description ?: ""
    description = "Run the Azure functions locally.  Note this needs the required services running as well"
    dependsOn("killFunc", "azureFunctionsRun")
}

tasks.register("quickRun") {
    group = rootProject.description ?: ""
    description = "Run the Azure functions locally skipping tests and migration"
    dependsOn("killFunc", "azureFunctionsRun")
    tasks["test"].enabled = false
    tasks["jacocoTestReport"].enabled = false
    tasks["compileTestKotlin"].enabled = false
    tasks["migrate"].enabled = false
    tasks["flywayMigrate"].enabled = false
    tasks["dokkaHtml"].enabled = false
}

/**
 * Database related configuration and tasks
 */
// Configuration for Flyway migration tool
flyway {
    url = dbUrl
    user = dbUser
    password = dbPassword
}

// Database code generation configuration
jooq {
    version.set("3.15.4")
    configurations {
        create("main") { // name of the jOOQ configuration
            jooqConfiguration.apply {
                logging = org.jooq.meta.jaxb.Logging.INFO
                jdbc.apply {
                    driver = "org.postgresql.Driver"
                    url = dbUrl
                    user = dbUser
                    password = dbPassword
                }
                generator.apply {
                    name = "org.jooq.codegen.DefaultGenerator"
                    database.apply {
                        name = "org.jooq.meta.postgres.PostgresDatabase"
                        inputSchema = "public"
                        includes = ".*"
                        forcedTypes.addAll(
                            arrayOf(
                                ForcedType()
                                    // Specify the Java type of your custom type. This corresponds to the Binding's <U> type.
                                    .withUserType("gov.cdc.prime.router.ActionLogDetail")
                                    // Associate that custom type with your binding.
                                    .withBinding("gov.cdc.prime.router.ActionLogDetailBinding")
                                    // A Java regex matching fully-qualified columns, attributes, parameters. Use the pipe to separate several expressions.
                                    // If provided, both "includeExpressions" and "includeTypes" must match.
                                    .withIncludeExpression("action_log.detail")
                                    .withIncludeTypes("JSONB"),
                                ForcedType()
                                    // Specify the Java type of your custom type. This corresponds to the Binding's <U> type.
                                    .withUserType("gov.cdc.prime.router.Topic")
                                    // Associate that custom type with your binding.
                                    .withBinding("gov.cdc.prime.router.TopicBinding")
                                    // A Java regex matching fully-qualified columns, attributes, parameters. Use the pipe to separate several expressions.
                                    // If provided, both "includeExpressions" and "includeTypes" must match.
                                    .withIncludeExpression("report_file.schema_topic")
                                    .withIncludeTypes("VARCHAR")
                            )
                        )
                    }
                    generate.apply {
                        isImmutablePojos = false
                        isFluentSetters = true
                        isPojos = true
                        isPojosEqualsAndHashCode = true
                        isPojosToString = true
                        isJavaTimeTypes = true
                    }
                    target.apply {
                        packageName = jooqPackageName
                        directory = jooqSourceDir
                    }
                }
            }
        }
    }
}

// Set jOOQ task to participate in Gradle's incremental build feature
tasks.named<nu.studer.gradle.jooq.JooqGenerate>("generateJooq") {
    dependsOn("migrate")
    allInputsDeclared.set(true)
    inputs.files(project.fileTree("src/main/resources/db/migration")).withPropertyName("migrations")
        .withPathSensitivity(PathSensitivity.RELATIVE)
}

/**
 * Convenience tasks
 */
// Convenience tasks
tasks.register("compile") {
    group = rootProject.description ?: ""
    description = "Compile the code"
    dependsOn("compileKotlin")
}

tasks.register("migrate") {
    group = rootProject.description ?: ""
    description = "Load the database with the latest schema"
    dependsOn("flywayMigrate")
}

tasks.register("resetDB") {
    group = rootProject.description ?: ""
    description = "Delete all tables in the database and recreate from the latest schema"
    flyway.cleanDisabled = false
    dependsOn("flywayClean")
    dependsOn("flywayMigrate")
}

task<RunSQL>("clearDB") {
    group = rootProject.description ?: ""
    description = "Truncate/empty all tables in the database that hold report and related data, and leave settings"
    config {
        username = dbUser
        password = dbPassword
        url = dbUrl
        driverClassName = "org.postgresql.Driver"
        script = """
            TRUNCATE TABLE public.action CASCADE;
            TRUNCATE TABLE public.action_log CASCADE;
            TRUNCATE TABLE public.covid_result_metadata CASCADE;
            TRUNCATE TABLE public.elr_result_metadata CASCADE;
            TRUNCATE TABLE public.item_lineage CASCADE;
            TRUNCATE TABLE public.jti_cache CASCADE;
            TRUNCATE TABLE public.receiver_connection_check_results CASCADE;
            TRUNCATE TABLE public.report_file CASCADE;
            TRUNCATE TABLE public.report_lineage CASCADE;
            TRUNCATE TABLE public.task CASCADE;
        """.trimIndent()
    }
}

repositories {
    mavenCentral()
    maven {
        url = uri("https://jitpack.io")
    }
}

buildscript {
    configurations {
        classpath {
            /*
             * Need to exclude this library due to the following dependency chain having an issue with the json-smart
             * library version.
             *   com.microsoft.azure.azurefunctions:com.microsoft.azure.azurefunctions.gradle.plugin:1.8.2 >
             *   com.microsoft.azure:azure-functions-gradle-plugin:1.8.2 >
             *   com.microsoft.azure:azure-toolkit-common-lib:0.12.3 >
             *   com.microsoft.azure:adal4j:1.6.7 > com.nimbusds:oauth2-oidc-sdk:9.15
             * Looks like com.nimbusds:oauth2-oidc-sdk:9.15 has an invalid dependency version of [1.3.2,2.4.2]
             * This will need to be removed once this issue is resolved in Maven.
             */
            exclude("net.minidev", "json-smart")
        }
    }
    dependencies {
        // Now force the gradle build script to get the proper library for com.nimbusds:oauth2-oidc-sdk:9.15.  This
        // will need to be removed once this issue is resolved in Maven.
        classpath("net.minidev:json-smart:2.4.11")
    }
}

// Prevent logback from being used by slf4j, no matter who declares it. Otherwise slf4j can pickup logback instead of
// log4j from the classpath and our configuration gets ignored.
configurations {
    implementation {
        exclude(group = "ch.qos.logback")
    }
}

dependencies {
    jooqGenerator("org.postgresql:postgresql:42.6.0")

    implementation("org.jetbrains.kotlin:kotlin-stdlib-jdk8:$kotlinVersion")
    implementation("org.jetbrains.kotlin:kotlin-stdlib-common:$kotlinVersion")
    implementation("org.jetbrains.kotlin:kotlin-reflect:$kotlinVersion")
    implementation("org.jetbrains.kotlinx:kotlinx-coroutines-core:1.7.3")
    implementation("com.microsoft.azure.functions:azure-functions-java-library:3.0.0")
    implementation("com.azure:azure-core:1.43.0")
    implementation("com.azure:azure-core-http-netty:1.13.7")
    implementation("com.azure:azure-storage-blob:12.22.3") {
        exclude(group = "com.azure", module = "azure-core")
    }
    implementation("com.azure:azure-storage-queue:12.18.1") {
        exclude(group = "com.azure", module = "azure-core")
    }
    implementation("com.azure:azure-security-keyvault-secrets:4.6.5") {
        exclude(group = "com.azure", module = "azure-core")
        exclude(group = "com.azure", module = "azure-core-http-netty")
    }
    implementation("com.azure:azure-identity:1.10.0") {
        exclude(group = "com.azure", module = "azure-core")
        exclude(group = "com.azure", module = "azure-core-http-netty")
    }
    implementation("org.apache.logging.log4j:log4j-api:[2.17.1,)")
    implementation("org.apache.logging.log4j:log4j-core:[2.17.1,)")
    implementation("org.apache.logging.log4j:log4j-slf4j-impl:[2.17.1,)")
    implementation("org.apache.logging.log4j:log4j-api-kotlin:1.2.0")
    implementation("com.github.doyaaaaaken:kotlin-csv-jvm:1.9.2")
    implementation("tech.tablesaw:tablesaw-core:0.43.1")
    implementation("com.github.ajalt.clikt:clikt-jvm:3.5.4")
    implementation("com.fasterxml.jackson.module:jackson-module-kotlin:$jacksonVersion")
    implementation("com.fasterxml.jackson.dataformat:jackson-dataformat-yaml:$jacksonVersion")
    implementation("com.fasterxml.jackson.core:jackson-databind:$jacksonVersion")
    implementation("com.fasterxml.jackson.datatype:jackson-datatype-jsr310:$jacksonVersion")
    implementation("com.github.javafaker:javafaker:1.0.2") {
        exclude(group = "org.yaml", module = "snakeyaml")
    }
    implementation("org.yaml:snakeyaml:2.0")
    implementation("io.github.linuxforhealth:hl7v2-fhir-converter:1.0.19")
    implementation("ca.uhn.hapi.fhir:hapi-fhir-structures-r4:6.4.0")
    implementation("ca.uhn.hapi:hapi-base:2.3")
    implementation("ca.uhn.hapi:hapi-structures-v251:2.3")
    implementation("ca.uhn.hapi:hapi-structures-v27:2.3")
    implementation("com.googlecode.libphonenumber:libphonenumber:8.13.19")
    implementation("org.thymeleaf:thymeleaf:3.1.2.RELEASE")
    implementation("com.sendgrid:sendgrid-java:4.9.3")
    implementation("com.okta.jwt:okta-jwt-verifier:0.5.7")
    implementation("com.github.kittinunf.fuel:fuel:2.3.1") {
        exclude(group = "org.json", module = "json")
    }
    implementation("com.github.kittinunf.fuel:fuel-json:2.3.1")
    implementation("org.json:json:20230618")
    // DO NOT INCREMENT SSHJ to a newer version without first thoroughly testing it locally.
    implementation("com.hierynomus:sshj:0.32.0")
    implementation("com.jcraft:jsch:0.1.55")
    implementation("org.apache.poi:poi:5.2.3")
    implementation("org.apache.commons:commons-csv:1.10.0")
    implementation("org.apache.commons:commons-lang3:3.13.0")
    implementation("org.apache.commons:commons-text:1.10.0")
    implementation("commons-codec:commons-codec:1.16.0")
    implementation("commons-io:commons-io:2.13.0")
    implementation("org.postgresql:postgresql:42.6.0")
    implementation("com.zaxxer:HikariCP:5.0.1")
    implementation("org.flywaydb:flyway-core:9.21.2")
    implementation("org.commonmark:commonmark:0.21.0")
    implementation("com.google.guava:guava:32.1.2-jre")
    implementation("com.helger.as2:as2-lib:5.1.1")
    implementation("org.bouncycastle:bcprov-jdk15to18:1.76")
    implementation("org.bouncycastle:bcprov-jdk18on:1.76")
    implementation("org.bouncycastle:bcmail-jdk15to18:1.76")

    implementation("commons-net:commons-net:3.9.0")
    implementation("com.cronutils:cron-utils:9.2.1")
    implementation("io.jsonwebtoken:jjwt-api:0.11.5")
    implementation("de.m3y.kformat:kformat:0.9")
    implementation("io.github.java-diff-utils:java-diff-utils:4.11")
    implementation("io.ktor:ktor-client-core:$ktorVersion")
    implementation("io.ktor:ktor-client-cio:$ktorVersion")
    implementation("io.ktor:ktor-client-apache:$ktorVersion")
    implementation("io.ktor:ktor-client-auth:$ktorVersion")
    implementation("io.ktor:ktor-client-logging:$ktorVersion")
    implementation("io.ktor:ktor-client-encoding:$ktorVersion")
    implementation("io.ktor:ktor-client-content-negotiation:$ktorVersion")
    implementation("io.ktor:ktor-serialization-kotlinx:$ktorVersion")
    implementation("io.ktor:ktor-serialization-kotlinx-json:$ktorVersion")
    implementation("it.skrape:skrapeit-html-parser:1.3.0-alpha.1")
    implementation("it.skrape:skrapeit-http-fetcher:1.3.0-alpha.1")
    implementation("org.apache.poi:poi:5.2.3")
    implementation("org.apache.poi:poi-ooxml:5.2.3")
    implementation("commons-io:commons-io: 2.13.0")
    implementation("com.anyascii:anyascii:0.3.2")
// force jsoup since skrapeit-html-parser@1.2.1+ has not updated
    implementation("org.jsoup:jsoup:1.16.1")
    // https://mvnrepository.com/artifact/io.swagger/swagger-annotations
    implementation("io.swagger:swagger-annotations:1.6.11")
    implementation("io.swagger.core.v3:swagger-jaxrs2:2.2.15")
    // https://mvnrepository.com/artifact/javax.ws.rs/javax.ws.rs-api
    implementation("javax.ws.rs:javax.ws.rs-api:2.1.1")
    // https://mvnrepository.com/artifact/javax.servlet/javax.servlet-api
    implementation("javax.servlet:javax.servlet-api:4.0.1")
    // https://mvnrepository.com/artifact/javax.annotation/javax.annotation-api
    implementation("javax.annotation:javax.annotation-api:1.3.2")

    runtimeOnly("com.okta.jwt:okta-jwt-verifier-impl:0.5.7")
    runtimeOnly("com.github.kittinunf.fuel:fuel-jackson:2.3.1")
    runtimeOnly("io.jsonwebtoken:jjwt-impl:0.11.5")
    runtimeOnly("io.jsonwebtoken:jjwt-jackson:0.11.5")

    testImplementation(kotlin("test-junit5"))
    testImplementation("com.github.KennethWussmann:mock-fuel:1.3.0") {
        exclude(group = "org.jetbrains.kotlin", module = "kotlin-stdlib-jdk8")
        exclude(group = "org.jetbrains.kotlinx", module = "kotlinx-coroutines-core")
        exclude(group = "com.github.kittinunf.fuel", module = "fuel")
    }
    // kotlinx-coroutines-core is needed by mock-fuel
    testImplementation("org.jetbrains.kotlinx:kotlinx-coroutines-core:1.7.3")
    testImplementation("com.github.KennethWussmann:mock-fuel:1.3.0")
    testImplementation("io.mockk:mockk:1.13.7")
    testImplementation("org.junit.jupiter:junit-jupiter-api:5.10.0")
    testImplementation("com.willowtreeapps.assertk:assertk-jvm:0.25")
    testImplementation("io.ktor:ktor-client-mock:$ktorVersion")
    testRuntimeOnly("org.junit.jupiter:junit-jupiter-engine:5.10.0")
    testImplementation("org.junit.jupiter:junit-jupiter:5.10.0")
    testImplementation("org.testcontainers:testcontainers:1.19.0")
    testImplementation("org.testcontainers:junit-jupiter:1.19.0")
    testImplementation("org.testcontainers:postgresql:1.19.0")

    implementation(kotlin("script-runtime"))
}<|MERGE_RESOLUTION|>--- conflicted
+++ resolved
@@ -40,13 +40,8 @@
     id("com.adarshr.test-logger") version "3.2.0"
     id("jacoco")
     id("org.jetbrains.dokka") version "1.8.20"
-<<<<<<< HEAD
-    id("com.avast.gradle.docker-compose") version "0.17.4"
+    id("com.avast.gradle.docker-compose") version "0.17.5"
     id("org.jetbrains.kotlin.plugin.serialization") version "$kotlinVersion"
-=======
-    id("com.avast.gradle.docker-compose") version "0.17.5"
-    id("org.jetbrains.kotlin.plugin.serialization") version "1.9.10"
->>>>>>> d0131be2
     id("com.nocwriter.runsql") version ("1.0.3")
     id("io.swagger.core.v3.swagger-gradle-plugin") version "2.2.15"
 }
