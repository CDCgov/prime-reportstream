/*
Build script for Prime Router.

Properties that can be overridden using the Gradle -P arguments or environment variables:
  DB_USER - Postgres database username (defaults to prime)
  DB_PASSWORD - Postgres database password (defaults to changeIT!)
  DB_URL - Postgres database URL (defaults to jdbc:postgresql://localhost:5432/prime_data_hub)

Properties that can be overriden using an environment variable only:
  PRIME_RS_API_ENDPOINT_HOST - hostname on which your API endpoint runs (defaults to localhost);
                               This will enable you to connect to your API endpoint from (e.g.)
                               the builder container

Properties to control the execution and output using the Gradle -P arguments:
  forcetest - Force the running of the test regardless of changes
  showtests - Verbose output of the unit tests
  E.g. ./gradlew clean package -Ppg.user=myuser -Dpg.password=mypassword -Pforcetest
 */

import io.swagger.v3.plugins.gradle.tasks.ResolveTask
import org.apache.commons.io.FileUtils
import org.apache.commons.io.FilenameUtils
import org.apache.tools.ant.filters.ReplaceTokens
import org.jetbrains.kotlin.gradle.tasks.KotlinCompile
import org.jooq.meta.jaxb.ForcedType
import java.io.ByteArrayOutputStream
import java.io.FileInputStream
import java.nio.charset.StandardCharsets
import java.time.LocalDateTime
import java.time.format.DateTimeFormatter
import java.util.Properties

apply(from = rootProject.file("buildSrc/shared.gradle.kts"))

plugins {
    val kotlinVersion by System.getProperties()
    id("reportstream.project-conventions")
    id("org.flywaydb.flyway") version "10.18.0"
    id("nu.studer.jooq") version "9.0"
    id("com.github.johnrengelman.shadow") version "8.1.1"
    id("com.microsoft.azure.azurefunctions") version "1.16.1"
    id("com.adarshr.test-logger") version "4.0.0"
    id("jacoco")
    id("org.jetbrains.dokka") version "1.8.20"
    id("com.avast.gradle.docker-compose") version "0.17.8"
    id("org.jetbrains.kotlin.plugin.serialization") version "$kotlinVersion"
    id("com.nocwriter.runsql") version ("1.0.3")
<<<<<<< HEAD
    id("io.swagger.core.v3.swagger-gradle-plugin") version "2.2.22"
    id("org.owasp.dependencycheck") version "10.0.3"
=======
    id("io.swagger.core.v3.swagger-gradle-plugin") version "2.2.23"
}

// retrieve the current commit hash
val commitId by lazy {
    val stdout = ByteArrayOutputStream()
    exec {
        commandLine("git", "rev-parse", "--short", "HEAD")
        standardOutput = stdout
    }
    stdout.toString(StandardCharsets.UTF_8).trim()
>>>>>>> 351db90d
}

group = "gov.cdc.prime.reportstream"
version = "0.2-SNAPSHOT"
description = "prime-router"
val azureAppName = "prime-data-hub-router"
val azureFunctionsDir = "azure-functions"
val primeMainClass = "gov.cdc.prime.router.cli.MainKt"
val defaultDuplicateStrategy = DuplicatesStrategy.WARN
azurefunctions.appName = azureAppName
val appJvmTarget = "17"
val javaVersion = when (appJvmTarget) {
    "17" -> JavaVersion.VERSION_17
    "19" -> JavaVersion.VERSION_19
    "21" -> JavaVersion.VERSION_21
    else -> JavaVersion.VERSION_17
}
val ktorVersion = "2.3.12"
val kotlinVersion by System.getProperties()
val jacksonVersion = "2.17.2"
jacoco.toolVersion = "0.8.12"

// Local database information, first one wins:
// 1. Project properties (-P<VAR>=<VALUE> flag)
// 2. Environment variable
// 3. Default
val KEY_DB_USER = "DB_USER"
val KEY_DB_PASSWORD = "DB_PASSWORD"
val KEY_DB_URL = "DB_URL"
val KEY_PRIME_RS_API_ENDPOINT_HOST = "PRIME_RS_API_ENDPOINT_HOST"
val dbUser = (
    project.properties[KEY_DB_USER]
        ?: System.getenv(KEY_DB_USER)
        ?: "prime"
    ) as String
val dbPassword = (
    project.properties[KEY_DB_PASSWORD]
        ?: System.getenv(KEY_DB_PASSWORD)
        ?: "changeIT!"
    ) as String
val dbUrl = (
    project.properties[KEY_DB_URL]
        ?: System.getenv(KEY_DB_URL)
        ?: "jdbc:postgresql://localhost:5432/prime_data_hub"
    ) as String

val reportsApiEndpointHost = (
    System.getenv(KEY_PRIME_RS_API_ENDPOINT_HOST)
        ?: "localhost"
    )

// This storage account key is not a secret, just a dummy value.
val devAzureConnectString =
    "DefaultEndpointsProtocol=http;AccountName=devstoreaccount1;AccountKey=" +
        "Eby8vdM02xNOcqFlqUwJPLlmEtlCDXJ1OUzFT50uSRZ6IFsuFq2UVErCz4I6tq/K1SZFPTOtr/KBHBeksoGMGw==;BlobEndpoint=" +
        "http://localhost:10000/devstoreaccount1;QueueEndpoint=http://localhost:10001/devstoreaccount1;" +
        "TableEndpoint=http://127.0.0.1:10002/devstoreaccount1;"

val env = mutableMapOf<String, Any>(
    "AzureWebJobsStorage" to devAzureConnectString,
    "AzureBlobDownloadRetryCount" to 5,
    "PartnerStorage" to devAzureConnectString,
    "POSTGRES_USER" to dbUser,
    "POSTGRES_PASSWORD" to dbPassword,
    "POSTGRES_URL" to dbUrl,
    "PRIME_ENVIRONMENT" to "local",
    "VAULT_API_ADDR" to "http://localhost:8200",
    "SFTP_HOST_OVERRIDE" to "localhost",
    "SFTP_PORT_OVERRIDE" to "2222",
    "RS_OKTA_baseUrl" to "reportstream.oktapreview.com"
)

val jooqSourceDir = "build/generated-src/jooq/src/main/java"
val jooqPackageName = "gov.cdc.prime.router.azure.db"

val buildDir = project.layout.buildDirectory.asFile.get()

/**
 * Add the `VAULT_TOKEN` in the local vault to the [env] map
 */
fun addVaultValuesToEnv(env: MutableMap<String, Any>) {
    val vaultFile = File(project.projectDir, ".vault/env/.env.local")
    if (!vaultFile.exists()) {
        vaultFile.createNewFile()
        throw GradleException("Your vault configuration has not been initialized. Start/Restart your vault container.")
    }
    val prop = Properties()
    FileInputStream(vaultFile).use { prop.load(it) }
    prop.forEach { key, value -> env[key.toString()] = value.toString().replace("\"", "") }
    if (!env.contains("CREDENTIAL_STORAGE_METHOD") || env["CREDENTIAL_STORAGE_METHOD"] != "HASHICORP_VAULT") {
        throw GradleException("Your vault configuration is incorrect.  Check your ${vaultFile.absolutePath} file.")
    }
}

defaultTasks("package")

tasks.clean {
    group = rootProject.description ?: ""
    description = "Clean the build artifacts"
    // Delete the old Maven build folder
    dependsOn("composeDownForced")
    delete("target")
    // clean up all the old event files in the SOAP set up
    doLast {
        val eventsDir = File("../.environment/soap_service/soap/event/v1")
        if (eventsDir.exists() && eventsDir.isDirectory && (eventsDir.listFiles()?.isNotEmpty() == true)) {
            // Note FileUtils does not like when the folder is empty.
            FileUtils.listFiles(eventsDir, arrayOf("event"), true).forEach {
                it.delete()
            }
        }
    }
}

/**
 * Building tasks
 */
val coverageExcludedClasses = listOf("gov/cdc/prime/router/azure/db/*", "gov/cdc/prime/router/cli/tests/*")
tasks.test {
    group = rootProject.description ?: ""
    description = "Run the unit tests"
    // Use JUnit 5 for running tests

    // Set the environment to local for the tests
    environment["PRIME_ENVIRONMENT"] = "local"
    environment["POSTGRES_URL"] = dbUrl
    environment["POSTGRES_USER"] = dbUser
    environment["POSTGRES_PASSWORD"] = dbPassword

    // Set max parellel forks as recommended in https://docs.gradle.org/current/userguide/performance.html
    maxParallelForks = (Runtime.getRuntime().availableProcessors() / 2).takeIf { it > 0 } ?: 1
    dependsOn("compileKotlin")
    finalizedBy("jacocoTestReport")
    // Run the test task if specified configuration files are changed
    inputs.files(
        fileTree("./") {
            include("settings/**/*.yml")
            include("metadata/**/*")
        }
    )
    outputs.upToDateWhen {
        // Call gradle with the -Pforcetest option will force the unit tests to run
        if (project.hasProperty("forcetest")) {
            println("Rerunning unit tests...")
            false
        } else {
            true
        }
    }
    configure<JacocoTaskExtension> {
        // This excludes classes from being analyzed, but not from being added to the report
        excludes = coverageExcludedClasses
    }
}

tasks.javadoc.configure {
    actions.clear()
    dependsOn(tasks.dokkaHtml)
}

tasks.dokkaHtml.configure {
    val docsDir = File(buildDir, "/docs/dokka")
    outputDirectory.set(docsDir)
}

tasks.jacocoTestReport {
    dependsOn(tasks.test)
    // Jacoco wants the source file directory structure to match the package name like in Java, so
    // move the source files to a temp location with that structure.
    val sourcesDir = File(project.projectDir, "/src/main/kotlin")
    val jacocoSourcesDir = File(buildDir, "/jacoco/sources")
    doFirst {
        FileUtils.listFiles(sourcesDir, arrayOf("kt", "java"), true).forEach { sourceFile ->
            // Find the line in the code that has the package name and convert that to a folder then copy the file.
            FileUtils.readLines(sourceFile, "UTF8").firstOrNull { it.contains("package") }?.let {
                val packageDir = it.split(" ").last().replace(".", "/")
                FileUtils.copyFile(
                    sourceFile,
                    File(jacocoSourcesDir, "$packageDir/${FilenameUtils.getName(sourceFile.absolutePath)}")
                )
            }
        }
    }
    additionalSourceDirs(jacocoSourcesDir)
    reports.xml.required.set(true)
    // Remove the exclusions, so they do not appear in the report
    classDirectories.setFrom(
        files(
            classDirectories.files.map {
                fileTree(it).matching {
                    exclude(coverageExcludedClasses)
                }
            }
        )
    )
}

testlogger {
    if (project.hasProperty("showtests")) {
        showPassed = true
        showSkipped = true
    } else {
        showPassed = false
        showSkipped = false
    }
    showStandardStreams = true
}

// Add the testIntegration tests
sourceSets.create("testIntegration") {
    java.srcDir("src/testIntegration/kotlin")
    compileClasspath += sourceSets["main"].output
    runtimeClasspath += sourceSets["main"].output
}

// Add generated version object
sourceSets["main"].java.srcDir("$buildDir/generated-src/version")

val compileTestIntegrationKotlin: KotlinCompile by tasks
compileTestIntegrationKotlin.kotlinOptions.jvmTarget = appJvmTarget

val testIntegrationImplementation: Configuration by configurations.getting {
    extendsFrom(configurations["testImplementation"])
}

configurations["testIntegrationRuntimeOnly"].extendsFrom(configurations["runtimeOnly"])

tasks.register<Test>("testIntegration") {
    group = rootProject.description ?: ""
    description = "Run the integration tests"
    dependsOn("compile")
    dependsOn("compileTestIntegrationKotlin")
    dependsOn("compileTestIntegrationJava")
    shouldRunAfter("test")

    // Set the environment to local for the tests
    environment["PRIME_ENVIRONMENT"] = "local"
    environment["POSTGRES_URL"] = dbUrl
    environment["POSTGRES_USER"] = dbUser
    environment["POSTGRES_PASSWORD"] = dbPassword

    testClassesDirs = sourceSets["testIntegration"].output.classesDirs
    classpath = sourceSets["testIntegration"].runtimeClasspath
    // Run the test task if specified configuration files are changed
    inputs.files(
        fileTree("./") {
            include("settings/**/*.yml")
            include("metadata/**/*")
            include("src/testIntergation/resources/datatests/**/*")
        }
    )
    outputs.upToDateWhen {
        // Call gradle with the -Pforcetest option will force the unit tests to run
        if (project.hasProperty("forcetest")) {
            println("Rerunning integration tests...")
            false
        } else {
            true
        }
    }
}

val apiDocsBaseDir = File(project.projectDir, "/docs/api/")
val apiDocsSpecDir = File(apiDocsBaseDir, "generated")
val apiDocsSwaggerUIDir = File(apiDocsBaseDir, "swagger-ui")
val buildSwaggerUIDir = File(buildDir, "/swagger-ui/")
tasks.register<ResolveTask>("generateOpenApi") {
    group = rootProject.description ?: ""
    description = "Generate OpenAPI spec for Report Stream APIs"
    outputFileName = "api"
    outputFormat = ResolveTask.Format.YAML
    prettyPrint = true
    classpath = sourceSets["main"].runtimeClasspath
    buildClasspath = classpath
    resourcePackages = setOf("gov.cdc.prime.router.azure")
    outputDir = apiDocsSpecDir
    dependsOn("compileKotlin")
}

tasks.register<Copy>("copyApiSwaggerUI") {
    // copy generated OpenAPI spec files
    // to folder /build/swagger-ui, in azure functions docker,
    // the api docs and swagger ui resources are upload to azure
    // blob container 'apidocs' - where the api docs is hosted.
    from(apiDocsSpecDir) {
        include("*.yaml")
    }
    from(apiDocsSwaggerUIDir)
    into(buildSwaggerUIDir)
    dependsOn("generateOpenApi")
}

tasks.withType<Test>().configureEach {
    maxParallelForks = (Runtime.getRuntime().availableProcessors() / 2).takeIf { it > 0 } ?: 1
}

tasks.processResources {
    dependsOn("generateVersionObject")
    // Set the proper build values in the build.properties file
    filesMatching("build.properties") {
        val dateFormatter = DateTimeFormatter.ofPattern("yyyyMMdd")
        val formattedDate = LocalDateTime.now().format(dateFormatter)
        val tokens = mapOf("version" to version, "timestamp" to formattedDate)
        filter(ReplaceTokens::class, mapOf("beginToken" to "@", "endToken" to "@", "tokens" to tokens))
    }
}

tasks.jar {
    // getting an error about writing the same value out to the jar, so forcing it be a warning for now
    duplicatesStrategy = defaultDuplicateStrategy
    manifest {
        /* We put the CLI main class in the manifest at this step as a convenience to allow this jar to be
        run by the ./prime script. It will be overwritten by the Azure host or the CLI fat jar package. */
        attributes("Main-Class" to primeMainClass)
        attributes("Multi-Release" to true)
    }
}

tasks.shadowJar {
    // our fat jar is getting fat! Or over 65K files in this case
    isZip64 = true
    // this package is tied to log4j1. it's coming in not as a dependency but somehow as source from one of the
    // dependencies in the project. it's (for now) harmless but flotsam so removing it. The call to transform(...)
    // addresses the bug.
    // for all the gory details see:
    // https://app.zenhub.com/workspaces/platform-6182b02547c1130010f459db/issues/gh/cdcgov/prime-reportstream/13269
    exclude("org/apache/log4j/**")
    transform(com.github.jengelman.gradle.plugins.shadow.transformers.Log4j2PluginsCacheFileTransformer())
}

// Just a nicer name to create the fat jar
tasks.register("fatJar") {
    group = rootProject.description ?: ""
    description = "Generate the fat jar used to run the prime tool"
    dependsOn("shadowJar")
}

tasks.ktlintCheck {
    // DB tasks are not needed by ktlint, but gradle adds them by automatic configuration
    tasks["generateJooq"].enabled = false
    tasks["migrate"].enabled = false
    tasks["flywayMigrate"].enabled = false
}
tasks.ktlintFormat {
    // DB tasks are not needed by ktlint, but gradle adds them by automatic configuration
    tasks["generateJooq"].enabled = false
    tasks["migrate"].enabled = false
    tasks["flywayMigrate"].enabled = false
}

/**
 * PRIME CLI tasks
 */
tasks.register<JavaExec>("primeCLI") {
    group = rootProject.description ?: ""
    description = "Run the Prime CLI tool.  Specify arguments with --args='<args>'"
    mainClass.set(primeMainClass)
    classpath = sourceSets["main"].runtimeClasspath
    standardInput = System.`in`

    // Default arguments is to display the help
    environment["POSTGRES_URL"] = dbUrl
    environment["POSTGRES_USER"] = dbUser
    environment["POSTGRES_PASSWORD"] = dbPassword
    environment[KEY_PRIME_RS_API_ENDPOINT_HOST] = reportsApiEndpointHost
    addVaultValuesToEnv(environment)
    environment(env)

    // Use arguments passed by another task in the project.extra["cliArgs"] property.
    doFirst {
        if (project.extra.has("cliArgs") && project.extra["cliArgs"] is List<*>) {
            args = (project.extra["cliArgs"] as List<*>).filterIsInstance(String::class.java)
        } else if (args.isNullOrEmpty()) {
            args = listOf("-h")
            println("primeCLI Gradle task usage: gradle primeCLI --args='<args>'")
            println(
                "Usage example: gradle primeCLI --args=\"data --input-fake 50 " +
                    "--input-schema waters/waters-covid-19 --output-dir ./ --target-states CA " +
                    "--target-counties 'Santa Clara' --output-format CSV\""
            )
        }
    }
}

tasks.register("testSmoke") {
    group = rootProject.description ?: ""
    description = "Run the smoke tests"
    project.extra["cliArgs"] = listOf("test")
    finalizedBy("primeCLI")
}

tasks.register("testEnd2End") {
    group = rootProject.description ?: ""
    description = "Run the end to end tests.  Requires running a Docker instance"
    project.extra["cliArgs"] = listOf("test", "--run", "end2end")
    finalizedBy("primeCLI")
}

tasks.register("testEnd2EndUP") {
    group = rootProject.description ?: ""
    description = "Run the end to end UP tests.  Requires running a Docker instance"
    project.extra["cliArgs"] = listOf("test", "--run", "end2end_up")
    finalizedBy("primeCLI")
}

tasks.register("testS2S") {
    group = rootProject.description ?: ""
    description = "Run the server to server auth tests.  Requires running a Docker instance"
    project.extra["cliArgs"] = listOf("test", "--run", "server2serverauth")
    finalizedBy("primeCLI")
}

tasks.register("generateDocs") {
    group = rootProject.description ?: ""
    description = "Generate the schema documentation in markup format"
    project.extra["cliArgs"] = listOf("generate-docs")
    finalizedBy("primeCLI")
}

tasks.register("reloadSettings") {
    group = rootProject.description ?: ""
    description = "Reload the settings database table"
    project.extra["cliArgs"] = listOf("multiple-settings", "set", "-i", "./settings/organizations.yml", "-s")
    finalizedBy("primeCLI")
}

tasks.register("reloadTables") {
    group = rootProject.description ?: ""
    description = "Load the latest test lookup tables to the database"
    project.extra["cliArgs"] = listOf("lookuptables", "loadall")
    finalizedBy("primeCLI")
}

tasks.register("reloadCredentials") {
    dependsOn("composeUp")
    group = rootProject.description ?: ""
    description = "Load the SFTP credentials used for local testing to the vault"
    project.extra["cliArgs"] = listOf(
        "create-credential",
        "--type=UserPass",
        "--persist=DEFAULT-SFTP",
        "--user",
        "foo",
        "--pass",
        "pass"
    )
    finalizedBy("primeCLI")
}

/**
 * Packaging and running related tasks
 */
tasks.azureFunctionsPackage {
    dependsOn("test")
    finalizedBy("copyAzureResources")
    finalizedBy("copyAzureScripts")
}

// TODO: remove after implementation of health check endpoint
tasks.register("generateVersionFile") {
    doLast {
        file("$buildDir/$azureFunctionsDir/$azureAppName/version.json").writeText("{\"commitId\": \"$commitId\"}")
    }
}

tasks.register("generateVersionObject") {
    val sourceDir = file("$buildDir/generated-src/version")
    val sourceFile = file("$sourceDir/Version.kt")
    sourceDir.mkdirs()
    sourceFile.writeText(
        """
        package gov.cdc.prime.router.version
        
        /**
         * Supplies information for the current build.
         * This file is generated via Gradle task prior to compile time and should always contain the current commit hash.
         */
        object Version {
          const val commitId = "$commitId"
        }
    """.trimIndent()
    )
}

val azureResourcesTmpDir = File(buildDir, "$azureFunctionsDir-resources/$azureAppName")
val azureResourcesFinalDir = File(buildDir, "$azureFunctionsDir/$azureAppName")
tasks.register<Copy>("gatherAzureResources") {
    dependsOn("generateVersionFile")
    from("./")
    into(azureResourcesTmpDir)
    include("metadata/**/*.yml")
    include("metadata/**/*.properties")
    include("metadata/**/*.schema")
    include("metadata/**/*.valuesets")
    include("metadata/**/*.csv")
    include("settings/**/*.yml")
    include("assets/**/*__inline.html")
}

tasks.register("copyAzureResources") {
    dependsOn("gatherAzureResources")
    doLast {
        // We need to use a regular copy, so Gradle does not delete the existing folder
        FileUtils.copyDirectory(azureResourcesTmpDir, azureResourcesFinalDir)
    }
}

val azureScriptsTmpDir = File(buildDir, "$azureFunctionsDir-scripts/$azureAppName")
val azureScriptsFinalDir = project.layout.buildDirectory.asFile.get()
val primeScriptName = "prime"
val startFuncScriptName = "start_func.sh"
val apiDocsSetupScriptName = "upload_swaggerui.sh"
tasks.register<Copy>("gatherAzureScripts") {
    from("./")
    into(azureScriptsTmpDir)
    include(primeScriptName)
    include(startFuncScriptName)
    include(apiDocsSetupScriptName)
}

tasks.register("copyAzureScripts") {
    dependsOn("gatherAzureScripts")
    doLast {
        // We need to use a regular copy, so Gradle does not delete the existing folder
        FileUtils.copyDirectory(azureScriptsTmpDir, azureScriptsFinalDir)
        File(azureScriptsFinalDir.path, primeScriptName).setExecutable(true)
        File(azureScriptsFinalDir.path, startFuncScriptName).setExecutable(true)
        File(azureScriptsFinalDir.path, apiDocsSetupScriptName).setExecutable(true)
    }
}

tasks.register("package") {
    group = rootProject.description ?: ""
    description = "Package the code and necessary files to run the Azure functions"
    // copy the api docs swagger ui to the build location
    dependsOn("copyApiSwaggerUI")
    dependsOn("azureFunctionsPackage")
    dependsOn("fatJar").mustRunAfter("azureFunctionsPackage")
}

tasks.register("quickPackage") {
    group = rootProject.description ?: ""
    description = "Package the code and necessary files to run the Azure functions skipping unit tests and migration"
    // copy the api docs swagger ui to the build location
    dependsOn("copyApiSwaggerUI")
    // Quick package for development purposes.  Use with caution.
    dependsOn("azureFunctionsPackage")
    tasks["test"].enabled = false
    tasks["jacocoTestReport"].enabled = false
    tasks["compileTestKotlin"].enabled = false
    tasks["migrate"].enabled = false
    tasks["flywayMigrate"].enabled = false
    tasks["dokkaHtml"].enabled = false
}

/**
 * Docker services needed for running Dockerless
 */
dockerCompose {
//    projectName = "prime-router" // docker-composer has this setter broken as of 0.16.4
    setProjectName("prime-router") // this is a workaround for the broken setter for projectName
    useComposeFiles.addAll("docker-compose.yml")
    startedServices.addAll("sftp", "soap-webservice", "rest-webservice", "vault", "azurite", "azurite-stage")
    stopContainers.set(false)
    waitForTcpPorts.set(false)
    // Starting in version 0.17 the plugin changed the default to true, meaning our docker compose yaml files
    // get run with `docker compose` rather than `docker-compose`
    useDockerComposeV2.set(true)
}

tasks.azureFunctionsRun {
    dependsOn("composeUp")
    dependsOn("uploadSwaggerUI").mustRunAfter("composeUp")

    // Load the vault variables
    addVaultValuesToEnv(env)

    environment(env)
    azurefunctions.localDebug = "transport=dt_socket,server=y,suspend=n,address=5005"
}

task<Exec>("uploadSwaggerUI") {
    dependsOn("copyApiSwaggerUI")
    group = rootProject.description ?: ""
    description = "Upload swagger ui and API docs to azure storage blob container"
    commandLine("./upload_swaggerui.sh")
}

tasks.register("killFunc") {
    doLast {
        val processName = "func"
        if (org.gradle.internal.os.OperatingSystem.current().isWindows) {
            exec {
                workingDir = project.rootDir
                commandLine = listOf("cmd", "/c", "taskkill /F /IM $processName.exe || exit 0")
            }
        } else {
            exec {
                workingDir = project.rootDir
                commandLine = listOf("sh", "-c", "pkill -9 $processName || true")
            }
        }
    }
}

tasks.register("run") {
    group = rootProject.description ?: ""
    description = "Run the Azure functions locally.  Note this needs the required services running as well"
    dependsOn("killFunc", "azureFunctionsRun")
}

tasks.register("quickRun") {
    group = rootProject.description ?: ""
    description = "Run the Azure functions locally skipping tests and migration"
    dependsOn("killFunc", "azureFunctionsRun")
    tasks["test"].enabled = false
    tasks["jacocoTestReport"].enabled = false
    tasks["compileTestKotlin"].enabled = false
    tasks["migrate"].enabled = false
    tasks["flywayMigrate"].enabled = false
    tasks["dokkaHtml"].enabled = false
}

tasks.register("tiQuickRun") {
    group = rootProject.description ?: ""
    description =
        "Set the ETOR_TI_baseurl (only used for certain calls to the Trusted Intermediary service), then run quickrun"
    env["ETOR_TI_baseurl"] = "http://host.docker.internal:8080"
    dependsOn("quickRun")
}

/**
 * Database related configuration and tasks
 */
// Configuration for Flyway migration tool
flyway {
    url = dbUrl
    user = dbUser
    password = dbPassword
}

// Database code generation configuration
jooq {
    version.set("3.18.6")
    configurations {
        create("main") { // name of the jOOQ configuration
            jooqConfiguration.apply {
                logging = org.jooq.meta.jaxb.Logging.INFO
                jdbc.apply {
                    driver = "org.postgresql.Driver"
                    url = dbUrl
                    user = dbUser
                    password = dbPassword
                }
                generator.apply {
                    name = "org.jooq.codegen.DefaultGenerator"
                    database.apply {
                        name = "org.jooq.meta.postgres.PostgresDatabase"
                        inputSchema = "public"
                        includes = ".*"
                        forcedTypes.addAll(
                            arrayOf(
                                ForcedType()
                                    // Specify the Java type of your custom type. This corresponds to the Binding's <U> type.
                                    .withUserType("gov.cdc.prime.router.ActionLogDetail")
                                    // Associate that custom type with your binding.
                                    .withBinding("gov.cdc.prime.router.ActionLogDetailBinding")
                                    // A Java regex matching fully-qualified columns, attributes, parameters. Use the pipe to separate several expressions.
                                    // If provided, both "includeExpressions" and "includeTypes" must match.
                                    .withIncludeExpression("action_log.detail")
                                    .withIncludeTypes("JSONB"),
                                ForcedType()
                                    // Specify the Java type of your custom type. This corresponds to the Binding's <U> type.
                                    .withUserType("gov.cdc.prime.router.Topic")
                                    // Associate that custom type with your binding.
                                    .withBinding("gov.cdc.prime.router.TopicBinding")
                                    // A Java regex matching fully-qualified columns, attributes, parameters. Use the pipe to separate several expressions.
                                    // If provided, both "includeExpressions" and "includeTypes" must match.
                                    .withIncludeExpression("report_file.schema_topic")
                                    .withIncludeTypes("VARCHAR")
                            )
                        )
                    }
                    generate.apply {
                        isImmutablePojos = false
                        isFluentSetters = true
                        isPojos = true
                        isPojosEqualsAndHashCode = true
                        isPojosToString = true
                        isJavaTimeTypes = true
                    }
                    target.apply {
                        packageName = jooqPackageName
                        directory = jooqSourceDir
                    }
                }
            }
        }
    }
}

// Set jOOQ task to participate in Gradle's incremental build feature
tasks.named<nu.studer.gradle.jooq.JooqGenerate>("generateJooq") {
    dependsOn("migrate")
    allInputsDeclared.set(true)
    inputs.files(project.fileTree("src/main/resources/db/migration")).withPropertyName("migrations")
        .withPathSensitivity(PathSensitivity.RELATIVE)
}

/**
 * Convenience tasks
 */
// Convenience tasks
tasks.register("compile") {
    group = rootProject.description ?: ""
    description = "Compile the code"
    dependsOn("compileKotlin")
}

tasks.register("migrate") {
    group = rootProject.description ?: ""
    description = "Load the database with the latest schema"
    dependsOn("flywayMigrate")
}

tasks.register("resetDB") {
    group = rootProject.description ?: ""
    description = "Delete all tables in the database and recreate from the latest schema"
    flyway.cleanDisabled = false
    dependsOn("flywayClean")
    dependsOn("flywayMigrate")
}

task<RunSQL>("clearDB") {
    group = rootProject.description ?: ""
    description = "Truncate/empty all tables in the database that hold report and related data, and leave settings"
    config {
        username = dbUser
        password = dbPassword
        url = dbUrl
        driverClassName = "org.postgresql.Driver"
        script = """
            TRUNCATE TABLE public.action CASCADE;
            TRUNCATE TABLE public.action_log CASCADE;
            TRUNCATE TABLE public.covid_result_metadata CASCADE;
            TRUNCATE TABLE public.elr_result_metadata CASCADE;
            TRUNCATE TABLE public.item_lineage CASCADE;
            TRUNCATE TABLE public.jti_cache CASCADE;
            TRUNCATE TABLE public.receiver_connection_check_results CASCADE;
            TRUNCATE TABLE public.report_file CASCADE;
            TRUNCATE TABLE public.report_lineage CASCADE;
            TRUNCATE TABLE public.task CASCADE;
        """.trimIndent()
    }
}

buildscript {
    configurations {
        classpath {
            /*
             * Need to exclude this library due to the following dependency chain having an issue with the json-smart
             * library version.
             *   com.microsoft.azure.azurefunctions:com.microsoft.azure.azurefunctions.gradle.plugin:1.8.2 >
             *   com.microsoft.azure:azure-functions-gradle-plugin:1.8.2 >
             *   com.microsoft.azure:azure-toolkit-common-lib:0.12.3 >
             *   com.microsoft.azure:adal4j:1.6.7 > com.nimbusds:oauth2-oidc-sdk:9.15
             * Looks like com.nimbusds:oauth2-oidc-sdk:9.15 has an invalid dependency version of [1.3.2,2.4.2]
             * This will need to be removed once this issue is resolved in Maven.
             */
            exclude("net.minidev", "json-smart")
        }
    }
    dependencies {
        // Now force the gradle build script to get the proper library for com.nimbusds:oauth2-oidc-sdk:9.15.  This
        // will need to be removed once this issue is resolved in Maven.
        classpath("net.minidev:json-smart:2.5.1")
        // as per flyway v10 docs the postgres flyway module must be on the project buildpath
<<<<<<< HEAD
        classpath("org.flywaydb:flyway-database-postgresql:10.17.0")
        classpath("org.owasp:dependency-check-gradle:10.0.3")
=======
        classpath("org.flywaydb:flyway-database-postgresql:10.18.0")
>>>>>>> 351db90d
    }
}

// Prevent logback from being used by slf4j, no matter who declares it. Otherwise slf4j can pickup logback instead of
// log4j from the classpath and our configuration gets ignored.
configurations {
    implementation {
        exclude(group = "ch.qos.logback")
    }
}

dependencies {
    jooqGenerator("org.postgresql:postgresql:42.7.4")

    implementation("org.jetbrains.kotlin:kotlin-stdlib-jdk8:$kotlinVersion")
    implementation("org.jetbrains.kotlin:kotlin-stdlib-common:$kotlinVersion")
    implementation("org.jetbrains.kotlin:kotlin-reflect:$kotlinVersion")
    implementation("org.jetbrains.kotlinx:kotlinx-coroutines-core:1.9.0")
    implementation("com.microsoft.azure.functions:azure-functions-java-library:3.1.0")
    implementation("com.azure:azure-core:1.52.0")
    implementation("com.azure:azure-core-http-netty:1.15.4")
    implementation("com.azure:azure-storage-blob:12.27.0") {
        exclude(group = "com.azure", module = "azure-core")
    }
    implementation("com.azure:azure-storage-queue:12.22.0") {
        exclude(group = "com.azure", module = "azure-core")
    }
    implementation("com.azure:azure-security-keyvault-secrets:4.8.6") {
        exclude(group = "com.azure", module = "azure-core")
        exclude(group = "com.azure", module = "azure-core-http-netty")
    }
    implementation("com.azure:azure-identity:1.13.3") {
        exclude(group = "com.azure", module = "azure-core")
        exclude(group = "com.azure", module = "azure-core-http-netty")
    }
    implementation("com.nimbusds:nimbus-jose-jwt:9.41.1")
    implementation("org.apache.logging.log4j:log4j-api:2.24.0")
    implementation("org.apache.logging.log4j:log4j-core:2.24.0")
    implementation("org.apache.logging.log4j:log4j-slf4j2-impl:2.24.0")
    implementation("org.apache.logging.log4j:log4j-layout-template-json:2.24.0")
    implementation("org.apache.logging.log4j:log4j-api-kotlin:1.5.0")
    implementation("io.github.oshai:kotlin-logging-jvm:7.0.0")
    implementation("com.github.doyaaaaaken:kotlin-csv-jvm:1.10.0")
    implementation("tech.tablesaw:tablesaw-core:0.43.1")
    implementation("com.github.ajalt.clikt:clikt-jvm:4.4.0")

    implementation("com.fasterxml.jackson.dataformat:jackson-dataformat-yaml:$jacksonVersion")
    implementation("com.fasterxml.jackson.core:jackson-databind:$jacksonVersion")
    implementation("com.github.javafaker:javafaker:1.0.2") {
        exclude(group = "org.yaml", module = "snakeyaml")
    }
    implementation("org.yaml:snakeyaml:2.3")
    implementation("io.github.linuxforhealth:hl7v2-fhir-converter") {
        version {
            branch = "master"
        }
    }
    implementation("ca.uhn.hapi.fhir:hapi-fhir-structures-r4:7.2.2")
    // https://mvnrepository.com/artifact/ca.uhn.hapi.fhir/hapi-fhir-caching-caffeine
    implementation("ca.uhn.hapi.fhir:hapi-fhir-caching-caffeine:7.2.2")
    implementation("ca.uhn.hapi.fhir:hapi-fhir-client:7.2.2")
    // pin
    implementation("ca.uhn.hapi.fhir:org.hl7.fhir.utilities:6.3.24")
    implementation("ca.uhn.hapi.fhir:org.hl7.fhir.r4:6.3.24")
    implementation("ca.uhn.hapi:hapi-base:2.5.1")
    implementation("ca.uhn.hapi:hapi-structures-v251:2.5.1")
    implementation("ca.uhn.hapi:hapi-structures-v27:2.5.1")
    implementation("com.googlecode.libphonenumber:libphonenumber:8.13.46")
    implementation("org.thymeleaf:thymeleaf:3.1.2.RELEASE")
    implementation("com.sendgrid:sendgrid-java:4.10.2")
    implementation("com.okta.jwt:okta-jwt-verifier:0.5.7")
    implementation("org.json:json:20240303")
    // DO NOT INCREMENT SSHJ to a newer version without first thoroughly testing it locally.
    implementation("com.hierynomus:sshj:0.38.0")
    implementation("com.jcraft:jsch:0.1.55")
    implementation("org.apache.poi:poi:5.3.0")
    implementation("org.apache.commons:commons-csv:1.11.0")
    implementation("org.apache.commons:commons-lang3:3.15.0")
    implementation("org.apache.commons:commons-text:1.12.0")
    implementation("commons-codec:commons-codec:1.17.1")
    implementation("commons-io:commons-io:2.16.1")
    implementation("org.postgresql:postgresql:42.7.4")
    implementation("com.zaxxer:HikariCP:5.1.0")
    implementation("org.flywaydb:flyway-core:10.18.0")
    implementation("org.flywaydb:flyway-database-postgresql:10.18.0")
    implementation("org.commonmark:commonmark:0.22.0")
    implementation("com.google.guava:guava:33.3.0-jre")
    implementation("com.helger.as2:as2-lib:5.1.2")
    implementation("org.bouncycastle:bcprov-jdk15to18:1.78.1")
    implementation("org.bouncycastle:bcprov-jdk18on:1.78.1")
    implementation("org.bouncycastle:bcmail-jdk15to18:1.78.1")

    implementation("commons-net:commons-net:3.11.1")
    implementation("com.cronutils:cron-utils:9.2.1")
    implementation("io.jsonwebtoken:jjwt-api:0.11.5")
    implementation("de.m3y.kformat:kformat:0.11")
    implementation("io.github.java-diff-utils:java-diff-utils:4.11")
    implementation("io.ktor:ktor-client-core:$ktorVersion")
    implementation("io.ktor:ktor-client-cio:$ktorVersion")
    implementation("io.ktor:ktor-client-apache:$ktorVersion")
    implementation("io.ktor:ktor-client-logging:$ktorVersion")
    implementation("io.ktor:ktor-client-encoding:$ktorVersion")
    implementation("io.ktor:ktor-client-content-negotiation:$ktorVersion")
    implementation("io.ktor:ktor-serialization-kotlinx:$ktorVersion")
    implementation("io.ktor:ktor-serialization-kotlinx-json:$ktorVersion")
    implementation("it.skrape:skrapeit-html-parser:1.3.0-alpha.2")
    implementation("it.skrape:skrapeit-http-fetcher:1.3.0-alpha.2")
    implementation("org.apache.poi:poi:5.3.0")
    implementation("org.apache.poi:poi-ooxml:5.3.0")
    implementation("org.apache.commons:commons-compress:1.27.1")
    implementation("commons-io:commons-io:2.16.1")
    implementation("com.anyascii:anyascii:0.3.2")
    // force jsoup since skrapeit-html-parser@1.2.1+ has not updated
    implementation("org.jsoup:jsoup:1.18.1")
    // https://mvnrepository.com/artifact/io.swagger/swagger-annotations
    implementation("io.swagger:swagger-annotations:1.6.14")
    implementation("io.swagger.core.v3:swagger-jaxrs2:2.2.23")
    // https://mvnrepository.com/artifact/javax.ws.rs/javax.ws.rs-api
    implementation("javax.ws.rs:javax.ws.rs-api:2.1.1")
    // https://mvnrepository.com/artifact/javax.servlet/javax.servlet-api
    implementation("javax.servlet:javax.servlet-api:4.0.1")
    // https://mvnrepository.com/artifact/javax.annotation/javax.annotation-api
    implementation("javax.annotation:javax.annotation-api:1.3.2")

    // TODO: move this to a test dependency when CompareFhirData lives under src/test
    implementation("com.flipkart.zjsonpatch:zjsonpatch:0.4.16")

    implementation("org.jetbrains.kotlinx:kotlinx-serialization-json:1.6.3")

    implementation("gov.nist:hl7-v2-validation:1.6.5") {
        // These conflict with the javax.xml.transform package available in the base JDK and need to be excluded
        exclude("xerces")
        exclude("xml-apis")
    }
    // pin xalan for CVE-2022-34169 via gov.nist:hl7-v2-validation@1.6.4
    implementation("xalan:xalan:2.7.3")

    // validations
    implementation("com.networknt:json-schema-validator:1.5.1")
    implementation("io.konform:konform-jvm:0.4.0")

    runtimeOnly("com.okta.jwt:okta-jwt-verifier-impl:0.5.7")
    runtimeOnly("com.squareup.okio:okio:3.9.1")
    runtimeOnly("io.jsonwebtoken:jjwt-impl:0.11.5")
    runtimeOnly("io.jsonwebtoken:jjwt-jackson:0.11.5")

    testImplementation(kotlin("test-junit5"))
    testImplementation("io.mockk:mockk:1.13.12")
    testImplementation("io.ktor:ktor-client-mock:$ktorVersion")

    implementation(project(":shared"))
    implementation(kotlin("script-runtime"))
}<|MERGE_RESOLUTION|>--- conflicted
+++ resolved
@@ -45,11 +45,8 @@
     id("com.avast.gradle.docker-compose") version "0.17.8"
     id("org.jetbrains.kotlin.plugin.serialization") version "$kotlinVersion"
     id("com.nocwriter.runsql") version ("1.0.3")
-<<<<<<< HEAD
-    id("io.swagger.core.v3.swagger-gradle-plugin") version "2.2.22"
+    id("io.swagger.core.v3.swagger-gradle-plugin") version "2.2.23"
     id("org.owasp.dependencycheck") version "10.0.3"
-=======
-    id("io.swagger.core.v3.swagger-gradle-plugin") version "2.2.23"
 }
 
 // retrieve the current commit hash
@@ -60,7 +57,6 @@
         standardOutput = stdout
     }
     stdout.toString(StandardCharsets.UTF_8).trim()
->>>>>>> 351db90d
 }
 
 group = "gov.cdc.prime.reportstream"
@@ -838,12 +834,8 @@
         // will need to be removed once this issue is resolved in Maven.
         classpath("net.minidev:json-smart:2.5.1")
         // as per flyway v10 docs the postgres flyway module must be on the project buildpath
-<<<<<<< HEAD
-        classpath("org.flywaydb:flyway-database-postgresql:10.17.0")
+        classpath("org.flywaydb:flyway-database-postgresql:10.18.0")
         classpath("org.owasp:dependency-check-gradle:10.0.3")
-=======
-        classpath("org.flywaydb:flyway-database-postgresql:10.18.0")
->>>>>>> 351db90d
     }
 }
 
