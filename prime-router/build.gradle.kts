--- conflicted
+++ resolved
@@ -90,12 +90,8 @@
 
 defaultTasks("package")
 
-<<<<<<< HEAD
-val kotlinVersion = "1.5.31"
 val ktorVersion = "1.6.4"
-=======
 val kotlinVersion = "1.6.0"
->>>>>>> 76c1535c
 jacoco.toolVersion = "0.8.7"
 
 // Set the compiler JVM target
