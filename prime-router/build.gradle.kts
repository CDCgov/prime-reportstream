--- conflicted
+++ resolved
@@ -37,13 +37,8 @@
     id("org.jlleitschuh.gradle.ktlint") version "11.4.0"
     id("com.adarshr.test-logger") version "3.2.0"
     id("jacoco")
-<<<<<<< HEAD
     id("org.jetbrains.dokka") version "1.8.20"
-    id("com.avast.gradle.docker-compose") version "0.16.11"
-=======
-    id("org.jetbrains.dokka") version "1.8.10"
     id("com.avast.gradle.docker-compose") version "0.16.12"
->>>>>>> 45fa2632
     id("org.jetbrains.kotlin.plugin.serialization") version "1.8.0"
     id("com.nocwriter.runsql") version ("1.0.3")
 }
