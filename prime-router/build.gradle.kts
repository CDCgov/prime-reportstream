--- conflicted
+++ resolved
@@ -36,11 +36,7 @@
     id("org.jlleitschuh.gradle.ktlint") version "10.2.1"
     id("com.adarshr.test-logger") version "3.2.0"
     id("jacoco")
-<<<<<<< HEAD
-    id("org.jetbrains.dokka") version "1.6.21"
-=======
     id("org.jetbrains.dokka") version "1.7.0"
->>>>>>> ff9c46d9
     id("com.avast.gradle.docker-compose") version "0.16.4"
 }
 
