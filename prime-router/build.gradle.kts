--- conflicted
+++ resolved
@@ -804,15 +804,9 @@
     implementation("org.jetbrains.kotlin:kotlin-reflect:$kotlinVersion")
     implementation("org.jetbrains.kotlinx:kotlinx-coroutines-core:1.8.1")
     implementation("com.microsoft.azure.functions:azure-functions-java-library:3.1.0")
-<<<<<<< HEAD
     implementation("com.azure:azure-core:1.51.0")
     implementation("com.azure:azure-core-http-netty:1.15.3")
-    implementation("com.azure:azure-storage-blob:12.26.1") {
-=======
-    implementation("com.azure:azure-core:1.49.1")
-    implementation("com.azure:azure-core-http-netty:1.15.1")
     implementation("com.azure:azure-storage-blob:12.27.0") {
->>>>>>> da7a175d
         exclude(group = "com.azure", module = "azure-core")
     }
     implementation("com.azure:azure-storage-queue:12.22.0") {
