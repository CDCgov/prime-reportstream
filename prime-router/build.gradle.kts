--- conflicted
+++ resolved
@@ -834,21 +834,13 @@
         exclude(group = "com.azure", module = "azure-core")
         exclude(group = "com.azure", module = "azure-core-http-netty")
     }
-<<<<<<< HEAD
+    // pin com.nimbusds:nimbus-jose-jwt to mitigate CVE-2023-52428
+    implementation("com.nimbusds:nimbus-jose-jwt:9.37.2")
     implementation("org.apache.logging.log4j:log4j-api:2.23.0")
     implementation("org.apache.logging.log4j:log4j-core:2.23.0")
     implementation("org.apache.logging.log4j:log4j-slf4j2-impl:2.23.0")
     implementation("org.apache.logging.log4j:log4j-layout-template-json:2.23.0")
     implementation("org.apache.logging.log4j:log4j-api-kotlin:1.4.0")
-=======
-    // pin com.nimbusds:nimbus-jose-jwt to mitigate CVE-2023-52428
-    implementation("com.nimbusds:nimbus-jose-jwt:9.37.2")
-    implementation("org.apache.logging.log4j:log4j-api:2.22.0")
-    implementation("org.apache.logging.log4j:log4j-core:2.22.0")
-    implementation("org.apache.logging.log4j:log4j-slf4j2-impl:2.22.0")
-    implementation("org.apache.logging.log4j:log4j-layout-template-json:2.22.0")
-    implementation("org.apache.logging.log4j:log4j-api-kotlin:1.3.0")
->>>>>>> 53f7e07a
     implementation("io.github.oshai:kotlin-logging-jvm:6.0.3")
     implementation("com.github.doyaaaaaken:kotlin-csv-jvm:1.9.3")
     implementation("tech.tablesaw:tablesaw-core:0.43.1")
