--- conflicted
+++ resolved
@@ -65,7 +65,7 @@
         include("settings/**/*.yml")
         include("metadata/**/*")
     })
-    outputs.upToDateWhen { 
+    outputs.upToDateWhen {
         // Call gradle with the -Pforcetest option will force the unit tests to run
         if (project.hasProperty("forcetest")) {
             println("Rerunning unit tests...")
@@ -275,41 +275,17 @@
 dependencies {
     jooqGenerator("org.postgresql:postgresql:42.2.20")
 
-<<<<<<< HEAD
-    // Make sure all Kotlin libs versions match, including the Gradle plugin
-    implementation("org.jetbrains.kotlin:kotlin-stdlib-jdk8:1.5.0")
-    implementation("org.jetbrains.kotlin:kotlin-stdlib-common:1.5.0")
-    implementation("org.jetbrains.kotlin:kotlin-reflect:1.5.0")
-
-    // Before changing an Azure lib version, check that all libs and their dependencies match
+    implementation("org.jetbrains.kotlin:kotlin-stdlib-jdk8:$kotlinVersion")
+    implementation("org.jetbrains.kotlin:kotlin-stdlib-common:$kotlinVersion")
+    implementation("org.jetbrains.kotlin:kotlin-reflect:$kotlinVersion")
+    implementation("com.microsoft.azure.functions:azure-functions-java-library:1.4.2")
+
+// Before changing an Azure lib version, check that all libs and their dependencies match
     implementation("com.azure:azure-storage-blob:12.11.0")
     implementation("com.azure:azure-storage-queue:12.9.0")
     implementation("com.azure:azure-security-keyvault-secrets:4.2.7")
     implementation("com.azure:azure-identity:1.2.5")
 
-    implementation("com.microsoft.azure.functions:azure-functions-java-library:1.4.2")
-=======
-    implementation("org.jetbrains.kotlin:kotlin-stdlib-jdk8:$kotlinVersion")
-    implementation("org.jetbrains.kotlin:kotlin-stdlib-common:$kotlinVersion")
-    implementation("org.jetbrains.kotlin:kotlin-reflect:$kotlinVersion")
-    implementation("com.microsoft.azure.functions:azure-functions-java-library:1.4.2")
-    implementation("com.azure:azure-core:1.16.0")
-    implementation("com.azure:azure-core-http-netty:1.9.2")
-    implementation("com.azure:azure-storage-blob:12.10.2") {
-        exclude(group = "com.azure", module = "azure-core")
-    }
-    implementation("com.azure:azure-storage-queue:12.9.0") {
-        exclude(group = "com.azure", module = "azure-core")
-    }
-    implementation("com.azure:azure-security-keyvault-secrets:4.2.7") {
-        exclude(group = "com.azure", module = "azure-core")
-        exclude(group = "com.azure", module = "azure-core-http-netty")
-    }
-    implementation("com.azure:azure-identity:1.2.5") {
-        exclude(group = "com.azure", module = "azure-core")
-        exclude(group = "com.azure", module = "azure-core-http-netty")
-    }
->>>>>>> ee44927f
     implementation("org.apache.logging.log4j:log4j-api:[2.13.2,)")
     implementation("org.apache.logging.log4j:log4j-core:[2.13.2,)")
     implementation("org.apache.logging.log4j:log4j-slf4j-impl:[2.13.2,)")
