--- conflicted
+++ resolved
@@ -103,13 +103,8 @@
 
 defaultTasks("package")
 
-<<<<<<< HEAD
-val ktorVersion = "2.3.0"
+val ktorVersion = "2.3.1"
 val kotlinVersion = "1.8.22"
-=======
-val ktorVersion = "2.3.1"
-val kotlinVersion = "1.8.21"
->>>>>>> 443eae81
 val jacksonVersion = "2.15.2"
 
 jacoco.toolVersion = "0.8.9"
