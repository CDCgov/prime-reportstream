--- conflicted
+++ resolved
@@ -812,15 +812,9 @@
     implementation("org.jetbrains.kotlinx:kotlinx-coroutines-core:1.8.0")
     implementation("com.microsoft.azure.functions:azure-functions-java-library:3.1.0")
     implementation("com.microsoft.azure:applicationinsights-core:3.5.0")
-<<<<<<< HEAD
     implementation("com.azure:azure-core:1.48.0")
     implementation("com.azure:azure-core-http-netty:1.14.2")
-    implementation("com.azure:azure-storage-blob:12.25.2") {
-=======
-    implementation("com.azure:azure-core:1.47.0")
-    implementation("com.azure:azure-core-http-netty:1.14.1")
     implementation("com.azure:azure-storage-blob:12.25.3") {
->>>>>>> 29f04633
         exclude(group = "com.azure", module = "azure-core")
     }
     implementation("com.azure:azure-storage-queue:12.20.3") {
