--- conflicted
+++ resolved
@@ -39,12 +39,8 @@
     id("jacoco")
     id("org.jetbrains.dokka") version "1.7.10"
     id("com.avast.gradle.docker-compose") version "0.16.9"
-<<<<<<< HEAD
-    id("org.jetbrains.kotlin.plugin.serialization") version "1.6.21"
+    id("org.jetbrains.kotlin.plugin.serialization") version "1.7.20"
     id("com.nocwriter.runsql") version ("1.0.3")
-=======
-    id("org.jetbrains.kotlin.plugin.serialization") version "1.7.20"
->>>>>>> 4ff0690c
 }
 
 group = "gov.cdc.prime"
