--- conflicted
+++ resolved
@@ -446,17 +446,11 @@
 
 tasks.register("testEnd2EndUP") {
     group = rootProject.description ?: ""
-<<<<<<< HEAD
-    description = "Run the end to end up tests.  Requires running a Docker instance"
-=======
     description = "Run the end to end UP tests.  Requires running a Docker instance"
->>>>>>> 89f29a8f
     project.extra["cliArgs"] = listOf("test", "--run", "end2end_up")
     finalizedBy("primeCLI")
 }
 
-<<<<<<< HEAD
-=======
 tasks.register("testS2S") {
     group = rootProject.description ?: ""
     description = "Run the s2s auth tests.  Requires running a Docker instance"
@@ -464,7 +458,6 @@
     finalizedBy("primeCLI")
 }
 
->>>>>>> 89f29a8f
 tasks.register("generateDocs") {
     group = rootProject.description ?: ""
     description = "Generate the schema documentation in markup format"
