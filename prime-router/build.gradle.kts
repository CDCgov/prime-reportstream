/*
Build script for Prime Router.

Properties that can be overridden using the Gradle -P arguments or environment variables:
  DB_USER - Postgres database username (defaults to prime)
  DB_PASSWORD - Postgres database password (defaults to changeIT!)
  DB_URL - Postgres database URL (defaults to jdbc:postgresql://localhost:5432/prime_data_hub)

Properties that can be overriden using an environment variable only:
  PRIME_RS_API_ENDPOINT_HOST - hostname on which your API endpoint runs (defaults to localhost);
                               This will enable you to connect to your API endpoint from (e.g.)
                               the builder container

Properties to control the execution and output using the Gradle -P arguments:
  forcetest - Force the running of the test regardless of changes
  showtests - Verbose output of the unit tests
  E.g. ./gradlew clean package -Ppg.user=myuser -Dpg.password=mypassword -Pforcetest
 */

import io.swagger.v3.plugins.gradle.tasks.ResolveTask
import org.apache.commons.io.FileUtils
import org.apache.commons.io.FilenameUtils
import org.apache.tools.ant.filters.ReplaceTokens
import org.jetbrains.kotlin.gradle.tasks.KotlinCompile
import org.jlleitschuh.gradle.ktlint.KtlintExtension
import org.jooq.meta.jaxb.ForcedType
import java.io.FileInputStream
import java.time.LocalDateTime
import java.time.format.DateTimeFormatter
import java.util.Properties

plugins {
    val kotlinVersion by System.getProperties()
    kotlin("jvm") version "$kotlinVersion"
    id("org.flywaydb.flyway") version "10.7.2"
    id("nu.studer.jooq") version "8.2.1"
    id("com.github.johnrengelman.shadow") version "8.1.1"
    id("com.microsoft.azure.azurefunctions") version "1.14.0"
    id("org.jlleitschuh.gradle.ktlint") version "12.1.0"
    id("com.adarshr.test-logger") version "4.0.0"
    id("jacoco")
    id("org.jetbrains.dokka") version "1.9.10"
    id("com.avast.gradle.docker-compose") version "0.17.5"
    id("org.jetbrains.kotlin.plugin.serialization") version "$kotlinVersion"
    id("com.nocwriter.runsql") version ("1.0.3")
    id("io.swagger.core.v3.swagger-gradle-plugin") version "2.2.19"
}

group = "gov.cdc.prime"
version = "0.2-SNAPSHOT"
description = "prime-router"
val azureAppName = "prime-data-hub-router"
val azureFunctionsDir = "azure-functions"
val primeMainClass = "gov.cdc.prime.router.cli.MainKt"
val defaultDuplicateStrategy = DuplicatesStrategy.WARN
azurefunctions.appName = azureAppName
val appJvmTarget = "17"
val javaVersion = when (appJvmTarget) {
    "17" -> JavaVersion.VERSION_17
    "19" -> JavaVersion.VERSION_19
    "21" -> JavaVersion.VERSION_21
    else -> JavaVersion.VERSION_17
}
val ktorVersion = "2.3.6"
val kotlinVersion by System.getProperties()
val jacksonVersion = "2.15.3"
jacoco.toolVersion = "0.8.10"

// Local database information, first one wins:
// 1. Project properties (-P<VAR>=<VALUE> flag)
// 2. Environment variable
// 3. Default
val KEY_DB_USER = "DB_USER"
val KEY_DB_PASSWORD = "DB_PASSWORD"
val KEY_DB_URL = "DB_URL"
val KEY_PRIME_RS_API_ENDPOINT_HOST = "PRIME_RS_API_ENDPOINT_HOST"
val dbUser = (
    project.properties[KEY_DB_USER]
        ?: System.getenv(KEY_DB_USER)
        ?: "prime"
    ) as String
val dbPassword = (
    project.properties[KEY_DB_PASSWORD]
        ?: System.getenv(KEY_DB_PASSWORD)
        ?: "changeIT!"
    ) as String
val dbUrl = (
    project.properties[KEY_DB_URL]
        ?: System.getenv(KEY_DB_URL)
        ?: "jdbc:postgresql://localhost:5432/prime_data_hub"
    ) as String

val reportsApiEndpointHost = (
    System.getenv(KEY_PRIME_RS_API_ENDPOINT_HOST)
        ?: "localhost"
    )

val jooqSourceDir = "build/generated-src/jooq/src/main/java"
val jooqPackageName = "gov.cdc.prime.router.azure.db"

val buildDir = project.layout.buildDirectory.asFile.get()

/**
 * Add the `VAULT_TOKEN` in the local vault to the [env] map
 */
fun addVaultValuesToEnv(env: MutableMap<String, Any>) {
    val vaultFile = File(project.projectDir, ".vault/env/.env.local")
    if (!vaultFile.exists()) {
        vaultFile.createNewFile()
        throw GradleException("Your vault configuration has not been initialized. Start/Restart your vault container.")
    }
    val prop = Properties()
    FileInputStream(vaultFile).use { prop.load(it) }
    prop.forEach { key, value -> env[key.toString()] = value.toString().replace("\"", "") }
    if (!env.contains("CREDENTIAL_STORAGE_METHOD") || env["CREDENTIAL_STORAGE_METHOD"] != "HASHICORP_VAULT") {
        throw GradleException("Your vault configuration is incorrect.  Check your ${vaultFile.absolutePath} file.")
    }
}

defaultTasks("package")

// Set the compiler JVM target
java {
    sourceCompatibility = javaVersion
    targetCompatibility = javaVersion
}

val compileKotlin: KotlinCompile by tasks
val compileTestKotlin: KotlinCompile by tasks
compileKotlin.kotlinOptions.jvmTarget = appJvmTarget
compileKotlin.kotlinOptions.allWarningsAsErrors = true
compileTestKotlin.kotlinOptions.jvmTarget = appJvmTarget
compileTestKotlin.kotlinOptions.allWarningsAsErrors = true

tasks.clean {
    group = rootProject.description ?: ""
    description = "Clean the build artifacts"
    // Delete the old Maven build folder
    dependsOn("composeDownForced")
    delete("target")
    // clean up all the old event files in the SOAP set up
    doLast {
        val eventsDir = File("../.environment/soap_service/soap/event/v1")
        if (eventsDir.exists() && eventsDir.isDirectory && (eventsDir.listFiles()?.isNotEmpty() == true)) {
            // Note FileUtils does not like when the folder is empty.
            FileUtils.listFiles(eventsDir, arrayOf("event"), true).forEach {
                it.delete()
            }
        }
    }
}

/**
 * Building tasks
 */
val coverageExcludedClasses = listOf("gov/cdc/prime/router/azure/db/*", "gov/cdc/prime/router/cli/tests/*")
tasks.test {
    group = rootProject.description ?: ""
    description = "Run the unit tests"
    // Use JUnit 5 for running tests
    useJUnitPlatform()

    // Set the environment to local for the tests
    environment["PRIME_ENVIRONMENT"] = "local"
    environment["POSTGRES_URL"] = dbUrl
    environment["POSTGRES_USER"] = dbUser
    environment["POSTGRES_PASSWORD"] = dbPassword

    // Set max parellel forks as recommended in https://docs.gradle.org/current/userguide/performance.html
    maxParallelForks = (Runtime.getRuntime().availableProcessors() / 2).takeIf { it > 0 } ?: 1
    dependsOn("compileKotlin")
    finalizedBy("jacocoTestReport")
    // Run the test task if specified configuration files are changed
    inputs.files(
        fileTree("./") {
            include("settings/**/*.yml")
            include("metadata/**/*")
        }
    )
    outputs.upToDateWhen {
        // Call gradle with the -Pforcetest option will force the unit tests to run
        if (project.hasProperty("forcetest")) {
            println("Rerunning unit tests...")
            false
        } else {
            true
        }
    }
    configure<JacocoTaskExtension> {
        // This excludes classes from being analyzed, but not from being added to the report
        excludes = coverageExcludedClasses
    }
}

tasks.javadoc.configure {
    actions.clear()
    dependsOn(tasks.dokkaHtml)
}

tasks.dokkaHtml.configure {
    val docsDir = File(buildDir, "/docs/dokka")
    outputDirectory.set(docsDir)
}

tasks.jacocoTestReport {
    dependsOn(tasks.test)
    // Jacoco wants the source file directory structure to match the package name like in Java, so
    // move the source files to a temp location with that structure.
    val sourcesDir = File(project.projectDir, "/src/main/kotlin")
    val jacocoSourcesDir = File(buildDir, "/jacoco/sources")
    doFirst {
        FileUtils.listFiles(sourcesDir, arrayOf("kt", "java"), true).forEach { sourceFile ->
            // Find the line in the code that has the package name and convert that to a folder then copy the file.
            FileUtils.readLines(sourceFile, "UTF8").firstOrNull { it.contains("package") }?.let {
                val packageDir = it.split(" ").last().replace(".", "/")
                FileUtils.copyFile(
                    sourceFile,
                    File(jacocoSourcesDir, "$packageDir/${FilenameUtils.getName(sourceFile.absolutePath)}")
                )
            }
        }
    }
    additionalSourceDirs(jacocoSourcesDir)
    reports.xml.required.set(true)
    // Remove the exclusions, so they do not appear in the report
    classDirectories.setFrom(
        files(
            classDirectories.files.map {
                fileTree(it).matching {
                    exclude(coverageExcludedClasses)
                }
            }
        )
    )
}

testlogger {
    if (project.hasProperty("showtests")) {
        showPassed = true
        showSkipped = true
    } else {
        showPassed = false
        showSkipped = false
    }
    showStandardStreams = true
}

// Add the testIntegration tests
sourceSets.create("testIntegration") {
    java.srcDir("src/testIntegration/kotlin")
    compileClasspath += sourceSets["main"].output
    runtimeClasspath += sourceSets["main"].output
}

val compileTestIntegrationKotlin: KotlinCompile by tasks
compileTestIntegrationKotlin.kotlinOptions.jvmTarget = appJvmTarget

val testIntegrationImplementation: Configuration by configurations.getting {
    extendsFrom(configurations["testImplementation"])
}

configurations["testIntegrationRuntimeOnly"].extendsFrom(configurations["runtimeOnly"])

tasks.register<Test>("testIntegration") {
    group = rootProject.description ?: ""
    description = "Run the integration tests"
    useJUnitPlatform()
    dependsOn("compile")
    dependsOn("compileTestIntegrationKotlin")
    dependsOn("compileTestIntegrationJava")
    shouldRunAfter("test")

    // Set the environment to local for the tests
    environment["PRIME_ENVIRONMENT"] = "local"
    environment["POSTGRES_URL"] = dbUrl
    environment["POSTGRES_USER"] = dbUser
    environment["POSTGRES_PASSWORD"] = dbPassword

    testClassesDirs = sourceSets["testIntegration"].output.classesDirs
    classpath = sourceSets["testIntegration"].runtimeClasspath
    // Run the test task if specified configuration files are changed
    inputs.files(
        fileTree("./") {
            include("settings/**/*.yml")
            include("metadata/**/*")
            include("src/testIntergation/resources/datatests/**/*")
        }
    )
    outputs.upToDateWhen {
        // Call gradle with the -Pforcetest option will force the unit tests to run
        if (project.hasProperty("forcetest")) {
            println("Rerunning unit tests...")
            false
        } else {
            true
        }
    }
}

val apiDocsBaseDir = File(project.projectDir, "/docs/api/")
val apiDocsSpecDir = File(apiDocsBaseDir, "generated")
val apiDocsSwaggerUIDir = File(apiDocsBaseDir, "swagger-ui")
val buildSwaggerUIDir = File(buildDir, "/swagger-ui/")
tasks.register<ResolveTask>("generateOpenApi") {
    group = rootProject.description ?: ""
    description = "Generate OpenAPI spec for Report Stream APIs"
    outputFileName = "api"
    outputFormat = ResolveTask.Format.YAML
    prettyPrint = true
    classpath = sourceSets["main"].runtimeClasspath
    buildClasspath = classpath
    resourcePackages = setOf("gov.cdc.prime.router.azure")
    outputDir = apiDocsSpecDir
    dependsOn("compileKotlin")
}

tasks.register<Copy>("copyApiSwaggerUI") {
    // copy generated OpenAPI spec files
    // to folder /build/swagger-ui, in azure functions docker,
    // the api docs and swagger ui resources are upload to azure
    // blob container 'apidocs' - where the api docs is hosted.
    from(apiDocsSpecDir) {
        include("*.yaml")
    }
    from(apiDocsSwaggerUIDir)
    into(buildSwaggerUIDir)
    dependsOn("generateOpenApi")
}

tasks.withType<Test>().configureEach {
    maxParallelForks = (Runtime.getRuntime().availableProcessors() / 2).takeIf { it > 0 } ?: 1
}

tasks.processResources {
    // Set the proper build values in the build.properties file
    filesMatching("build.properties") {
        val dateFormatter = DateTimeFormatter.ofPattern("yyyyMMdd")
        val formattedDate = LocalDateTime.now().format(dateFormatter)
        val tokens = mapOf("version" to version, "timestamp" to formattedDate)
        filter(ReplaceTokens::class, mapOf("beginToken" to "@", "endToken" to "@", "tokens" to tokens))
    }
}

tasks.jar {
    // getting an error about writing the same value out to the jar, so forcing it be a warning for now
    duplicatesStrategy = defaultDuplicateStrategy
    manifest {
        /* We put the CLI main class in the manifest at this step as a convenience to allow this jar to be
        run by the ./prime script. It will be overwritten by the Azure host or the CLI fat jar package. */
        attributes("Main-Class" to primeMainClass)
        attributes("Multi-Release" to true)
    }
}

tasks.shadowJar {
    // our fat jar is getting fat! Or over 65K files in this case
    isZip64 = true
}

// Just a nicer name to create the fat jar
tasks.register("fatJar") {
    group = rootProject.description ?: ""
    description = "Generate the fat jar used to run the prime tool"
    dependsOn("shadowJar")
}

configure<KtlintExtension> {
    // See ktlint versions at https://github.com/pinterest/ktlint/releases
    version.set("1.1.1")
}
tasks.ktlintCheck {
    // DB tasks are not needed by ktlint, but gradle adds them by automatic configuration
    tasks["generateJooq"].enabled = false
    tasks["migrate"].enabled = false
    tasks["flywayMigrate"].enabled = false
}
tasks.ktlintFormat {
    // DB tasks are not needed by ktlint, but gradle adds them by automatic configuration
    tasks["generateJooq"].enabled = false
    tasks["migrate"].enabled = false
    tasks["flywayMigrate"].enabled = false
}

/**
 * PRIME CLI tasks
 */
tasks.register<JavaExec>("primeCLI") {
    group = rootProject.description ?: ""
    description = "Run the Prime CLI tool.  Specify arguments with --args='<args>'"
    mainClass.set(primeMainClass)
    classpath = sourceSets["main"].runtimeClasspath
    standardInput = System.`in`

    // Default arguments is to display the help
    environment["POSTGRES_URL"] = dbUrl
    environment["POSTGRES_USER"] = dbUser
    environment["POSTGRES_PASSWORD"] = dbPassword
    environment[KEY_PRIME_RS_API_ENDPOINT_HOST] = reportsApiEndpointHost
    addVaultValuesToEnv(environment)

    // Use arguments passed by another task in the project.extra["cliArgs"] property.
    doFirst {
        if (project.extra.has("cliArgs") && project.extra["cliArgs"] is List<*>) {
            args = (project.extra["cliArgs"] as List<*>).filterIsInstance(String::class.java)
        } else if (args.isNullOrEmpty()) {
            args = listOf("-h")
            println("primeCLI Gradle task usage: gradle primeCLI --args='<args>'")
            println(
                "Usage example: gradle primeCLI --args=\"data --input-fake 50 " +
                    "--input-schema waters/waters-covid-19 --output-dir ./ --target-states CA " +
                    "--target-counties 'Santa Clara' --output-format CSV\""
            )
        }
    }
}

tasks.register("testSmoke") {
    group = rootProject.description ?: ""
    description = "Run the smoke tests"
    project.extra["cliArgs"] = listOf("test")
    finalizedBy("primeCLI")
}

tasks.register("testEnd2End") {
    group = rootProject.description ?: ""
    description = "Run the end to end tests.  Requires running a Docker instance"
    project.extra["cliArgs"] = listOf("test", "--run", "end2end")
    finalizedBy("primeCLI")
}

tasks.register("testEnd2EndUP") {
    group = rootProject.description ?: ""
    description = "Run the end to end UP tests.  Requires running a Docker instance"
    project.extra["cliArgs"] = listOf("test", "--run", "end2end_up")
    finalizedBy("primeCLI")
}

tasks.register("generateDocs") {
    group = rootProject.description ?: ""
    description = "Generate the schema documentation in markup format"
    project.extra["cliArgs"] = listOf("generate-docs")
    finalizedBy("primeCLI")
}

tasks.register("reloadSettings") {
    group = rootProject.description ?: ""
    description = "Reload the settings database table"
    project.extra["cliArgs"] = listOf("multiple-settings", "set", "-i", "./settings/organizations.yml", "-s")
    finalizedBy("primeCLI")
}

tasks.register("reloadTables") {
    group = rootProject.description ?: ""
    description = "Load the latest test lookup tables to the database"
    project.extra["cliArgs"] = listOf("lookuptables", "loadall")
    finalizedBy("primeCLI")
}

tasks.register("reloadCredentials") {
    dependsOn("composeUp")
    group = rootProject.description ?: ""
    description = "Load the SFTP credentials used for local testing to the vault"
    project.extra["cliArgs"] = listOf(
        "create-credential",
        "--type=UserPass",
        "--persist=DEFAULT-SFTP",
        "--user",
        "foo",
        "--pass",
        "pass"
    )
    finalizedBy("primeCLI")
}

/**
 * Packaging and running related tasks
 */
tasks.azureFunctionsPackage {
    dependsOn("test")
}

val azureResourcesTmpDir = File(buildDir, "$azureFunctionsDir-resources/$azureAppName")
val azureResourcesFinalDir = File(buildDir, "$azureFunctionsDir/$azureAppName")
tasks.register<Copy>("gatherAzureResources") {
    from("./")
    into(azureResourcesTmpDir)
    include("metadata/**/*.yml")
    include("metadata/**/*.properties")
    include("metadata/**/*.schema")
    include("metadata/**/*.valuesets")
    include("metadata/**/*.csv")
    include("settings/**/*.yml")
    include("settings/**/*.json")
    include("assets/**/*__inline.html")
}

tasks.register("copyAzureResources") {
    dependsOn("gatherAzureResources")
    doLast {
        // We need to use a regular copy, so Gradle does not delete the existing folder
        FileUtils.copyDirectory(azureResourcesTmpDir, azureResourcesFinalDir)
    }
}

val azureScriptsTmpDir = File(buildDir, "$azureFunctionsDir-scripts/$azureAppName")
val azureScriptsFinalDir = rootProject.layout.buildDirectory.asFile.get()
val primeScriptName = "prime"
val startFuncScriptName = "start_func.sh"
val apiDocsSetupScriptName = "upload_swaggerui.sh"
tasks.register<Copy>("gatherAzureScripts") {
    from("./")
    into(azureScriptsTmpDir)
    include(primeScriptName)
    include(startFuncScriptName)
    include(apiDocsSetupScriptName)
}

tasks.register("copyAzureScripts") {
    dependsOn("gatherAzureScripts")
    doLast {
        // We need to use a regular copy, so Gradle does not delete the existing folder
        FileUtils.copyDirectory(azureScriptsTmpDir, azureScriptsFinalDir)
        File(azureScriptsFinalDir.path, primeScriptName).setExecutable(true)
        File(azureScriptsFinalDir.path, startFuncScriptName).setExecutable(true)
        File(azureScriptsFinalDir.path, apiDocsSetupScriptName).setExecutable(true)
    }
}

tasks.azureFunctionsPackage {
    finalizedBy("copyAzureResources")
    finalizedBy("copyAzureScripts")
}

tasks.register("package") {
    group = rootProject.description ?: ""
    description = "Package the code and necessary files to run the Azure functions"
    // copy the api docs swagger ui to the build location
    dependsOn("copyApiSwaggerUI")
    dependsOn("azureFunctionsPackage")
    dependsOn("fatJar").mustRunAfter("azureFunctionsPackage")
}

tasks.register("quickPackage") {
    group = rootProject.description ?: ""
    description = "Package the code and necessary files to run the Azure functions skipping unit tests and migration"
    // copy the api docs swagger ui to the build location
    dependsOn("copyApiSwaggerUI")
    // Quick package for development purposes.  Use with caution.
    dependsOn("azureFunctionsPackage")
    tasks["test"].enabled = false
    tasks["jacocoTestReport"].enabled = false
    tasks["compileTestKotlin"].enabled = false
    tasks["migrate"].enabled = false
    tasks["flywayMigrate"].enabled = false
    tasks["dokkaHtml"].enabled = false
}

/**
 * Docker services needed for running Dockerless
 */
dockerCompose {
//    projectName = "prime-router" // docker-composer has this setter broken as of 0.16.4
    setProjectName("prime-router") // this is a workaround for the broken setter for projectName
    useComposeFiles.addAll("docker-compose.yml")
    startedServices.addAll("sftp", "soap-webservice", "rest-webservice", "vault", "azurite")
    stopContainers.set(false)
    waitForTcpPorts.set(false)
    // Starting in version 0.17 the plugin changed the default to true, meaning our docker compose yaml files
    // get run with `docker compose` rather than `docker-compose`
    useDockerComposeV2.set(false)
}

tasks.azureFunctionsRun {
    dependsOn("composeUp")
    dependsOn("uploadSwaggerUI").mustRunAfter("composeUp")

    // This storage account key is not a secret, just a dummy value.
    val devAzureConnectString =
        "DefaultEndpointsProtocol=http;AccountName=devstoreaccount1;AccountKey=" +
            "Eby8vdM02xNOcqFlqUwJPLlmEtlCDXJ1OUzFT50uSRZ6IFsuFq2UVErCz4I6tq/K1SZFPTOtr/KBHBeksoGMGw==;BlobEndpoint=" +
            "http://localhost:10000/devstoreaccount1;QueueEndpoint=http://localhost:10001/devstoreaccount1;"

    val env = mutableMapOf<String, Any>(
        "AzureWebJobsStorage" to devAzureConnectString,
        "AzureBlobDownloadRetryCount" to 5,
        "PartnerStorage" to devAzureConnectString,
        "POSTGRES_USER" to dbUser,
        "POSTGRES_PASSWORD" to dbPassword,
        "POSTGRES_URL" to dbUrl,
        "PRIME_ENVIRONMENT" to "local",
        "VAULT_API_ADDR" to "http://localhost:8200",
        "SFTP_HOST_OVERRIDE" to "localhost",
        "SFTP_PORT_OVERRIDE" to "2222",
        "RS_OKTA_baseUrl" to "reportstream.oktapreview.com"
    )

    // Load the vault variables
    addVaultValuesToEnv(env)

    environment(env)
    azurefunctions.localDebug = "transport=dt_socket,server=y,suspend=n,address=5005"
}

task<Exec>("uploadSwaggerUI") {
    dependsOn("copyApiSwaggerUI")
    group = rootProject.description ?: ""
    description = "Upload swagger ui and API docs to azure storage blob container"
    commandLine("./upload_swaggerui.sh")
}

tasks.register("killFunc") {
    exec {
        workingDir = project.rootDir
        val processName = "func"
        commandLine = listOf("sh", "-c", "pkill -9 $processName || true")
    }
}

tasks.register("run") {
    group = rootProject.description ?: ""
    description = "Run the Azure functions locally.  Note this needs the required services running as well"
    dependsOn("killFunc", "azureFunctionsRun")
}

tasks.register("quickRun") {
    group = rootProject.description ?: ""
    description = "Run the Azure functions locally skipping tests and migration"
    dependsOn("killFunc", "azureFunctionsRun")
    tasks["test"].enabled = false
    tasks["jacocoTestReport"].enabled = false
    tasks["compileTestKotlin"].enabled = false
    tasks["migrate"].enabled = false
    tasks["flywayMigrate"].enabled = false
    tasks["dokkaHtml"].enabled = false
}

/**
 * Database related configuration and tasks
 */
// Configuration for Flyway migration tool
flyway {
    url = dbUrl
    user = dbUser
    password = dbPassword
}

// Database code generation configuration
jooq {
    version.set("3.18.6")
    configurations {
        create("main") { // name of the jOOQ configuration
            jooqConfiguration.apply {
                logging = org.jooq.meta.jaxb.Logging.INFO
                jdbc.apply {
                    driver = "org.postgresql.Driver"
                    url = dbUrl
                    user = dbUser
                    password = dbPassword
                }
                generator.apply {
                    name = "org.jooq.codegen.DefaultGenerator"
                    database.apply {
                        name = "org.jooq.meta.postgres.PostgresDatabase"
                        inputSchema = "public"
                        includes = ".*"
                        forcedTypes.addAll(
                            arrayOf(
                                ForcedType()
                                    // Specify the Java type of your custom type. This corresponds to the Binding's <U> type.
                                    .withUserType("gov.cdc.prime.router.ActionLogDetail")
                                    // Associate that custom type with your binding.
                                    .withBinding("gov.cdc.prime.router.ActionLogDetailBinding")
                                    // A Java regex matching fully-qualified columns, attributes, parameters. Use the pipe to separate several expressions.
                                    // If provided, both "includeExpressions" and "includeTypes" must match.
                                    .withIncludeExpression("action_log.detail")
                                    .withIncludeTypes("JSONB"),
                                ForcedType()
                                    // Specify the Java type of your custom type. This corresponds to the Binding's <U> type.
                                    .withUserType("gov.cdc.prime.router.Topic")
                                    // Associate that custom type with your binding.
                                    .withBinding("gov.cdc.prime.router.TopicBinding")
                                    // A Java regex matching fully-qualified columns, attributes, parameters. Use the pipe to separate several expressions.
                                    // If provided, both "includeExpressions" and "includeTypes" must match.
                                    .withIncludeExpression("report_file.schema_topic")
                                    .withIncludeTypes("VARCHAR")
                            )
                        )
                    }
                    generate.apply {
                        isImmutablePojos = false
                        isFluentSetters = true
                        isPojos = true
                        isPojosEqualsAndHashCode = true
                        isPojosToString = true
                        isJavaTimeTypes = true
                    }
                    target.apply {
                        packageName = jooqPackageName
                        directory = jooqSourceDir
                    }
                }
            }
        }
    }
}

// Set jOOQ task to participate in Gradle's incremental build feature
tasks.named<nu.studer.gradle.jooq.JooqGenerate>("generateJooq") {
    dependsOn("migrate")
    allInputsDeclared.set(true)
    inputs.files(project.fileTree("src/main/resources/db/migration")).withPropertyName("migrations")
        .withPathSensitivity(PathSensitivity.RELATIVE)
}

/**
 * Convenience tasks
 */
// Convenience tasks
tasks.register("compile") {
    group = rootProject.description ?: ""
    description = "Compile the code"
    dependsOn("compileKotlin")
}

tasks.register("migrate") {
    group = rootProject.description ?: ""
    description = "Load the database with the latest schema"
    dependsOn("flywayMigrate")
}

tasks.register("resetDB") {
    group = rootProject.description ?: ""
    description = "Delete all tables in the database and recreate from the latest schema"
    flyway.cleanDisabled = false
    dependsOn("flywayClean")
    dependsOn("flywayMigrate")
}

task<RunSQL>("clearDB") {
    group = rootProject.description ?: ""
    description = "Truncate/empty all tables in the database that hold report and related data, and leave settings"
    config {
        username = dbUser
        password = dbPassword
        url = dbUrl
        driverClassName = "org.postgresql.Driver"
        script = """
            TRUNCATE TABLE public.action CASCADE;
            TRUNCATE TABLE public.action_log CASCADE;
            TRUNCATE TABLE public.covid_result_metadata CASCADE;
            TRUNCATE TABLE public.elr_result_metadata CASCADE;
            TRUNCATE TABLE public.item_lineage CASCADE;
            TRUNCATE TABLE public.jti_cache CASCADE;
            TRUNCATE TABLE public.receiver_connection_check_results CASCADE;
            TRUNCATE TABLE public.report_file CASCADE;
            TRUNCATE TABLE public.report_lineage CASCADE;
            TRUNCATE TABLE public.task CASCADE;
        """.trimIndent()
    }
}

repositories {
    mavenCentral()
    maven {
        url = uri("https://jitpack.io")
        content {
            includeModule("com.github.KennethWussmann", "mock-fuel")
        }
    }
}

buildscript {
    configurations {
        classpath {
            /*
             * Need to exclude this library due to the following dependency chain having an issue with the json-smart
             * library version.
             *   com.microsoft.azure.azurefunctions:com.microsoft.azure.azurefunctions.gradle.plugin:1.8.2 >
             *   com.microsoft.azure:azure-functions-gradle-plugin:1.8.2 >
             *   com.microsoft.azure:azure-toolkit-common-lib:0.12.3 >
             *   com.microsoft.azure:adal4j:1.6.7 > com.nimbusds:oauth2-oidc-sdk:9.15
             * Looks like com.nimbusds:oauth2-oidc-sdk:9.15 has an invalid dependency version of [1.3.2,2.4.2]
             * This will need to be removed once this issue is resolved in Maven.
             */
            exclude("net.minidev", "json-smart")
        }
    }
    dependencies {
        // Now force the gradle build script to get the proper library for com.nimbusds:oauth2-oidc-sdk:9.15.  This
        // will need to be removed once this issue is resolved in Maven.
        classpath("net.minidev:json-smart:2.5.0")
        // as per flyway v10 docs the postgres flyway module must be on the project buildpath
        classpath("org.flywaydb:flyway-database-postgresql:10.7.2")
    }
}

// Prevent logback from being used by slf4j, no matter who declares it. Otherwise slf4j can pickup logback instead of
// log4j from the classpath and our configuration gets ignored.
configurations {
    implementation {
        exclude(group = "ch.qos.logback")
    }
}

dependencies {
    jooqGenerator("org.postgresql:postgresql:42.7.1")

    implementation("org.jetbrains.kotlin:kotlin-stdlib-jdk8:$kotlinVersion")
    implementation("org.jetbrains.kotlin:kotlin-stdlib-common:$kotlinVersion")
    implementation("org.jetbrains.kotlin:kotlin-reflect:$kotlinVersion")
    implementation("org.jetbrains.kotlinx:kotlinx-coroutines-core:1.7.3")
    implementation("com.microsoft.azure.functions:azure-functions-java-library:3.0.0")
    implementation("com.microsoft.azure:applicationinsights-core:3.4.19")
    implementation("com.azure:azure-core:1.45.1")
    implementation("com.azure:azure-core-http-netty:1.13.11")
    implementation("com.azure:azure-storage-blob:12.25.1") {
        exclude(group = "com.azure", module = "azure-core")
    }
    implementation("com.azure:azure-storage-queue:12.20.1") {
        exclude(group = "com.azure", module = "azure-core")
    }
    implementation("com.azure:azure-security-keyvault-secrets:4.7.3") {
        exclude(group = "com.azure", module = "azure-core")
        exclude(group = "com.azure", module = "azure-core-http-netty")
    }
    implementation("com.azure:azure-identity:1.11.1") {
        exclude(group = "com.azure", module = "azure-core")
        exclude(group = "com.azure", module = "azure-core-http-netty")
    }
    implementation("org.apache.logging.log4j:log4j-api:2.22.0")
    implementation("org.apache.logging.log4j:log4j-core:2.22.0")
    implementation("org.apache.logging.log4j:log4j-slf4j2-impl:2.22.0")
    implementation("org.apache.logging.log4j:log4j-layout-template-json:2.22.0")
    implementation("org.apache.logging.log4j:log4j-api-kotlin:1.3.0")
    implementation("io.github.oshai:kotlin-logging-jvm:6.0.3")
    implementation("com.github.doyaaaaaken:kotlin-csv-jvm:1.9.2")
    implementation("tech.tablesaw:tablesaw-core:0.43.1")
    implementation("com.github.ajalt.clikt:clikt-jvm:4.2.2")
    implementation("com.fasterxml.jackson.module:jackson-module-kotlin:$jacksonVersion")
    implementation("com.fasterxml.jackson.datatype:jackson-datatype-jsr310:$jacksonVersion")
    implementation("com.fasterxml.jackson.dataformat:jackson-dataformat-yaml:$jacksonVersion")
    implementation("com.fasterxml.jackson.core:jackson-databind:$jacksonVersion")
    implementation("com.github.javafaker:javafaker:1.0.2") {
        exclude(group = "org.yaml", module = "snakeyaml")
    }
    implementation("org.yaml:snakeyaml:2.2")
    implementation("io.github.linuxforhealth:hl7v2-fhir-converter") {
        version {
            branch = "master"
        }
    }
<<<<<<< HEAD
    implementation("com.networknt:json-schema-validator:1.3.2")
    implementation("ca.uhn.hapi.fhir:hapi-fhir-structures-r4:6.10.0")
=======
    implementation("ca.uhn.hapi.fhir:hapi-fhir-structures-r4:6.10.4")
>>>>>>> fee42328
    // https://mvnrepository.com/artifact/ca.uhn.hapi.fhir/hapi-fhir-caching-caffeine
    implementation("ca.uhn.hapi.fhir:hapi-fhir-caching-caffeine:6.10.4")
    implementation("ca.uhn.hapi.fhir:hapi-fhir-client:6.10.4")
    implementation("ca.uhn.hapi:hapi-base:2.5.1")
    implementation("ca.uhn.hapi:hapi-structures-v251:2.5.1")
    implementation("ca.uhn.hapi:hapi-structures-v27:2.5.1")
    implementation("com.googlecode.libphonenumber:libphonenumber:8.13.30")
    implementation("org.thymeleaf:thymeleaf:3.1.2.RELEASE")
    implementation("com.sendgrid:sendgrid-java:4.10.1")
    implementation("com.okta.jwt:okta-jwt-verifier:0.5.7")
    implementation("com.github.kittinunf.fuel:fuel:2.3.1") {
        exclude(group = "org.json", module = "json")
    }
    implementation("com.github.kittinunf.fuel:fuel-json:2.3.1")
    implementation("org.json:json:20231013")
    // DO NOT INCREMENT SSHJ to a newer version without first thoroughly testing it locally.
    implementation("com.hierynomus:sshj:0.37.0")
    implementation("com.jcraft:jsch:0.1.55")
    implementation("org.apache.poi:poi:5.2.5")
    implementation("org.apache.commons:commons-csv:1.10.0")
    implementation("org.apache.commons:commons-lang3:3.13.0")
    implementation("org.apache.commons:commons-text:1.11.0")
    implementation("commons-codec:commons-codec:1.16.0")
    implementation("commons-io:commons-io:2.15.0")
    implementation("org.postgresql:postgresql:42.7.1")
    implementation("com.zaxxer:HikariCP:5.1.0")
    implementation("org.flywaydb:flyway-core:10.7.2")
    implementation("org.flywaydb:flyway-database-postgresql:10.7.2")
    implementation("org.commonmark:commonmark:0.21.0")
    implementation("com.google.guava:guava:33.0.0-jre")
    implementation("com.helger.as2:as2-lib:5.1.1")
    implementation("org.bouncycastle:bcprov-jdk15to18:1.76")
    implementation("org.bouncycastle:bcprov-jdk18on:1.76")
    implementation("org.bouncycastle:bcmail-jdk15to18:1.76")

    implementation("commons-net:commons-net:3.10.0")
    implementation("com.cronutils:cron-utils:9.2.1")
    implementation("io.jsonwebtoken:jjwt-api:0.11.5")
    implementation("de.m3y.kformat:kformat:0.10")
    implementation("io.github.java-diff-utils:java-diff-utils:4.11")
    implementation("io.ktor:ktor-client-core:$ktorVersion")
    implementation("io.ktor:ktor-client-cio:$ktorVersion")
    implementation("io.ktor:ktor-client-apache:$ktorVersion")
    implementation("io.ktor:ktor-client-auth:$ktorVersion")
    implementation("io.ktor:ktor-client-logging:$ktorVersion")
    implementation("io.ktor:ktor-client-encoding:$ktorVersion")
    implementation("io.ktor:ktor-client-content-negotiation:$ktorVersion")
    implementation("io.ktor:ktor-serialization-kotlinx:$ktorVersion")
    implementation("io.ktor:ktor-serialization-kotlinx-json:$ktorVersion")
    implementation("it.skrape:skrapeit-html-parser:1.3.0-alpha.1")
    implementation("it.skrape:skrapeit-http-fetcher:1.3.0-alpha.1")
    implementation("org.apache.poi:poi:5.2.5")
    implementation("org.apache.poi:poi-ooxml:5.2.5")
    implementation("commons-io:commons-io: 2.15.0")
    implementation("com.anyascii:anyascii:0.3.2")
// force jsoup since skrapeit-html-parser@1.2.1+ has not updated
    implementation("org.jsoup:jsoup:1.16.2")
    // https://mvnrepository.com/artifact/io.swagger/swagger-annotations
    implementation("io.swagger:swagger-annotations:1.6.12")
    implementation("io.swagger.core.v3:swagger-jaxrs2:2.2.19")
    // https://mvnrepository.com/artifact/javax.ws.rs/javax.ws.rs-api
    implementation("javax.ws.rs:javax.ws.rs-api:2.1.1")
    // https://mvnrepository.com/artifact/javax.servlet/javax.servlet-api
    implementation("javax.servlet:javax.servlet-api:4.0.1")
    // https://mvnrepository.com/artifact/javax.annotation/javax.annotation-api
    implementation("javax.annotation:javax.annotation-api:1.3.2")

    // TODO: move this to a test dependency when CompareFhirData lives under src/test
    implementation("com.flipkart.zjsonpatch:zjsonpatch:0.4.16")

    runtimeOnly("com.okta.jwt:okta-jwt-verifier-impl:0.5.7")
    // pin com.squareup.okio:okio@3.4.0
    runtimeOnly("com.squareup.okio:okio:3.8.0")
    runtimeOnly("com.github.kittinunf.fuel:fuel-jackson:2.3.1")
    runtimeOnly("io.jsonwebtoken:jjwt-impl:0.11.5")
    runtimeOnly("io.jsonwebtoken:jjwt-jackson:0.11.5")

    testImplementation(kotlin("test-junit5"))
    testImplementation("com.github.KennethWussmann:mock-fuel:1.3.0") {
        exclude(group = "org.jetbrains.kotlin", module = "kotlin-stdlib-jdk8")
        exclude(group = "org.jetbrains.kotlinx", module = "kotlinx-coroutines-core")
        exclude(group = "com.github.kittinunf.fuel", module = "fuel")
    }
    // kotlinx-coroutines-core is needed by mock-fuel
    testImplementation("org.jetbrains.kotlinx:kotlinx-coroutines-core:1.7.3")
    testImplementation("com.github.KennethWussmann:mock-fuel:1.3.0")
    testImplementation("io.mockk:mockk:1.13.8")
    testImplementation("org.junit.jupiter:junit-jupiter-api:5.10.1")
    testImplementation("com.willowtreeapps.assertk:assertk-jvm:0.27.0")
    testImplementation("io.ktor:ktor-client-mock:$ktorVersion")
    testRuntimeOnly("org.junit.jupiter:junit-jupiter-engine:5.10.1")
    testImplementation("org.junit.jupiter:junit-jupiter:5.10.1")
    testImplementation("org.testcontainers:testcontainers:1.19.1")
    testImplementation("org.testcontainers:junit-jupiter:1.19.1")
    testImplementation("org.testcontainers:postgresql:1.19.1")

    implementation(kotlin("script-runtime"))
}<|MERGE_RESOLUTION|>--- conflicted
+++ resolved
@@ -849,12 +849,8 @@
             branch = "master"
         }
     }
-<<<<<<< HEAD
     implementation("com.networknt:json-schema-validator:1.3.2")
-    implementation("ca.uhn.hapi.fhir:hapi-fhir-structures-r4:6.10.0")
-=======
     implementation("ca.uhn.hapi.fhir:hapi-fhir-structures-r4:6.10.4")
->>>>>>> fee42328
     // https://mvnrepository.com/artifact/ca.uhn.hapi.fhir/hapi-fhir-caching-caffeine
     implementation("ca.uhn.hapi.fhir:hapi-fhir-caching-caffeine:6.10.4")
     implementation("ca.uhn.hapi.fhir:hapi-fhir-client:6.10.4")
