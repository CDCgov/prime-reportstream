--- conflicted
+++ resolved
@@ -835,12 +835,7 @@
         exclude(group = "com.azure", module = "azure-core")
         exclude(group = "com.azure", module = "azure-core-http-netty")
     }
-<<<<<<< HEAD
-    // pin com.nimbusds:nimbus-jose-jwt to mitigate CVE-2023-52428
-    implementation("com.nimbusds:nimbus-jose-jwt:9.37.2")
-=======
     implementation("com.nimbusds:nimbus-jose-jwt:9.37.3")
->>>>>>> bb6e51e0
     implementation("org.apache.logging.log4j:log4j-api:2.23.1")
     implementation("org.apache.logging.log4j:log4j-core:2.23.1")
     implementation("org.apache.logging.log4j:log4j-slf4j2-impl:2.23.1")
