--- conflicted
+++ resolved
@@ -90,10 +90,7 @@
 
 defaultTasks("package")
 
-<<<<<<< HEAD
 val ktorVersion = "1.6.4"
-=======
->>>>>>> cc1d8e50
 val kotlinVersion = "1.6.0"
 jacoco.toolVersion = "0.8.7"
 
