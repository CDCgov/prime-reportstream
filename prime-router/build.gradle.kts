--- conflicted
+++ resolved
@@ -680,11 +680,7 @@
     implementation("com.github.doyaaaaaken:kotlin-csv-jvm:1.2.0")
     implementation("tech.tablesaw:tablesaw-core:0.42.0")
     implementation("com.github.ajalt.clikt:clikt-jvm:3.4.1")
-<<<<<<< HEAD
     implementation("com.fasterxml.jackson.module:jackson-module-kotlin:2.13.2")
-=======
-    implementation("com.fasterxml.jackson.module:jackson-module-kotlin:2.13.1")
->>>>>>> 49574a91
     implementation("com.fasterxml.jackson.dataformat:jackson-dataformat-yaml:2.13.2") {
         exclude(group = "org.yaml", module = "snakeyaml")
     }
