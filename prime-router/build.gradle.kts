--- conflicted
+++ resolved
@@ -827,18 +827,13 @@
         exclude(group = "org.yaml", module = "snakeyaml")
     }
     implementation("org.yaml:snakeyaml:2.2")
-<<<<<<< HEAD
     implementation("io.github.linuxforhealth:hl7v2-fhir-converter") {
         version {
             branch = "master"
         }
     }
 //    implementation("com.github.focusconsulting:hl7v2-fhir-converter:v1.0.20-SNAPSHOT")
-    implementation("ca.uhn.hapi.fhir:hapi-fhir-structures-r4:6.8.2")
-=======
-    implementation("io.github.linuxforhealth:hl7v2-fhir-converter:1.0.19")
     implementation("ca.uhn.hapi.fhir:hapi-fhir-structures-r4:6.8.4")
->>>>>>> 846e0cbd
     // https://mvnrepository.com/artifact/ca.uhn.hapi.fhir/hapi-fhir-caching-caffeine
     implementation("ca.uhn.hapi.fhir:hapi-fhir-caching-caffeine:6.8.5")
     implementation("ca.uhn.hapi:hapi-base:2.3")
