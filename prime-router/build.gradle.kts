--- conflicted
+++ resolved
@@ -851,13 +851,7 @@
     implementation("com.github.kittinunf.fuel:fuel-json:2.3.1")
     implementation("org.json:json:20231013")
     // DO NOT INCREMENT SSHJ to a newer version without first thoroughly testing it locally.
-<<<<<<< HEAD
     implementation("com.hierynomus:sshj:0.36.0")
-//    implementation("com.jcraft:jsch:0.1.55")
-=======
-    implementation("com.hierynomus:sshj:0.37.0")
-    implementation("com.jcraft:jsch:0.1.55")
->>>>>>> d1b360b3
     implementation("org.apache.poi:poi:5.2.4")
     implementation("org.apache.commons:commons-csv:1.10.0")
     implementation("org.apache.commons:commons-lang3:3.13.0")
