/*
Build script for Prime Router.

Properties that can be overridden using the Gradle -P arguments or environment variables:
  DB_USER - Postgres database username (defaults to prime)
  DB_PASSWORD - Postgres database password (defaults to changeIT!)
  DB_URL - Postgres database URL (defaults to jdbc:postgresql://localhost:5432/prime_data_hub)

Properties that can be overriden using an environment variable only:
  PRIME_RS_API_ENDPOINT_HOST - hostname on which your API endpoint runs (defaults to localhost);
                               This will enable you to connect to your API endpoint from (e.g.)
                               the builder container

Properties to control the execution and output using the Gradle -P arguments:
  forcetest - Force the running of the test regardless of changes
  showtests - Verbose output of the unit tests
  E.g. ./gradlew clean package -Ppg.user=myuser -Dpg.password=mypassword -Pforcetest
 */

import org.apache.commons.io.FileUtils
import org.apache.commons.io.FilenameUtils
import org.apache.tools.ant.filters.ReplaceTokens
import org.jetbrains.kotlin.gradle.tasks.KotlinCompile
import org.jlleitschuh.gradle.ktlint.KtlintExtension
import org.jooq.meta.jaxb.ForcedType
import java.io.FileInputStream
import java.time.LocalDateTime
import java.time.format.DateTimeFormatter
import java.util.Properties

plugins {
<<<<<<< HEAD
    kotlin("jvm") version "1.8.0"
    id("org.flywaydb.flyway") version "9.20.0"
=======
    kotlin("jvm") version "1.8.22"
    id("org.flywaydb.flyway") version "8.5.13"
>>>>>>> 5b0fbae0
    id("nu.studer.jooq") version "7.1.1"
    id("com.github.johnrengelman.shadow") version "7.1.2"
    id("com.microsoft.azure.azurefunctions") version "1.11.1"
    id("org.jlleitschuh.gradle.ktlint") version "11.4.0"
    id("com.adarshr.test-logger") version "3.2.0"
    id("jacoco")
    id("org.jetbrains.dokka") version "1.8.20"
    id("com.avast.gradle.docker-compose") version "0.16.12"
    id("org.jetbrains.kotlin.plugin.serialization") version "1.8.22"
    id("com.nocwriter.runsql") version ("1.0.3")
}

group = "gov.cdc.prime"
version = "0.2-SNAPSHOT"
description = "prime-router"
val azureAppName = "prime-data-hub-router"
val azureFunctionsDir = "azure-functions"
val primeMainClass = "gov.cdc.prime.router.cli.MainKt"
val defaultDuplicateStrategy = DuplicatesStrategy.WARN
azurefunctions.appName = azureAppName

// Local database information, first one wins:
// 1. Project properties (-P<VAR>=<VALUE> flag)
// 2. Environment variable
// 3. Default
val KEY_DB_USER = "DB_USER"
val KEY_DB_PASSWORD = "DB_PASSWORD"
val KEY_DB_URL = "DB_URL"
val KEY_PRIME_RS_API_ENDPOINT_HOST = "PRIME_RS_API_ENDPOINT_HOST"
val dbUser = (
    project.properties[KEY_DB_USER]
        ?: System.getenv(KEY_DB_USER)
        ?: "prime"
    ) as String
val dbPassword = (
    project.properties[KEY_DB_PASSWORD]
        ?: System.getenv(KEY_DB_PASSWORD)
        ?: "changeIT!"
    ) as String
val dbUrl = (
    project.properties[KEY_DB_URL]
        ?: System.getenv(KEY_DB_URL)
        ?: "jdbc:postgresql://localhost:5432/prime_data_hub"
    ) as String

val reportsApiEndpointHost = (
    System.getenv(KEY_PRIME_RS_API_ENDPOINT_HOST)
        ?: "localhost"
    )

val jooqSourceDir = "build/generated-src/jooq/src/main/java"
val jooqPackageName = "gov.cdc.prime.router.azure.db"

/**
 * Add the `VAULT_TOKEN` in the local vault to the [env] map
 */
fun addVaultValuesToEnv(env: MutableMap<String, Any>) {
    val vaultFile = File(project.projectDir, ".vault/env/.env.local")
    if (!vaultFile.exists()) {
        vaultFile.createNewFile()
        throw GradleException("Your vault configuration has not been initialized. Start/Restart your vault container.")
    }
    val prop = Properties()
    FileInputStream(vaultFile).use { prop.load(it) }
    prop.forEach { key, value -> env[key.toString()] = value.toString().replace("\"", "") }
    if (!env.contains("CREDENTIAL_STORAGE_METHOD") || env["CREDENTIAL_STORAGE_METHOD"] != "HASHICORP_VAULT") {
        throw GradleException("Your vault configuration is incorrect.  Check your ${vaultFile.absolutePath} file.")
    }
}

defaultTasks("package")

val ktorVersion = "2.3.1"
val kotlinVersion = "1.8.22"
val jacksonVersion = "2.15.2"

jacoco.toolVersion = "0.8.9"

// Set the compiler JVM target
java {
    sourceCompatibility = JavaVersion.VERSION_11
    targetCompatibility = JavaVersion.VERSION_11
}

val compileKotlin: KotlinCompile by tasks
val compileTestKotlin: KotlinCompile by tasks
compileKotlin.kotlinOptions.jvmTarget = "11"
compileKotlin.kotlinOptions.allWarningsAsErrors = true
// if you set this to true, you will get a warning, which then gets treated as an error
compileKotlin.kotlinOptions.useK2 = false
compileTestKotlin.kotlinOptions.jvmTarget = "11"
compileTestKotlin.kotlinOptions.allWarningsAsErrors = true

tasks.clean {
    group = rootProject.description ?: ""
    description = "Clean the build artifacts"
    // Delete the old Maven build folder
    dependsOn("composeDownForced")
    delete("target")
    // clean up all the old event files in the SOAP set up
    doLast {
        val eventsDir = File("../.environment/soap_service/soap/event/v1")
        if (eventsDir.exists() && eventsDir.isDirectory && (eventsDir.listFiles()?.isNotEmpty() == true)) {
            // Note FileUtils does not like when the folder is empty.
            FileUtils.listFiles(eventsDir, arrayOf("event"), true).forEach {
                it.delete()
            }
        }
    }
}

/**
 * Building tasks
 */
val coverageExcludedClasses = listOf("gov/cdc/prime/router/azure/db/*", "gov/cdc/prime/router/cli/tests/*")
tasks.test {
    group = rootProject.description ?: ""
    description = "Run the unit tests"
    // Use JUnit 5 for running tests
    useJUnitPlatform()

    // Set the environment to local for the tests
    environment["PRIME_ENVIRONMENT"] = "local"
    environment["POSTGRES_URL"] = dbUrl
    environment["POSTGRES_USER"] = dbUser
    environment["POSTGRES_PASSWORD"] = dbPassword

    // Set max parellel forks as recommended in https://docs.gradle.org/current/userguide/performance.html
    maxParallelForks = (Runtime.getRuntime().availableProcessors() / 2).takeIf { it > 0 } ?: 1
    dependsOn("compileKotlin")
    finalizedBy("jacocoTestReport")
    // Run the test task if specified configuration files are changed
    inputs.files(
        fileTree("./") {
            include("settings/**/*.yml")
            include("metadata/**/*")
        }
    )
    outputs.upToDateWhen {
        // Call gradle with the -Pforcetest option will force the unit tests to run
        if (project.hasProperty("forcetest")) {
            println("Rerunning unit tests...")
            false
        } else {
            true
        }
    }
    configure<JacocoTaskExtension> {
        // This excludes classes from being analyzed, but not from being added to the report
        excludes = coverageExcludedClasses
    }
}

tasks.javadoc.configure {
    actions.clear()
    dependsOn(tasks.dokkaHtml)
}

tasks.dokkaHtml.configure {
    val docsDir = File(project.buildDir, "/docs/dokka")
    outputDirectory.set(docsDir)
}

tasks.jacocoTestReport {
    dependsOn(tasks.test)
    // Jacoco wants the source file directory structure to match the package name like in Java, so
    // move the source files to a temp location with that structure.
    val sourcesDir = File(project.projectDir, "/src/main/kotlin")
    val jacocoSourcesDir = File(project.buildDir, "/jacoco/sources")
    doFirst {
        FileUtils.listFiles(sourcesDir, arrayOf("kt", "java"), true).forEach { sourceFile ->
            // Find the line in the code that has the package name and convert that to a folder then copy the file.
            FileUtils.readLines(sourceFile, "UTF8").firstOrNull { it.contains("package") }?.let {
                val packageDir = it.split(" ").last().replace(".", "/")
                FileUtils.copyFile(
                    sourceFile,
                    File(jacocoSourcesDir, "$packageDir/${FilenameUtils.getName(sourceFile.absolutePath)}")
                )
            }
        }
    }
    additionalSourceDirs(jacocoSourcesDir)
    reports.xml.required.set(true)
    // Remove the exclusions, so they do not appear in the report
    classDirectories.setFrom(
        files(
            classDirectories.files.map {
                fileTree(it).matching {
                    exclude(coverageExcludedClasses)
                }
            }
        )
    )
}

testlogger {
    if (project.hasProperty("showtests")) {
        showPassed = true
        showSkipped = true
    } else {
        showPassed = false
        showSkipped = false
    }
}

// Add the testIntegration tests
sourceSets.create("testIntegration") {
    java.srcDir("src/testIntegration/kotlin")
    compileClasspath += sourceSets["main"].output
    runtimeClasspath += sourceSets["main"].output
}

val compileTestIntegrationKotlin: KotlinCompile by tasks
compileTestIntegrationKotlin.kotlinOptions.jvmTarget = "11"

val testIntegrationImplementation: Configuration by configurations.getting {
    extendsFrom(configurations["testImplementation"])
}

configurations["testIntegrationRuntimeOnly"].extendsFrom(configurations["runtimeOnly"])

tasks.register<Test>("testIntegration") {
    group = rootProject.description ?: ""
    description = "Run the integration tests"
    useJUnitPlatform()
    dependsOn("compile")
    dependsOn("compileTestIntegrationKotlin")
    dependsOn("compileTestIntegrationJava")
    shouldRunAfter("test")

    // Set the environment to local for the tests
    environment["PRIME_ENVIRONMENT"] = "local"
    environment["POSTGRES_URL"] = dbUrl
    environment["POSTGRES_USER"] = dbUser
    environment["POSTGRES_PASSWORD"] = dbPassword

    testClassesDirs = sourceSets["testIntegration"].output.classesDirs
    classpath = sourceSets["testIntegration"].runtimeClasspath
    // Run the test task if specified configuration files are changed
    inputs.files(
        fileTree("./") {
            include("settings/**/*.yml")
            include("metadata/**/*")
            include("src/testIntergation/resources/datatests/**/*")
        }
    )
    outputs.upToDateWhen {
        // Call gradle with the -Pforcetest option will force the unit tests to run
        if (project.hasProperty("forcetest")) {
            println("Rerunning unit tests...")
            false
        } else {
            true
        }
    }
}

tasks.withType<Test>().configureEach {
    maxParallelForks = (Runtime.getRuntime().availableProcessors() / 2).takeIf { it > 0 } ?: 1
}

tasks.processResources {
    // Set the proper build values in the build.properties file
    filesMatching("build.properties") {
        val dateFormatter = DateTimeFormatter.ofPattern("yyyyMMdd")
        val formattedDate = LocalDateTime.now().format(dateFormatter)
        val tokens = mapOf("version" to version, "timestamp" to formattedDate)
        filter(ReplaceTokens::class, mapOf("beginToken" to "@", "endToken" to "@", "tokens" to tokens))
    }
}

tasks.jar {
    // getting an error about writing the same value out to the jar, so forcing it be a warning for now
    duplicatesStrategy = defaultDuplicateStrategy
    manifest {
        /* We put the CLI main class in the manifest at this step as a convenience to allow this jar to be
        run by the ./prime script. It will be overwritten by the Azure host or the CLI fat jar package. */
        attributes("Main-Class" to primeMainClass)
        attributes("Multi-Release" to true)
    }
}

tasks.shadowJar {
    // our fat jar is getting fat! Or over 65K files in this case
    isZip64 = true
}

// Just a nicer name to create the fat jar
tasks.register("fatJar") {
    group = rootProject.description ?: ""
    description = "Generate the fat jar used to run the prime tool"
    dependsOn("shadowJar")
}

configure<KtlintExtension> {
    // See ktlint versions at https://github.com/pinterest/ktlint/releases
    version.set("0.44.0")
}
tasks.ktlintCheck {
    // DB tasks are not needed by ktlint, but gradle adds them by automatic configuration
    tasks["generateJooq"].enabled = false
    tasks["migrate"].enabled = false
    tasks["flywayMigrate"].enabled = false
}

/**
 * PRIME CLI tasks
 */
tasks.register<JavaExec>("primeCLI") {
    group = rootProject.description ?: ""
    description = "Run the Prime CLI tool.  Specify arguments with --args='<args>'"
    mainClass.set(primeMainClass)
    classpath = sourceSets["main"].runtimeClasspath
    standardInput = System.`in`

    // Default arguments is to display the help
    environment["POSTGRES_URL"] = dbUrl
    environment["POSTGRES_USER"] = dbUser
    environment["POSTGRES_PASSWORD"] = dbPassword
    environment[KEY_PRIME_RS_API_ENDPOINT_HOST] = reportsApiEndpointHost
    addVaultValuesToEnv(environment)

    // Use arguments passed by another task in the project.extra["cliArgs"] property.
    doFirst {
        if (project.extra.has("cliArgs")) {
            args = project.extra["cliArgs"] as MutableList<String>
        } else if (args.isNullOrEmpty()) {
            args = listOf("-h")
            println("primeCLI Gradle task usage: gradle primeCLI --args='<args>'")
            println(
                "Usage example: gradle primeCLI --args=\"data --input-fake 50 " +
                    "--input-schema waters/waters-covid-19 --output-dir ./ --target-states CA " +
                    "--target-counties 'Santa Clara' --output-format CSV\""
            )
        }
    }
}

tasks.register("testSmoke") {
    group = rootProject.description ?: ""
    description = "Run the smoke tests"
    project.extra["cliArgs"] = listOf("test")
    finalizedBy("primeCLI")
}

tasks.register("testEnd2End") {
    group = rootProject.description ?: ""
    description = "Run the end to end tests.  Requires running a Docker instance"
    project.extra["cliArgs"] = listOf("test", "--run", "end2end")
    finalizedBy("primeCLI")
}

tasks.register("generateDocs") {
    group = rootProject.description ?: ""
    description = "Generate the schema documentation in markup format"
    project.extra["cliArgs"] = listOf("generate-docs")
    finalizedBy("primeCLI")
}

tasks.register("reloadSettings") {
    group = rootProject.description ?: ""
    description = "Reload the settings database table"
    project.extra["cliArgs"] = listOf("multiple-settings", "set", "-i", "./settings/organizations.yml", "-s")
    finalizedBy("primeCLI")
}

tasks.register("reloadTables") {
    group = rootProject.description ?: ""
    description = "Load the latest test lookup tables to the database"
    project.extra["cliArgs"] = listOf("lookuptables", "loadall")
    finalizedBy("primeCLI")
}

tasks.register("reloadCredentials") {
    dependsOn("composeUp")
    group = rootProject.description ?: ""
    description = "Load the SFTP credentials used for local testing to the vault"
    project.extra["cliArgs"] = listOf(
        "create-credential",
        "--type=UserPass",
        "--persist=DEFAULT-SFTP",
        "--user",
        "foo",
        "--pass",
        "pass"
    )
    finalizedBy("primeCLI")
}

/**
 * Packaging and running related tasks
 */
tasks.azureFunctionsPackage {
    dependsOn("test")
}

val azureResourcesTmpDir = File(rootProject.buildDir.path, "$azureFunctionsDir-resources/$azureAppName")
val azureResourcesFinalDir = File(rootProject.buildDir.path, "$azureFunctionsDir/$azureAppName")
tasks.register<Copy>("gatherAzureResources") {
    from("./")
    into(azureResourcesTmpDir)
    include("metadata/**/*.yml")
    include("metadata/**/*.properties")
    include("metadata/**/*.schema")
    include("metadata/**/*.valuesets")
    include("metadata/**/*.csv")
    include("settings/**/*.yml")
    include("assets/**/*__inline.html")
}

tasks.register("copyAzureResources") {
    dependsOn("gatherAzureResources")
    doLast {
        // We need to use a regular copy, so Gradle does not delete the existing folder
        FileUtils.copyDirectory(azureResourcesTmpDir, azureResourcesFinalDir)
    }
}

val azureScriptsTmpDir = File(rootProject.buildDir.path, "$azureFunctionsDir-scripts/$azureAppName")
val azureScriptsFinalDir = rootProject.buildDir
val primeScriptName = "prime"
val startFuncScriptName = "start_func.sh"
tasks.register<Copy>("gatherAzureScripts") {
    from("./")
    into(azureScriptsTmpDir)
    include(primeScriptName)
    include(startFuncScriptName)
}

tasks.register("copyAzureScripts") {
    dependsOn("gatherAzureScripts")
    doLast {
        // We need to use a regular copy, so Gradle does not delete the existing folder
        FileUtils.copyDirectory(azureScriptsTmpDir, azureScriptsFinalDir)
        File(azureScriptsFinalDir.path, primeScriptName).setExecutable(true)
        File(azureScriptsFinalDir.path, startFuncScriptName).setExecutable(true)
    }
}

tasks.azureFunctionsPackage {
    finalizedBy("copyAzureResources")
    finalizedBy("copyAzureScripts")
}

tasks.register("package") {
    group = rootProject.description ?: ""
    description = "Package the code and necessary files to run the Azure functions"
    dependsOn("azureFunctionsPackage")
    dependsOn("fatJar")
}

tasks.register("quickPackage") {
    group = rootProject.description ?: ""
    description = "Package the code and necessary files to run the Azure functions skipping unit tests and migration"
    // Quick package for development purposes.  Use with caution.
    dependsOn("azureFunctionsPackage")
    dependsOn("copyAzureResources")
    dependsOn("copyAzureScripts")
    tasks["test"].enabled = false
    tasks["jacocoTestReport"].enabled = false
    tasks["compileTestKotlin"].enabled = false
    tasks["migrate"].enabled = false
    tasks["flywayMigrate"].enabled = false
    tasks["dokkaHtml"].enabled = false
}

/**
 * Docker services needed for running Dockerless
 */
dockerCompose {
//    projectName = "prime-router" // docker-composer has this setter broken as of 0.16.4
    setProjectName("prime-router") // this is a workaround for the broken setter for projectName
    useComposeFiles.addAll("docker-compose.yml")
    startedServices.addAll("sftp", "soap-webservice", "rest-webservice", "vault", "azurite")
    stopContainers.set(false)
    waitForTcpPorts.set(false)
}

tasks.azureFunctionsRun {
    dependsOn("composeUp")
    // This storage account key is not a secret, just a dummy value.
    val devAzureConnectString =
        "DefaultEndpointsProtocol=http;AccountName=devstoreaccount1;AccountKey=" +
            "Eby8vdM02xNOcqFlqUwJPLlmEtlCDXJ1OUzFT50uSRZ6IFsuFq2UVErCz4I6tq/K1SZFPTOtr/KBHBeksoGMGw==;BlobEndpoint=" +
            "http://localhost:10000/devstoreaccount1;QueueEndpoint=http://localhost:10001/devstoreaccount1;"

    val env = mutableMapOf<String, Any>(
        "AzureWebJobsStorage" to devAzureConnectString,
        "PartnerStorage" to devAzureConnectString,
        "POSTGRES_USER" to dbUser,
        "POSTGRES_PASSWORD" to dbPassword,
        "POSTGRES_URL" to dbUrl,
        "PRIME_ENVIRONMENT" to "local",
        "VAULT_API_ADDR" to "http://localhost:8200",
        "SFTP_HOST_OVERRIDE" to "localhost",
        "SFTP_PORT_OVERRIDE" to "2222",
        "OKTA_baseUrl" to "hhs-prime.oktapreview.com"
    )

    // Load the vault variables
    addVaultValuesToEnv(env)

    environment(env)
    azurefunctions.localDebug = "transport=dt_socket,server=y,suspend=n,address=5005"
}

tasks.register("run") {
    group = rootProject.description ?: ""
    description = "Run the Azure functions locally.  Note this needs the required services running as well"
    dependsOn("azureFunctionsRun")
}

tasks.register("quickRun") {
    group = rootProject.description ?: ""
    description = "Run the Azure functions locally skipping tests and migration"
    dependsOn("azureFunctionsRun")
    tasks["test"].enabled = false
    tasks["jacocoTestReport"].enabled = false
    tasks["compileTestKotlin"].enabled = false
    tasks["migrate"].enabled = false
    tasks["flywayMigrate"].enabled = false
    tasks["dokkaHtml"].enabled = false
}

/**
 * Database related configuration and tasks
 */
// Configuration for Flyway migration tool
flyway {
    url = dbUrl
    user = dbUser
    password = dbPassword
    cleanDisabled = false
    mixed = true
}

// Database code generation configuration
jooq {
    version.set("3.15.4")
    configurations {
        create("main") { // name of the jOOQ configuration
            jooqConfiguration.apply {
                logging = org.jooq.meta.jaxb.Logging.INFO
                jdbc.apply {
                    driver = "org.postgresql.Driver"
                    url = dbUrl
                    user = dbUser
                    password = dbPassword
                }
                generator.apply {
                    name = "org.jooq.codegen.DefaultGenerator"
                    database.apply {
                        name = "org.jooq.meta.postgres.PostgresDatabase"
                        inputSchema = "public"
                        includes = ".*"
                        forcedTypes.addAll(
                            arrayOf(
                                ForcedType()
                                    // Specify the Java type of your custom type. This corresponds to the Binding's <U> type.
                                    .withUserType("gov.cdc.prime.router.ActionLogDetail")
                                    // Associate that custom type with your binding.
                                    .withBinding("gov.cdc.prime.router.ActionLogDetailBinding")
                                    // A Java regex matching fully-qualified columns, attributes, parameters. Use the pipe to separate several expressions.
                                    // If provided, both "includeExpressions" and "includeTypes" must match.
                                    .withIncludeExpression("action_log.detail")
                                    .withIncludeTypes("JSONB"),
                                ForcedType()
                                    // Specify the Java type of your custom type. This corresponds to the Binding's <U> type.
                                    .withUserType("gov.cdc.prime.router.Topic")
                                    // Associate that custom type with your binding.
                                    .withBinding("gov.cdc.prime.router.TopicBinding")
                                    // A Java regex matching fully-qualified columns, attributes, parameters. Use the pipe to separate several expressions.
                                    // If provided, both "includeExpressions" and "includeTypes" must match.
                                    .withIncludeExpression("report_file.schema_topic")
                                    .withIncludeTypes("VARCHAR")
                            )
                        )
                    }
                    generate.apply {
                        isImmutablePojos = false
                        isFluentSetters = true
                        isPojos = true
                        isPojosEqualsAndHashCode = true
                        isPojosToString = true
                        isJavaTimeTypes = true
                    }
                    target.apply {
                        packageName = jooqPackageName
                        directory = jooqSourceDir
                    }
                }
            }
        }
    }
}

// Set jOOQ task to participate in Gradle's incremental build feature
tasks.named<nu.studer.gradle.jooq.JooqGenerate>("generateJooq") {
    dependsOn("migrate")
    allInputsDeclared.set(true)
    inputs.files(project.fileTree("src/main/resources/db/migration")).withPropertyName("migrations")
        .withPathSensitivity(PathSensitivity.RELATIVE)
}

/**
 * Convenience tasks
 */
// Convenience tasks
tasks.register("compile") {
    group = rootProject.description ?: ""
    description = "Compile the code"
    dependsOn("compileKotlin")
}

tasks.register("migrate") {
    group = rootProject.description ?: ""
    description = "Load the database with the latest schema"
    dependsOn("flywayMigrate")
}

tasks.register("resetDB") {
    group = rootProject.description ?: ""
    description = "Delete all tables in the database and recreate from the latest schema"
    dependsOn("flywayClean")
    dependsOn("flywayMigrate")
}

task<RunSQL>("clearDB") {
    group = rootProject.description ?: ""
    description = "Truncate/empty all tables in the database that hold report and related data, and leave settings"
    config {
        username = dbUser
        password = dbPassword
        url = dbUrl
        driverClassName = "org.postgresql.Driver"
        script = """
            TRUNCATE TABLE public.action CASCADE;
            TRUNCATE TABLE public.action_log CASCADE;
            TRUNCATE TABLE public.covid_result_metadata CASCADE;
            TRUNCATE TABLE public.elr_result_metadata CASCADE;
            TRUNCATE TABLE public.item_lineage CASCADE;
            TRUNCATE TABLE public.jti_cache CASCADE;
            TRUNCATE TABLE public.receiver_connection_check_results CASCADE;
            TRUNCATE TABLE public.report_file CASCADE;
            TRUNCATE TABLE public.report_lineage CASCADE;
            TRUNCATE TABLE public.task CASCADE;
        """.trimIndent()
    }
}

repositories {
    mavenCentral()
    maven {
        url = uri("https://jitpack.io")
    }
}

buildscript {
    configurations {
        classpath {
            /*
             * Need to exclude this library due to the following dependency chain having an issue with the json-smart
             * library version.
             *   com.microsoft.azure.azurefunctions:com.microsoft.azure.azurefunctions.gradle.plugin:1.8.2 >
             *   com.microsoft.azure:azure-functions-gradle-plugin:1.8.2 >
             *   com.microsoft.azure:azure-toolkit-common-lib:0.12.3 >
             *   com.microsoft.azure:adal4j:1.6.7 > com.nimbusds:oauth2-oidc-sdk:9.15
             * Looks like com.nimbusds:oauth2-oidc-sdk:9.15 has an invalid dependency version of [1.3.2,2.4.2]
             * This will need to be removed once this issue is resolved in Maven.
             */
            exclude("net.minidev", "json-smart")
        }
    }
    dependencies {
        // Now force the gradle build script to get the proper library for com.nimbusds:oauth2-oidc-sdk:9.15.  This
        // will need to be removed once this issue is resolved in Maven.
        classpath("net.minidev:json-smart:2.4.8")
    }
}

// Prevent logback from being used by slf4j, no matter who declares it. Otherwise slf4j can pickup logback instead of
// log4j from the classpath and our configuration gets ignored.
configurations {
    implementation {
        exclude(group = "ch.qos.logback")
    }
}

dependencies {
    jooqGenerator("org.postgresql:postgresql:42.5.1")

    implementation("org.jetbrains.kotlin:kotlin-stdlib-jdk8:$kotlinVersion")
    implementation("org.jetbrains.kotlin:kotlin-stdlib-common:$kotlinVersion")
    implementation("org.jetbrains.kotlin:kotlin-reflect:$kotlinVersion")
    implementation("org.jetbrains.kotlinx:kotlinx-coroutines-core:1.6.4")
    implementation("com.microsoft.azure.functions:azure-functions-java-library:3.0.0")
    implementation("com.azure:azure-core:1.35.0")
    implementation("com.azure:azure-core-http-netty:1.12.8")
    implementation("com.azure:azure-storage-blob:12.22.0") {
        exclude(group = "com.azure", module = "azure-core")
    }
    implementation("com.azure:azure-storage-queue:12.15.2") {
        exclude(group = "com.azure", module = "azure-core")
    }
    implementation("com.azure:azure-security-keyvault-secrets:4.6.0") {
        exclude(group = "com.azure", module = "azure-core")
        exclude(group = "com.azure", module = "azure-core-http-netty")
    }
    implementation("com.azure:azure-identity:1.8.3") {
        exclude(group = "com.azure", module = "azure-core")
        exclude(group = "com.azure", module = "azure-core-http-netty")
    }
    implementation("org.apache.logging.log4j:log4j-api:[2.17.1,)")
    implementation("org.apache.logging.log4j:log4j-core:[2.17.1,)")
    implementation("org.apache.logging.log4j:log4j-slf4j-impl:[2.17.1,)")
    implementation("org.apache.logging.log4j:log4j-api-kotlin:1.2.0")
    implementation("com.github.doyaaaaaken:kotlin-csv-jvm:1.9.1")
    implementation("tech.tablesaw:tablesaw-core:0.43.1")
    implementation("com.github.ajalt.clikt:clikt-jvm:3.5.4")
    implementation("com.fasterxml.jackson.module:jackson-module-kotlin:$jacksonVersion")
    implementation("com.fasterxml.jackson.dataformat:jackson-dataformat-yaml:$jacksonVersion")
    implementation("com.fasterxml.jackson.core:jackson-databind:$jacksonVersion")
    implementation("com.fasterxml.jackson.datatype:jackson-datatype-jsr310:$jacksonVersion")
    implementation("com.github.javafaker:javafaker:1.0.2") {
        exclude(group = "org.yaml", module = "snakeyaml")
    }
    implementation("org.yaml:snakeyaml:2.0")
    implementation("io.github.linuxforhealth:hl7v2-fhir-converter:1.0.19")
    implementation("ca.uhn.hapi.fhir:hapi-fhir-structures-r4:6.4.0")
    implementation("ca.uhn.hapi:hapi-base:2.3")
    implementation("ca.uhn.hapi:hapi-structures-v251:2.3")
    implementation("com.googlecode.libphonenumber:libphonenumber:8.13.14")
    implementation("org.thymeleaf:thymeleaf:3.1.1.RELEASE")
    implementation("com.sendgrid:sendgrid-java:4.9.3")
    implementation("com.okta.jwt:okta-jwt-verifier:0.5.7")
    implementation("com.github.kittinunf.fuel:fuel:2.3.1") {
        exclude(group = "org.json", module = "json")
    }
    implementation("com.github.kittinunf.fuel:fuel-json:2.3.1")
    implementation("org.json:json:20230227")
    // DO NOT INCREMENT SSHJ to a newer version without first thoroughly testing it locally.
    implementation("com.hierynomus:sshj:0.32.0")
    implementation("org.bouncycastle:bcprov-jdk15on:1.70")
    implementation("com.jcraft:jsch:0.1.55")
    implementation("org.apache.poi:poi:5.2.3")
    implementation("org.apache.commons:commons-csv:1.10.0")
    implementation("org.apache.commons:commons-lang3:3.12.0")
    implementation("org.apache.commons:commons-text:1.10.0")
    implementation("commons-codec:commons-codec:1.15")
    implementation("commons-io:commons-io:2.13.0")
    implementation("org.postgresql:postgresql:42.5.1")
    implementation("com.zaxxer:HikariCP:5.0.1")
    implementation("org.flywaydb:flyway-core:9.19.4")
    implementation("org.commonmark:commonmark:0.21.0")
    implementation("com.google.guava:guava:32.0.1-jre")
    implementation("com.helger.as2:as2-lib:5.1.0")
    // Prevent mixed versions of these libs based on different versions being included by different packages
    implementation("org.bouncycastle:bcpkix-jdk15on:1.70")
    implementation("org.bouncycastle:bcmail-jdk15on:1.70")
    implementation("org.bouncycastle:bcprov-jdk15on:1.70")

    implementation("commons-net:commons-net:3.9.0")
    implementation("com.cronutils:cron-utils:9.2.1")
    implementation("io.jsonwebtoken:jjwt-api:0.11.5")
    implementation("de.m3y.kformat:kformat:0.9")
    implementation("io.github.java-diff-utils:java-diff-utils:4.11")
    implementation("io.ktor:ktor-client-core:$ktorVersion")
    implementation("io.ktor:ktor-client-cio:$ktorVersion")
    implementation("io.ktor:ktor-client-apache:$ktorVersion")
    implementation("io.ktor:ktor-client-auth:$ktorVersion")
    implementation("io.ktor:ktor-client-logging:$ktorVersion")
    implementation("io.ktor:ktor-client-encoding:$ktorVersion")
    implementation("io.ktor:ktor-client-content-negotiation:$ktorVersion")
    implementation("io.ktor:ktor-serialization-kotlinx:$ktorVersion")
    implementation("io.ktor:ktor-serialization-kotlinx-json:$ktorVersion")
    implementation("it.skrape:skrapeit-html-parser:1.3.0-alpha.1")
    implementation("it.skrape:skrapeit-http-fetcher:1.3.0-alpha.1")
    implementation("org.apache.poi:poi:5.2.3")
    implementation("org.apache.poi:poi-ooxml:5.2.3")
    implementation("commons-io:commons-io: 2.13.0")
    implementation("com.anyascii:anyascii:0.3.1")
// force jsoup since skrapeit-html-parser@1.2.1+ has not updated
    implementation("org.jsoup:jsoup:1.16.1")

    runtimeOnly("com.okta.jwt:okta-jwt-verifier-impl:0.5.7")
    runtimeOnly("com.github.kittinunf.fuel:fuel-jackson:2.3.1")
    runtimeOnly("io.jsonwebtoken:jjwt-impl:0.11.5")
    runtimeOnly("io.jsonwebtoken:jjwt-jackson:0.11.5")

    testImplementation(kotlin("test-junit5"))
    testImplementation("com.github.KennethWussmann:mock-fuel:1.3.0") {
        exclude(group = "org.jetbrains.kotlin", module = "kotlin-stdlib-jdk8")
        exclude(group = "org.jetbrains.kotlinx", module = "kotlinx-coroutines-core")
        exclude(group = "com.github.kittinunf.fuel", module = "fuel")
    }
    // kotlinx-coroutines-core is needed by mock-fuel
    testImplementation("org.jetbrains.kotlinx:kotlinx-coroutines-core:1.6.4")
    testImplementation("com.github.KennethWussmann:mock-fuel:1.3.0")
    testImplementation("io.mockk:mockk:1.13.5")
    testImplementation("org.junit.jupiter:junit-jupiter-api:5.9.3")
    testImplementation("com.willowtreeapps.assertk:assertk-jvm:0.25")
    testImplementation("io.ktor:ktor-client-mock:$ktorVersion")
    testRuntimeOnly("org.junit.jupiter:junit-jupiter-engine:5.9.3")
    implementation(kotlin("script-runtime"))
}<|MERGE_RESOLUTION|>--- conflicted
+++ resolved
@@ -29,13 +29,8 @@
 import java.util.Properties
 
 plugins {
-<<<<<<< HEAD
-    kotlin("jvm") version "1.8.0"
+    kotlin("jvm") version "1.8.22"
     id("org.flywaydb.flyway") version "9.20.0"
-=======
-    kotlin("jvm") version "1.8.22"
-    id("org.flywaydb.flyway") version "8.5.13"
->>>>>>> 5b0fbae0
     id("nu.studer.jooq") version "7.1.1"
     id("com.github.johnrengelman.shadow") version "7.1.2"
     id("com.microsoft.azure.azurefunctions") version "1.11.1"
