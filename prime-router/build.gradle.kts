/*
Build script for Prime Router.

Properties that can be overridden using the Gradle -P arguments or environment variables:
  DB_USER - Postgres database username (defaults to prime)
  DB_PASSWORD - Postgres database password (defaults to changeIT!)
  DB_URL - Postgres database URL (defaults to jdbc:postgresql://localhost:5432/prime_data_hub)

Properties that can be overriden using an environment variable only:
  PRIME_RS_API_ENDPOINT_HOST - hostname on which your API endpoint runs (defaults to localhost);
                               This will enable you to connect to your API endpoint from (e.g.)
                               the builder container

Properties to control the execution and output using the Gradle -P arguments:
  forcetest - Force the running of the test regardless of changes
  showtests - Verbose output of the unit tests
  E.g. ./gradlew clean package -Ppg.user=myuser -Dpg.password=mypassword -Pforcetest
 */

import io.swagger.v3.plugins.gradle.tasks.ResolveTask
import org.apache.commons.io.FileUtils
import org.apache.commons.io.FilenameUtils
import org.apache.tools.ant.filters.ReplaceTokens
import org.jetbrains.kotlin.gradle.tasks.KotlinCompile
import org.jlleitschuh.gradle.ktlint.KtlintExtension
import org.jooq.meta.jaxb.ForcedType
import java.io.FileInputStream
import java.time.LocalDateTime
import java.time.format.DateTimeFormatter
import java.util.Properties

plugins {
    val kotlinVersion by System.getProperties()
    kotlin("jvm") version "$kotlinVersion"
    id("org.flywaydb.flyway") version "10.8.1"
    id("nu.studer.jooq") version "9.0"
    id("com.github.johnrengelman.shadow") version "8.1.1"
    id("com.microsoft.azure.azurefunctions") version "1.14.0"
    id("org.jlleitschuh.gradle.ktlint") version "12.1.0"
    id("com.adarshr.test-logger") version "4.0.0"
    id("jacoco")
    id("org.jetbrains.dokka") version "1.9.10"
    id("com.avast.gradle.docker-compose") version "0.17.6"
    id("org.jetbrains.kotlin.plugin.serialization") version "$kotlinVersion"
    id("com.nocwriter.runsql") version ("1.0.3")
    id("io.swagger.core.v3.swagger-gradle-plugin") version "2.2.20"
}

group = "gov.cdc.prime"
version = "0.2-SNAPSHOT"
description = "prime-router"
val azureAppName = "prime-data-hub-router"
val azureFunctionsDir = "azure-functions"
val primeMainClass = "gov.cdc.prime.router.cli.MainKt"
val defaultDuplicateStrategy = DuplicatesStrategy.WARN
azurefunctions.appName = azureAppName
val appJvmTarget = "17"
val javaVersion = when (appJvmTarget) {
    "17" -> JavaVersion.VERSION_17
    "19" -> JavaVersion.VERSION_19
    "21" -> JavaVersion.VERSION_21
    else -> JavaVersion.VERSION_17
}
val ktorVersion = "2.3.8"
val kotlinVersion by System.getProperties()
val jacksonVersion = "2.16.1"
jacoco.toolVersion = "0.8.10"

// Local database information, first one wins:
// 1. Project properties (-P<VAR>=<VALUE> flag)
// 2. Environment variable
// 3. Default
val KEY_DB_USER = "DB_USER"
val KEY_DB_PASSWORD = "DB_PASSWORD"
val KEY_DB_URL = "DB_URL"
val KEY_PRIME_RS_API_ENDPOINT_HOST = "PRIME_RS_API_ENDPOINT_HOST"
val dbUser = (
    project.properties[KEY_DB_USER]
        ?: System.getenv(KEY_DB_USER)
        ?: "prime"
    ) as String
val dbPassword = (
    project.properties[KEY_DB_PASSWORD]
        ?: System.getenv(KEY_DB_PASSWORD)
        ?: "changeIT!"
    ) as String
val dbUrl = (
    project.properties[KEY_DB_URL]
        ?: System.getenv(KEY_DB_URL)
        ?: "jdbc:postgresql://localhost:5432/prime_data_hub"
    ) as String

val reportsApiEndpointHost = (
    System.getenv(KEY_PRIME_RS_API_ENDPOINT_HOST)
        ?: "localhost"
    )

// This storage account key is not a secret, just a dummy value.
val devAzureConnectString =
    "DefaultEndpointsProtocol=http;AccountName=devstoreaccount1;AccountKey=" +
        "Eby8vdM02xNOcqFlqUwJPLlmEtlCDXJ1OUzFT50uSRZ6IFsuFq2UVErCz4I6tq/K1SZFPTOtr/KBHBeksoGMGw==;BlobEndpoint=" +
        "http://localhost:10000/devstoreaccount1;QueueEndpoint=http://localhost:10001/devstoreaccount1;"

val env = mutableMapOf<String, Any>(
    "AzureWebJobsStorage" to devAzureConnectString,
    "AzureBlobDownloadRetryCount" to 5,
    "PartnerStorage" to devAzureConnectString,
    "POSTGRES_USER" to dbUser,
    "POSTGRES_PASSWORD" to dbPassword,
    "POSTGRES_URL" to dbUrl,
    "PRIME_ENVIRONMENT" to "local",
    "VAULT_API_ADDR" to "http://localhost:8200",
    "SFTP_HOST_OVERRIDE" to "localhost",
    "SFTP_PORT_OVERRIDE" to "2222",
    "RS_OKTA_baseUrl" to "reportstream.oktapreview.com"
)

val jooqSourceDir = "build/generated-src/jooq/src/main/java"
val jooqPackageName = "gov.cdc.prime.router.azure.db"

val buildDir = project.layout.buildDirectory.asFile.get()

/**
 * Add the `VAULT_TOKEN` in the local vault to the [env] map
 */
fun addVaultValuesToEnv(env: MutableMap<String, Any>) {
    val vaultFile = File(project.projectDir, ".vault/env/.env.local")
    if (!vaultFile.exists()) {
        vaultFile.createNewFile()
        throw GradleException("Your vault configuration has not been initialized. Start/Restart your vault container.")
    }
    val prop = Properties()
    FileInputStream(vaultFile).use { prop.load(it) }
    prop.forEach { key, value -> env[key.toString()] = value.toString().replace("\"", "") }
    if (!env.contains("CREDENTIAL_STORAGE_METHOD") || env["CREDENTIAL_STORAGE_METHOD"] != "HASHICORP_VAULT") {
        throw GradleException("Your vault configuration is incorrect.  Check your ${vaultFile.absolutePath} file.")
    }
}

defaultTasks("package")

// Set the compiler JVM target
java {
    sourceCompatibility = javaVersion
    targetCompatibility = javaVersion
}

val compileKotlin: KotlinCompile by tasks
val compileTestKotlin: KotlinCompile by tasks
compileKotlin.kotlinOptions.jvmTarget = appJvmTarget
compileKotlin.kotlinOptions.allWarningsAsErrors = true
compileTestKotlin.kotlinOptions.jvmTarget = appJvmTarget
compileTestKotlin.kotlinOptions.allWarningsAsErrors = true

tasks.clean {
    group = rootProject.description ?: ""
    description = "Clean the build artifacts"
    // Delete the old Maven build folder
    dependsOn("composeDownForced")
    delete("target")
    // clean up all the old event files in the SOAP set up
    doLast {
        val eventsDir = File("../.environment/soap_service/soap/event/v1")
        if (eventsDir.exists() && eventsDir.isDirectory && (eventsDir.listFiles()?.isNotEmpty() == true)) {
            // Note FileUtils does not like when the folder is empty.
            FileUtils.listFiles(eventsDir, arrayOf("event"), true).forEach {
                it.delete()
            }
        }
    }
}

/**
 * Building tasks
 */
val coverageExcludedClasses = listOf("gov/cdc/prime/router/azure/db/*", "gov/cdc/prime/router/cli/tests/*")
tasks.test {
    group = rootProject.description ?: ""
    description = "Run the unit tests"
    // Use JUnit 5 for running tests
    useJUnitPlatform()

    // Set the environment to local for the tests
    environment["PRIME_ENVIRONMENT"] = "local"
    environment["POSTGRES_URL"] = dbUrl
    environment["POSTGRES_USER"] = dbUser
    environment["POSTGRES_PASSWORD"] = dbPassword

    // Set max parellel forks as recommended in https://docs.gradle.org/current/userguide/performance.html
    maxParallelForks = (Runtime.getRuntime().availableProcessors() / 2).takeIf { it > 0 } ?: 1
    dependsOn("compileKotlin")
    finalizedBy("jacocoTestReport")
    // Run the test task if specified configuration files are changed
    inputs.files(
        fileTree("./") {
            include("settings/**/*.yml")
            include("metadata/**/*")
        }
    )
    outputs.upToDateWhen {
        // Call gradle with the -Pforcetest option will force the unit tests to run
        if (project.hasProperty("forcetest")) {
            println("Rerunning unit tests...")
            false
        } else {
            true
        }
    }
    configure<JacocoTaskExtension> {
        // This excludes classes from being analyzed, but not from being added to the report
        excludes = coverageExcludedClasses
    }
}

tasks.javadoc.configure {
    actions.clear()
    dependsOn(tasks.dokkaHtml)
}

tasks.dokkaHtml.configure {
    val docsDir = File(buildDir, "/docs/dokka")
    outputDirectory.set(docsDir)
}

tasks.jacocoTestReport {
    dependsOn(tasks.test)
    // Jacoco wants the source file directory structure to match the package name like in Java, so
    // move the source files to a temp location with that structure.
    val sourcesDir = File(project.projectDir, "/src/main/kotlin")
    val jacocoSourcesDir = File(buildDir, "/jacoco/sources")
    doFirst {
        FileUtils.listFiles(sourcesDir, arrayOf("kt", "java"), true).forEach { sourceFile ->
            // Find the line in the code that has the package name and convert that to a folder then copy the file.
            FileUtils.readLines(sourceFile, "UTF8").firstOrNull { it.contains("package") }?.let {
                val packageDir = it.split(" ").last().replace(".", "/")
                FileUtils.copyFile(
                    sourceFile,
                    File(jacocoSourcesDir, "$packageDir/${FilenameUtils.getName(sourceFile.absolutePath)}")
                )
            }
        }
    }
    additionalSourceDirs(jacocoSourcesDir)
    reports.xml.required.set(true)
    // Remove the exclusions, so they do not appear in the report
    classDirectories.setFrom(
        files(
            classDirectories.files.map {
                fileTree(it).matching {
                    exclude(coverageExcludedClasses)
                }
            }
        )
    )
}

testlogger {
    if (project.hasProperty("showtests")) {
        showPassed = true
        showSkipped = true
    } else {
        showPassed = false
        showSkipped = false
    }
    showStandardStreams = true
}

// Add the testIntegration tests
sourceSets.create("testIntegration") {
    java.srcDir("src/testIntegration/kotlin")
    compileClasspath += sourceSets["main"].output
    runtimeClasspath += sourceSets["main"].output
}

val compileTestIntegrationKotlin: KotlinCompile by tasks
compileTestIntegrationKotlin.kotlinOptions.jvmTarget = appJvmTarget

val testIntegrationImplementation: Configuration by configurations.getting {
    extendsFrom(configurations["testImplementation"])
}

configurations["testIntegrationRuntimeOnly"].extendsFrom(configurations["runtimeOnly"])

tasks.register<Test>("testIntegration") {
    group = rootProject.description ?: ""
    description = "Run the integration tests"
    useJUnitPlatform()
    dependsOn("compile")
    dependsOn("compileTestIntegrationKotlin")
    dependsOn("compileTestIntegrationJava")
    shouldRunAfter("test")

    // Set the environment to local for the tests
    environment["PRIME_ENVIRONMENT"] = "local"
    environment["POSTGRES_URL"] = dbUrl
    environment["POSTGRES_USER"] = dbUser
    environment["POSTGRES_PASSWORD"] = dbPassword

    testClassesDirs = sourceSets["testIntegration"].output.classesDirs
    classpath = sourceSets["testIntegration"].runtimeClasspath
    // Run the test task if specified configuration files are changed
    inputs.files(
        fileTree("./") {
            include("settings/**/*.yml")
            include("metadata/**/*")
            include("src/testIntergation/resources/datatests/**/*")
        }
    )
    outputs.upToDateWhen {
        // Call gradle with the -Pforcetest option will force the unit tests to run
        if (project.hasProperty("forcetest")) {
            println("Rerunning unit tests...")
            false
        } else {
            true
        }
    }
}

val apiDocsBaseDir = File(project.projectDir, "/docs/api/")
val apiDocsSpecDir = File(apiDocsBaseDir, "generated")
val apiDocsSwaggerUIDir = File(apiDocsBaseDir, "swagger-ui")
val buildSwaggerUIDir = File(buildDir, "/swagger-ui/")
tasks.register<ResolveTask>("generateOpenApi") {
    group = rootProject.description ?: ""
    description = "Generate OpenAPI spec for Report Stream APIs"
    outputFileName = "api"
    outputFormat = ResolveTask.Format.YAML
    prettyPrint = true
    classpath = sourceSets["main"].runtimeClasspath
    buildClasspath = classpath
    resourcePackages = setOf("gov.cdc.prime.router.azure")
    outputDir = apiDocsSpecDir
    dependsOn("compileKotlin")
}

tasks.register<Copy>("copyApiSwaggerUI") {
    // copy generated OpenAPI spec files
    // to folder /build/swagger-ui, in azure functions docker,
    // the api docs and swagger ui resources are upload to azure
    // blob container 'apidocs' - where the api docs is hosted.
    from(apiDocsSpecDir) {
        include("*.yaml")
    }
    from(apiDocsSwaggerUIDir)
    into(buildSwaggerUIDir)
    dependsOn("generateOpenApi")
}

tasks.withType<Test>().configureEach {
    maxParallelForks = (Runtime.getRuntime().availableProcessors() / 2).takeIf { it > 0 } ?: 1
}

tasks.processResources {
    // Set the proper build values in the build.properties file
    filesMatching("build.properties") {
        val dateFormatter = DateTimeFormatter.ofPattern("yyyyMMdd")
        val formattedDate = LocalDateTime.now().format(dateFormatter)
        val tokens = mapOf("version" to version, "timestamp" to formattedDate)
        filter(ReplaceTokens::class, mapOf("beginToken" to "@", "endToken" to "@", "tokens" to tokens))
    }
}

tasks.jar {
    // getting an error about writing the same value out to the jar, so forcing it be a warning for now
    duplicatesStrategy = defaultDuplicateStrategy
    manifest {
        /* We put the CLI main class in the manifest at this step as a convenience to allow this jar to be
        run by the ./prime script. It will be overwritten by the Azure host or the CLI fat jar package. */
        attributes("Main-Class" to primeMainClass)
        attributes("Multi-Release" to true)
    }
}

tasks.shadowJar {
    // our fat jar is getting fat! Or over 65K files in this case
    isZip64 = true
}

// Just a nicer name to create the fat jar
tasks.register("fatJar") {
    group = rootProject.description ?: ""
    description = "Generate the fat jar used to run the prime tool"
    dependsOn("shadowJar")
}

configure<KtlintExtension> {
    // See ktlint versions at https://github.com/pinterest/ktlint/releases
    version.set("1.1.1")
}
tasks.ktlintCheck {
    // DB tasks are not needed by ktlint, but gradle adds them by automatic configuration
    tasks["generateJooq"].enabled = false
    tasks["migrate"].enabled = false
    tasks["flywayMigrate"].enabled = false
}
tasks.ktlintFormat {
    // DB tasks are not needed by ktlint, but gradle adds them by automatic configuration
    tasks["generateJooq"].enabled = false
    tasks["migrate"].enabled = false
    tasks["flywayMigrate"].enabled = false
}

/**
 * PRIME CLI tasks
 */
tasks.register<JavaExec>("primeCLI") {
    group = rootProject.description ?: ""
    description = "Run the Prime CLI tool.  Specify arguments with --args='<args>'"
    mainClass.set(primeMainClass)
    classpath = sourceSets["main"].runtimeClasspath
    standardInput = System.`in`

    // Default arguments is to display the help
    environment["POSTGRES_URL"] = dbUrl
    environment["POSTGRES_USER"] = dbUser
    environment["POSTGRES_PASSWORD"] = dbPassword
    environment[KEY_PRIME_RS_API_ENDPOINT_HOST] = reportsApiEndpointHost
    addVaultValuesToEnv(environment)
    environment(env)

    // Use arguments passed by another task in the project.extra["cliArgs"] property.
    doFirst {
        if (project.extra.has("cliArgs") && project.extra["cliArgs"] is List<*>) {
            args = (project.extra["cliArgs"] as List<*>).filterIsInstance(String::class.java)
        } else if (args.isNullOrEmpty()) {
            args = listOf("-h")
            println("primeCLI Gradle task usage: gradle primeCLI --args='<args>'")
            println(
                "Usage example: gradle primeCLI --args=\"data --input-fake 50 " +
                    "--input-schema waters/waters-covid-19 --output-dir ./ --target-states CA " +
                    "--target-counties 'Santa Clara' --output-format CSV\""
            )
        }
    }
}

tasks.register("testSmoke") {
    group = rootProject.description ?: ""
    description = "Run the smoke tests"
    project.extra["cliArgs"] = listOf("test")
    finalizedBy("primeCLI")
}

tasks.register("testEnd2End") {
    group = rootProject.description ?: ""
    description = "Run the end to end tests.  Requires running a Docker instance"
    project.extra["cliArgs"] = listOf("test", "--run", "end2end")
    finalizedBy("primeCLI")
}

tasks.register("testS2S") {
    group = rootProject.description ?: ""
    description = "Run the end to end server t server auth tests.  Requires running a Docker instance"
    project.extra["cliArgs"] = listOf("test", "--run", "server2serverauth")
    finalizedBy("primeCLI")
}

tasks.register("generateDocs") {
    group = rootProject.description ?: ""
    description = "Generate the schema documentation in markup format"
    project.extra["cliArgs"] = listOf("generate-docs")
    finalizedBy("primeCLI")
}

tasks.register("reloadSettings") {
    group = rootProject.description ?: ""
    description = "Reload the settings database table"
    project.extra["cliArgs"] = listOf("multiple-settings", "set", "-i", "./settings/organizations.yml", "-s")
    finalizedBy("primeCLI")
}

tasks.register("reloadTables") {
    group = rootProject.description ?: ""
    description = "Load the latest test lookup tables to the database"
    project.extra["cliArgs"] = listOf("lookuptables", "loadall")
    finalizedBy("primeCLI")
}

tasks.register("reloadCredentials") {
    dependsOn("composeUp")
    group = rootProject.description ?: ""
    description = "Load the SFTP credentials used for local testing to the vault"
    project.extra["cliArgs"] = listOf(
        "create-credential",
        "--type=UserPass",
        "--persist=DEFAULT-SFTP",
        "--user",
        "foo",
        "--pass",
        "pass"
    )
    finalizedBy("primeCLI")
}

/**
 * Packaging and running related tasks
 */
tasks.azureFunctionsPackage {
    dependsOn("test")
}

val azureResourcesTmpDir = File(buildDir, "$azureFunctionsDir-resources/$azureAppName")
val azureResourcesFinalDir = File(buildDir, "$azureFunctionsDir/$azureAppName")
tasks.register<Copy>("gatherAzureResources") {
    from("./")
    into(azureResourcesTmpDir)
    include("metadata/**/*.yml")
    include("metadata/**/*.properties")
    include("metadata/**/*.schema")
    include("metadata/**/*.valuesets")
    include("metadata/**/*.csv")
    include("settings/**/*.yml")
    include("assets/**/*__inline.html")
}

tasks.register("copyAzureResources") {
    dependsOn("gatherAzureResources")
    doLast {
        // We need to use a regular copy, so Gradle does not delete the existing folder
        FileUtils.copyDirectory(azureResourcesTmpDir, azureResourcesFinalDir)
    }
}

val azureScriptsTmpDir = File(buildDir, "$azureFunctionsDir-scripts/$azureAppName")
val azureScriptsFinalDir = rootProject.layout.buildDirectory.asFile.get()
val primeScriptName = "prime"
val startFuncScriptName = "start_func.sh"
val apiDocsSetupScriptName = "upload_swaggerui.sh"
tasks.register<Copy>("gatherAzureScripts") {
    from("./")
    into(azureScriptsTmpDir)
    include(primeScriptName)
    include(startFuncScriptName)
    include(apiDocsSetupScriptName)
}

tasks.register("copyAzureScripts") {
    dependsOn("gatherAzureScripts")
    doLast {
        // We need to use a regular copy, so Gradle does not delete the existing folder
        FileUtils.copyDirectory(azureScriptsTmpDir, azureScriptsFinalDir)
        File(azureScriptsFinalDir.path, primeScriptName).setExecutable(true)
        File(azureScriptsFinalDir.path, startFuncScriptName).setExecutable(true)
        File(azureScriptsFinalDir.path, apiDocsSetupScriptName).setExecutable(true)
    }
}

tasks.azureFunctionsPackage {
    finalizedBy("copyAzureResources")
    finalizedBy("copyAzureScripts")
}

tasks.register("package") {
    group = rootProject.description ?: ""
    description = "Package the code and necessary files to run the Azure functions"
    // copy the api docs swagger ui to the build location
    dependsOn("copyApiSwaggerUI")
    dependsOn("azureFunctionsPackage")
    dependsOn("fatJar").mustRunAfter("azureFunctionsPackage")
}

tasks.register("quickPackage") {
    group = rootProject.description ?: ""
    description = "Package the code and necessary files to run the Azure functions skipping unit tests and migration"
    // copy the api docs swagger ui to the build location
    dependsOn("copyApiSwaggerUI")
    // Quick package for development purposes.  Use with caution.
    dependsOn("azureFunctionsPackage")
    tasks["test"].enabled = false
    tasks["jacocoTestReport"].enabled = false
    tasks["compileTestKotlin"].enabled = false
    tasks["migrate"].enabled = false
    tasks["flywayMigrate"].enabled = false
    tasks["dokkaHtml"].enabled = false
}

/**
 * Docker services needed for running Dockerless
 */
dockerCompose {
//    projectName = "prime-router" // docker-composer has this setter broken as of 0.16.4
    setProjectName("prime-router") // this is a workaround for the broken setter for projectName
    useComposeFiles.addAll("docker-compose.yml")
    startedServices.addAll("sftp", "soap-webservice", "rest-webservice", "vault", "azurite", "azurite-stage")
    stopContainers.set(false)
    waitForTcpPorts.set(false)
    // Starting in version 0.17 the plugin changed the default to true, meaning our docker compose yaml files
    // get run with `docker compose` rather than `docker-compose`
    useDockerComposeV2.set(false)
}

tasks.azureFunctionsRun {
    dependsOn("composeUp")
    dependsOn("uploadSwaggerUI").mustRunAfter("composeUp")

<<<<<<< HEAD
    // This storage account key is not a secret, just a dummy value.
    val devAzureConnectString =
        "DefaultEndpointsProtocol=http;AccountName=devstoreaccount1;AccountKey=" +
            "Eby8vdM02xNOcqFlqUwJPLlmEtlCDXJ1OUzFT50uSRZ6IFsuFq2UVErCz4I6tq/K1SZFPTOtr/KBHBeksoGMGw==;" +
            "BlobEndpoint=http://localhost:10000/devstoreaccount1;" +
            "QueueEndpoint=http://localhost:10001/devstoreaccount1;"

    val env = mutableMapOf<String, Any>(
        "AzureWebJobsStorage" to devAzureConnectString,
        "AzureBlobDownloadRetryCount" to 5,
        "PartnerStorage" to devAzureConnectString,
        "POSTGRES_USER" to dbUser,
        "POSTGRES_PASSWORD" to dbPassword,
        "POSTGRES_URL" to dbUrl,
        "PRIME_ENVIRONMENT" to "local",
        "VAULT_API_ADDR" to "http://localhost:8200",
        "SFTP_HOST_OVERRIDE" to "localhost",
        "SFTP_PORT_OVERRIDE" to "2222",
        "RS_OKTA_baseUrl" to "reportstream.oktapreview.com"
    )

=======
>>>>>>> 3c00c45d
    // Load the vault variables
    addVaultValuesToEnv(env)

    environment(env)
    azurefunctions.localDebug = "transport=dt_socket,server=y,suspend=n,address=5005"
}

task<Exec>("uploadSwaggerUI") {
    dependsOn("copyApiSwaggerUI")
    group = rootProject.description ?: ""
    description = "Upload swagger ui and API docs to azure storage blob container"
    commandLine("./upload_swaggerui.sh")
}

tasks.register("killFunc") {
    exec {
        workingDir = project.rootDir
        val processName = "func"
        commandLine = listOf("sh", "-c", "pkill -9 $processName || true")
    }
}

tasks.register("run") {
    group = rootProject.description ?: ""
    description = "Run the Azure functions locally.  Note this needs the required services running as well"
    dependsOn("killFunc", "azureFunctionsRun")
}

tasks.register("quickRun") {
    group = rootProject.description ?: ""
    description = "Run the Azure functions locally skipping tests and migration"
    dependsOn("killFunc", "azureFunctionsRun")
    tasks["test"].enabled = false
    tasks["jacocoTestReport"].enabled = false
    tasks["compileTestKotlin"].enabled = false
    tasks["migrate"].enabled = false
    tasks["flywayMigrate"].enabled = false
    tasks["dokkaHtml"].enabled = false
}

/**
 * Database related configuration and tasks
 */
// Configuration for Flyway migration tool
flyway {
    url = dbUrl
    user = dbUser
    password = dbPassword
}

// Database code generation configuration
jooq {
    version.set("3.18.6")
    configurations {
        create("main") { // name of the jOOQ configuration
            jooqConfiguration.apply {
                logging = org.jooq.meta.jaxb.Logging.INFO
                jdbc.apply {
                    driver = "org.postgresql.Driver"
                    url = dbUrl
                    user = dbUser
                    password = dbPassword
                }
                generator.apply {
                    name = "org.jooq.codegen.DefaultGenerator"
                    database.apply {
                        name = "org.jooq.meta.postgres.PostgresDatabase"
                        inputSchema = "public"
                        includes = ".*"
                        forcedTypes.addAll(
                            arrayOf(
                                ForcedType()
                                    // Specify the Java type of your custom type. This corresponds to the Binding's <U> type.
                                    .withUserType("gov.cdc.prime.router.ActionLogDetail")
                                    // Associate that custom type with your binding.
                                    .withBinding("gov.cdc.prime.router.ActionLogDetailBinding")
                                    // A Java regex matching fully-qualified columns, attributes, parameters. Use the pipe to separate several expressions.
                                    // If provided, both "includeExpressions" and "includeTypes" must match.
                                    .withIncludeExpression("action_log.detail")
                                    .withIncludeTypes("JSONB"),
                                ForcedType()
                                    // Specify the Java type of your custom type. This corresponds to the Binding's <U> type.
                                    .withUserType("gov.cdc.prime.router.Topic")
                                    // Associate that custom type with your binding.
                                    .withBinding("gov.cdc.prime.router.TopicBinding")
                                    // A Java regex matching fully-qualified columns, attributes, parameters. Use the pipe to separate several expressions.
                                    // If provided, both "includeExpressions" and "includeTypes" must match.
                                    .withIncludeExpression("report_file.schema_topic")
                                    .withIncludeTypes("VARCHAR")
                            )
                        )
                    }
                    generate.apply {
                        isImmutablePojos = false
                        isFluentSetters = true
                        isPojos = true
                        isPojosEqualsAndHashCode = true
                        isPojosToString = true
                        isJavaTimeTypes = true
                    }
                    target.apply {
                        packageName = jooqPackageName
                        directory = jooqSourceDir
                    }
                }
            }
        }
    }
}

// Set jOOQ task to participate in Gradle's incremental build feature
tasks.named<nu.studer.gradle.jooq.JooqGenerate>("generateJooq") {
    dependsOn("migrate")
    allInputsDeclared.set(true)
    inputs.files(project.fileTree("src/main/resources/db/migration")).withPropertyName("migrations")
        .withPathSensitivity(PathSensitivity.RELATIVE)
}

/**
 * Convenience tasks
 */
// Convenience tasks
tasks.register("compile") {
    group = rootProject.description ?: ""
    description = "Compile the code"
    dependsOn("compileKotlin")
}

tasks.register("migrate") {
    group = rootProject.description ?: ""
    description = "Load the database with the latest schema"
    dependsOn("flywayMigrate")
}

tasks.register("resetDB") {
    group = rootProject.description ?: ""
    description = "Delete all tables in the database and recreate from the latest schema"
    flyway.cleanDisabled = false
    dependsOn("flywayClean")
    dependsOn("flywayMigrate")
}

task<RunSQL>("clearDB") {
    group = rootProject.description ?: ""
    description = "Truncate/empty all tables in the database that hold report and related data, and leave settings"
    config {
        username = dbUser
        password = dbPassword
        url = dbUrl
        driverClassName = "org.postgresql.Driver"
        script = """
            TRUNCATE TABLE public.action CASCADE;
            TRUNCATE TABLE public.action_log CASCADE;
            TRUNCATE TABLE public.covid_result_metadata CASCADE;
            TRUNCATE TABLE public.elr_result_metadata CASCADE;
            TRUNCATE TABLE public.item_lineage CASCADE;
            TRUNCATE TABLE public.jti_cache CASCADE;
            TRUNCATE TABLE public.receiver_connection_check_results CASCADE;
            TRUNCATE TABLE public.report_file CASCADE;
            TRUNCATE TABLE public.report_lineage CASCADE;
            TRUNCATE TABLE public.task CASCADE;
        """.trimIndent()
    }
}

repositories {
    mavenCentral()
}

buildscript {
    configurations {
        classpath {
            /*
             * Need to exclude this library due to the following dependency chain having an issue with the json-smart
             * library version.
             *   com.microsoft.azure.azurefunctions:com.microsoft.azure.azurefunctions.gradle.plugin:1.8.2 >
             *   com.microsoft.azure:azure-functions-gradle-plugin:1.8.2 >
             *   com.microsoft.azure:azure-toolkit-common-lib:0.12.3 >
             *   com.microsoft.azure:adal4j:1.6.7 > com.nimbusds:oauth2-oidc-sdk:9.15
             * Looks like com.nimbusds:oauth2-oidc-sdk:9.15 has an invalid dependency version of [1.3.2,2.4.2]
             * This will need to be removed once this issue is resolved in Maven.
             */
            exclude("net.minidev", "json-smart")
        }
    }
    dependencies {
        // Now force the gradle build script to get the proper library for com.nimbusds:oauth2-oidc-sdk:9.15.  This
        // will need to be removed once this issue is resolved in Maven.
        classpath("net.minidev:json-smart:2.5.0")
        // as per flyway v10 docs the postgres flyway module must be on the project buildpath
        classpath("org.flywaydb:flyway-database-postgresql:10.8.1")
    }
}

// Prevent logback from being used by slf4j, no matter who declares it. Otherwise slf4j can pickup logback instead of
// log4j from the classpath and our configuration gets ignored.
configurations {
    implementation {
        exclude(group = "ch.qos.logback")
    }
}

dependencies {
    jooqGenerator("org.postgresql:postgresql:42.7.2")

    implementation("org.jetbrains.kotlin:kotlin-stdlib-jdk8:$kotlinVersion")
    implementation("org.jetbrains.kotlin:kotlin-stdlib-common:$kotlinVersion")
    implementation("org.jetbrains.kotlin:kotlin-reflect:$kotlinVersion")
    implementation("org.jetbrains.kotlinx:kotlinx-coroutines-core:1.8.0")
    implementation("com.microsoft.azure.functions:azure-functions-java-library:3.1.0")
    implementation("com.microsoft.azure:applicationinsights-core:3.5.0")
    implementation("com.azure:azure-core:1.47.0")
    implementation("com.azure:azure-core-http-netty:1.14.1")
    implementation("com.azure:azure-storage-blob:12.25.2") {
        exclude(group = "com.azure", module = "azure-core")
    }
    implementation("com.azure:azure-storage-queue:12.20.2") {
        exclude(group = "com.azure", module = "azure-core")
    }
    implementation("com.azure:azure-security-keyvault-secrets:4.8.0") {
        exclude(group = "com.azure", module = "azure-core")
        exclude(group = "com.azure", module = "azure-core-http-netty")
    }
    implementation("com.azure:azure-identity:1.11.3") {
        exclude(group = "com.azure", module = "azure-core")
        exclude(group = "com.azure", module = "azure-core-http-netty")
    }
    // pin com.nimbusds:nimbus-jose-jwt to mitigate CVE-2023-52428
    implementation("com.nimbusds:nimbus-jose-jwt:9.37.2")
    implementation("org.apache.logging.log4j:log4j-api:2.23.0")
    implementation("org.apache.logging.log4j:log4j-core:2.23.0")
    implementation("org.apache.logging.log4j:log4j-slf4j2-impl:2.23.0")
    implementation("org.apache.logging.log4j:log4j-layout-template-json:2.23.0")
    implementation("org.apache.logging.log4j:log4j-api-kotlin:1.4.0")
    implementation("io.github.oshai:kotlin-logging-jvm:6.0.3")
    implementation("com.github.doyaaaaaken:kotlin-csv-jvm:1.9.3")
    implementation("tech.tablesaw:tablesaw-core:0.43.1")
    implementation("com.github.ajalt.clikt:clikt-jvm:4.2.2")
    implementation("com.fasterxml.jackson.module:jackson-module-kotlin:$jacksonVersion")
    implementation("com.fasterxml.jackson.datatype:jackson-datatype-jsr310:$jacksonVersion")
    implementation("com.fasterxml.jackson.dataformat:jackson-dataformat-yaml:$jacksonVersion")
    implementation("com.fasterxml.jackson.core:jackson-databind:$jacksonVersion")
    implementation("com.github.javafaker:javafaker:1.0.2") {
        exclude(group = "org.yaml", module = "snakeyaml")
    }
    implementation("org.yaml:snakeyaml:2.2")
    implementation("io.github.linuxforhealth:hl7v2-fhir-converter") {
        version {
            branch = "master"
        }
    }
    implementation("ca.uhn.hapi.fhir:hapi-fhir-structures-r4:7.0.0")
    // https://mvnrepository.com/artifact/ca.uhn.hapi.fhir/hapi-fhir-caching-caffeine
    implementation("ca.uhn.hapi.fhir:hapi-fhir-caching-caffeine:7.0.0")
    implementation("ca.uhn.hapi.fhir:hapi-fhir-client:7.0.0")
    implementation("ca.uhn.hapi:hapi-base:2.5.1")
    implementation("ca.uhn.hapi:hapi-structures-v251:2.5.1")
    implementation("ca.uhn.hapi:hapi-structures-v27:2.5.1")
    implementation("com.googlecode.libphonenumber:libphonenumber:8.13.31")
    implementation("org.thymeleaf:thymeleaf:3.1.2.RELEASE")
    implementation("com.sendgrid:sendgrid-java:4.10.2")
    implementation("com.okta.jwt:okta-jwt-verifier:0.5.7")
<<<<<<< HEAD
    implementation("org.json:json:20231013")
=======
    implementation("com.github.kittinunf.fuel:fuel:2.3.1") {
        exclude(group = "org.json", module = "json")
    }
    implementation("com.github.kittinunf.fuel:fuel-json:2.3.1")
    implementation("org.json:json:20240205")
>>>>>>> 3c00c45d
    // DO NOT INCREMENT SSHJ to a newer version without first thoroughly testing it locally.
    implementation("com.hierynomus:sshj:0.38.0")
    implementation("com.jcraft:jsch:0.1.55")
    implementation("org.apache.poi:poi:5.2.5")
    implementation("org.apache.commons:commons-csv:1.10.0")
    implementation("org.apache.commons:commons-lang3:3.14.0")
    implementation("org.apache.commons:commons-text:1.11.0")
    implementation("commons-codec:commons-codec:1.16.1")
    implementation("commons-io:commons-io:2.15.1")
    implementation("org.postgresql:postgresql:42.7.2")
    implementation("com.zaxxer:HikariCP:5.1.0")
    implementation("org.flywaydb:flyway-core:10.8.1")
    implementation("org.flywaydb:flyway-database-postgresql:10.8.1")
    implementation("org.commonmark:commonmark:0.21.0")
    implementation("com.google.guava:guava:33.0.0-jre")
    implementation("com.helger.as2:as2-lib:5.1.2")
    implementation("org.bouncycastle:bcprov-jdk15to18:1.77")
    implementation("org.bouncycastle:bcprov-jdk18on:1.77")
    implementation("org.bouncycastle:bcmail-jdk15to18:1.77")

    implementation("commons-net:commons-net:3.10.0")
    implementation("com.cronutils:cron-utils:9.2.1")
    implementation("io.jsonwebtoken:jjwt-api:0.11.5")
    implementation("de.m3y.kformat:kformat:0.10")
    implementation("io.github.java-diff-utils:java-diff-utils:4.11")
    implementation("io.ktor:ktor-client-core:$ktorVersion")
    implementation("io.ktor:ktor-client-cio:$ktorVersion")
    implementation("io.ktor:ktor-client-apache:$ktorVersion")
    implementation("io.ktor:ktor-client-auth:$ktorVersion")
    implementation("io.ktor:ktor-client-logging:$ktorVersion")
    implementation("io.ktor:ktor-client-encoding:$ktorVersion")
    implementation("io.ktor:ktor-client-content-negotiation:$ktorVersion")
    implementation("io.ktor:ktor-serialization-kotlinx:$ktorVersion")
    implementation("io.ktor:ktor-serialization-kotlinx-json:$ktorVersion")
    implementation("it.skrape:skrapeit-html-parser:1.3.0-alpha.2")
    implementation("it.skrape:skrapeit-http-fetcher:1.3.0-alpha.2")
    implementation("org.apache.poi:poi:5.2.5")
    implementation("org.apache.poi:poi-ooxml:5.2.5")
    // pin commons-compress to mitigate CVE-2024-25710 and CVE-2024-26308
    implementation("org.apache.commons:commons-compress:1.26.0")
    implementation("commons-io:commons-io:2.15.1")
    implementation("com.anyascii:anyascii:0.3.2")
    // force jsoup since skrapeit-html-parser@1.2.1+ has not updated
    implementation("org.jsoup:jsoup:1.17.2")
    // https://mvnrepository.com/artifact/io.swagger/swagger-annotations
    implementation("io.swagger:swagger-annotations:1.6.13")
    implementation("io.swagger.core.v3:swagger-jaxrs2:2.2.20")
    // https://mvnrepository.com/artifact/javax.ws.rs/javax.ws.rs-api
    implementation("javax.ws.rs:javax.ws.rs-api:2.1.1")
    // https://mvnrepository.com/artifact/javax.servlet/javax.servlet-api
    implementation("javax.servlet:javax.servlet-api:4.0.1")
    // https://mvnrepository.com/artifact/javax.annotation/javax.annotation-api
    implementation("javax.annotation:javax.annotation-api:1.3.2")

    // TODO: move this to a test dependency when CompareFhirData lives under src/test
    implementation("com.flipkart.zjsonpatch:zjsonpatch:0.4.16")

    implementation("org.jetbrains.kotlinx:kotlinx-serialization-json:1.6.0")

    runtimeOnly("com.okta.jwt:okta-jwt-verifier-impl:0.5.7")
    // pin com.squareup.okio:okio@3.4.0
    runtimeOnly("com.squareup.okio:okio:3.8.0")
    runtimeOnly("io.jsonwebtoken:jjwt-impl:0.11.5")
    runtimeOnly("io.jsonwebtoken:jjwt-jackson:0.11.5")

    testImplementation(kotlin("test-junit5"))
<<<<<<< HEAD
//    testImplementation("org.jetbrains.kotlinx:kotlinx-coroutines-core:1.7.3")
    testImplementation("io.mockk:mockk:1.13.8")
    testImplementation("org.junit.jupiter:junit-jupiter-api:5.10.1")
=======
    testImplementation("com.github.KennethWussmann:mock-fuel:1.3.0") {
        exclude(group = "org.jetbrains.kotlin", module = "kotlin-stdlib-jdk8")
        exclude(group = "org.jetbrains.kotlinx", module = "kotlinx-coroutines-core")
        exclude(group = "com.github.kittinunf.fuel", module = "fuel")
    }
    // kotlinx-coroutines-core is needed by mock-fuel
    testImplementation("org.jetbrains.kotlinx:kotlinx-coroutines-core:1.8.0")
    testImplementation("com.github.KennethWussmann:mock-fuel:1.3.0")
    testImplementation("io.mockk:mockk:1.13.10")
    testImplementation("org.junit.jupiter:junit-jupiter-api:5.10.2")
>>>>>>> 3c00c45d
    testImplementation("com.willowtreeapps.assertk:assertk-jvm:0.27.0")
    testImplementation("io.ktor:ktor-client-mock:$ktorVersion")
    testRuntimeOnly("org.junit.jupiter:junit-jupiter-engine:5.10.2")
    testImplementation("org.junit.jupiter:junit-jupiter:5.10.2")
    testImplementation("org.testcontainers:testcontainers:1.19.6")
    testImplementation("org.testcontainers:junit-jupiter:1.19.6")
    testImplementation("org.testcontainers:postgresql:1.19.6")

    testImplementation("io.ktor:ktor-server-test-host:$ktorVersion")
    testImplementation("org.jetbrains.kotlin:kotlin-test:$kotlinVersion")
    testImplementation("com.github.stefanbirkner:system-lambda:1.2.1")
    implementation(kotlin("script-runtime"))
}<|MERGE_RESOLUTION|>--- conflicted
+++ resolved
@@ -594,30 +594,6 @@
     dependsOn("composeUp")
     dependsOn("uploadSwaggerUI").mustRunAfter("composeUp")
 
-<<<<<<< HEAD
-    // This storage account key is not a secret, just a dummy value.
-    val devAzureConnectString =
-        "DefaultEndpointsProtocol=http;AccountName=devstoreaccount1;AccountKey=" +
-            "Eby8vdM02xNOcqFlqUwJPLlmEtlCDXJ1OUzFT50uSRZ6IFsuFq2UVErCz4I6tq/K1SZFPTOtr/KBHBeksoGMGw==;" +
-            "BlobEndpoint=http://localhost:10000/devstoreaccount1;" +
-            "QueueEndpoint=http://localhost:10001/devstoreaccount1;"
-
-    val env = mutableMapOf<String, Any>(
-        "AzureWebJobsStorage" to devAzureConnectString,
-        "AzureBlobDownloadRetryCount" to 5,
-        "PartnerStorage" to devAzureConnectString,
-        "POSTGRES_USER" to dbUser,
-        "POSTGRES_PASSWORD" to dbPassword,
-        "POSTGRES_URL" to dbUrl,
-        "PRIME_ENVIRONMENT" to "local",
-        "VAULT_API_ADDR" to "http://localhost:8200",
-        "SFTP_HOST_OVERRIDE" to "localhost",
-        "SFTP_PORT_OVERRIDE" to "2222",
-        "RS_OKTA_baseUrl" to "reportstream.oktapreview.com"
-    )
-
-=======
->>>>>>> 3c00c45d
     // Load the vault variables
     addVaultValuesToEnv(env)
 
@@ -880,15 +856,7 @@
     implementation("org.thymeleaf:thymeleaf:3.1.2.RELEASE")
     implementation("com.sendgrid:sendgrid-java:4.10.2")
     implementation("com.okta.jwt:okta-jwt-verifier:0.5.7")
-<<<<<<< HEAD
     implementation("org.json:json:20231013")
-=======
-    implementation("com.github.kittinunf.fuel:fuel:2.3.1") {
-        exclude(group = "org.json", module = "json")
-    }
-    implementation("com.github.kittinunf.fuel:fuel-json:2.3.1")
-    implementation("org.json:json:20240205")
->>>>>>> 3c00c45d
     // DO NOT INCREMENT SSHJ to a newer version without first thoroughly testing it locally.
     implementation("com.hierynomus:sshj:0.38.0")
     implementation("com.jcraft:jsch:0.1.55")
@@ -955,22 +923,8 @@
     runtimeOnly("io.jsonwebtoken:jjwt-jackson:0.11.5")
 
     testImplementation(kotlin("test-junit5"))
-<<<<<<< HEAD
-//    testImplementation("org.jetbrains.kotlinx:kotlinx-coroutines-core:1.7.3")
-    testImplementation("io.mockk:mockk:1.13.8")
-    testImplementation("org.junit.jupiter:junit-jupiter-api:5.10.1")
-=======
-    testImplementation("com.github.KennethWussmann:mock-fuel:1.3.0") {
-        exclude(group = "org.jetbrains.kotlin", module = "kotlin-stdlib-jdk8")
-        exclude(group = "org.jetbrains.kotlinx", module = "kotlinx-coroutines-core")
-        exclude(group = "com.github.kittinunf.fuel", module = "fuel")
-    }
-    // kotlinx-coroutines-core is needed by mock-fuel
-    testImplementation("org.jetbrains.kotlinx:kotlinx-coroutines-core:1.8.0")
-    testImplementation("com.github.KennethWussmann:mock-fuel:1.3.0")
     testImplementation("io.mockk:mockk:1.13.10")
     testImplementation("org.junit.jupiter:junit-jupiter-api:5.10.2")
->>>>>>> 3c00c45d
     testImplementation("com.willowtreeapps.assertk:assertk-jvm:0.27.0")
     testImplementation("io.ktor:ktor-client-mock:$ktorVersion")
     testRuntimeOnly("org.junit.jupiter:junit-jupiter-engine:5.10.2")
