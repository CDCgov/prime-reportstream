--- conflicted
+++ resolved
@@ -914,13 +914,7 @@
 
     runtimeOnly("com.okta.jwt:okta-jwt-verifier-impl:0.5.7")
     // pin com.squareup.okio:okio@3.4.0
-<<<<<<< HEAD
-    runtimeOnly("com.squareup.okio:okio:3.4.0")
-    // runtimeOnly("com.github.kittinunf.fuel:fuel-jackson:2.3.1")
-=======
     runtimeOnly("com.squareup.okio:okio:3.8.0")
-    runtimeOnly("com.github.kittinunf.fuel:fuel-jackson:2.3.1")
->>>>>>> 60a8ebcf
     runtimeOnly("io.jsonwebtoken:jjwt-impl:0.11.5")
     runtimeOnly("io.jsonwebtoken:jjwt-jackson:0.11.5")
 
