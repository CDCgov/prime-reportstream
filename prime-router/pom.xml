<?xml version="1.0" encoding="UTF-8"?>
<project xmlns:xsi="http://www.w3.org/2001/XMLSchema-instance"
         xmlns="http://maven.apache.org/POM/4.0.0"
         xsi:schemaLocation="http://maven.apache.org/POM/4.0.0 http://maven.apache.org/xsd/maven-4.0.0.xsd">
    <modelVersion>4.0.0</modelVersion>

    <artifactId>prime-router</artifactId>
    <groupId>gov.cdc.prime</groupId>
    <version>0.1-SNAPSHOT</version>
    <packaging>jar</packaging>

    <name>prime-router</name>

    <properties>
        <project.build.sourceEncoding>UTF-8</project.build.sourceEncoding>
        <kotlin.code.style>official</kotlin.code.style>
        <kotlin.compiler.jvmTarget>11</kotlin.compiler.jvmTarget>
        <kotlin.compiler.incremental>false</kotlin.compiler.incremental>
        <kotlin.version>1.4.20</kotlin.version>
        <serialization.version>1.0.1</serialization.version>
        <maven.compiler.source>11</maven.compiler.source>
        <maven.compiler.target>11</maven.compiler.target>

        <functions.version>1.4.0</functions.version>
        <azure.functions.maven.plugin.version>1.9.0</azure.functions.maven.plugin.version>
        <functionAppName>prime-data-hub-router</functionAppName>
        <maven.plugin>3.1.0</maven.plugin>
        <stagingDirectory>${project.build.directory}/azure-functions/${functionAppName}</stagingDirectory>

        <jackson.version>2.11.3</jackson.version>
        <hapi.version>2.3</hapi.version>
        <jooq.version>3.14.3</jooq.version>
        <log4j.version>2.8.2</log4j.version>
        <timestamp>${maven.build.timestamp}</timestamp>
        <maven.build.timestamp.format>yyyyMMdd</maven.build.timestamp.format>
        <!-- Define skip flags with common defaults for developers. -->
        <package.skip.azure>false</package.skip.azure>
        <package.skip.cli>true</package.skip.cli>
        <flyway.user>prime</flyway.user>
        <flyway.password>changeIT!</flyway.password>
        <flyway.url>jdbc:postgresql://localhost:5432/prime_data_hub</flyway.url>
        <okta-jwt.version>0.5.0</okta-jwt.version>
    </properties>

    <repositories>
        <repository>
            <id>mavenCentral</id>
            <url>https://repo1.maven.org/maven2/</url>
        </repository>
        <repository>
            <snapshots>
                <enabled>false</enabled>
            </snapshots>
            <id>kotlinx</id>
            <url>https://kotlin.bintray.com/kotlinx</url>
        </repository>
    </repositories>

    <build>
        <sourceDirectory>src/main/kotlin</sourceDirectory>
        <testSourceDirectory>src/test/kotlin</testSourceDirectory>
        <resources>
            <resource>
                <directory>src/main/resources</directory>
                <filtering>true</filtering>
                <includes>
                    <include>*.*</include>
                    <include>**/*.sql</include>
                </includes>
            </resource>
        </resources>
        <plugins>
            <plugin>
                <groupId>com.microsoft.azure</groupId>
                <artifactId>azure-functions-maven-plugin</artifactId>
                <version>${azure.functions.maven.plugin.version}</version>
                <configuration>
                    <skip>${package.skip.azure}</skip>
                    <appName>${functionAppName}</appName>
                    <!-- function pricingTier, default to be consumption if not specified -->
                    <!-- refers https://github.com/microsoft/azure-maven-plugins/tree/develop/azure-functions-maven-plugin#supported-pricing-tiers for all valid values -->
                    <!-- <pricingTier></pricingTier> -->
                    <runtime>
                        <!-- runtime os, could be windows, linux or docker-->
                        <os>linux</os>
                        <javaVersion>11</javaVersion>
                        <!-- for docker function, please set the following parameters
                             <image>[hub-user/]repo-name[:tag]</image>
                             <serverId></serverId>
                             <registryUrl></registryUrl>
                        -->
                    </runtime>
                    <appSettings>
                        <!-- Run azure Function from package file by default -->
                        <property>
                            <name>WEBSITE_RUN_FROM_PACKAGE</name>
                            <value>1</value>
                        </property>
                        <property>
                            <name>FUNCTIONS_EXTENSION_VERSION</name>
                            <value>~3</value>
                        </property>
                        <property>
                            <name>FUNCTIONS_WORKER_RUNTIME</name>
                            <value>java</value>
                        </property>
                    </appSettings>
                </configuration>
                <executions>
                    <execution>
                        <id>package-functions</id>
                        <goals>
                            <goal>package</goal>
                        </goals>
                    </execution>
                </executions>
            </plugin>
            <plugin>
                <groupId>org.apache.maven.plugins</groupId>
                <artifactId>maven-resources-plugin</artifactId>
                <version>${maven.plugin}</version>
                <executions>
                    <execution>
                        <id>copy-resources</id>
                        <phase>package</phase>
                        <goals>
                            <goal>copy-resources</goal>
                        </goals>
                        <configuration>
                            <skip>${package.skip.azure}</skip>
                            <overwrite>true</overwrite>
                            <outputDirectory>${stagingDirectory}</outputDirectory>
                            <resources>
                                <resource>
                                    <directory>${project.basedir}</directory>
                                    <includes>
                                        <include>host.json</include>
                                        <include>local.settings.json</include>
                                        <include>metadata/**/*.yml</include>
                                        <include>metadata/**/*.schema</include>
                                        <include>metadata/**/*.valuesets</include>
                                        <include>metadata/**/*.csv</include>
                                        <include>assets/**/*__inline.html</include>
                                    </includes>
                                </resource>
                            </resources>
                        </configuration>
                    </execution>
                </executions>
            </plugin>
            <plugin>
                <groupId>org.apache.maven.plugins</groupId>
                <artifactId>maven-dependency-plugin</artifactId>
                <version>${maven.plugin}</version>
                <executions>
                    <execution>
                        <id>copy-dependencies</id>
                        <phase>prepare-package</phase>
                        <goals>
                            <goal>copy-dependencies</goal>
                        </goals>
                        <configuration>
                            <skip>${package.skip.azure}</skip>
                            <outputDirectory>${stagingDirectory}/lib</outputDirectory>
                            <overWriteReleases>false</overWriteReleases>
                            <overWriteSnapshots>false</overWriteSnapshots>
                            <overWriteIfNewer>true</overWriteIfNewer>
                            <includeScope>runtime</includeScope>
                            <excludeArtifactIds>azure-functions-java-library</excludeArtifactIds>
                        </configuration>
                    </execution>
                </executions>
            </plugin>
            <plugin>
                <groupId>org.apache.maven.plugins</groupId>
                <artifactId>maven-jar-plugin</artifactId>
                <version>${maven.plugin}</version>
                <configuration>
                    <archive>
                        <!-- Dev Note: This step builds the base jar for both the Azure and the CLI packaging.
                             We put the CLI main class in the manifest at this step as a convenience to allow this jar to be
                             run by the ./prime script. It will be overwritten by the Azure host or the CLI fat jar package.
                        -->
                        <manifest>
                            <addClasspath>true</addClasspath>
                            <classpathPrefix>azure-functions/${functionAppName}/lib</classpathPrefix>
                            <mainClass>gov.cdc.prime.router.cli.MainKt</mainClass>
                        </manifest>
                    </archive>
                </configuration>
            </plugin>
            <plugin>
                <groupId>org.apache.maven.plugins</groupId>
                <artifactId>maven-assembly-plugin</artifactId>
                <version>${maven.plugin}</version>
                <executions>
                    <execution>
                        <id>make-fat-jar</id>
                        <phase>package</phase>
                        <goals>
                            <goal>single</goal>
                        </goals>
                        <configuration>
                            <skipAssembly>${package.skip.cli}</skipAssembly>
                            <archive>
                                <manifest>
                                    <mainClass>gov.cdc.prime.router.cli.MainKt</mainClass>
                                </manifest>
                            </archive>
                            <descriptorRefs>
                                <descriptorRef>jar-with-dependencies</descriptorRef>
                            </descriptorRefs>
                        </configuration>
                    </execution>
                </executions>
            </plugin>
            <plugin>
                <groupId>org.jetbrains.kotlin</groupId>
                <artifactId>kotlin-maven-plugin</artifactId>
                <version>${kotlin.version}</version>
                <executions>
                    <execution>
                        <id>compile</id>
                        <phase>compile</phase>
                        <goals>
                            <goal>compile</goal>
                        </goals>
                    </execution>
                    <execution>
                        <id>test-compile</id>
                        <phase>test-compile</phase>
                        <goals>
                            <goal>test-compile</goal>
                        </goals>
                    </execution>
                </executions>
                <configuration>
                </configuration>
            </plugin>
            <plugin>
                <artifactId>maven-antrun-plugin</artifactId>
                <version>1.8</version>
                <executions>
                    <execution>
                        <phase>package</phase>
                        <configuration>
                            <target>
                                <copy file = "prime" tofile = "target/prime"/>
                                <chmod file = "target/prime" perm = "+x"/>
                                <copy file = "start_func.sh" tofile = "target/start_func.sh"/>
                                <chmod file = "target/start_func.sh" perm = "+x"/>
                            </target>
                        </configuration>
                        <goals>
                            <goal>run</goal>
                        </goals>
                    </execution>
                </executions>
            </plugin>
            <plugin>
                <groupId>org.apache.maven.plugins</groupId>
                <artifactId>maven-surefire-plugin</artifactId>
                <version>3.0.0-M5</version>
            </plugin>
            <plugin>
                <groupId>org.flywaydb</groupId>
                <artifactId>flyway-maven-plugin</artifactId>
                <version>7.3.0</version>
                <executions>
                    <execution>
                        <phase>generate-sources</phase>
                        <goals>
                            <goal>migrate</goal>
                        </goals>
                    </execution>
                </executions>
                <configuration>
                    <url>${flyway.url}</url>
                    <user>${flyway.user}</user>
                    <password>${flyway.password}</password>
                </configuration>
            </plugin>
            <plugin>
                <!-- Specify the maven code generator plugin -->
                <groupId>org.jooq</groupId>
                <artifactId>jooq-codegen-maven</artifactId>
                <version>3.14.3</version>
                <executions>
                    <execution>
                        <id>jooq-codegen</id>
                        <phase>generate-sources</phase>
                        <goals>
                            <goal>generate</goal>
                        </goals>
                    </execution>
                </executions>
                <configuration>
                    <jdbc>
                        <driver>org.postgresql.Driver</driver>
                        <url>jdbc:postgresql://127.0.0.1:5432/prime_data_hub</url>
                        <user>prime</user>
                        <password>changeIT!</password>
                    </jdbc>
                    <generator>
                        <database>
                            <name>org.jooq.meta.postgres.PostgresDatabase</name>
                            <includes>.*</includes>
                            <inputSchema>public</inputSchema>
                        </database>
                        <generate>
                            <javaTimeTypes>true</javaTimeTypes>
                            <fluentSetters>true</fluentSetters>
                            <pojos>true</pojos>
                            <pojosEqualsAndHashCode>true</pojosEqualsAndHashCode>
                            <pojosToString>true</pojosToString>
                            <immutablePojos>true</immutablePojos>
                        </generate>
                        <target>
                            <packageName>gov.cdc.prime.router.azure.db</packageName>
                        </target>
                    </generator>
                </configuration>
            </plugin>
<!--             <plugin>
                <groupId>com.github.gantsign.maven</groupId>
                <artifactId>ktlint-maven-plugin</artifactId>
                <version>1.7.0</version>
                <executions>
                    <execution>
                        <id>format</id>
                        <goals>
                            <goal>format</goal>
                        </goals>
                    </execution>
                </executions>
            </plugin> -->
        </plugins>
    </build>
    <dependencies>
        <!-- Kotlin -->
        <dependency>
            <groupId>org.jetbrains.kotlin</groupId>
            <artifactId>kotlin-test-junit5</artifactId>
            <version>${kotlin.version}</version>
            <scope>test</scope>
        </dependency>
        <dependency>
            <groupId>org.jetbrains.kotlin</groupId>
            <artifactId>kotlin-stdlib-jdk8</artifactId>
            <version>${kotlin.version}</version>
        </dependency>
        <dependency>
            <groupId>org.jetbrains.kotlin</groupId>
            <artifactId>kotlin-stdlib-common</artifactId>
            <version>${kotlin.version}</version>
        </dependency>
        <dependency>
            <groupId>org.jetbrains.kotlin</groupId>
            <artifactId>kotlin-reflect</artifactId>
            <version>${kotlin.version}</version>
        </dependency>

        <!-- azure Java Library -->
        <dependency>
            <groupId>com.microsoft.azure.functions</groupId>
            <artifactId>azure-functions-java-library</artifactId>
            <version>${functions.version}</version>
        </dependency>
        <dependency>
            <groupId>com.azure</groupId>
            <artifactId>azure-storage-blob</artifactId>
            <version>12.9.0</version>
        </dependency>
        <dependency>
            <groupId>com.azure</groupId>
            <artifactId>azure-storage-queue</artifactId>
            <version>12.7.0</version>
        </dependency>

        <!-- Router Dependencies -->
        <dependency>
            <groupId>org.apache.logging.log4j</groupId>
            <artifactId>log4j-api</artifactId>
            <version>${log4j.version}</version>
        </dependency>
        <dependency>
            <groupId>org.apache.logging.log4j</groupId>
            <artifactId>log4j-core</artifactId>
            <version>${log4j.version}</version>
        </dependency>
        <dependency>
            <groupId>org.apache.logging.log4j</groupId>
            <artifactId>log4j-api-kotlin</artifactId>
            <version>1.0.0</version>
        </dependency>
        <dependency>
            <groupId>com.github.doyaaaaaken</groupId>
            <artifactId>kotlin-csv-jvm</artifactId>
            <version>0.13.0</version>
        </dependency>
        <dependency>
            <groupId>tech.tablesaw</groupId>
            <artifactId>tablesaw-core</artifactId>
            <version>0.38.1</version>
        </dependency>
        <dependency>
            <groupId>com.github.ajalt.clikt</groupId>
            <artifactId>clikt-jvm</artifactId>
            <version>3.0.1</version>
        </dependency>
        <dependency>
            <groupId>com.fasterxml.jackson.dataformat</groupId>
            <artifactId>jackson-dataformat-yaml</artifactId>
            <version>${jackson.version}</version>
        </dependency>
        <dependency>
            <groupId>com.fasterxml.jackson.module</groupId>
            <artifactId>jackson-module-kotlin</artifactId>
            <version>${jackson.version}</version>
        </dependency>
        <dependency>
            <groupId>com.fasterxml.jackson.core</groupId>
            <artifactId>jackson-databind</artifactId>
            <version>${jackson.version}</version>
        </dependency>
        <dependency>
            <groupId>com.fasterxml.jackson.datatype</groupId>
            <artifactId>jackson-datatype-jsr310</artifactId>
            <version>${jackson.version}</version>
        </dependency>
        <dependency>
            <groupId>com.github.javafaker</groupId>
            <artifactId>javafaker</artifactId>
            <version>1.0.2</version>
        </dependency>
        <dependency>
            <groupId>ca.uhn.hapi</groupId>
            <artifactId>hapi-base</artifactId>
            <version>${hapi.version}</version>
        </dependency>
        <dependency>
            <groupId>ca.uhn.hapi</groupId>
            <artifactId>hapi-structures-v251</artifactId>
            <version>${hapi.version}</version>
        </dependency>
        <dependency>
            <groupId>com.googlecode.libphonenumber</groupId>
            <artifactId>libphonenumber</artifactId>
            <version>3.5</version>
        </dependency>

        <dependency>
            <groupId>com.hierynomus</groupId>
            <artifactId>sshj</artifactId>
            <version>0.27.0</version>
        </dependency>     

        <dependency>
            <groupId>org.thymeleaf</groupId>
            <artifactId>thymeleaf</artifactId>
            <version>3.0.11.RELEASE</version>
        </dependency>

        <dependency>
            <groupId>com.sendgrid</groupId>
            <artifactId>sendgrid-java</artifactId>
            <version>4.7.1</version>
        </dependency>

        <dependency>
            <groupId>com.okta.jwt</groupId>
            <artifactId>okta-jwt-verifier</artifactId>
            <version>${okta-jwt.version}</version>
        </dependency>
  
        <dependency>
            <groupId>com.okta.jwt</groupId>
            <artifactId>okta-jwt-verifier-impl</artifactId>
            <version>${okta-jwt.version}</version>
            <scope>runtime</scope>
    </dependency>

        <dependency>
            <groupId>com.github.kittinunf.fuel</groupId>
            <artifactId>fuel</artifactId>
            <version>2.3.1</version>
        </dependency>
        <dependency>
            <groupId>com.github.kittinunf.fuel</groupId>
            <artifactId>fuel-json</artifactId>
            <version>2.3.1</version>
            <exclusions>
                <exclusion>
                    <groupId>org.json</groupId>
                    <artifactId>json</artifactId>
                </exclusion>
            </exclusions>
        </dependency>
        <dependency>
            <groupId>org.json</groupId>
            <artifactId>json</artifactId>
            <version>20201115</version>
        </dependency>
<<<<<<< HEAD

=======
        <dependency>
            <groupId>com.hierynomus</groupId>
            <artifactId>sshj</artifactId>
            <version>0.30.0</version>
        </dependency>
>>>>>>> dcb2a263
        <dependency>
            <groupId>org.apache.commons</groupId>
            <artifactId>commons-lang3</artifactId>
            <version>3.11</version>
        </dependency>
        <dependency>
            <groupId>org.apache.commons</groupId>
            <artifactId>commons-text</artifactId>
            <version>1.9</version>
        </dependency>
        <dependency>
            <groupId>commons-io</groupId>
            <artifactId>commons-io</artifactId>
            <version>2.8.0</version>
        </dependency>
        <dependency>
            <groupId>io.mockk</groupId>
            <artifactId>mockk</artifactId>
            <version>1.10.2</version>
            <scope>test</scope>
        </dependency>

        <!-- Database dependencies -->
        <dependency>
            <groupId>org.postgresql</groupId>
            <artifactId>postgresql</artifactId>
            <version>42.2.18</version>
        </dependency>
        <dependency>
            <groupId>com.zaxxer</groupId>
            <artifactId>HikariCP</artifactId>
            <version>3.4.5</version>
        </dependency>
        <dependency>
            <groupId>org.flywaydb</groupId>
            <artifactId>flyway-core</artifactId>
            <version>7.3.0</version>
        </dependency>
        <dependency>
            <groupId>org.jooq</groupId>
            <artifactId>jooq</artifactId>
            <version>${jooq.version}</version>
        </dependency>
        <dependency>
            <groupId>org.jooq</groupId>
            <artifactId>jooq-kotlin</artifactId>
            <version>${jooq.version}</version>
        </dependency>
        <dependency>
          <groupId>org.slf4j</groupId>
          <artifactId>slf4j-simple</artifactId>
          <version>1.7.30</version>
        </dependency>
    </dependencies>
</project><|MERGE_RESOLUTION|>--- conflicted
+++ resolved
@@ -321,7 +321,7 @@
                     </generator>
                 </configuration>
             </plugin>
-<!--             <plugin>
+             <plugin>
                 <groupId>com.github.gantsign.maven</groupId>
                 <artifactId>ktlint-maven-plugin</artifactId>
                 <version>1.7.0</version>
@@ -333,7 +333,7 @@
                         </goals>
                     </execution>
                 </executions>
-            </plugin> -->
+            </plugin> 
         </plugins>
     </build>
     <dependencies>
@@ -501,15 +501,11 @@
             <artifactId>json</artifactId>
             <version>20201115</version>
         </dependency>
-<<<<<<< HEAD
-
-=======
-        <dependency>
+       <dependency>
             <groupId>com.hierynomus</groupId>
             <artifactId>sshj</artifactId>
             <version>0.30.0</version>
         </dependency>
->>>>>>> dcb2a263
         <dependency>
             <groupId>org.apache.commons</groupId>
             <artifactId>commons-lang3</artifactId>
