--- conflicted
+++ resolved
@@ -1,9 +1,3 @@
 # This setting makes flyway fall back to session locks as concurrent index creation cannot be done
 # within a transaction. This setting is needed as of flyway 9.19.4.
-<<<<<<< HEAD
-flyway.postgresql.transactional.lock=false
-# Set Kotlin version for all peices of the build environment
-systemProp.kotlinVersion=1.9.24
-=======
-flyway.postgresql.transactional.lock=false
->>>>>>> ded8dbb3
+flyway.postgresql.transactional.lock=false