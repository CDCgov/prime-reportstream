--- conflicted
+++ resolved
@@ -50,28 +50,11 @@
         maxReportCount: 100
       description: ""
       transport:
-<<<<<<< HEAD
         type: "REST"
         reportUrl: "https://spaces.erxhubdevcert.cerner.com/etor"
+        authType: "apiKey"
         authTokenUrl: ""
+        tlsKeystore: null
         headers:
           Content-Type: "text/plain"
-          shared-api-key: ""
-=======
-        reportUrl: "https://spaces.erxhubdevcert.cerner.com/etor"
-        authTokenUrl: ""
-        encryptionKeyUrl: ""
-        authType: "apiKey"
-        tlsKeystore: null
-        parameters: {}
-        jwtParams: {}
-        headers:
-          Content-Type: "text/plain"
-          shared-api-key: "From Vault"
-        authHeaders: {}
-        type: "REST"
-      externalName: null
-      enrichmentSchemaNames: []
-      timeZone: null
-      dateTimeFormat: "OFFSET"
->>>>>>> 7f93cf97
+          shared-api-key: "From Vault"