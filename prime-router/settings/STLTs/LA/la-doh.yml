--- conflicted
+++ resolved
@@ -77,11 +77,7 @@
         - "(Bundle.entry.resource.ofType(MessageHeader).meta.tag.where(system = 'http://terminology.hl7.org/CodeSystem/v2-0103').code = 'P')"
       reverseTheQualityFilter: false
       conditionFilter:
-<<<<<<< HEAD
-      # Accept positive and negative COVID or RSV
-=======
       # Accept positive and negative COVID and accepts positive RSV
->>>>>>> 1dad44fb
       - "(%resource.code.coding.extension('https://reportstream.cdc.gov/fhir/StructureDefinition/condition-code').value.where(code in ('840539006')).exists()) or (%resource.interpretation.coding.code = 'A' and %resource.code.coding.extension('https://reportstream.cdc.gov/fhir/StructureDefinition/condition-code').value.where(code in ('55735004')).exists())"
       mappedConditionFilter: []
       deidentify: false
