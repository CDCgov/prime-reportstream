--- conflicted
+++ resolved
@@ -32,13 +32,7 @@
       topic: "etor-ti"
       customerStatus: "active"
       format: "FHIR"
-<<<<<<< HEAD
       schemaName: "classpath:/metadata/fhir_transforms/senders/Flexion/ti-sender-transform.yml"
-    # Results Senders
-    # PHL => RS
-    # Simulated State Public Health Lab ETOR Sender - Sending HL7 results
-=======
-      schemaName: "classpath:/metadata/fhir_transforms/senders/Flexion/TILabOrder.yml"
     # *** Settings used for testing below ***
     # Simulated Hospital Sender - Sending HL7 orders
     - name: "simulated-hospital"
@@ -47,7 +41,6 @@
       customerStatus: "active"
       format: "HL7"
     # Simulated State Public Health Lab Sender - Sending HL7 results
->>>>>>> 122f9cbf
     - name: "simulated-lab"
       organizationName: "flexion"
       topic: "etor-ti"
@@ -91,39 +84,7 @@
         authHeaders:
           Content-Type: "application/x-www-form-urlencoded"
           Host: "cdcti-stg-api.azurewebsites.net"
-<<<<<<< HEAD
-    # RS => PHL: translates OML_O21 from FHIR to HL7 and uploads the message to the SFTP folder
-    - name: "simulated-lab"
-      externalName: "Simulated State Public Health Lab ETOR Receiver - Receiving OML_O21 HL7 orders"
-      organizationName: "flexion"
-      topic: "etor-ti"
-      customerStatus: "active"
-      jurisdictionalFilter:
-        - "Bundle.entry.resource.ofType(MessageHeader).event.code = 'O21'" # OML_O21
-        - "Bundle.entry.resource.ofType(MessageHeader).meta.tag.where(system = 'http://localcodes.org/ETOR').code = 'ETOR'"
-        - "Bundle.entry.resource.ofType(MessageHeader).destination.receiver.resolve().identifier.where(value = 'simulated-lab-id').exists()"
-      qualityFilter:
-        - "true"
-      timing:
-        operation: "MERGE"
-        numberPerDay: 1440 # Every minute
-        initialTime: "00:00"
-      translation:
-        type: "HL7"
-        schemaName: "classpath:/metadata/hl7_mapping/receivers/Flexion/ti-oml-receiver-transform.yml"
-        useTestProcessingMode: false
-        useBatchHeaders: false
-      transport:
-        type: "SFTP"
-        host: "172.17.6.20" # use "sftp" if running locally
-        port: 22
-        filePath: "./upload"
-        credentialName: null # use "DEFAULT-SFTP" if running locally
-    # Results Receivers
-    # RS => TI: translates ORU_R01 from HL7 to FHIR and uploads the message to the SFTP folder
-=======
     # ETOR Service Receiver for results - Routes ORU_R01 FHIR results to TI results endpoint
->>>>>>> 122f9cbf
     - name: "etor-service-receiver-results"
       externalName: "ETOR Service Receiver Channel from ReportStream for results - Receiving ORU_R01 FHIR results"
       organizationName: "flexion"
@@ -203,7 +164,7 @@
         initialTime: "00:00"
       translation:
         type: "HL7"
-        schemaName: "classpath:/metadata/hl7_mapping/receivers/Flexion/TILabOrder.yml"
+        schemaName: "classpath:/metadata/hl7_mapping/receivers/Flexion/ti-oml-receiver-transform.yml"
         useTestProcessingMode: false
         useBatchHeaders: false
       transport:
