# ./prime multiple-settings set --env staging --input ./settings/staging/0055-update-il-phd.yml
---
- name: "il-phd"
  description: "Illinois Public Health Department"
  jurisdiction: "STATE"
  stateCode: "IL"
  countyName: null
  senders: []
  filters:
    - topic: "covid-19"
      jurisdictionalFilter:
        - "orEquals(ordering_facility_state, IL, patient_state, IL)"
      qualityFilter: []
  receivers:
  - name: "elr-secondary"
    organizationName: "il-phd"
    topic: "covid-19"
    customerStatus: "active"
    translation: !<HL7>
      useTestProcessingMode: false
      useBatchHeaders: true
      receivingApplicationName: null
      receivingApplicationOID: null
      receivingFacilityName: null
      receivingFacilityOID: null
      messageProfileId: null
      replaceValue: {}
      reportingFacilityName: "CDC PRIME"
      reportingFacilityId: "11D2030855"
      reportingFacilityIdType: null
      suppressQstForAoe: false
      suppressHl7Fields: null
      suppressAoe: true
      defaultAoeToUnknown: false
      useBlankInsteadOfUnknown: null
      truncateHDNamespaceIds: true
      truncateHl7Fields: "OBX-23-1"
      usePid14ForPatientEmail: false
      convertTimestampToDateTime: null
      cliaForOutOfStateTesting: null
      cliaForSender: {}
      phoneNumberFormatting: "STANDARD"
      suppressNonNPI: true
      processingModeCode: null
      replaceDiiWithOid: null
      useOrderingFacilityName: "STANDARD"
      valueSetOverrides: {}
      nameFormat: "STANDARD_SECONDARY"
      receivingOrganization: null
      type: "HL7"
    reverseTheQualityFilter: true
    deidentify: false
    timing:
      operation: "MERGE"
      numberPerDay: 12
      initialTime: "01:15"
      timeZone: "EASTERN"
      maxReportCount: 500
<<<<<<< HEAD
    externalName: "Secondary Feed"
=======
    description: ""
    transport: null
    externalName: null
>>>>>>> 29d4d997
  - name: "elr"
    organizationName: "il-phd"
    topic: "covid-19"
    customerStatus: "active"
    translation: !<HL7>
      useTestProcessingMode: false
      useBatchHeaders: true
      receivingApplicationName: null
      receivingApplicationOID: null
      receivingFacilityName: null
      receivingFacilityOID: null
      messageProfileId: null
      replaceValue: {}
      reportingFacilityName: "CDC PRIME"
      reportingFacilityId: "11D2030855"
      reportingFacilityIdType: null
      suppressQstForAoe: false
      suppressHl7Fields: null
      suppressAoe: true
      defaultAoeToUnknown: false
      useBlankInsteadOfUnknown: null
      truncateHDNamespaceIds: true
      truncateHl7Fields: "OBX-23-1"
      usePid14ForPatientEmail: false
      convertTimestampToDateTime: null
      cliaForOutOfStateTesting: null
      cliaForSender: {}
      phoneNumberFormatting: "STANDARD"
      suppressNonNPI: true
      processingModeCode: null
      replaceDiiWithOid: null
      useOrderingFacilityName: "STANDARD"
      valueSetOverrides: {}
      nameFormat: "STANDARD"
      receivingOrganization: null
      type: "HL7"
    reverseTheQualityFilter: false
    deidentify: false
    timing:
      operation: "MERGE"
      numberPerDay: 12
      initialTime: "01:15"
      timeZone: "EASTERN"
<<<<<<< HEAD
      maxReportCount: 500
=======
      maxReportCount: 500
    description: ""
    transport: null
    externalName: null
>>>>>>> 29d4d997
<|MERGE_RESOLUTION|>--- conflicted
+++ resolved
@@ -56,13 +56,9 @@
       initialTime: "01:15"
       timeZone: "EASTERN"
       maxReportCount: 500
-<<<<<<< HEAD
-    externalName: "Secondary Feed"
-=======
     description: ""
     transport: null
     externalName: null
->>>>>>> 29d4d997
   - name: "elr"
     organizationName: "il-phd"
     topic: "covid-19"
@@ -106,11 +102,7 @@
       numberPerDay: 12
       initialTime: "01:15"
       timeZone: "EASTERN"
-<<<<<<< HEAD
-      maxReportCount: 500
-=======
       maxReportCount: 500
     description: ""
     transport: null
-    externalName: null
->>>>>>> 29d4d997
+    externalName: null