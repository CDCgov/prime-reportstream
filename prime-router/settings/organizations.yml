--- conflicted
+++ resolved
@@ -310,13 +310,7 @@
         numberPerDay: 1440 # Every minute
         initialTime: 00:00
       translation: !<FHIR>
-<<<<<<< HEAD
-        # Uncomment next line to verify fhir receiver transforms
-        # schemaName: "metadata/fhir_transforms/receivers/fhir-transform-sample"
         type: FHIR
-=======
-        type: "FHIR"
->>>>>>> 15baacd9
       transport:
         type: SFTP
         host: sftp
