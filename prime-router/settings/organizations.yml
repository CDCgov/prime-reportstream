--- conflicted
+++ resolved
@@ -1,5 +1,4 @@
 ---
-<<<<<<< HEAD
 #
 # Organizations
 #
@@ -27,45 +26,16 @@
       topic: covid-19
       schemaName: waters/safehealth-covid-19
       format: CSV
-=======
-  #
-  # Organizations
-  #
-  - name: simple_report
-    description: PRIME's POC testing app
-    jurisdiction: FEDERAL
-    senders:
-      - name: default
-        organizationName: simple_report
-        topic: covid-19
-        schemaName: primedatainput/pdi-covid-19
-        format: CSV
-      - name: hl7test
-        organizationName: simple_report
-        topic: covid-19
-        schemaName: hl7/hl7-ingest-covid-19
-        format: HL7
-
-  - name: safehealth
-    description: SAFE - Safe Health Systems
-    jurisdiction: FEDERAL
-    senders:
-      - name: default
-        organizationName: safehealth
-        topic: covid-19
-        schemaName: waters/safehealth-covid-19
-        format: CSV
->>>>>>> 96863a65
-
-  - name: cue
-    description: Cue
-    jurisdiction: FEDERAL
-    senders:
-      - name: default
-        organizationName: cue
-        topic: covid-19
-        schemaName: waters/cue-covid-19
-        format: CSV
+
+- name: cue
+  description: Cue
+  jurisdiction: FEDERAL
+  senders:
+    - name: default
+      organizationName: cue
+      topic: covid-19
+      schemaName: waters/cue-covid-19
+      format: CSV
 
 - name: ca-scc-phd
   description: Public Health Department - Santa Clara, California
