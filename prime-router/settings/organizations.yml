--- conflicted
+++ resolved
@@ -3365,11 +3365,7 @@
       processingType: "sync"
 
 - name: "pcl-ca"
-<<<<<<< HEAD
-  description: "Precision Clinical Labs - CSV Uploader"
-=======
   description: "Pacific Clinical Laboratory - CSV Uploader"
->>>>>>> 4035332f
   jurisdiction: "FEDERAL"
   stateCode: null
   countyName: null
@@ -3382,8 +3378,6 @@
       customerStatus: "testing"
       schemaName: "upload-covid-19"
       keys: null
-<<<<<<< HEAD
-=======
       processingType: "sync"
 
 - name: "jrslab-ca"
@@ -3448,5 +3442,4 @@
       customerStatus: "testing"
       schemaName: "upload-covid-19"
       keys: null
->>>>>>> 4035332f
       processingType: "sync"