--- conflicted
+++ resolved
@@ -36,68 +36,68 @@
       schemaName: waters/waters-covid-19
       format: CSV
   receivers:
-    - name: "giang"
-      organizationName: "waters"
-      topic: "covid-19"
-      customerStatus: active
-      translation:
-        schemaName: "waters/waters-covid-19"
-        format: "CSV"
-        defaults: { }
-        nameFormat: "STANDARD"
-        receivingOrganization: null
-        type: "CUSTOM"
-      jurisdictionalFilter:
-        - "hasAtLeastOneOf(waters_submitter, sender_id)"
-        - "orEquals(patient_state, GH, ordering_facility_state, GH)"
-      qualityFilter:
-        - "allowAll()"
-      reverseTheQualityFilter: false
-      deidentify: true
-      timing:
-        operation: "MERGE"
-        numberPerDay: 1440
-        initialTime: "00:00"
-        timeZone: "EASTERN"
-        maxReportCount: 10000
-      description: ""
-      transport:
-        type: SFTP
-        host: sftp
-        port: 22
-        filePath: ./upload
-        credentialName: DEFAULT-SFTP
-      externalName: null
-    - name: "giang2"
-      organizationName: "waters"
-      topic: "covid-19"
-      customerStatus: active
-      translation:
-        schemaName: "waters/waters-covid-19"
-        format: "CSV"
-        defaults: { }
-        nameFormat: "STANDARD"
-        receivingOrganization: null
-        type: "CUSTOM"
-      jurisdictionalFilter:
-        - "hasAtLeastOneOf(waters_submitter, sender_id)"
-        - "orEquals(patient_state, GH, ordering_facility_state, GH)"
-      qualityFilter:
-        - "allowAll()"
-      reverseTheQualityFilter: false
-      deidentify: true
-      timing:
-        operation: "MERGE"
-        numberPerDay: 1440
-        initialTime: "00:00"
-        timeZone: "EASTERN"
-        maxReportCount: 10000
-      description: ""
-      transport:
-        storageName: "PartnerStorage"
-        containerName: "hhsprotect"
-        type: "BLOBSTORE"
-      externalName: null
+  - name: "giang"
+    organizationName: "waters"
+    topic: "covid-19"
+    customerStatus: active
+    translation:
+      schemaName: "waters/waters-covid-19"
+      format: "CSV"
+      defaults: {}
+      nameFormat: "STANDARD"
+      receivingOrganization: null
+      type: "CUSTOM"
+    jurisdictionalFilter:
+    - "hasAtLeastOneOf(waters_submitter, sender_id)"
+    - "orEquals(patient_state, GH, ordering_facility_state, GH)"
+    qualityFilter:
+    - "allowAll()"
+    reverseTheQualityFilter: false
+    deidentify: true
+    timing:
+      operation: "MERGE"
+      numberPerDay: 1440
+      initialTime: "00:00"
+      timeZone: "EASTERN"
+      maxReportCount: 10000
+    description: ""
+    transport:
+      type: SFTP
+      host: sftp
+      port: 22
+      filePath: ./upload
+      credentialName: DEFAULT-SFTP
+    externalName: null
+  - name: "giang2"
+    organizationName: "waters"
+    topic: "covid-19"
+    customerStatus: active
+    translation:
+      schemaName: "waters/waters-covid-19"
+      format: "CSV"
+      defaults: {}
+      nameFormat: "STANDARD"
+      receivingOrganization: null
+      type: "CUSTOM"
+    jurisdictionalFilter:
+    - "hasAtLeastOneOf(waters_submitter, sender_id)"
+    - "orEquals(patient_state, GH, ordering_facility_state, GH)"
+    qualityFilter:
+    - "allowAll()"
+    reverseTheQualityFilter: false
+    deidentify: true
+    timing:
+      operation: "MERGE"
+      numberPerDay: 1440
+      initialTime: "00:00"
+      timeZone: "EASTERN"
+      maxReportCount: 10000
+    description: ""
+    transport:
+      storageName: "PartnerStorage"
+      containerName: "hhsprotect"
+      type: "BLOBSTORE"
+    externalName: null
 
 - name: upload
   description: Sender who can test uploads to the Upload Tool.
@@ -423,7 +423,7 @@
   jurisdiction: "FEDERAL"
   stateCode: null
   countyName: null
-  filters: [ ]
+  filters: []
   senders:
     - name: "default"
       organizationName: "naval-health-clinic-lemoore"
@@ -505,7 +505,7 @@
   jurisdiction: "FEDERAL"
   stateCode: null
   countyName: null
-  filters: [ ]
+  filters: []
   senders:
     - name: "default"
       organizationName: "corebiolabs-oh"
@@ -521,7 +521,7 @@
   jurisdiction: "FEDERAL"
   stateCode: null
   countyName: null
-  filters: [ ]
+  filters: []
   senders:
     - name: "default"
       organizationName: "warrior-dx-co"
@@ -537,7 +537,7 @@
   jurisdiction: "FEDERAL"
   stateCode: null
   countyName: null
-  filters: [ ]
+  filters: []
   senders:
     - name: "default"
       organizationName: "sdilabs-ca"
@@ -564,7 +564,7 @@
   jurisdiction: "FEDERAL"
   stateCode: null
   countyName: null
-  filters: [ ]
+  filters: []
   senders:
     - name: "default"
       organizationName: "cdphe-csvuploader"
@@ -789,16 +789,7 @@
   filters: # default filters applied for all receivers of this organization, if not overridden by receiver filter
     - topic: "full-elr"
       jurisdictionalFilter:
-<<<<<<< HEAD
-        # this is equivalent to orEquals(ordering_facility_state, CO, patient_state, CO)
-        - "(Bundle.entry.resource.ofType(ServiceRequest)[0].requester.resolve().organization.resolve().address.state.exists() and Bundle.entry.resource.ofType(ServiceRequest)[0].requester.resolve().organization.resolve().address.state = 'CO') or (Bundle.entry.resource.ofType(Patient).address.exists() and Bundle.entry.resource.ofType(Patient).address.state = 'CO')"
-        # TODO If we had constants defined, this is how this would look
-      #        - "%performerState = 'CO' or %patientState = 'CO'"
-      qualityFilter:
-        - "(Bundle.entry.resource.ofType(Provenance).exists() and Bundle.entry.resource.ofType(Provenance).activity.coding.code = 'R01')"
-=======
         - "%performerState = 'CO' or %patientState = 'CO'"
->>>>>>> 06807326
   receivers:
     - name: "elr-hl7"
       organizationName: "co-phd"
@@ -1377,7 +1368,7 @@
       organizationName: nm-doh
       topic: covid-19
       customerStatus: active
-      jurisdictionalFilter: [ ]
+      jurisdictionalFilter: []
       translation:
         type: HL7
         useBatchHeaders: true
@@ -1795,7 +1786,7 @@
   stateCode: "CA"
   countyName: null
   filters: null
-  senders: [ ]
+  senders: []
   receivers:
     - name: "elr"
       organizationName: "ca-dph"
@@ -1870,7 +1861,7 @@
         replaceDiiWithOid: null
         applyOTCDefault: false
         useOrderingFacilityName: "STANDARD"
-        valueSetOverrides: { }
+        valueSetOverrides: {}
         nameFormat: "STANDARD"
         receivingOrganization: null
         convertPositiveDateTimeOffsetToNegative: false
@@ -1887,7 +1878,7 @@
         - "isValidCLIA(testing_lab_clia)"
       routingFilter:
         - "DoesNotMatch(sender_id, pmg)"
-      processingModeFilter: [ ]
+      processingModeFilter: []
       reverseTheQualityFilter: false
       deidentify: false
       deidentifiedValue: ""
@@ -2419,7 +2410,7 @@
 
 # 'ignore' is a test organization, designed to be safely usable across all our environments.
 # It has a bunch of receivers, each given a useful fake name, eg, named after the format of the data, in some cases.
-# Please try to always make the receiver name identical to the county jurisdictionalFilter name.
+# Please try to always make the reciever name identical to the county jurisdictionalFilter name.
 # This is to aid in readability.
 - name: ignore
   description: FOR TESTING ONLY
@@ -2978,7 +2969,7 @@
       translation:
         schemaName: AS/as-download-csv
         format: CSV
-        defaults: { }
+        defaults: {}
         nameFormat: STANDARD
         receivingOrganization: null
         type: CUSTOM
@@ -3281,7 +3272,7 @@
   filters:
     - topic: "covid-19"
       jurisdictionalFilter:
-        - "orEquals(ordering_facility_state, IA, patient_state, IA)"
+      - "orEquals(ordering_facility_state, IA, patient_state, IA)"
   receivers:
     - name: elr
       organizationName: ia-phd
@@ -3565,7 +3556,7 @@
       transport:
         type: REST
         authTokenUrl: http://rest-webservice:3001/token
-        reportUrl: http://rest-webservice:3001/report
+        reportUrl:  http://rest-webservice:3001/report
         #authTokenUrl: https://api2.health.ny.gov/token
         #reportUrl:  https://api2.health.ny.gov/services/uphn/openapi/V1.0/ECLRSPRE #for test data
         #reportUrl:  https://api2.health.ny.gov/services/uphn/openapi/V1.0/ECLRSPOST #for PRODUCTION data
@@ -3621,7 +3612,7 @@
       transport:
         type: REST
         authTokenUrl: http://rest-webservice:3001/idtoken
-        reportUrl: http://rest-webservice:3001/hl7
+        reportUrl:  http://rest-webservice:3001/hl7
         #authTokenUrl: https://labupload-uat.health.ok.gov/api/auth/token #test URL
         #reportUrl:  https://labupload-uat.health.ok.gov/api/document/hl7 #test URL
         #authTokenUrl: https://labupload.health.ok.gov/api/auth/token #PRODUCTION URL
@@ -3952,9 +3943,9 @@
         suppressQstForAoe: true
         suppressHl7Fields: PID-39-1, PID-39-2, PID-39-3
         replaceValueAwithB:
-          MSH-3: [ "*": "CDC PRIME - Atlanta, Georgia (Dekalb)^2.16.840.1.114222.4.1.237821^ISO" ]
+          MSH-3: [ "*": "CDC PRIME - Atlanta, Georgia (Dekalb)^2.16.840.1.114222.4.1.237821^ISO"]
           MSH-5: [ "*": "WADOHPHRED^2.16.840.1.113883.3.237.4.2^ISO" ]
-          MSH-6: [ "*": "dn1fro00^1.3.6.1.4.1.38630.2.1.1.19^ISO" ]
+          MSH-6: [ "*": "dn1fro00^1.3.6.1.4.1.38630.2.1.1.19^ISO"  ]
         phoneNumberFormatting: ONLY_DIGITS_IN_COMPONENT_ONE
         useOrderingFacilityName: ORGANIZATION_NAME
       timing:
@@ -3993,9 +3984,9 @@
         suppressQstForAoe: true
         suppressHl7Fields: PID-39-1, PID-39-2, PID-39-3
         replaceValueAwithB:
-          MSH-3: [ "*": "CDC PRIME - Atlanta, Georgia (Dekalb)^2.16.840.1.114222.4.1.237821^ISO" ]
+          MSH-3: [ "*": "CDC PRIME - Atlanta, Georgia (Dekalb)^2.16.840.1.114222.4.1.237821^ISO"]
           MSH-5: [ "*": "WADOHPHRED^2.16.840.1.113883.3.237.4.2^ISO" ]
-          MSH-6: [ "*": "dn1fro00^1.3.6.1.4.1.38630.2.1.1.19^ISO" ]
+          MSH-6: [ "*": "dn1fro00^1.3.6.1.4.1.38630.2.1.1.19^ISO"  ]
         phoneNumberFormatting: ONLY_DIGITS_IN_COMPONENT_ONE
         useOrderingFacilityName: ORGANIZATION_NAME
       timing:
@@ -4017,11 +4008,11 @@
       topic: covid-19
       customerStatus: testing
       jurisdictionalFilter:
-        - matches(sender_id, simple_report.default)
-        - matches(abnormal_flag, A)
-        - matches(test_result_status, F)
-        - inDateInterval(date_result_released, now, -P19D) # WA Notify policy
-        - orEquals(ordering_facility_state, WA, patient_state, WA)
+      - matches(sender_id, simple_report.default)
+      - matches(abnormal_flag, A)
+      - matches(test_result_status, F)
+      - inDateInterval(date_result_released, now, -P19D) # WA Notify policy
+      - orEquals(ordering_facility_state, WA, patient_state, WA)
       timing: null
       translation:
         type: GAEN
@@ -4053,9 +4044,9 @@
         suppressQstForAoe: true
         suppressHl7Fields: PID-39-1, PID-39-2, PID-39-3
         replaceValueAwithB:
-          MSH-3: [ "*": "CDC PRIME - Atlanta, Georgia (Dekalb)^2.16.840.1.114222.4.1.237821^ISO" ]
+          MSH-3: [ "*": "CDC PRIME - Atlanta, Georgia (Dekalb)^2.16.840.1.114222.4.1.237821^ISO"]
           MSH-5: [ "*": "WADOHPHRED^2.16.840.1.113883.3.237.4.2^ISO" ]
-          MSH-6: [ "*": "dn1fro00^1.3.6.1.4.1.38630.2.1.1.19^ISO" ]
+          MSH-6: [ "*": "dn1fro00^1.3.6.1.4.1.38630.2.1.1.19^ISO"  ]
         phoneNumberFormatting: ONLY_DIGITS_IN_COMPONENT_ONE
         useOrderingFacilityName: ORGANIZATION_NAME
       timing:
@@ -4066,7 +4057,7 @@
       transport:
         type: REST
         authTokenUrl: http://rest-webservice:3001/token
-        reportUrl: http://rest-webservice:3001/elr
+        reportUrl:  http://rest-webservice:3001/elr
         #authTokenUrl: https://uat-v2-onehealthport-api.axwaycloud.com/ohp/oauth/jwt/token
         #reportUrl:  https://uat-v2-onehealthport-api.axwaycloud.com/doh/phchub/PHC-Hub/elr
         tlsKeystore: null
@@ -4182,7 +4173,7 @@
   jurisdiction: "FEDERAL"
   stateCode: null
   countyName: null
-  filters: [ ]
+  filters: []
   senders:
     - name: "default"
       organizationName: "kern-county-phsd-ca"
@@ -4198,7 +4189,7 @@
   jurisdiction: "FEDERAL"
   stateCode: null
   countyName: null
-  filters: [ ]
+  filters: []
   senders:
     - name: "default"
       organizationName: "covidclinic-org"
@@ -4214,7 +4205,7 @@
   jurisdiction: "FEDERAL"
   stateCode: null
   countyName: null
-  filters: [ ]
+  filters: []
   senders:
     - name: "default"
       organizationName: "stemexpress-ca"
@@ -4230,7 +4221,7 @@
   jurisdiction: "FEDERAL"
   stateCode: null
   countyName: null
-  filters: [ ]
+  filters: []
   senders:
     - name: "default"
       organizationName: "hollywoodsmiles-ca"
@@ -4246,7 +4237,7 @@
   jurisdiction: "FEDERAL"
   stateCode: null
   countyName: null
-  filters: [ ]
+  filters: []
   senders:
     - name: "default"
       organizationName: "newport-childrens-hospital-ca"
@@ -4262,7 +4253,7 @@
   jurisdiction: "FEDERAL"
   stateCode: null
   countyName: null
-  filters: [ ]
+  filters: []
   senders:
     - name: "default"
       organizationName: "elitemedlabs-co"
@@ -4278,7 +4269,7 @@
   jurisdiction: "FEDERAL"
   stateCode: null
   countyName: null
-  filters: [ ]
+  filters: []
   senders:
     - name: "default"
       organizationName: "youthclinic-co"
@@ -4294,7 +4285,7 @@
   jurisdiction: "FEDERAL"
   stateCode: null
   countyName: null
-  filters: [ ]
+  filters: []
   senders:
     - name: "default"
       organizationName: "pcl-ca"
@@ -4310,7 +4301,7 @@
   jurisdiction: "FEDERAL"
   stateCode: null
   countyName: null
-  filters: [ ]
+  filters: []
   senders:
     - name: "default"
       organizationName: "jrslab-ca"
@@ -4326,7 +4317,7 @@
   jurisdiction: "FEDERAL"
   stateCode: null
   countyName: null
-  filters: [ ]
+  filters: []
   senders:
     - name: "default"
       organizationName: "touroedu-ca"
@@ -4342,7 +4333,7 @@
   jurisdiction: "FEDERAL"
   stateCode: null
   countyName: null
-  filters: [ ]
+  filters: []
   senders:
     - name: "default"
       organizationName: "quantgene-ca"
@@ -4358,7 +4349,7 @@
   jurisdiction: "FEDERAL"
   stateCode: null
   countyName: null
-  filters: [ ]
+  filters: []
   senders:
     - name: "default"
       organizationName: "uhg-mn"
@@ -4374,7 +4365,7 @@
   jurisdiction: "FEDERAL"
   stateCode: null
   countyName: null
-  filters: [ ]
+  filters: []
   senders:
     - name: "default"
       organizationName: "mycarelabs-ca"
@@ -4390,7 +4381,7 @@
   jurisdiction: "FEDERAL"
   stateCode: null
   countyName: null
-  filters: [ ]
+  filters: []
   senders:
     - name: "default"
       organizationName: "mpbiomedicals"
@@ -4419,7 +4410,7 @@
   jurisdiction: "FEDERAL"
   stateCode: null
   countyName: null
-  filters: [ ]
+  filters: []
   senders:
     - name: "default"
       organizationName: "biovisiondx-il"
@@ -4435,7 +4426,7 @@
   jurisdiction: "FEDERAL"
   stateCode: null
   countyName: null
-  filters: [ ]
+  filters: []
   senders:
     - name: "default"
       organizationName: "kwokmandx-ca"
@@ -4451,7 +4442,7 @@
   jurisdiction: "FEDERAL"
   stateCode: null
   countyName: null
-  filters: [ ]
+  filters: []
   senders:
     - name: "default"
       organizationName: "covidchecktoday-co"
@@ -4467,7 +4458,7 @@
   jurisdiction: "FEDERAL"
   stateCode: null
   countyName: null
-  filters: [ ]
+  filters: []
   senders:
     - name: "default"
       organizationName: "desertoasishealthcare-ca"
@@ -4483,7 +4474,7 @@
   jurisdiction: "FEDERAL"
   stateCode: null
   countyName: null
-  filters: [ ]
+  filters: []
   senders:
     - name: "default"
       organizationName: "toprankdx-ca"
@@ -4499,7 +4490,7 @@
   jurisdiction: "FEDERAL"
   stateCode: null
   countyName: null
-  filters: [ ]
+  filters: []
   senders:
     - name: "default"
       organizationName: "bi2technologies"
@@ -4515,7 +4506,7 @@
   jurisdiction: "FEDERAL"
   stateCode: null
   countyName: null
-  filters: [ ]
+  filters: []
   senders:
     - name: "default"
       organizationName: "navushealth"
