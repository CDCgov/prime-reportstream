---
#
# This file runs in environments (ie. your desktop) where the 'localhost' host name resolves
#
- name: simple_report
  description: PRIME's POC testing app
  jurisdiction: FEDERAL
  senders:
    - name: default
      organizationName: simple_report
      topic: covid-19
      customerStatus: active
      schemaName: primedatainput/pdi-covid-19
      format: CSV
    - name: hl7test
      organizationName: simple_report
      topic: covid-19
      customerStatus: active
      schemaName: hl7/test-covid-19
      format: HL7

- name: waters
  description: Test Sender from Waters
  jurisdiction: FEDERAL
  senders:
    - name: default
      organizationName: waters
      topic: covid-19
      customerStatus: active
      schemaName: waters/waters-covid-19
      format: CSV
  receivers:
  - name: "giang"
    organizationName: "waters"
    topic: "covid-19"
    customerStatus: active
    translation:
      schemaName: "waters/waters-covid-19"
      format: "CSV"
      defaults: {}
      nameFormat: "STANDARD"
      receivingOrganization: null
      type: "CUSTOM"
    jurisdictionalFilter:
    - "hasAtLeastOneOf(waters_submitter, sender_id)"
    - "orEquals(patient_state, GH, ordering_facility_state, GH)"
    qualityFilter:
    - "allowAll()"
    reverseTheQualityFilter: false
    deidentify: true
    timing:
      operation: "MERGE"
      numberPerDay: 1440
      initialTime: "00:00"
      timeZone: "EASTERN"
      maxReportCount: 10000
    description: ""
    transport:
      type: SFTP
      host: sftp
      port: 22
      filePath: ./upload
      credentialName: DEFAULT-SFTP
    externalName: null
  - name: "giang2"
    organizationName: "waters"
    topic: "covid-19"
    customerStatus: active
    translation:
      schemaName: "waters/waters-covid-19"
      format: "CSV"
      defaults: {}
      nameFormat: "STANDARD"
      receivingOrganization: null
      type: "CUSTOM"
    jurisdictionalFilter:
    - "hasAtLeastOneOf(waters_submitter, sender_id)"
    - "orEquals(patient_state, GH, ordering_facility_state, GH)"
    qualityFilter:
    - "allowAll()"
    reverseTheQualityFilter: false
    deidentify: true
    timing:
      operation: "MERGE"
      numberPerDay: 1440
      initialTime: "00:00"
      timeZone: "EASTERN"
      maxReportCount: 10000
    description: ""
    transport:
      storageName: "PartnerStorage"
      containerName: "hhsprotect"
      type: "BLOBSTORE"
    externalName: null

- name: upload
  description: Sender who can test uploads to the Upload Tool.
  jurisdiction: FEDERAL
  senders:
    - name: default
      organizationName: upload
      topic: covid-19
      customerStatus: active
      schemaName: upload-covid-19
      format: CSV

- name: safehealth
  description: SAFE - Safe Health Systems
  jurisdiction: FEDERAL
  senders:
    - name: default
      organizationName: safehealth
      topic: covid-19
      customerStatus: active
      schemaName: direct/safehealth-covid-19
      format: CSV

- name: cue
  description: Cue
  jurisdiction: FEDERAL
  senders:
    - name: default
      organizationName: cue
      topic: covid-19
      customerStatus: active
      schemaName: direct/cue-covid-19
      format: CSV

- name: inbios
  description: InBios International, Inc.
  jurisdiction: FEDERAL
  senders:
    - name: default
      organizationName: inbios
      topic: covid-19
      customerStatus: active
      schemaName: direct/inbios-covid-19
      format: CSV

- name: imagemover
  description: ImageMover
  jurisdiction: FEDERAL
  senders:
    - name: default
      organizationName: imagemover
      topic: covid-19
      customerStatus: active
      schemaName: direct/imagemover-covid-19
      format: CSV

- name: anavasidx
  description: AnavasiDx
  jurisdiction: FEDERAL
  senders:
    - name: default
      organizationName: anavasidx
      topic: covid-19
      customerStatus: active
      schemaName: direct/anavasidx-covid-19
      format: CSV

- name: strac
  description: STRAC POC testing app
  jurisdiction: FEDERAL
  senders:
    - name: default
      organizationName: strac
      topic: covid-19
      customerStatus: active
      schemaName: strac/strac-covid-19
      format: CSV

- name: tpca
  description: TPCA Receiver organization via A6
  jurisdiction: FEDERAL
  senders:
    - name: default
      organizationName: tpca
      topic: covid-19
      customerStatus: active
      schemaName: tpca/tpca-covid-19
      format: CSV

- name: careevolution
  description: Care Evolution
  jurisdiction: FEDERAL
  senders:
    - name: default
      organizationName: careevolution
      topic: covid-19
      customerStatus: active
      schemaName: direct/careevolution-covid-19
      format: HL7

- name: hca
  description: HCA
  jurisdiction: FEDERAL
  senders:
    - name: default
      organizationName: hca
      topic: covid-19
      customerStatus: active
      schemaName: direct/hca-covid-19
      format: HL7

- name: abbott
  description: Abbott
  jurisdiction: FEDERAL
  senders:
    - name: default
      organizationName: abbott
      topic: covid-19
      customerStatus: active
      schemaName: direct/abbott-covid-19
      format: CSV

- name: lifepoint
  description: LifePoint (Ellume data)
  jurisdiction: FEDERAL
  senders:
    - name: default
      organizationName: lifepoint
      topic: covid-19
      customerStatus: active
      schemaName: hl7/lifepoint-covid-19
      format: HL7

- name: prescryptive
  description: Prescryptive Health
  jurisdiction: FEDERAL
  senders:
    - name: default
      organizationName: prescryptive
      topic: covid-19
      customerStatus: active
      schemaName: hl7/prescryptive-covid-19
      format: HL7

- name: primary
  description: Primary Diagnostics, Inc. (primary.health)
  jurisdiction: FEDERAL
  senders:
    - name: default
      organizationName: primary
      topic: covid-19
      customerStatus: active
      schemaName: hl7/primary-covid-19
      format: HL7

- name: "johns_hopkins"
  description: "Johns Hopkin's / IHS school testing program"
  jurisdiction: "FEDERAL"
  senders:
    - name: "default"
      organizationName: "johns_hopkins"
      format: "CSV"
      topic: "covid-19"
      customerStatus: active
      schemaName: "AZ/az-ihs-covid-19"

- name: reddyfmc-la
  description: iPatientCare CSV lab report schema, Reddy Family Medical Clinic, LA
  jurisdiction: FEDERAL
  senders:
    - name: default
      organizationName: reddyfmc-la
      topic: covid-19
      customerStatus: active
      schemaName: iPatientCare/reddyfmc-la-covid-19
      format: CSV

- name: guc-la
  description: Experity CSV lab report schema, Greenlight Urgent Care, LA
  jurisdiction: FEDERAL
  senders:
    - name: default
      organizationName: guc-la
      topic: covid-19
      customerStatus: active
      schemaName: experity/guc-la-covid-19
      format: CSV

- name: cuc-al
  description: Experity CSV lab report schema, Compass Urgent Care, AL
  jurisdiction: FEDERAL
  senders:
    - name: default
      organizationName: cuc-al
      topic: covid-19
      customerStatus: active
      schemaName: experity/cuc-al-covid-19
      format: CSV

- name: all-in-one-health-ca
  description: All-In-One Health CSV lab report schema, California
  jurisdiction: FEDERAL
  senders:
    - name: default
      organizationName: all-in-one-health-ca
      topic: covid-19
      customerStatus: active
      schemaName: non-standard/all-in-one-health-ca-covid-19
      format: CSV

- name: pmg
  description: Premier Medical Group USA
  jurisdiction: FEDERAL
  senders:
    - name: default
      organizationName: pmg
      topic: covid-19
      customerStatus: active
      schemaName: direct/pmg-covid-19
      format: CSV

- name: az-phd
  description: Arizona PHD
  jurisdiction: STATE
  stateCode: AZ
  receivers:
    - name: elr-prod
      organizationName: az-phd
      topic: covid-19
      customerStatus: active
      jurisdictionalFilter:
        - matches(ordering_facility_state,AZ)
      translation:
        type: CUSTOM
        schemaName: az/az-covid-19
        format: CSV
      timing:
        operation: MERGE
        numberPerDay: 1440 # Every minute
        initialTime: 00:00
        timeZone: ARIZONA
      transport:
        type: SFTP
        host: sftp
        port: 22
        filePath: ./upload
        credentialName: DEFAULT-SFTP
    - name: elr-secondary
      organizationName: az-phd
      topic: covid-19
      customerStatus: active
      jurisdictionalFilter:
        - matches(ordering_facility_state,AZ)
      reverseTheQualityFilter: true
      translation:
        type: CUSTOM
        schemaName: az/az-covid-19
        format: CSV
        nameFormat: standard_secondary

      timing:
        operation: MERGE
        numberPerDay: 1440 # Every minute
        initialTime: 00:00
        timeZone: ARIZONA
      # Download only, no transport

- name: pima-az-phd
  description: Pima County, Arizona PHD
  jurisdiction: COUNTY
  stateCode: AZ
  countyName: Pima
  receivers:
    - name: elr
      organizationName: pima-az-phd
      topic: covid-19
      customerStatus: active
      jurisdictionalFilter:
        - filterByCounty(AZ, Pima)
      translation:
        type: CUSTOM
        schemaName: az/pima-az-covid-19
        format: CSV
      timing:
        operation: MERGE
        numberPerDay: 1440 # Every minute.  NOTE:  In production, they want deliveries once a day at 8am MST.
        initialTime: 00:00
        timeZone: ARIZONA

- name: ca-scc-phd
  description: Public Health Department - Santa Clara, California
  jurisdiction: COUNTY
  stateCode: CA
  countyName: Santa Clara
  receivers:
    - name: elr-download
      organizationName: ca-scc-phd
      topic: covid-19
      customerStatus: active
      jurisdictionalFilter: [ "matches(ordering_facility_state, CA)", "matches(ordering_facility_county, Santa Clara)" ]
      deidentify: false
      translation:
        type: CUSTOM
        schemaName: ca/ca-scc-covid-19
        format: CSV
      timing:
        operation: MERGE
        numberPerDay: 1440 # Every minute
        initialTime: 09:15 # A little after the 12am EASTERN reports from simple report
        timeZone: EASTERN

- name: "co-phd"
  description: "Colorado Department of Public Health and Environment"
  jurisdiction: "STATE"
  stateCode: "CO"
  receivers:
    - name: "elr"
      organizationName: "co-phd"
      topic: "covid-19"
      customerStatus: active
      jurisdictionalFilter:
        - "orEquals(patient_state, CO, ordering_facility_state, CO)"
      translation:
        schemaName: "co/co-covid-19-redox"
        format: "REDOX"
        defaults:
          processing_mode_code: "P"
          redox_source_name: "Prime Data Hub (Staging)"
          redox_source_id: "d89d4057-930f-4c5b-bb39-8cddb326e928"
          redox_destination_id: "62d62d52-3771-4151-aff4-4a3d420a8b7a"
          redox_destination_name: "Colorado Dept of Public Health (CDPHE)"
        nameFormat: "standard"
        type: "CUSTOM"
      deidentify: false
      timing:
        operation: "MERGE"
        numberPerDay: 1440
        initialTime: "00:00"
        timeZone: "EASTERN"
      transport:
        type: REDOX
        apiKey: some_key
        baseUrl: http://redox:1080

- name: tx-phd
  description: Texas Department of State Health Services
  jurisdiction: STATE
  stateCode: TX
  receivers:
    - name: elr-test
      organizationName: tx-phd
      topic: covid-19
      customerStatus: active
      jurisdictionalFilter:
        - "matches(ordering_facility_state, TX)"
        - "matches(processing_mode_code, T)"
      translation:
        type: HL7
        useBatchHeaders: false
        receivingApplicationName: NEDSS
        receivingFacilityName: TX-ELR
      transport:
        type: SFTP
        host: sftp
        port: 22
        filePath: ./upload
        credentialName: DEFAULT-SFTP
    - name: elr-debug
      organizationName: tx-phd
      topic: covid-19
      customerStatus: active
      jurisdictionalFilter:
        - "matches(ordering_facility_state, TX)"
        - "matches(processing_mode_code, D)"
      translation:
        type: HL7
        useBatchHeaders: false
        receivingApplicationName: NEDSS
        receivingFacilityName: TX-ELR
      transport:
        type: SFTP
        host: sftp
        port: 22
        filePath: ./upload
        credentialName: DEFAULT-SFTP

- name: fl-phd
  description: Florida Department of Health
  jurisdiction: STATE
  stateCode: FL
  receivers:
    - name: elr
      organizationName: fl-phd
      topic: covid-19
      customerStatus: active
      jurisdictionalFilter:
        - matches(ordering_facility_state, FL)
      deidentify: false
      translation:
        type: HL7
        useBatchHeaders: true
        receivingApplicationName: FDOH-ELR
        receivingApplicationOID: 2.16.840.1.114222.4.3.3.8.1.3
        receivingFacilityName: FDOH
        receivingFacilityOID: 2.16.840.1.114222.1.3645
      timing:
        operation: MERGE
        numberPerDay: 1440 # Every minute
        initialTime: 00:00
        timeZone: EASTERN
      transport:
        type: SFTP
        host: sftp
        port: 22
        filePath: ./upload
        credentialName: DEFAULT-SFTP

- name: gu-doh
  description: Guam Department of Health
  jurisdiction: STATE
  stateCode: GU
  receivers:
    - name: elr
      organizationName: gu-doh
      topic: covid-19
      customerStatus: active
      jurisdictionalFilter:
        - matches(ordering_facility_state, GU)
      deidentify: false
      translation:
        type: HL7
        useBatchHeaders: true
        receivingApplicationName: GUDOH
        receivingFacilityName: GUDOH
      timing:
        operation: MERGE
        numberPerDay: 1440
        initialTime: 00:00
        timeZone: CHAMORRO
      transport:
        type: SFTP
        host: sftp
        port: 22
        filePath: ./upload
        credentialName: DEFAULT-SFTP

- name: vt-doh
  description: Vermont Department of Health
  jurisdiction: STATE
  stateCode: VT
  receivers:
    - name: elr
      organizationName: vt-doh
      topic: covid-19
      customerStatus: active
      jurisdictionalFilter:
        - "orEquals(ordering_facility_state, VT, patient_state, VT)"
      deidentify: false
      translation:
        type: HL7
        useBatchHeaders: true
        receivingApplicationName: NBS
        receivingApplicationOID: 2.16.840.1.114222.4.1.185.1
        receivingFacilityName: VDH
        receivingFacilityOID: 2.16.840.1.114222.4.1.185
        truncateHDNamespaceIds: true
        usePid14ForPatientEmail: true
<<<<<<< HEAD
        suppressHl7Fields: OBX-18-1, OBX-18-2, OBX-18-3, OBX-18-4, OBX-15-3
=======
        truncateHl7Fields: OBX-23-1
        suppressHl7Fields: OBX-18-1, OBX-18-2, OBX-18-3, OBX-18-4, OBX-15-3
        replaceValue:
          MSH-3-1: CDC PRIME - Atlanta,
>>>>>>> 07096fb4
      timing:
        operation: MERGE
        numberPerDay: 1440 # Every minute
        initialTime: 00:00
        timeZone: CENTRAL
      transport:
        type: SFTP
        host: sftp
        port: 22
        filePath: ./upload
        credentialName: DEFAULT-SFTP
    - name: elr-secondary
      organizationName: vt-doh
      topic: covid-19
      customerStatus: active
      jurisdictionalFilter:
        - "orEquals(ordering_facility_state, VT, patient_state, VT)"
      reverseTheQualityFilter: true
      deidentify: false
      translation:
        type: HL7
        useBatchHeaders: true
        receivingApplicationName: NBS
        receivingApplicationOID: 2.16.840.1.114222.4.1.185.1
        receivingFacilityName: VDH
        receivingFacilityOID: 2.16.840.1.114222.4.1.185
        truncateHDNamespaceIds: true
        usePid14ForPatientEmail: true
<<<<<<< HEAD
        suppressHl7Fields: OBX-18-1, OBX-18-2, OBX-18-3, OBX-18-4, OBX-15-3
=======
        suppressHl7Fields: OBX-18-1, OBX-18-2, OBX-18-3, OBX-18-4, OBx-15-3
        replaceValue:
          MSH-3-1: CDC PRIME - Atlanta,
>>>>>>> 07096fb4
      timing:
        operation: MERGE
        numberPerDay: 1440 # Every minute
        initialTime: 00:00
        timeZone: CENTRAL
      transport:
        type: SFTP
        host: sftp
        port: 22
        filePath: ./upload
        credentialName: DEFAULT-SFTP

- name: nd-doh
  description: North Dakota Department of Health
  jurisdiction: STATE
  stateCode: ND
  receivers:
    - name: elr
      organizationName: nd-doh
      topic: covid-19
      customerStatus: active
      jurisdictionalFilter:
        - matches(ordering_facility_state, ND)
      deidentify: false
      translation:
        type: HL7
        useBatchHeaders: true
        receivingApplicationName: Maven
        receivingApplicationOID: 2.16.840.1.114222.4.3.4.34.1.1
        receivingFacilityName: NDDOH
        receivingFacilityOID: 2.16.840.1.113883.3.89.109.100.1.3
      timing:
        operation: MERGE
        numberPerDay: 1440 # Every minute
        initialTime: 00:00
        timeZone: CENTRAL
      transport:
        type: SFTP
        host: sftp
        port: 22
        filePath: ./upload
        credentialName: DEFAULT-SFTP

- name: la-doh
  description: Louisiana Department of Health
  jurisdiction: STATE
  stateCode: LA
  receivers:
    - name: elr
      organizationName: la-doh
      topic: covid-19
      customerStatus: active
      jurisdictionalFilter:
        - "orEquals(ordering_facility_state, LA, patient_state, LA)"
      translation:
        type: HL7
        useBatchHeaders: true
        receivingOrganization: laoph
        receivingApplicationName: LA-ELR
        receivingFacilityName: LADOH
        nameFormat: aphl
        useTestProcessingMode: false
      timing:
        operation: MERGE
        numberPerDay: 1440 # Every minute
        initialTime: 00:00
        timeZone: CENTRAL
      transport:
        type: SFTP
        host: sftp
        port: 22
        filePath: ./upload
        credentialName: DEFAULT-SFTP

- name: oh-doh
  description: Ohio Department of Health
  jurisdiction: STATE
  stateCode: OH
  receivers:
    - name: elr
      organizationName: oh-doh
      topic: covid-19
      customerStatus: active
      jurisdictionalFilter:
        - matches(ordering_facility_state, OH)
      translation:
        type: HL7
        useBatchHeaders: true
        suppressQstForAoe: true
        receivingApplicationName: OHDOH
        receivingApplicationOID: 2.16.840.1.114222.4.1.3674
        receivingFacilityName: OHDOH
        receivingFacilityOID: 2.16.840.1.114222.4.1.3674
        reportingFacilityName: CDC PRIME
        reportingFacilityId: 36DSMP9999
        nameFormat: ohio
        suppressHl7Fields: OBX-23-11
        # turn off UNK and ASKU for this field
        useBlankInsteadOfUnknown: patient_race
      timing:
        operation: MERGE
        numberPerDay: 1440 # Every minute
        initialTime: 00:00
        timeZone: EASTERN
      transport:
        type: SFTP
        host: sftp
        port: 22
        filePath: ./upload
        credentialName: DEFAULT-SFTP

- name: oh-ccchd-doh
  description: Ohio Department of Health - Clark County
  jurisdiction: COUNTY
  stateCode: OH
  countyName: Clark
  receivers:
    - name: elr-download
      organizationName: oh-ccchd-doh
      topic: covid-19
      customerStatus: testing
      jurisdictionalFilter:
        - matches(ordering_facility_state, OH)
        - matches(ordering_facility_county, Clark)
      translation:
        type: HL7
        useBatchHeaders: true
        suppressQstForAoe: true
        receivingApplicationName: OHDOH
        receivingApplicationOID: 2.16.840.1.114222.4.1.3674
        receivingFacilityName: OHDOH
        receivingFacilityOID: 2.16.840.1.114222.4.1.3674
        reportingFacilityName: CDC PRIME
        reportingFacilityId: 36DSMP9999
        nameFormat: ohio
        suppressHl7Fields: OBX-23-11
        # turn off UNK and ASKU for this field
        useBlankInsteadOfUnknown: patient_race
      timing:
        operation: MERGE
        numberPerDay: 1 # Per day
        initialTime: 00:05
        timeZone: EASTERN

- name: nm-doh
  description: New Mexico Department of Health
  jurisdiction: STATE
  stateCode: NM
  receivers:
    - name: elr
      externalName: Primary
      organizationName: nm-doh
      topic: covid-19
      customerStatus: active
      jurisdictionalFilter:
        - matches(ordering_facility_state, NM)
      translation:
        type: HL7
        useBatchHeaders: true
        receivingOrganization: elr
        receivingApplicationName: NMDOH
        receivingApplicationOID: 2.16.840.1.113883.3.5364
        receivingFacilityName: NMDOH
        receivingFacilityOID: 2.16.840.1.113883.3.5364
        truncateHDNamespaceIds: true
        nameFormat: aphl_light
        # turn off UNK and ASKU for this field
        useBlankInsteadOfUnknown: patient_race
        suppressHl7Fields: OBX-17-1
      timing:
        operation: MERGE
        numberPerDay: 1440 # Every minute
        initialTime: 00:00
        timeZone: MOUNTAIN
      transport:
        type: SFTP
        host: sftp
        port: 22
        filePath: ./upload
        credentialName: DEFAULT-SFTP
    - name: elr-csv
      externalName: Secondary
      organizationName: nm-doh
      topic: covid-19
      customerStatus: active
      jurisdictionalFilter:
        - matches(ordering_facility_state, NM)
      translation:
        type: CUSTOM
        format: CSV
        schemaName: nm/nm-covid-19-csv
      timing:
        operation: MERGE
        numberPerDay: 1440
        initialTime: 00:00
        timeZone: MOUNTAIN
      transport:
        type: SFTP
        host: sftp
        port: 22
        filePath: ./upload
        credentialName: DEFAULT-SFTP

- name: mt-doh
  description: Montana Department of Health
  jurisdiction: STATE
  stateCode: MT
  receivers:
    - name: elr
      organizationName: mt-doh
      topic: covid-19
      customerStatus: active
      jurisdictionalFilter:
        - orEquals(patient_state, MT, ordering_facility_state, MT)
      translation:
        type: HL7
        useBatchHeaders: true
      transport:
        type: SFTP
        host: sftp
        port: 22
        filePath: ./upload
        credentialName: DEFAULT-SFTP
      timing:
        operation: MERGE
        numberPerDay: 1440 # Every minute
        initialTime: 00:00
        timeZone: MOUNTAIN
    - name: elr-csv
      organizationName: mt-doh
      topic: covid-19
      customerStatus: active
      jurisdictionalFilter:
        - orEquals(patient_state, MT, ordering_facility_state, MT)
      translation:
        type: CUSTOM
        format: CSV
        schemaName: mt/mt-covid-19-csv
      transport:
        type: SFTP
        host: sftp
        port: 22
        filePath: ./upload
        credentialName: DEFAULT-SFTP
      timing:
        operation: MERGE
        numberPerDay: 1440
        initialTime: 00:00
        timeZone: MOUNTAIN

- name: tx-doh
  description: Texas Department of Health
  jurisdiction: STATE
  stateCode: TX
  receivers:
    - name: elr
      organizationName: tx-doh
      topic: covid-19
      customerStatus: active
      jurisdictionalFilter:
        - orEquals(ordering_facility_state, TX, patient_state, TX)
      translation:
        type: HL7
        useBatchHeaders: true
        receivingApplicationName: NEDSS
        receivingFacilityName: TX-ELR
        defaultAoeToUnknown: true
      transport:
        type: SFTP
        host: sftp
        port: 22
        filePath: ./upload
        credentialName: DEFAULT-SFTP
      timing:
        operation: MERGE
        numberPerDay: 1440 # Every minute
        initialTime: 00:00
        timeZone: CENTRAL

- name: gu-doh
  description: Guam Department of Health
  jurisdiction: STATE
  stateCode: GU
  receivers:
    - name: elr
      organizationName: gu-doh
      topic: covid-19
      customerStatus: active
      jurisdictionalFilter:
        - matches(ordering_facility_state, GU)
      translation:
        type: HL7
        useBatchHeaders: true
        receivingApplicationName: GUDOH
        receivingFacilityName: GUDOH
      transport:
        type: SFTP
        host: sftp
        port: 22
        filePath: ./upload
        credentialName: DEFAULT-SFTP
      timing:
        operation: MERGE
        numberPerDay: 1440 # Every minute
        initialTime: 00:00
        timeZone: CHAMORRO

- name: nj-doh
  description: New Jersey Department of Health
  jurisdiction: STATE
  stateCode: NJ
  receivers:
    - name: elr
      organizationName: nj-doh
      topic: covid-19
      customerStatus: active
      jurisdictionalFilter:
        - orEquals(ordering_facility_state, NJ, patient_state, NJ)
        - matches(processing_mode_code, P)
      translation:
        type: HL7
        useBatchHeaders: true
        receivingApplicationName: ELRS
        receivingApplicationOID: 2.16.840.1.113883.3.1299.5.1.6.1
        receivingFacilityName: NJDOH
        receivingFacilityOID: 2.16.840.1.113883.3.1299
        truncateHDNamespaceIds: true
        reportingFacilityName: CDC PRIME
        reportingFacilityId: 11D2030855
      transport:
        type: SFTP
        host: sftp
        port: 22
        filePath: ./upload
        credentialName: DEFAULT-SFTP
      timing:
        operation: MERGE
        numberPerDay: 1440
        initialTime: 00:00
        timeZone: EASTERN
    - name: elr-test
      organizationName: nj-doh
      topic: covid-19
      customerStatus: active
      jurisdictionalFilter:
        - orEquals(ordering_facility_state, NJ, patient_state, NJ)
        - matches(processing_mode_code, T)
      translation:
        type: HL7
        useBatchHeaders: true
        receivingApplicationName: ELRS
        receivingApplicationOID: 2.16.840.1.113883.3.1299.5.1.6.1
        receivingFacilityName: NJDOH
        receivingFacilityOID: 2.16.840.1.113883.3.1299
        truncateHDNamespaceIds: true
      transport:
        type: SFTP
        host: sftp
        port: 22
        filePath: ./upload
        credentialName: DEFAULT-SFTP
      timing:
        operation: MERGE
        numberPerDay: 1440
        initialTime: 00:00
        timeZone: EASTERN

- name: mn-doh
  description: Minnesota Department of Health
  jurisdiction: STATE
  stateCode: MN
  receivers:
    - name: elr
      organizationName: mn-doh
      topic: covid-19
      customerStatus: active
      jurisdictionalFilter:
        - orEquals(ordering_facility_state, MN, patient_state, MN)
      translation:
        type: HL7
        useBatchHeaders: true
        receivingApplicationName: MEDSS-ELR
        receivingApplicationOID: 2.16.840.1.114222.4.3.3.6.2.1
        receivingFacilityName: MN DOH
        receivingFacilityOID: 2.16.840.1.114222.4.1.3661
        suppressHl7Fields: SPM-2-1
      transport:
        type: SFTP
        host: sftp
        port: 22
        filePath: ./upload
        credentialName: DEFAULT-SFTP
      timing:
        operation: MERGE
        numberPerDay: 1440
        initialTime: 00:00
        timeZone: EASTERN

- name: wi-dph
  description: Wisconsin Department of Public Health
  jurisdiction: STATE
  stateCode: WI
  receivers:
    - name: elr
      organizationName: wi-dph
      topic: covid-19
      customerStatus: testing
      jurisdictionalFilter:
        - orEquals(ordering_facility_state, WI, patient_state, WI)
        - matches(processing_mode_code, P)
      translation:
        type: HL7
        useBatchHeaders: true
        receivingApplicationName: vCMR
        receivingApplicationOID: 2.16.840.1.113883.3.33.4.2.2
        receivingFacilityName: WEDSS
        receivingFacilityOID: 2.16.840.1.113883.3.33
      transport:
        type: SFTP
        host: sftp
        port: 22
        filePath: ./upload
        credentialName: DEFAULT-SFTP
      timing:
        operation: MERGE
        numberPerDay: 1440
        initialTime: 00:00
        timeZone: EASTERN
    - name: elr-test
      organizationName: wi-dph
      topic: covid-19
      customerStatus: testing
      jurisdictionalFilter:
        - orEquals(ordering_facility_state, WI, patient_state, WI)
        - matches(processing_mode_code, T)
      translation:
        type: HL7
        useBatchHeaders: true
        receivingApplicationName: vCMR
        receivingApplicationOID: 2.16.840.1.113883.3.33.4.2.2
        receivingFacilityName: WEDSS
        receivingFacilityOID: 2.16.840.1.113883.3.33
      transport:
        type: SFTP
        host: sftp
        port: 22
        filePath: ./upload
        credentialName: DEFAULT-SFTP
      timing:
        operation: MERGE
        numberPerDay: 1440
        initialTime: 00:00
        timeZone: EASTERN

- name: tn-doh
  description: Tennessee Department of Health
  jurisdiction: STATE
  stateCode: TN
  receivers:
    - name: elr
      organizationName: tn-doh
      topic: covid-19
      customerStatus: testing
      jurisdictionalFilter:
        - orEquals(ordering_facility_state, TN, patient_state, TN)
      translation:
        type: HL7
        useBatchHeaders: true
        receivingApplicationName: tdh-ELR
        receivingApplicationOID: 2.16.840.1.113883.3.773.1.1.3
        receivingFacilityName: TDH
        receivingFacilityOID: 2.16.840.1.113883.3.773
      transport:
        type: SFTP
        host: sftp
        port: 22
        filePath: ./upload
        credentialName: DEFAULT-SFTP
      timing:
        operation: MERGE
        numberPerDay: 1440
        initialTime: 00:00
        timeZone: EASTERN

- name: ms-doh
  description: Mississippi Department of Health
  jurisdiction: STATE
  stateCode: MS
  receivers:
    - name: elr
      organizationName: ms-doh
      topic: covid-19
      customerStatus: active
      jurisdictionalFilter:
        - orEquals(ordering_facility_state, MS, patient_state, MS)
      translation:
        type: HL7
        useBatchHeaders: true
        receivingApplicationName: MSDH-ELR
        receivingFacilityName: MSDOH
      transport:
        type: SFTP
        host: sftp
        port: 22
        filePath: ./upload
        credentialName: DEFAULT-SFTP
      timing:
        operation: MERGE
        numberPerDay: 1440
        initialTime: 00:00
        timeZone: EASTERN

- name: nc-dph
  description: North Carolina Division of Public Health
  jurisdiction: STATE
  stateCode: NC
  receivers:
    - name: elr
      organizationName: nc-dph
      topic: covid-19
      customerStatus: inactive
      jurisdictionalFilter:
        - orEquals(ordering_facility_state, NC, patient_state, NC)
      translation:
        type: HL7
        useBatchHeaders: true
        receivingApplicationName: NCDPH NCEDSS
        receivingApplicationOID: 2.16.840.1.113883.3.591.3.1
        receivingFacilityName: NCDPH EDS
        receivingFacilityOID: 2.16.840.1.113883.3.591.1.1
      transport:
        type: SFTP
        host: sftp
        port: 22
        filePath: ./upload
        credentialName: DEFAULT-SFTP
      timing:
        operation: MERGE
        numberPerDay: 1440
        initialTime: 00:00
        timeZone: EASTERN

- name: de-dph
  description: Delaware Division of Public Health
  jurisdiction: STATE
  stateCode: DE
  receivers:
    - name: elr
      organizationName: de-dph
      topic: covid-19
      customerStatus: testing
      jurisdictionalFilter:
        - orEquals(ordering_facility_state, DE, patient_state, DE)
      translation:
        type: HL7
        useBatchHeaders: true
      transport:
        type: SFTP
        host: sftp
        port: 22
        filePath: ./upload
        credentialName: DEFAULT-SFTP
      timing:
        operation: MERGE
        numberPerDay: 1440
        initialTime: 00:00
        timeZone: EASTERN

- name: ca-dph
  description: California Department of Public Health
  jurisdiction: STATE
  stateCode: CA
  receivers:
    - name: elr
      organizationName: ca-dph
      topic: covid-19
      customerStatus: active
      jurisdictionalFilter:
        - orEquals(ordering_facility_state, CA, patient_state, CA)
      reverseTheQualityFilter: false
      translation:
        type: HL7
        useBatchHeaders: false
        receivingApplicationName: CDPH CA REDIE
        receivingApplicationOID: 2.16.840.1.114222.4.3.3 .10.1.1
        receivingFacilityName: CDPH_CID
        receivingFacilityOID: 2.16.840.1.114222.4.1.214104
        suppressAoe: true
        truncateHDNamespaceIds: true
        cliaForOutOfStateTesting: CDPH000075
      transport:
        type: SFTP
        host: sftp
        port: 22
        filePath: ./upload
        credentialName: DEFAULT-SFTP
      timing:
        operation: MERGE
        numberPerDay: 1440
        initialTime: 00:00
        timeZone: EASTERN
    - name: elr-secondary
      organizationName: ca-dph
      topic: covid-19
      customerStatus: active
      jurisdictionalFilter:
        - orEquals(ordering_facility_state, CA, patient_state, CA)
      reverseTheQualityFilter: true
      translation:
        type: HL7
        useBatchHeaders: true
        truncateHDNamespaceIds: true
        receivingApplicationName: CDPH CA REDIE
        receivingApplicationOID: 2.16.840.1.114222.4.3.3 .10.1.1
        receivingFacilityName: CDPH CA REDIE
        receivingFacilityOID: 2.16.840.1.114222.4.3.3 .10.1.1
        messageProfileId: PHLabReport-Batch^^2.16.840.1.113883.9.10^ISO
        cliaForOutOfStateTesting: CDPH000076
      transport:
        type: SFTP
        host: sftp
        port: 22
        filePath: ./upload
        credentialName: DEFAULT-SFTP
      timing:
        operation: MERGE
        numberPerDay: 1440
        initialTime: 00:00
        timeZone: EASTERN

- name: ma-phd
  description: Massachusetts Public Health Department
  jurisdiction: STATE
  stateCode: MA
  receivers:
    - name: elr
      organizationName: ma-phd
      topic: covid-19
      customerStatus: active
      jurisdictionalFilter:
        - orEquals(ordering_facility_state, MA, patient_state, MA)
      translation:
        type: HL7
        useBatchHeaders: true
        receivingApplicationName: MA-MDPH
        receivingApplicationOID: 2.16.840.1.113883.19.3.2
        receivingFacilityName: MA-MDPH
        receivingFacilityOID: 2.16.840.1.113883.19.3.2
        truncateHDNamespaceIds: true
        nameFormat: massachusetts
      transport:
        type: SFTP
        host: sftp
        port: 22
        filePath: ./upload
        credentialName: DEFAULT-SFTP
      timing:
        operation: MERGE
        numberPerDay: 1440
        initialTime: 00:00
        timeZone: EASTERN

- name: nh-dphs
  description: New Hampshire Division of Public Health Services
  jurisdiction: STATE
  stateCode: NH
  receivers:
    - name: elr
      organizationName: nh-dphs
      topic: covid-19
      customerStatus: active
      jurisdictionalFilter:
        - orEquals(ordering_facility_state, NH, patient_state, NH)
      translation:
        type: HL7
        useBatchHeaders: true
        messageProfileId: PHLabReport-Batch^^2.16.840.1.113883.9.11^ISO
        receivingFacilityName: NH_DHHS
        receivingFacilityOID: 2.16.840.1.114222.4.1.3669
        suppressHl7Fields: ORC-23-1,ORC-14-1,OBR-17-1,OBX-18-1, OBX-18-2, OBX-18-3, PID-13-1
        reportingFacilityName: CDC PRIME
        reportingFacilityId: 11D2030855
        replaceDiiWithOid: true
        usePid14ForPatientEmail: true
      transport:
        type: SFTP
        host: sftp
        port: 22
        filePath: ./upload
        credentialName: DEFAULT-SFTP
      timing:
        operation: MERGE
        numberPerDay: 1440
        initialTime: 00:00
        timeZone: EASTERN

- name: al-phd
  description: Alabama Public Health Department
  jurisdiction: STATE
  stateCode: AL
  receivers:
    - name: elr
      organizationName: al-phd
      topic: covid-19
      customerStatus: active
      jurisdictionalFilter:
        - orEquals(ordering_facility_state, AL, patient_state, AL)
      translation:
        type: HL7
        useBatchHeaders: true
        receivingApplicationName: ALNBS
        receivingApplicationOID: 2.16.840.1.114222.4.5.1
        receivingFacilityName: ALDOH
        receivingFacilityOID: 2.16.840.1.114222.4.1.3636
      transport:
        type: SFTP
        host: sftp
        port: 22
        filePath: ./upload
        credentialName: DEFAULT-SFTP
      timing:
        operation: MERGE
        numberPerDay: 360   # Useful when you need a bit more of: This thing all things devours: Birds, beasts, trees, flowers
        initialTime: 00:00
        timeZone: EASTERN

- name: mi-phd
  description: Michigan Public Health Department
  jurisdiction: STATE
  stateCode: MI
  receivers:
    - name: elr
      organizationName: mi-phd
      topic: covid-19
      customerStatus: inactive
      jurisdictionalFilter:
        - orEquals(ordering_facility_state, MI, patient_state, MI)
      translation:
        type: HL7
        useBatchHeaders: true
        receivingApplicationName: MDSS
        receivingApplicationOID: 2.16.840.1.114222.4.3.2.2.3.161.1.6377
        receivingFacilityName: MDSS
        receivingFacilityOID: 2.16.840.1.114222.4.3.2.2.3.161.1.6377
      transport:
        type: SFTP
        host: sftp
        port: 22
        filePath: ./upload
        credentialName: DEFAULT-SFTP
      timing:
        operation: MERGE
        numberPerDay: 1440
        initialTime: 00:00
        timeZone: EASTERN

- name: pa-phd
  description: Pennsylvania Department of Health
  jurisdiction: STATE
  stateCode: PA
  receivers:
    - name: elr-chester-hl7
      organizationName: pa-phd
      topic: covid-19
      customerStatus: active
      jurisdictionalFilter: [ "matches(ordering_facility_state, PA)", "matches(ordering_facility_county, Chester, Delaware)" ]
      translation:
        type: HL7
        useBatchHeaders: true
        nameFormat: chester_hl7
        reportingFacilityName: Chester County Health Department
        receivingApplicationName: PA-ELR
        receivingFacilityName: PADOH
        suppressHl7Fields: PID-13-1,ORC-23-1,OBR-16
        replaceValue:
          ORC-21-2: L
        valueSetOverrides:
          hl70189:
            name: hl70189
            system: HL7
            version: 2.9
            reference: HL7 guidance for ethnicity, modified for PA standards
            values:
              - code: H
                display: Hispanic or Latino
              - code: NH
                replaces: N
                display: Non Hispanic or Latino
              - code: U
                display: Unknown
      transport:
        type: SOAP
        endpoint: "http://soap-webservice:8080/castlemock/mock/soap/project/eUAvaN/BasicHttpBinding_IUploadFile"
        soapAction: "http://nedss.state.pa.us/2012/B01/elrwcf/IUploadFile/UploadFiles"
        credentialName: DEFAULT-SOAP
        namespaces:
          "xmlns:elr": "http://nedss.state.pa.us/2012/B01/elrwcf"
      timing:
        operation: MERGE
        numberPerDay: 1440
        initialTime: 00:00
        timeZone: EASTERN
    - name: elr-montgomery-hl7
      organizationName: pa-phd
      topic: covid-19
      customerStatus: active
      jurisdictionalFilter: [ "matches(ordering_facility_state, PA)", "matches(ordering_facility_county, Montgomery)" ]
      translation:
        type: HL7
        useBatchHeaders: true
        nameFormat: montgomery_hl7
        reportingFacilityName: Montgomery County Office of Public Health
        receivingApplicationName: PA-ELR
        receivingFacilityName: PADOH
        suppressHl7Fields: PID-13-1,ORC-23-1,OBR-16
        replaceValue:
          ORC-21-2: L
        valueSetOverrides:
          hl70189:
            name: hl70189
            system: HL7
            version: 2.9
            reference: HL7 guidance for ethnicity, modified for PA standards
            values:
              - code: H
                display: Hispanic or Latino
              - code: NH
                replaces: N
                display: Non Hispanic or Latino
              - code: U
                display: Unknown
      transport:
        type: SOAP
        endpoint: "http://soap-webservice:8080/castlemock/mock/soap/project/eUAvaN/BasicHttpBinding_IUploadFile"
        soapAction: "http://nedss.state.pa.us/2012/B01/elrwcf/IUploadFile/UploadFiles"
        credentialName: null
        namespaces:
          "xmlns:elr": "http://nedss.state.pa.us/2012/B01/elrwcf"
      timing:
        operation: MERGE
        numberPerDay: 1440
        initialTime: 00:00
        timeZone: EASTERN
    - name: elr-philadelphia-hl7
      organizationName: pa-phd
      topic: covid-19
      customerStatus: active
      jurisdictionalFilter: [ "matches(ordering_facility_state, PA)", "matches(ordering_facility_county, Philadelphia)" ]
      translation:
        type: HL7
        useBatchHeaders: true
        nameFormat: philadelphia_hl7
        reportingFacilityName: Philadelphia Public Health Laboratory
        receivingApplicationName: PA-ELR
        receivingFacilityName: PADOH
        suppressHl7Fields: PID-13-1,ORC-23-1,OBR-16
        replaceValue:
          ORC-21-2: L
        valueSetOverrides:
          hl70189:
            name: hl70189
            system: HL7
            version: 2.9
            reference: HL7 guidance for ethnicity, modified for PA standards
            values:
              - code: H
                display: Hispanic or Latino
              - code: NH
                replaces: N
                display: Non Hispanic or Latino
              - code: U
                display: Unknown
      transport:
        type: SOAP
        endpoint: "http://soap-webservice:8080/castlemock/mock/soap/project/eUAvaN/BasicHttpBinding_IUploadFile"
        soapAction: "http://nedss.state.pa.us/2012/B01/elrwcf/IUploadFile/UploadFiles"
        credentialName: null
        namespaces:
          "xmlns:elr": "http://nedss.state.pa.us/2012/B01/elrwcf"
      timing:
        operation: MERGE
        numberPerDay: 1440
        initialTime: 00:00
        timeZone: EASTERN
    - name: elr-bucks-hl7
      organizationName: pa-phd
      topic: covid-19
      customerStatus: active
      jurisdictionalFilter: [ "matches(ordering_facility_state, PA)", "matches(ordering_facility_county, Bucks)" ]
      translation:
        type: HL7
        useBatchHeaders: true
        nameFormat: bucks_hl7
        receivingApplicationName: PA-ELR
        receivingFacilityName: PADOH
        suppressHl7Fields: PID-13-1,ORC-23-1,OBR-16
        replaceValue:
          ORC-21-2: L
        valueSetOverrides:
          hl70189:
            name: hl70189
            system: HL7
            version: 2.9
            reference: HL7 guidance for ethnicity, modified for PA standards
            values:
              - code: H
                display: Hispanic or Latino
              - code: NH
                replaces: N
                display: Non Hispanic or Latino
              - code: U
                display: Unknown
      transport:
        type: SOAP
        endpoint: "http://soap-webservice:8080/castlemock/mock/soap/project/eUAvaN/BasicHttpBinding_IUploadFile"
        soapAction: "http://nedss.state.pa.us/2012/B01/elrwcf/IUploadFile/UploadFiles"
        credentialName: null
        namespaces:
          "xmlns:elr": "http://nedss.state.pa.us/2012/B01/elrwcf"
      timing:
        operation: MERGE
        numberPerDay: 1440
        initialTime: 00:00
        timeZone: EASTERN
    - name: elr-allegheny-hl7
      organizationName: pa-phd
      topic: covid-19
      customerStatus: active
      jurisdictionalFilter: [ "matches(ordering_facility_state, PA)", "matches(ordering_facility_county, Allegheny)" ]
      translation:
        type: HL7
        useBatchHeaders: true
        nameFormat: allegheny_hl7
        receivingApplicationName: PA-ELR
        receivingFacilityName: PADOH
        suppressHl7Fields: PID-13-1,ORC-23-1,OBR-16
        replaceValue:
          ORC-21-2: L
        valueSetOverrides:
          hl70189:
            name: hl70189
            system: HL7
            version: 2.9
            reference: HL7 guidance for ethnicity, modified for PA standards
            values:
              - code: H
                display: Hispanic or Latino
              - code: NH
                replaces: N
                display: Non Hispanic or Latino
              - code: U
                display: Unknown
      transport:
        type: SOAP
        endpoint: "http://soap-webservice:8080/castlemock/mock/soap/project/eUAvaN/BasicHttpBinding_IUploadFile"
        soapAction: "http://nedss.state.pa.us/2012/B01/elrwcf/IUploadFile/UploadFiles"
        credentialName: null
        namespaces:
          "xmlns:elr": "http://nedss.state.pa.us/2012/B01/elrwcf"
      timing:
        operation: MERGE
        numberPerDay: 1440
        initialTime: 00:00
        timeZone: EASTERN

    - name: elr-bucks-local
      organizationName: pa-phd
      topic: covid-19
      customerStatus: active
      jurisdictionalFilter: [ "matches(ordering_facility_state, PA)", "matches(ordering_facility_county, Bucks)" ]
      translation:
        type: CUSTOM
        schemaName: pa/pa-covid-19-redox
        defaults:
          processing_mode_code: T
          redox_destination_id: e0d33443-c134-4e5f-9c15-69f9ba6340bf
          redox_destination_name: "CDC Bucks County PDH Destination (s)"
          redox_source_id: d89d4057-930f-4c5b-bb39-8cddb326e928
          redox_source_name: "Prime Data Hub (Staging)"
        format: REDOX
      timing:
        operation: MERGE
        numberPerDay: 1440 # Every minute
        initialTime: 00:00
    - name: elr-chester-local
      topic: covid-19
      customerStatus: active
      organizationName: pa-phd
      jurisdictionalFilter: [ "matches(ordering_facility_state, PA)", "matches(ordering_facility_county, Chester, Delaware)" ]
      translation:
        type: CUSTOM
        schemaName: pa/pa-covid-19-redox
        defaults:
          processing_mode_code: T
          redox_destination_id: 86aa61ac-8864-417f-860e-d83ae46c951f
          redox_destination_name: "CDC Chester County PDH Destination (s)"
          redox_source_id: d89d4057-930f-4c5b-bb39-8cddb326e928
          redox_source_name: "Prime Data Hub (Staging)"
        format: REDOX
      timing:
        operation: MERGE
        numberPerDay: 1440 # Every minute
        initialTime: 00:00
    - name: elr-montgomery-local
      organizationName: pa-phd
      topic: covid-19
      customerStatus: active
      jurisdictionalFilter: [ "matches(ordering_facility_state, PA)", "matches(ordering_facility_county, Montgomery)" ]
      translation:
        type: CUSTOM
        schemaName: pa/pa-covid-19-redox
        defaults:
          processing_mode_code: T
          redox_destination_id: 21485dc8-8a6e-49d3-8b80-46531e015039
          redox_destination_name: "CDC Montgomery County PDH Destination (s)"
          redox_source_id: d89d4057-930f-4c5b-bb39-8cddb326e928
          redox_source_name: "Prime Data Hub (Staging)"
        format: REDOX
      timing:
        operation: MERGE
        numberPerDay: 1440 # Every minute
        initialTime: 00:00
    - name: elr-philadelphia-local
      organizationName: pa-phd
      topic: covid-19
      customerStatus: active
      jurisdictionalFilter: [ "matches(ordering_facility_state, PA)", "matches(ordering_facility_county, Philadelphia)" ]
      deidentify: false
      translation:
        type: CUSTOM
        schemaName: pa/pa-covid-19-redox
        defaults:
          processing_mode_code: T
          redox_destination_id: 09261a90-bc55-4a88-953c-eff0240feab1
          redox_destination_name: "CDC Philadelphia PDH Destination (p)"
          redox_source_id: d89d4057-930f-4c5b-bb39-8cddb326e928
          redox_source_name: "Prime Data Hub (Staging)"
        format: REDOX
      timing:
        operation: MERGE
        numberPerDay: 1440 # Every minute
        initialTime: 00:00
    - name: elr-allegheny-local
      organizationName: pa-phd
      topic: covid-19
      customerStatus: active
      jurisdictionalFilter: [ "matches(ordering_facility_state, PA)", "matches(ordering_facility_county, Allegheny)" ]
      deidentify: false
      translation:
        type: CUSTOM
        schemaName: pa/pa-covid-19-redox
        defaults:
          processing_mode_code: T
          redox_destination_id: eb6c3769-75a4-4d10-9de0-8095cdc7f10f
          redox_destination_name: "CDC Allegheny County PDH Destination (s)"
          redox_source_id: d89d4057-930f-4c5b-bb39-8cddb326e928
          redox_source_name: "Prime Data Hub (Staging)"
        format: REDOX
      timing:
        operation: MERGE
        numberPerDay: 1440 # Every minute
        initialTime: 00:00

- name: pa-chester-phd
  description: Health Department - Chester County, Pennsylvania
  jurisdiction: COUNTY
  stateCode: CO
  countyName: Chester
  receivers:
    - name: elr-chester-download-local
      organizationName: pa-chester-phd
      topic: covid-19
      customerStatus: active
      jurisdictionalFilter: [ "matches(ordering_facility_state, PA)", "matches(ordering_facility_county, Chester, Delaware)" ]
      deidentify: false
      translation:
        type: CUSTOM
        schemaName: strac/strac-covid-19
        defaults:
          processing_mode_code: T
        format: CSV

- name: pa-montgomery-phd
  description: Office of Public Health - Montgomery County, Pennsylvania
  jurisdiction: COUNTY
  stateCode: CO
  countyName: Montgomery
  receivers:
    - name: elr-montgomery-download-local
      organizationName: pa-montgomery-phd
      topic: covid-19
      customerStatus: active
      jurisdictionalFilter: [ "matches(ordering_facility_state, PA)", "matches(ordering_facility_county, Montgomery)" ]
      deidentify: false
      translation:
        type: CUSTOM
        schemaName: strac/strac-covid-19
        defaults:
          processing_mode_code: T
        format: CSV

- name: pa-philadelphia-phd
  description: Philadelphia Department of Public Health
  jurisdiction: COUNTY
  stateCode: CO
  countyName: Philadelphia
  receivers:
    - name: elr-philadelphia-download
      organizationName: pa-philadelphia-phd
      topic: covid-19
      customerStatus: active
      jurisdictionalFilter: [ "matches(ordering_facility_state, PA)", "matches(ordering_facility_county, Philadelphia)" ]
      deidentify: false
      translation:
        type: CUSTOM
        schemaName: strac/strac-covid-19
        defaults:
          processing_mode_code: T
        format: CSV

- name: md-doh
  description: Maryland
  jurisdiction: STATE
  stateCode: MD
  receivers:
    - name: elr
      organizationName: md-doh
      topic: covid-19
      customerStatus: active
      jurisdictionalFilter:
        - orEquals(patient_state, MD, ordering_facility_state, MD)
      translation:
        type: HL7
        schemaName: covid-19
        useBatchHeaders: true
      timing:
        operation: MERGE
        numberPerDay: 1440
        initialTime: 00:00
        timeZone: EASTERN

- name: md-phd
  description: Maryland Public Health Department
  jurisdiction: STATE
  stateCode: MD
  receivers:
    - name: elr
      organizationName: md-phd
      topic: covid-19
      customerStatus: active
      jurisdictionalFilter:
        - orEquals(patient_state, MD, ordering_facility_state, MD)
      translation:
        type: HL7
        useBatchHeaders: true
      timing:
        operation: MERGE
        numberPerDay: 1440
        initialTime: 00:00
        timeZone: EASTERN
      transport:
        type: SFTP
        host: sftp
        port: 22
        filePath: ./upload
        credentialName: DEFAULT-SFTP

- name: "hhsprotect"
  description: "HHSProtect"
  jurisdiction: "FEDERAL"
  receivers:
    - name: "elr"
      organizationName: "hhsprotect"
      topic: "covid-19"
      customerStatus: active
      jurisdictionalFilter: [ "matches(sender_id,.*SafeHealth.*,.*CueHlth.*,.*ImageMover.*,Strac,InBios,reddyfmc,abbott,lifepoint,hca,prescryptive)" ]
      qualityFilter: [ "allowAll()" ]
      translation:
        type: "CUSTOM"
        schemaName: "hhsprotect/hhsprotect-covid-19"
        format: "CSV"
      deidentify: true
      timing:
        operation: "MERGE"
        numberPerDay: 1440
        initialTime: "00:00"
        timeZone: "EASTERN"
      transport:
        type: BLOBSTORE
        storageName: PartnerStorage
        containerName: hhsprotect

# 'ignore' is a test organization, designed to be safely usable across all our environments.
# It has a bunch of receivers, each given a useful fake name, eg, named after the format of the data, in some cases.
# Please try to always make the reciever name identical to the county jurisdictionalFilter name.
# This is to aid in readability.
- name: ignore
  description: FOR TESTING ONLY
  jurisdiction: FEDERAL
  filters:
    - topic: covid-19
      jurisdictionalFilter: [ "matches(ordering_facility_state, IG)" ]
  senders:
    - name: ignore-strac      # Use this to test sending strac data
      organizationName: ignore
      topic: covid-19
      customerStatus: inactive
      schemaName: strac/strac-covid-19
      format: CSV
    - name: ignore-simple-report      # Use this to test sending simple_report data
      organizationName: ignore
      topic: covid-19
      customerStatus: inactive
      schemaName: primedatainput/pdi-covid-19
      format: CSV
    - name: ignore-waters      # Use this to test sending waters data
      organizationName: ignore
      topic: covid-19
      customerStatus: inactive
      schemaName: waters/waters-covid-19
      format: CSV
    - name: ignore-empty      # Use this to test sending data from the 'empty' schema
      organizationName: ignore
      topic: covid-19
      customerStatus: inactive
      schemaName: empty
      format: CSV
    - name: ignore-hl7      # Use this to test sending data from the HL7 schema
      organizationName: ignore
      topic: covid-19
      customerStatus: inactive
      schemaName: hl7/test-covid-19
      format: HL7
  receivers:
    - name: CSV
      externalName: The CSV receiver for Ignore
      organizationName: ignore
      topic: covid-19
      customerStatus: inactive
      jurisdictionalFilter: [ "matches(ordering_facility_county, CSV)" ]
      timing:
        operation: MERGE
        numberPerDay: 1440 # Every minute
        initialTime: 00:00
      translation:
        type: CUSTOM
        schemaName: az/pima-az-covid-19
        format: CSV
      transport:
        type: SFTP
        host: sftp
        port: 22
        filePath: ./upload
        credentialName: DEFAULT-SFTP
    - name: HL7
      externalName: Ignore HL7
      organizationName: ignore
      topic: covid-19
      customerStatus: inactive
      jurisdictionalFilter: [ "matches(ordering_facility_county, HL7)" ]
      timing:
        operation: MERGE
        numberPerDay: 1440 # Every minute
        initialTime: 00:00
      translation:
        type: CUSTOM
        schemaName: fl/fl-covid-19
        format: HL7
      transport:
        type: SFTP
        host: sftp
        port: 22
        filePath: ./upload
        credentialName: DEFAULT-SFTP
    - name: HL7_BATCH
      externalName: Ignore HL7_BATCH
      organizationName: ignore
      topic: covid-19
      customerStatus: inactive
      jurisdictionalFilter: [ "matches(ordering_facility_county, HL7_BATCH)" ]
      timing:
        operation: MERGE
        numberPerDay: 1440 # Every minute
        initialTime: 00:00
      translation:
        type: CUSTOM
        schemaName: az/az-covid-19-hl7
        format: HL7_BATCH
      transport:
        type: SFTP
        host: sftp
        port: 22
        filePath: ./upload
        credentialName: DEFAULT-SFTP
    - name: REDOX
      organizationName: ignore
      topic: covid-19
      customerStatus: inactive
      jurisdictionalFilter: [ "matches(ordering_facility_county, REDOX)" ]
      timing:
        operation: MERGE
        numberPerDay: 1440 # Every minute
        initialTime: 00:00
      translation:
        type: CUSTOM
        schemaName: pa/pa-covid-19-redox
        format: REDOX
        defaults:
          processing_mode_code: T
          redox_destination_id: 62d62d52-3771-4151-aff4-4a3d420a8b7a
          redox_destination_name: "Prime Local Redox Destination"
          redox_source_id: d89d4057-930f-4c5b-bb39-8cddb326e928
          redox_source_name: "Prime Hub (Local)"
      transport:
        type: REDOX
        apiKey: some_key
        baseUrl: http://redox:1080
    - name: AS2
      organizationName: ignore
      topic: covid-19
      customerStatus: inactive
      jurisdictionalFilter: [ "matches(ordering_facility_county, AS2)" ]
      timing:
        operation: MERGE
        numberPerDay: 1440 # Every minute
        initialTime: 00:00
      translation:
        type: HL7
        useBatchHeaders: true
    - name: HL7_NULL     # Null Transport.
      organizationName: ignore
      topic: covid-19
      customerStatus: inactive
      jurisdictionalFilter: [ "matches(ordering_facility_county, HL7_NULL)" ]
      timing:
        operation: MERGE
        numberPerDay: 1440 # Every minute
        initialTime: 00:00
      translation:
        type: CUSTOM
        schemaName: tx/tx-covid-19
        format: HL7_BATCH
    - name: BLOBSTORE
      organizationName: ignore
      topic: covid-19
      customerStatus: inactive
      jurisdictionalFilter: [ "matches(ordering_facility_county, BLOBSTORE)" ]
      timing:
        operation: MERGE
        numberPerDay: 1440 # Every minute
        initialTime: 00:00
      translation:
        type: CUSTOM
        schemaName: hhsprotect/hhsprotect-covid-19
        format: CSV
      transport:
        type: BLOBSTORE
        storageName: PartnerStorage
        containerName: hhsprotect
    - name: SFTP_FAIL    # If you put "FAIL" in the receiver name, then the happy-path tests in TestReportStream will ignore them.
      organizationName: ignore
      topic: covid-19
      customerStatus: inactive
      jurisdictionalFilter: [ "matches(ordering_facility_county, SFTP_FAIL)" ]
      timing:
        operation: MERGE
        numberPerDay: 1440 # Every minute
        initialTime: 00:00
      translation:
        type: CUSTOM
        schemaName: az/az-covid-19-hl7
        format: CSV
      transport:
        type: SFTP
        host: sftp_FAIL_BAD
        port: 2222
        filePath: ./upload_FAIL
    - name: QUALITY_PASS
      organizationName: ignore
      topic: covid-19
      customerStatus: inactive
      jurisdictionalFilter: [ "matches(ordering_facility_county, QUALITY_PASS, removed)" ]
      qualityFilter:
        - hasValidDataFor(message_id,ordering_facility_county,ordering_facility_state)
        - hasAtLeastOneOf(message_id,blankField)
        - matches(ordering_facility_county, QUALITY_PASS)
      translation:
        type: CUSTOM
        schemaName: empty
        format: CSV
    - name: QUALITY_REVERSED
      organizationName: ignore
      topic: covid-19
      customerStatus: inactive
      jurisdictionalFilter: [ "matches(ordering_facility_county, QUALITY_REVERSED, kept)" ]
      qualityFilter:
        - hasValidDataFor(message_id,ordering_facility_county,ordering_facility_state)
        - hasAtLeastOneOf(message_id,blankField)
        - matches(ordering_facility_county, QUALITY_REVERSED)
      # Get 'not(qualityFilter)'
      reverseTheQualityFilter: true
      translation:
        type: CUSTOM
        schemaName: empty
        format: CSV
    - name: QUALITY_ALL
      organizationName: ignore
      topic: covid-19
      customerStatus: inactive
      jurisdictionalFilter: [ "matches(ordering_facility_county, QUALITY_ALL)" ]
      qualityFilter: [ "allowAll()" ]
      translation:
        type: CUSTOM
        schemaName: empty
        format: CSV
    - name: QUALITY_FAIL
      organizationName: ignore
      topic: covid-19
      customerStatus: inactive
      jurisdictionalFilter: [ "matches(ordering_facility_county, QUALITY_FAIL)" ]
      qualityFilter: [ "hasValidDataFor(blankField)", "hasAtLeastOneOf(message_id,blankField)" ]
      translation:
        type: CUSTOM
        schemaName: empty
        format: CSV
    - name: OTC_PROCTORED_YYY
      organizationName: ignore
      topic: covid-19
      customerStatus: inactive
      jurisdictionalFilter: [ "matches(ordering_facility_county, OTC_PROCTORED)" ]
      qualityFilter: [ "matches(test_authorized_for_otc, Y)","matches(test_authorized_for_home, Y)","matches(test_authorized_for_unproctored, Y)" ]
      translation:
        type: "CUSTOM"
        schemaName: "hhsprotect/hhsprotect-covid-19"
        format: "CSV"
      deidentify: true
    - name: OTC_PROCTORED_NYY
      organizationName: ignore
      topic: covid-19
      customerStatus: inactive
      jurisdictionalFilter: [ "matches(ordering_facility_county, OTC_PROCTORED)" ]
      qualityFilter: [ "matches(test_authorized_for_otc, N)","matches(test_authorized_for_home, Y)","matches(test_authorized_for_unproctored, Y)" ]
      translation:
        type: "CUSTOM"
        schemaName: "hhsprotect/hhsprotect-covid-19"
        format: "CSV"
      deidentify: true
    - name: OTC_PROCTORED_NUNKUNK
      organizationName: ignore
      topic: covid-19
      customerStatus: inactive
      jurisdictionalFilter: [ "matches(ordering_facility_county, OTC_PROCTORED)" ]
      qualityFilter: [ "matches(test_authorized_for_otc, N)","matches(test_authorized_for_home, UNK)","matches(test_authorized_for_unproctored, UNK)" ]
      translation:
        type: "CUSTOM"
        schemaName: "hhsprotect/hhsprotect-covid-19"
        format: "CSV"
      deidentify: true
    - name: EVERY_5_MINS
      externalName: Batches and Sends every 5 minutes.  For Load testing.
      organizationName: ignore
      topic: covid-19
      customerStatus: active
      jurisdictionalFilter: [ "matches(ordering_facility_county, EVERY_5_MINS)" ]
      timing:
        operation: MERGE
        numberPerDay: 288 # Every 5 minutes
        initialTime: 00:00
      translation:
        type: HL7
        useBatchHeaders: true
      transport:
        type: SFTP
        host: sftp
        port: 22
        filePath: ./upload
        credentialName: DEFAULT-SFTP
    - name: EVERY_15_MINS
      externalName: Batches and Sends every 15 minutes.  For Load testing.
      organizationName: ignore
      topic: covid-19
      customerStatus: active
      jurisdictionalFilter: [ "matches(ordering_facility_county, EVERY_15_MINS)" ]
      timing:
        operation: MERGE
        numberPerDay: 96 # Every 15 minutes
        initialTime: 00:00
      translation:
        type: HL7
        useBatchHeaders: true
      transport:
        type: SFTP
        host: sftp
        port: 22
        filePath: ./upload
        credentialName: DEFAULT-SFTP
    - name: EVERY_60_MINS
      externalName: Batches and Sends every 60 minutes.  For Load testing.
      organizationName: ignore
      topic: covid-19
      customerStatus: active
      jurisdictionalFilter: [ "matches(ordering_facility_county, EVERY_60_MINS)" ]
      timing:
        operation: MERGE
        numberPerDay: 24 # Every 60 minutes
        initialTime: 00:00
      translation:
        type: HL7
        useBatchHeaders: true
      transport:
        type: SFTP
        host: sftp
        port: 22
        filePath: ./upload
        credentialName: DEFAULT-SFTP





# all the rest
- name: ak-phd
  description: Alaska Public Health Department
  jurisdiction: STATE
  stateCode: AK
  receivers:
    - name: elr
      organizationName: ak-phd
      topic: covid-19
      customerStatus: active
      jurisdictionalFilter:
        - orEquals(ordering_facility_state, AK, patient_state, AK)
      translation:
        type: HL7
        useBatchHeaders: true
        suppressHl7Fields: PID-5-7, ORC-12-1, OBR-16-1
        replaceValue:
          PID-22-3: CDCREC
      timing:
        operation: MERGE
        numberPerDay: 1440 # Every minute
        initialTime: 00:00
        timeZone: EASTERN
      transport:
        type: SFTP
        host: sftp
        port: 22
        filePath: ./upload
        credentialName: DEFAULT-SFTP

- name: as-phd
  description: American Samoa Public Health Department
  jurisdiction: STATE
  stateCode: AS
  receivers:
    - name: elr
      organizationName: as-phd
      topic: covid-19
      customerStatus: inactive
      jurisdictionalFilter:
        - orEquals(ordering_facility_state, AS, patient_state, AS)
      translation:
        type: HL7
        useBatchHeaders: true
      timing:
        operation: MERGE
        numberPerDay: 1440 # Every minute
        initialTime: 00:00
        timeZone: EASTERN
      transport:
        type: SFTP
        host: sftp
        port: 22
        filePath: ./upload
        credentialName: DEFAULT-SFTP

- name: ar-phd
  description: Arkansas Public Health Department
  jurisdiction: STATE
  stateCode: AR
  receivers:
    - name: elr
      organizationName: ar-phd
      topic: covid-19
      customerStatus: inactive
      jurisdictionalFilter:
        - orEquals(ordering_facility_state, AR, patient_state, AR)
      translation:
        type: HL7
        useBatchHeaders: true
      timing:
        operation: MERGE
        numberPerDay: 1440 # Every minute
        initialTime: 00:00
        timeZone: EASTERN
      transport:
        type: SFTP
        host: sftp
        port: 22
        filePath: ./upload
        credentialName: DEFAULT-SFTP

- name: ct-phd
  description: Connecticut Public Health Department
  jurisdiction: STATE
  stateCode: CT
  receivers:
    - name: elr
      organizationName: ct-phd
      topic: covid-19
      customerStatus: testing
      jurisdictionalFilter:
        - orEquals(ordering_facility_state, CT, patient_state, CT)
      translation:
        type: HL7
        useBatchHeaders: true
      timing:
        operation: MERGE
        numberPerDay: 1440 # Every minute
        initialTime: 00:00
        timeZone: EASTERN
      transport:
        type: SFTP
        host: sftp
        port: 22
        filePath: ./upload
        credentialName: DEFAULT-SFTP

- name: dc-phd
  description: District of Columbia Public Health Department
  jurisdiction: STATE
  stateCode: DC
  receivers:
    - name: elr
      organizationName: dc-phd
      topic: covid-19
      customerStatus: inactive
      jurisdictionalFilter:
        - orEquals(ordering_facility_state, DC, patient_state, DC)
      translation:
        type: HL7
        useBatchHeaders: true
      timing:
        operation: MERGE
        numberPerDay: 1440 # Every minute
        initialTime: 00:00
        timeZone: EASTERN
      transport:
        type: SFTP
        host: sftp
        port: 22
        filePath: ./upload
        credentialName: DEFAULT-SFTP

- name: fm-phd
  description: Federated States of Micronesia Public Health Department
  jurisdiction: STATE
  stateCode: FM
  receivers:
    - name: elr
      organizationName: fm-phd
      topic: covid-19
      customerStatus: inactive
      jurisdictionalFilter:
        - orEquals(ordering_facility_state, FM, patient_state, FM)
      translation:
        type: HL7
        useBatchHeaders: true
      timing:
        operation: MERGE
        numberPerDay: 1440 # Every minute
        initialTime: 00:00
        timeZone: EASTERN
      transport:
        type: SFTP
        host: sftp
        port: 22
        filePath: ./upload
        credentialName: DEFAULT-SFTP

- name: ga-phd
  description: Georgia Public Health Department
  jurisdiction: STATE
  stateCode: GA
  receivers:
    - name: elr
      organizationName: ga-phd
      topic: covid-19
      customerStatus: inactive
      jurisdictionalFilter:
        - orEquals(ordering_facility_state, GA, patient_state, GA)
      translation:
        type: HL7
        useBatchHeaders: true
      timing:
        operation: MERGE
        numberPerDay: 1440 # Every minute
        initialTime: 00:00
        timeZone: EASTERN
      transport:
        type: SFTP
        host: sftp
        port: 22
        filePath: ./upload
        credentialName: DEFAULT-SFTP

- name: hi-phd
  description: Hawaii Public Health Department
  jurisdiction: STATE
  stateCode: HI
  receivers:
    - name: elr
      organizationName: hi-phd
      topic: covid-19
      customerStatus: inactive
      jurisdictionalFilter:
        - orEquals(ordering_facility_state, HI, patient_state, HI)
      translation:
        type: HL7
        useBatchHeaders: true
      timing:
        operation: MERGE
        numberPerDay: 1440 # Every minute
        initialTime: 00:00
        timeZone: EASTERN
      transport:
        type: SFTP
        host: sftp
        port: 22
        filePath: ./upload
        credentialName: DEFAULT-SFTP

- name: id-phd
  description: Idaho Public Health Department
  jurisdiction: STATE
  stateCode: ID
  receivers:
    - name: elr
      organizationName: id-phd
      topic: covid-19
      customerStatus: inactive
      jurisdictionalFilter:
        - orEquals(ordering_facility_state, ID, patient_state, ID)
      translation:
        type: HL7
        useBatchHeaders: true
      timing:
        operation: MERGE
        numberPerDay: 1440 # Every minute
        initialTime: 00:00
        timeZone: EASTERN
      transport:
        type: SFTP
        host: sftp
        port: 22
        filePath: ./upload
        credentialName: DEFAULT-SFTP

- name: il-phd
  description: Illinois Public Health Department
  jurisdiction: STATE
  stateCode: IL
  receivers:
    - name: elr
      organizationName: il-phd
      topic: covid-19
      customerStatus: active
      jurisdictionalFilter:
        - orEquals(ordering_facility_state, IL, patient_state, IL)
      translation:
        type: HL7
        useBatchHeaders: true
        suppressNonNPI: true
        truncateHl7Fields: ORC-12-1, OBR-16-1
      timing:
        operation: MERGE
        numberPerDay: 1440 # Every minute
        initialTime: 00:00
        timeZone: EASTERN
      transport:
        type: SFTP
        host: sftp
        port: 22
        filePath: ./upload
        credentialName: DEFAULT-SFTP

- name: in-phd
  description: Indiana Public Health Department
  jurisdiction: STATE
  stateCode: IN
  receivers:
    - name: elr
      organizationName: in-phd
      topic: covid-19
      customerStatus: inactive
      jurisdictionalFilter:
        - orEquals(ordering_facility_state, IN, patient_state, IN)
      translation:
        type: HL7
        useBatchHeaders: true
      timing:
        operation: MERGE
        numberPerDay: 1440 # Every minute
        initialTime: 00:00
        timeZone: EASTERN
      transport:
        type: SFTP
        host: sftp
        port: 22
        filePath: ./upload
        credentialName: DEFAULT-SFTP

- name: ia-phd
  description: Iowa Public Health Department
  jurisdiction: STATE
  stateCode: IA
  receivers:
    - name: elr
      organizationName: ia-phd
      topic: covid-19
      customerStatus: inactive
      jurisdictionalFilter:
        - orEquals(ordering_facility_state, IA, patient_state, IA)
      translation:
        type: HL7
        useBatchHeaders: true
      timing:
        operation: MERGE
        numberPerDay: 1440 # Every minute
        initialTime: 00:00
        timeZone: EASTERN
      transport:
        type: SFTP
        host: sftp
        port: 22
        filePath: ./upload
        credentialName: DEFAULT-SFTP

- name: ks-phd
  description: Kansas Public Health Department
  jurisdiction: STATE
  stateCode: KS
  receivers:
    - name: elr
      organizationName: ks-phd
      topic: covid-19
      customerStatus: inactive
      jurisdictionalFilter:
        - orEquals(ordering_facility_state, KS, patient_state, KS)
      translation:
        type: HL7
        useBatchHeaders: true
      timing:
        operation: MERGE
        numberPerDay: 1440 # Every minute
        initialTime: 00:00
        timeZone: EASTERN
      transport:
        type: SFTP
        host: sftp
        port: 22
        filePath: ./upload
        credentialName: DEFAULT-SFTP

- name: ky-phd
  description: Kentucky Public Health Department
  jurisdiction: STATE
  stateCode: KY
  receivers:
    - name: elr
      organizationName: ky-phd
      topic: covid-19
      customerStatus: inactive
      jurisdictionalFilter:
        - orEquals(ordering_facility_state, KY, patient_state, KY)
      translation:
        type: HL7
        useBatchHeaders: true
      timing:
        operation: MERGE
        numberPerDay: 1440 # Every minute
        initialTime: 00:00
        timeZone: EASTERN
      transport:
        type: SFTP
        host: sftp
        port: 22
        filePath: ./upload
        credentialName: DEFAULT-SFTP

- name: me-phd
  description: Maine Public Health Department
  jurisdiction: STATE
  stateCode: ME
  receivers:
    - name: elr
      organizationName: me-phd
      topic: covid-19
      customerStatus: inactive
      jurisdictionalFilter:
        - orEquals(ordering_facility_state, ME, patient_state, ME)
      translation:
        type: HL7
        useBatchHeaders: true
      timing:
        operation: MERGE
        numberPerDay: 1440 # Every minute
        initialTime: 00:00
        timeZone: EASTERN
      transport:
        type: SFTP
        host: sftp
        port: 22
        filePath: ./upload
        credentialName: DEFAULT-SFTP

- name: mh-phd
  description: Marshall Islands Public Health Department
  jurisdiction: STATE
  stateCode: MH
  receivers:
    - name: elr
      organizationName: mh-phd
      topic: covid-19
      customerStatus: inactive
      jurisdictionalFilter:
        - orEquals(ordering_facility_state, MH, patient_state, MH)
      translation:
        type: HL7
        useBatchHeaders: true
      timing:
        operation: MERGE
        numberPerDay: 1440 # Every minute
        initialTime: 00:00
        timeZone: EASTERN
      transport:
        type: SFTP
        host: sftp
        port: 22
        filePath: ./upload
        credentialName: DEFAULT-SFTP

- name: mo-phd
  description: Missouri Public Health Department
  jurisdiction: STATE
  stateCode: MO
  receivers:
    - name: elr
      organizationName: mo-phd
      topic: covid-19
      customerStatus: inactive
      jurisdictionalFilter:
        - orEquals(ordering_facility_state, MO, patient_state, MO)
      translation:
        type: HL7
        useBatchHeaders: true
      timing:
        operation: MERGE
        numberPerDay: 1440 # Every minute
        initialTime: 00:00
        timeZone: EASTERN
      transport:
        type: SFTP
        host: sftp
        port: 22
        filePath: ./upload
        credentialName: DEFAULT-SFTP

- name: ne-phd
  description: Nebraska Public Health Department
  jurisdiction: STATE
  stateCode: NE
  receivers:
    - name: elr
      organizationName: ne-phd
      topic: covid-19
      customerStatus: inactive
      jurisdictionalFilter:
        - orEquals(ordering_facility_state, NE, patient_state, NE)
      translation:
        type: HL7
        useBatchHeaders: true
      timing:
        operation: MERGE
        numberPerDay: 1440 # Every minute
        initialTime: 00:00
        timeZone: EASTERN
      transport:
        type: SFTP
        host: sftp
        port: 22
        filePath: ./upload
        credentialName: DEFAULT-SFTP

- name: nv-phd
  description: Nevada Public Health Department
  jurisdiction: STATE
  stateCode: NV
  receivers:
    - name: elr
      organizationName: nv-phd
      topic: covid-19
      customerStatus: inactive
      jurisdictionalFilter:
        - orEquals(ordering_facility_state, NV, patient_state, NV)
      translation:
        type: HL7
        useBatchHeaders: true
      timing:
        operation: MERGE
        numberPerDay: 1440 # Every minute
        initialTime: 00:00
        timeZone: EASTERN
      transport:
        type: SFTP
        host: sftp
        port: 22
        filePath: ./upload
        credentialName: DEFAULT-SFTP

- name: ny-phd
  description: New York Public Health Department
  jurisdiction: STATE
  stateCode: NY
  receivers:
    - name: elr
      organizationName: ny-phd
      topic: covid-19
      customerStatus: testing
      jurisdictionalFilter:
        - orEquals(ordering_facility_state, NY, patient_state, NY)
      translation:
        type: HL7
        useBatchHeaders: true
      timing:
        operation: MERGE
        numberPerDay: 1440 # Every minute
        initialTime: 00:00
        timeZone: EASTERN
      transport:
        type: SFTP
        host: sftp
        port: 22
        filePath: ./upload
        credentialName: DEFAULT-SFTP

- name: mp-phd
  description: Northern Mariana Islands Public Health Department
  jurisdiction: STATE
  stateCode: MP
  receivers:
    - name: elr
      organizationName: mp-phd
      topic: covid-19
      customerStatus: inactive
      jurisdictionalFilter:
        - orEquals(ordering_facility_state, MP, patient_state, MP)
      translation:
        type: HL7
        useBatchHeaders: true
      timing:
        operation: MERGE
        numberPerDay: 1440 # Every minute
        initialTime: 00:00
        timeZone: EASTERN
      transport:
        type: SFTP
        host: sftp
        port: 22
        filePath: ./upload
        credentialName: DEFAULT-SFTP

- name: ok-phd
  description: Oklahoma Public Health Department
  jurisdiction: STATE
  stateCode: OK
  receivers:
    - name: elr
      organizationName: ok-phd
      topic: covid-19
      customerStatus: inactive
      jurisdictionalFilter:
        - orEquals(ordering_facility_state, OK, patient_state, OK)
      translation:
        type: HL7
        useBatchHeaders: true
      timing:
        operation: MERGE
        numberPerDay: 1440 # Every minute
        initialTime: 00:00
        timeZone: EASTERN
      transport:
        type: SFTP
        host: sftp
        port: 22
        filePath: ./upload
        credentialName: DEFAULT-SFTP

- name: or-phd
  description: Oregon Public Health Department
  jurisdiction: STATE
  stateCode: OR
  receivers:
    - name: elr
      organizationName: or-phd
      topic: covid-19
      customerStatus: testing
      jurisdictionalFilter:
        - orEquals(ordering_facility_state, OR, patient_state, OR)
      translation:
        type: HL7
        useBatchHeaders: true
      timing:
        operation: MERGE
        numberPerDay: 1440 # Every minute
        initialTime: 00:00
        timeZone: EASTERN
      transport:
        type: SFTP
        host: sftp
        port: 22
        filePath: ./upload
        credentialName: DEFAULT-SFTP

- name: pw-phd
  description: Palau Public Health Department
  jurisdiction: STATE
  stateCode: PW
  receivers:
    - name: elr
      organizationName: pw-phd
      topic: covid-19
      customerStatus: inactive
      jurisdictionalFilter:
        - orEquals(ordering_facility_state, PW, patient_state, PW)
      translation:
        type: HL7
        useBatchHeaders: true
      timing:
        operation: MERGE
        numberPerDay: 1440 # Every minute
        initialTime: 00:00
        timeZone: EASTERN
      transport:
        type: SFTP
        host: sftp
        port: 22
        filePath: ./upload
        credentialName: DEFAULT-SFTP

- name: pr-phd
  description: Puerto Rico Public Health Department
  jurisdiction: STATE
  stateCode: PR
  receivers:
    - name: elr
      organizationName: pr-phd
      topic: covid-19
      customerStatus: inactive
      jurisdictionalFilter:
        - orEquals(ordering_facility_state, PR, patient_state, PR)
      translation:
        type: HL7
        useBatchHeaders: true
      timing:
        operation: MERGE
        numberPerDay: 1440 # Every minute
        initialTime: 00:00
        timeZone: EASTERN
      transport:
        type: SFTP
        host: sftp
        port: 22
        filePath: ./upload
        credentialName: DEFAULT-SFTP

- name: ri-phd
  description: Rhode Island Public Health Department
  jurisdiction: STATE
  stateCode: RI
  receivers:
    - name: elr
      organizationName: ri-phd
      topic: covid-19
      customerStatus: inactive
      jurisdictionalFilter:
        - orEquals(ordering_facility_state, RI, patient_state, RI)
      translation:
        type: HL7
        useBatchHeaders: true
      timing:
        operation: MERGE
        numberPerDay: 1440 # Every minute
        initialTime: 00:00
        timeZone: EASTERN
      transport:
        type: SFTP
        host: sftp
        port: 22
        filePath: ./upload
        credentialName: DEFAULT-SFTP

- name: sc-phd
  description: South Carolina Public Health Department
  jurisdiction: STATE
  stateCode: SC
  receivers:
    - name: elr
      organizationName: sc-phd
      topic: covid-19
      customerStatus: inactive
      jurisdictionalFilter:
        - orEquals(ordering_facility_state, SC, patient_state, SC)
      translation:
        type: HL7
        useBatchHeaders: true
      timing:
        operation: MERGE
        numberPerDay: 1440 # Every minute
        initialTime: 00:00
        timeZone: EASTERN
      transport:
        type: SFTP
        host: sftp
        port: 22
        filePath: ./upload
        credentialName: DEFAULT-SFTP

- name: sd-phd
  description: South Dakota Public Health Department
  jurisdiction: STATE
  stateCode: SD
  receivers:
    - name: elr
      organizationName: sd-phd
      topic: covid-19
      customerStatus: inactive
      jurisdictionalFilter:
        - orEquals(ordering_facility_state, SD, patient_state, SD)
      translation:
        type: HL7
        useBatchHeaders: true
      timing:
        operation: MERGE
        numberPerDay: 1440 # Every minute
        initialTime: 00:00
        timeZone: EASTERN
      transport:
        type: SFTP
        host: sftp
        port: 22
        filePath: ./upload
        credentialName: DEFAULT-SFTP

- name: ut-phd
  description: Utah Public Health Department
  jurisdiction: STATE
  stateCode: UT
  receivers:
    - name: elr
      organizationName: ut-phd
      topic: covid-19
      customerStatus: inactive
      jurisdictionalFilter:
        - orEquals(ordering_facility_state, UT, patient_state, UT)
      translation:
        type: HL7
        useBatchHeaders: true
      timing:
        operation: MERGE
        numberPerDay: 1440 # Every minute
        initialTime: 00:00
        timeZone: EASTERN
      transport:
        type: SFTP
        host: sftp
        port: 22
        filePath: ./upload
        credentialName: DEFAULT-SFTP

- name: vi-phd
  description: Virgin Islands Public Health Department
  jurisdiction: STATE
  stateCode: VI
  receivers:
    - name: elr
      organizationName: vi-phd
      topic: covid-19
      customerStatus: inactive
      jurisdictionalFilter:
        - orEquals(ordering_facility_state, VI, patient_state, VI)
      translation:
        type: HL7
        useBatchHeaders: true
      timing:
        operation: MERGE
        numberPerDay: 1440 # Every minute
        initialTime: 00:00
        timeZone: EASTERN
      transport:
        type: SFTP
        host: sftp
        port: 22
        filePath: ./upload
        credentialName: DEFAULT-SFTP

- name: va-phd
  description: Virginia Public Health Department
  jurisdiction: STATE
  stateCode: VA
  receivers:
    - name: elr
      organizationName: va-phd
      topic: covid-19
      customerStatus: inactive
      jurisdictionalFilter:
        - orEquals(ordering_facility_state, VA, patient_state, VA)
      translation:
        type: HL7
        useBatchHeaders: true
      timing:
        operation: MERGE
        numberPerDay: 1440 # Every minute
        initialTime: 00:00
        timeZone: EASTERN
      transport:
        type: SFTP
        host: sftp
        port: 22
        filePath: ./upload
        credentialName: DEFAULT-SFTP

- name: wa-phd
  description: Washington Department of Health
  jurisdiction: STATE
  stateCode: WA
  receivers:
    - name: elr
      organizationName: wa-phd
      topic: covid-19
      customerStatus: active
      jurisdictionalFilter:
        - matches(abnormal_flag, A)
        - orEquals(ordering_facility_state, WA, patient_state, WA)
      translation:
        type: HL7
        useBatchHeaders: true
        nameFormat: washington
        reportingFacilityName: 7uycso49
        reportingFacilityId: 1.3.6.1.4.1.38630.2.1.1.519
        reportingFacilityIdType: ISO
        receivingApplicationName: WADOHPHRED
        receivingApplicationOID: 2.16.840.1.113883.3.237.4.2
        receivingFacilityName: dn1fro00
        receivingFacilityOID: 1.3.6.1.4.1.38630.2.1.1.19
        suppressQstForAoe: true
        phoneNumberFormatting: ONLY_DIGITS_IN_COMPONENT_ONE
        useOrderingFacilityName: ORGANIZATION_NAME
      timing:
        operation: MERGE
        numberPerDay: 720 # Every other minute staggered with negative results
        initialTime: 00:00
        timeZone: EASTERN
      transport:
        type: AS2
        #receiverUrl: "https://uat-onehealthport-as2.axwaycloud.com/exchange/ZZOHPUAT"
        #receiverId: ZZOHPUAT
        #senderId: 7uycso49
        receiverUrl: http://host.docker.internal:8000/pyas2/as2receive
        receiverId: p1as2
        senderId: CDCPRIMETEST
    - name: elr-neg
      organizationName: wa-phd
      topic: covid-19
      customerStatus: active
      jurisdictionalFilter:
        - doesNotMatch(abnormal_flag, A)
        - orEquals(ordering_facility_state, WA, patient_state, WA)
      translation:
        type: HL7
        useBatchHeaders: true
        nameFormat: washington_negative
        reportingFacilityName: 7uycso49
        reportingFacilityId: 1.3.6.1.4.1.38630.2.1.1.519
        reportingFacilityIdType: ISO
        receivingApplicationName: WADOHPHRED
        receivingApplicationOID: 2.16.840.1.113883.3.237.4.2
        receivingFacilityName: dn1fro00
        receivingFacilityOID: 1.3.6.1.4.1.38630.2.1.1.19
        suppressQstForAoe: true
        phoneNumberFormatting: ONLY_DIGITS_IN_COMPONENT_ONE
        useOrderingFacilityName: ORGANIZATION_NAME
      timing:
        operation: MERGE
        numberPerDay: 720 # Every other minute
        initialTime: 00:01
        timeZone: EASTERN
      transport:
        type: AS2
        #receiverUrl: "https://uat-onehealthport-as2.axwaycloud.com/exchange/ZZOHPUAT"
        #receiverId: ZZOHPUAT
        #senderId: 7uycso49
        receiverUrl: http://host.docker.internal:8000/pyas2/as2receive
        receiverId: p1as2
        senderId: CDCPRIMETEST
    - name: gaen
      description: Google/Apple Exposure Notification
      organizationName: wa-phd
      topic: covid-19
      customerStatus: testing
      jurisdictionalFilter:
        - matches(abnormal_flag, A)
        - orEquals(ordering_facility_state, WA, patient_state, WA)
      timing: null
      translation:
        type: GAEN
      transport:
        type: GAEN
        apiUrl: ""

- name: wv-phd
  description: West Virginia Public Health Department
  jurisdiction: STATE
  stateCode: WV
  receivers:
    - name: elr
      organizationName: wv-phd
      topic: covid-19
      customerStatus: inactive
      jurisdictionalFilter:
        - orEquals(ordering_facility_state, WV, patient_state, WV)
      translation:
        type: HL7
        useBatchHeaders: true
      timing:
        operation: MERGE
        numberPerDay: 1440 # Every minute
        initialTime: 00:00
        timeZone: EASTERN
      transport:
        type: SFTP
        host: sftp
        port: 22
        filePath: ./upload
        credentialName: DEFAULT-SFTP

- name: wy-phd
  description: Wyoming Public Health Department
  jurisdiction: STATE
  stateCode: WY
  receivers:
    - name: elr
      organizationName: wy-phd
      topic: covid-19
      customerStatus: active
      jurisdictionalFilter:
        - orEquals(ordering_facility_state, WY, patient_state, WY)
      translation:
        type: HL7
        useBatchHeaders: true
      timing:
        operation: MERGE
        numberPerDay: 1440 # Every minute
        initialTime: 00:00
        timeZone: EASTERN
      transport:
        type: SFTP
        host: sftp
        port: 22
        filePath: ./upload
        credentialName: DEFAULT-SFTP
- name: fl-hillsborough-phd
  description: Florida Department of Health – Hillsborough County
  jurisdiction: COUNTY
  stateCode: FL
  countyName: Hillsborough
  receivers:
    - name: elr-download
      organizationName: fl-hillsborough-phd
      topic: covid-19
      customerStatus: testing
      jurisdictionalFilter: [ "matches(ordering_facility_state, FL)", "matches(ordering_facility_county, Hillsborough)" ]
      translation:
        type: CUSTOM
        schemaName: fl/fl-hillsborough-covid-19-csv
        format: CSV
      timing:
        operation: MERGE
        numberPerDay: 1
        initialTime: 09:15 # A little after the 12am EASTERN reports from simple report
        timeZone: EASTERN<|MERGE_RESOLUTION|>--- conflicted
+++ resolved
@@ -559,14 +559,10 @@
         receivingFacilityOID: 2.16.840.1.114222.4.1.185
         truncateHDNamespaceIds: true
         usePid14ForPatientEmail: true
-<<<<<<< HEAD
-        suppressHl7Fields: OBX-18-1, OBX-18-2, OBX-18-3, OBX-18-4, OBX-15-3
-=======
         truncateHl7Fields: OBX-23-1
         suppressHl7Fields: OBX-18-1, OBX-18-2, OBX-18-3, OBX-18-4, OBX-15-3
         replaceValue:
           MSH-3-1: CDC PRIME - Atlanta,
->>>>>>> 07096fb4
       timing:
         operation: MERGE
         numberPerDay: 1440 # Every minute
@@ -595,13 +591,10 @@
         receivingFacilityOID: 2.16.840.1.114222.4.1.185
         truncateHDNamespaceIds: true
         usePid14ForPatientEmail: true
-<<<<<<< HEAD
-        suppressHl7Fields: OBX-18-1, OBX-18-2, OBX-18-3, OBX-18-4, OBX-15-3
-=======
+        truncateHl7Fields: OBX-23-1
         suppressHl7Fields: OBX-18-1, OBX-18-2, OBX-18-3, OBX-18-4, OBx-15-3
         replaceValue:
           MSH-3-1: CDC PRIME - Atlanta,
->>>>>>> 07096fb4
       timing:
         operation: MERGE
         numberPerDay: 1440 # Every minute
