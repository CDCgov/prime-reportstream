--- conflicted
+++ resolved
@@ -1927,20 +1927,17 @@
     - topic: covid-19
       jurisdictionalFilter: [ "matches(ordering_facility_state, IG)" ]
   senders:
-<<<<<<< HEAD
     - name: default
       organizationName: ignore
       topic: covid-19
       customerStatus: inactive
       schemaName: primedatainput/pdi-covid-19
       format: CSV
-=======
     - name: ignore-full-elr      # Use this to test full-elr
       organizationName: ignore
       topic: full-elr
       customerStatus: inactive
       format: HL7
->>>>>>> 563af2ce
     - name: ignore-strac      # Use this to test sending strac data
       organizationName: ignore
       topic: covid-19
