--- conflicted
+++ resolved
@@ -883,6 +883,11 @@
       topic: covid-19
       schemaName: empty
       format: CSV
+    - name: ignore-hl7      # Use this to test sending data from the HL7 schema
+      organizationName: ignore
+      topic: covid-19
+      schemaName: hl7/hl7-ingest-covid-19
+      format: HL7
   receivers:
     - name: CSV
       organizationName: ignore
@@ -1061,192 +1066,6 @@
         type: CUSTOM
         schemaName: empty
         format: CSV
-<<<<<<< HEAD
-      - name: ignore-hl7      # Use this to test sending data from the HL7 schema
-        organizationName: ignore
-        topic: covid-19
-        schemaName: hl7/hl7-ingest-covid-19
-        format: HL7
-    receivers:
-      - name: CSV
-        organizationName: ignore
-        topic: covid-19
-        jurisdictionalFilter: [ "matches(ordering_facility_state, IG)", "matches(ordering_facility_county, CSV)" ]
-        timing:
-          operation: MERGE
-          numberPerDay: 1440 # Every minute
-          initialTime: 00:00
-        translation:
-          type: CUSTOM
-          schemaName: az/pima-az-covid-19
-          format: CSV
-        transport:
-          type: SFTP
-          host: sftp
-          port: 22
-          filePath: ./upload
-      - name: HL7
-        organizationName: ignore
-        topic: covid-19
-        jurisdictionalFilter: [ "matches(ordering_facility_state, IG)", "matches(ordering_facility_county, HL7)" ]
-        timing:
-          operation: MERGE
-          numberPerDay: 1440 # Every minute
-          initialTime: 00:00
-        translation:
-          type: CUSTOM
-          schemaName: fl/fl-covid-19
-          format: HL7
-        transport:
-          type: SFTP
-          host: sftp
-          port: 22
-          filePath: ./upload
-      - name: HL7_BATCH
-        organizationName: ignore
-        topic: covid-19
-        jurisdictionalFilter: [ "matches(ordering_facility_state, IG)", "matches(ordering_facility_county, HL7_BATCH)" ]
-        timing:
-          operation: MERGE
-          numberPerDay: 1440 # Every minute
-          initialTime: 00:00
-        translation:
-          type: CUSTOM
-          schemaName: az/az-covid-19-hl7
-          format: HL7_BATCH
-        transport:
-          type: SFTP
-          host: sftp
-          port: 22
-          filePath: ./upload
-      - name: REDOX
-        organizationName: ignore
-        topic: covid-19
-        jurisdictionalFilter: [ "matches(ordering_facility_state, IG)", "matches(ordering_facility_county, REDOX)" ]
-        timing:
-          operation: MERGE
-          numberPerDay: 1440 # Every minute
-          initialTime: 00:00
-        translation:
-          type: CUSTOM
-          schemaName: pa/pa-covid-19-redox
-          format: REDOX
-          defaults:
-            processing_mode_code: T
-            redox_destination_id: 62d62d52-3771-4151-aff4-4a3d420a8b7a
-            redox_destination_name: "Prime Local Redox Destination"
-            redox_source_id: d89d4057-930f-4c5b-bb39-8cddb326e928
-            redox_source_name: "Prime Hub (Local)"
-        transport:
-          type: REDOX
-          apiKey: some_key
-          baseUrl: http://redox:1080
-      - name: AS2
-        organizationName: ignore
-        topic: covid-19
-        jurisdictionalFilter: [ "matches(ordering_facility_state, IG)", "matches(ordering_facility_county, AS2)" ]
-        timing:
-          operation: MERGE
-          numberPerDay: 1440 # Every minute
-          initialTime: 00:00
-        translation:
-          type: HL7
-          useBatchHeaders: true
-        transport:
-          type: NULL
-      - name: HL7_NULL
-        organizationName: ignore
-        topic: covid-19
-        jurisdictionalFilter: [ "matches(ordering_facility_state, IG)", "matches(ordering_facility_county, HL7_NULL)" ]
-        timing:
-          operation: MERGE
-          numberPerDay: 1440 # Every minute
-          initialTime: 00:00
-        translation:
-          type: CUSTOM
-          schemaName: tx/tx-covid-19
-          format: HL7
-        transport:
-          type: "NULL"
-      - name: BLOBSTORE
-        organizationName: ignore
-        topic: covid-19
-        jurisdictionalFilter: [ "matches(ordering_facility_state, IG)", "matches(ordering_facility_county, BLOBSTORE)" ]
-        timing:
-          operation: MERGE
-          numberPerDay: 1440 # Every minute
-          initialTime: 00:00
-        translation:
-          type: CUSTOM
-          schemaName: hhsprotect/hhsprotect-covid-19
-          format: CSV
-        transport:
-          type: BLOBSTORE
-          storageName: PartnerStorage
-          containerName: hhsprotect
-      - name: SFTP_FAIL    # If you put "FAIL" in the receiver name, then the happy-path tests in TestReportStream will ignore them.
-        organizationName: ignore
-        topic: covid-19
-        jurisdictionalFilter: [ "matches(ordering_facility_state, IG)", "matches(ordering_facility_county, SFTP_FAIL)" ]
-        timing:
-          operation: MERGE
-          numberPerDay: 1440 # Every minute
-          initialTime: 00:00
-        translation:
-          type: CUSTOM
-          schemaName: az/az-covid-19-hl7
-          format: CSV
-        transport:
-          type: SFTP
-          host: sftp_FAIL_BAD
-          port: 2222
-          filePath: ./upload_FAIL
-      - name: QUALITY_PASS
-        organizationName: ignore
-        topic: covid-19
-        jurisdictionalFilter: [ "matches(ordering_facility_state, IG)", "matches(ordering_facility_county, QUALITY_PASS, removed)" ]
-        qualityFilter: 
-          - hasValidDataFor(message_id,ordering_facility_county,ordering_facility_state)
-          - hasAtLeastOneOf(message_id,blankField)
-          - matches(ordering_facility_county, QUALITY_PASS)
-        translation:
-          type: CUSTOM
-          schemaName: empty
-          format: CSV
-      - name: QUALITY_REVERSED
-        organizationName: ignore
-        topic: covid-19
-        jurisdictionalFilter: [ "matches(ordering_facility_state, IG)", "matches(ordering_facility_county, QUALITY_REVERSED, kept)" ]
-        qualityFilter: 
-          - hasValidDataFor(message_id,ordering_facility_county,ordering_facility_state)
-          - hasAtLeastOneOf(message_id,blankField)
-          - matches(ordering_facility_county, QUALITY_REVERSED)
-        # Get 'not(qualityFilter)'
-        reverseTheQualityFilter: true
-        translation:
-          type: CUSTOM
-          schemaName: empty
-          format: CSV
-      - name: QUALITY_ALL
-        organizationName: ignore
-        topic: covid-19
-        jurisdictionalFilter: [ "matches(ordering_facility_state, IG)", "matches(ordering_facility_county,QUALITY_ALL)" ]
-        qualityFilter: [ "allowAll()" ]
-        translation:
-          type: CUSTOM
-          schemaName: empty
-          format: CSV
-      - name: QUALITY_FAIL
-        organizationName: ignore
-        topic: covid-19
-        jurisdictionalFilter: [ "matches(ordering_facility_state, IG)", "matches(ordering_facility_county,QUALITY_FAIL)" ]
-        qualityFilter: [ "hasValidDataFor(blankField)", "hasAtLeastOneOf(message_id,blankField)" ]
-        translation:
-          type: CUSTOM
-          schemaName: empty
-          format: CSV
-=======
->>>>>>> a1040a19
 
 
 # all the rest
