---
#
# This file runs in environments (ie. your desktop) where the 'localhost' host name resolves
#
- name: simple_report
  description: PRIME's POC testing app
  jurisdiction: FEDERAL
  senders:
    - name: default
      organizationName: simple_report
      topic: covid-19
      customerStatus: active
      schemaName: primedatainput/pdi-covid-19
      format: CSV
    - name: hl7test
      organizationName: simple_report
      topic: covid-19
      customerStatus: active
      schemaName: hl7/test-covid-19
      format: HL7

- name: waters
  description: Test Sender from Waters
  jurisdiction: FEDERAL
  senders:
    - name: default
      organizationName: waters
      topic: covid-19
      customerStatus: active
      schemaName: waters/waters-covid-19
      format: CSV
  receivers:
  - name: "giang"
    organizationName: "waters"
    topic: "covid-19"
    customerStatus: active
    translation:
      schemaName: "waters/waters-covid-19"
      format: "CSV"
      defaults: {}
      nameFormat: "STANDARD"
      receivingOrganization: null
      type: "CUSTOM"
    jurisdictionalFilter:
    - "hasAtLeastOneOf(waters_submitter, sender_id)"
    - "orEquals(patient_state, GH, ordering_facility_state, GH)"
    qualityFilter:
    - "allowAll()"
    reverseTheQualityFilter: false
    deidentify: true
    timing:
      operation: "MERGE"
      numberPerDay: 1440
      initialTime: "00:00"
      timeZone: "EASTERN"
      maxReportCount: 10000
    description: ""
    transport:
      type: SFTP
      host: sftp
      port: 22
      filePath: ./upload
      credentialName: DEFAULT-SFTP
    externalName: null
  - name: "giang2"
    organizationName: "waters"
    topic: "covid-19"
    customerStatus: active
    translation:
      schemaName: "waters/waters-covid-19"
      format: "CSV"
      defaults: {}
      nameFormat: "STANDARD"
      receivingOrganization: null
      type: "CUSTOM"
    jurisdictionalFilter:
    - "hasAtLeastOneOf(waters_submitter, sender_id)"
    - "orEquals(patient_state, GH, ordering_facility_state, GH)"
    qualityFilter:
    - "allowAll()"
    reverseTheQualityFilter: false
    deidentify: true
    timing:
      operation: "MERGE"
      numberPerDay: 1440
      initialTime: "00:00"
      timeZone: "EASTERN"
      maxReportCount: 10000
    description: ""
    transport:
      storageName: "PartnerStorage"
      containerName: "hhsprotect"
      type: "BLOBSTORE"
    externalName: null

- name: upload
  description: Sender who can test uploads to the Upload Tool.
  jurisdiction: FEDERAL
  senders:
    - name: default
      organizationName: upload
      topic: covid-19
      customerStatus: active
      schemaName: upload-covid-19
      format: CSV

- name: safehealth
  description: SAFE - Safe Health Systems
  jurisdiction: FEDERAL
  senders:
    - name: default
      organizationName: safehealth
      topic: covid-19
      customerStatus: active
      schemaName: direct/safehealth-covid-19
      format: CSV

- name: cue
  description: Cue
  jurisdiction: FEDERAL
  senders:
    - name: default
      organizationName: cue
      topic: covid-19
      customerStatus: active
      schemaName: direct/cue-covid-19
      format: CSV

- name: inbios
  description: InBios International, Inc.
  jurisdiction: FEDERAL
  senders:
    - name: default
      organizationName: inbios
      topic: covid-19
      customerStatus: active
      schemaName: direct/inbios-covid-19
      format: CSV

- name: imagemover
  description: ImageMover
  jurisdiction: FEDERAL
  senders:
    - name: default
      organizationName: imagemover
      topic: covid-19
      customerStatus: active
      schemaName: direct/imagemover-covid-19
      format: CSV

- name: anavasidx
  description: AnavasiDx
  jurisdiction: FEDERAL
  senders:
    - name: default
      organizationName: anavasidx
      topic: covid-19
      customerStatus: active
      schemaName: direct/anavasidx-covid-19
      format: CSV

- name: strac
  description: STRAC POC testing app
  jurisdiction: FEDERAL
  senders:
    - name: default
      organizationName: strac
      topic: covid-19
      customerStatus: active
      schemaName: strac/strac-covid-19
      format: CSV

- name: tpca
  description: TPCA Receiver organization via A6
  jurisdiction: FEDERAL
  senders:
    - name: default
      organizationName: tpca
      topic: covid-19
      customerStatus: active
      schemaName: tpca/tpca-covid-19
      format: CSV

- name: careevolution
  description: Care Evolution
  jurisdiction: FEDERAL
  senders:
    - name: default
      organizationName: careevolution
      topic: covid-19
      customerStatus: active
      schemaName: direct/careevolution-covid-19
      format: HL7

- name: hca
  description: HCA
  jurisdiction: FEDERAL
  senders:
    - name: default
      organizationName: hca
      topic: covid-19
      customerStatus: active
      schemaName: direct/hca-covid-19
      format: HL7

- name: abbott
  description: Abbott
  jurisdiction: FEDERAL
  senders:
    - name: default
      organizationName: abbott
      topic: covid-19
      customerStatus: active
      schemaName: direct/abbott-covid-19
      format: CSV

- name: lifepoint
  description: LifePoint (Ellume data)
  jurisdiction: FEDERAL
  senders:
    - name: default
      organizationName: lifepoint
      topic: covid-19
      customerStatus: active
      schemaName: hl7/lifepoint-covid-19
      format: HL7

- name: prescryptive
  description: Prescryptive Health
  jurisdiction: FEDERAL
  senders:
    - name: default
      organizationName: prescryptive
      topic: covid-19
      customerStatus: active
      schemaName: hl7/prescryptive-covid-19
      format: HL7

- name: primary
  description: Primary Diagnostics, Inc. (primary.health)
  jurisdiction: FEDERAL
  senders:
    - name: default
      organizationName: primary
      topic: covid-19
      customerStatus: active
      schemaName: hl7/primary-covid-19
      format: HL7

- name: "naval-health-clinic-lemoore"
  description: "Naval Health Clinic - Lemoore"
  jurisdiction: "FEDERAL"
  stateCode: null
  countyName: null
  filters: []
  senders:
    - name: "default"
      organizationName: "naval-health-clinic-lemoore"
      format: "CSV"
      topic: "covid-19"
      customerStatus: "testing"
      schemaName: "upload-covid-19"
      keys: null
      processingType: "sync"

- name: "johns_hopkins"
  description: "Johns Hopkin's / IHS school testing program"
  jurisdiction: "FEDERAL"
  senders:
    - name: "default"
      organizationName: "johns_hopkins"
      format: "CSV"
      topic: "covid-19"
      customerStatus: active
      schemaName: "AZ/az-ihs-covid-19"

- name: reddyfmc-la
  description: iPatientCare CSV lab report schema, Reddy Family Medical Clinic, LA
  jurisdiction: FEDERAL
  senders:
    - name: default
      organizationName: reddyfmc-la
      topic: covid-19
      customerStatus: active
      schemaName: iPatientCare/reddyfmc-la-covid-19
      format: CSV

- name: guc-la
  description: Experity CSV lab report schema, Greenlight Urgent Care, LA
  jurisdiction: FEDERAL
  senders:
    - name: default
      organizationName: guc-la
      topic: covid-19
      customerStatus: active
      schemaName: experity/guc-la-covid-19
      format: CSV

- name: cuc-al
  description: Experity CSV lab report schema, Compass Urgent Care, AL
  jurisdiction: FEDERAL
  senders:
    - name: default
      organizationName: cuc-al
      topic: covid-19
      customerStatus: active
      schemaName: experity/cuc-al-covid-19
      format: CSV

- name: all-in-one-health-ca
  description: All-In-One Health CSV lab report schema, California
  jurisdiction: FEDERAL
  senders:
    - name: default
      organizationName: all-in-one-health-ca
      topic: covid-19
      customerStatus: active
      schemaName: non-standard/all-in-one-health-ca-covid-19
      format: CSV

- name: csvuploadertest
  description: Sender for Testing Manual Upload of the RS Standard CSV File
  jurisdiction: FEDERAL
  senders:
    - name: default
      organizationName: csvuploadertest
      topic: covid-19
      customerStatus: testing
      schemaName: upload-covid-19
      format: CSV

- name: "corebiolabs-oh"
  description: "Core Bio Labs, Ohio - CSV Uploader"
  jurisdiction: "FEDERAL"
  stateCode: null
  countyName: null
  filters: []
  senders:
    - name: "default"
      organizationName: "corebiolabs-oh"
      format: "CSV"
      topic: "covid-19"
      customerStatus: "testing"
      schemaName: "upload-covid-19"
      keys: null
      processingType: "sync"

- name: "warrior-dx-co"
  description: "Warrior Diagnostics (CO) - CSV Uploader"
  jurisdiction: "FEDERAL"
  stateCode: null
  countyName: null
  filters: []
  senders:
    - name: "default"
      organizationName: "warrior-dx-co"
      format: "CSV"
      topic: "covid-19"
      customerStatus: "testing"
      schemaName: "upload-covid-19"
      keys: null
      processingType: "sync"

- name: "sdilabs-ca"
  description: "SDI Labs - CA"
  jurisdiction: "FEDERAL"
  stateCode: null
  countyName: null
  filters: []
  senders:
    - name: "default"
      organizationName: "sdilabs-ca"
      format: "CSV"
      topic: "covid-19"
      customerStatus: "testing"
      schemaName: "upload-covid-19"
      keys: null
      processingType: "sync"

- name: sourcebioscience_ca
  description: Source BioScience CSV COVID schema, California
  jurisdiction: FEDERAL
  senders:
    - name: default
      organizationName: sourcebioscience_ca
      topic: covid-19
      customerStatus: testing
      schemaName: upload-covid-19
      format: CSV

- name: "cdphe-csvuploader"
  description: "CDPHE (CO) - CSV Uploader"
  jurisdiction: "FEDERAL"
  stateCode: null
  countyName: null
  filters: []
  senders:
    - name: "default"
      organizationName: "cdphe-csvuploader"
      format: "CSV"
      topic: "covid-19"
      customerStatus: "testing"
      schemaName: "upload-covid-19"
      keys: null
      processingType: "sync"

- name: vivature-tx
  description: Vivature CSV COVID schema
  jurisdiction: FEDERAL
  senders:
    - name: default
      organizationName: vivature-tx
      topic: covid-19
      customerStatus: testing
      schemaName: upload-covid-19
      format: CSV

- name: cadph-csvuploadertest
  description: CA-DPH CSV Uploader Test
  jurisdiction: FEDERAL
  senders:
    - name: default
      organizationName: cadph-csvuploadertest
      topic: covid-19
      customerStatus: testing
      schemaName: upload-covid-19
      format: CSV

- name: pmg
  description: Premier Medical Group USA
  jurisdiction: FEDERAL
  senders:
    - name: default
      organizationName: pmg
      topic: covid-19
      customerStatus: active
      schemaName: direct/pmg-covid-19
      format: CSV

- name: anavasidx
  description: AnavasiDx
  jurisdiction: FEDERAL
  senders:
    - name: default
      organizationName: anavasidx
      topic: covid-19
      customerStatus: active
      schemaName: direct/anavasidx-covid-19
      format: CSV

- name: mns
  description: Medical Network Solutions
  jurisdiction: FEDERAL
  senders:
    - name: default
      organizationName: mns
      topic: covid-19
      customerStatus: active
      schemaName: hl7/mns-covid-19
      format: HL7

- name: az-phd
  description: Arizona PHD
  jurisdiction: STATE
  stateCode: AZ
  receivers:
    - name: elr-prod
      organizationName: az-phd
      topic: covid-19
      customerStatus: active
      jurisdictionalFilter:
        - matches(ordering_facility_state,AZ)
      translation:
        type: CUSTOM
        schemaName: az/az-covid-19
        format: CSV
      timing:
        operation: MERGE
        numberPerDay: 1440 # Every minute
        initialTime: 00:00
        timeZone: ARIZONA
      transport:
        type: SFTP
        host: sftp
        port: 22
        filePath: ./upload
        credentialName: DEFAULT-SFTP
    - name: elr-secondary
      organizationName: az-phd
      topic: covid-19
      customerStatus: active
      jurisdictionalFilter:
        - matches(ordering_facility_state,AZ)
      reverseTheQualityFilter: true
      translation:
        type: CUSTOM
        schemaName: az/az-covid-19
        format: CSV
        nameFormat: standard_secondary
      timing:
        operation: MERGE
        numberPerDay: 1440 # Every minute
        initialTime: 00:00
        timeZone: ARIZONA
      # Download only, no transport

- name: pima-az-phd
  description: Pima County, Arizona PHD
  jurisdiction: COUNTY
  stateCode: AZ
  countyName: Pima
  receivers:
    - name: elr
      organizationName: pima-az-phd
      topic: covid-19
      customerStatus: active
      jurisdictionalFilter:
        - filterByCounty(AZ, Pima)
      translation:
        type: CUSTOM
        schemaName: az/pima-az-covid-19
        format: CSV
      timing:
        operation: MERGE
        numberPerDay: 1440 # Every minute.  NOTE:  In production, they want deliveries once a day at 8am MST.
        initialTime: 00:00
        timeZone: ARIZONA
      transport:
        type: SFTP
        host: sftp
        port: 22
        filePath: ./upload
        credentialName: DEFAULT-SFTP

- name: ca-scc-phd
  description: Public Health Department - Santa Clara, California
  jurisdiction: COUNTY
  stateCode: CA
  countyName: Santa Clara
  receivers:
    - name: elr-download
      organizationName: ca-scc-phd
      topic: covid-19
      customerStatus: active
      jurisdictionalFilter: [ "matches(ordering_facility_state, CA)", "matches(ordering_facility_county, Santa Clara)" ]
      deidentify: false
      translation:
        type: CUSTOM
        schemaName: ca/ca-scc-covid-19
        format: CSV
      timing:
        operation: MERGE
        numberPerDay: 1440 # Every minute
        initialTime: 09:15 # A little after the 12am EASTERN reports from simple report
        timeZone: EASTERN

- name: "co-phd"
  description: "Colorado Department of Public Health and Environment"
  jurisdiction: "STATE"
  stateCode: "CO"
  receivers:
    - name: "elr"
      organizationName: "co-phd"
      topic: "covid-19"
      customerStatus: active
      jurisdictionalFilter:
        - "orEquals(patient_state, CO, ordering_facility_state, CO)"
      translation:
        type: HL7
        useBatchHeaders: true
        receivingApplicationName: COPHD
        receivingApplicationOID: 2.16.840.1.114222.4.3.4.34.1.1
        receivingFacilityName: COPHD
        receivingFacilityOID: 2.16.840.1.113883.3.89.109.100.1.3
      timing:
        operation: MERGE
        numberPerDay: 1440 # Every minute
        initialTime: 00:00
        timeZone: CENTRAL
      transport:
        type: SFTP
        host: sftp
        port: 22
        filePath: ./upload
        credentialName: DEFAULT-SFTP

- name: "co-routt-county-phd"
  description: "Routt County Public Health Department"
  jurisdiction: "COUNTY"
  stateCode: "CO"
  countyName: "Routt"
  receivers:
    - name: elr-download
      organizationName: co-routt-county-phd
      topic: covid-19
      jurisdictionalFilter: [ "matches(ordering_facility_state, CO)", "matches(ordering_facility_county, Routt)" ]
      translation:
        type: CUSTOM
        schemaName: direct/direct-covid-19
        format: CSV
      timing:
        operation: MERGE
        numberPerDay: 1440
        initialTime: 09:15 # A little after the 12am EASTERN reports from simple report
        timeZone: EASTERN

- name: "co-san-juan-basin-phd"
  description: "San Juan Basin Public Health Department"
  jurisdiction: "STATE"
  stateCode: "CO"
  countyName: null
  receivers:
    - name: elr-download
      organizationName: co-san-juan-basin-phd
      topic: covid-19
      jurisdictionalFilter: [ "matches(ordering_facility_state, CO)", "matches(ordering_facility_county, Archuleta, La Plata)" ]
      translation:
        type: CUSTOM
        schemaName: direct/direct-covid-19
        format: CSV
      timing:
        operation: MERGE
        numberPerDay: 1440
        initialTime: 09:15 # A little after the 12am EASTERN reports from simple report
        timeZone: EASTERN

- name: tx-phd
  description: Texas Department of State Health Services
  jurisdiction: STATE
  stateCode: TX
  receivers:
    - name: elr-test
      organizationName: tx-phd
      topic: covid-19
      customerStatus: active
      jurisdictionalFilter:
        - "matches(ordering_facility_state, TX)"
        - "matches(processing_mode_code, T)"
      translation:
        type: HL7
        useBatchHeaders: false
        receivingApplicationName: NEDSS
        receivingFacilityName: TX-ELR
      transport:
        type: SFTP
        host: sftp
        port: 22
        filePath: ./upload
        credentialName: DEFAULT-SFTP
    - name: elr-debug
      organizationName: tx-phd
      topic: covid-19
      customerStatus: active
      jurisdictionalFilter:
        - "matches(ordering_facility_state, TX)"
        - "matches(processing_mode_code, D)"
      translation:
        type: HL7
        useBatchHeaders: false
        receivingApplicationName: NEDSS
        receivingFacilityName: TX-ELR
      transport:
        type: SFTP
        host: sftp
        port: 22
        filePath: ./upload
        credentialName: DEFAULT-SFTP

- name: fl-phd
  description: Florida Department of Health
  jurisdiction: STATE
  stateCode: FL
  receivers:
    - name: elr
      organizationName: fl-phd
      topic: covid-19
      customerStatus: active
      jurisdictionalFilter:
        - matches(ordering_facility_state, FL)
      deidentify: false
      translation:
        type: HL7
        useBatchHeaders: true
        receivingApplicationName: FDOH-ELR
        receivingApplicationOID: 2.16.840.1.114222.4.3.3.8.1.3
        receivingFacilityName: FDOH
        receivingFacilityOID: 2.16.840.1.114222.1.3645
      timing:
        operation: MERGE
        numberPerDay: 1440 # Every minute
        initialTime: 00:00
        timeZone: EASTERN
      transport:
        type: SFTP
        host: sftp
        port: 22
        filePath: ./upload
        credentialName: DEFAULT-SFTP

- name: gu-doh
  description: Guam Department of Health
  jurisdiction: STATE
  stateCode: GU
  receivers:
    - name: elr
      organizationName: gu-doh
      topic: covid-19
      customerStatus: active
      deidentify: false
      jurisdictionalFilter:
        - matches(ordering_facility_state, GU)
      routingFilter:
        - matches(test_result_status, F, C, P)
      translation:
        type: HL7
        useBatchHeaders: true
        receivingApplicationName: GUDOH
        receivingFacilityName: GUDOH
      timing:
        operation: MERGE
        numberPerDay: 1440
        initialTime: 00:00
        timeZone: CHAMORRO
      transport:
        type: SFTP
        host: sftp
        port: 22
        filePath: ./upload
        credentialName: DEFAULT-SFTP

- name: vt-doh
  description: Vermont Department of Health
  jurisdiction: STATE
  stateCode: VT
  filters:
    - topic: "covid-19"
      jurisdictionalFilter: [ "orEquals(ordering_facility_state, VT, patient_state, VT)" ]
  receivers:
    - name: elr
      organizationName: vt-doh
      topic: covid-19
      customerStatus: active
      deidentify: false
      translation:
        type: HL7
        useBatchHeaders: true
        receivingApplicationName: NBS
        receivingApplicationOID: 2.16.840.1.114222.4.1.185.1
        receivingFacilityName: VDH
        receivingFacilityOID: 2.16.840.1.114222.4.1.185
        suppressAoe: true
        truncateHl7Fields: OBX-23-1
        truncateHDNamespaceIds: true
        usePid14ForPatientEmail: true
        suppressNonNPI: true
        suppressHl7Fields: OBX-18-1, OBX-18-2, OBX-18-3, OBX-18-4, OBX-15-3
        replaceValue:
          MSH-3-1: CDC PRIME - Atlanta,
        convertPositiveDateTimeOffsetToNegative: true
      timing:
        operation: MERGE
        numberPerDay: 1440 # Every minute
        initialTime: 00:00
        timeZone: CENTRAL
      transport:
        type: SFTP
        host: sftp
        port: 22
        filePath: ./upload
        credentialName: DEFAULT-SFTP
    - name: elr-secondary
      organizationName: vt-doh
      topic: covid-19
      customerStatus: active
      reverseTheQualityFilter: true
      deidentify: false
      translation:
        type: HL7
        useBatchHeaders: true
        receivingApplicationName: NBS
        receivingApplicationOID: 2.16.840.1.114222.4.1.185.1
        receivingFacilityName: VDH
        receivingFacilityOID: 2.16.840.1.114222.4.1.185
        suppressAoe: true
        truncateHl7Fields: OBX-23-1
        truncateHDNamespaceIds: true
        usePid14ForPatientEmail: true
        suppressNonNPI: true
        suppressHl7Fields: OBX-18-1, OBX-18-2, OBX-18-3, OBX-18-4, OBX-15-3
<<<<<<< HEAD
        replaceValue:
          MSH-3-1: CDC PRIME - Atlanta,
      timing:
        operation: MERGE
        numberPerDay: 1440 # Every minute
        initialTime: 00:00
        timeZone: CENTRAL
      transport:
        type: SFTP
        host: sftp
        port: 22
        filePath: ./upload
        credentialName: DEFAULT-SFTP
    - name: elr-otc
      organizationName: vt-doh
      topic: covid-19
      customerStatus: active
      qualityFilter:
#        - "isValidCLIA(testing_lab_clia)"
        - "atLeastOneHasValue(Y, test_authorized_for_otc, test_authorized_for_home, test_authorized_for_unproctored)"
      reverseTheQualityFilter: false
      deidentify: false
      translation:
        type: HL7
        applyOTCDefault: true
        useBatchHeaders: true
        receivingApplicationName: NBS
        receivingApplicationOID: 2.16.840.1.114222.4.1.185.1
        receivingFacilityName: VDH
        receivingFacilityOID: 2.16.840.1.114222.4.1.185
        suppressAoe: true
        truncateHl7Fields: OBX-23-1
        truncateHDNamespaceIds: true
        usePid14ForPatientEmail: true
        suppressNonNPI: true
        suppressHl7Fields: OBX-18-1, OBX-18-2, OBX-18-3, OBX-18-4, OBX-15-3
=======
>>>>>>> 13663e6d
        replaceValue:
          MSH-3-1: CDC PRIME - Atlanta,
      timing:
        operation: MERGE
        numberPerDay: 1440 # Every minute
        initialTime: 00:00
        timeZone: CENTRAL
      transport:
        type: SFTP
        host: sftp
        port: 22
        filePath: ./upload
        credentialName: DEFAULT-SFTP

- name: nd-doh
  description: North Dakota Department of Health
  jurisdiction: STATE
  stateCode: ND
  receivers:
    - name: elr
      organizationName: nd-doh
      topic: covid-19
      customerStatus: active
      jurisdictionalFilter:
        - matches(ordering_facility_state, ND)
      deidentify: false
      translation:
        type: HL7
        useBatchHeaders: true
        receivingApplicationName: Maven
        receivingApplicationOID: 2.16.840.1.114222.4.3.4.34.1.1
        receivingFacilityName: NDDOH
        receivingFacilityOID: 2.16.840.1.113883.3.89.109.100.1.3
      timing:
        operation: MERGE
        numberPerDay: 1440 # Every minute
        initialTime: 00:00
        timeZone: CENTRAL
      transport:
        type: SFTP
        host: sftp
        port: 22
        filePath: ./upload
        credentialName: DEFAULT-SFTP

- name: la-doh
  description: Louisiana Department of Health
  jurisdiction: STATE
  stateCode: LA
  receivers:
    - name: elr
      organizationName: la-doh
      topic: covid-19
      customerStatus: active
      jurisdictionalFilter:
        - "orEquals(ordering_facility_state, LA, patient_state, LA)"
      translation:
        type: HL7
        useBatchHeaders: true
        receivingOrganization: laoph
        receivingApplicationName: LA-ELR
        receivingFacilityName: LADOH
        nameFormat: aphl
        useTestProcessingMode: false
      timing:
        operation: MERGE
        numberPerDay: 1440 # Every minute
        initialTime: 00:00
        timeZone: CENTRAL
      transport:
        type: SFTP
        host: sftp
        port: 22
        filePath: ./upload
        credentialName: DEFAULT-SFTP

- name: oh-doh
  description: Ohio Department of Health
  jurisdiction: STATE
  stateCode: OH
  receivers:
    - name: elr
      organizationName: oh-doh
      topic: covid-19
      customerStatus: active
      jurisdictionalFilter:
        - matches(ordering_facility_state, OH)
      translation:
        type: HL7
        useBatchHeaders: true
        suppressQstForAoe: true
        receivingApplicationName: OHDOH
        receivingApplicationOID: 2.16.840.1.114222.4.1.3674
        receivingFacilityName: OHDOH
        receivingFacilityOID: 2.16.840.1.114222.4.1.3674
        reportingFacilityName: CDC PRIME
        reportingFacilityId: 36DSMP9999
        nameFormat: ohio
        suppressHl7Fields: OBX-23-11
        # turn off UNK and ASKU for this field
        useBlankInsteadOfUnknown: patient_race
      timing:
        operation: MERGE
        numberPerDay: 1440 # Every minute
        initialTime: 00:00
        timeZone: EASTERN
      transport:
        type: SFTP
        host: sftp
        port: 22
        filePath: ./upload
        credentialName: DEFAULT-SFTP

- name: oh-ccchd-doh
  description: Ohio Department of Health - Clark County
  jurisdiction: COUNTY
  stateCode: OH
  countyName: Clark
  receivers:
    - name: elr-download
      organizationName: oh-ccchd-doh
      topic: covid-19
      customerStatus: testing
      jurisdictionalFilter:
        - matches(ordering_facility_state, OH)
        - matches(ordering_facility_county, Clark)
      translation:
        type: HL7
        useBatchHeaders: true
        suppressQstForAoe: true
        receivingApplicationName: OHDOH
        receivingApplicationOID: 2.16.840.1.114222.4.1.3674
        receivingFacilityName: OHDOH
        receivingFacilityOID: 2.16.840.1.114222.4.1.3674
        reportingFacilityName: CDC PRIME
        reportingFacilityId: 36DSMP9999
        nameFormat: ohio
        suppressHl7Fields: OBX-23-11
        # turn off UNK and ASKU for this field
        useBlankInsteadOfUnknown: patient_race
      timing:
        operation: MERGE
        numberPerDay: 1 # Per day
        initialTime: 00:05
        timeZone: EASTERN

- name: nm-doh
  description: New Mexico Department of Health
  jurisdiction: STATE
  stateCode: NM
  filters:
    - topic: "covid-19"
      jurisdictionalFilter:
        - "orEquals(ordering_facility_state, NM, patient_state, NM)"
      qualityFilter: null
      routingFilter: null
      processingModeFilter: null
  receivers:
    - name: elr
      externalName: Primary
      organizationName: nm-doh
      topic: covid-19
      customerStatus: active
      jurisdictionalFilter: []
      translation:
        type: HL7
        useBatchHeaders: true
        receivingOrganization: elr
        receivingApplicationName: NMDOH
        receivingApplicationOID: 2.16.840.1.113883.3.5364
        receivingFacilityName: NMDOH
        receivingFacilityOID: 2.16.840.1.113883.3.5364
        truncateHDNamespaceIds: true
        nameFormat: aphl_light
        # turn off UNK and ASKU for this field
        useBlankInsteadOfUnknown: patient_race
        suppressHl7Fields: OBX-17-1
        useOrderingFacilityName: "NCES"
      timing:
        operation: MERGE
        numberPerDay: 1440 # Every minute
        initialTime: 00:00
        timeZone: MOUNTAIN
      transport:
        type: SFTP
        host: sftp
        port: 22
        filePath: ./upload
        credentialName: DEFAULT-SFTP

- name: mt-doh
  description: Montana Department of Health
  jurisdiction: STATE
  stateCode: MT
  receivers:
    - name: elr
      organizationName: mt-doh
      topic: covid-19
      customerStatus: active
      jurisdictionalFilter:
        - orEquals(patient_state, MT, ordering_facility_state, MT)
      translation:
        type: HL7
        useBatchHeaders: true
      transport:
        type: SFTP
        host: sftp
        port: 22
        filePath: ./upload
        credentialName: DEFAULT-SFTP
      timing:
        operation: MERGE
        numberPerDay: 1440 # Every minute
        initialTime: 00:00
        timeZone: MOUNTAIN
    - name: elr-csv
      organizationName: mt-doh
      topic: covid-19
      customerStatus: active
      jurisdictionalFilter:
        - orEquals(patient_state, MT, ordering_facility_state, MT)
      translation:
        type: CUSTOM
        format: CSV
        schemaName: mt/mt-covid-19-csv
      transport:
        type: SFTP
        host: sftp
        port: 22
        filePath: ./upload
        credentialName: DEFAULT-SFTP
      timing:
        operation: MERGE
        numberPerDay: 1440
        initialTime: 00:00
        timeZone: MOUNTAIN

- name: tx-doh
  description: Texas Department of Health
  jurisdiction: STATE
  stateCode: TX
  receivers:
    - name: elr
      organizationName: tx-doh
      topic: covid-19
      customerStatus: active
      jurisdictionalFilter:
        - orEquals(ordering_facility_state, TX, patient_state, TX)
      translation:
        type: HL7
        useBatchHeaders: true
        receivingApplicationName: NEDSS
        receivingFacilityName: TX-ELR
        defaultAoeToUnknown: true
        nameFormat: texas
      transport:
        type: SFTP
        host: sftp
        port: 22
        filePath: ./upload
        credentialName: DEFAULT-SFTP
      timing:
        operation: MERGE
        numberPerDay: 1440 # Every minute
        initialTime: 00:00
        timeZone: CENTRAL

- name: nj-doh
  description: New Jersey Department of Health
  jurisdiction: STATE
  stateCode: NJ
  receivers:
    - name: elr
      organizationName: nj-doh
      topic: covid-19
      customerStatus: active
      jurisdictionalFilter:
        - orEquals(ordering_facility_state, NJ, patient_state, NJ)
        - matches(processing_mode_code, P)
      translation:
        type: HL7
        useBatchHeaders: true
        receivingApplicationName: ELRS
        receivingApplicationOID: 2.16.840.1.113883.3.1299.5.1.6.1
        receivingFacilityName: NJDOH
        receivingFacilityOID: 2.16.840.1.113883.3.1299
        truncateHDNamespaceIds: true
        truncateHl7Fields: OBX-23-1
        reportingFacilityName: CDC PRIME
        reportingFacilityId: 11D2030855
        suppressHl7Fields: "OBX-18-1,OBX-18-2,OBX-18-3"
      transport:
        type: SFTP
        host: sftp
        port: 22
        filePath: ./upload
        credentialName: DEFAULT-SFTP
      timing:
        operation: MERGE
        numberPerDay: 1440
        initialTime: 00:00
        timeZone: EASTERN
    - name: elr-test
      organizationName: nj-doh
      topic: covid-19
      customerStatus: active
      jurisdictionalFilter:
        - orEquals(ordering_facility_state, NJ, patient_state, NJ)
        - matches(processing_mode_code, T)
      translation:
        type: HL7
        useBatchHeaders: true
        receivingApplicationName: ELRS
        receivingApplicationOID: 2.16.840.1.113883.3.1299.5.1.6.1
        receivingFacilityName: NJDOH
        receivingFacilityOID: 2.16.840.1.113883.3.1299
        truncateHDNamespaceIds: true
        truncateHl7Fields: OBX-23-1
        suppressHl7Fields: "OBX-18-1,OBX-18-2,OBX-18-3"
      transport:
        type: SFTP
        host: sftp
        port: 22
        filePath: ./upload
        credentialName: DEFAULT-SFTP
      timing:
        operation: MERGE
        numberPerDay: 1440
        initialTime: 00:00
        timeZone: EASTERN

- name: mn-doh
  description: Minnesota Department of Health
  jurisdiction: STATE
  stateCode: MN
  receivers:
    - name: elr
      organizationName: mn-doh
      topic: covid-19
      customerStatus: active
      jurisdictionalFilter:
        - orEquals(ordering_facility_state, MN, patient_state, MN)
      translation:
        type: HL7
        useBatchHeaders: true
        receivingApplicationName: MEDSS-ELR
        receivingApplicationOID: 2.16.840.1.114222.4.3.3.6.2.1
        receivingFacilityName: MN DOH
        receivingFacilityOID: 2.16.840.1.114222.4.1.3661
        suppressHl7Fields: SPM-2-1
      transport:
        type: SFTP
        host: sftp
        port: 22
        filePath: ./upload
        credentialName: DEFAULT-SFTP
      timing:
        operation: MERGE
        numberPerDay: 1440
        initialTime: 00:00
        timeZone: EASTERN

- name: wi-dph
  description: Wisconsin Department of Public Health
  jurisdiction: STATE
  stateCode: WI
  receivers:
    - name: elr
      organizationName: wi-dph
      topic: covid-19
      customerStatus: testing
      jurisdictionalFilter:
        - orEquals(ordering_facility_state, WI, patient_state, WI)
        - matches(processing_mode_code, P)
      translation:
        type: HL7
        useBatchHeaders: true
        receivingApplicationName: vCMR
        receivingApplicationOID: 2.16.840.1.113883.3.33.4.2.2
        receivingFacilityName: WEDSS
        receivingFacilityOID: 2.16.840.1.113883.3.33
      transport:
        type: SFTP
        host: sftp
        port: 22
        filePath: ./upload
        credentialName: DEFAULT-SFTP
      timing:
        operation: MERGE
        numberPerDay: 1440
        initialTime: 00:00
        timeZone: EASTERN
    - name: elr-test
      organizationName: wi-dph
      topic: covid-19
      customerStatus: testing
      jurisdictionalFilter:
        - orEquals(ordering_facility_state, WI, patient_state, WI)
        - matches(processing_mode_code, T)
      translation:
        type: HL7
        useBatchHeaders: true
        receivingApplicationName: vCMR
        receivingApplicationOID: 2.16.840.1.113883.3.33.4.2.2
        receivingFacilityName: WEDSS
        receivingFacilityOID: 2.16.840.1.113883.3.33
      transport:
        type: SFTP
        host: sftp
        port: 22
        filePath: ./upload
        credentialName: DEFAULT-SFTP
      timing:
        operation: MERGE
        numberPerDay: 1440
        initialTime: 00:00
        timeZone: EASTERN

- name: tn-doh
  description: Tennessee Department of Health
  jurisdiction: STATE
  stateCode: TN
  receivers:
    - name: elr
      organizationName: tn-doh
      topic: covid-19
      customerStatus: testing
      jurisdictionalFilter:
        - orEquals(ordering_facility_state, TN, patient_state, TN)
      translation:
        type: HL7
        useBatchHeaders: true
        receivingApplicationName: tdh-ELR
        receivingApplicationOID: 2.16.840.1.113883.3.773.1.1.3
        receivingFacilityName: TDH
        receivingFacilityOID: 2.16.840.1.113883.3.773
      transport:
        type: SFTP
        host: sftp
        port: 22
        filePath: ./upload
        credentialName: DEFAULT-SFTP
      timing:
        operation: MERGE
        numberPerDay: 1440
        initialTime: 00:00
        timeZone: EASTERN

- name: ms-doh
  description: Mississippi Department of Health
  jurisdiction: STATE
  stateCode: MS
  receivers:
    - name: elr
      organizationName: ms-doh
      topic: covid-19
      customerStatus: active
      jurisdictionalFilter:
        - orEquals(ordering_facility_state, MS, patient_state, MS)
      translation:
        type: HL7
        useBatchHeaders: true
        receivingApplicationName: MSDH-ELR
        receivingFacilityName: MSDOH
      transport:
        type: SFTP
        host: sftp
        port: 22
        filePath: ./upload
        credentialName: DEFAULT-SFTP
      timing:
        operation: MERGE
        numberPerDay: 1440
        initialTime: 00:00
        timeZone: EASTERN

- name: nc-dph
  description: North Carolina Division of Public Health
  jurisdiction: STATE
  stateCode: NC
  receivers:
    - name: elr
      organizationName: nc-dph
      topic: covid-19
      customerStatus: inactive
      jurisdictionalFilter:
        - orEquals(ordering_facility_state, NC, patient_state, NC)
      translation:
        type: HL7
        useBatchHeaders: true
        receivingApplicationName: NCDPH NCEDSS
        receivingApplicationOID: 2.16.840.1.113883.3.591.3.1
        receivingFacilityName: NCDPH EDS
        receivingFacilityOID: 2.16.840.1.113883.3.591.1.1
      transport:
        type: SFTP
        host: sftp
        port: 22
        filePath: ./upload
        credentialName: DEFAULT-SFTP
      timing:
        operation: MERGE
        numberPerDay: 1440
        initialTime: 00:00
        timeZone: EASTERN

- name: de-dph
  description: Delaware Division of Public Health
  jurisdiction: STATE
  stateCode: DE
  receivers:
    - name: elr
      organizationName: de-dph
      topic: covid-19
      customerStatus: testing
      jurisdictionalFilter:
        - orEquals(ordering_facility_state, DE, patient_state, DE)
      qualityFilter:
        - "doesNotMatch(processing_mode_code,T,D)"
        - "hasAtLeastOneOf(order_test_date,specimen_collection_date_time,test_result_date)"
        - "hasAtLeastOneOf(patient_street,patient_zip_code,patient_phone_number,patient_email)"
        - "hasValidDataFor(message_id,equipment_model_name,specimen_type,test_result,patient_last_name,patient_first_name,patient_dob,ordering_provider_id)"
        - "isValidCLIA(testing_lab_clia)"
      translation:
        type: HL7
        useBatchHeaders: true
      transport:
        type: SFTP
        host: sftp
        port: 22
        filePath: ./upload
        credentialName: DEFAULT-SFTP
      timing:
        operation: MERGE
        numberPerDay: 1440
        initialTime: 00:00
        timeZone: EASTERN

- name: ca-dph
  description: California Department of Public Health
  jurisdiction: STATE
  stateCode: CA
  receivers:
    - name: elr
      organizationName: ca-dph
      topic: covid-19
      customerStatus: active
      jurisdictionalFilter:
        - orEquals(ordering_facility_state, CA, patient_state, CA)
      reverseTheQualityFilter: false
      translation:
        type: HL7
        useBatchHeaders: false
        receivingApplicationName: CDPH CA REDIE
        receivingApplicationOID: 2.16.840.1.114222.4.3.3 .10.1.1
        receivingFacilityName: CDPH_CID
        receivingFacilityOID: 2.16.840.1.114222.4.1.214104
        suppressAoe: true
        truncateHl7Fields: OBR-16-3, ORC-12-3, OBX-23-1, ORC-21-1
        truncateHDNamespaceIds: true
        cliaForOutOfStateTesting: CDPH000075
      transport:
        type: SFTP
        host: sftp
        port: 22
        filePath: ./upload
        credentialName: DEFAULT-SFTP
      timing:
        operation: MERGE
        numberPerDay: 1440
        initialTime: 00:00
        timeZone: EASTERN
    - name: elr-secondary
      organizationName: ca-dph
      topic: covid-19
      customerStatus: active
      jurisdictionalFilter:
        - orEquals(ordering_facility_state, CA, patient_state, CA)
      reverseTheQualityFilter: true
      translation:
        type: HL7
        useBatchHeaders: true
        truncateHDNamespaceIds: true
        receivingApplicationName: CDPH CA REDIE
        receivingApplicationOID: 2.16.840.1.114222.4.3.3 .10.1.1
        receivingFacilityName: CDPH CA REDIE
        receivingFacilityOID: 2.16.840.1.114222.4.3.3 .10.1.1
        messageProfileId: PHLabReport-Batch^^2.16.840.1.113883.9.10^ISO
        cliaForOutOfStateTesting: CDPH000076
      transport:
        type: SFTP
        host: sftp
        port: 22
        filePath: ./upload
        credentialName: DEFAULT-SFTP
      timing:
        operation: MERGE
        numberPerDay: 1440
        initialTime: 00:00
        timeZone: EASTERN

- name: ma-phd
  description: Massachusetts Public Health Department
  jurisdiction: STATE
  stateCode: MA
  receivers:
    - name: elr
      organizationName: ma-phd
      topic: covid-19
      customerStatus: active
      jurisdictionalFilter:
        - orEquals(ordering_facility_state, MA, patient_state, MA)
      translation:
        type: HL7
        useBatchHeaders: true
        receivingApplicationName: MA-MDPH
        receivingApplicationOID: 2.16.840.1.113883.19.3.2
        receivingFacilityName: MA-MDPH
        receivingFacilityOID: 2.16.840.1.113883.19.3.2
        truncateHDNamespaceIds: true
        nameFormat: massachusetts
        suppressHl7Fields: "PID-20"
      transport:
        type: SFTP
        host: sftp
        port: 22
        filePath: ./upload
        credentialName: DEFAULT-SFTP
      timing:
        operation: MERGE
        numberPerDay: 1440
        initialTime: 00:00
        timeZone: EASTERN

- name: nh-dphs
  description: New Hampshire Division of Public Health Services
  jurisdiction: STATE
  stateCode: NH
  receivers:
    - name: elr
      organizationName: nh-dphs
      topic: covid-19
      customerStatus: active
      jurisdictionalFilter:
        - orEquals(ordering_facility_state, NH, patient_state, NH)
      translation:
        type: HL7
        useBatchHeaders: true
        messageProfileId: PHLabReport-Batch^^2.16.840.1.113883.9.11^ISO
        receivingFacilityName: NH_DHHS
        receivingFacilityOID: 2.16.840.1.114222.4.1.3669
        suppressHl7Fields: ORC-23-1,ORC-14-1,OBR-17-1,OBX-18-1, OBX-18-2, OBX-18-3, PID-13-1
        reportingFacilityName: CDC PRIME
        reportingFacilityId: 11D2030855
        replaceDiiWithOid: true
        usePid14ForPatientEmail: true
      transport:
        type: SFTP
        host: sftp
        port: 22
        filePath: ./upload
        credentialName: DEFAULT-SFTP
      timing:
        operation: MERGE
        numberPerDay: 1440
        initialTime: 00:00
        timeZone: EASTERN

- name: al-phd
  description: Alabama Public Health Department
  jurisdiction: STATE
  stateCode: AL
  receivers:
    - name: elr
      organizationName: al-phd
      topic: covid-19
      customerStatus: active
      jurisdictionalFilter:
        - orEquals(ordering_facility_state, AL, patient_state, AL)
      translation:
        type: HL7
        useBatchHeaders: true
        receivingApplicationName: ALNBS
        receivingApplicationOID: 2.16.840.1.114222.4.5.1
        receivingFacilityName: ALDOH
        receivingFacilityOID: 2.16.840.1.114222.4.1.3636
      transport:
        type: SFTP
        host: sftp
        port: 22
        filePath: ./upload
        credentialName: DEFAULT-SFTP
      timing:
        operation: MERGE
        numberPerDay: 360   # Useful when you need a bit more of: This thing all things devours: Birds, beasts, trees, flowers
        initialTime: 00:00
        timeZone: EASTERN

- name: mi-phd
  description: Michigan Public Health Department
  jurisdiction: STATE
  stateCode: MI
  receivers:
    - name: elr
      organizationName: mi-phd
      topic: covid-19
      customerStatus: inactive
      jurisdictionalFilter:
        - orEquals(ordering_facility_state, MI, patient_state, MI)
      translation:
        type: HL7
        useBatchHeaders: true
        receivingApplicationName: MDSS
        receivingApplicationOID: 2.16.840.1.114222.4.3.2.2.3.161.1.6377
        receivingFacilityName: MDSS
        receivingFacilityOID: 2.16.840.1.114222.4.3.2.2.3.161.1.6377
      transport:
        type: SFTP
        host: sftp
        port: 22
        filePath: ./upload
        credentialName: DEFAULT-SFTP
      timing:
        operation: MERGE
        numberPerDay: 1440
        initialTime: 00:00
        timeZone: EASTERN

- name: pa-phd
  description: Pennsylvania Department of Health
  jurisdiction: STATE
  stateCode: PA
  receivers:
    - name: elr-chester-hl7
      organizationName: pa-phd
      topic: covid-19
      customerStatus: active
      jurisdictionalFilter: [ "matches(ordering_facility_state, PA)", "matches(ordering_facility_county, Chester, Delaware)" ]
      translation:
        type: HL7
        useBatchHeaders: true
        nameFormat: chester_hl7
        reportingFacilityName: Chester County Health Department
        receivingApplicationName: PA-ELR
        receivingFacilityName: PADOH
        suppressHl7Fields: PID-13-1,ORC-23-1,OBR-16
        stripInvalidCharsRegex: \u0019
        replaceValue:
          ORC-21-2: L
        valueSetOverrides:
          hl70189:
            name: hl70189
            system: HL7
            version: 2.9
            reference: HL7 guidance for ethnicity, modified for PA standards
            values:
              - code: H
                display: Hispanic or Latino
              - code: NH
                replaces: N
                display: Non Hispanic or Latino
              - code: U
                display: Unknown
      transport:
        type: SOAP
        endpoint: "http://soap-webservice:8080/castlemock/mock/soap/project/eUAvaN/BasicHttpBinding_IUploadFile"
        soapAction: "http://nedss.state.pa.us/2012/B01/elrwcf/IUploadFile/UploadFiles"
        credentialName: null
        namespaces:
          "xmlns:elr": "http://nedss.state.pa.us/2012/B01/elrwcf"
      timing:
        operation: MERGE
        numberPerDay: 1440
        initialTime: 00:00
        timeZone: EASTERN
    - name: elr-montgomery-hl7
      organizationName: pa-phd
      topic: covid-19
      customerStatus: active
      jurisdictionalFilter: [ "matches(ordering_facility_state, PA)", "matches(ordering_facility_county, Montgomery)" ]
      translation:
        type: HL7
        useBatchHeaders: true
        nameFormat: montgomery_hl7
        reportingFacilityName: Montgomery County Office of Public Health
        receivingApplicationName: PA-ELR
        receivingFacilityName: PADOH
        suppressHl7Fields: PID-13-1,ORC-23-1,OBR-16
        stripInvalidCharsRegex: \u0019
        replaceValue:
          ORC-21-2: L
        valueSetOverrides:
          hl70189:
            name: hl70189
            system: HL7
            version: 2.9
            reference: HL7 guidance for ethnicity, modified for PA standards
            values:
              - code: H
                display: Hispanic or Latino
              - code: NH
                replaces: N
                display: Non Hispanic or Latino
              - code: U
                display: Unknown
      transport:
        type: SOAP
        endpoint: "http://soap-webservice:8080/castlemock/mock/soap/project/eUAvaN/BasicHttpBinding_IUploadFile"
        soapAction: "http://nedss.state.pa.us/2012/B01/elrwcf/IUploadFile/UploadFiles"
        credentialName: null
        namespaces:
          "xmlns:elr": "http://nedss.state.pa.us/2012/B01/elrwcf"
      timing:
        operation: MERGE
        numberPerDay: 1440
        initialTime: 00:00
        timeZone: EASTERN
    - name: elr-philadelphia-hl7
      organizationName: pa-phd
      topic: covid-19
      customerStatus: active
      jurisdictionalFilter: [ "matches(ordering_facility_state, PA)", "matches(ordering_facility_county, Philadelphia)" ]
      translation:
        type: HL7
        useBatchHeaders: true
        nameFormat: philadelphia_hl7
        reportingFacilityName: Philadelphia Public Health Laboratory
        receivingApplicationName: PA-ELR
        receivingFacilityName: PADOH
        suppressHl7Fields: PID-13-1,ORC-23-1,OBR-16
        stripInvalidCharsRegex: \u0019
        replaceValue:
          ORC-21-2: L
        valueSetOverrides:
          hl70189:
            name: hl70189
            system: HL7
            version: 2.9
            reference: HL7 guidance for ethnicity, modified for PA standards
            values:
              - code: H
                display: Hispanic or Latino
              - code: NH
                replaces: N
                display: Non Hispanic or Latino
              - code: U
                display: Unknown
      transport:
        type: SOAP
        endpoint: "http://soap-webservice:8080/castlemock/mock/soap/project/eUAvaN/BasicHttpBinding_IUploadFile"
        soapAction: "http://nedss.state.pa.us/2012/B01/elrwcf/IUploadFile/UploadFiles"
        credentialName: null
        namespaces:
          "xmlns:elr": "http://nedss.state.pa.us/2012/B01/elrwcf"
      timing:
        operation: MERGE
        numberPerDay: 1440
        initialTime: 00:00
        timeZone: EASTERN
    - name: elr-bucks-hl7
      organizationName: pa-phd
      topic: covid-19
      customerStatus: active
      jurisdictionalFilter: [ "matches(ordering_facility_state, PA)", "matches(ordering_facility_county, Bucks)" ]
      translation:
        type: HL7
        useBatchHeaders: true
        nameFormat: bucks_hl7
        receivingApplicationName: PA-ELR
        receivingFacilityName: PADOH
        suppressHl7Fields: PID-13-1,ORC-23-1,OBR-16
        stripInvalidCharsRegex: \u0019
        replaceValue:
          ORC-21-2: L
        valueSetOverrides:
          hl70189:
            name: hl70189
            system: HL7
            version: 2.9
            reference: HL7 guidance for ethnicity, modified for PA standards
            values:
              - code: H
                display: Hispanic or Latino
              - code: NH
                replaces: N
                display: Non Hispanic or Latino
              - code: U
                display: Unknown
      transport:
        type: SOAP
        endpoint: "http://soap-webservice:8080/castlemock/mock/soap/project/eUAvaN/BasicHttpBinding_IUploadFile"
        soapAction: "http://nedss.state.pa.us/2012/B01/elrwcf/IUploadFile/UploadFiles"
        credentialName: null
        namespaces:
          "xmlns:elr": "http://nedss.state.pa.us/2012/B01/elrwcf"
      timing:
        operation: MERGE
        numberPerDay: 1440
        initialTime: 00:00
        timeZone: EASTERN
    - name: elr-allegheny-hl7
      organizationName: pa-phd
      topic: covid-19
      customerStatus: active
      jurisdictionalFilter: [ "matches(ordering_facility_state, PA)", "matches(ordering_facility_county, Allegheny)" ]
      translation:
        type: HL7
        useBatchHeaders: true
        nameFormat: allegheny_hl7
        receivingApplicationName: PA-ELR
        receivingFacilityName: PADOH
        suppressHl7Fields: PID-13-1,ORC-23-1,OBR-16
        stripInvalidCharsRegex: \u0019
        replaceValue:
          ORC-21-2: L
        valueSetOverrides:
          hl70189:
            name: hl70189
            system: HL7
            version: 2.9
            reference: HL7 guidance for ethnicity, modified for PA standards
            values:
              - code: H
                display: Hispanic or Latino
              - code: NH
                replaces: N
                display: Non Hispanic or Latino
              - code: U
                display: Unknown
      transport:
        type: SOAP
        endpoint: "http://soap-webservice:8080/castlemock/mock/soap/project/eUAvaN/BasicHttpBinding_IUploadFile"
        soapAction: "http://nedss.state.pa.us/2012/B01/elrwcf/IUploadFile/UploadFiles"
        credentialName: null
        namespaces:
          "xmlns:elr": "http://nedss.state.pa.us/2012/B01/elrwcf"
      timing:
        operation: MERGE
        numberPerDay: 1440
        initialTime: 00:00
        timeZone: EASTERN

- name: pa-chester-phd
  description: Health Department - Chester County, Pennsylvania
  jurisdiction: COUNTY
  stateCode: CO
  countyName: Chester
  receivers:
    - name: elr-chester-download-local
      organizationName: pa-chester-phd
      topic: covid-19
      customerStatus: active
      jurisdictionalFilter: [ "matches(ordering_facility_state, PA)", "matches(ordering_facility_county, Chester, Delaware)" ]
      deidentify: false
      translation:
        type: CUSTOM
        schemaName: strac/strac-covid-19
        defaults:
          processing_mode_code: T
        format: CSV

- name: pa-montgomery-phd
  description: Office of Public Health - Montgomery County, Pennsylvania
  jurisdiction: COUNTY
  stateCode: CO
  countyName: Montgomery
  receivers:
    - name: elr-montgomery-download-local
      organizationName: pa-montgomery-phd
      topic: covid-19
      customerStatus: active
      jurisdictionalFilter: [ "matches(ordering_facility_state, PA)", "matches(ordering_facility_county, Montgomery)" ]
      deidentify: false
      translation:
        type: CUSTOM
        schemaName: strac/strac-covid-19
        defaults:
          processing_mode_code: T
        format: CSV

- name: pa-philadelphia-phd
  description: Philadelphia Department of Public Health
  jurisdiction: COUNTY
  stateCode: CO
  countyName: Philadelphia
  receivers:
    - name: elr-philadelphia-download
      organizationName: pa-philadelphia-phd
      topic: covid-19
      customerStatus: active
      jurisdictionalFilter: [ "matches(ordering_facility_state, PA)", "matches(ordering_facility_county, Philadelphia)" ]
      deidentify: false
      translation:
        type: CUSTOM
        schemaName: strac/strac-covid-19
        defaults:
          processing_mode_code: T
        format: CSV

- name: md-doh
  description: Maryland
  jurisdiction: STATE
  stateCode: MD
  receivers:
    - name: elr
      organizationName: md-doh
      topic: covid-19
      customerStatus: active
      jurisdictionalFilter:
        - orEquals(patient_state, MD, ordering_facility_state, MD)
      translation:
        type: HL7
        schemaName: covid-19
        useBatchHeaders: true
      timing:
        operation: MERGE
        numberPerDay: 1440
        initialTime: 00:00
        timeZone: EASTERN

- name: md-phd
  description: Maryland Public Health Department
  jurisdiction: STATE
  stateCode: MD
  receivers:
    - name: elr
      organizationName: md-phd
      topic: covid-19
      customerStatus: active
      jurisdictionalFilter:
        - orEquals(patient_state, MD, ordering_facility_state, MD)
      translation:
        type: HL7
        useBatchHeaders: true
      timing:
        operation: MERGE
        numberPerDay: 1440
        initialTime: 00:00
        timeZone: EASTERN
      transport:
        type: SFTP
        host: sftp
        port: 22
        filePath: ./upload
        credentialName: DEFAULT-SFTP

- name: "hhsprotect"
  description: "HHSProtect"
  jurisdiction: "FEDERAL"
  receivers:
    - name: "elr"
      organizationName: "hhsprotect"
      topic: "covid-19"
      customerStatus: active
      jurisdictionalFilter: [ "matches(sender_id,.*SafeHealth.*,.*CueHlth.*,.*ImageMover.*,Strac,InBios,reddyfmc,abbott,lifepoint,hca,prescryptive)" ]
      qualityFilter: [ "allowAll()" ]
      translation:
        type: "CUSTOM"
        schemaName: "hhsprotect/hhsprotect-covid-19"
        format: "CSV"
      deidentify: true
      timing:
        operation: "MERGE"
        numberPerDay: 1440
        initialTime: "00:00"
        timeZone: "EASTERN"
      transport:
        type: BLOBSTORE
        storageName: PartnerStorage
        containerName: hhsprotect

# 'ignore' is a test organization, designed to be safely usable across all our environments.
# It has a bunch of receivers, each given a useful fake name, eg, named after the format of the data, in some cases.
# Please try to always make the reciever name identical to the county jurisdictionalFilter name.
# This is to aid in readability.
- name: ignore
  description: FOR TESTING ONLY
  jurisdiction: FEDERAL
  filters:
    - topic: covid-19
      jurisdictionalFilter: [ "matches(ordering_facility_state, IG)" ]
  senders:
    - name: ignore-strac      # Use this to test sending strac data
      organizationName: ignore
      topic: covid-19
      customerStatus: inactive
      schemaName: strac/strac-covid-19
      format: CSV
    - name: ignore-simple-report      # Use this to test sending simple_report data
      organizationName: ignore
      topic: covid-19
      customerStatus: inactive
      schemaName: primedatainput/pdi-covid-19
      format: CSV
    - name: ignore-waters      # Use this to test sending waters data
      organizationName: ignore
      topic: covid-19
      customerStatus: inactive
      schemaName: waters/waters-covid-19
      format: CSV
    - name: ignore-empty      # Use this to test sending data from the 'empty' schema
      organizationName: ignore
      topic: covid-19
      customerStatus: active
      schemaName: empty
      format: CSV
    - name: ignore-hl7      # Use this to test sending data from the HL7 schema
      organizationName: ignore
      topic: covid-19
      customerStatus: inactive
      schemaName: hl7/test-covid-19
      format: HL7
  receivers:
    - name: CSV
      externalName: The CSV receiver for Ignore
      organizationName: ignore
      topic: covid-19
      customerStatus: inactive
      jurisdictionalFilter: [ "matches(ordering_facility_county, CSV)" ]
      timing:
        operation: MERGE
        numberPerDay: 1440 # Every minute
        initialTime: 00:00
      translation:
        type: CUSTOM
        schemaName: az/pima-az-covid-19
        format: CSV
      transport:
        type: SFTP
        host: sftp
        port: 22
        filePath: ./upload
        credentialName: DEFAULT-SFTP
    - name: HL7
      externalName: Ignore HL7
      organizationName: ignore
      topic: covid-19
      customerStatus: inactive
      jurisdictionalFilter: [ "matches(ordering_facility_county, HL7)" ]
      timing:
        operation: MERGE
        numberPerDay: 1440 # Every minute
        initialTime: 00:00
      translation:
        type: CUSTOM
        schemaName: fl/fl-covid-19
        format: HL7
      transport:
        type: SFTP
        host: sftp
        port: 22
        filePath: ./upload
        credentialName: DEFAULT-SFTP
    - name: HL7_BATCH
      externalName: Ignore HL7_BATCH
      organizationName: ignore
      topic: covid-19
      customerStatus: inactive
      jurisdictionalFilter: [ "matches(ordering_facility_county, HL7_BATCH)" ]
      timing:
        operation: MERGE
        numberPerDay: 1440 # Every minute
        initialTime: 00:00
      translation:
        type: CUSTOM
        schemaName: az/az-covid-19-hl7
        format: HL7_BATCH
      transport:
        type: SFTP
        host: sftp
        port: 22
        filePath: ./upload
        credentialName: DEFAULT-SFTP
    - name: HL7_BATCH_PPK
      externalName: Ignore HL7_BATCH PPK
      organizationName: ignore
      topic: covid-19
      customerStatus: inactive
      jurisdictionalFilter: [ "matches(ordering_facility_county, HL7_BATCH)" ]
      timing:
        operation: MERGE
        numberPerDay: 1440 # Every minute
        initialTime: 00:00
      translation:
        type: CUSTOM
        schemaName: az/az-covid-19-hl7
        format: HL7_BATCH
      transport:
        type: SFTP
        host: sftp
        port: 22
        filePath: ./upload
        credentialName: DEFAULT-SFTP-PPK
    - name: HL7_BATCH_PEM
      externalName: Ignore HL7_BATCH PEM
      organizationName: ignore
      topic: covid-19
      customerStatus: inactive
      jurisdictionalFilter: [ "matches(ordering_facility_county, HL7_BATCH)" ]
      timing:
        operation: MERGE
        numberPerDay: 1440 # Every minute
        initialTime: 00:00
      translation:
        type: CUSTOM
        schemaName: az/az-covid-19-hl7
        format: HL7_BATCH
      transport:
        type: SFTP
        host: sftp
        port: 22
        filePath: ./upload
        credentialName: DEFAULT-SFTP-PEM
    - name: AS2
      organizationName: ignore
      topic: covid-19
      customerStatus: inactive
      jurisdictionalFilter: [ "matches(ordering_facility_county, AS2)" ]
      timing:
        operation: MERGE
        numberPerDay: 1440 # Every minute
        initialTime: 00:00
      translation:
        type: HL7
        useBatchHeaders: true
    - name: HL7_NULL     # Null Transport.
      organizationName: ignore
      topic: covid-19
      customerStatus: inactive
      jurisdictionalFilter: [ "matches(ordering_facility_county, HL7_NULL)" ]
      timing:
        operation: MERGE
        numberPerDay: 1440 # Every minute
        initialTime: 00:00
      translation:
        type: CUSTOM
        schemaName: tx/tx-covid-19
        format: HL7_BATCH
    - name: BLOBSTORE
      organizationName: ignore
      topic: covid-19
      customerStatus: inactive
      jurisdictionalFilter: [ "matches(ordering_facility_county, BLOBSTORE)" ]
      timing:
        operation: MERGE
        numberPerDay: 1440 # Every minute
        initialTime: 00:00
      translation:
        type: CUSTOM
        schemaName: hhsprotect/hhsprotect-covid-19
        format: CSV
      transport:
        type: BLOBSTORE
        storageName: PartnerStorage
        containerName: hhsprotect
    - name: SFTP_FAIL    # If you put "FAIL" in the receiver name, then the happy-path tests in TestReportStream will ignore them.
      organizationName: ignore
      topic: covid-19
      customerStatus: inactive
      jurisdictionalFilter: [ "matches(ordering_facility_county, SFTP_FAIL)" ]
      timing:
        operation: MERGE
        numberPerDay: 1440 # Every minute
        initialTime: 00:00
      translation:
        type: CUSTOM
        schemaName: az/az-covid-19-hl7
        format: CSV
      transport:
        type: SFTP
        host: sftp_FAIL_BAD
        port: 2222
        filePath: ./upload_FAIL
    - name: QUALITY_PASS
      organizationName: ignore
      topic: covid-19
      customerStatus: inactive
      jurisdictionalFilter: [ "matches(ordering_facility_county, QUALITY_PASS, removed)" ]
      qualityFilter:
        - hasValidDataFor(message_id,ordering_facility_county,ordering_facility_state)
        - hasAtLeastOneOf(message_id,blankField)
        - matches(ordering_facility_county, QUALITY_PASS)
      translation:
        type: CUSTOM
        schemaName: empty
        format: CSV
    - name: QUALITY_REVERSED
      organizationName: ignore
      topic: covid-19
      customerStatus: inactive
      jurisdictionalFilter: [ "matches(ordering_facility_county, QUALITY_REVERSED, kept)" ]
      qualityFilter:
        - hasValidDataFor(message_id,ordering_facility_county,ordering_facility_state)
        - hasAtLeastOneOf(message_id,blankField)
        - matches(ordering_facility_county, QUALITY_REVERSED)
      # Get 'not(qualityFilter)'
      reverseTheQualityFilter: true
      translation:
        type: CUSTOM
        schemaName: empty
        format: CSV
    - name: QUALITY_ALL
      organizationName: ignore
      topic: covid-19
      customerStatus: inactive
      jurisdictionalFilter: [ "matches(ordering_facility_county, QUALITY_ALL)" ]
      qualityFilter: [ "allowAll()" ]
      translation:
        type: CUSTOM
        schemaName: empty
        format: CSV
    - name: QUALITY_FAIL
      organizationName: ignore
      topic: covid-19
      customerStatus: inactive
      jurisdictionalFilter: [ "matches(ordering_facility_county, QUALITY_FAIL)" ]
      qualityFilter: [ "hasValidDataFor(blankField)", "hasAtLeastOneOf(message_id,blankField)" ]
      translation:
        type: CUSTOM
        schemaName: empty
        format: CSV
    - name: OTC_PROCTORED_YYY
      organizationName: ignore
      topic: covid-19
      customerStatus: inactive
      jurisdictionalFilter: [ "matches(ordering_facility_county, OTC_PROCTORED)" ]
      qualityFilter: [ "matches(test_authorized_for_otc, Y)","matches(test_authorized_for_home, Y)","matches(test_authorized_for_unproctored, Y)" ]
      translation:
        type: "CUSTOM"
        schemaName: "hhsprotect/hhsprotect-covid-19"
        format: "CSV"
      deidentify: true
    - name: OTC_PROCTORED_NYY
      organizationName: ignore
      topic: covid-19
      customerStatus: inactive
      jurisdictionalFilter: [ "matches(ordering_facility_county, OTC_PROCTORED)" ]
      qualityFilter: [ "matches(test_authorized_for_otc, N)","matches(test_authorized_for_home, Y)","matches(test_authorized_for_unproctored, Y)" ]
      translation:
        type: "CUSTOM"
        schemaName: "hhsprotect/hhsprotect-covid-19"
        format: "CSV"
      deidentify: true
    - name: OTC_PROCTORED_NUNKUNK
      organizationName: ignore
      topic: covid-19
      customerStatus: inactive
      jurisdictionalFilter: [ "matches(ordering_facility_county, OTC_PROCTORED)" ]
      qualityFilter: [ "matches(test_authorized_for_otc, N)","matches(test_authorized_for_home, UNK)","matches(test_authorized_for_unproctored, UNK)" ]
      translation:
        type: "CUSTOM"
        schemaName: "hhsprotect/hhsprotect-covid-19"
        format: "CSV"
      deidentify: true
    - name: EVERY_5_MINS
      externalName: Batches and Sends every 5 minutes.  For Load testing.
      organizationName: ignore
      topic: covid-19
      customerStatus: active
      jurisdictionalFilter: [ "matches(ordering_facility_county, EVERY_5_MINS)" ]
      timing:
        operation: MERGE
        numberPerDay: 288 # Every 5 minutes
        initialTime: 00:00
      translation:
        type: HL7
        useBatchHeaders: true
      transport:
        type: SFTP
        host: sftp
        port: 22
        filePath: ./upload
        credentialName: DEFAULT-SFTP
    - name: EVERY_15_MINS
      externalName: Batches and Sends every 15 minutes.  For Load testing.
      organizationName: ignore
      topic: covid-19
      customerStatus: active
      jurisdictionalFilter: [ "matches(ordering_facility_county, EVERY_15_MINS)" ]
      timing:
        operation: MERGE
        numberPerDay: 96 # Every 15 minutes
        initialTime: 00:00
      translation:
        type: HL7
        useBatchHeaders: true
      transport:
        type: SFTP
        host: sftp
        port: 22
        filePath: ./upload
        credentialName: DEFAULT-SFTP
    - name: EVERY_60_MINS
      externalName: Batches and Sends every 60 minutes.  For Load testing.
      organizationName: ignore
      topic: covid-19
      customerStatus: active
      jurisdictionalFilter: [ "matches(ordering_facility_county, EVERY_60_MINS)" ]
      timing:
        operation: MERGE
        numberPerDay: 24 # Every 60 minutes
        initialTime: 00:00
      translation:
        type: HL7
        useBatchHeaders: true
      transport:
        type: SFTP
        host: sftp
        port: 22
        filePath: ./upload
        credentialName: DEFAULT-SFTP
    - name: SETTINGS_TEST
      externalName: Used to test putting sender settings into the data, using ignore.ignore-empty
      organizationName: ignore
      topic: covid-19
      customerStatus: active
      jurisdictionalFilter: [ "matches(ordering_facility_county, SETTINGS_TEST)" ]
      qualityFilter: [ "allowAll()" ]
      # These three filters must match the settings for the ignore.ignore-empty Sender.
      routingFilter:
        - matches(sender_fullname, ignore.ignore-empty)
        - matches(sender_orgname, ignore)
      processingModeFilter:
        # Because ignore.ignore-empty has customerStatus = active
        - matches(processing_mode_code, P)
      timing:
        operation: MERGE
        numberPerDay: 1440 # Every minute
        initialTime: 00:00
      translation:
        type: CUSTOM
        schemaName: empty
        format: CSV
      transport:
        type: SFTP
        host: sftp
        port: 22
        filePath: ./upload
        credentialName: DEFAULT-SFTP

- name: historytest
  description: FOR TESTING SUBMISSION HISTORY
  jurisdiction: FEDERAL
  senders:
    - name: default
      organizationName: historytest
      topic: covid-19
      customerStatus: active
      schemaName: primedatainput/pdi-covid-19
      format: CSV

# all the rest
- name: ak-phd
  description: Alaska Public Health Department
  jurisdiction: STATE
  stateCode: AK
  receivers:
    - name: elr
      organizationName: ak-phd
      topic: covid-19
      customerStatus: active
      jurisdictionalFilter:
        - orEquals(ordering_facility_state, AK, patient_state, AK)
      translation:
        type: HL7
        useBatchHeaders: true
        suppressHl7Fields: PID-5-7, ORC-12-1, OBR-16-1
        replaceValue:
          PID-22-3: CDCREC
      timing:
        operation: MERGE
        numberPerDay: 1440 # Every minute
        initialTime: 00:00
        timeZone: EASTERN
      transport:
        type: SFTP
        host: sftp
        port: 22
        filePath: ./upload
        credentialName: DEFAULT-SFTP

- name: as-phd
  description: American Samoa Public Health Department
  jurisdiction: STATE
  stateCode: AS
  receivers:
    - name: elr
      organizationName: as-phd
      topic: covid-19
      customerStatus: inactive
      jurisdictionalFilter:
        - orEquals(ordering_facility_state, AS, patient_state, AS)
      translation:
        type: HL7
        useBatchHeaders: true
      timing:
        operation: MERGE
        numberPerDay: 1440 # Every minute
        initialTime: 00:00
        timeZone: EASTERN
      transport:
        type: SFTP
        host: sftp
        port: 22
        filePath: ./upload
        credentialName: DEFAULT-SFTP

- name: ar-phd
  description: Arkansas Public Health Department
  jurisdiction: STATE
  stateCode: AR
  receivers:
    - name: elr
      organizationName: ar-phd
      topic: covid-19
      customerStatus: inactive
      jurisdictionalFilter:
        - orEquals(ordering_facility_state, AR, patient_state, AR)
      translation:
        type: HL7
        useBatchHeaders: true
      timing:
        operation: MERGE
        numberPerDay: 1440 # Every minute
        initialTime: 00:00
        timeZone: EASTERN
      transport:
        type: SFTP
        host: sftp
        port: 22
        filePath: ./upload
        credentialName: DEFAULT-SFTP

- name: ct-phd
  description: Connecticut Public Health Department
  jurisdiction: STATE
  stateCode: CT
  receivers:
    - name: elr
      organizationName: ct-phd
      topic: covid-19
      customerStatus: testing
      jurisdictionalFilter:
        - orEquals(ordering_facility_state, CT, patient_state, CT)
      translation:
        type: HL7
        useBatchHeaders: true
      timing:
        operation: MERGE
        numberPerDay: 1440 # Every minute
        initialTime: 00:00
        timeZone: EASTERN
      transport:
        type: SFTP
        host: sftp
        port: 22
        filePath: ./upload
        credentialName: DEFAULT-SFTP

- name: dc-phd
  description: District of Columbia Public Health Department
  jurisdiction: STATE
  stateCode: DC
  receivers:
    - name: elr
      organizationName: dc-phd
      topic: covid-19
      customerStatus: inactive
      jurisdictionalFilter:
        - orEquals(ordering_facility_state, DC, patient_state, DC)
      translation:
        type: HL7
        useBatchHeaders: true
      timing:
        operation: MERGE
        numberPerDay: 1440 # Every minute
        initialTime: 00:00
        timeZone: EASTERN
      transport:
        type: SFTP
        host: sftp
        port: 22
        filePath: ./upload
        credentialName: DEFAULT-SFTP

- name: fm-phd
  description: Federated States of Micronesia Public Health Department
  jurisdiction: STATE
  stateCode: FM
  receivers:
    - name: elr
      organizationName: fm-phd
      topic: covid-19
      customerStatus: inactive
      jurisdictionalFilter:
        - orEquals(ordering_facility_state, FM, patient_state, FM)
      translation:
        type: HL7
        useBatchHeaders: true
      timing:
        operation: MERGE
        numberPerDay: 1440 # Every minute
        initialTime: 00:00
        timeZone: EASTERN
      transport:
        type: SFTP
        host: sftp
        port: 22
        filePath: ./upload
        credentialName: DEFAULT-SFTP

- name: ga-phd
  description: Georgia Public Health Department
  jurisdiction: STATE
  stateCode: GA
  receivers:
    - name: elr
      organizationName: ga-phd
      topic: covid-19
      customerStatus: inactive
      jurisdictionalFilter:
        - orEquals(ordering_facility_state, GA, patient_state, GA)
      translation:
        type: HL7
        useBatchHeaders: true
      timing:
        operation: MERGE
        numberPerDay: 1440 # Every minute
        initialTime: 00:00
        timeZone: EASTERN
      transport:
        type: SFTP
        host: sftp
        port: 22
        filePath: ./upload
        credentialName: DEFAULT-SFTP

- name: hi-phd
  description: Hawaii Public Health Department
  jurisdiction: STATE
  stateCode: HI
  receivers:
    - name: elr
      organizationName: hi-phd
      topic: covid-19
      customerStatus: inactive
      jurisdictionalFilter:
        - orEquals(ordering_facility_state, HI, patient_state, HI)
      translation:
        type: HL7
        useBatchHeaders: true
      timing:
        operation: MERGE
        numberPerDay: 1440 # Every minute
        initialTime: 00:00
        timeZone: EASTERN
      transport:
        type: SFTP
        host: sftp
        port: 22
        filePath: ./upload
        credentialName: DEFAULT-SFTP

- name: id-phd
  description: Idaho Public Health Department
  jurisdiction: STATE
  stateCode: ID
  receivers:
    - name: elr
      organizationName: id-phd
      topic: covid-19
      customerStatus: inactive
      jurisdictionalFilter:
        - orEquals(ordering_facility_state, ID, patient_state, ID)
      translation:
        type: HL7
        useBatchHeaders: true
      timing:
        operation: MERGE
        numberPerDay: 1440 # Every minute
        initialTime: 00:00
        timeZone: EASTERN
      transport:
        type: SFTP
        host: sftp
        port: 22
        filePath: ./upload
        credentialName: DEFAULT-SFTP

- name: il-phd
  description: Illinois Public Health Department
  jurisdiction: STATE
  stateCode: IL
  receivers:
    - name: elr
      organizationName: il-phd
      topic: covid-19
      customerStatus: active
      jurisdictionalFilter:
        - orEquals(ordering_facility_state, IL, patient_state, IL)
      translation:
        type: HL7
        useBatchHeaders: true
        suppressNonNPI: true
        truncateHDNamespaceIds: true
        truncateHl7Fields: OBX-23-1, ORC-21-1
        useHighPrecisionHeaderDateTimeFormat: true
      timing:
        operation: MERGE
        numberPerDay: 1440 # Every minute
        initialTime: 00:00
        timeZone: EASTERN
      transport:
        type: SFTP
        host: sftp
        port: 22
        filePath: ./upload
        credentialName: DEFAULT-SFTP

- name: in-phd
  description: Indiana Public Health Department
  jurisdiction: STATE
  stateCode: IN
  receivers:
    - name: elr
      organizationName: in-phd
      topic: covid-19
      customerStatus: inactive
      jurisdictionalFilter:
        - orEquals(ordering_facility_state, IN, patient_state, IN)
      translation:
        type: HL7
        useBatchHeaders: true
      timing:
        operation: MERGE
        numberPerDay: 1440 # Every minute
        initialTime: 00:00
        timeZone: EASTERN
      transport:
        type: SFTP
        host: sftp
        port: 22
        filePath: ./upload
        credentialName: DEFAULT-SFTP

- name: ia-phd
  description: Iowa Public Health Department
  jurisdiction: STATE
  stateCode: IA
  filters:
    - topic: "covid-19"
      jurisdictionalFilter:
      - "orEquals(ordering_facility_state, IA, patient_state, IA)"
  receivers:
    - name: elr
      organizationName: ia-phd
      topic: covid-19
      customerStatus: inactive
      jurisdictionalFilter:
        - orEquals(ordering_facility_state, IA, patient_state, IA)
      translation:
        useTestProcessingMode: false
        useBatchHeaders: true
        receivingApplicationName: IA.DOH.IDSS
        receivingApplicationOID: 2.16.840.1.114222.4.3.3.19
        receivingFacilityName: IA DOH
        receivingFacilityOID: 2.16.840.1.114222.4.1.3650
        messageProfileId: null
        replaceValue: { }
        reportingFacilityName: null
        reportingFacilityId: null
        reportingFacilityIdType: null
        suppressQstForAoe: false
        suppressHl7Fields: null
        suppressAoe: false
        defaultAoeToUnknown: false
        useBlankInsteadOfUnknown: null
        truncateHDNamespaceIds: true
        truncateHl7Fields: MSH-3-1
        usePid14ForPatientEmail: false
        convertTimestampToDateTime: null
        cliaForOutOfStateTesting: null
        cliaForSender: { }
        phoneNumberFormatting: "STANDARD"
        suppressNonNPI: false
        processingModeCode: null
        replaceDiiWithOid: null
        useOrderingFacilityName: "STANDARD"
        valueSetOverrides: { }
        nameFormat: "STANDARD"
        receivingOrganization: null
        type: "HL7"
      timing:
        operation: MERGE
        numberPerDay: 1440 # Every minute
        initialTime: 00:00
        timeZone: EASTERN
      transport:
        type: SFTP
        host: sftp
        port: 22
        filePath: ./upload
        credentialName: DEFAULT-SFTP

- name: ks-phd
  description: Kansas Public Health Department
  jurisdiction: STATE
  stateCode: KS
  receivers:
    - name: elr
      organizationName: ks-phd
      topic: covid-19
      customerStatus: inactive
      jurisdictionalFilter:
        - orEquals(ordering_facility_state, KS, patient_state, KS)
      translation:
        type: HL7
        useBatchHeaders: true
      timing:
        operation: MERGE
        numberPerDay: 1440 # Every minute
        initialTime: 00:00
        timeZone: EASTERN
      transport:
        type: SFTP
        host: sftp
        port: 22
        filePath: ./upload
        credentialName: DEFAULT-SFTP

- name: ky-phd
  description: Kentucky Public Health Department
  jurisdiction: STATE
  stateCode: KY
  receivers:
    - name: elr
      organizationName: ky-phd
      topic: covid-19
      customerStatus: inactive
      jurisdictionalFilter:
        - orEquals(ordering_facility_state, KY, patient_state, KY)
      translation:
        type: HL7
        useBatchHeaders: true
      timing:
        operation: MERGE
        numberPerDay: 1440 # Every minute
        initialTime: 00:00
        timeZone: EASTERN
      transport:
        type: SFTP
        host: sftp
        port: 22
        filePath: ./upload
        credentialName: DEFAULT-SFTP

- name: me-phd
  description: Maine Public Health Department
  jurisdiction: STATE
  stateCode: ME
  receivers:
    - name: elr
      organizationName: me-phd
      topic: covid-19
      customerStatus: inactive
      jurisdictionalFilter:
        - orEquals(ordering_facility_state, ME, patient_state, ME)
      translation:
        type: HL7
        useBatchHeaders: true
      timing:
        operation: MERGE
        numberPerDay: 1440 # Every minute
        initialTime: 00:00
        timeZone: EASTERN
      transport:
        type: SFTP
        host: sftp
        port: 22
        filePath: ./upload
        credentialName: DEFAULT-SFTP

- name: mh-phd
  description: Marshall Islands Public Health Department
  jurisdiction: STATE
  stateCode: MH
  receivers:
    - name: elr
      organizationName: mh-phd
      topic: covid-19
      customerStatus: inactive
      jurisdictionalFilter:
        - orEquals(ordering_facility_state, MH, patient_state, MH)
      translation:
        type: HL7
        useBatchHeaders: true
      timing:
        operation: MERGE
        numberPerDay: 1440 # Every minute
        initialTime: 00:00
        timeZone: EASTERN
      transport:
        type: SFTP
        host: sftp
        port: 22
        filePath: ./upload
        credentialName: DEFAULT-SFTP

- name: mo-phd
  description: Missouri Public Health Department
  jurisdiction: STATE
  stateCode: MO
  receivers:
    - name: elr
      organizationName: mo-phd
      topic: covid-19
      customerStatus: inactive
      jurisdictionalFilter:
        - orEquals(ordering_facility_state, MO, patient_state, MO)
      translation:
        type: HL7
        useBatchHeaders: true
      timing:
        operation: MERGE
        numberPerDay: 1440 # Every minute
        initialTime: 00:00
        timeZone: EASTERN
      transport:
        type: SFTP
        host: sftp
        port: 22
        filePath: ./upload
        credentialName: DEFAULT-SFTP

- name: ne-phd
  description: Nebraska Public Health Department
  jurisdiction: STATE
  stateCode: NE
  receivers:
    - name: elr
      organizationName: ne-phd
      topic: covid-19
      customerStatus: inactive
      jurisdictionalFilter:
        - orEquals(ordering_facility_state, NE, patient_state, NE)
      translation:
        type: HL7
        useBatchHeaders: true
      timing:
        operation: MERGE
        numberPerDay: 1440 # Every minute
        initialTime: 00:00
        timeZone: EASTERN
      transport:
        type: SFTP
        host: sftp
        port: 22
        filePath: ./upload
        credentialName: DEFAULT-SFTP

- name: nv-phd
  description: Nevada Public Health Department
  jurisdiction: STATE
  stateCode: NV
  receivers:
    - name: elr
      organizationName: nv-phd
      topic: covid-19
      customerStatus: inactive
      jurisdictionalFilter:
        - orEquals(ordering_facility_state, NV, patient_state, NV)
      translation:
        type: HL7
        useBatchHeaders: true
      timing:
        operation: MERGE
        numberPerDay: 1440 # Every minute
        initialTime: 00:00
        timeZone: EASTERN
      transport:
        type: SFTP
        host: sftp
        port: 22
        filePath: ./upload
        credentialName: DEFAULT-SFTP

- name: ny-phd
  description: New York Public Health Department
  jurisdiction: STATE
  stateCode: NY
  receivers:
    - name: elr
      organizationName: ny-phd
      topic: covid-19
      customerStatus: testing
      jurisdictionalFilter:
        - orEquals(ordering_facility_state, NY, patient_state, NY)
      translation:
        type: HL7
        useBatchHeaders: true
      timing:
        operation: MERGE
        numberPerDay: 1440 # Every minute
        initialTime: 00:00
        timeZone: EASTERN
      transport:
        type: SFTP
        host: sftp
        port: 22
        filePath: ./upload
        credentialName: DEFAULT-SFTP

- name: mp-phd
  description: Northern Mariana Islands Public Health Department
  jurisdiction: STATE
  stateCode: MP
  receivers:
    - name: elr
      organizationName: mp-phd
      topic: covid-19
      customerStatus: inactive
      jurisdictionalFilter:
        - orEquals(ordering_facility_state, MP, patient_state, MP)
      translation:
        type: HL7
        useBatchHeaders: true
      timing:
        operation: MERGE
        numberPerDay: 1440 # Every minute
        initialTime: 00:00
        timeZone: EASTERN
      transport:
        type: SFTP
        host: sftp
        port: 22
        filePath: ./upload
        credentialName: DEFAULT-SFTP

- name: ok-phd
  description: Oklahoma Public Health Department
  jurisdiction: STATE
  stateCode: OK
  receivers:
    - name: elr
      organizationName: ok-phd
      topic: covid-19
      customerStatus: inactive
      jurisdictionalFilter:
        - orEquals(ordering_facility_state, OK, patient_state, OK)
      translation:
        type: HL7
        useBatchHeaders: true
      timing:
        operation: MERGE
        numberPerDay: 1440 # Every minute
        initialTime: 00:00
        timeZone: EASTERN
      transport:
        type: SFTP
        host: sftp
        port: 22
        filePath: ./upload
        credentialName: DEFAULT-SFTP

- name: or-phd
  description: Oregon Public Health Department
  jurisdiction: STATE
  stateCode: OR
  receivers:
    - name: elr
      organizationName: or-phd
      topic: covid-19
      customerStatus: testing
      jurisdictionalFilter:
        - orEquals(ordering_facility_state, OR, patient_state, OR)
      translation:
        type: HL7
        useBatchHeaders: true
      timing:
        operation: MERGE
        numberPerDay: 1440 # Every minute
        initialTime: 00:00
        timeZone: EASTERN
      transport:
        type: SFTP
        host: sftp
        port: 22
        filePath: ./upload
        credentialName: DEFAULT-SFTP

- name: pw-phd
  description: Palau Public Health Department
  jurisdiction: STATE
  stateCode: PW
  receivers:
    - name: elr
      organizationName: pw-phd
      topic: covid-19
      customerStatus: inactive
      jurisdictionalFilter:
        - orEquals(ordering_facility_state, PW, patient_state, PW)
      translation:
        type: HL7
        useBatchHeaders: true
      timing:
        operation: MERGE
        numberPerDay: 1440 # Every minute
        initialTime: 00:00
        timeZone: EASTERN
      transport:
        type: SFTP
        host: sftp
        port: 22
        filePath: ./upload
        credentialName: DEFAULT-SFTP

- name: pr-phd
  description: Puerto Rico Public Health Department
  jurisdiction: STATE
  stateCode: PR
  receivers:
    - name: elr
      organizationName: pr-phd
      topic: covid-19
      customerStatus: inactive
      jurisdictionalFilter:
        - orEquals(ordering_facility_state, PR, patient_state, PR)
      translation:
        type: HL7
        useBatchHeaders: true
      timing:
        operation: MERGE
        numberPerDay: 1440 # Every minute
        initialTime: 00:00
        timeZone: EASTERN
      transport:
        type: SFTP
        host: sftp
        port: 22
        filePath: ./upload
        credentialName: DEFAULT-SFTP

- name: ri-phd
  description: Rhode Island Public Health Department
  jurisdiction: STATE
  stateCode: RI
  receivers:
    - name: elr
      organizationName: ri-phd
      topic: covid-19
      customerStatus: inactive
      jurisdictionalFilter:
        - orEquals(ordering_facility_state, RI, patient_state, RI)
      translation:
        type: HL7
        useBatchHeaders: true
      timing:
        operation: MERGE
        numberPerDay: 1440 # Every minute
        initialTime: 00:00
        timeZone: EASTERN
      transport:
        type: SFTP
        host: sftp
        port: 22
        filePath: ./upload
        credentialName: DEFAULT-SFTP

- name: sc-phd
  description: South Carolina Public Health Department
  jurisdiction: STATE
  stateCode: SC
  receivers:
    - name: elr
      organizationName: sc-phd
      topic: covid-19
      customerStatus: inactive
      jurisdictionalFilter:
        - orEquals(ordering_facility_state, SC, patient_state, SC)
      translation:
        type: HL7
        useBatchHeaders: true
      timing:
        operation: MERGE
        numberPerDay: 1440 # Every minute
        initialTime: 00:00
        timeZone: EASTERN
      transport:
        type: SFTP
        host: sftp
        port: 22
        filePath: ./upload
        credentialName: DEFAULT-SFTP

- name: sd-phd
  description: South Dakota Public Health Department
  jurisdiction: STATE
  stateCode: SD
  receivers:
    - name: elr
      organizationName: sd-phd
      topic: covid-19
      customerStatus: inactive
      jurisdictionalFilter:
        - orEquals(ordering_facility_state, SD, patient_state, SD)
      translation:
        type: HL7
        useBatchHeaders: true
      timing:
        operation: MERGE
        numberPerDay: 1440 # Every minute
        initialTime: 00:00
        timeZone: EASTERN
      transport:
        type: SFTP
        host: sftp
        port: 22
        filePath: ./upload
        credentialName: DEFAULT-SFTP

- name: ut-phd
  description: Utah Public Health Department
  jurisdiction: STATE
  stateCode: UT
  receivers:
    - name: elr
      organizationName: ut-phd
      topic: covid-19
      customerStatus: inactive
      jurisdictionalFilter:
        - orEquals(ordering_facility_state, UT, patient_state, UT)
      translation:
        type: HL7
        useBatchHeaders: true
      timing:
        operation: MERGE
        numberPerDay: 1440 # Every minute
        initialTime: 00:00
        timeZone: EASTERN
      transport:
        type: SFTP
        host: sftp
        port: 22
        filePath: ./upload
        credentialName: DEFAULT-SFTP

- name: vi-phd
  description: Virgin Islands Public Health Department
  jurisdiction: STATE
  stateCode: VI
  receivers:
    - name: elr
      organizationName: vi-phd
      topic: covid-19
      customerStatus: inactive
      jurisdictionalFilter:
        - orEquals(ordering_facility_state, VI, patient_state, VI)
      translation:
        type: HL7
        useBatchHeaders: true
      timing:
        operation: MERGE
        numberPerDay: 1440 # Every minute
        initialTime: 00:00
        timeZone: EASTERN
      transport:
        type: SFTP
        host: sftp
        port: 22
        filePath: ./upload
        credentialName: DEFAULT-SFTP

- name: va-phd
  description: Virginia Public Health Department
  jurisdiction: STATE
  stateCode: VA
  receivers:
    - name: elr
      organizationName: va-phd
      topic: covid-19
      customerStatus: inactive
      jurisdictionalFilter:
        - orEquals(ordering_facility_state, VA, patient_state, VA)
      translation:
        type: HL7
        useBatchHeaders: true
      timing:
        operation: MERGE
        numberPerDay: 1440 # Every minute
        initialTime: 00:00
        timeZone: EASTERN
      transport:
        type: SFTP
        host: sftp
        port: 22
        filePath: ./upload
        credentialName: DEFAULT-SFTP

- name: wa-phd
  description: Washington Department of Health
  jurisdiction: STATE
  stateCode: WA
  receivers:
    - name: elr
      organizationName: wa-phd
      topic: covid-19
      customerStatus: active
      jurisdictionalFilter:
        - matches(abnormal_flag, A)
        - orEquals(ordering_facility_state, WA, patient_state, WA)
      translation:
        type: HL7
        useBatchHeaders: true
        nameFormat: washington
        reportingFacilityName: 7uycso49
        reportingFacilityId: 1.3.6.1.4.1.38630.2.1.1.519
        reportingFacilityIdType: ISO
        receivingApplicationName: WADOHPHRED
        receivingApplicationOID: 2.16.840.1.113883.3.237.4.2
        receivingFacilityName: dn1fro00
        receivingFacilityOID: 1.3.6.1.4.1.38630.2.1.1.19
        suppressQstForAoe: true
        phoneNumberFormatting: ONLY_DIGITS_IN_COMPONENT_ONE
        useOrderingFacilityName: ORGANIZATION_NAME
      timing:
        operation: MERGE
        numberPerDay: 720 # Every other minute staggered with negative results
        initialTime: 00:00
        timeZone: EASTERN
      transport:
        type: AS2
        #receiverUrl: "https://uat-onehealthport-as2.axwaycloud.com/exchange/ZZOHPUAT"
        #receiverId: ZZOHPUAT
        #senderId: 7uycso49
        receiverUrl: http://host.docker.internal:8000/pyas2/as2receive
        receiverId: p1as2
        senderId: CDCPRIMETEST
    - name: elr-neg
      organizationName: wa-phd
      topic: covid-19
      customerStatus: active
      jurisdictionalFilter:
        - doesNotMatch(abnormal_flag, A)
        - orEquals(ordering_facility_state, WA, patient_state, WA)
      translation:
        type: HL7
        useBatchHeaders: true
        nameFormat: washington_negative
        reportingFacilityName: 7uycso49
        reportingFacilityId: 1.3.6.1.4.1.38630.2.1.1.519
        reportingFacilityIdType: ISO
        receivingApplicationName: WADOHPHRED
        receivingApplicationOID: 2.16.840.1.113883.3.237.4.2
        receivingFacilityName: dn1fro00
        receivingFacilityOID: 1.3.6.1.4.1.38630.2.1.1.19
        suppressQstForAoe: true
        phoneNumberFormatting: ONLY_DIGITS_IN_COMPONENT_ONE
        useOrderingFacilityName: ORGANIZATION_NAME
      timing:
        operation: MERGE
        numberPerDay: 720 # Every other minute
        initialTime: 00:01
        timeZone: EASTERN
      transport:
        type: AS2
        #receiverUrl: "https://uat-onehealthport-as2.axwaycloud.com/exchange/ZZOHPUAT"
        #receiverId: ZZOHPUAT
        #senderId: 7uycso49
        receiverUrl: http://host.docker.internal:8000/pyas2/as2receive
        receiverId: p1as2
        senderId: CDCPRIMETEST
    - name: gaen
      description: Google/Apple Exposure Notification
      organizationName: wa-phd
      topic: covid-19
      customerStatus: testing
      jurisdictionalFilter:
        - matches(abnormal_flag, A)
        - orEquals(ordering_facility_state, WA, patient_state, WA)
      timing: null
      translation:
        type: GAEN
      transport:
        type: GAEN
        apiUrl: ""

- name: wv-phd
  description: West Virginia Public Health Department
  jurisdiction: STATE
  stateCode: WV
  receivers:
    - name: elr
      organizationName: wv-phd
      topic: covid-19
      customerStatus: inactive
      jurisdictionalFilter:
        - orEquals(ordering_facility_state, WV, patient_state, WV)
      translation:
        type: HL7
        useBatchHeaders: true
      timing:
        operation: MERGE
        numberPerDay: 1440 # Every minute
        initialTime: 00:00
        timeZone: EASTERN
      transport:
        type: SFTP
        host: sftp
        port: 22
        filePath: ./upload
        credentialName: DEFAULT-SFTP

- name: wy-phd
  description: Wyoming Public Health Department
  jurisdiction: STATE
  stateCode: WY
  receivers:
    - name: elr
      organizationName: wy-phd
      topic: covid-19
      customerStatus: active
      jurisdictionalFilter:
        - orEquals(ordering_facility_state, WY, patient_state, WY)
      translation:
        type: HL7
        useBatchHeaders: true
      timing:
        operation: MERGE
        numberPerDay: 1440 # Every minute
        initialTime: 00:00
        timeZone: EASTERN
      transport:
        type: SFTP
        host: sftp
        port: 22
        filePath: ./upload
        credentialName: DEFAULT-SFTP
- name: fl-hillsborough-phd
  description: Florida Department of Health – Hillsborough County
  jurisdiction: COUNTY
  stateCode: FL
  countyName: Hillsborough
  receivers:
    - name: elr-download
      organizationName: fl-hillsborough-phd
      topic: covid-19
      customerStatus: testing
      jurisdictionalFilter: [ "matches(ordering_facility_state, FL)", "matches(ordering_facility_county, Hillsborough)" ]
      translation:
        type: CUSTOM
        schemaName: fl/fl-hillsborough-covid-19-csv
        format: CSV
      timing:
        operation: MERGE
        numberPerDay: 1
        initialTime: 09:15 # A little after the 12am EASTERN reports from simple report
        timeZone: EASTERN

- name: "kern-county-phsd-ca"
  description: "Kern County Public Health Services Dept (CA) - CSV Uploader"
  jurisdiction: "FEDERAL"
  stateCode: null
  countyName: null
  filters: []
  senders:
    - name: "default"
      organizationName: "kern-county-phsd-ca"
      format: "CSV"
      topic: "covid-19"
      customerStatus: "testing"
      schemaName: "upload-covid-19"
      keys: null
      processingType: "sync"

- name: "covidclinic-org"
  description: "Covid Clinic - CSV Uploader"
  jurisdiction: "FEDERAL"
  stateCode: null
  countyName: null
  filters: []
  senders:
    - name: "default"
      organizationName: "covidclinic-org"
      format: "CSV"
      topic: "covid-19"
      customerStatus: "testing"
      schemaName: "upload-covid-19"
      keys: null
      processingType: "sync"

- name: "stemexpress-ca"
  description: "Stemexpress in CA - CSV Uploader"
  jurisdiction: "FEDERAL"
  stateCode: null
  countyName: null
  filters: []
  senders:
    - name: "default"
      organizationName: "stemexpress-ca"
      format: "CSV"
      topic: "covid-19"
      customerStatus: "testing"
      schemaName: "upload-covid-19"
      keys: null
      processingType: "sync"

- name: "hollywoodsmiles-ca"
  description: "Hollywood Smiles in CA - CSV Uploader"
  jurisdiction: "FEDERAL"
  stateCode: null
  countyName: null
  filters: []
  senders:
    - name: "default"
      organizationName: "hollywoodsmiles-ca"
      format: "CSV"
      topic: "covid-19"
      customerStatus: "testing"
      schemaName: "upload-covid-19"
      keys: null
      processingType: "sync"

- name: "newport-childrens-hospital-ca"
  description: "Newport Childrens Hospital (CA) - CSV Uploader"
  jurisdiction: "FEDERAL"
  stateCode: null
  countyName: null
  filters: []
  senders:
    - name: "default"
      organizationName: "newport-childrens-hospital-ca"
      format: "CSV"
      topic: "covid-19"
      customerStatus: "testing"
      schemaName: "upload-covid-19"
      keys: null
      processingType: "sync"

- name: "elitemedlabs-co"
  description: "EliteMed Laboratories (CO) - CSV Uploader"
  jurisdiction: "FEDERAL"
  stateCode: null
  countyName: null
  filters: []
  senders:
    - name: "default"
      organizationName: "elitemedlabs-co"
      format: "CSV"
      topic: "covid-19"
      customerStatus: "testing"
      schemaName: "upload-covid-19"
      keys: null
      processingType: "sync"

- name: "youthclinic-co"
  description: "The Youth Clinic (CO) - CSV Uploader"
  jurisdiction: "FEDERAL"
  stateCode: null
  countyName: null
  filters: []
  senders:
    - name: "default"
      organizationName: "youthclinic-co"
      format: "CSV"
      topic: "covid-19"
      customerStatus: "testing"
      schemaName: "upload-covid-19"
      keys: null
      processingType: "sync"<|MERGE_RESOLUTION|>--- conflicted
+++ resolved
@@ -732,14 +732,13 @@
   description: Vermont Department of Health
   jurisdiction: STATE
   stateCode: VT
-  filters:
-    - topic: "covid-19"
-      jurisdictionalFilter: [ "orEquals(ordering_facility_state, VT, patient_state, VT)" ]
   receivers:
     - name: elr
       organizationName: vt-doh
       topic: covid-19
       customerStatus: active
+      jurisdictionalFilter:
+        - "orEquals(ordering_facility_state, VT, patient_state, VT)"
       deidentify: false
       translation:
         type: HL7
@@ -772,6 +771,8 @@
       organizationName: vt-doh
       topic: covid-19
       customerStatus: active
+      jurisdictionalFilter:
+        - "orEquals(ordering_facility_state, VT, patient_state, VT)"
       reverseTheQualityFilter: true
       deidentify: false
       translation:
@@ -787,45 +788,6 @@
         usePid14ForPatientEmail: true
         suppressNonNPI: true
         suppressHl7Fields: OBX-18-1, OBX-18-2, OBX-18-3, OBX-18-4, OBX-15-3
-<<<<<<< HEAD
-        replaceValue:
-          MSH-3-1: CDC PRIME - Atlanta,
-      timing:
-        operation: MERGE
-        numberPerDay: 1440 # Every minute
-        initialTime: 00:00
-        timeZone: CENTRAL
-      transport:
-        type: SFTP
-        host: sftp
-        port: 22
-        filePath: ./upload
-        credentialName: DEFAULT-SFTP
-    - name: elr-otc
-      organizationName: vt-doh
-      topic: covid-19
-      customerStatus: active
-      qualityFilter:
-#        - "isValidCLIA(testing_lab_clia)"
-        - "atLeastOneHasValue(Y, test_authorized_for_otc, test_authorized_for_home, test_authorized_for_unproctored)"
-      reverseTheQualityFilter: false
-      deidentify: false
-      translation:
-        type: HL7
-        applyOTCDefault: true
-        useBatchHeaders: true
-        receivingApplicationName: NBS
-        receivingApplicationOID: 2.16.840.1.114222.4.1.185.1
-        receivingFacilityName: VDH
-        receivingFacilityOID: 2.16.840.1.114222.4.1.185
-        suppressAoe: true
-        truncateHl7Fields: OBX-23-1
-        truncateHDNamespaceIds: true
-        usePid14ForPatientEmail: true
-        suppressNonNPI: true
-        suppressHl7Fields: OBX-18-1, OBX-18-2, OBX-18-3, OBX-18-4, OBX-15-3
-=======
->>>>>>> 13663e6d
         replaceValue:
           MSH-3-1: CDC PRIME - Atlanta,
       timing:
