--- conflicted
+++ resolved
@@ -793,11 +793,8 @@
         - "(Bundle.entry.resource.ofType(ServiceRequest)[0].requester.resolve().organization.resolve().address.state.exists() and Bundle.entry.resource.ofType(ServiceRequest)[0].requester.resolve().organization.resolve().address.state = 'CO') or (Bundle.entry.resource.ofType(Patient).address.exists() and Bundle.entry.resource.ofType(Patient).address.state = 'CO')"
         # TODO If we had constants defined, this is how this would look
 #        - "%performerState = 'CO' or %patientState = 'CO'"
-<<<<<<< HEAD
-=======
       qualityFilter:
         - "(Bundle.entry.resource.ofType(Provenance).exists() and Bundle.entry.resource.ofType(Provenance).activity.coding.code = 'R01')"
->>>>>>> 69d400c8
   receivers:
     - name: "elr-hl7"
       organizationName: "co-phd"
