--- conflicted
+++ resolved
@@ -329,24 +329,32 @@
       schemaName: upload-covid-19
       format: CSV
 
-<<<<<<< HEAD
+
 - name: "corebiolabs-oh"
   description: "Core Bio Labs, Ohio - CSV Uploader"
-=======
-- name: "ocrapidtest-ca"
-  description: "OC Rapid Test (CA) - CSV Uploader"
->>>>>>> 2ea9c0a9
   jurisdiction: "FEDERAL"
   stateCode: null
   countyName: null
   filters: []
   senders:
     - name: "default"
-<<<<<<< HEAD
       organizationName: "corebiolabs-oh"
-=======
+      format: "CSV"
+      topic: "covid-19"
+      customerStatus: "testing"
+      schemaName: "upload-covid-19"
+      keys: null
+      processingType: "sync"
+
+- name: "ocrapidtest-ca"
+  description: "OC Rapid Test (CA) - CSV Uploader"
+  jurisdiction: "FEDERAL"
+  stateCode: null
+  countyName: null
+  filters: []
+  senders:
+    - name: "default"
       organizationName: "ocrapidtest-ca"
->>>>>>> 2ea9c0a9
       format: "CSV"
       topic: "covid-19"
       customerStatus: "testing"
