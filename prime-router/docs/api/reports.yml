--- conflicted
+++ resolved
@@ -102,7 +102,22 @@
                 $ref: '#/components/schemas/Report'
         '500':
           description: Internal Server Error
-<<<<<<< HEAD
+  /reports/testing:
+    get:
+      summary: Gets the message from the test message bank in the environment
+      security:
+        - OAuth2: [ system_admin ]
+      responses:
+        '200':
+          description: OK
+          content:
+            application/json:
+              schema:
+                type: array
+                items:
+                  $ref: '#/components/schemas/Report'
+        '500':
+          description: Internal Server Error
   /reports/download:
     get:
       summary: Downloads a message based on the report id
@@ -124,26 +139,13 @@
           schema:
             type: boolean
           example: true
-=======
-  /reports/testing:
-    get:
-      summary: Gets the message from the test message bank in the environment
-      security:
-        - OAuth2: [ system_admin ]
->>>>>>> aee1237f
       responses:
         '200':
           description: OK
           content:
             application/json:
               schema:
-<<<<<<< HEAD
-                $ref: '#/components/schemas/Report'
-=======
-                type: array
-                items:
-                  $ref: '#/components/schemas/Report'
->>>>>>> aee1237f
+                $ref: '#/components/schemas/Report'
         '500':
           description: Internal Server Error
 # Building
