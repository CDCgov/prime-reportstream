--- conflicted
+++ resolved
@@ -1,20 +1,12 @@
 sortDir:
-<<<<<<< HEAD
-  name: sortDir
-=======
   name: sortdir
->>>>>>> 76213ae9
   in: query
   description: direction in which to sort reports
   schema:
     type: string
     enum: [ASC, DESC]
     default: DESC
-<<<<<<< HEAD
-sortColumn:
-=======
 sortCol:
->>>>>>> 76213ae9
   name: sortcol
   in: query
   description: column used as the basis for sorting
