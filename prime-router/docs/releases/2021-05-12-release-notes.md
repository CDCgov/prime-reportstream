#  Hub Release Notes

*May 12, 2021*

## General useful links:

- All Schemas are documented here:  [Link to detailed schema dictionaries](../schema_documentation)
- The Hub API is documented here: [Hub OpenApi Spec](../openapi.yml)
- [Click here for all release notes](../releases)

## For this release

### Changes to api/reports response

This release adds the configured topic for the organization sender to the Json response along with an ISO-8601 timestamp. The openapi.yml was updated to reflect the changes as well.

```
{
  "id" : "abcd1234-abcd-1234-abcd-abcd1234abcd",
  "timestamp" : "2021-05-11T20:05:02.571867Z",
  "topic" : "covid-19",
  "reportItemCount" : 25,
  "destinations" : [ {
```

<<<<<<< HEAD
### Addition of Quality Check

A basic Quality check on certain fields is now applied to Covid-19 data before sending it to downstream public health departments.
```
       // valid human and valid test
        "hasValidDataFor(" +
            "message_id," +
            "equipment_model_name," +
            "specimen_type," +
            "test_result," +
            "patient_last_name," +
            "patient_first_name," +
            "patient_dob" +
        ")",
        // has valid location (for contact tracing)
        "hasAtLeastOneOf(patient_street,patient_zip_code)",
        // has valid date (for relevance/urgency)
        "hasAtLeastOneOf(order_test_date,specimen_collection_date_time,test_result_date)",
        // able to conduct contact tracing
        "hasAtLeastOneOf(patient_phone_number,patient_email)"
```
=======
### Adds Reporting Facility Name to PID.3.4.1
The PID.3.4.1 field should contain the name of the reporting facility that has assigned the patient their ID. This has been added.

The field will also properly truncate if the state requires truncation of HD fields.
>>>>>>> e00df08b
<|MERGE_RESOLUTION|>--- conflicted
+++ resolved
@@ -23,7 +23,6 @@
   "destinations" : [ {
 ```
 
-<<<<<<< HEAD
 ### Addition of Quality Check
 
 A basic Quality check on certain fields is now applied to Covid-19 data before sending it to downstream public health departments.
@@ -45,9 +44,8 @@
         // able to conduct contact tracing
         "hasAtLeastOneOf(patient_phone_number,patient_email)"
 ```
-=======
+
 ### Adds Reporting Facility Name to PID.3.4.1
 The PID.3.4.1 field should contain the name of the reporting facility that has assigned the patient their ID. This has been added.
 
-The field will also properly truncate if the state requires truncation of HD fields.
->>>>>>> e00df08b
+The field will also properly truncate if the state requires truncation of HD fields.