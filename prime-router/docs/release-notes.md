#  ReportStream Release Notes

## General useful links:

- All Schemas are documented here: [Link to detailed schema dictionaries](./schema_documentation)
<<<<<<< HEAD
- The ReportStream API is documented here: [Hub OpenApi Specs](./api)
=======
- The ReportStream API is documented here: [Hub OpenApi Spec](./api)
>>>>>>> e49e9519
- More detailed changelog for individual releases: [Recent releases](https://github.com/CDCgov/prime-reportstream/releases)

## March 29, 2022

This release contains a much-enhanced **_Submission Response_** json, a new ***Submission History Details AP*I**,
and changes to the **_Submission History List API_**.

### Changes and Additions to the _Submission Response_ json

Upon submission, ReportStream returns a json object with useful information about the submission.   That json object has been greatly expanded.

#### Changes to the _Submission Response_

Full detailed _before_ and _after_ examples of changes are in the links below.

1.  In error and warning objects, the `itemNums` field has been removed and replaced with `indices`

Example:

Old `itemNums` looked like this: 

`"itemNums": "6 to 7, 9"`

New `indices` looks like this:
```
      "indices": [
            6,
            7,
            9
        ],
 ```

Same information, but the new `indices` are designed to be easily  machine-readable.


#### Additions to the Submission Response

Full detailed before and after examples of all these changes are in the links below.

1.  `destinations` array objects now include detailed information about each item that was filtered, in the `filteredReportItems` object.  The information in `filteredReportItems` is identical to the older `filteredReportRows` array.
2.  `destinations` array objects now include detailed information about when data was sent to receiving Health Departments, in the `sentReports`.  Manual downloads by Health Departments are reported in the `downloadedReports` object.
3.  If all items for a receiving Health Department are filtered out, the `itemCount` will be `0` for that `destination`.
4.  `error` and `warning` objects are now broken down into fine-grained subfields, in addition to the human-readable text string `message`.  The subfields are `scope`, `indices`, `trackingIds`, and `field`.

### Announcing the new Submission History Details API

The Submission History Details API endpoint is:

`https://prime.reportstream.gov/api/waters/report/{id}/history`

The Submission History Details API returns detailed information about a single Report submitted to ReportStream.   As the Report's data flows through the system, later queries to this endpoint will add more information as it becomes available.   For example, most states only take deliver of data one time or a few times a day.   When your submitted data has been successfully delivered, that information will be added, so the data in the Submission History Details API response will grow over time.

For convenience, the Submission History Details API can be queried with either an `id` or a `submissionId`, both of which can be found in the Submission History List API response and in the Submission Response.

#### Example Submission History Detail GET calls:

**GET based on an _id_ value**

`https://prime.reportstream.gov/api/waters/report/5f1ba919-f1ed-40d7-abc5-924a9c20b7fe/history`

**GET based on a _submissionId_ value**

`https://prime.reportstream.gov/api/waters/report/123456/history`

Both requests use the same endpoint and return the same data in the same object structure.  

Then why have both? 
The reason is that only successfully submitted reports (httpStatus: 201) have an `id` value.
Therefore while `submissionId` queries succeed in gathering history on both 
successful and failed submissions, `id` queries can only be used for successful submissions.
This anomaly may be cleaned up in a future release.

Note that the Submission History Detail API response is identical to that returned by the initial submission, but will include further information as the data progresses through ReportStream and is sent to states.   

### Links to Before and After Examples

**Before**

- [Example of the old submission response](../examples/submission/old-submission-response.yml)

**After**

- [Example of the **new** submission response](../examples/submission/new-submission-response-March29-2022.yml)
- [Example of the **new** asychronous submission response](../examples/submission/new-async-submission-response-March29-2022.yml).  High throughput senders to ReportStream use the _asynchronous_ endpoint to submit data to ReportStream.   This handles high volumes, but, as you can see from the example, initially returns less data.
- [Example of the **new** History API response, after data has flowed to the states](../examples/submission/new-history-API-response-March29-2022.yml).   The History Details API can be used subsequent to _any_ submission, to get all the details about the processing of that submission.


### Modifications to the Submission History List API

There are two changes to the ReportStream API that returns lists of submissions done by a Sending organization.

#### 1) New URL Path for the Submission History List

The old path 

`https://prime.reportstream.gov/api/history/{organizationName}/submissions`

has been changed to

`https://prime.reportstream.gov/api/waters/org/{organizationName}/submissions`

You must provide your organization name.  Please contact the ReportStream team if you do not know the name you are using.

#### 2) Changes to several field names in the Submission History List

Three field names have changed.

`taskId` has been changed to `submissionId`
`createdAt` has been changed to `timestamp`
`sendingOrg` has been changed to `sender`

These changes are to ensure that the Submission History List fieldnames are identical to those in the Submission History Details.

Here are before and after examples of Submission History List API response

##### Old Submission History List API response

```
    {
        "taskId": 29,
        "createdAt": "2022-03-23T21:29:14.860Z",
        "sendingOrg": "ignore",
        "httpStatus": 201,
        "id": "88785ed2-0375-4286-97f6-b649f107384b",
        "topic": "covid-19",
        "reportItemCount": 20,
        "warningCount": 0,
        "errorCount": 0
    },
```


##### New Submission History List API response

```
   {
        "submissionId": 29,
        "timestamp": "2022-03-23T21:29:14.860Z",
        "sender": "ignore",
        "httpStatus": 201,
        "id": "88785ed2-0375-4286-97f6-b649f107384b",
        "topic": "covid-19",
        "reportItemCount": 20,
        "warningCount": 0,
        "errorCount": 0
    }
```
-----



## March 8, 2022
### Consistent formatting of timestamps in API responses
Updated the timestamp formats to have consistent precision and time zone in our API JSON responses.  Our API responses 
still use the ISO 8601 standard, but we have updated all timestamps be in the UTC time zone as well as to always show
a precision down to milliseconds.  This follows the pattern of `yyyy-MM-dd'T'HH:mm:ss.SSSXX` per 
[Java's DateTimeFormatter](https://docs.oracle.com/javase/8/docs/api/java/time/format/DateTimeFormatter.html).

Example updated timestamp: 2022-03-02T17:53:17.981Z

## March 3, 2022
### Added duplicate detection

ReportStream will now reject duplicate submissions

This feature is turned on by setting the allowDuplicates flag to false in the Sender's settings configuration.   By default the flag is true.  A duplicate submission will return a 400 error.

A duplicate is considered identical if is byte-for-byte identical to an earlier successfully submitted payload from the same organization and sender.

## February 15, 2022
### Added new senders for our CSV Sending Pilot
ReportStream continues to welcome new facilities to our CSV senders group. 

### Improved testing tools
ReportStream has added a series of tools that enhance our testing capabilities. This includes the ability to generate 
and compare files on a per-partner basis and ensure that any new changes will not affect a downstream receiver unexpectedly.

### Admin Settings UI
ReportStream has exposed an admin settings UI available to administrators in the app, making it easier to make changes 
for senders and receivers.

### Code Cleaning and Refactoring
We've cleaned up our code and removed some older types of transports and translations that are no longer needed, 
reducing the complexity of our code.

## January 28, 2022
### Support for new date and date/time formats for CSV reports

ReportStream now supports the following two new formats for date and date/time fields in CSV reports:
- `M/d/yyyy[ HH:mm[:ss[.S[S][S]]]]`
- `yyyy/M/d[ HH:mm[:ss[.S[S][S]]]]`

The current list of supported date and date/time formats is:
- `yyyyMMdd`
- `yyyyMMddHHmmZZZ`
- `yyyyMMddHHmmZ`
- `yyyyMMddHHmmss`
- `yyyy-MM-dd HH:mm:ss.ZZZ`
- `yyyy-MM-dd[ HH:mm:ss[.S[S][S]]]`
- `yyyyMMdd[ HH:mm:ss[.S[S][S]]]`
- `M/d/yyyy[ HH:mm[:ss[.S[S][S]]]]`
- `yyyy/M/d[ HH:mm[:ss[.S[S][S]]]]`
- `MMddyyyy`


## January 10, 2022
### Addition of warnings and errors when submitting invalid test devices
When uploading to the ReportStream REST endpoint, a warning is returned if the test device information
provided in a report cannot be validated against the list provided by the 
[Department of Health and Human Services’ (HHS) LOINC Mapping spreadsheet](https://www.cdc.gov/csels/dls/sars-cov-2-livd-codes.html).
If a given field with the test device information is required and cannot be validated then an error is returned instead and the 
report is rejected.


## December 12, 2021
### Addition of ability to attach a filename to your URL submission
When uploading to the ReportStream REST endpoint, the actual data payload is sent as part of the HTTP body.

This means that ReportStream does not have or track a filename associated with the file; in fact for automated systems, the data might not come from a file at all.

However, many senders to ReportStream will be sending files, and it would be valuable to track the filename for later reference by the sender.

The new payloadName parameter is designed to meet this need.

Here is an example, using curl:

```
curl -X POST -H "client:healthytests"  -H "content-type:text/csv"  --data-binary "@mytestfile12345.csv" "https://prime.cdc.gov/api/reports?payloadName=mytestfile12345.csv"
```

ReportStream does not use the payloadName, however, ReportStream will associated the payloadName with the submission as part of its history/lineage tracking, so that users can map submissions back to original filenames.

The payloadName does not have to be a filename - it could be any string that is meaningful to the data sender.   The name will appear in the json response as the 'externalName'.  Max 1000 chars.

### Additions to the json response
In addition to the externalName field, the httpStatus and sender names have been added to the standard json response.


## November 18, 202
### Results from the receiver quality filters in the response.
A new `filteredReportRows` entry has now been added to `destination` in the json response.

Each jurisdiction that receives data from ReportStream can configure 'quality filters' that filter out data that does not meet that receiver's needs.   With this release we are now returning information back to submitters on why certain rows were filtered from going to a particular jurisdiction.  
 
Each entry lists the filter applied and the rows that were filtered by it.  `filteredReportRows` is present only if at least one row has been filtered.

Many receivers have a 'secondary' feed, often designed to catch data that was filtered from that receiver's primary feed.   In those cases, if the submitted data shows as filtered from the primary feed, it may still have been sent to that jurisdiction's secondary feed.

**Examples**

All Items filtered out:

ReportStream applies a number of quality filters on behalf of the California Dept of Public Health.  One of these filters requires a number of fields to have valid values.  (See `hasValidDataFor` and the list of values, in the example below).   In this example, it turns out that all three of the data items destined for CA failed this test, so all are being filtered.

However, as you can see in the destinations list, all those data items are being sent to CA's secondary feed.
```
{
    "id": "8049440b-f95a-43e9-bdb7-a7cdfbf261af",
    "timestamp": "2021-11-05T15:37:47.804670Z",
    "topic": "covid-19",
    "reportItemCount": 3,
    "destinations": [
        {
            "organization": "California Department of Public Health",
            "organization_id": "ca-dph",
            "service": "elr",
            "filteredReportRows": [
                "For ca-dph.elr, qualityFilter hasValidDataFor, [message_id, equipment_model_name, specimen_type, test_result, patient_last_name, patient_first_name, patient_dob] filtered out Rows 1,2,3 reducing the Item count from 3 to 0."
            ],
            "sending_at": "never - all items filtered out",
            "itemCount": 0
        },
        {
            "organization": "California Department of Public Health",
            "organization_id": "ca-dph",
            "service": "elr-secondary",
            "sending_at": "2021-11-05T11:38-04:00",
            "itemCount": 3
        }
    ],
    "destinationCount": 2,
    "warningCount": 0,
    "errorCount": 0,
    "errors": [],
    "warnings": [],
    "consolidatedErrors": [],
    "consolidatedWarnings": []
}
```

Some but not all items filtered out:

In this example one of the items passed CA DPH's filter criteria, but two items failed.

A note on the item numbering:  ReportStream can accept data in CSV and HL7 batch formats.

For a CSV submission, an 'item' is just a row of data in the CSV, and item 1 is the first row of actual data _after_ the header row, item 2 is the second row of actual data, and so on.

For an HL7 batch submission an 'item' is a single HL7 message in the batch, and item 1 is the first message in the batch, item 2 is the second message, and so on.


```
{
    "id": "5fd89dcc-4767-40be-b72b-9ebfbe0db8e5",
    "timestamp": "2021-11-05T15:57:38.582762Z",
    "topic": "covid-19",
    "reportItemCount": 3,
    "destinations": [
        {
            "organization": "California Department of Public Health",
            "organization_id": "ca-dph",
            "service": "elr",
            "filteredReportRows": [
                "For ca-dph.elr, qualityFilter hasValidDataFor, [message_id, equipment_model_name, specimen_type, test_result, patient_last_name, patient_first_name, patient_dob] filtered out Rows 1,3 reducing the Item count from 3 to 1."
            ],
            "sending_at": "2021-11-05T11:58-04:00",
            "itemCount": 1
        },
        {
            "organization": "California Department of Public Health",
            "organization_id": "ca-dph",
            "service": "elr-secondary",
            "sending_at": "2021-11-05T11:58-04:00",
            "itemCount": 2
        }
    ],
    "destinationCount": 2,
    "warningCount": 0,
    "errorCount": 0,
    "errors": [],
    "warnings": [],
    "consolidatedErrors": [],
    "consolidatedWarnings": []
}
```

No items filtered out:
```
{
    "id": "e6f4b7ea-7a74-4beb-ae82-bfecfedbe6c6",
    "timestamp": "2021-11-05T15:58:04.009910Z",
    "topic": "covid-19",
    "reportItemCount": 3,
    "destinations": [
        {
            "organization": "California Department of Public Health",
            "organization_id": "ca-dph",
            "service": "elr",
            "sending_at": "2021-11-05T11:59-04:00",
            "itemCount": 3
        }
    ],
    "destinationCount": 1,
    "warningCount": 0,
    "errorCount": 0,
    "errors": [],
    "warnings": [],
    "consolidatedErrors": [],
    "consolidatedWarnings": []
}
```


## November 4, 2021
### Updates to the Warnings and Errors JSON response for `/api/waters`
Building upon the error and warning message updates from the 2021-10-19 release, a few changes have been made to
the server's error and warning responses.

1. `consolidatedWarnings` and `consolidatedErrors` have been renamed to `warnings` and `errors`.

2. The `scope` property has been added to every warning and error.

3. The previously-named `rows` property has been renamed to `itemNums` and is only
displayed for `ITEM` scope warnings and errors.

4. When running in `verbose` mode, the new `itemDetails` array displays an array of objects that
contain the `itemNum` and `groupId` properties per-item.

#### Standard example:
```json
{
  "id" : null,
  "warningCount" : 13,
  "errorCount" : 8,
  "errors" : [ ],
  "warnings" : [ {
    "scope" : "ITEM",
    "message" : "Invalid date: '11/01/2021' for element 'Date_result_released' ('date_result_released'). Reformat to yyyyMMdd.",
    "itemNums" : "Rows: 15, 19 to 20"
  } ]
}
```

#### Verbose example:
```json
{
    "id" : null,
    "warningCount" : 13,
    "errorCount" : 8,
    "errors" : [ ],
    "warnings" : [ {
        "scope" : "ITEM",
        "message" : "Invalid date: '11/01/2021' for element 'Date_result_released' ('date_result_released'). Reformat to yyyyMMdd.",
        "itemNums" : "Rows: 15, 19 to 20",
        "itemDetails" : [ {
            "itemNum" : "15",
            "groupingId" : "'Date_result_released' ('date_result_released')11/01/2021"
        }, {
            "itemNum" : "19",
            "groupingId" : "'Date_result_released' ('date_result_released')11/01/2021"
        }, {
            "itemNum" : "20",
            "groupingId" : "'Date_result_released' ('date_result_released')11/01/2021"
        } ]

    } ]
}
```


## October 18, 2021
### More instructive error and warning messages in API response
Previously, when there were problems with health data the error or warning message would simply state where the problem occurs. 
These changes update the messages so also include instructions for correcting the problems. Example new messages:

Invalid phone number:
> Invalid phone number 555-5555 for phoneNumber. Reformat to a 10-digit phone number (e.g. (555) - 555-5555).

Invalid date:
> Invalid date: 2021/09-02 for element testOrderedDate. Reformat to YYYYMMDD.

Invalid code:
> Invalid code: 'R' is not a display value in altValues set for patientSex.

Invalid postal code:
> Invalid postal code 1234 for patZip. Reformat to 01234.

Invalid column count:
> Expecting 26 columns, but found 28 in row 8.

Too many rows:
> Your file's row size of 20000 exceeds the maximum of 10000 rows per file. Reduce the amount of rows in this file.

Too many columns:
> Number of columns in your report exceeds the maximum of 2000 allowed. Adjust the excess columnar data in your report.

General CSV parsing error:
> There's an issue parsing your file. Contact the ReportStream team at reportstream@cdc.gov.

Missing column header:
> Your file is missing patientAge header. Add a header.

Unexpected header:
> Unexpected column header found, 'starSign' will be ignored.

Too many errors:
> Report file failed: Number of errors exceeded threshold. Contact the ReportStream team at reportstream@cdc.gov for assistance.


## September 8, 2021
### HL7 option to add NCES ID to ordering facility name
`useNCESFacilityName` flag added to HL7 receiver settings. If set and `site_of_care` is `k12`, ReportStream will lookup
the facility name in the NCES ID table and set the ORC-21 according to the APHL guidance. 


## August 24, 2021
### Changes for Specific Senders
- Data from Reddy Health is now flowing to HHSProtect
- Patient_tribal_citizenship has been added to the Simple Report schema


## August 17, 2021
### PEM file can now be used for authentication with SFTP servers
We previously only supported Putty key files for authentication with SFTP servers,
but we now also support the use of PEM files, as well.

### Web Content v3 Release
We've updated the flow and content on our static site to add additional information and
improve navigation. We also now have a map that shows where ReportStream is currently live!

### Dependency Updates
The following dependencies were updated:
- azure-storage-core
- azure-storage-queue


## August 10, 2021
### Improved Security
Added scanning for secrets into our CI/CD pipeline via gitleaks.

### Enhanced Documentation
Documentation enhancements.

### HL7 serialization improvements
Improvements for generation of HL7 files for AK, NH, and CA.

HL7 serializer improvements including verification of CODE fields on HL7 ingest.

### Improved Unit Tests
Converted unit tests to use assertK.

### New `correctedTestId` column
A new column has been added to allow for test results to amend/update previous results.   This feature has been added for those who were first working with Waters, and are now sending CSV data directly to ReportStream.  It works like this:

First, for all rows of data you submit to ReportStream, you’ll need to make sure that every row of data you send is tagged with completely new/unique/never-previously-used ID.  You can use the `specimenId` column for this purpose, or if your `specimenId` value is re-used on an update, then you’ll need to add a new column called `testId` to your data, that meets this uniqueness rule.

Then, also add a new column called `correctedTestId`.  This column will almost always be blank, except when you are submitting a result that amends a previous result.  In those cases, the `correctedTestId` column will be filled in with the older/previous `testId` (or `specimenId`, if yours meets the uniqueness criteria above) row that is getting amended.  In this way, corrections can be “chained” and a history can be maintained, each `correctedTestId` pointing to the `testId` of the most recent previous version.

### Name updated in SFT segment
We recently updated our project's name, and we've updated it in the `SFT` segment of the HL7 we generate now too to reflect it.

### Dependency Updates
The following dependencies were updated:
- eslint
- flyway
- libphonenumber
- azurefunctions
- sendgrid-java
- fontawesome
- netty
- azure-core
- azure-identity


## August 3, 2021
This release adds improvements and enhancements for the website including the ability to view the downloadable files in
distinct feeds as configured for each PHD.#  ReportStream Release Notes

## July 22, 2021
### Changes to api/reports response
This release adds a new `routing` element to the Json response if the query string contains a `verbose=true` parameter. This routing shows the destination(s) for each item in the report along with the report index and trackingId. The openapi.yml has been updated to reflect these changes with the structure of the routing element. Example curl command with query string parameters:
```
curl -X POST -H 'client: sample_client' -H 'Content-Type: text/csv' \
    --data-binary '@./examples/upload-fake-data/sample_report.csv' \
    'http://localhost:7071/api/reports?verbose=true'
```

An example of this routing element:

```
"routing" : [ {
    "reportIndex" : 0,
    "trackingId" : "123456",
    "destinations" : [ "st-phd.elr", "county-st-phd.elr" ]
  }, {
    "reportIndex" : 1,
    "trackingId" : "987654",
    "destinations" : [ "st-phd.elr" ]
  } ]  
```

### Data Model / Schema changes
- Added a new field, patAgeUnits, to payloads delivered to HHSProtect, per the HHS standard.
- Waters data now all flowing to HHSProtect
- Added site_of_care field as optional on all Covid data
- Added support for HL7 date/times with no offset


## July 7, 2021
### Corrected phone numbers to follow HL7 2.5.1 expectations
The first component of a Telephone number has been changed to `(###)###-####`
which follows of the HL7 2.3 specification for the US. It was `(###)#######`. 
In addition, if an extension number was present, it is now added to the number. #  ReportStream Release Notes


## June 25, 2021
### Submit Results in HL7 Format
Added the ability to ingest results as one HL7 message, or an HL7 batch message. The content 
type of `application/hl7-v2` must be provided in the headers when sending the results in HL7 format.  

### Documentation Updates
Added additional features to the documentation generation, including links for HL7 fields to the
documentation at Caristix.

### COVID-19 Test Result Metadata Capture
On ingestion of files from senders, ReportStream will now capture non-PII/non-PHI data allowing us to
build metrics and visualizations off of the data and provide trend analysis to our partners.

### HHSProtect
Fixed data formats to be a simple yyyyMMdd

### Dependency Updates
Updates done to:
- Postgresql libraries
- Flyway libraries
- Azure libraries


## June 14, 2021
### Abnormal_flag
As part of the jurisdiction filters feature, we are now defining a positive and negative results flag that 
can be used to create separate positive and negative feeds. The abnormal_flag was previously
only available on output as an HL7 OBX-8 value. 

### AS2 Transport
Added the ability to send results over an HTTPS/AS2 transport. Applicability Statement 2 (AS2) is
common in EDI systems and is used by HIEs.


## June 8, 2021
### File name changes
We are preparing the code to provide better filename formats.   More to come.

### Quality Updates
#### Default Quality Filter now excludes Training/Test and Debug data
The current default quality filter is:
```
To ensure basic Covid test quality, these fields MUST be supplied:
            message_id
            equipment_model_name
            specimen_type
            test_result
            patient_last_name
            patient_first_name
            patient_dob

To ensure minimal valid location or other contact info (for contact tracing), at least ONE of these must be supplied:
            patient_street
            patient_zip_code
            patient_phone_number
            patient_email
To ensure valid date/time (for relevance/urgency), at least ONE of these date fields must be supplied:
            order_test_date
            specimen_collection_date_time
            test_result_date

To ensure valid CLIA numbers, at least ONE of the following fields must be supplied and must be a valid CLIA (10 alphanumeric characters)
           testing_lab_clia
           reporting_facility_clia

The processing_mode_code must not be T (Training/Test) or D (Debug).
```

#### Secondary feed
States can now receive a secondary feed of data that does NOT meet the above filter criteria.  Other criteria can be added on a per-jurisdiction basis, or the quality filter itself can be overridden on a per-jurisdiction basis.


## June 1, 2021
### Addition of Quality Check
A basic Quality check on certain fields is now applied to Covid-19 data before sending it to downstream public health departments.
```
To ensure basic Covid test quality, these fields MUST be supplied:
            message_id
            equipment_model_name
            specimen_type
            test_result
            patient_last_name
            patient_first_name
            patient_dob

To ensure minimal valid location or other contact info (for contact tracing), at least ONE of these must be supplied:
            patient_street
            patient_zip_code
            patient_phone_number
            patient_email
To ensure valid date/time (for relevance/urgency), at least ONE of these date fields must be supplied:
            order_test_date
            specimen_collection_date_time
            test_result_date

To ensure valid CLIA numbers, at least ONE of the following fields must be supplied and must be a valid CLIA (10 alphanumeric characters)
           testing_lab_clia
           reporting_facility_clia

Important Notes
- The field names above are our ReportStream names - each jurisdiction often uses different names for these fields.
- It is easy to override the above default quality filter on a per-jurisdiction basis, as needed, to make it stricter or more lenient.
- It is also possible to turn off the default filter completely, by using the allowAll() filter.
- "supplied" means: The column name must be present (for CSV data), and a valid value must be present.

```

### Error and Warning Message Improvements
If there are problems with a data submission to ReportStream's reports endpoint, it returns detailed warning and error messages.   The submission continues even if there are warnings, but the entire submission will fail if there are any errors.

We have fixed a problem where ReportStream was failing to give warnings when a non-required coded field had an improper value.  Coded fields are those with an enumerated set of possible values, as found in a SNOMED, LOINC, HL7, or other valueset.    If a coded field is not required, and an illegal or unknown value is passed, ReportStream will continue to process that record to completion, but will replace the erroneous value with an empty string - this is all as designed.  However, we were not providing a warning back to the sender in these situations.  This is now fixed, so you may see more warnings in your submissions than before.

Example:
```
{
    "scope" : "ITEM",
    "id" : "2021042920-dsr^2021042920-f6ebbc3b133243e482cfdb4537c55ba4",
    "details" : "Invalid phone number 'n/a' for 'orderingProviderPhone' ('ordering_provider_phone_number') - setting value to ''"
}
```

#### Error and Warning Limits
Note that currently there is no limit on the number of warnings you may get.  Depending on the type of error, there is a limit of about 100 errors, after which ReportStream will stop processing the report.


## May 27, 2021
### Addition of Quality Check
A basic Quality check on certain fields is now applied to Covid-19 data before sending it to downstream public health departments.
```
For basic Covid test quality, these fields MUST be supplied:
            message_id
            equipment_model_name
            specimen_type
            test_result
            patient_last_name
            patient_first_name
            patient_dob

For minimal valid location or other contact info (for contact tracing), at least ONE of these must be supplied:
            patient_street
            patient_zip_code
            patient_phone_number
            patient_email
For valid date/time (for relevance/urgency), at least ONE of these date fields must be supplied:
            order_test_date
            specimen_collection_date_time
            test_result_date

For valid CLIA numbers, at least ONE of the following fields must be supplied:
           testing_lab_clia
           reporting_facility_clia

Important Notes
- The field names above are our ReportStream names - each jurisdiction often uses different names for these fields.
- It is easy to override the above default quality filter on a per-jurisdiction basis, as needed, to make it stricter or more lenient.
- It is also possible to turn off the default filter completely, by using the allowAll() filter.
- This is new, so we may tweak it.   
- "supplied" means: The column name must be present (for CSV data), and a valid value must be present.

```

### Error and Warning Message Improvements
If there are problems with a data submission to ReportStream's reports endpoint, it returns detailed warning and error messages.   The submission continues even if there are warnings, but the entire submission will fail if there are any errors.

In this release we have improved the messages to give better detail about the field with problems, giving both the column-name in the csv, and the internal ReportStream name for that field as well, for reference.

### Unicode
ReportStream CSV submissions now support the UTF-8 character set.

### Updated LIVD Table
ReportStream is updated to use the latest Covid LIVD table from HHS


## May 12, 2021
### LVID table update
The LVID table has been updated to the April 28, 2021 version. 
This update should add support multiple new SARS COV-2 tests. 
A review of the update shows that current tests that 
current ReportStream senders use are not affected. 

### Changes to api/reports response
This release adds the configured topic for the organization sender to the Json response along with an ISO-8601 timestamp. The openapi.yml was updated to reflect the changes as well.

```
{
  "id" : "abcd1234-abcd-1234-abcd-abcd1234abcd",
  "timestamp" : "2021-05-11T20:05:02.571867Z",
  "topic" : "covid-19",
  "reportItemCount" : 25,
  "destinations" : [ {
```

### Addition of Quality Check
A basic Quality check on certain fields is now applied to Covid-19 data before sending it to downstream public health departments.
```
       // valid human and valid test
        "hasValidDataFor(" +
            "message_id," +
            "equipment_model_name," +
            "specimen_type," +
            "test_result," +
            "patient_last_name," +
            "patient_first_name," +
            "patient_dob" +
        ")",
        // has valid location (for contact tracing)
        "hasAtLeastOneOf(patient_street,patient_zip_code)",
        // has valid date (for relevance/urgency)
        "hasAtLeastOneOf(order_test_date,specimen_collection_date_time,test_result_date)",
        // able to conduct contact tracing
        "hasAtLeastOneOf(patient_phone_number,patient_email)"
```

### Adds Reporting Facility Name to PID.3.4.1
The PID.3.4.1 field should contain the name of the reporting facility that has assigned the patient their ID. This has been added.

The field will also properly truncate if the state requires truncation of HD fields.


## April 26, 2021
### The `/api/reports` end-point handles malformed CSVs differently
A POST to the end-point (i.e. a submission of a report) will error if the CSV contains a malformed row. 
Examples of malformed rows include:
 - Empty rows
 - Rows with different number of columns

Previously, the row would be skipped and warning would be given for the row. 
The new behavior is to error on these malformed CSV files. #  Report Stream March 15, 2021

### New `/api/reports` options to support back filling of results
Two changes to the `/api/reports` end-point to assist in sending reports to a particular receiver. This is type action will typically be done when a new receiver is defined after a results are received by the hub. 

- `SendImmediately` value for the `option` query parameter to bypass any timing found on the receiver.
- `routeTo` query parameter restricts the list of receivers which a report can be routed to. 
  
The `routeTo` parameter **does not** bypass the jurisdictional filters of the receiver, so results meant for one receiver still cannot be sent to another receiver.#  Hub Release Notes

## Feb 12, 2021
### Changes to api/reports response
This release changes the format of destinations in our return Json from informal sentences

```
"destinations" : [ "Sending 58 items to Jones County Public Health Dept (prod-elr) at 2021-02-08T12:00-07:00", etc ]
```

to more formal json:
```
  "destinations" : [ {
    "organization" : "Jones County Public Health Dept",
    "organization_id" : "prod-phd",
    "service" : "prod-elr",
    "sending_at" : "2021-02-08T12:00-07:00",
    "itemCount" : 58
  }, {
```

Also adds a 
`destinationCount`

If the data is valid, but is going nowhere, you'll see:
```
  "destinations" : [ ],
  "destinationCount" : 0,
```


##Feb 4, 2021
### Changes to the Schemas, including for SimpleReport:
Added optional field `Corrected_result_ID`, a pointer/link to the unique Result_ID of a previously submitted result.  Usually blank. Or, if an item modifies/corrects a prior item, this field holds the ResultID of the prior item.

### LVID table updated
Added support for the January 20, 2021 LVID table. New tests supported includes the Binax NOW Home test. 

### Download site
- Download site now operational.
- Download files now have improved filenames, with the timestamp embedded in the filename.
- Filenames used by sftp send are now identical to the download site filesnames.
- If a disallowed or garbled report_id is access, delivers a basic 'not found' message (rather than no message at all).  Should never occur under normal site link usage.


## Tuesday January 12, 2021
## Changes to the Schemas, including for SimpleReport:
Added this value to `Specimen_type_code`
`445297001`

## Changes for AZ
One additional facility is now sending to `PROD/IN`.


##Thursday January 7, 2021
### Changes to the response json
Added these fields to the response to a POST to `reports/`
- `reportItemCount`
- `errorCount`
- `warningCount`
For details, see the [Hub OpenApi Spec](./openapi.yml)

### SimpleReport Schema changes
Hub is now ready to accept these fields, currently listed as optional:
- Processing_mode_code
- Test_result_status

Note: the data dictionary for SimpleReport csv data sent to the hub is here: [Simple Report Schema](./schema_documentation/primedatainput-pdi-covid-19.md)

### Incoming Data Formats and Customers
Now accepting data from Strac.   See [Link to detailed schema dictionaries](./schema_documentation)

### Outgoing Data Formats and Customers
Hub now sends HL7 data to AZ TEST site (only).   This data will be identical to the .csv data sent to TEST, but in HL7 instead of CSV format, so they can be compared.   Note:  currently this data is not 'batched', so there is no delay - it will be sent as soon as its sent by simplereport.

New outgoing data formats are now available for PA, FL, CO.  See [Link to detailed schema dictionaries](./schema_documentation)

### Timing for AZ
- In anticipation of SimpleReport sending us one report at a time, we've switching the timing of sends to AZ DHS to 6 times a day, every 4 hours.
- In test, files are sent to our mock sftp site every 10 minutes.
- Production Pima is now set to send files once a day, at 8am AZ time.  However, currently there is no send to Pima, its still manual.


## December 29, 2020
### No options specified
`curl -X POST -H "client:simple_report" -H "Content-Type: text/csv" -H "x-functions-key:<secret>" --data-binary "@./src/test/csv_test_files/input/simplereport.csv" "https://prime-data-hub-prod.azurefd.net/api/reports"`

#### Example Results
```
{
  "id" : "0336462c-7002-4e08-a4de-9606752f32fa",
  "destinations" : [ "Sending 50 items to Arizona PHD (elr-test) at 2020-12-29T16:23-07:00", "Sending 25 items to Pima County, Arizona PHD at 2020-12-29T16:23-07:00" ],
  "errors" : [ ],
  "warnings" : [ {
    "scope" : "REPORT",
    "id" : "",
    "details" : "Missing 'Test_result_status' header"
  } ]
}
```

### With `option=CheckConnections`
Always safe to call in Production

`curl -X POST -H "client:simple_report" -H "Content-Type: text/csv" -H "x-functions-key:<secret>" --data-binary "@./src/test/csv_test_files/input/simplereport.csv" "https://prime-data-hub-prod.azurefd.net/api/reports?option=CheckConnections"`

#### Everything looks good, so you see this:
```
{
  "id" : null,
  "destinations" : [ ],
  "errors" : [ ],
  "warnings" : [ ]
}
```

### With	`option=ValidatePayload`:  Parse the data for correctness
Always safe to call in Production

`curl -X POST -H "client:simple_report" -H "Content-Type: text/csv" -H "x-functions-key:<secret>" --data-binary "@./src/test/csv_test_files/input/simplereport.csv" "https://prime-data-hub-prod.azurefd.net/api/reports?option=ValidatePayload"`

#### Note the destinations is now empty.
```
{
  "id" : "42ec8a8f-f7bd-42e5-85ab-c0d69364f6f3",
  "destinations" : [ ],
  "errors" : [ ],
  "warnings" : [ {
    "scope" : "REPORT",
    "id" : "",
    "details" : "Missing 'Test_result_status' header"
  } ]
}
```

### With `option=SkipSend`: Run data thru the gauntlet, but safely skip the final step
Always safe to call in Production

`curl -X POST -H "client:simple_report" -H "Content-Type: text/csv" -H "x-functions-key:<secret>" --data-binary "@./src/test/csv_test_files/input/simplereport.csv" "https://prime-data-hub-prod.azurefd.net/api/reports?option=SkipSend"`

#### You can't tell any difference here, but in theory the Hub team can watch for internal errors.  We plan to build a query api that lets you track data custody

```
{
  "id" : "69bb28ee-5dd0-4f80-91de-b094a45518b7",
  "destinations" : [ ],
  "errors" : [ ],
  "warnings" : [ {
    "scope" : "REPORT",
    "id" : "",
    "details" : "Missing 'Test_result_status' header"
  } ]
}
```<|MERGE_RESOLUTION|>--- conflicted
+++ resolved
@@ -3,11 +3,7 @@
 ## General useful links:
 
 - All Schemas are documented here: [Link to detailed schema dictionaries](./schema_documentation)
-<<<<<<< HEAD
-- The ReportStream API is documented here: [Hub OpenApi Specs](./api)
-=======
 - The ReportStream API is documented here: [Hub OpenApi Spec](./api)
->>>>>>> e49e9519
 - More detailed changelog for individual releases: [Recent releases](https://github.com/CDCgov/prime-reportstream/releases)
 
 ## March 29, 2022
