--- conflicted
+++ resolved
@@ -1,12 +1,11 @@
 # Postgres Database
 
 ## Introduction
-The Postgres database powers [ReportStream's Data Model](../design/design/data-model.md) and is currently managed in 
-<<<<<<< HEAD
-Microsoft Azure.
+The Postgres database powers [ReportStream's Data Model](../design/design/data-model.md) and is currently managed in Microsoft Azure.
 
 ## Table of Contents
 - [Table of contents](#table-of-contents)
+- [Creating and Deploying Database Migrations](#creating-and-deploying-database-migrations)
 - [DB Flyaway Repair](#db-flyaway-repair)
 - [How to Log and Debug Database Queries](#how-to-log-and-debug-database-queries)
   - [Log all queries using log4j](#log-all-queries-using-log4j)
@@ -20,9 +19,6 @@
   - [Postgres Gradle Actions](#postgres-gradle-actions)
   - [Managing Postgres with Flyway](#managing-postgres-with-flyway)
 - [Efficiency](#efficiency)
-=======
-Microsoft Azure. 
->>>>>>> a99306f3
 
 ## Creating and Deploying Database Migrations
 
