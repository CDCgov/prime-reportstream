
### Schema:         co/co-covid-19-redox
#### Description:   Colorado Department of Public Health (CDPHE) REDOX messages

---

<<<<<<< HEAD
**Name**: abnormal_flag

**Type**: CODE

=======
**Name**: redox_source_id

**PII**: No

**Cardinality**: [0..1]

---

**Name**: redox_source_name

**PII**: No

**Cardinality**: [0..1]

---

**Name**: redox_destination_id

**PII**: No

**Cardinality**: [0..1]

---

**Name**: redox_destination_name

**PII**: No

**Cardinality**: [0..1]

---

**Name**: processing_mode_code

**Type**: CODE

**PII**: No

**HL7 Field**: MSH-11-1

>>>>>>> ccf6bc29
**Cardinality**: [0..1]

**Value Sets**

Code | Display
---- | -------
A|Abnormal (applies to non-numeric results)
>|Above absolute high-off instrument scale
H|Above high normal
HH|Above upper panic limits
AC|Anti-complementary substances present
<|Below absolute low-off instrument scale
L|Below low normal
LL|Below lower panic limits
B|Better--use when direction not relevant
TOX|Cytotoxic substance present
DET|Detected
IND|Indeterminate
I|Intermediate. Indicates for microbiology susceptibilities only.
MS|Moderately susceptible. Indicates for microbiology susceptibilities only.
NEG|Negative
null|No range defined, or normal ranges don't apply
NR|Non-reactive
N|Normal (applies to non-numeric results)
ND|Not Detected
POS|Positive
QCF|Quality Control Failure
RR|Reactive
R|Resistant. Indicates for microbiology susceptibilities only.
D|Significant change down
U|Significant change up
S|Susceptible. Indicates for microbiology susceptibilities only.
AA|Very abnormal (applies to non-numeric units, analogous to panic limits for numeric units)
VS|Very susceptible. Indicates for microbiology susceptibilities only.
WR|Weakly reactive
W|Worse--use when direction not relevant
A|Abnormal (applies to non-numeric results)
N|Normal (applies to non-numeric results)

**Alt Value Sets**

Code | Display
---- | -------
A|Abnormal
N|Normal

**Documentation**:

This field is generated based on the normalcy status of the result. A = abnormal; N = normal

---

**Name**: date_result_released

<<<<<<< HEAD
**Type**: DATETIME
=======
**PII**: Yes

**HL7 Field**: PID-3-1
>>>>>>> ccf6bc29

**Cardinality**: [0..1]

---

**Name**: device_id

<<<<<<< HEAD
**Type**: TABLE
=======
**PII**: No

**HL7 Field**: PID-3-5
>>>>>>> ccf6bc29

**Cardinality**: [0..1]


<<<<<<< HEAD
**Reference URL**:
[https://confluence.hl7.org/display/OO/Proposed+HHS+ELR+Submission+Guidance+using+HL7+v2+Messages#ProposedHHSELRSubmissionGuidanceusingHL7v2Messages-DeviceIdentification](https://confluence.hl7.org/display/OO/Proposed+HHS+ELR+Submission+Guidance+using+HL7+v2+Messages#ProposedHHSELRSubmissionGuidanceusingHL7v2Messages-DeviceIdentification) 
=======
**PII**: Yes

**HL7 Field**: PID-5-1
>>>>>>> ccf6bc29

**Table**: LIVD-SARS-CoV-2-2021-01-20

**Documentation**:

Device_id is a generated value for the OBX-17 field. It is based on the device model and the LIVD table.

---

**Name**: employed_in_healthcare

**Type**: CODE

<<<<<<< HEAD
**LOINC Code**: 95418-0
=======
**PII**: Yes

**HL7 Field**: PID-5-2
>>>>>>> ccf6bc29

**Cardinality**: [0..1]

**Value Sets**

Code | Display
---- | -------
Y|Yes
N|No
UNK|Unknown

<<<<<<< HEAD
**Documentation**:
=======
**PII**: Yes

**HL7 Field**: PID-5-3
>>>>>>> ccf6bc29

Is the patient employed in health care?

---

**Name**: equipment_model_name

<<<<<<< HEAD
**Type**: TABLE
=======
**PII**: Yes

**HL7 Field**: PID-7
>>>>>>> ccf6bc29

**Cardinality**: [0..1]


**Reference URL**:
[https://confluence.hl7.org/display/OO/Proposed+HHS+ELR+Submission+Guidance+using+HL7+v2+Messages#ProposedHHSELRSubmissionGuidanceusingHL7v2Messages-DeviceIdentification](https://confluence.hl7.org/display/OO/Proposed+HHS+ELR+Submission+Guidance+using+HL7+v2+Messages#ProposedHHSELRSubmissionGuidanceusingHL7v2Messages-DeviceIdentification) 

**Table**: LIVD-SARS-CoV-2-2021-01-20

**Table Column**: Model

---

<<<<<<< HEAD
**Name**: filler_order_id
=======
**Name**: patient_drivers_license

**Type**: ID_DLN

**PII**: Yes

**HL7 Field**: PID-20-1
>>>>>>> ccf6bc29

**Type**: ID

**HL7 Fields**

- [OBR-3-1](https://hl7-definition.caristix.com/v2/HL7v2.5.1/Fields/OBR.3.1)
- [ORC-3-1](https://hl7-definition.caristix.com/v2/HL7v2.5.1/Fields/ORC.3.1)
- [SPM-2-2](https://hl7-definition.caristix.com/v2/HL7v2.5.1/Fields/SPM.2.2)

**PII**: No

**Cardinality**: [0..1]

---

**Name**: first_test

**Type**: CODE

<<<<<<< HEAD
**LOINC Code**: 95417-2
=======
**PII**: No

**HL7 Field**: PID-22
>>>>>>> ccf6bc29

**Cardinality**: [0..1]

**Value Sets**

Code | Display
---- | -------
Y|Yes
N|No
UNK|Unknown

**Documentation**:

Is this the patient's first test for this condition?

---

**Name**: hospitalized

**Type**: CODE

<<<<<<< HEAD
**LOINC Code**: 77974-4
=======
**PII**: No

**HL7 Field**: PID-8-1
>>>>>>> ccf6bc29

**Cardinality**: [0..1]

**Value Sets**

Code | Display
---- | -------
Y|Yes
N|No
UNK|Unknown

**Documentation**:

Is the patient hospitalized?

---

**Name**: icu

**Type**: CODE

<<<<<<< HEAD
**LOINC Code**: 95420-6
=======
**PII**: No

**HL7 Field**: PID-10
>>>>>>> ccf6bc29

**Cardinality**: [0..1]

**Value Sets**

Code | Display
---- | -------
Y|Yes
N|No
UNK|Unknown

**Documentation**:

Is the patient in the ICU?

---

**Name**: illness_onset_date

**Type**: DATE

<<<<<<< HEAD
**LOINC Code**: 65222-2
=======
**PII**: Yes

**HL7 Field**: PID-13
>>>>>>> ccf6bc29

**Cardinality**: [0..1]

---

**Name**: order_test_date

**Type**: DATE

**Cardinality**: [0..1]

---

**Name**: ordered_test_code

<<<<<<< HEAD
**Type**: TABLE
=======
**PII**: Yes

**HL7 Field**: PID-11-1
>>>>>>> ccf6bc29

**Cardinality**: [0..1]

**Table**: LIVD-SARS-CoV-2-2021-01-20

**Table Column**: Test Ordered LOINC Code

---

**Name**: ordered_test_name

<<<<<<< HEAD
**Type**: TABLE
=======
**PII**: Yes

**HL7 Field**: PID-11-3
>>>>>>> ccf6bc29

**Cardinality**: [0..1]

**Table**: LIVD-SARS-CoV-2-2021-01-20

**Table Column**: Test Ordered LOINC Long Name

---

**Name**: ordered_test_system

**Type**: TEXT

<<<<<<< HEAD
**Default Value**: LOINC
=======
**PII**: No

**HL7 Field**: PID-11-4
>>>>>>> ccf6bc29

**Cardinality**: [0..1]

---

**Name**: ordering_facility_city

**Type**: CITY

**Cardinality**: [0..1]

**Documentation**:

The city of the facility which the test was ordered from

---

**Name**: ordering_facility_country

**Type**: TEXT

<<<<<<< HEAD
**Default Value**: USA
=======
**PII**: No

**HL7 Field**: PID-11-5
>>>>>>> ccf6bc29

**Cardinality**: [0..1]

---

**Name**: ordering_facility_county

**Type**: TABLE

<<<<<<< HEAD
**Cardinality**: [0..1]
=======
**PII**: No

**Cardinality**: [1..1]
>>>>>>> ccf6bc29

**Table**: fips-county

**Table Column**: County

---

**Name**: ordering_facility_email

**Type**: EMAIL

**PII**: No

**HL7 Field**: PID-11-6

**Cardinality**: [0..1]

---

**Name**: ordering_facility_name

<<<<<<< HEAD
**Type**: TEXT
=======
**PII**: Yes

**HL7 Field**: PID-13-4
>>>>>>> ccf6bc29

**Cardinality**: [0..1]

**Documentation**:

The name of the facility which the test was ordered from

---

<<<<<<< HEAD
**Name**: ordering_facility_phone_number

**Type**: TELEPHONE
=======
**PII**: No

**HL7 Fields**: ORC-2-1, OBR-2-1
>>>>>>> ccf6bc29

**Cardinality**: [0..1]

**Documentation**:

The phone number of the facility which the test was ordered from

---

**Name**: ordering_facility_state

**Type**: TABLE

<<<<<<< HEAD
**Cardinality**: [1..1]
=======
**PII**: No

**HL7 Field**: ORC-21-1
>>>>>>> ccf6bc29

**Table**: fips-county

**Table Column**: State

**Documentation**:

The state of the facility which the test was ordered from

---

**Name**: ordering_facility_street

**Type**: STREET

<<<<<<< HEAD
=======
**PII**: No

**HL7 Field**: ORC-22-1

>>>>>>> ccf6bc29
**Cardinality**: [0..1]

**Documentation**:

The address of the facility which the test was ordered from

---

**Name**: ordering_facility_zip_code

<<<<<<< HEAD
**Type**: POSTAL_CODE
=======
**PII**: No

**HL7 Field**: ORC-22-3
>>>>>>> ccf6bc29

**Cardinality**: [0..1]

**Documentation**:

The zip code of the facility which the test was ordered from

---

<<<<<<< HEAD
**Name**: ordering_provider_city
=======
**Name**: ordering_facility_state

**Type**: TABLE

**PII**: No

**HL7 Field**: ORC-22-4

**Cardinality**: [1..1]
>>>>>>> ccf6bc29

**Type**: CITY

**Cardinality**: [0..1]

**Documentation**:

The city of the provider

---

**Name**: ordering_provider_country

**Type**: TEXT

<<<<<<< HEAD
**Default Value**: USA
=======
**PII**: No

**HL7 Field**: ORC-22-5
>>>>>>> ccf6bc29

**Cardinality**: [0..1]

---

**Name**: ordering_provider_county

**Type**: TABLE

**PII**: No

**Cardinality**: [0..1]

**Table**: fips-county

**Table Column**: County

---

**Name**: ordering_provider_email

**PII**: No

**Cardinality**: [0..1]

---

**Name**: ordering_provider_first_name

**Type**: PERSON_NAME

<<<<<<< HEAD
**HL7 Fields**

- [OBR-16-3](https://hl7-definition.caristix.com/v2/HL7v2.5.1/Fields/OBR.16.3)
- [ORC-12-3](https://hl7-definition.caristix.com/v2/HL7v2.5.1/Fields/ORC.12.3)
=======
**PII**: No

**HL7 Field**: ORC-23
>>>>>>> ccf6bc29

**Cardinality**: [0..1]

**Documentation**:

The first name of the provider who ordered the test

---

**Name**: ordering_provider_id

**Type**: ID_NPI

**HL7 Fields**

<<<<<<< HEAD
- [OBR-16-1](https://hl7-definition.caristix.com/v2/HL7v2.5.1/Fields/OBR.16.1)
- [ORC-12-1](https://hl7-definition.caristix.com/v2/HL7v2.5.1/Fields/ORC.12.1)
=======
**PII**: No

**HL7 Field**: ORC-23-4
>>>>>>> ccf6bc29

**Cardinality**: [0..1]

**Documentation**:

The ordering provider’s National Provider Identifier

---

**Name**: ordering_provider_last_name

**Type**: PERSON_NAME

<<<<<<< HEAD
**HL7 Fields**

- [OBR-16-2](https://hl7-definition.caristix.com/v2/HL7v2.5.1/Fields/OBR.16.2)
- [ORC-12-2](https://hl7-definition.caristix.com/v2/HL7v2.5.1/Fields/ORC.12.2)
=======
**PII**: No

**HL7 Field**: ORC-15
>>>>>>> ccf6bc29

**Cardinality**: [0..1]

**Documentation**:

The last name of provider who ordered the test

---

<<<<<<< HEAD
**Name**: ordering_provider_phone_number
=======
**PII**: No

**HL7 Fields**: ORC-3-1, SPM-2-2, OBR-3-1
>>>>>>> ccf6bc29

**Type**: TELEPHONE

<<<<<<< HEAD
**HL7 Fields**
=======
**Documentation**:

Accension number

---
>>>>>>> ccf6bc29

- [OBR-17](https://hl7-definition.caristix.com/v2/HL7v2.5.1/Fields/OBR.17)
- [ORC-14](https://hl7-definition.caristix.com/v2/HL7v2.5.1/Fields/ORC.14)

**PII**: No

**Cardinality**: [0..1]

**Documentation**:

The phone number of the provider

---

**Name**: ordering_provider_state

<<<<<<< HEAD
**Type**: TABLE
=======
**PII**: No

**HL7 Fields**: SPM-17-1, OBR-7, OBR-8, OBX-14
>>>>>>> ccf6bc29

**Cardinality**: [0..1]

**Table**: fips-county

**Table Column**: State

**Documentation**:

The state of the provider

---

**Name**: ordering_provider_street

<<<<<<< HEAD
**Type**: STREET
=======
**PII**: No

**HL7 Field**: OBX-19
>>>>>>> ccf6bc29

**Cardinality**: [0..1]

**Documentation**:

The street address of the provider

<<<<<<< HEAD
---
=======
**PII**: No

**HL7 Fields**: OBX-11-1, OBR-25-1
>>>>>>> ccf6bc29

**Name**: ordering_provider_zip_code

**Type**: POSTAL_CODE

<<<<<<< HEAD
**Cardinality**: [0..1]
=======
Code | Display
---- | -------
A|Some, but not all, results available
C|Corrected, final
F|Final results
I|No results available; specimen received, procedure incomplete
M|Corrected, not final
N|Procedure completed, results pending
O|Order received; specimen not yet received
P|Preliminary
R|Results stored; not yet verified
S|No results available; procedure scheduled, but not done
X|No results available; Order canceled
Y|No order on record for this test
Z|No record of this patient
C|Corrected, final
F|Final results
X|No results available; Order canceled
A|Some, but not all, results available
I|No results available; specimen received, procedure incomplete
M|Corrected, not final
N|Procedure completed, results pending
O|Order received; specimen not yet received
P|Preliminary
R|Results stored; not yet verified
S|No results available; procedure scheduled, but not done
Y|No order on record for this test
Z|No record of this patient
>>>>>>> ccf6bc29

**Documentation**:

<<<<<<< HEAD
The zip code of the provider
=======
Code | Display
---- | -------
C|Corrected
F|Final
X|Canceled
A|Preliminary
I|Unavailable
M|Corrected
N|Preliminary
O|Preliminary
P|Preliminary
R|Preliminary
S|Unavailable
Y|Unavailable
Z|Unavailable
>>>>>>> ccf6bc29

---

**Name**: patient_city

<<<<<<< HEAD
**Type**: CITY

**Cardinality**: [0..1]

**Documentation**:
=======
**PII**: No

**HL7 Field**: OBR-4-1

**Cardinality**: [0..1]

**Table**: LIVD-SARS-CoV-2-2021-04-28
>>>>>>> ccf6bc29

The patient's city

---

**Name**: patient_country

**Type**: TEXT

<<<<<<< HEAD
**Default Value**: USA
=======
**PII**: No
>>>>>>> ccf6bc29

**Cardinality**: [0..1]

---

**Name**: patient_county

**Type**: TABLE_OR_BLANK

**Cardinality**: [1..1]

**Table**: fips-county

**Table Column**: County

---

**Name**: patient_dob

<<<<<<< HEAD
**Type**: DATE

**Cardinality**: [0..1]

**Documentation**:
=======
**PII**: No

**HL7 Field**: OBR-4-2

**Cardinality**: [0..1]

**Table**: LIVD-SARS-CoV-2-2021-04-28
>>>>>>> ccf6bc29

The patient's date of birth. Default format is yyyyMMdd.

Other states may choose to define their own formats.


---

**Name**: patient_drivers_license

<<<<<<< HEAD
**Type**: ID_DLN
=======
**PII**: No

**HL7 Fields**: ORC-12-1, OBR-16-1
>>>>>>> ccf6bc29

**Cardinality**: [0..1]

**Documentation**:

The patient's drivers license number

---

**Name**: patient_email

**Type**: EMAIL

**Cardinality**: [0..1]

---

**Name**: patient_ethnicity

**Type**: CODE

**Cardinality**: [0..1]

**Value Sets**

Code | Display
---- | -------
H|Hispanic or Latino
N|Non Hispanic or Latino
U|Unknown
H|Hispanic or Latino
N|Non Hispanic or Latino

<<<<<<< HEAD
**Alt Value Sets**
=======
**PII**: No

**HL7 Fields**: ORC-12-3, OBR-16-3
>>>>>>> ccf6bc29

Code | Display
---- | -------
H|true
N|false

**Documentation**:

The patient's ethnicity. There is a valueset defined based on the values in PID-22, but downstream
consumers are free to define their own values. Please refer to the consumer-specific schema if you have questions.


---

**Name**: patient_first_name

**Type**: PERSON_NAME

<<<<<<< HEAD
=======
**PII**: No

**HL7 Fields**: ORC-12-2, OBR-16-2

>>>>>>> ccf6bc29
**Cardinality**: [0..1]

**Documentation**:

The patient's first name

---

**Name**: patient_gender

<<<<<<< HEAD
**Type**: CODE
=======
**PII**: Yes

**HL7 Field**: ORC-24-1
>>>>>>> ccf6bc29

**Cardinality**: [0..1]

**Value Sets**

Code | Display
---- | -------
M|Male
F|Female
O|Other
A|Ambiguous
U|Unknown
N|Not applicable
M|Male
F|Female
O|Other
A|Ambiguous
U|Unknown
N|Not applicable

<<<<<<< HEAD
**Alt Value Sets**
=======
**PII**: Yes

**HL7 Field**: ORC-24-3
>>>>>>> ccf6bc29

Code | Display
---- | -------
M|Male
F|Female
O|Other
A|Nonbinary
U|Unknown
N|Unknown

**Documentation**:

The patient's gender. There is a valueset defined based on the values in PID-8-1, but downstream consumers are free to define their own accepted values. Please refer to the consumer-specific schema if you have questions.


---

**Name**: patient_id

<<<<<<< HEAD
**Type**: TEXT
=======
**PII**: No

**HL7 Field**: ORC-24-4
>>>>>>> ccf6bc29

**Cardinality**: [0..1]

**Documentation**:

The ID for the patient within one of the reporting entities for this lab result. It could be the
the patient ID from the testing lab, the oder placer, the ordering provider, or even within the PRIME system itself.


---

**Name**: patient_id_type

<<<<<<< HEAD
**Type**: TEXT
=======
**PII**: No

**HL7 Field**: ORC-24-5
>>>>>>> ccf6bc29

**Cardinality**: [0..1]

---

**Name**: patient_last_name

**Type**: PERSON_NAME

<<<<<<< HEAD
**Cardinality**: [1..1]
=======
**PII**: No

**Cardinality**: [0..1]
>>>>>>> ccf6bc29

**Documentation**:

The patient's last name

---

**Name**: patient_middle_name

**Type**: PERSON_NAME

**PII**: No

**Cardinality**: [0..1]

---

**Name**: patient_phone_number

**Type**: TELEPHONE

<<<<<<< HEAD
=======
**PII**: Yes

**HL7 Fields**: ORC-14, OBR-17

>>>>>>> ccf6bc29
**Cardinality**: [0..1]

**Documentation**:

The patient's phone number with area code

---

<<<<<<< HEAD
**Name**: patient_race
=======
**Name**: ordering_provider_email

**PII**: No

**Cardinality**: [0..1]

---
>>>>>>> ccf6bc29

**Type**: CODE

**PII**: No

**Cardinality**: [0..1]

<<<<<<< HEAD
**Value Sets**
=======
---

**Name**: device_id

**Type**: TABLE

**PII**: No

**HL7 Fields**: OBX-17-1, OBX-17-9

**Cardinality**: [0..1]
>>>>>>> ccf6bc29

Code | Display
---- | -------
1002-5|American Indian or Alaska Native
2028-9|Asian
2054-5|Black or African American
2076-8|Native Hawaiian or Other Pacific Islander
2106-3|White
2131-1|Other
UNK|Unknown
ASKU|Asked, but unknown
1002-5|American Indian or Alaska Native
2028-9|Asian
2054-5|Black or African American
2076-8|Native Hawaiian or Other Pacific Islander
2106-3|White
2131-1|Other
ASKU|Asked, but unknown

**Alt Value Sets**

<<<<<<< HEAD
Code | Display
---- | -------
1002-5|American Indian or Alaska Native
2028-9|Asian
2054-5|Black or African American
2076-8|Native Hawaiian or Other Pacific Islander
2106-3|White
2131-1|Other Race
ASKU|Unknown
=======
**Table**: LIVD-SARS-CoV-2-2021-04-28
>>>>>>> ccf6bc29

**Documentation**:

The patient's race. There is a common valueset defined for race values, but some states may choose to define different code/value combinations.


---

**Name**: patient_state

**Type**: TABLE

<<<<<<< HEAD
**Cardinality**: [1..1]

**Table**: fips-county
=======
**PII**: No

**HL7 Field**: OBX-3-1

**Cardinality**: [0..1]

**Table**: LIVD-SARS-CoV-2-2021-04-28
>>>>>>> ccf6bc29

**Table Column**: State

**Documentation**:

The patient's state

---

**Name**: patient_street

**Type**: STREET

**PII**: No

**Cardinality**: [0..1]

**Documentation**:

The patient's street address

<<<<<<< HEAD
---
=======
**PII**: No

**HL7 Field**: OBX-3-2
>>>>>>> ccf6bc29

**Name**: patient_zip_code

<<<<<<< HEAD
**Type**: POSTAL_CODE
=======
**Table**: LIVD-SARS-CoV-2-2021-04-28
>>>>>>> ccf6bc29

**Cardinality**: [0..1]

**Documentation**:

The patient's zip code

---

**Name**: placer_order_id

<<<<<<< HEAD
**Type**: ID
=======
**PII**: No

**HL7 Field**: SPM-4
>>>>>>> ccf6bc29

**HL7 Fields**

- [OBR-2-1](https://hl7-definition.caristix.com/v2/HL7v2.5.1/Fields/OBR.2.1)
- [ORC-2-1](https://hl7-definition.caristix.com/v2/HL7v2.5.1/Fields/ORC.2.1)

**Cardinality**: [0..1]

**Documentation**:

The ID number of the lab order from the placer

---

**Name**: pregnant

**Type**: CODE

<<<<<<< HEAD
**LOINC Code**: 82810-3
=======
**PII**: No

**HL7 Field**: SPM-8
>>>>>>> ccf6bc29

**Cardinality**: [0..1]

**Value Sets**

Code | Display
---- | -------
<<<<<<< HEAD
77386006|Pregnant
60001007|Not Pregnant
261665006|Unknown
=======
119297000|Blood specimen (specimen)
71836000|Nasopharyngeal structure (body structure)
45206002|Nasal structure (body structure)
53342003|Internal nose structure (body structure)

---

**Name**: reference_range

**Type**: TEXT

**PII**: No

**HL7 Field**: OBX-7

**Cardinality**: [0..1]
>>>>>>> ccf6bc29

**Documentation**:

Is the patient pregnant?

---

**Name**: processing_mode_code

**Type**: CODE

<<<<<<< HEAD
**Default Value**: T
=======
**PII**: No

**HL7 Field**: OBX-5
>>>>>>> ccf6bc29

**Cardinality**: [0..1]

**Value Sets**

Code | Display
---- | -------
<<<<<<< HEAD
D|Debugging
P|Production
T|Training
D|Debugging
T|Training
P|Production

**Alt Value Sets**

Code | Display
---- | -------
D|true
T|true
P|false
=======
260373001|Detected
260415000|Not detected
720735008|Presumptive positive
10828004|Positive
42425007|Equivocal
260385009|Negative
895231008|Not detected in pooled specimen
462371000124108|Detected in pooled specimen
419984006|Inconclusive
125154007|Specimen unsatisfactory for evaluation
455371000124106|Invalid result
840539006|Disease caused by sever acute respiratory syndrome coronavirus 2 (disorder)
840544004|Suspected disease caused by severe acute respiratory coronavirus 2 (situation)
840546002|Exposure to severe acute respiratory syndrome coronavirus 2 (event)
840533007|Severe acute respiratory syndrome coronavirus 2 (organism)
840536004|Antigen of severe acute respiratory syndrome coronavirus 2 (substance)
840535000|Antibody to severe acute respiratory syndrome coronavirus 2 (substance)
840534001|Severe acute respiratory syndrome coronavirus 2 vaccination (procedure)
373121007|Test not done
>>>>>>> ccf6bc29

**Documentation**:

P, D, or T for Production, Debugging, or Training

---

**Name**: redox_destination_id

**PII**: No

**Cardinality**: [0..1]

---

**Name**: redox_destination_name

**Cardinality**: [0..1]

---

<<<<<<< HEAD
**Name**: redox_employed_in_healthcare_code
=======
**PII**: No

**HL7 Field**: OBX-8
>>>>>>> ccf6bc29

**Cardinality**: [0..1]

---

**Name**: redox_employed_in_healthcare_codeset

**Cardinality**: [0..1]

---

**Name**: redox_employed_in_healthcare_description

**Cardinality**: [0..1]

---

**Name**: redox_employed_in_healthcare_status

**Cardinality**: [0..1]

<<<<<<< HEAD
---

**Name**: redox_employed_in_healthcare_value_type
=======
**PII**: No

**HL7 Field**: OBR-22
>>>>>>> ccf6bc29

**Cardinality**: [0..1]

---

**Name**: redox_first_test_code

**Cardinality**: [0..1]

<<<<<<< HEAD
---
=======
**PII**: No

**HL7 Fields**: OBX-15-1, OBX-23-10, ORC-3-3, OBR-3-3, OBR-2-3, ORC-2-3
>>>>>>> ccf6bc29

**Name**: redox_first_test_codeset

**Cardinality**: [0..1]

---

**Name**: redox_first_test_description

**Cardinality**: [0..1]

---

**Name**: redox_first_test_status

**PII**: No

**Cardinality**: [0..1]

---

**Name**: redox_first_test_value_type

**Cardinality**: [0..1]

---

<<<<<<< HEAD
**Name**: redox_hospitalized_code
=======
**PII**: No

**HL7 Fields**: ORC-2-2, OBR-2-2, ORC-3-2, OBR-3-2, OBX-23-1, PID-3-4-1
>>>>>>> ccf6bc29

**Cardinality**: [0..1]

---

**Name**: redox_hospitalized_codeset

**Cardinality**: [0..1]

---

**Name**: redox_hospitalized_description

**Cardinality**: [0..1]

<<<<<<< HEAD
---

**Name**: redox_hospitalized_status
=======
**PII**: No

**HL7 Field**: OBX-24-1
>>>>>>> ccf6bc29

**Cardinality**: [0..1]

---

**Name**: redox_hospitalized_value_type

**Cardinality**: [0..1]

---

<<<<<<< HEAD
**Name**: redox_icu_code
=======
**PII**: No

**HL7 Field**: OBX-24-3
>>>>>>> ccf6bc29

**Cardinality**: [0..1]

---

**Name**: redox_icu_codeset

**Cardinality**: [0..1]

---

<<<<<<< HEAD
**Name**: redox_icu_description
=======
**PII**: No

**HL7 Field**: OBX-24-4
>>>>>>> ccf6bc29

**Cardinality**: [0..1]

---

**Name**: redox_icu_status

**Cardinality**: [0..1]

---

**Name**: redox_icu_value_type

**Cardinality**: [0..1]

---

<<<<<<< HEAD
**Name**: redox_illness_onset_date_code
=======
**PII**: No

**HL7 Field**: OBX-24-5
>>>>>>> ccf6bc29

**Cardinality**: [0..1]

---

**Name**: redox_illness_onset_date_codeset

**PII**: No

**Cardinality**: [0..1]

---

**Name**: redox_illness_onset_date_description

**Cardinality**: [0..1]

---

**Name**: redox_illness_onset_date_status

**PII**: No

**Cardinality**: [0..1]

---

**Name**: redox_illness_onset_date_value_type

**Cardinality**: [0..1]

---

**Name**: redox_patient_drivers_license_type

**PII**: No

**Cardinality**: [0..1]

---

**Name**: redox_pregnant_code

**PII**: No

**Cardinality**: [0..1]

---

**Name**: redox_pregnant_codeset

**Cardinality**: [0..1]

---

**Name**: redox_pregnant_description

**PII**: No

**Cardinality**: [0..1]

---

**Name**: redox_pregnant_status

<<<<<<< HEAD
**Cardinality**: [0..1]
=======
**Table**: LIVD-SARS-CoV-2-2021-04-28
>>>>>>> ccf6bc29

---

**Name**: redox_pregnant_value_type

**Cardinality**: [0..1]

---

**Name**: redox_resident_congregate_setting_code

**Cardinality**: [0..1]

<<<<<<< HEAD
---
=======
**PII**: No

**HL7 Field**: AOE
>>>>>>> ccf6bc29

**Name**: redox_resident_congregate_setting_codeset

**Cardinality**: [0..1]

---

**Name**: redox_resident_congregate_setting_description

**Cardinality**: [0..1]

---

**Name**: redox_resident_congregate_setting_status

**Cardinality**: [0..1]

---

**Name**: redox_resident_congregate_setting_value_type

**PII**: No

**Cardinality**: [0..1]

---

**Name**: redox_resulted

**Default Value**: Resulted

**PII**: No

**Cardinality**: [0..1]

---

**Name**: redox_source_id

**PII**: No

**Cardinality**: [0..1]

---

**Name**: redox_source_name

**PII**: No

**Cardinality**: [0..1]

---

**Name**: redox_symptomatic_for_disease_code

**PII**: No

**Cardinality**: [0..1]

---

**Name**: redox_symptomatic_for_disease_codeset

**Cardinality**: [0..1]

<<<<<<< HEAD
---
=======
**PII**: No

**HL7 Field**: AOE
>>>>>>> ccf6bc29

**Name**: redox_symptomatic_for_disease_description

**Cardinality**: [0..1]

---

**Name**: redox_symptomatic_for_disease_status

**PII**: No

**Cardinality**: [0..1]

---

**Name**: redox_symptomatic_for_disease_value_type

**PII**: No

**Cardinality**: [0..1]

---

**Name**: redox_test_lab_id_type

**PII**: No

**Cardinality**: [0..1]

---

**Name**: redox_test_result_type

**Default Value**: Coded Entry

**PII**: No

**Cardinality**: [0..1]

---

**Name**: reference_range

**Type**: TEXT

**PII**: No

**Cardinality**: [0..1]

**Documentation**:

The reference range of the lab result, such as “Negative” or “Normal”. For IgG, IgM and CT results that provide a value you MUST fill out this filed.

---

**Name**: resident_congregate_setting

**Type**: CODE

<<<<<<< HEAD
**LOINC Code**: 95421-4
=======
**PII**: No

**HL7 Field**: AOE

**LOINC Code**: 95418-0
>>>>>>> ccf6bc29

**Cardinality**: [0..1]

**Value Sets**

Code | Display
---- | -------
Y|Yes
N|No
UNK|Unknown

**Documentation**:

<<<<<<< HEAD
Does the patient reside in a congregate care setting?
=======
Is the patient employed in health care?

---

**Name**: redox_employed_in_healthcare_value_type

**PII**: No

**Cardinality**: [0..1]
>>>>>>> ccf6bc29

---

**Name**: specimen_collection_date_time

<<<<<<< HEAD
**Type**: DATETIME
=======
**PII**: No

**Cardinality**: [0..1]
>>>>>>> ccf6bc29

**HL7 Fields**

- [OBR-7](https://hl7-definition.caristix.com/v2/HL7v2.5.1/Fields/OBR.7)
- [OBR-8](https://hl7-definition.caristix.com/v2/HL7v2.5.1/Fields/OBR.8)
- [OBX-14](https://hl7-definition.caristix.com/v2/HL7v2.5.1/Fields/OBX.14)
- [SPM-17-1](https://hl7-definition.caristix.com/v2/HL7v2.5.1/Fields/SPM.17.1)

**PII**: No

**Cardinality**: [0..1]

**Documentation**:

The date which the specimen was collected. The default format is yyyyMMddHHmmsszz

<<<<<<< HEAD
=======
**PII**: No

**Cardinality**: [0..1]
>>>>>>> ccf6bc29

---

**Name**: specimen_received_date_time

**PII**: No

**Cardinality**: [0..1]

---

**Name**: specimen_source_site_code

**Type**: CODE

<<<<<<< HEAD
=======
**PII**: No

**HL7 Field**: AOE

**LOINC Code**: 95417-2

>>>>>>> ccf6bc29
**Cardinality**: [0..1]

**Value Sets**

Code | Display
---- | -------
119297000|Blood specimen (specimen)
71836000|Nasopharyngeal structure (body structure)
45206002|Nasal structure (body structure)

**Documentation**:

<<<<<<< HEAD
Refers back to the specimen source site, which is then encoded into the SPM-8 segment

---

**Name**: specimen_type
=======
Is this the patient's first test for this condition?

---

**Name**: redox_first_test_value_type

**PII**: No

**Cardinality**: [0..1]

---

**Name**: redox_first_test_code

**PII**: No

**Cardinality**: [0..1]

---
>>>>>>> ccf6bc29

**Type**: CODE

**PII**: No

**Cardinality**: [0..1]

<<<<<<< HEAD
**Value Sets**
=======
---

**Name**: redox_first_test_description

**PII**: No

**Cardinality**: [0..1]
>>>>>>> ccf6bc29

Code | Display
---- | -------
445297001|Swab of internal nose
258500001|Nasopharyngeal swab
871810001|Mid-turbinate nasal swab
697989009|Anterior nares swab
258411007|Nasopharyngeal aspirate
429931000124105|Nasal aspirate
258529004|Throat swab
119334006|Sputum specimen
119342007|Saliva specimen
258607008|Bronchoalveolar lavage fluid sample
119364003|Serum specimen
119361006|Plasma specimen
440500007|Dried blood spot specimen
258580003|Whole blood sample
122555007|Venous blood specimen

**Documentation**:

<<<<<<< HEAD
The specimen source, such as Blood or Serum
=======
**PII**: No

**Cardinality**: [0..1]
>>>>>>> ccf6bc29

---

**Name**: symptomatic_for_disease

**Type**: CODE

<<<<<<< HEAD
**LOINC Code**: 95419-8
=======
**PII**: No

**HL7 Field**: AOE

**LOINC Code**: 77974-4
>>>>>>> ccf6bc29

**Cardinality**: [0..1]

**Value Sets**

Code | Display
---- | -------
Y|Yes
N|No
UNK|Unknown

**Documentation**:

Is the patient symptomatic?

---

**Name**: test_performed_code

**Type**: TABLE

**PII**: No

**Cardinality**: [0..1]

**Table**: LIVD-SARS-CoV-2-2021-01-20

**Table Column**: Test Performed LOINC Code

<<<<<<< HEAD
**Documentation**:

The LOINC code of the test performed. This is a standardized coded value describing the test
=======
**PII**: No

**Cardinality**: [0..1]
>>>>>>> ccf6bc29

---

**Name**: test_performed_name

**Type**: TABLE

**PII**: No

**Cardinality**: [0..1]

**Table**: LIVD-SARS-CoV-2-2021-01-20

**Table Column**: Test Performed LOINC Long Name

<<<<<<< HEAD
**Documentation**:

The LOINC description of the test performed as related to the LOINC code.
=======
**PII**: No

**Cardinality**: [0..1]
>>>>>>> ccf6bc29

---

**Name**: test_performed_system

**Type**: TEXT

**Default Value**: LOINC

**PII**: No

**Cardinality**: [0..1]

---

**Name**: test_result

**Type**: CODE

<<<<<<< HEAD
=======
**PII**: No

**HL7 Field**: AOE

**LOINC Code**: 95420-6

>>>>>>> ccf6bc29
**Cardinality**: [0..1]

**Value Sets**

Code | Display
---- | -------
260373001|Detected
260415000|Not detected
720735008|Presumptive positive
10828004|Positive
42425007|Equivocal
260385009|Negative
895231008|Not detected in pooled specimen
462371000124108|Detected in pooled specimen
419984006|Inconclusive
125154007|Specimen unsatisfactory for evaluation
455371000124106|Invalid result
840539006|Disease caused by sever acute respitory syndrome coronavirus 2 (disorder)
840544004|Suspected disease caused by severe acute respiratory coronavirus 2 (situation)
840546002|Exposure to severe acute respiratory syndrome coronavirus 2 (event)
840533007|Severe acute respiratory syndrome coronavirus 2 (organism)
840536004|Antigen of severe acute respiratory syndrome coronavirus 2 (substance)
840535000|Antibody to severe acute respiratory syndrome coronavirus 2 (substance)
840534001|Severe acute respiratory syndrome coronavirus 2 vaccination (procedure)

**Documentation**:

The result of the test performed. For IgG, IgM and CT results that give a numeric value put that here.

---

**Name**: test_result_date

**Type**: DATETIME

**PII**: No

**Cardinality**: [0..1]

---

**Name**: test_result_status

<<<<<<< HEAD
**Type**: CODE
=======
**PII**: No

**Cardinality**: [0..1]
>>>>>>> ccf6bc29

**HL7 Fields**

- [OBR-25-1](https://hl7-definition.caristix.com/v2/HL7v2.5.1/Fields/OBR.25.1)
- [OBX-11-1](https://hl7-definition.caristix.com/v2/HL7v2.5.1/Fields/OBX.11.1)

**PII**: No

**Cardinality**: [0..1]

**Value Sets**

Code | Display
---- | -------
A|Some, but not all, results available
C|Corrected, final
F|Final results
I|No results available; specimen received, procedure incomplete
M|Corrected, not final
N|Procedure completed, results pending
O|Order received; specimen not yet received
P|Preliminary
R|Results stored; not yet verified
S|No results available; procedure scheduled, but not done
X|No results available; Order canceled
Y|No order on record for this test
Z|No record of this patient
C|Corrected, final
F|Final results

**Alt Value Sets**

Code | Display
---- | -------
C|Corrected
F|Final

**Documentation**:

The test result status, which is different from the test result itself. Per the valueset, this indicates if
the test result is in some intermediate status, is a correction, or is the final result.

<<<<<<< HEAD
=======
**PII**: No

**Cardinality**: [0..1]
>>>>>>> ccf6bc29

---

**Name**: testing_lab_city

**Type**: CITY

**PII**: No

**Cardinality**: [0..1]

**Documentation**:

The city of the testing lab

---

<<<<<<< HEAD
**Name**: testing_lab_clia
=======
**PII**: No

**HL7 Field**: AOE
>>>>>>> ccf6bc29

**Type**: ID_CLIA

**HL7 Fields**

- [OBX-15-1](https://hl7-definition.caristix.com/v2/HL7v2.5.1/Fields/OBX.15.1)
- [OBX-23-10](https://hl7-definition.caristix.com/v2/HL7v2.5.1/Fields/OBX.23.10)
- [ORC-3-3](https://hl7-definition.caristix.com/v2/HL7v2.5.1/Fields/ORC.3.3)

**Cardinality**: [1..1]

**Documentation**:

CLIA Number from the laboratory that sends the message to DOH

An example of the ID is 03D2159846


---

**Name**: testing_lab_country

**Type**: TEXT

**Default Value**: USA

**PII**: No

**Cardinality**: [0..1]

**Documentation**:

The country for the testing lab. Currently defaults to USA

---

**Name**: testing_lab_county

**Type**: TABLE

**PII**: No

**Cardinality**: [0..1]

**Table**: fips-county

**Table Column**: County

<<<<<<< HEAD
**Documentation**:

The text value for the testing lab county. This is used to do the lookup in the FIPS dataset.
=======
**PII**: No

**Cardinality**: [0..1]
>>>>>>> ccf6bc29

---

**Name**: testing_lab_email

**PII**: No

**Cardinality**: [0..1]

---

**Name**: testing_lab_name

**Type**: TEXT

**PII**: No

**Cardinality**: [0..1]

**Documentation**:

The name of the laboratory which performed the test, can be the same as the sending facility name

---

<<<<<<< HEAD
**Name**: testing_lab_phone_number
=======
**PII**: No

**HL7 Field**: AOE
>>>>>>> ccf6bc29

**Type**: TELEPHONE

**Cardinality**: [0..1]

**Documentation**:

The phone number of the testing lab

---

**Name**: testing_lab_state

**Type**: TABLE

**PII**: No

**Cardinality**: [0..1]

**Table**: fips-county

**Table Column**: State

<<<<<<< HEAD
**Documentation**:

The state for the testing lab
=======
**PII**: No

**Cardinality**: [0..1]
>>>>>>> ccf6bc29

---

**Name**: testing_lab_street

<<<<<<< HEAD
**Type**: STREET
=======
**PII**: No

**Cardinality**: [0..1]
>>>>>>> ccf6bc29

**Cardinality**: [0..1]

**Documentation**:

<<<<<<< HEAD
The street address for the testing lab
=======
**PII**: No

**Cardinality**: [0..1]
>>>>>>> ccf6bc29

---

**Name**: testing_lab_zip_code

**Type**: POSTAL_CODE

**PII**: No

**Cardinality**: [0..1]

**Documentation**:

The postal code for the testing lab

---<|MERGE_RESOLUTION|>--- conflicted
+++ resolved
@@ -4,53 +4,12 @@
 
 ---
 
-<<<<<<< HEAD
 **Name**: abnormal_flag
 
 **Type**: CODE
 
-=======
-**Name**: redox_source_id
-
-**PII**: No
-
-**Cardinality**: [0..1]
-
----
-
-**Name**: redox_source_name
-
-**PII**: No
-
-**Cardinality**: [0..1]
-
----
-
-**Name**: redox_destination_id
-
-**PII**: No
-
-**Cardinality**: [0..1]
-
----
-
-**Name**: redox_destination_name
-
-**PII**: No
-
-**Cardinality**: [0..1]
-
----
-
-**Name**: processing_mode_code
-
-**Type**: CODE
-
-**PII**: No
-
-**HL7 Field**: MSH-11-1
-
->>>>>>> ccf6bc29
+**PII**: No
+
 **Cardinality**: [0..1]
 
 **Value Sets**
@@ -105,13 +64,9 @@
 
 **Name**: date_result_released
 
-<<<<<<< HEAD
 **Type**: DATETIME
-=======
-**PII**: Yes
-
-**HL7 Field**: PID-3-1
->>>>>>> ccf6bc29
+
+**PII**: No
 
 **Cardinality**: [0..1]
 
@@ -119,27 +74,22 @@
 
 **Name**: device_id
 
-<<<<<<< HEAD
 **Type**: TABLE
-=======
-**PII**: No
-
-**HL7 Field**: PID-3-5
->>>>>>> ccf6bc29
-
-**Cardinality**: [0..1]
-
-
-<<<<<<< HEAD
+
+**PII**: No
+
+**HL7 Fields**
+
+- [OBX-17-1](https://hl7-definition.caristix.com/v2/HL7v2.5.1/Fields/OBX.17.1)
+- [OBX-17-9](https://hl7-definition.caristix.com/v2/HL7v2.5.1/Fields/OBX.17.9)
+
+**Cardinality**: [0..1]
+
+
 **Reference URL**:
 [https://confluence.hl7.org/display/OO/Proposed+HHS+ELR+Submission+Guidance+using+HL7+v2+Messages#ProposedHHSELRSubmissionGuidanceusingHL7v2Messages-DeviceIdentification](https://confluence.hl7.org/display/OO/Proposed+HHS+ELR+Submission+Guidance+using+HL7+v2+Messages#ProposedHHSELRSubmissionGuidanceusingHL7v2Messages-DeviceIdentification) 
-=======
-**PII**: Yes
-
-**HL7 Field**: PID-5-1
->>>>>>> ccf6bc29
-
-**Table**: LIVD-SARS-CoV-2-2021-01-20
+
+**Table**: LIVD-SARS-CoV-2-2021-04-28
 
 **Documentation**:
 
@@ -151,13 +101,9 @@
 
 **Type**: CODE
 
-<<<<<<< HEAD
+**PII**: No
+
 **LOINC Code**: 95418-0
-=======
-**PII**: Yes
-
-**HL7 Field**: PID-5-2
->>>>>>> ccf6bc29
 
 **Cardinality**: [0..1]
 
@@ -169,13 +115,7 @@
 N|No
 UNK|Unknown
 
-<<<<<<< HEAD
-**Documentation**:
-=======
-**PII**: Yes
-
-**HL7 Field**: PID-5-3
->>>>>>> ccf6bc29
+**Documentation**:
 
 Is the patient employed in health care?
 
@@ -183,13 +123,9 @@
 
 **Name**: equipment_model_name
 
-<<<<<<< HEAD
 **Type**: TABLE
-=======
-**PII**: Yes
-
-**HL7 Field**: PID-7
->>>>>>> ccf6bc29
+
+**PII**: No
 
 **Cardinality**: [0..1]
 
@@ -197,25 +133,17 @@
 **Reference URL**:
 [https://confluence.hl7.org/display/OO/Proposed+HHS+ELR+Submission+Guidance+using+HL7+v2+Messages#ProposedHHSELRSubmissionGuidanceusingHL7v2Messages-DeviceIdentification](https://confluence.hl7.org/display/OO/Proposed+HHS+ELR+Submission+Guidance+using+HL7+v2+Messages#ProposedHHSELRSubmissionGuidanceusingHL7v2Messages-DeviceIdentification) 
 
-**Table**: LIVD-SARS-CoV-2-2021-01-20
+**Table**: LIVD-SARS-CoV-2-2021-04-28
 
 **Table Column**: Model
 
 ---
 
-<<<<<<< HEAD
 **Name**: filler_order_id
-=======
-**Name**: patient_drivers_license
-
-**Type**: ID_DLN
-
-**PII**: Yes
-
-**HL7 Field**: PID-20-1
->>>>>>> ccf6bc29
 
 **Type**: ID
+
+**PII**: No
 
 **HL7 Fields**
 
@@ -223,9 +151,11 @@
 - [ORC-3-1](https://hl7-definition.caristix.com/v2/HL7v2.5.1/Fields/ORC.3.1)
 - [SPM-2-2](https://hl7-definition.caristix.com/v2/HL7v2.5.1/Fields/SPM.2.2)
 
-**PII**: No
-
-**Cardinality**: [0..1]
+**Cardinality**: [0..1]
+
+**Documentation**:
+
+Accension number
 
 ---
 
@@ -233,13 +163,9 @@
 
 **Type**: CODE
 
-<<<<<<< HEAD
+**PII**: No
+
 **LOINC Code**: 95417-2
-=======
-**PII**: No
-
-**HL7 Field**: PID-22
->>>>>>> ccf6bc29
 
 **Cardinality**: [0..1]
 
@@ -261,13 +187,9 @@
 
 **Type**: CODE
 
-<<<<<<< HEAD
+**PII**: No
+
 **LOINC Code**: 77974-4
-=======
-**PII**: No
-
-**HL7 Field**: PID-8-1
->>>>>>> ccf6bc29
 
 **Cardinality**: [0..1]
 
@@ -289,13 +211,9 @@
 
 **Type**: CODE
 
-<<<<<<< HEAD
+**PII**: No
+
 **LOINC Code**: 95420-6
-=======
-**PII**: No
-
-**HL7 Field**: PID-10
->>>>>>> ccf6bc29
 
 **Cardinality**: [0..1]
 
@@ -317,117 +235,221 @@
 
 **Type**: DATE
 
-<<<<<<< HEAD
+**PII**: No
+
 **LOINC Code**: 65222-2
-=======
+
+**Cardinality**: [0..1]
+
+---
+
+**Name**: order_test_date
+
+**Type**: DATE
+
+**PII**: No
+
+**Cardinality**: [0..1]
+
+---
+
+**Name**: ordered_test_code
+
+**Type**: TABLE
+
+**PII**: No
+
+**Cardinality**: [0..1]
+
+**Table**: LIVD-SARS-CoV-2-2021-04-28
+
+**Table Column**: Test Ordered LOINC Code
+
+---
+
+**Name**: ordered_test_name
+
+**Type**: TABLE
+
+**PII**: No
+
+**Cardinality**: [0..1]
+
+**Table**: LIVD-SARS-CoV-2-2021-04-28
+
+**Table Column**: Test Ordered LOINC Long Name
+
+---
+
+**Name**: ordered_test_system
+
+**Type**: TEXT
+
+**PII**: No
+
+**Default Value**: LOINC
+
+**Cardinality**: [0..1]
+
+---
+
+**Name**: ordering_facility_city
+
+**Type**: CITY
+
+**PII**: No
+
+**Cardinality**: [0..1]
+
+**Documentation**:
+
+The city of the facility which the test was ordered from
+
+---
+
+**Name**: ordering_facility_country
+
+**Type**: TEXT
+
+**PII**: No
+
+**Default Value**: USA
+
+**Cardinality**: [0..1]
+
+---
+
+**Name**: ordering_facility_county
+
+**Type**: TABLE
+
+**PII**: No
+
+**Cardinality**: [0..1]
+
+**Table**: fips-county
+
+**Table Column**: County
+
+---
+
+**Name**: ordering_facility_email
+
+**Type**: EMAIL
+
+**PII**: No
+
+**Cardinality**: [0..1]
+
+---
+
+**Name**: ordering_facility_name
+
+**Type**: TEXT
+
+**PII**: No
+
+**Cardinality**: [0..1]
+
+**Documentation**:
+
+The name of the facility which the test was ordered from
+
+---
+
+**Name**: ordering_facility_phone_number
+
+**Type**: TELEPHONE
+
+**PII**: No
+
+**Cardinality**: [0..1]
+
+**Documentation**:
+
+The phone number of the facility which the test was ordered from
+
+---
+
+**Name**: ordering_facility_state
+
+**Type**: TABLE
+
+**PII**: No
+
+**Cardinality**: [1..1]
+
+**Table**: fips-county
+
+**Table Column**: State
+
+**Documentation**:
+
+The state of the facility which the test was ordered from
+
+---
+
+**Name**: ordering_facility_street
+
+**Type**: STREET
+
+**PII**: No
+
+**Cardinality**: [0..1]
+
+**Documentation**:
+
+The address of the facility which the test was ordered from
+
+---
+
+**Name**: ordering_facility_zip_code
+
+**Type**: POSTAL_CODE
+
+**PII**: No
+
+**Cardinality**: [0..1]
+
+**Documentation**:
+
+The zip code of the facility which the test was ordered from
+
+---
+
+**Name**: ordering_provider_city
+
+**Type**: CITY
+
 **PII**: Yes
 
-**HL7 Field**: PID-13
->>>>>>> ccf6bc29
-
-**Cardinality**: [0..1]
-
----
-
-**Name**: order_test_date
-
-**Type**: DATE
-
-**Cardinality**: [0..1]
-
----
-
-**Name**: ordered_test_code
-
-<<<<<<< HEAD
+**Cardinality**: [0..1]
+
+**Documentation**:
+
+The city of the provider
+
+---
+
+**Name**: ordering_provider_country
+
+**Type**: TEXT
+
+**PII**: No
+
+**Default Value**: USA
+
+**Cardinality**: [0..1]
+
+---
+
+**Name**: ordering_provider_county
+
 **Type**: TABLE
-=======
-**PII**: Yes
-
-**HL7 Field**: PID-11-1
->>>>>>> ccf6bc29
-
-**Cardinality**: [0..1]
-
-**Table**: LIVD-SARS-CoV-2-2021-01-20
-
-**Table Column**: Test Ordered LOINC Code
-
----
-
-**Name**: ordered_test_name
-
-<<<<<<< HEAD
-**Type**: TABLE
-=======
-**PII**: Yes
-
-**HL7 Field**: PID-11-3
->>>>>>> ccf6bc29
-
-**Cardinality**: [0..1]
-
-**Table**: LIVD-SARS-CoV-2-2021-01-20
-
-**Table Column**: Test Ordered LOINC Long Name
-
----
-
-**Name**: ordered_test_system
-
-**Type**: TEXT
-
-<<<<<<< HEAD
-**Default Value**: LOINC
-=======
-**PII**: No
-
-**HL7 Field**: PID-11-4
->>>>>>> ccf6bc29
-
-**Cardinality**: [0..1]
-
----
-
-**Name**: ordering_facility_city
-
-**Type**: CITY
-
-**Cardinality**: [0..1]
-
-**Documentation**:
-
-The city of the facility which the test was ordered from
-
----
-
-**Name**: ordering_facility_country
-
-**Type**: TEXT
-
-<<<<<<< HEAD
-**Default Value**: USA
-=======
-**PII**: No
-
-**HL7 Field**: PID-11-5
->>>>>>> ccf6bc29
-
-**Cardinality**: [0..1]
-
----
-
-**Name**: ordering_facility_county
-
-**Type**: TABLE
-
-<<<<<<< HEAD
-**Cardinality**: [0..1]
-=======
-**PII**: No
-
-**Cardinality**: [1..1]
->>>>>>> ccf6bc29
+
+**PII**: No
+
+**Cardinality**: [0..1]
 
 **Table**: fips-county
 
@@ -435,167 +457,6 @@
 
 ---
 
-**Name**: ordering_facility_email
-
-**Type**: EMAIL
-
-**PII**: No
-
-**HL7 Field**: PID-11-6
-
-**Cardinality**: [0..1]
-
----
-
-**Name**: ordering_facility_name
-
-<<<<<<< HEAD
-**Type**: TEXT
-=======
-**PII**: Yes
-
-**HL7 Field**: PID-13-4
->>>>>>> ccf6bc29
-
-**Cardinality**: [0..1]
-
-**Documentation**:
-
-The name of the facility which the test was ordered from
-
----
-
-<<<<<<< HEAD
-**Name**: ordering_facility_phone_number
-
-**Type**: TELEPHONE
-=======
-**PII**: No
-
-**HL7 Fields**: ORC-2-1, OBR-2-1
->>>>>>> ccf6bc29
-
-**Cardinality**: [0..1]
-
-**Documentation**:
-
-The phone number of the facility which the test was ordered from
-
----
-
-**Name**: ordering_facility_state
-
-**Type**: TABLE
-
-<<<<<<< HEAD
-**Cardinality**: [1..1]
-=======
-**PII**: No
-
-**HL7 Field**: ORC-21-1
->>>>>>> ccf6bc29
-
-**Table**: fips-county
-
-**Table Column**: State
-
-**Documentation**:
-
-The state of the facility which the test was ordered from
-
----
-
-**Name**: ordering_facility_street
-
-**Type**: STREET
-
-<<<<<<< HEAD
-=======
-**PII**: No
-
-**HL7 Field**: ORC-22-1
-
->>>>>>> ccf6bc29
-**Cardinality**: [0..1]
-
-**Documentation**:
-
-The address of the facility which the test was ordered from
-
----
-
-**Name**: ordering_facility_zip_code
-
-<<<<<<< HEAD
-**Type**: POSTAL_CODE
-=======
-**PII**: No
-
-**HL7 Field**: ORC-22-3
->>>>>>> ccf6bc29
-
-**Cardinality**: [0..1]
-
-**Documentation**:
-
-The zip code of the facility which the test was ordered from
-
----
-
-<<<<<<< HEAD
-**Name**: ordering_provider_city
-=======
-**Name**: ordering_facility_state
-
-**Type**: TABLE
-
-**PII**: No
-
-**HL7 Field**: ORC-22-4
-
-**Cardinality**: [1..1]
->>>>>>> ccf6bc29
-
-**Type**: CITY
-
-**Cardinality**: [0..1]
-
-**Documentation**:
-
-The city of the provider
-
----
-
-**Name**: ordering_provider_country
-
-**Type**: TEXT
-
-<<<<<<< HEAD
-**Default Value**: USA
-=======
-**PII**: No
-
-**HL7 Field**: ORC-22-5
->>>>>>> ccf6bc29
-
-**Cardinality**: [0..1]
-
----
-
-**Name**: ordering_provider_county
-
-**Type**: TABLE
-
-**PII**: No
-
-**Cardinality**: [0..1]
-
-**Table**: fips-county
-
-**Table Column**: County
-
----
-
 **Name**: ordering_provider_email
 
 **PII**: No
@@ -608,16 +469,12 @@
 
 **Type**: PERSON_NAME
 
-<<<<<<< HEAD
+**PII**: No
+
 **HL7 Fields**
 
 - [OBR-16-3](https://hl7-definition.caristix.com/v2/HL7v2.5.1/Fields/OBR.16.3)
 - [ORC-12-3](https://hl7-definition.caristix.com/v2/HL7v2.5.1/Fields/ORC.12.3)
-=======
-**PII**: No
-
-**HL7 Field**: ORC-23
->>>>>>> ccf6bc29
 
 **Cardinality**: [0..1]
 
@@ -631,16 +488,12 @@
 
 **Type**: ID_NPI
 
+**PII**: No
+
 **HL7 Fields**
 
-<<<<<<< HEAD
 - [OBR-16-1](https://hl7-definition.caristix.com/v2/HL7v2.5.1/Fields/OBR.16.1)
 - [ORC-12-1](https://hl7-definition.caristix.com/v2/HL7v2.5.1/Fields/ORC.12.1)
-=======
-**PII**: No
-
-**HL7 Field**: ORC-23-4
->>>>>>> ccf6bc29
 
 **Cardinality**: [0..1]
 
@@ -654,16 +507,12 @@
 
 **Type**: PERSON_NAME
 
-<<<<<<< HEAD
+**PII**: No
+
 **HL7 Fields**
 
 - [OBR-16-2](https://hl7-definition.caristix.com/v2/HL7v2.5.1/Fields/OBR.16.2)
 - [ORC-12-2](https://hl7-definition.caristix.com/v2/HL7v2.5.1/Fields/ORC.12.2)
-=======
-**PII**: No
-
-**HL7 Field**: ORC-15
->>>>>>> ccf6bc29
 
 **Cardinality**: [0..1]
 
@@ -673,31 +522,17 @@
 
 ---
 
-<<<<<<< HEAD
 **Name**: ordering_provider_phone_number
-=======
-**PII**: No
-
-**HL7 Fields**: ORC-3-1, SPM-2-2, OBR-3-1
->>>>>>> ccf6bc29
 
 **Type**: TELEPHONE
 
-<<<<<<< HEAD
+**PII**: Yes
+
 **HL7 Fields**
-=======
-**Documentation**:
-
-Accension number
-
----
->>>>>>> ccf6bc29
 
 - [OBR-17](https://hl7-definition.caristix.com/v2/HL7v2.5.1/Fields/OBR.17)
 - [ORC-14](https://hl7-definition.caristix.com/v2/HL7v2.5.1/Fields/ORC.14)
 
-**PII**: No
-
 **Cardinality**: [0..1]
 
 **Documentation**:
@@ -708,13 +543,9 @@
 
 **Name**: ordering_provider_state
 
-<<<<<<< HEAD
 **Type**: TABLE
-=======
-**PII**: No
-
-**HL7 Fields**: SPM-17-1, OBR-7, OBR-8, OBX-14
->>>>>>> ccf6bc29
+
+**PII**: No
 
 **Cardinality**: [0..1]
 
@@ -730,13 +561,9 @@
 
 **Name**: ordering_provider_street
 
-<<<<<<< HEAD
 **Type**: STREET
-=======
-**PII**: No
-
-**HL7 Field**: OBX-19
->>>>>>> ccf6bc29
+
+**PII**: Yes
 
 **Cardinality**: [0..1]
 
@@ -744,21 +571,1076 @@
 
 The street address of the provider
 
-<<<<<<< HEAD
----
-=======
-**PII**: No
-
-**HL7 Fields**: OBX-11-1, OBR-25-1
->>>>>>> ccf6bc29
+---
 
 **Name**: ordering_provider_zip_code
 
 **Type**: POSTAL_CODE
 
-<<<<<<< HEAD
-**Cardinality**: [0..1]
-=======
+**PII**: No
+
+**Cardinality**: [0..1]
+
+**Documentation**:
+
+The zip code of the provider
+
+---
+
+**Name**: patient_city
+
+**Type**: CITY
+
+**PII**: Yes
+
+**Cardinality**: [0..1]
+
+**Documentation**:
+
+The patient's city
+
+---
+
+**Name**: patient_country
+
+**Type**: TEXT
+
+**PII**: No
+
+**Default Value**: USA
+
+**Cardinality**: [0..1]
+
+---
+
+**Name**: patient_county
+
+**Type**: TABLE_OR_BLANK
+
+**PII**: No
+
+**Cardinality**: [1..1]
+
+**Table**: fips-county
+
+**Table Column**: County
+
+---
+
+**Name**: patient_dob
+
+**Type**: DATE
+
+**PII**: Yes
+
+**Cardinality**: [0..1]
+
+**Documentation**:
+
+The patient's date of birth. Default format is yyyyMMdd.
+
+Other states may choose to define their own formats.
+
+
+---
+
+**Name**: patient_drivers_license
+
+**Type**: ID_DLN
+
+**PII**: Yes
+
+**Cardinality**: [0..1]
+
+**Documentation**:
+
+The patient's drivers license number
+
+---
+
+**Name**: patient_email
+
+**Type**: EMAIL
+
+**PII**: Yes
+
+**Cardinality**: [0..1]
+
+---
+
+**Name**: patient_ethnicity
+
+**Type**: CODE
+
+**PII**: No
+
+**Cardinality**: [0..1]
+
+**Value Sets**
+
+Code | Display
+---- | -------
+H|Hispanic or Latino
+N|Non Hispanic or Latino
+U|Unknown
+H|Hispanic or Latino
+N|Non Hispanic or Latino
+
+**Alt Value Sets**
+
+Code | Display
+---- | -------
+H|true
+N|false
+
+**Documentation**:
+
+The patient's ethnicity. There is a valueset defined based on the values in PID-22, but downstream
+consumers are free to define their own values. Please refer to the consumer-specific schema if you have questions.
+
+
+---
+
+**Name**: patient_first_name
+
+**Type**: PERSON_NAME
+
+**PII**: Yes
+
+**Cardinality**: [0..1]
+
+**Documentation**:
+
+The patient's first name
+
+---
+
+**Name**: patient_gender
+
+**Type**: CODE
+
+**PII**: No
+
+**Cardinality**: [0..1]
+
+**Value Sets**
+
+Code | Display
+---- | -------
+M|Male
+F|Female
+O|Other
+A|Ambiguous
+U|Unknown
+N|Not applicable
+M|Male
+F|Female
+O|Other
+A|Ambiguous
+U|Unknown
+N|Not applicable
+
+**Alt Value Sets**
+
+Code | Display
+---- | -------
+M|Male
+F|Female
+O|Other
+A|Nonbinary
+U|Unknown
+N|Unknown
+
+**Documentation**:
+
+The patient's gender. There is a valueset defined based on the values in PID-8-1, but downstream consumers are free to define their own accepted values. Please refer to the consumer-specific schema if you have questions.
+
+
+---
+
+**Name**: patient_id
+
+**Type**: TEXT
+
+**PII**: Yes
+
+**Cardinality**: [0..1]
+
+**Documentation**:
+
+The ID for the patient within one of the reporting entities for this lab result. It could be the
+the patient ID from the testing lab, the oder placer, the ordering provider, or even within the PRIME system itself.
+
+
+---
+
+**Name**: patient_id_type
+
+**Type**: TEXT
+
+**PII**: No
+
+**Cardinality**: [0..1]
+
+---
+
+**Name**: patient_last_name
+
+**Type**: PERSON_NAME
+
+**PII**: Yes
+
+**Cardinality**: [1..1]
+
+**Documentation**:
+
+The patient's last name
+
+---
+
+**Name**: patient_middle_name
+
+**Type**: PERSON_NAME
+
+**PII**: Yes
+
+**Cardinality**: [0..1]
+
+---
+
+**Name**: patient_phone_number
+
+**Type**: TELEPHONE
+
+**PII**: Yes
+
+**Cardinality**: [0..1]
+
+**Documentation**:
+
+The patient's phone number with area code
+
+---
+
+**Name**: patient_race
+
+**Type**: CODE
+
+**PII**: No
+
+**Cardinality**: [0..1]
+
+**Value Sets**
+
+Code | Display
+---- | -------
+1002-5|American Indian or Alaska Native
+2028-9|Asian
+2054-5|Black or African American
+2076-8|Native Hawaiian or Other Pacific Islander
+2106-3|White
+2131-1|Other
+UNK|Unknown
+ASKU|Asked, but unknown
+1002-5|American Indian or Alaska Native
+2028-9|Asian
+2054-5|Black or African American
+2076-8|Native Hawaiian or Other Pacific Islander
+2106-3|White
+2131-1|Other
+ASKU|Asked, but unknown
+
+**Alt Value Sets**
+
+Code | Display
+---- | -------
+1002-5|American Indian or Alaska Native
+2028-9|Asian
+2054-5|Black or African American
+2076-8|Native Hawaiian or Other Pacific Islander
+2106-3|White
+2131-1|Other Race
+ASKU|Unknown
+
+**Documentation**:
+
+The patient's race. There is a common valueset defined for race values, but some states may choose to define different code/value combinations.
+
+
+---
+
+**Name**: patient_state
+
+**Type**: TABLE
+
+**PII**: No
+
+**Cardinality**: [1..1]
+
+**Table**: fips-county
+
+**Table Column**: State
+
+**Documentation**:
+
+The patient's state
+
+---
+
+**Name**: patient_street
+
+**Type**: STREET
+
+**PII**: Yes
+
+**Cardinality**: [0..1]
+
+**Documentation**:
+
+The patient's street address
+
+---
+
+**Name**: patient_zip_code
+
+**Type**: POSTAL_CODE
+
+**PII**: No
+
+**Cardinality**: [0..1]
+
+**Documentation**:
+
+The patient's zip code
+
+---
+
+**Name**: placer_order_id
+
+**Type**: ID
+
+**PII**: No
+
+**HL7 Fields**
+
+- [OBR-2-1](https://hl7-definition.caristix.com/v2/HL7v2.5.1/Fields/OBR.2.1)
+- [ORC-2-1](https://hl7-definition.caristix.com/v2/HL7v2.5.1/Fields/ORC.2.1)
+
+**Cardinality**: [0..1]
+
+**Documentation**:
+
+The ID number of the lab order from the placer
+
+---
+
+**Name**: pregnant
+
+**Type**: CODE
+
+**PII**: No
+
+**LOINC Code**: 82810-3
+
+**Cardinality**: [0..1]
+
+**Value Sets**
+
+Code | Display
+---- | -------
+77386006|Pregnant
+60001007|Not Pregnant
+261665006|Unknown
+
+**Documentation**:
+
+Is the patient pregnant?
+
+---
+
+**Name**: processing_mode_code
+
+**Type**: CODE
+
+**PII**: No
+
+**Default Value**: T
+
+**Cardinality**: [0..1]
+
+**Value Sets**
+
+Code | Display
+---- | -------
+D|Debugging
+P|Production
+T|Training
+D|Debugging
+T|Training
+P|Production
+
+**Alt Value Sets**
+
+Code | Display
+---- | -------
+D|true
+T|true
+P|false
+
+**Documentation**:
+
+P, D, or T for Production, Debugging, or Training
+
+---
+
+**Name**: redox_destination_id
+
+**PII**: No
+
+**Cardinality**: [0..1]
+
+---
+
+**Name**: redox_destination_name
+
+**PII**: No
+
+**Cardinality**: [0..1]
+
+---
+
+**Name**: redox_employed_in_healthcare_code
+
+**PII**: No
+
+**Cardinality**: [0..1]
+
+---
+
+**Name**: redox_employed_in_healthcare_codeset
+
+**PII**: No
+
+**Cardinality**: [0..1]
+
+---
+
+**Name**: redox_employed_in_healthcare_description
+
+**PII**: No
+
+**Cardinality**: [0..1]
+
+---
+
+**Name**: redox_employed_in_healthcare_status
+
+**PII**: No
+
+**Cardinality**: [0..1]
+
+---
+
+**Name**: redox_employed_in_healthcare_value_type
+
+**PII**: No
+
+**Cardinality**: [0..1]
+
+---
+
+**Name**: redox_first_test_code
+
+**PII**: No
+
+**Cardinality**: [0..1]
+
+---
+
+**Name**: redox_first_test_codeset
+
+**PII**: No
+
+**Cardinality**: [0..1]
+
+---
+
+**Name**: redox_first_test_description
+
+**PII**: No
+
+**Cardinality**: [0..1]
+
+---
+
+**Name**: redox_first_test_status
+
+**PII**: No
+
+**Cardinality**: [0..1]
+
+---
+
+**Name**: redox_first_test_value_type
+
+**PII**: No
+
+**Cardinality**: [0..1]
+
+---
+
+**Name**: redox_hospitalized_code
+
+**PII**: No
+
+**Cardinality**: [0..1]
+
+---
+
+**Name**: redox_hospitalized_codeset
+
+**PII**: No
+
+**Cardinality**: [0..1]
+
+---
+
+**Name**: redox_hospitalized_description
+
+**PII**: No
+
+**Cardinality**: [0..1]
+
+---
+
+**Name**: redox_hospitalized_status
+
+**PII**: No
+
+**Cardinality**: [0..1]
+
+---
+
+**Name**: redox_hospitalized_value_type
+
+**PII**: No
+
+**Cardinality**: [0..1]
+
+---
+
+**Name**: redox_icu_code
+
+**PII**: No
+
+**Cardinality**: [0..1]
+
+---
+
+**Name**: redox_icu_codeset
+
+**PII**: No
+
+**Cardinality**: [0..1]
+
+---
+
+**Name**: redox_icu_description
+
+**PII**: No
+
+**Cardinality**: [0..1]
+
+---
+
+**Name**: redox_icu_status
+
+**PII**: No
+
+**Cardinality**: [0..1]
+
+---
+
+**Name**: redox_icu_value_type
+
+**PII**: No
+
+**Cardinality**: [0..1]
+
+---
+
+**Name**: redox_illness_onset_date_code
+
+**PII**: No
+
+**Cardinality**: [0..1]
+
+---
+
+**Name**: redox_illness_onset_date_codeset
+
+**PII**: No
+
+**Cardinality**: [0..1]
+
+---
+
+**Name**: redox_illness_onset_date_description
+
+**PII**: No
+
+**Cardinality**: [0..1]
+
+---
+
+**Name**: redox_illness_onset_date_status
+
+**PII**: No
+
+**Cardinality**: [0..1]
+
+---
+
+**Name**: redox_illness_onset_date_value_type
+
+**PII**: No
+
+**Cardinality**: [0..1]
+
+---
+
+**Name**: redox_patient_drivers_license_type
+
+**PII**: No
+
+**Cardinality**: [0..1]
+
+---
+
+**Name**: redox_pregnant_code
+
+**PII**: No
+
+**Cardinality**: [0..1]
+
+---
+
+**Name**: redox_pregnant_codeset
+
+**PII**: No
+
+**Cardinality**: [0..1]
+
+---
+
+**Name**: redox_pregnant_description
+
+**PII**: No
+
+**Cardinality**: [0..1]
+
+---
+
+**Name**: redox_pregnant_status
+
+**PII**: No
+
+**Cardinality**: [0..1]
+
+---
+
+**Name**: redox_pregnant_value_type
+
+**PII**: No
+
+**Cardinality**: [0..1]
+
+---
+
+**Name**: redox_resident_congregate_setting_code
+
+**PII**: No
+
+**Cardinality**: [0..1]
+
+---
+
+**Name**: redox_resident_congregate_setting_codeset
+
+**PII**: No
+
+**Cardinality**: [0..1]
+
+---
+
+**Name**: redox_resident_congregate_setting_description
+
+**PII**: No
+
+**Cardinality**: [0..1]
+
+---
+
+**Name**: redox_resident_congregate_setting_status
+
+**PII**: No
+
+**Cardinality**: [0..1]
+
+---
+
+**Name**: redox_resident_congregate_setting_value_type
+
+**PII**: No
+
+**Cardinality**: [0..1]
+
+---
+
+**Name**: redox_resulted
+
+**PII**: No
+
+**Default Value**: Resulted
+
+**Cardinality**: [0..1]
+
+---
+
+**Name**: redox_source_id
+
+**PII**: No
+
+**Cardinality**: [0..1]
+
+---
+
+**Name**: redox_source_name
+
+**PII**: No
+
+**Cardinality**: [0..1]
+
+---
+
+**Name**: redox_symptomatic_for_disease_code
+
+**PII**: No
+
+**Cardinality**: [0..1]
+
+---
+
+**Name**: redox_symptomatic_for_disease_codeset
+
+**PII**: No
+
+**Cardinality**: [0..1]
+
+---
+
+**Name**: redox_symptomatic_for_disease_description
+
+**PII**: No
+
+**Cardinality**: [0..1]
+
+---
+
+**Name**: redox_symptomatic_for_disease_status
+
+**PII**: No
+
+**Cardinality**: [0..1]
+
+---
+
+**Name**: redox_symptomatic_for_disease_value_type
+
+**PII**: No
+
+**Cardinality**: [0..1]
+
+---
+
+**Name**: redox_test_lab_id_type
+
+**PII**: No
+
+**Cardinality**: [0..1]
+
+---
+
+**Name**: redox_test_result_type
+
+**PII**: No
+
+**Default Value**: Coded Entry
+
+**Cardinality**: [0..1]
+
+---
+
+**Name**: reference_range
+
+**Type**: TEXT
+
+**PII**: No
+
+**Cardinality**: [0..1]
+
+**Documentation**:
+
+The reference range of the lab result, such as “Negative” or “Normal”. For IgG, IgM and CT results that provide a value you MUST fill out this filed.
+
+---
+
+**Name**: resident_congregate_setting
+
+**Type**: CODE
+
+**PII**: No
+
+**LOINC Code**: 95421-4
+
+**Cardinality**: [0..1]
+
+**Value Sets**
+
+Code | Display
+---- | -------
+Y|Yes
+N|No
+UNK|Unknown
+
+**Documentation**:
+
+Does the patient reside in a congregate care setting?
+
+---
+
+**Name**: specimen_collection_date_time
+
+**Type**: DATETIME
+
+**PII**: No
+
+**HL7 Fields**
+
+- [OBR-7](https://hl7-definition.caristix.com/v2/HL7v2.5.1/Fields/OBR.7)
+- [OBR-8](https://hl7-definition.caristix.com/v2/HL7v2.5.1/Fields/OBR.8)
+- [OBX-14](https://hl7-definition.caristix.com/v2/HL7v2.5.1/Fields/OBX.14)
+- [SPM-17-1](https://hl7-definition.caristix.com/v2/HL7v2.5.1/Fields/SPM.17.1)
+
+**Cardinality**: [0..1]
+
+**Documentation**:
+
+The date which the specimen was collected. The default format is yyyyMMddHHmmsszz
+
+
+---
+
+**Name**: specimen_received_date_time
+
+**PII**: No
+
+**Cardinality**: [0..1]
+
+---
+
+**Name**: specimen_source_site_code
+
+**Type**: CODE
+
+**PII**: No
+
+**Cardinality**: [0..1]
+
+**Value Sets**
+
+Code | Display
+---- | -------
+119297000|Blood specimen (specimen)
+71836000|Nasopharyngeal structure (body structure)
+45206002|Nasal structure (body structure)
+53342003|Internal nose structure (body structure)
+
+**Documentation**:
+
+Refers back to the specimen source site, which is then encoded into the SPM-8 segment
+
+---
+
+**Name**: specimen_type
+
+**Type**: CODE
+
+**PII**: No
+
+**Cardinality**: [0..1]
+
+**Value Sets**
+
+Code | Display
+---- | -------
+445297001|Swab of internal nose
+258500001|Nasopharyngeal swab
+871810001|Mid-turbinate nasal swab
+697989009|Anterior nares swab
+258411007|Nasopharyngeal aspirate
+429931000124105|Nasal aspirate
+258529004|Throat swab
+119334006|Sputum specimen
+119342007|Saliva specimen
+258607008|Bronchoalveolar lavage fluid sample
+119364003|Serum specimen
+119361006|Plasma specimen
+440500007|Dried blood spot specimen
+258580003|Whole blood sample
+122555007|Venous blood specimen
+
+**Documentation**:
+
+The specimen source, such as Blood or Serum
+
+---
+
+**Name**: symptomatic_for_disease
+
+**Type**: CODE
+
+**PII**: No
+
+**LOINC Code**: 95419-8
+
+**Cardinality**: [0..1]
+
+**Value Sets**
+
+Code | Display
+---- | -------
+Y|Yes
+N|No
+UNK|Unknown
+
+**Documentation**:
+
+Is the patient symptomatic?
+
+---
+
+**Name**: test_performed_code
+
+**Type**: TABLE
+
+**PII**: No
+
+**Cardinality**: [0..1]
+
+**Table**: LIVD-SARS-CoV-2-2021-04-28
+
+**Table Column**: Test Performed LOINC Code
+
+**Documentation**:
+
+The LOINC code of the test performed. This is a standardized coded value describing the test
+
+---
+
+**Name**: test_performed_name
+
+**Type**: TABLE
+
+**PII**: No
+
+**Cardinality**: [0..1]
+
+**Table**: LIVD-SARS-CoV-2-2021-04-28
+
+**Table Column**: Test Performed LOINC Long Name
+
+**Documentation**:
+
+The LOINC description of the test performed as related to the LOINC code.
+
+---
+
+**Name**: test_performed_system
+
+**Type**: TEXT
+
+**PII**: No
+
+**Default Value**: LOINC
+
+**Cardinality**: [0..1]
+
+---
+
+**Name**: test_result
+
+**Type**: CODE
+
+**PII**: No
+
+**Cardinality**: [0..1]
+
+**Value Sets**
+
+Code | Display
+---- | -------
+260373001|Detected
+260415000|Not detected
+720735008|Presumptive positive
+10828004|Positive
+42425007|Equivocal
+260385009|Negative
+895231008|Not detected in pooled specimen
+462371000124108|Detected in pooled specimen
+419984006|Inconclusive
+125154007|Specimen unsatisfactory for evaluation
+455371000124106|Invalid result
+840539006|Disease caused by sever acute respiratory syndrome coronavirus 2 (disorder)
+840544004|Suspected disease caused by severe acute respiratory coronavirus 2 (situation)
+840546002|Exposure to severe acute respiratory syndrome coronavirus 2 (event)
+840533007|Severe acute respiratory syndrome coronavirus 2 (organism)
+840536004|Antigen of severe acute respiratory syndrome coronavirus 2 (substance)
+840535000|Antibody to severe acute respiratory syndrome coronavirus 2 (substance)
+840534001|Severe acute respiratory syndrome coronavirus 2 vaccination (procedure)
+373121007|Test not done
+
+**Documentation**:
+
+The result of the test performed. For IgG, IgM and CT results that give a numeric value put that here.
+
+---
+
+**Name**: test_result_date
+
+**Type**: DATETIME
+
+**PII**: No
+
+**Cardinality**: [0..1]
+
+---
+
+**Name**: test_result_status
+
+**Type**: CODE
+
+**PII**: No
+
+**HL7 Fields**
+
+- [OBR-25-1](https://hl7-definition.caristix.com/v2/HL7v2.5.1/Fields/OBR.25.1)
+- [OBX-11-1](https://hl7-definition.caristix.com/v2/HL7v2.5.1/Fields/OBX.11.1)
+
+**Cardinality**: [0..1]
+
+**Value Sets**
+
 Code | Display
 ---- | -------
 A|Some, but not all, results available
@@ -787,13 +1669,9 @@
 S|No results available; procedure scheduled, but not done
 Y|No order on record for this test
 Z|No record of this patient
->>>>>>> ccf6bc29
-
-**Documentation**:
-
-<<<<<<< HEAD
-The zip code of the provider
-=======
+
+**Alt Value Sets**
+
 Code | Display
 ---- | -------
 C|Corrected
@@ -809,1355 +1687,12 @@
 S|Unavailable
 Y|Unavailable
 Z|Unavailable
->>>>>>> ccf6bc29
-
----
-
-**Name**: patient_city
-
-<<<<<<< HEAD
-**Type**: CITY
-
-**Cardinality**: [0..1]
-
-**Documentation**:
-=======
-**PII**: No
-
-**HL7 Field**: OBR-4-1
-
-**Cardinality**: [0..1]
-
-**Table**: LIVD-SARS-CoV-2-2021-04-28
->>>>>>> ccf6bc29
-
-The patient's city
-
----
-
-**Name**: patient_country
-
-**Type**: TEXT
-
-<<<<<<< HEAD
-**Default Value**: USA
-=======
-**PII**: No
->>>>>>> ccf6bc29
-
-**Cardinality**: [0..1]
-
----
-
-**Name**: patient_county
-
-**Type**: TABLE_OR_BLANK
-
-**Cardinality**: [1..1]
-
-**Table**: fips-county
-
-**Table Column**: County
-
----
-
-**Name**: patient_dob
-
-<<<<<<< HEAD
-**Type**: DATE
-
-**Cardinality**: [0..1]
-
-**Documentation**:
-=======
-**PII**: No
-
-**HL7 Field**: OBR-4-2
-
-**Cardinality**: [0..1]
-
-**Table**: LIVD-SARS-CoV-2-2021-04-28
->>>>>>> ccf6bc29
-
-The patient's date of birth. Default format is yyyyMMdd.
-
-Other states may choose to define their own formats.
-
-
----
-
-**Name**: patient_drivers_license
-
-<<<<<<< HEAD
-**Type**: ID_DLN
-=======
-**PII**: No
-
-**HL7 Fields**: ORC-12-1, OBR-16-1
->>>>>>> ccf6bc29
-
-**Cardinality**: [0..1]
-
-**Documentation**:
-
-The patient's drivers license number
-
----
-
-**Name**: patient_email
-
-**Type**: EMAIL
-
-**Cardinality**: [0..1]
-
----
-
-**Name**: patient_ethnicity
-
-**Type**: CODE
-
-**Cardinality**: [0..1]
-
-**Value Sets**
-
-Code | Display
----- | -------
-H|Hispanic or Latino
-N|Non Hispanic or Latino
-U|Unknown
-H|Hispanic or Latino
-N|Non Hispanic or Latino
-
-<<<<<<< HEAD
-**Alt Value Sets**
-=======
-**PII**: No
-
-**HL7 Fields**: ORC-12-3, OBR-16-3
->>>>>>> ccf6bc29
-
-Code | Display
----- | -------
-H|true
-N|false
-
-**Documentation**:
-
-The patient's ethnicity. There is a valueset defined based on the values in PID-22, but downstream
-consumers are free to define their own values. Please refer to the consumer-specific schema if you have questions.
-
-
----
-
-**Name**: patient_first_name
-
-**Type**: PERSON_NAME
-
-<<<<<<< HEAD
-=======
-**PII**: No
-
-**HL7 Fields**: ORC-12-2, OBR-16-2
-
->>>>>>> ccf6bc29
-**Cardinality**: [0..1]
-
-**Documentation**:
-
-The patient's first name
-
----
-
-**Name**: patient_gender
-
-<<<<<<< HEAD
-**Type**: CODE
-=======
-**PII**: Yes
-
-**HL7 Field**: ORC-24-1
->>>>>>> ccf6bc29
-
-**Cardinality**: [0..1]
-
-**Value Sets**
-
-Code | Display
----- | -------
-M|Male
-F|Female
-O|Other
-A|Ambiguous
-U|Unknown
-N|Not applicable
-M|Male
-F|Female
-O|Other
-A|Ambiguous
-U|Unknown
-N|Not applicable
-
-<<<<<<< HEAD
-**Alt Value Sets**
-=======
-**PII**: Yes
-
-**HL7 Field**: ORC-24-3
->>>>>>> ccf6bc29
-
-Code | Display
----- | -------
-M|Male
-F|Female
-O|Other
-A|Nonbinary
-U|Unknown
-N|Unknown
-
-**Documentation**:
-
-The patient's gender. There is a valueset defined based on the values in PID-8-1, but downstream consumers are free to define their own accepted values. Please refer to the consumer-specific schema if you have questions.
-
-
----
-
-**Name**: patient_id
-
-<<<<<<< HEAD
-**Type**: TEXT
-=======
-**PII**: No
-
-**HL7 Field**: ORC-24-4
->>>>>>> ccf6bc29
-
-**Cardinality**: [0..1]
-
-**Documentation**:
-
-The ID for the patient within one of the reporting entities for this lab result. It could be the
-the patient ID from the testing lab, the oder placer, the ordering provider, or even within the PRIME system itself.
-
-
----
-
-**Name**: patient_id_type
-
-<<<<<<< HEAD
-**Type**: TEXT
-=======
-**PII**: No
-
-**HL7 Field**: ORC-24-5
->>>>>>> ccf6bc29
-
-**Cardinality**: [0..1]
-
----
-
-**Name**: patient_last_name
-
-**Type**: PERSON_NAME
-
-<<<<<<< HEAD
-**Cardinality**: [1..1]
-=======
-**PII**: No
-
-**Cardinality**: [0..1]
->>>>>>> ccf6bc29
-
-**Documentation**:
-
-The patient's last name
-
----
-
-**Name**: patient_middle_name
-
-**Type**: PERSON_NAME
-
-**PII**: No
-
-**Cardinality**: [0..1]
-
----
-
-**Name**: patient_phone_number
-
-**Type**: TELEPHONE
-
-<<<<<<< HEAD
-=======
-**PII**: Yes
-
-**HL7 Fields**: ORC-14, OBR-17
-
->>>>>>> ccf6bc29
-**Cardinality**: [0..1]
-
-**Documentation**:
-
-The patient's phone number with area code
-
----
-
-<<<<<<< HEAD
-**Name**: patient_race
-=======
-**Name**: ordering_provider_email
-
-**PII**: No
-
-**Cardinality**: [0..1]
-
----
->>>>>>> ccf6bc29
-
-**Type**: CODE
-
-**PII**: No
-
-**Cardinality**: [0..1]
-
-<<<<<<< HEAD
-**Value Sets**
-=======
----
-
-**Name**: device_id
-
-**Type**: TABLE
-
-**PII**: No
-
-**HL7 Fields**: OBX-17-1, OBX-17-9
-
-**Cardinality**: [0..1]
->>>>>>> ccf6bc29
-
-Code | Display
----- | -------
-1002-5|American Indian or Alaska Native
-2028-9|Asian
-2054-5|Black or African American
-2076-8|Native Hawaiian or Other Pacific Islander
-2106-3|White
-2131-1|Other
-UNK|Unknown
-ASKU|Asked, but unknown
-1002-5|American Indian or Alaska Native
-2028-9|Asian
-2054-5|Black or African American
-2076-8|Native Hawaiian or Other Pacific Islander
-2106-3|White
-2131-1|Other
-ASKU|Asked, but unknown
-
-**Alt Value Sets**
-
-<<<<<<< HEAD
-Code | Display
----- | -------
-1002-5|American Indian or Alaska Native
-2028-9|Asian
-2054-5|Black or African American
-2076-8|Native Hawaiian or Other Pacific Islander
-2106-3|White
-2131-1|Other Race
-ASKU|Unknown
-=======
-**Table**: LIVD-SARS-CoV-2-2021-04-28
->>>>>>> ccf6bc29
-
-**Documentation**:
-
-The patient's race. There is a common valueset defined for race values, but some states may choose to define different code/value combinations.
-
-
----
-
-**Name**: patient_state
-
-**Type**: TABLE
-
-<<<<<<< HEAD
-**Cardinality**: [1..1]
-
-**Table**: fips-county
-=======
-**PII**: No
-
-**HL7 Field**: OBX-3-1
-
-**Cardinality**: [0..1]
-
-**Table**: LIVD-SARS-CoV-2-2021-04-28
->>>>>>> ccf6bc29
-
-**Table Column**: State
-
-**Documentation**:
-
-The patient's state
-
----
-
-**Name**: patient_street
-
-**Type**: STREET
-
-**PII**: No
-
-**Cardinality**: [0..1]
-
-**Documentation**:
-
-The patient's street address
-
-<<<<<<< HEAD
----
-=======
-**PII**: No
-
-**HL7 Field**: OBX-3-2
->>>>>>> ccf6bc29
-
-**Name**: patient_zip_code
-
-<<<<<<< HEAD
-**Type**: POSTAL_CODE
-=======
-**Table**: LIVD-SARS-CoV-2-2021-04-28
->>>>>>> ccf6bc29
-
-**Cardinality**: [0..1]
-
-**Documentation**:
-
-The patient's zip code
-
----
-
-**Name**: placer_order_id
-
-<<<<<<< HEAD
-**Type**: ID
-=======
-**PII**: No
-
-**HL7 Field**: SPM-4
->>>>>>> ccf6bc29
-
-**HL7 Fields**
-
-- [OBR-2-1](https://hl7-definition.caristix.com/v2/HL7v2.5.1/Fields/OBR.2.1)
-- [ORC-2-1](https://hl7-definition.caristix.com/v2/HL7v2.5.1/Fields/ORC.2.1)
-
-**Cardinality**: [0..1]
-
-**Documentation**:
-
-The ID number of the lab order from the placer
-
----
-
-**Name**: pregnant
-
-**Type**: CODE
-
-<<<<<<< HEAD
-**LOINC Code**: 82810-3
-=======
-**PII**: No
-
-**HL7 Field**: SPM-8
->>>>>>> ccf6bc29
-
-**Cardinality**: [0..1]
-
-**Value Sets**
-
-Code | Display
----- | -------
-<<<<<<< HEAD
-77386006|Pregnant
-60001007|Not Pregnant
-261665006|Unknown
-=======
-119297000|Blood specimen (specimen)
-71836000|Nasopharyngeal structure (body structure)
-45206002|Nasal structure (body structure)
-53342003|Internal nose structure (body structure)
-
----
-
-**Name**: reference_range
-
-**Type**: TEXT
-
-**PII**: No
-
-**HL7 Field**: OBX-7
-
-**Cardinality**: [0..1]
->>>>>>> ccf6bc29
-
-**Documentation**:
-
-Is the patient pregnant?
-
----
-
-**Name**: processing_mode_code
-
-**Type**: CODE
-
-<<<<<<< HEAD
-**Default Value**: T
-=======
-**PII**: No
-
-**HL7 Field**: OBX-5
->>>>>>> ccf6bc29
-
-**Cardinality**: [0..1]
-
-**Value Sets**
-
-Code | Display
----- | -------
-<<<<<<< HEAD
-D|Debugging
-P|Production
-T|Training
-D|Debugging
-T|Training
-P|Production
-
-**Alt Value Sets**
-
-Code | Display
----- | -------
-D|true
-T|true
-P|false
-=======
-260373001|Detected
-260415000|Not detected
-720735008|Presumptive positive
-10828004|Positive
-42425007|Equivocal
-260385009|Negative
-895231008|Not detected in pooled specimen
-462371000124108|Detected in pooled specimen
-419984006|Inconclusive
-125154007|Specimen unsatisfactory for evaluation
-455371000124106|Invalid result
-840539006|Disease caused by sever acute respiratory syndrome coronavirus 2 (disorder)
-840544004|Suspected disease caused by severe acute respiratory coronavirus 2 (situation)
-840546002|Exposure to severe acute respiratory syndrome coronavirus 2 (event)
-840533007|Severe acute respiratory syndrome coronavirus 2 (organism)
-840536004|Antigen of severe acute respiratory syndrome coronavirus 2 (substance)
-840535000|Antibody to severe acute respiratory syndrome coronavirus 2 (substance)
-840534001|Severe acute respiratory syndrome coronavirus 2 vaccination (procedure)
-373121007|Test not done
->>>>>>> ccf6bc29
-
-**Documentation**:
-
-P, D, or T for Production, Debugging, or Training
-
----
-
-**Name**: redox_destination_id
-
-**PII**: No
-
-**Cardinality**: [0..1]
-
----
-
-**Name**: redox_destination_name
-
-**Cardinality**: [0..1]
-
----
-
-<<<<<<< HEAD
-**Name**: redox_employed_in_healthcare_code
-=======
-**PII**: No
-
-**HL7 Field**: OBX-8
->>>>>>> ccf6bc29
-
-**Cardinality**: [0..1]
-
----
-
-**Name**: redox_employed_in_healthcare_codeset
-
-**Cardinality**: [0..1]
-
----
-
-**Name**: redox_employed_in_healthcare_description
-
-**Cardinality**: [0..1]
-
----
-
-**Name**: redox_employed_in_healthcare_status
-
-**Cardinality**: [0..1]
-
-<<<<<<< HEAD
----
-
-**Name**: redox_employed_in_healthcare_value_type
-=======
-**PII**: No
-
-**HL7 Field**: OBR-22
->>>>>>> ccf6bc29
-
-**Cardinality**: [0..1]
-
----
-
-**Name**: redox_first_test_code
-
-**Cardinality**: [0..1]
-
-<<<<<<< HEAD
----
-=======
-**PII**: No
-
-**HL7 Fields**: OBX-15-1, OBX-23-10, ORC-3-3, OBR-3-3, OBR-2-3, ORC-2-3
->>>>>>> ccf6bc29
-
-**Name**: redox_first_test_codeset
-
-**Cardinality**: [0..1]
-
----
-
-**Name**: redox_first_test_description
-
-**Cardinality**: [0..1]
-
----
-
-**Name**: redox_first_test_status
-
-**PII**: No
-
-**Cardinality**: [0..1]
-
----
-
-**Name**: redox_first_test_value_type
-
-**Cardinality**: [0..1]
-
----
-
-<<<<<<< HEAD
-**Name**: redox_hospitalized_code
-=======
-**PII**: No
-
-**HL7 Fields**: ORC-2-2, OBR-2-2, ORC-3-2, OBR-3-2, OBX-23-1, PID-3-4-1
->>>>>>> ccf6bc29
-
-**Cardinality**: [0..1]
-
----
-
-**Name**: redox_hospitalized_codeset
-
-**Cardinality**: [0..1]
-
----
-
-**Name**: redox_hospitalized_description
-
-**Cardinality**: [0..1]
-
-<<<<<<< HEAD
----
-
-**Name**: redox_hospitalized_status
-=======
-**PII**: No
-
-**HL7 Field**: OBX-24-1
->>>>>>> ccf6bc29
-
-**Cardinality**: [0..1]
-
----
-
-**Name**: redox_hospitalized_value_type
-
-**Cardinality**: [0..1]
-
----
-
-<<<<<<< HEAD
-**Name**: redox_icu_code
-=======
-**PII**: No
-
-**HL7 Field**: OBX-24-3
->>>>>>> ccf6bc29
-
-**Cardinality**: [0..1]
-
----
-
-**Name**: redox_icu_codeset
-
-**Cardinality**: [0..1]
-
----
-
-<<<<<<< HEAD
-**Name**: redox_icu_description
-=======
-**PII**: No
-
-**HL7 Field**: OBX-24-4
->>>>>>> ccf6bc29
-
-**Cardinality**: [0..1]
-
----
-
-**Name**: redox_icu_status
-
-**Cardinality**: [0..1]
-
----
-
-**Name**: redox_icu_value_type
-
-**Cardinality**: [0..1]
-
----
-
-<<<<<<< HEAD
-**Name**: redox_illness_onset_date_code
-=======
-**PII**: No
-
-**HL7 Field**: OBX-24-5
->>>>>>> ccf6bc29
-
-**Cardinality**: [0..1]
-
----
-
-**Name**: redox_illness_onset_date_codeset
-
-**PII**: No
-
-**Cardinality**: [0..1]
-
----
-
-**Name**: redox_illness_onset_date_description
-
-**Cardinality**: [0..1]
-
----
-
-**Name**: redox_illness_onset_date_status
-
-**PII**: No
-
-**Cardinality**: [0..1]
-
----
-
-**Name**: redox_illness_onset_date_value_type
-
-**Cardinality**: [0..1]
-
----
-
-**Name**: redox_patient_drivers_license_type
-
-**PII**: No
-
-**Cardinality**: [0..1]
-
----
-
-**Name**: redox_pregnant_code
-
-**PII**: No
-
-**Cardinality**: [0..1]
-
----
-
-**Name**: redox_pregnant_codeset
-
-**Cardinality**: [0..1]
-
----
-
-**Name**: redox_pregnant_description
-
-**PII**: No
-
-**Cardinality**: [0..1]
-
----
-
-**Name**: redox_pregnant_status
-
-<<<<<<< HEAD
-**Cardinality**: [0..1]
-=======
-**Table**: LIVD-SARS-CoV-2-2021-04-28
->>>>>>> ccf6bc29
-
----
-
-**Name**: redox_pregnant_value_type
-
-**Cardinality**: [0..1]
-
----
-
-**Name**: redox_resident_congregate_setting_code
-
-**Cardinality**: [0..1]
-
-<<<<<<< HEAD
----
-=======
-**PII**: No
-
-**HL7 Field**: AOE
->>>>>>> ccf6bc29
-
-**Name**: redox_resident_congregate_setting_codeset
-
-**Cardinality**: [0..1]
-
----
-
-**Name**: redox_resident_congregate_setting_description
-
-**Cardinality**: [0..1]
-
----
-
-**Name**: redox_resident_congregate_setting_status
-
-**Cardinality**: [0..1]
-
----
-
-**Name**: redox_resident_congregate_setting_value_type
-
-**PII**: No
-
-**Cardinality**: [0..1]
-
----
-
-**Name**: redox_resulted
-
-**Default Value**: Resulted
-
-**PII**: No
-
-**Cardinality**: [0..1]
-
----
-
-**Name**: redox_source_id
-
-**PII**: No
-
-**Cardinality**: [0..1]
-
----
-
-**Name**: redox_source_name
-
-**PII**: No
-
-**Cardinality**: [0..1]
-
----
-
-**Name**: redox_symptomatic_for_disease_code
-
-**PII**: No
-
-**Cardinality**: [0..1]
-
----
-
-**Name**: redox_symptomatic_for_disease_codeset
-
-**Cardinality**: [0..1]
-
-<<<<<<< HEAD
----
-=======
-**PII**: No
-
-**HL7 Field**: AOE
->>>>>>> ccf6bc29
-
-**Name**: redox_symptomatic_for_disease_description
-
-**Cardinality**: [0..1]
-
----
-
-**Name**: redox_symptomatic_for_disease_status
-
-**PII**: No
-
-**Cardinality**: [0..1]
-
----
-
-**Name**: redox_symptomatic_for_disease_value_type
-
-**PII**: No
-
-**Cardinality**: [0..1]
-
----
-
-**Name**: redox_test_lab_id_type
-
-**PII**: No
-
-**Cardinality**: [0..1]
-
----
-
-**Name**: redox_test_result_type
-
-**Default Value**: Coded Entry
-
-**PII**: No
-
-**Cardinality**: [0..1]
-
----
-
-**Name**: reference_range
-
-**Type**: TEXT
-
-**PII**: No
-
-**Cardinality**: [0..1]
-
-**Documentation**:
-
-The reference range of the lab result, such as “Negative” or “Normal”. For IgG, IgM and CT results that provide a value you MUST fill out this filed.
-
----
-
-**Name**: resident_congregate_setting
-
-**Type**: CODE
-
-<<<<<<< HEAD
-**LOINC Code**: 95421-4
-=======
-**PII**: No
-
-**HL7 Field**: AOE
-
-**LOINC Code**: 95418-0
->>>>>>> ccf6bc29
-
-**Cardinality**: [0..1]
-
-**Value Sets**
-
-Code | Display
----- | -------
-Y|Yes
-N|No
-UNK|Unknown
-
-**Documentation**:
-
-<<<<<<< HEAD
-Does the patient reside in a congregate care setting?
-=======
-Is the patient employed in health care?
-
----
-
-**Name**: redox_employed_in_healthcare_value_type
-
-**PII**: No
-
-**Cardinality**: [0..1]
->>>>>>> ccf6bc29
-
----
-
-**Name**: specimen_collection_date_time
-
-<<<<<<< HEAD
-**Type**: DATETIME
-=======
-**PII**: No
-
-**Cardinality**: [0..1]
->>>>>>> ccf6bc29
-
-**HL7 Fields**
-
-- [OBR-7](https://hl7-definition.caristix.com/v2/HL7v2.5.1/Fields/OBR.7)
-- [OBR-8](https://hl7-definition.caristix.com/v2/HL7v2.5.1/Fields/OBR.8)
-- [OBX-14](https://hl7-definition.caristix.com/v2/HL7v2.5.1/Fields/OBX.14)
-- [SPM-17-1](https://hl7-definition.caristix.com/v2/HL7v2.5.1/Fields/SPM.17.1)
-
-**PII**: No
-
-**Cardinality**: [0..1]
-
-**Documentation**:
-
-The date which the specimen was collected. The default format is yyyyMMddHHmmsszz
-
-<<<<<<< HEAD
-=======
-**PII**: No
-
-**Cardinality**: [0..1]
->>>>>>> ccf6bc29
-
----
-
-**Name**: specimen_received_date_time
-
-**PII**: No
-
-**Cardinality**: [0..1]
-
----
-
-**Name**: specimen_source_site_code
-
-**Type**: CODE
-
-<<<<<<< HEAD
-=======
-**PII**: No
-
-**HL7 Field**: AOE
-
-**LOINC Code**: 95417-2
-
->>>>>>> ccf6bc29
-**Cardinality**: [0..1]
-
-**Value Sets**
-
-Code | Display
----- | -------
-119297000|Blood specimen (specimen)
-71836000|Nasopharyngeal structure (body structure)
-45206002|Nasal structure (body structure)
-
-**Documentation**:
-
-<<<<<<< HEAD
-Refers back to the specimen source site, which is then encoded into the SPM-8 segment
-
----
-
-**Name**: specimen_type
-=======
-Is this the patient's first test for this condition?
-
----
-
-**Name**: redox_first_test_value_type
-
-**PII**: No
-
-**Cardinality**: [0..1]
-
----
-
-**Name**: redox_first_test_code
-
-**PII**: No
-
-**Cardinality**: [0..1]
-
----
->>>>>>> ccf6bc29
-
-**Type**: CODE
-
-**PII**: No
-
-**Cardinality**: [0..1]
-
-<<<<<<< HEAD
-**Value Sets**
-=======
----
-
-**Name**: redox_first_test_description
-
-**PII**: No
-
-**Cardinality**: [0..1]
->>>>>>> ccf6bc29
-
-Code | Display
----- | -------
-445297001|Swab of internal nose
-258500001|Nasopharyngeal swab
-871810001|Mid-turbinate nasal swab
-697989009|Anterior nares swab
-258411007|Nasopharyngeal aspirate
-429931000124105|Nasal aspirate
-258529004|Throat swab
-119334006|Sputum specimen
-119342007|Saliva specimen
-258607008|Bronchoalveolar lavage fluid sample
-119364003|Serum specimen
-119361006|Plasma specimen
-440500007|Dried blood spot specimen
-258580003|Whole blood sample
-122555007|Venous blood specimen
-
-**Documentation**:
-
-<<<<<<< HEAD
-The specimen source, such as Blood or Serum
-=======
-**PII**: No
-
-**Cardinality**: [0..1]
->>>>>>> ccf6bc29
-
----
-
-**Name**: symptomatic_for_disease
-
-**Type**: CODE
-
-<<<<<<< HEAD
-**LOINC Code**: 95419-8
-=======
-**PII**: No
-
-**HL7 Field**: AOE
-
-**LOINC Code**: 77974-4
->>>>>>> ccf6bc29
-
-**Cardinality**: [0..1]
-
-**Value Sets**
-
-Code | Display
----- | -------
-Y|Yes
-N|No
-UNK|Unknown
-
-**Documentation**:
-
-Is the patient symptomatic?
-
----
-
-**Name**: test_performed_code
-
-**Type**: TABLE
-
-**PII**: No
-
-**Cardinality**: [0..1]
-
-**Table**: LIVD-SARS-CoV-2-2021-01-20
-
-**Table Column**: Test Performed LOINC Code
-
-<<<<<<< HEAD
-**Documentation**:
-
-The LOINC code of the test performed. This is a standardized coded value describing the test
-=======
-**PII**: No
-
-**Cardinality**: [0..1]
->>>>>>> ccf6bc29
-
----
-
-**Name**: test_performed_name
-
-**Type**: TABLE
-
-**PII**: No
-
-**Cardinality**: [0..1]
-
-**Table**: LIVD-SARS-CoV-2-2021-01-20
-
-**Table Column**: Test Performed LOINC Long Name
-
-<<<<<<< HEAD
-**Documentation**:
-
-The LOINC description of the test performed as related to the LOINC code.
-=======
-**PII**: No
-
-**Cardinality**: [0..1]
->>>>>>> ccf6bc29
-
----
-
-**Name**: test_performed_system
-
-**Type**: TEXT
-
-**Default Value**: LOINC
-
-**PII**: No
-
-**Cardinality**: [0..1]
-
----
-
-**Name**: test_result
-
-**Type**: CODE
-
-<<<<<<< HEAD
-=======
-**PII**: No
-
-**HL7 Field**: AOE
-
-**LOINC Code**: 95420-6
-
->>>>>>> ccf6bc29
-**Cardinality**: [0..1]
-
-**Value Sets**
-
-Code | Display
----- | -------
-260373001|Detected
-260415000|Not detected
-720735008|Presumptive positive
-10828004|Positive
-42425007|Equivocal
-260385009|Negative
-895231008|Not detected in pooled specimen
-462371000124108|Detected in pooled specimen
-419984006|Inconclusive
-125154007|Specimen unsatisfactory for evaluation
-455371000124106|Invalid result
-840539006|Disease caused by sever acute respitory syndrome coronavirus 2 (disorder)
-840544004|Suspected disease caused by severe acute respiratory coronavirus 2 (situation)
-840546002|Exposure to severe acute respiratory syndrome coronavirus 2 (event)
-840533007|Severe acute respiratory syndrome coronavirus 2 (organism)
-840536004|Antigen of severe acute respiratory syndrome coronavirus 2 (substance)
-840535000|Antibody to severe acute respiratory syndrome coronavirus 2 (substance)
-840534001|Severe acute respiratory syndrome coronavirus 2 vaccination (procedure)
-
-**Documentation**:
-
-The result of the test performed. For IgG, IgM and CT results that give a numeric value put that here.
-
----
-
-**Name**: test_result_date
-
-**Type**: DATETIME
-
-**PII**: No
-
-**Cardinality**: [0..1]
-
----
-
-**Name**: test_result_status
-
-<<<<<<< HEAD
-**Type**: CODE
-=======
-**PII**: No
-
-**Cardinality**: [0..1]
->>>>>>> ccf6bc29
-
-**HL7 Fields**
-
-- [OBR-25-1](https://hl7-definition.caristix.com/v2/HL7v2.5.1/Fields/OBR.25.1)
-- [OBX-11-1](https://hl7-definition.caristix.com/v2/HL7v2.5.1/Fields/OBX.11.1)
-
-**PII**: No
-
-**Cardinality**: [0..1]
-
-**Value Sets**
-
-Code | Display
----- | -------
-A|Some, but not all, results available
-C|Corrected, final
-F|Final results
-I|No results available; specimen received, procedure incomplete
-M|Corrected, not final
-N|Procedure completed, results pending
-O|Order received; specimen not yet received
-P|Preliminary
-R|Results stored; not yet verified
-S|No results available; procedure scheduled, but not done
-X|No results available; Order canceled
-Y|No order on record for this test
-Z|No record of this patient
-C|Corrected, final
-F|Final results
-
-**Alt Value Sets**
-
-Code | Display
----- | -------
-C|Corrected
-F|Final
 
 **Documentation**:
 
 The test result status, which is different from the test result itself. Per the valueset, this indicates if
 the test result is in some intermediate status, is a correction, or is the final result.
 
-<<<<<<< HEAD
-=======
-**PII**: No
-
-**Cardinality**: [0..1]
->>>>>>> ccf6bc29
 
 ---
 
@@ -2175,20 +1710,19 @@
 
 ---
 
-<<<<<<< HEAD
 **Name**: testing_lab_clia
-=======
-**PII**: No
-
-**HL7 Field**: AOE
->>>>>>> ccf6bc29
 
 **Type**: ID_CLIA
 
+**PII**: No
+
 **HL7 Fields**
 
+- [OBR-2-3](https://hl7-definition.caristix.com/v2/HL7v2.5.1/Fields/OBR.2.3)
+- [OBR-3-3](https://hl7-definition.caristix.com/v2/HL7v2.5.1/Fields/OBR.3.3)
 - [OBX-15-1](https://hl7-definition.caristix.com/v2/HL7v2.5.1/Fields/OBX.15.1)
 - [OBX-23-10](https://hl7-definition.caristix.com/v2/HL7v2.5.1/Fields/OBX.23.10)
+- [ORC-2-3](https://hl7-definition.caristix.com/v2/HL7v2.5.1/Fields/ORC.2.3)
 - [ORC-3-3](https://hl7-definition.caristix.com/v2/HL7v2.5.1/Fields/ORC.3.3)
 
 **Cardinality**: [1..1]
@@ -2206,10 +1740,10 @@
 
 **Type**: TEXT
 
+**PII**: No
+
 **Default Value**: USA
 
-**PII**: No
-
 **Cardinality**: [0..1]
 
 **Documentation**:
@@ -2230,15 +1764,9 @@
 
 **Table Column**: County
 
-<<<<<<< HEAD
 **Documentation**:
 
 The text value for the testing lab county. This is used to do the lookup in the FIPS dataset.
-=======
-**PII**: No
-
-**Cardinality**: [0..1]
->>>>>>> ccf6bc29
 
 ---
 
@@ -2256,6 +1784,15 @@
 
 **PII**: No
 
+**HL7 Fields**
+
+- [OBR-2-2](https://hl7-definition.caristix.com/v2/HL7v2.5.1/Fields/OBR.2.2)
+- [OBR-3-2](https://hl7-definition.caristix.com/v2/HL7v2.5.1/Fields/OBR.3.2)
+- [OBX-23-1](https://hl7-definition.caristix.com/v2/HL7v2.5.1/Fields/OBX.23.1)
+- [ORC-2-2](https://hl7-definition.caristix.com/v2/HL7v2.5.1/Fields/ORC.2.2)
+- [ORC-3-2](https://hl7-definition.caristix.com/v2/HL7v2.5.1/Fields/ORC.3.2)
+- [PID-3-4-1](https://hl7-definition.caristix.com/v2/HL7v2.5.1/Fields/PID.3.4.1)
+
 **Cardinality**: [0..1]
 
 **Documentation**:
@@ -2264,16 +1801,12 @@
 
 ---
 
-<<<<<<< HEAD
 **Name**: testing_lab_phone_number
-=======
-**PII**: No
-
-**HL7 Field**: AOE
->>>>>>> ccf6bc29
 
 **Type**: TELEPHONE
 
+**PII**: No
+
 **Cardinality**: [0..1]
 
 **Documentation**:
@@ -2294,39 +1827,23 @@
 
 **Table Column**: State
 
-<<<<<<< HEAD
 **Documentation**:
 
 The state for the testing lab
-=======
-**PII**: No
-
-**Cardinality**: [0..1]
->>>>>>> ccf6bc29
 
 ---
 
 **Name**: testing_lab_street
 
-<<<<<<< HEAD
 **Type**: STREET
-=======
-**PII**: No
-
-**Cardinality**: [0..1]
->>>>>>> ccf6bc29
-
-**Cardinality**: [0..1]
-
-**Documentation**:
-
-<<<<<<< HEAD
+
+**PII**: No
+
+**Cardinality**: [0..1]
+
+**Documentation**:
+
 The street address for the testing lab
-=======
-**PII**: No
-
-**Cardinality**: [0..1]
->>>>>>> ccf6bc29
 
 ---
 
