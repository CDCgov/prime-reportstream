
### Schema: strac/strac-covid-19
### Topic: covid-19
### Tracking Element: id (placer_order_id)
### Base On: [covid-19](./covid-19.md)
### Extends: none
#### Description: STRAC POC COVID-19 flat file

---

**Name**: equipment_model_name

**ReportStream Internal Name**: equipment_model_name

**Type**: TABLE

**PII**: No

**Default Value**: BinaxNOW COVID-19 Ag Card

**Cardinality**: [0..1]


**Reference URL**:
[https://confluence.hl7.org/display/OO/Proposed+HHS+ELR+Submission+Guidance+using+HL7+v2+Messages#ProposedHHSELRSubmissionGuidanceusingHL7v2Messages-DeviceIdentification](https://confluence.hl7.org/display/OO/Proposed+HHS+ELR+Submission+Guidance+using+HL7+v2+Messages#ProposedHHSELRSubmissionGuidanceusingHL7v2Messages-DeviceIdentification) 

**Table**: LIVD-SARS-CoV-2-latest

**Table Column**: Model

---

**Name**: kit_id

**ReportStream Internal Name**: filler_order_id

**Type**: ID

**PII**: No

**HL7 Fields**

- [OBR-3-1](https://hl7-definition.caristix.com/v2/HL7v2.5.1/Fields/OBR.3.1)
- [ORC-3-1](https://hl7-definition.caristix.com/v2/HL7v2.5.1/Fields/ORC.3.1)
- [SPM-2-2](https://hl7-definition.caristix.com/v2/HL7v2.5.1/Fields/SPM.2.2)

**Cardinality**: [0..1]

**Documentation**:

Accension number

---

**Name**: patient_symptom_onset

**ReportStream Internal Name**: illness_onset_date

**Type**: DATE

**PII**: No

**LOINC Code**: 65222-2

**Cardinality**: [0..1]

---

<<<<<<< HEAD
**Name**: message_id

**Type**: ID

**PII**: No

**Cardinality**: [1..1]

**Documentation**:

unique id to track the usage of the message

---

**Name**: order_test_date

**Type**: DATETIME

**PII**: No

**Cardinality**: [0..1]

---

**Name**: ordered_test_code

**Type**: TABLE

**PII**: No

**Cardinality**: [0..1]

**Table**: LIVD-SARS-CoV-2-latest

**Table Column**: Test Ordered LOINC Code

---

**Name**: ordered_test_name

**Type**: TABLE

**PII**: No

**Cardinality**: [0..1]

**Table**: LIVD-SARS-CoV-2-latest

**Table Column**: Test Ordered LOINC Long Name

---

**Name**: ordered_test_system

**Type**: TEXT

**PII**: No

**Default Value**: LOINC

**Cardinality**: [0..1]

---

=======
>>>>>>> 29d4d997
**Name**: Ordering_Facility_City

**ReportStream Internal Name**: ordering_facility_city

**Type**: CITY

**PII**: No

**Cardinality**: [0..1]

**Documentation**:

The city of the facility which the test was ordered from

---

**Name**: Ordering_Facility_County

**ReportStream Internal Name**: ordering_facility_county

**Type**: TABLE

**PII**: No

**Cardinality**: [0..1]

**Table**: fips-county

**Table Column**: County

---

**Name**: Ordering_Facility_Name

**ReportStream Internal Name**: ordering_facility_name

**Type**: TEXT

**PII**: No

**Cardinality**: [0..1]

**Documentation**:

The name of the facility which the test was ordered from

---

**Name**: Ordering_Facility_Phone_Number

**ReportStream Internal Name**: ordering_facility_phone_number

**Type**: TELEPHONE

**PII**: No

**Cardinality**: [0..1]

**Documentation**:

The phone number of the facility which the test was ordered from

---

**Name**: Ordering_Facility_State

**ReportStream Internal Name**: ordering_facility_state

**Type**: TABLE

**PII**: No

**Cardinality**: [1..1]

**Table**: fips-county

**Table Column**: State

**Documentation**:

The state of the facility which the test was ordered from

---

**Name**: Ordering_Facility_Address

**ReportStream Internal Name**: ordering_facility_street

**Type**: STREET

**PII**: No

**Cardinality**: [0..1]

**Documentation**:

The address of the facility which the test was ordered from

---

**Name**: Ordering_Facility_ZIP

**ReportStream Internal Name**: ordering_facility_zip_code

**Type**: POSTAL_CODE

**PII**: No

**Format**: $zipFive

**Cardinality**: [0..1]

**Documentation**:

The zip code of the facility which the test was ordered from

---

**Name**: Ordering_Provider_State

**ReportStream Internal Name**: ordering_provider_state

**Type**: TABLE

**PII**: No

**Cardinality**: [0..1]

**Table**: fips-county

**Table Column**: State

**Documentation**:

The state of the provider

---

**Name**: Ordering_Provider_Address

**ReportStream Internal Name**: ordering_provider_street

**Type**: STREET

**PII**: Yes

**Cardinality**: [0..1]

**Documentation**:

The street address of the provider

---

**Name**: Ordering_Provider_ZIP

**ReportStream Internal Name**: ordering_provider_zip_code

**Type**: POSTAL_CODE

**PII**: No

**Format**: $zipFive

**Cardinality**: [0..1]

**Documentation**:

The zip code of the provider

---

**Name**: patient_city

**ReportStream Internal Name**: patient_city

**Type**: CITY

**PII**: Yes

**Cardinality**: [0..1]

**Documentation**:

The patient's city

---

**Name**: patient_county

**ReportStream Internal Name**: patient_county

**Type**: TABLE_OR_BLANK

**PII**: No

**Cardinality**: [1..1]

**Table**: fips-county

**Table Column**: County

---

**Name**: patient_dob

**ReportStream Internal Name**: patient_dob

**Type**: DATE

**PII**: Yes

**Cardinality**: [0..1]

**Documentation**:

The patient's date of birth. Default format is yyyyMMdd.

Other states may choose to define their own formats.


---

**Name**: patient_dl

**ReportStream Internal Name**: patient_drivers_license

**Type**: ID_DLN

**PII**: Yes

**Cardinality**: [0..1]

**Documentation**:

The patient's drivers license number

---

**Name**: patient_email

**ReportStream Internal Name**: patient_email

**Type**: EMAIL

**PII**: Yes

**Cardinality**: [0..1]

---

**Name**: patient_ethnicity

**ReportStream Internal Name**: patient_ethnicity

**Type**: CODE

**PII**: No

**Format**: use value found in the Code column

**Cardinality**: [0..1]

**Value Sets**

Code | Display
---- | -------
H|Hispanic or Latino
N|Non Hispanic or Latino
U|Unknown

**Documentation**:

The patient's ethnicity. There is a valueset defined based on the values in PID-22, but downstream
consumers are free to define their own values. Please refer to the consumer-specific schema if you have questions.


---

**Name**: patient_first_name

**ReportStream Internal Name**: patient_first_name

**Type**: PERSON_NAME

**PII**: Yes

**Cardinality**: [0..1]

**Documentation**:

The patient's first name

---

**Name**: patient_sex

**ReportStream Internal Name**: patient_gender

**Type**: CODE

**PII**: No

**Format**: use value found in the Code column

**Cardinality**: [0..1]

**Value Sets**

Code | Display
---- | -------
M|Male
F|Female
O|Other
A|Ambiguous
U|Unknown
N|Not applicable

**Documentation**:

The patient's gender. There is a valueset defined based on the values in PID-8-1, but downstream consumers are free to define their own accepted values. Please refer to the consumer-specific schema if you have questions.


---

**Name**: patient_last_name

**ReportStream Internal Name**: patient_last_name

**Type**: PERSON_NAME

**PII**: Yes

**Cardinality**: [1..1]

**Documentation**:

The patient's last name

---

**Name**: patient_callback_number

**ReportStream Internal Name**: patient_phone_number

**Type**: TELEPHONE

**PII**: Yes

**Cardinality**: [0..1]

**Documentation**:

The patient's phone number with area code

---

**Name**: patient_race

**ReportStream Internal Name**: patient_race

**Type**: CODE

**PII**: No

**Format**: use value found in the Code column

**Cardinality**: [0..1]

**Value Sets**

Code | Display
---- | -------
1002-5|American Indian or Alaska Native
2028-9|Asian
2054-5|Black or African American
2076-8|Native Hawaiian or Other Pacific Islander
2106-3|White
2131-1|Other
UNK|Unknown
ASKU|Asked, but unknown

**Documentation**:

The patient's race. There is a common valueset defined for race values, but some states may choose to define different code/value combinations.


---

**Name**: patient_state

**ReportStream Internal Name**: patient_state

**Type**: TABLE

**PII**: No

**Cardinality**: [1..1]

**Table**: fips-county

**Table Column**: State

**Documentation**:

The patient's state

---

**Name**: patient_address

**ReportStream Internal Name**: patient_street

**Type**: STREET

**PII**: Yes

**Cardinality**: [0..1]

**Documentation**:

The patient's street address

---

**Name**: patient_address2

**ReportStream Internal Name**: patient_street2

**Type**: STREET_OR_BLANK

**PII**: Yes

**Cardinality**: [0..1]

**Documentation**:

The patient's second address line

---

**Name**: patient_zip

**ReportStream Internal Name**: patient_zip_code

**Type**: POSTAL_CODE

**PII**: No

**Format**: $zipFive

**Cardinality**: [0..1]

**Documentation**:

The patient's zip code

---

**Name**: id

**ReportStream Internal Name**: placer_order_id

**Type**: ID

**PII**: No

**HL7 Fields**

- [OBR-2-1](https://hl7-definition.caristix.com/v2/HL7v2.5.1/Fields/OBR.2.1)
- [ORC-2-1](https://hl7-definition.caristix.com/v2/HL7v2.5.1/Fields/ORC.2.1)

**Cardinality**: [0..1]

**Documentation**:

The ID number of the lab order from the placer

---

**Name**: patient_pregnant

**ReportStream Internal Name**: pregnant

**Type**: CODE

**PII**: No

**Format**: use value found in the Display column

**LOINC Code**: 82810-3

**Cardinality**: [0..1]

**Value Sets**

Code | Display
---- | -------
77386006|Pregnant
60001007|Not Pregnant
261665006|Unknown

**Documentation**:

Is the patient pregnant?

---

**Name**: reporting_facility_CLIA

**ReportStream Internal Name**: reporting_facility_clia

**Type**: ID_CLIA

**PII**: No

**HL7 Fields**

- [MSH-4-2](https://hl7-definition.caristix.com/v2/HL7v2.5.1/Fields/MSH.4.2)
- [PID-3-4-2](https://hl7-definition.caristix.com/v2/HL7v2.5.1/Fields/PID.3.4.2)
- [PID-3-6-2](https://hl7-definition.caristix.com/v2/HL7v2.5.1/Fields/PID.3.6.2)
- [SPM-2-1-3](https://hl7-definition.caristix.com/v2/HL7v2.5.1/Fields/SPM.2.1.3)
- [SPM-2-2-3](https://hl7-definition.caristix.com/v2/HL7v2.5.1/Fields/SPM.2.2.3)

**Cardinality**: [0..1]

**Documentation**:

The reporting facility's CLIA

---

**Name**: reporting_facility_name

**ReportStream Internal Name**: reporting_facility_name

**Type**: TEXT

**PII**: No

**HL7 Fields**

- [MSH-4-1](https://hl7-definition.caristix.com/v2/HL7v2.5.1/Fields/MSH.4.1)
- [PID-3-4-1](https://hl7-definition.caristix.com/v2/HL7v2.5.1/Fields/PID.3.4.1)
- [PID-3-6-1](https://hl7-definition.caristix.com/v2/HL7v2.5.1/Fields/PID.3.6.1)
- [SPM-2-1-2](https://hl7-definition.caristix.com/v2/HL7v2.5.1/Fields/SPM.2.1.2)
- [SPM-2-2-2](https://hl7-definition.caristix.com/v2/HL7v2.5.1/Fields/SPM.2.2.2)

**Cardinality**: [0..1]

**Documentation**:

The reporting facility's name

---

**Name**: senderId

**ReportStream Internal Name**: sender_id

**Type**: TEXT

**PII**: No

**Default Value**: Strac

**Cardinality**: [1..1]

**Documentation**:

ID name of org that is sending this data to ReportStream.  Suitable for provenance or chain of custody tracking.  Not to be confused with sending_application, in which ReportStream acts as the 'sender' to the downstream jurisdiction.

---

**Name**: patient_appt_datetime

**ReportStream Internal Name**: strac_patient_appt_datetime

**Type**: DATETIME

**PII**: No

**Cardinality**: [0..1]

---

**Name**: patient_positive

**ReportStream Internal Name**: test_result

**Type**: CODE

**PII**: No

**Format**: use value found in the Display column

**Cardinality**: [0..1]

**Value Sets**

Code | Display
---- | -------
260373001|Detected
260415000|Not detected
720735008|Presumptive positive
10828004|Positive
42425007|Equivocal
260385009|Negative
895231008|Not detected in pooled specimen
462371000124108|Detected in pooled specimen
419984006|Inconclusive
125154007|Specimen unsatisfactory for evaluation
455371000124106|Invalid result
840539006|Disease caused by sever acute respiratory syndrome coronavirus 2 (disorder)
840544004|Suspected disease caused by severe acute respiratory coronavirus 2 (situation)
840546002|Exposure to severe acute respiratory syndrome coronavirus 2 (event)
840533007|Severe acute respiratory syndrome coronavirus 2 (organism)
840536004|Antigen of severe acute respiratory syndrome coronavirus 2 (substance)
840535000|Antibody to severe acute respiratory syndrome coronavirus 2 (substance)
840534001|Severe acute respiratory syndrome coronavirus 2 vaccination (procedure)
373121007|Test not done
82334004|Indeterminate
260373001|Detected
260415000|Not detected
455371000124106|Invalid result
720735008|Presumptive positive
10828004|Positive
42425007|Equivocal
260385009|Negative
895231008|Not detected in pooled specimen
462371000124108|Detected in pooled specimen
419984006|Inconclusive
125154007|Specimen unsatisfactory for evaluation
840539006|Disease caused by sever acute respiratory syndrome coronavirus 2 (disorder)
840544004|Suspected disease caused by severe acute respiratory coronavirus 2 (situation)
840546002|Exposure to severe acute respiratory syndrome coronavirus 2 (event)
840533007|Severe acute respiratory syndrome coronavirus 2 (organism)
840536004|Antigen of severe acute respiratory syndrome coronavirus 2 (substance)
840535000|Antibody to severe acute respiratory syndrome coronavirus 2 (substance)
840534001|Severe acute respiratory syndrome coronavirus 2 vaccination (procedure)

**Alt Value Sets**

Code | Display
---- | -------
260373001|positive
260415000|negative
455371000124106|invalid
720735008|Presumptive positive
10828004|Positive
42425007|Equivocal
260385009|Negative
895231008|Not detected in pooled specimen
462371000124108|Detected in pooled specimen
419984006|Inconclusive
125154007|Specimen unsatisfactory for evaluation
840539006|Disease caused by sever acute respitory syndrome coronavirus 2 (disorder)
840544004|Suspected disease caused by severe acute respiratory coronavirus 2 (situation)
840546002|Exposure to severe acute respiratory syndrome coronavirus 2 (event)
840533007|Severe acute respiratory syndrome coronavirus 2 (organism)
840536004|Antigen of severe acute respiratory syndrome coronavirus 2 (substance)
840535000|Antibody to severe acute respiratory syndrome coronavirus 2 (substance)
840534001|Severe acute respiratory syndrome coronavirus 2 vaccination (procedure)

**Documentation**:

The result of the test performed. For IgG, IgM and CT results that give a numeric value put that here.

---

**Name**: patient_results

**ReportStream Internal Name**: test_result_date

**Type**: DATETIME

**PII**: No

**Cardinality**: [0..1]

---

**Name**: abnormal_flag

**ReportStream Internal Name**: abnormal_flag

**Type**: CODE

**PII**: No

**Format**: use value found in the Code column

**Cardinality**: [0..1]

**Value Sets**

Code | Display
---- | -------
A|Abnormal (applies to non-numeric results)
&#62;|Above absolute high-off instrument scale
H|Above high normal
HH|Above upper panic limits
AC|Anti-complementary substances present
<|Below absolute low-off instrument scale
L|Below low normal
LL|Below lower panic limits
B|Better--use when direction not relevant
TOX|Cytotoxic substance present
DET|Detected
IND|Indeterminate
I|Intermediate. Indicates for microbiology susceptibilities only.
MS|Moderately susceptible. Indicates for microbiology susceptibilities only.
NEG|Negative
null|No range defined, or normal ranges don't apply
NR|Non-reactive
N|Normal (applies to non-numeric results)
ND|Not Detected
POS|Positive
QCF|Quality Control Failure
RR|Reactive
R|Resistant. Indicates for microbiology susceptibilities only.
D|Significant change down
U|Significant change up
S|Susceptible. Indicates for microbiology susceptibilities only.
AA|Very abnormal (applies to non-numeric units, analogous to panic limits for numeric units)
VS|Very susceptible. Indicates for microbiology susceptibilities only.
WR|Weakly reactive
W|Worse--use when direction not relevant

**Documentation**:

This field is generated based on the normalcy status of the result. A = abnormal; N = normal

---

**Name**: date_result_released

**ReportStream Internal Name**: date_result_released

**Type**: DATETIME

**PII**: No

**Cardinality**: [0..1]

---

**Name**: message_id

**ReportStream Internal Name**: message_id

**Type**: ID

**PII**: No

**Cardinality**: [1..1]

**Documentation**:

unique id to track the usage of the message

---

**Name**: order_test_date

**ReportStream Internal Name**: order_test_date

**Type**: DATETIME

**PII**: No

**Cardinality**: [0..1]

---

**Name**: ordered_test_code

**ReportStream Internal Name**: ordered_test_code

**Type**: TABLE

**PII**: No

**Cardinality**: [0..1]

**Table**: LIVD-SARS-CoV-2-2021-09-29

**Table Column**: Test Ordered LOINC Code

---

**Name**: ordered_test_name

**ReportStream Internal Name**: ordered_test_name

**Type**: TABLE

**PII**: No

**Cardinality**: [0..1]

**Table**: LIVD-SARS-CoV-2-2021-09-29

**Table Column**: Test Ordered LOINC Long Name

---

**Name**: ordered_test_system

**ReportStream Internal Name**: ordered_test_system

**Type**: TEXT

**PII**: No

**Default Value**: LOINC

**Cardinality**: [0..1]

---

**Name**: ordering_provider_city

**ReportStream Internal Name**: ordering_provider_city

**Type**: CITY

**PII**: Yes

**Cardinality**: [0..1]

**Documentation**:

The city of the provider

---

**Name**: patient_id

**ReportStream Internal Name**: patient_id

**Type**: TEXT

**PII**: Yes

**Cardinality**: [0..1]

**Documentation**:

The ID for the patient within one of the reporting entities for this lab result. It could be the
the patient ID from the testing lab, the oder placer, the ordering provider, or even within the PRIME system itself.


---

**Name**: patient_id_type

**ReportStream Internal Name**: patient_id_type

**Type**: TEXT

**PII**: No

**Cardinality**: [0..1]

---

**Name**: reference_range

**ReportStream Internal Name**: reference_range

**Type**: TEXT

**PII**: No

**Default Value**: Not Detected

**Cardinality**: [0..1]

**Documentation**:

The reference range of the lab result, such as “Negative” or “Normal”. For IgG, IgM and CT results that provide a value you MUST fill out this filed.

---

**Name**: specimen_collection_date_time

**ReportStream Internal Name**: specimen_collection_date_time

**Type**: DATETIME

**PII**: No

**HL7 Fields**

- [OBR-7](https://hl7-definition.caristix.com/v2/HL7v2.5.1/Fields/OBR.7)
- [OBR-8](https://hl7-definition.caristix.com/v2/HL7v2.5.1/Fields/OBR.8)
- [OBX-14](https://hl7-definition.caristix.com/v2/HL7v2.5.1/Fields/OBX.14)
- [SPM-17-1](https://hl7-definition.caristix.com/v2/HL7v2.5.1/Fields/SPM.17.1)

**Cardinality**: [0..1]

**Documentation**:

The date which the specimen was collected. The default format is yyyyMMddHHmmsszz


---

**Name**: specimen_id

**ReportStream Internal Name**: specimen_id

**Type**: EI

**PII**: No

**HL7 Fields**

- [SPM-2](https://hl7-definition.caristix.com/v2/HL7v2.5.1/Fields/SPM.2)

**Cardinality**: [0..1]


**Reference URL**:
[https://hl7-definition.caristix.com/v2/HL7v2.5.1/Fields/SPM.2](https://hl7-definition.caristix.com/v2/HL7v2.5.1/Fields/SPM.2) 

**Documentation**:

A unique code for this specimen

---

**Name**: specimen_received_date_time

**ReportStream Internal Name**: specimen_received_date_time

**PII**: No

**Cardinality**: [0..1]

---

**Name**: specimen_type

**ReportStream Internal Name**: specimen_type

**Type**: CODE

**PII**: No

**Format**: use value found in the Code column

**Default Value**: 258500001

**Cardinality**: [0..1]

**Value Sets**

Code | Display
---- | -------
445297001|Swab of internal nose
258500001|Nasopharyngeal swab
871810001|Mid-turbinate nasal swab
697989009|Anterior nares swab
258411007|Nasopharyngeal aspirate
429931000124105|Nasal aspirate
258529004|Throat swab
119334006|Sputum specimen
119342007|Saliva specimen
258607008|Bronchoalveolar lavage fluid sample
119364003|Serum specimen
119361006|Plasma specimen
440500007|Dried blood spot specimen
258580003|Whole blood sample
122555007|Venous blood specimen
119297000|Blood specimen
122554006|Capillary blood specimen

**Documentation**:

The specimen source, such as Blood or Serum

---

**Name**: test_authorized_for_home

**ReportStream Internal Name**: test_authorized_for_home

**Type**: TABLE

**PII**: No

**Default Value**: N

**Cardinality**: [0..1]


**Reference URL**:
[https://www.fda.gov/news-events/fda-newsroom/press-announcements](https://www.fda.gov/news-events/fda-newsroom/press-announcements) 

**Table**: LIVD-Supplemental-2021-06-07

**Table Column**: is_home

**Documentation**:

Is the test authorized for home use by the FDA (Y, N, UNK)

---

**Name**: test_authorized_for_otc

**ReportStream Internal Name**: test_authorized_for_otc

**Type**: TABLE

**PII**: No

**Default Value**: N

**Cardinality**: [0..1]


**Reference URL**:
[https://www.fda.gov/news-events/fda-newsroom/press-announcements](https://www.fda.gov/news-events/fda-newsroom/press-announcements) 

**Table**: LIVD-Supplemental-2021-06-07

**Table Column**: is_otc

**Documentation**:

Is the test authorized for over-the-counter purchase by the FDA (Y, N, UNK)

---

**Name**: test_authorized_for_unproctored

**ReportStream Internal Name**: test_authorized_for_unproctored

**Type**: TABLE

**PII**: No

**Default Value**: N

**Cardinality**: [0..1]


**Reference URL**:
[https://www.fda.gov/news-events/fda-newsroom/press-announcements](https://www.fda.gov/news-events/fda-newsroom/press-announcements) 

**Table**: LIVD-Supplemental-2021-06-07

**Table Column**: is_unproctored

**Documentation**:

Is the test authorized for unproctored administration by the FDA (Y, N, UNK)

---

**Name**: test_result_status

**ReportStream Internal Name**: test_result_status

**Type**: CODE

**PII**: No

**Format**: use value found in the Code column

**Default Value**: F

**HL7 Fields**

- [OBR-25-1](https://hl7-definition.caristix.com/v2/HL7v2.5.1/Fields/OBR.25.1)
- [OBX-11-1](https://hl7-definition.caristix.com/v2/HL7v2.5.1/Fields/OBX.11.1)

**Cardinality**: [0..1]

**Value Sets**

Code | Display
---- | -------
A|Some, but not all, results available
C|Corrected, final
F|Final results
I|No results available; specimen received, procedure incomplete
M|Corrected, not final
N|Procedure completed, results pending
O|Order received; specimen not yet received
P|Preliminary
R|Results stored; not yet verified
S|No results available; procedure scheduled, but not done
X|No results available; Order canceled
Y|No order on record for this test
Z|No record of this patient

**Documentation**:

The test result status, which is different from the test result itself. Per the valueset, this indicates if
the test result is in some intermediate status, is a correction, or is the final result.


---

**Name**: testing_lab_clia

**ReportStream Internal Name**: testing_lab_clia

**Type**: ID_CLIA

**PII**: No

**HL7 Fields**

- [OBR-2-3](https://hl7-definition.caristix.com/v2/HL7v2.5.1/Fields/OBR.2.3)
- [OBR-3-3](https://hl7-definition.caristix.com/v2/HL7v2.5.1/Fields/OBR.3.3)
- [OBX-15-1](https://hl7-definition.caristix.com/v2/HL7v2.5.1/Fields/OBX.15.1)
- [OBX-23-10](https://hl7-definition.caristix.com/v2/HL7v2.5.1/Fields/OBX.23.10)
- [ORC-2-3](https://hl7-definition.caristix.com/v2/HL7v2.5.1/Fields/ORC.2.3)
- [ORC-3-3](https://hl7-definition.caristix.com/v2/HL7v2.5.1/Fields/ORC.3.3)

**Cardinality**: [1..1]

**Documentation**:

CLIA Number from the laboratory that sends the message to DOH

An example of the ID is 03D2159846


---

**Name**: testing_lab_name

**ReportStream Internal Name**: testing_lab_name

**Type**: TEXT

**PII**: No

**HL7 Fields**

- [OBR-2-2](https://hl7-definition.caristix.com/v2/HL7v2.5.1/Fields/OBR.2.2)
- [OBR-3-2](https://hl7-definition.caristix.com/v2/HL7v2.5.1/Fields/OBR.3.2)
- [OBX-15-2](https://hl7-definition.caristix.com/v2/HL7v2.5.1/Fields/OBX.15.2)
- [OBX-23-1](https://hl7-definition.caristix.com/v2/HL7v2.5.1/Fields/OBX.23.1)
- [ORC-2-2](https://hl7-definition.caristix.com/v2/HL7v2.5.1/Fields/ORC.2.2)
- [ORC-3-2](https://hl7-definition.caristix.com/v2/HL7v2.5.1/Fields/ORC.3.2)
- [PID-3-4-1](https://hl7-definition.caristix.com/v2/HL7v2.5.1/Fields/PID.3.4.1)

**Cardinality**: [0..1]

**Documentation**:

The name of the laboratory which performed the test, can be the same as the sending facility name

---<|MERGE_RESOLUTION|>--- conflicted
+++ resolved
@@ -66,7 +66,6 @@
 
 ---
 
-<<<<<<< HEAD
 **Name**: message_id
 
 **Type**: ID
@@ -131,8 +130,6 @@
 
 ---
 
-=======
->>>>>>> 29d4d997
 **Name**: Ordering_Facility_City
 
 **ReportStream Internal Name**: ordering_facility_city
