# Installing OpenJDK

<<<<<<< HEAD
Note that we currently target OpenJDK 11 through 17, examples use OpenJDK 17.
=======
Note that we currently target OpenJDK 17.
>>>>>>> 7055f619

## Windows

See https://jdk.java.net/ for detailed instructions.

## macOS

```bash
brew update
VERSION=17
brew install openjdk@${VERSION?}
```

If after running `./cleanslate.sh` you see the following error

```bash
./cleanslate.sh
# ...
INFO: Bringing up the minimum build dependencies
The operation couldn’t be completed. Unable to locate a Java Runtime.
Please visit http://www.java.com for information on installing Java.
```

You need to follow the rest of the brew install instructions:

```bash
VERSION=17
brew info openjdk@${VERSION?}
# Example output from running the above command, please run yourself
# just in case brew updates the install instructions
==> Caveats
For the system Java wrappers to find this JDK, symlink it with
  sudo ln -sfn /opt/homebrew/opt/openjdk@17/libexec/openjdk.jdk /Library/Java/JavaVirtualMachines/openjdk-17.jdk

openjdk@17 is keg-only, which means it was not symlinked into /opt/homebrew,
because this is an alternate version of another formula.

If you need to have openjdk@17 first in your PATH, run:
  echo 'export PATH="/opt/homebrew/opt/openjdk@17/bin:$PATH"' >> ~/.zshrc

For compilers to find openjdk@17 you may need to set:
  export CPPFLAGS="-I/opt/homebrew/opt/openjdk@17/include"
```

I had to follow all three commands to get `./cleanslate.sh` to run cleanly.

After installing openjdk, run the following command to set the `JAVA_HOME` variable for Azure Functions to use:

```bash
echo export "JAVA_HOME=\$(/usr/libexec/java_home)" >> ~/.zshrc
```

## Linux

### Debian-based

```bash
sudo apt-get update
# Set to 15 if you so choose
VERSION=17
sudo apt-get --yes install openjdk-${VERSION?}-jdk
```<|MERGE_RESOLUTION|>--- conflicted
+++ resolved
@@ -1,10 +1,6 @@
 # Installing OpenJDK
 
-<<<<<<< HEAD
-Note that we currently target OpenJDK 11 through 17, examples use OpenJDK 17.
-=======
 Note that we currently target OpenJDK 17.
->>>>>>> 7055f619
 
 ## Windows
 
