# This docker compose is intended to setup a developer
version: "3.3"
services:
  # This container runs our Azure function code.
  prime_dev:
    build:
      context: .
      dockerfile: Dockerfile.dev
      args:
        INSECURE_SSL: "${PRIME_DATA_HUB_INSECURE_SSL}"
    volumes: # Attach the PWD into the image
      - type: bind
        source: ./build
        target: /prime-data-hub-router
    entrypoint: [/prime-data-hub-router/start_func.sh]
    env_file:
      # On first run of docker-compose, create this file, it will get populated, but docker-compose doesn't allow optional env_file
      # Example: touch .vault/env/.env.local
      # https://github.com/docker/compose/pull/3955
      - ./.vault/env/.env.local
    environment:
      # this storage account key is not a secret. It just looks like one.
      - AzureWebJobsStorage=DefaultEndpointsProtocol=http;AccountName=devstoreaccount1;AccountKey=Eby8vdM02xNOcqFlqUwJPLlmEtlCDXJ1OUzFT50uSRZ6IFsuFq2UVErCz4I6tq/K1SZFPTOtr/KBHBeksoGMGw==;BlobEndpoint=http://azurite:10000/devstoreaccount1;QueueEndpoint=http://azurite:10001/devstoreaccount1;
      - PartnerStorage=DefaultEndpointsProtocol=http;AccountName=devstoreaccount1;AccountKey=Eby8vdM02xNOcqFlqUwJPLlmEtlCDXJ1OUzFT50uSRZ6IFsuFq2UVErCz4I6tq/K1SZFPTOtr/KBHBeksoGMGw==;BlobEndpoint=http://azurite:10000/devstoreaccount1;QueueEndpoint=http://azurite:10001/devstoreaccount1;
      - POSTGRES_USER=prime
      - POSTGRES_PASSWORD=changeIT!
      # postgresql comes from the build environment; it is accessible because we are connected to the build network (see "networks")
      - POSTGRES_URL=jdbc:postgresql://postgresql:5432/prime_data_hub
      - PRIME_ENVIRONMENT=local
      - OKTA_baseUrl=hhs-prime.okta.com
      - OKTA_clientId=0oa6fm8j4G1xfrthd4h6
      - OKTA_redirect=http://localhost:7071/api/download
      - VAULT_API_ADDR=http://vault:8200
    depends_on:
      - azurite
      - vault
    ports:
      - 7071:7071 # default function port
      - 5005:5005 # Java debug port
      - 9090:9090 # Java JMX port
    networks:
      - prime-router_build

  # Azurite is the Azure storage emulator for local development
  azurite:
    image: mcr.microsoft.com/azure-storage/azurite:3.14.0
    # uncomment the line below to skip x-ms-version checks
    # command: azurite --skipApiVersionCheck --blobHost 0.0.0.0 --queueHost 0.0.0.0
    volumes:
      # map to Azurite data objects to the build directory
      - ./build/azurite:/data
    ports:
      - 10000:10000
      - 10001:10001
    networks:
      - prime-router_build

  #local SFTP server as a receive point
  sftp:
    image: atmoz/sftp
    ports:
        - "2222:22"
    volumes:
      - ./build/sftp:/home/foo/upload
    command: foo:pass:1001::upload
    networks:
      - prime-router_build


  # local FTPS Server
  ftps:
    image: stilliard/pure-ftpd
    ports:
      - "21000:21"
      - "30000-30009:30000-30009"
    volumes:
      - ./build/ftps:/home/ftpusers
      - ./build/ftps:/etc/ssl/private
      - ./build/ftps:/etc/pure-ftpd/passwd/
      - ./build/ftps:/var/log/pure-ftpd/
    environment:
      PUBLICHOST: "ftps"
      FTP_USER_NAME: ftps
      FTP_USER_PASS: ftps
      FTP_USER_HOME: /home/test-user
      ADDED_FLAGS: "--tls=2 -d"
      TLS_CN: "localhost"
      TLS_ORG: "TestOrg"
      TLS_C: "DE"
    restart: always
    networks:
      - prime-router_build


  redox:
    image: mockserver/mockserver:mockserver-5.11.1
    ports:
      - 1080:1080
    environment:
      MOCKSERVER_PROPERTY_FILE: /config/mockserver.properties
      MOCKSERVER_INITIALIZATION_JSON_PATH: /config/initializerJson.json
    volumes:
      - type: bind
        source: ./src/test/redox
        target: /config
    networks:
      - prime-router_build

  settings:
    build: settings/.
    command: "--check-last-modified prime_dev /settings/organizations.yml"
    depends_on:
      - prime_dev
    volumes:
      - type: bind
        source: ./settings
        target: /settings
    networks:
      - prime-router_build

  # Secrets management
  vault:
    image: vault
    cap_add:
      # Allows protected memory
      - IPC_LOCK
    volumes:
      # Contains script for bootstrapping the Docker container
      - .vault/config:/vault/config
      # Location to store the vault keys
      - .vault/env:/vault/env
      # Vault database persisted as a Docker volume
      - vault:/vault/file
    ports:
      # Vault API
      - 8200:8200
    # Override the command with our custom init script
    command: "/vault/config/init.sh"
    networks:
      - prime-router_build

<<<<<<< HEAD
  web_receiver:
    image: node:14-alpine
    volumes:
      - ../frontend-react:/app
    working_dir: /app
    command: sh -c "npm install && npm start"
    ports:
      - "8090:3000"
    depends_on:
      - prime_dev
    networks:
      - prime-router_build

=======
>>>>>>> 4f6ff2a0
volumes:
  # For storing a local encrypted secrets database
  vault:

networks:
  prime-router_build:<|MERGE_RESOLUTION|>--- conflicted
+++ resolved
@@ -139,22 +139,6 @@
     networks:
       - prime-router_build
 
-<<<<<<< HEAD
-  web_receiver:
-    image: node:14-alpine
-    volumes:
-      - ../frontend-react:/app
-    working_dir: /app
-    command: sh -c "npm install && npm start"
-    ports:
-      - "8090:3000"
-    depends_on:
-      - prime_dev
-    networks:
-      - prime-router_build
-
-=======
->>>>>>> 4f6ff2a0
 volumes:
   # For storing a local encrypted secrets database
   vault:
