{
  "resourceType" : "Bundle",
  "id" : "1707769152235939000.9621b9cc-2115-4158-a9a0-dee5ac486db3",
  "meta" : {
    "lastUpdated" : "2024-02-12T15:19:12.242-05:00"
  },
  "identifier" : {
    "system" : "https://reportstream.cdc.gov/prime-router",
    "value" : "3003786103_4988249_33033"
  },
  "type" : "message",
  "timestamp" : "2023-05-01T10:25:31.000-04:00",
<<<<<<< HEAD
  "entry" : [
    {
      "fullUrl" : "MessageHeader/0993dd0b-6ce5-3caf-a177-0b81cc780c18",
      "resource" : {
        "resourceType" : "MessageHeader",
        "id" : "0993dd0b-6ce5-3caf-a177-0b81cc780c18",
        "extension" : [
          {
            "url" : "https://reportstream.cdc.gov/fhir/StructureDefinition/encoding-characters",
            "valueString" : "^~\\&#"
          },
          {
            "url" : "https://reportstream.cdc.gov/fhir/StructureDefinition/msh-message-header",
            "extension" : [
              {
                "url" : "MSH.7",
                "valueString" : "20230501102531-0400"
              }
            ]
          }
        ],
        "eventCoding" : {
          "system" : "http://terminology.hl7.org/CodeSystem/v2-0003",
          "code" : "R01",
          "display" : "ORU^R01^ORU_R01"
        },
        "source" : {
          "_endpoint" : {
            "extension" : [
              {
                "url" : "http://hl7.org/fhir/StructureDefinition/data-absent-reason",
                "valueCode" : "unknown"
              }
            ]
          }
        }
      }
    },
    {
      "fullUrl" : "Provenance/1707422696829498000.c52fad0f-ef58-44b8-8a11-fb56c88edb32",
      "resource" : {
        "resourceType" : "Provenance",
        "id" : "1707422696829498000.c52fad0f-ef58-44b8-8a11-fb56c88edb32",
        "target" : [
          {
            "reference" : "MessageHeader/0993dd0b-6ce5-3caf-a177-0b81cc780c18"
          }
        ],
        "recorded" : "2023-05-01T10:25:31-04:00",
        "activity" : {
          "coding" : [
            {
              "display" : "ORU^R01^ORU_R01"
=======
  "entry" : [ {
    "fullUrl" : "MessageHeader/0993dd0b-6ce5-3caf-a177-0b81cc780c18",
    "resource" : {
      "resourceType" : "MessageHeader",
      "id" : "0993dd0b-6ce5-3caf-a177-0b81cc780c18",
      "extension" : [ {
        "url" : "https://reportstream.cdc.gov/fhir/StructureDefinition/encoding-characters",
        "valueString" : "^~\\&#"
      }, {
        "url" : "https://reportstream.cdc.gov/fhir/StructureDefinition/msh-message-header",
        "extension" : [ {
          "url" : "MSH.7",
          "valueString" : "20230501102531-0400"
        } ]
      } ],
      "eventCoding" : {
        "system" : "http://terminology.hl7.org/CodeSystem/v2-0003",
        "code" : "R01",
        "display" : "ORU^R01^ORU_R01"
      },
      "source" : {
        "_endpoint" : {
          "extension" : [ {
            "url" : "http://hl7.org/fhir/StructureDefinition/data-absent-reason",
            "valueCode" : "unknown"
          } ]
        }
      }
    }
  }, {
    "fullUrl" : "Provenance/1707769152679074000.aec43610-6bb3-4e12-bdac-e8b34e0903c5",
    "resource" : {
      "resourceType" : "Provenance",
      "id" : "1707769152679074000.aec43610-6bb3-4e12-bdac-e8b34e0903c5",
      "target" : [ {
        "reference" : "MessageHeader/0993dd0b-6ce5-3caf-a177-0b81cc780c18"
      } ],
      "recorded" : "2023-05-01T10:25:31-04:00",
      "activity" : {
        "coding" : [ {
          "display" : "ORU^R01^ORU_R01"
        } ]
      }
    }
  }, {
    "fullUrl" : "Provenance/1707769152687621000.2fe413d1-faed-4775-901b-f0a732de4bf9",
    "resource" : {
      "resourceType" : "Provenance",
      "id" : "1707769152687621000.2fe413d1-faed-4775-901b-f0a732de4bf9",
      "recorded" : "2024-02-12T15:19:12Z",
      "policy" : [ "http://hl7.org/fhir/uv/v2mappings/message-oru-r01-to-bundle" ],
      "activity" : {
        "coding" : [ {
          "code" : "v2-FHIR transformation"
        } ]
      },
      "agent" : [ {
        "type" : {
          "coding" : [ {
            "system" : "http://terminology.hl7.org/CodeSystem/provenance-participant-type",
            "code" : "assembler"
          } ]
        },
        "who" : {
          "reference" : "Organization/1707769152687147000.ef6bc1da-fb3c-4df8-b4c1-51815be10e8a"
        }
      } ]
    }
  }, {
    "fullUrl" : "Organization/1707769152687147000.ef6bc1da-fb3c-4df8-b4c1-51815be10e8a",
    "resource" : {
      "resourceType" : "Organization",
      "id" : "1707769152687147000.ef6bc1da-fb3c-4df8-b4c1-51815be10e8a",
      "identifier" : [ {
        "value" : "CDC PRIME - Atlanta"
      }, {
        "type" : {
          "coding" : [ {
            "system" : "http://terminology.hl7.org/CodeSystem/v2-0301"
          } ]
        },
        "system" : "urn:ietf:rfc:3986",
        "value" : "2.16.840.1.114222.4.1.237821"
      } ]
    }
  }, {
    "fullUrl" : "Patient/1707769152704269000.57801570-651b-44c1-b0a8-9eef6ac1ae49",
    "resource" : {
      "resourceType" : "Patient",
      "id" : "1707769152704269000.57801570-651b-44c1-b0a8-9eef6ac1ae49"
    }
  }, {
    "fullUrl" : "Provenance/1707769152704989000.159d4e27-ae3a-4421-87c2-6c9b4b62776b",
    "resource" : {
      "resourceType" : "Provenance",
      "id" : "1707769152704989000.159d4e27-ae3a-4421-87c2-6c9b4b62776b",
      "target" : [ {
        "reference" : "Patient/1707769152704269000.57801570-651b-44c1-b0a8-9eef6ac1ae49"
      } ],
      "recorded" : "2024-02-12T15:19:12Z",
      "activity" : {
        "coding" : [ {
          "system" : "https://terminology.hl7.org/CodeSystem/v3-DataOperation",
          "code" : "UPDATE"
        } ]
      }
    }
  }, {
    "fullUrl" : "Encounter/1707769152773011000.1773f8e2-a73d-4352-b575-7132156f166e",
    "resource" : {
      "resourceType" : "Encounter",
      "id" : "1707769152773011000.1773f8e2-a73d-4352-b575-7132156f166e",
      "meta" : {
        "security" : [ {
          "code" : "true"
        } ]
      },
      "text" : {
        "extension" : [ {
          "url" : "https://reportstream.cdc.gov/fhir/StructureDefinition/pv2-visit-description",
          "valueString" : "Description"
        } ],
        "div" : "<div xmlns=\"http://www.w3.org/1999/xhtml\">Description</div>"
      },
      "extension" : [ {
        "url" : "https://reportstream.cdc.gov/fhir/StructureDefinition/visit-user-code",
        "valueCodeableConcept" : {
          "coding" : [ {
            "extension" : [ {
              "url" : "https://reportstream.cdc.gov/fhir/StructureDefinition/cwe-coding",
              "valueString" : "coding"
            } ],
            "code" : "413",
            "display" : "V"
          } ]
        }
      }, {
        "url" : "https://reportstream.cdc.gov/fhir/StructureDefinition/visit-user-code",
        "valueCodeableConcept" : {
          "coding" : [ {
            "extension" : [ {
              "url" : "https://reportstream.cdc.gov/fhir/StructureDefinition/cwe-coding",
              "valueString" : "coding"
            } ],
            "code" : "423",
            "display" : "X"
          } ]
        }
      }, {
        "url" : "https://reportstream.cdc.gov/fhir/StructureDefinition/planned-start-date",
        "valueDateTime" : "2023-06-01T10:25:31-04:00",
        "_valueDateTime" : {
          "extension" : [ {
            "url" : "https://reportstream.cdc.gov/fhir/StructureDefinition/hl7v2-date-time",
            "valueString" : "20230601102531-0400"
          } ]
        }
      }, {
        "url" : "https://reportstream.cdc.gov/fhir/StructureDefinition/planned-discharge-date",
        "valueDateTime" : "2023-07-01T10:25:31-04:00",
        "_valueDateTime" : {
          "extension" : [ {
            "url" : "https://reportstream.cdc.gov/fhir/StructureDefinition/hl7v2-date-time",
            "valueString" : "20230701102531-0400"
          } ]
        }
      }, {
        "url" : "https://reportstream.cdc.gov/fhir/StructureDefinition/estimated-length",
        "valueQuantity" : {
          "value" : 5,
          "unit" : "days",
          "system" : "http://unitsofmeasure.org/",
          "code" : "d"
        }
      }, {
        "url" : "https://reportstream.cdc.gov/fhir/StructureDefinition/publicity-code",
        "valueCodeableConcept" : {
          "coding" : [ {
            "extension" : [ {
              "url" : "https://reportstream.cdc.gov/fhir/StructureDefinition/cwe-coding",
              "valueString" : "coding"
            } ],
            "code" : "100",
            "display" : "PublicCode"
          } ]
        }
      }, {
        "url" : "http://hl7.org/fhir/StructureDefinition/encounter-modeOfArrival",
        "valueCoding" : {
          "extension" : [ {
            "url" : "https://reportstream.cdc.gov/fhir/StructureDefinition/cwe-coding",
            "valueCodeableConcept" : {
              "coding" : [ {
                "extension" : [ {
                  "url" : "https://reportstream.cdc.gov/fhir/StructureDefinition/cwe-coding",
                  "valueString" : "coding"
                } ],
                "code" : "444",
                "display" : "MODE"
              } ]
>>>>>>> 9d88e4f6
            }
          ]
        }
<<<<<<< HEAD
      }
    },
    {
      "fullUrl" : "Provenance/1707422696837381000.e8e7d15a-184a-4396-9740-57941bd932f0",
      "resource" : {
        "resourceType" : "Provenance",
        "id" : "1707422696837381000.e8e7d15a-184a-4396-9740-57941bd932f0",
        "recorded" : "2024-02-08T15:04:56Z",
        "policy" : [
          "http://hl7.org/fhir/uv/v2mappings/message-oru-r01-to-bundle"
        ],
        "activity" : {
          "coding" : [
            {
              "code" : "v2-FHIR transformation"
            }
          ]
=======
      }, {
        "url" : "https://reportstream.cdc.gov/fhir/StructureDefinition/admission-level-of-care",
        "valueCodeableConcept" : {
          "coding" : [ {
            "extension" : [ {
              "url" : "https://reportstream.cdc.gov/fhir/StructureDefinition/cwe-coding",
              "valueString" : "coding"
            } ],
            "code" : "123",
            "display" : "CARELEVEL1"
          } ]
        }
      }, {
        "url" : "https://reportstream.cdc.gov/fhir/StructureDefinition/pv1-patient-visit",
        "extension" : [ {
          "url" : "PV1.12",
          "valueCodeableConcept" : {
            "coding" : [ {
              "extension" : [ {
                "url" : "https://reportstream.cdc.gov/fhir/StructureDefinition/cwe-coding",
                "valueString" : "coding"
              } ],
              "code" : "1",
              "display" : "PRE"
            } ]
          }
        }, {
          "url" : "PV1.18",
          "valueCodeableConcept" : {
            "coding" : [ {
              "extension" : [ {
                "url" : "https://reportstream.cdc.gov/fhir/StructureDefinition/cwe-coding",
                "valueString" : "coding"
              } ],
              "code" : "34",
              "display" : "PT"
            } ]
          }
        }, {
          "url" : "PV1.46",
          "valueDecimal" : 55
        }, {
          "url" : "PV1.47",
          "valueDecimal" : 1000
        }, {
          "url" : "PV1.48",
          "valueDecimal" : 0
        }, {
          "url" : "PV1.49",
          "valueDecimal" : 0
        }, {
          "url" : "PV1.51",
          "valueCodeableConcept" : {
            "coding" : [ {
              "extension" : [ {
                "url" : "https://reportstream.cdc.gov/fhir/StructureDefinition/cwe-coding",
                "valueString" : "coding"
              } ],
              "code" : "316",
              "display" : "IND"
            } ]
          }
        }, {
          "url" : "PV1.30",
          "valueString" : "T"
        }, {
          "url" : "PV1.31",
          "valueCodeableConcept" : {
            "coding" : [ {
              "extension" : [ {
                "url" : "https://reportstream.cdc.gov/fhir/StructureDefinition/cwe-coding",
                "valueString" : "coding"
              } ],
              "code" : "1",
              "display" : "AGE"
            } ]
          }
        }, {
          "url" : "PV1.32",
          "valueDecimal" : 3.4
        }, {
          "url" : "PV1.33",
          "valueDecimal" : 1.4
        }, {
          "url" : "PV1.34",
          "valueCodeableConcept" : {
            "coding" : [ {
              "extension" : [ {
                "url" : "https://reportstream.cdc.gov/fhir/StructureDefinition/cwe-coding",
                "valueString" : "coding"
              } ],
              "code" : "66",
              "display" : "DEL"
            } ]
          }
        }, {
          "url" : "PV1.35",
          "valueString" : "20240501102531-0400"
        }, {
          "url" : "PV1.39",
          "valueCodeableConcept" : {
            "coding" : [ {
              "extension" : [ {
                "url" : "https://reportstream.cdc.gov/fhir/StructureDefinition/cwe-coding",
                "valueString" : "coding"
              } ],
              "code" : "5678",
              "display" : "SERV"
            } ]
          }
        }, {
          "url" : "PV1.41",
          "valueCodeableConcept" : {
            "coding" : [ {
              "extension" : [ {
                "url" : "https://reportstream.cdc.gov/fhir/StructureDefinition/cwe-coding",
                "valueString" : "coding"
              } ],
              "code" : "431",
              "display" : "ST"
            } ]
          }
        } ]
      }, {
        "url" : "https://reportstream.cdc.gov/fhir/StructureDefinition/pv2-patient-visit-additional-information",
        "extension" : [ {
          "url" : "PV2.15",
          "valueString" : "EMP_ILL"
        }, {
          "url" : "PV2.23",
          "valueReference" : {
            "reference" : "Organization/1707769152730892000.31064921-e426-473b-b331-ae73116f7f98"
          }
        }, {
          "url" : "PV2.23",
          "valueReference" : {
            "reference" : "Organization/1707769152733183000.d51386d1-407b-4dd4-ab51-5f2dd04e56b4"
          }
        }, {
          "url" : "PV2.26",
          "valueString" : "20230501102531-0400"
        }, {
          "url" : "PV2.29",
          "valueString" : "20220501102531-0400"
        } ]
      } ],
      "identifier" : [ {
        "extension" : [ {
          "url" : "http://hl7.org/fhir/StructureDefinition/identifier-checkDigit",
          "valueString" : "checkdigit"
        }, {
          "url" : "http://hl7.org/fhir/StructureDefinition/namingsystem-checkDigit",
          "valueString" : "checkdigitscheme"
        }, {
          "url" : "https://reportstream.cdc.gov/fhir/StructureDefinition/assigning-facility",
          "valueReference" : {
            "reference" : "Organization/1707769152710986000.4b6d6f8b-8e6a-4ccc-9bca-876b381dc22d"
          }
        }, {
          "url" : "https://reportstream.cdc.gov/fhir/StructureDefinition/cx-identifier",
          "extension" : [ {
            "url" : "CX.5",
            "valueString" : "ACSN"
          }, {
            "url" : "CX.9",
            "valueCodeableConcept" : {
              "coding" : [ {
                "extension" : [ {
                  "url" : "https://reportstream.cdc.gov/fhir/StructureDefinition/cwe-coding",
                  "valueString" : "coding"
                }, {
                  "url" : "https://reportstream.cdc.gov/fhir/StructureDefinition/cwe-coding-system",
                  "valueString" : "AJSys"
                } ],
                "code" : "AJCode",
                "display" : "Assigning Jurisdiction"
              } ]
            }
          }, {
            "url" : "CX.10",
            "valueCodeableConcept" : {
              "coding" : [ {
                "extension" : [ {
                  "url" : "https://reportstream.cdc.gov/fhir/StructureDefinition/cwe-coding",
                  "valueString" : "coding"
                }, {
                  "url" : "https://reportstream.cdc.gov/fhir/StructureDefinition/cwe-coding-system",
                  "valueString" : "AASys"
                } ],
                "code" : "AACode",
                "display" : "Assigning Agency"
              } ]
            }
          } ]
        }, {
          "url" : "https://reportstream.cdc.gov/fhir/StructureDefinition/hl7v2Field",
          "valueString" : "PV1.19"
        } ],
        "type" : {
          "coding" : [ {
            "system" : "http://terminology.hl7.org/CodeSystem/v2-0203",
            "code" : "VN"
          } ],
          "text" : "visit number"
        },
        "system" : "urn:oid:testcx42",
        "_system" : {
          "extension" : [ {
            "url" : "https://reportstream.cdc.gov/fhir/StructureDefinition/universal-id",
            "valueString" : "testcx42"
          }, {
            "url" : "https://reportstream.cdc.gov/fhir/StructureDefinition/universal-id-type",
            "valueString" : "ISO"
          } ]
>>>>>>> 9d88e4f6
        },
        "agent" : [
          {
            "type" : {
              "coding" : [
                {
                  "system" : "http://terminology.hl7.org/CodeSystem/provenance-participant-type",
                  "code" : "assembler"
                }
              ]
            },
            "who" : {
              "reference" : "Organization/1707422696836900000.8cbf1861-1c53-4ac0-9c40-f2778476d113"
            }
          }
<<<<<<< HEAD
        ]
      }
    },
    {
      "fullUrl" : "Organization/1707422696836900000.8cbf1861-1c53-4ac0-9c40-f2778476d113",
      "resource" : {
        "resourceType" : "Organization",
        "id" : "1707422696836900000.8cbf1861-1c53-4ac0-9c40-f2778476d113",
        "identifier" : [
          {
            "value" : "CDC PRIME - Atlanta"
          },
          {
            "type" : {
              "coding" : [
                {
                  "system" : "http://terminology.hl7.org/CodeSystem/v2-0301"
                }
              ]
            },
            "system" : "urn:ietf:rfc:3986",
            "value" : "2.16.840.1.114222.4.1.237821"
          }
        ]
      }
    },
    {
      "fullUrl" : "Patient/1707422696852268000.9a7a9fcd-67f7-4764-8d51-6cf7554fe0f6",
      "resource" : {
        "resourceType" : "Patient",
        "id" : "1707422696852268000.9a7a9fcd-67f7-4764-8d51-6cf7554fe0f6"
      }
    },
    {
      "fullUrl" : "Provenance/1707422696852982000.9b79feea-a164-42e2-974b-c17b8a619b79",
      "resource" : {
        "resourceType" : "Provenance",
        "id" : "1707422696852982000.9b79feea-a164-42e2-974b-c17b8a619b79",
        "target" : [
          {
            "reference" : "Patient/1707422696852268000.9a7a9fcd-67f7-4764-8d51-6cf7554fe0f6"
=======
        }
      }, {
        "extension" : [ {
          "url" : "http://hl7.org/fhir/StructureDefinition/identifier-checkDigit",
          "valueString" : "checkdigit"
        }, {
          "url" : "http://hl7.org/fhir/StructureDefinition/namingsystem-checkDigit",
          "valueString" : "checkdigitscheme"
        }, {
          "url" : "https://reportstream.cdc.gov/fhir/StructureDefinition/assigning-facility",
          "valueReference" : {
            "reference" : "Organization/1707769152714107000.3e5f77dc-f488-474c-aa3e-8d2ca03fca1f"
          }
        }, {
          "url" : "https://reportstream.cdc.gov/fhir/StructureDefinition/cx-identifier",
          "extension" : [ {
            "url" : "CX.5",
            "valueString" : "ACSN"
          }, {
            "url" : "CX.9",
            "valueCodeableConcept" : {
              "coding" : [ {
                "extension" : [ {
                  "url" : "https://reportstream.cdc.gov/fhir/StructureDefinition/cwe-coding",
                  "valueString" : "coding"
                }, {
                  "url" : "https://reportstream.cdc.gov/fhir/StructureDefinition/cwe-coding-system",
                  "valueString" : "AJSys"
                } ],
                "code" : "AJCode",
                "display" : "Assigning Jurisdiction"
              } ]
            }
          }, {
            "url" : "CX.10",
            "valueCodeableConcept" : {
              "coding" : [ {
                "extension" : [ {
                  "url" : "https://reportstream.cdc.gov/fhir/StructureDefinition/cwe-coding",
                  "valueString" : "coding"
                }, {
                  "url" : "https://reportstream.cdc.gov/fhir/StructureDefinition/cwe-coding-system",
                  "valueString" : "AASys"
                } ],
                "code" : "AACode",
                "display" : "Assigning Agency"
              } ]
            }
          } ]
        }, {
          "url" : "https://reportstream.cdc.gov/fhir/StructureDefinition/hl7v2Field",
          "valueString" : "PV1.50"
        } ],
        "type" : {
          "coding" : [ {
            "system" : "http://terminology.hl7.org/CodeSystem/v2-0203",
            "code" : "ACSN"
          } ]
        },
        "system" : "urn:oid:testcx42",
        "_system" : {
          "extension" : [ {
            "url" : "https://reportstream.cdc.gov/fhir/StructureDefinition/universal-id",
            "valueString" : "testcx42"
          }, {
            "url" : "https://reportstream.cdc.gov/fhir/StructureDefinition/universal-id-type",
            "valueString" : "ISO"
          } ]
        },
        "value" : "AltVisitNumber1",
        "period" : {
          "start" : "1988-07-04",
          "_start" : {
            "extension" : [ {
              "url" : "https://reportstream.cdc.gov/fhir/StructureDefinition/hl7v2-date-time",
              "valueString" : "19880704"
            } ]
          },
          "end" : "2088-07-04",
          "_end" : {
            "extension" : [ {
              "url" : "https://reportstream.cdc.gov/fhir/StructureDefinition/hl7v2-date-time",
              "valueString" : "20880704"
            } ]
>>>>>>> 9d88e4f6
          }
        ],
        "recorded" : "2024-02-08T15:04:56Z",
        "activity" : {
          "coding" : [
            {
              "system" : "https://terminology.hl7.org/CodeSystem/v3-DataOperation",
              "code" : "UPDATE"
            }
          ]
        }
<<<<<<< HEAD
      }
    },
    {
      "fullUrl" : "Encounter/1707422696915476000.b1b1a55b-7eef-4956-834d-a68c5aca8a34",
      "resource" : {
        "resourceType" : "Encounter",
        "id" : "1707422696915476000.b1b1a55b-7eef-4956-834d-a68c5aca8a34",
        "meta" : {
          "security" : [
            {
              "code" : "true"
            }
          ]
=======
      }, {
        "extension" : [ {
          "url" : "http://hl7.org/fhir/StructureDefinition/identifier-checkDigit",
          "valueString" : "checkdigit"
        }, {
          "url" : "http://hl7.org/fhir/StructureDefinition/namingsystem-checkDigit",
          "valueString" : "checkdigitscheme"
        }, {
          "url" : "https://reportstream.cdc.gov/fhir/StructureDefinition/assigning-facility",
          "valueReference" : {
            "reference" : "Organization/1707769152717485000.0b9c3f64-fdd2-4333-9bd5-f12b8f9e3c9a"
          }
        }, {
          "url" : "https://reportstream.cdc.gov/fhir/StructureDefinition/cx-identifier",
          "extension" : [ {
            "url" : "CX.5",
            "valueString" : "ACSN"
          }, {
            "url" : "CX.9",
            "valueCodeableConcept" : {
              "coding" : [ {
                "extension" : [ {
                  "url" : "https://reportstream.cdc.gov/fhir/StructureDefinition/cwe-coding",
                  "valueString" : "coding"
                }, {
                  "url" : "https://reportstream.cdc.gov/fhir/StructureDefinition/cwe-coding-system",
                  "valueString" : "AJSys"
                } ],
                "code" : "AJCode",
                "display" : "Assigning Jurisdiction"
              } ]
            }
          }, {
            "url" : "CX.10",
            "valueCodeableConcept" : {
              "coding" : [ {
                "extension" : [ {
                  "url" : "https://reportstream.cdc.gov/fhir/StructureDefinition/cwe-coding",
                  "valueString" : "coding"
                }, {
                  "url" : "https://reportstream.cdc.gov/fhir/StructureDefinition/cwe-coding-system",
                  "valueString" : "AASys"
                } ],
                "code" : "AACode",
                "display" : "Assigning Agency"
              } ]
            }
          } ]
        }, {
          "url" : "https://reportstream.cdc.gov/fhir/StructureDefinition/hl7v2Field",
          "valueString" : "PV1.50"
        } ],
        "type" : {
          "coding" : [ {
            "system" : "http://terminology.hl7.org/CodeSystem/v2-0203",
            "code" : "ACSN"
          } ]
>>>>>>> 9d88e4f6
        },
        "text" : {
          "extension" : [
            {
              "url" : "https://reportstream.cdc.gov/fhir/StructureDefinition/pv2-visit-description",
              "valueString" : "Description"
            }
          ],
          "div" : "<div xmlns=\"http://www.w3.org/1999/xhtml\">Description</div>"
        },
<<<<<<< HEAD
        "extension" : [
          {
            "url" : "https://reportstream.cdc.gov/fhir/StructureDefinition/visit-user-code",
            "valueCodeableConcept" : {
              "coding" : [
                {
                  "extension" : [
                    {
                      "url" : "https://reportstream.cdc.gov/fhir/StructureDefinition/cwe-coding",
                      "valueString" : "coding"
                    }
                  ],
                  "code" : "413",
                  "display" : "V"
                }
              ]
            }
          },
          {
            "url" : "https://reportstream.cdc.gov/fhir/StructureDefinition/visit-user-code",
            "valueCodeableConcept" : {
              "coding" : [
                {
                  "extension" : [
                    {
                      "url" : "https://reportstream.cdc.gov/fhir/StructureDefinition/cwe-coding",
                      "valueString" : "coding"
                    }
                  ],
                  "code" : "423",
                  "display" : "X"
                }
              ]
            }
          },
          {
            "url" : "https://reportstream.cdc.gov/fhir/StructureDefinition/planned-start-date",
            "valueDateTime" : "2023-06-01T10:25:31-04:00",
            "_valueDateTime" : {
              "extension" : [
                {
                  "url" : "https://reportstream.cdc.gov/fhir/StructureDefinition/hl7v2-date-time",
                  "valueString" : "20230601102531-0400"
                }
              ]
            }
          },
          {
            "url" : "https://reportstream.cdc.gov/fhir/StructureDefinition/planned-discharge-date",
            "valueDateTime" : "2023-07-01T10:25:31-04:00",
            "_valueDateTime" : {
              "extension" : [
                {
                  "url" : "https://reportstream.cdc.gov/fhir/StructureDefinition/hl7v2-date-time",
                  "valueString" : "20230701102531-0400"
                }
              ]
            }
          },
          {
            "url" : "https://reportstream.cdc.gov/fhir/StructureDefinition/estimated-length",
            "valueQuantity" : {
              "value" : 5,
              "unit" : "days",
              "system" : "http://unitsofmeasure.org/",
              "code" : "d"
            }
          },
          {
            "url" : "https://reportstream.cdc.gov/fhir/StructureDefinition/publicity-code",
            "valueCodeableConcept" : {
              "coding" : [
                {
                  "extension" : [
                    {
                      "url" : "https://reportstream.cdc.gov/fhir/StructureDefinition/cwe-coding",
                      "valueString" : "coding"
                    }
                  ],
                  "code" : "100",
                  "display" : "PublicCode"
                }
              ]
            }
          },
          {
            "url" : "http://hl7.org/fhir/StructureDefinition/encounter-modeOfArrival",
            "valueCoding" : {
              "extension" : [
                {
                  "url" : "https://reportstream.cdc.gov/fhir/StructureDefinition/cwe-coding",
                  "valueCodeableConcept" : {
                    "coding" : [
                      {
                        "extension" : [
                          {
                            "url" : "https://reportstream.cdc.gov/fhir/StructureDefinition/cwe-coding",
                            "valueString" : "coding"
                          }
                        ],
                        "code" : "444",
                        "display" : "MODE"
                      }
                    ]
                  }
                }
              ],
              "code" : "444",
              "display" : "MODE"
            }
          },
          {
            "url" : "https://reportstream.cdc.gov/fhir/StructureDefinition/admission-level-of-care",
            "valueCodeableConcept" : {
              "coding" : [
                {
                  "extension" : [
                    {
                      "url" : "https://reportstream.cdc.gov/fhir/StructureDefinition/cwe-coding",
                      "valueString" : "coding"
                    }
                  ],
                  "code" : "123",
                  "display" : "CARELEVEL1"
                }
              ]
            }
          },
          {
            "url" : "https://reportstream.cdc.gov/fhir/StructureDefinition/pv1-patient-visit",
            "extension" : [
              {
                "url" : "pv1-12-preadmit-test-indicator",
                "valueCodeableConcept" : {
                  "coding" : [
                    {
                      "extension" : [
                        {
                          "url" : "https://reportstream.cdc.gov/fhir/StructureDefinition/cwe-coding",
                          "valueString" : "coding"
                        }
                      ],
                      "code" : "1",
                      "display" : "PRE"
                    }
                  ]
                }
              },
              {
                "url" : "pv1-18-patient-type",
                "valueCodeableConcept" : {
                  "coding" : [
                    {
                      "extension" : [
                        {
                          "url" : "https://reportstream.cdc.gov/fhir/StructureDefinition/cwe-coding",
                          "valueString" : "coding"
                        }
                      ],
                      "code" : "34",
                      "display" : "PT"
                    }
                  ]
                }
              },
              {
                "url" : "pv1-46-current-patient-balance",
                "valueDecimal" : 55
              },
              {
                "url" : "pv1-47-total-charges",
                "valueDecimal" : 1000
              },
              {
                "url" : "pv1-48-total-adjustments",
                "valueDecimal" : 0
              },
              {
                "url" : "pv1-49-total-payments",
                "valueDecimal" : 0
              },
              {
                "url" : "pv1-51-visit-indicator",
                "valueCodeableConcept" : {
                  "coding" : [
                    {
                      "extension" : [
                        {
                          "url" : "https://reportstream.cdc.gov/fhir/StructureDefinition/cwe-coding",
                          "valueString" : "coding"
                        }
                      ],
                      "code" : "316",
                      "display" : "IND"
                    }
                  ]
                }
              },
              {
                "url" : "pv1-30-transfer-to-bad-debt-date",
                "valueString" : "T"
              },
              {
                "url" : "pv1-31-bad-debt-agency-code",
                "valueCodeableConcept" : {
                  "coding" : [
                    {
                      "extension" : [
                        {
                          "url" : "https://reportstream.cdc.gov/fhir/StructureDefinition/cwe-coding",
                          "valueString" : "coding"
                        }
                      ],
                      "code" : "1",
                      "display" : "AGE"
                    }
                  ]
                }
              },
              {
                "url" : "pv1-32-bad-debt-transfer-amount",
                "valueDecimal" : 3.4
              },
              {
                "url" : "pv1-33-bad-debt-recovery-amount",
                "valueDecimal" : 1.4
              },
              {
                "url" : "pv1-34-delete-account-indicator",
                "valueCodeableConcept" : {
                  "coding" : [
                    {
                      "extension" : [
                        {
                          "url" : "https://reportstream.cdc.gov/fhir/StructureDefinition/cwe-coding",
                          "valueString" : "coding"
                        }
                      ],
                      "code" : "66",
                      "display" : "DEL"
                    }
                  ]
                }
              },
              {
                "url" : "pv1-35-delete-account-date",
                "valueString" : "20240501102531-0400"
              },
              {
                "url" : "pv1-39-servicing-facility",
                "valueCodeableConcept" : {
                  "coding" : [
                    {
                      "extension" : [
                        {
                          "url" : "https://reportstream.cdc.gov/fhir/StructureDefinition/cwe-coding",
                          "valueString" : "coding"
                        }
                      ],
                      "code" : "5678",
                      "display" : "SERV"
                    }
                  ]
                }
              },
              {
                "url" : "pv1-41-account-status",
                "valueCodeableConcept" : {
                  "coding" : [
                    {
                      "extension" : [
                        {
                          "url" : "https://reportstream.cdc.gov/fhir/StructureDefinition/cwe-coding",
                          "valueString" : "coding"
                        }
                      ],
                      "code" : "431",
                      "display" : "ST"
                    }
                  ]
                }
              }
            ]
          },
          {
            "url" : "https://reportstream.cdc.gov/fhir/StructureDefinition/pv2-patient-visit-additional-information",
            "extension" : [
              {
                "url" : "pv2-15-employment-illness-related-indicator",
                "valueString" : "EMP_ILL"
              },
              {
                "url" : "pv2-23-clinic-organization-name",
                "valueReference" : {
                  "reference" : "Organization/1707422696879830000.d7e104c2-acf6-469e-aecd-6b712057ce2d"
                }
              },
              {
                "url" : "pv2-23-clinic-organization-name",
                "valueReference" : {
                  "reference" : "Organization/1707422696881311000.5b3a0825-8431-4e3c-839b-112000d949e5"
                }
              },
              {
                "url" : "pv2-26-previous-treatment-date",
                "valueString" : "20230501102531-0400"
              },
              {
                "url" : "pv2-29-first-similar-date",
                "valueString" : "20220501102531-0400"
              }
            ]
          }
        ],
        "identifier" : [
          {
            "extension" : [
              {
                "url" : "http://hl7.org/fhir/StructureDefinition/identifier-checkDigit",
                "valueString" : "checkdigit"
              },
              {
                "url" : "http://hl7.org/fhir/StructureDefinition/namingsystem-checkDigit",
                "valueString" : "checkdigitscheme"
              },
              {
                "url" : "https://reportstream.cdc.gov/fhir/StructureDefinition/identifier-type-code",
                "valueString" : "ACSN"
              },
              {
                "url" : "https://reportstream.cdc.gov/fhir/StructureDefinition/assigning-facility",
                "valueReference" : {
                  "reference" : "Organization/1707422696857113000.375d1744-2a08-495a-a152-2a748c5cad63"
                }
              },
              {
                "url" : "https://reportstream.cdc.gov/fhir/StructureDefinition/assigning-jurisdiction",
                "valueCodeableConcept" : {
                  "coding" : [
                    {
                      "extension" : [
                        {
                          "url" : "https://reportstream.cdc.gov/fhir/StructureDefinition/cwe-coding",
                          "valueString" : "coding"
                        },
                        {
                          "url" : "https://reportstream.cdc.gov/fhir/StructureDefinition/cwe-coding-system",
                          "valueString" : "AJSys"
                        }
                      ],
                      "code" : "AJCode",
                      "display" : "Assigning Jurisdiction"
                    }
                  ]
                }
              },
              {
                "url" : "https://reportstream.cdc.gov/fhir/StructureDefinition/assigning-agency-or-department",
                "valueCodeableConcept" : {
                  "coding" : [
                    {
                      "extension" : [
                        {
                          "url" : "https://reportstream.cdc.gov/fhir/StructureDefinition/cwe-coding",
                          "valueString" : "coding"
                        },
                        {
                          "url" : "https://reportstream.cdc.gov/fhir/StructureDefinition/cwe-coding-system",
                          "valueString" : "AASys"
                        }
                      ],
                      "code" : "AACode",
                      "display" : "Assigning Agency"
                    }
                  ]
                }
              },
              {
                "url" : "https://reportstream.cdc.gov/fhir/StructureDefinition/hl7v2Field",
                "valueString" : "PV1.19"
              }
            ],
            "type" : {
              "coding" : [
                {
                  "system" : "http://terminology.hl7.org/CodeSystem/v2-0203",
                  "code" : "VN"
                }
              ],
              "text" : "visit number"
=======
        "value" : "AltVisitNumber2",
        "period" : {
          "start" : "1988-07-04",
          "_start" : {
            "extension" : [ {
              "url" : "https://reportstream.cdc.gov/fhir/StructureDefinition/hl7v2-date-time",
              "valueString" : "19880704"
            } ]
          },
          "end" : "2088-07-04",
          "_end" : {
            "extension" : [ {
              "url" : "https://reportstream.cdc.gov/fhir/StructureDefinition/hl7v2-date-time",
              "valueString" : "20880704"
            } ]
          }
        }
      } ],
      "status" : "in-progress",
      "class" : {
        "extension" : [ {
          "url" : "https://reportstream.cdc.gov/fhir/StructureDefinition/pv1-2-patient-class",
          "valueCodeableConcept" : {
            "coding" : [ {
              "extension" : [ {
                "url" : "https://reportstream.cdc.gov/fhir/StructureDefinition/cwe-coding",
                "valueString" : "coding"
              } ],
              "code" : "O"
            } ]
          }
        } ],
        "system" : "http://terminology.hl7.org/CodeSystem/v3-ActCode",
        "code" : "AMB",
        "display" : "ambulatory"
      },
      "type" : [ {
        "coding" : [ {
          "extension" : [ {
            "url" : "https://reportstream.cdc.gov/fhir/StructureDefinition/cwe-coding",
            "valueString" : "coding"
          } ],
          "code" : "R"
        } ]
      } ],
      "serviceType" : {
        "coding" : [ {
          "extension" : [ {
            "url" : "https://reportstream.cdc.gov/fhir/StructureDefinition/cwe-coding",
            "valueString" : "coding"
          } ],
          "code" : "MED"
        } ]
      },
      "priority" : {
        "coding" : [ {
          "extension" : [ {
            "url" : "https://reportstream.cdc.gov/fhir/StructureDefinition/cwe-coding",
            "valueString" : "coding"
          } ],
          "code" : "VIP"
        } ]
      },
      "subject" : {
        "reference" : "Patient/1707769152704269000.57801570-651b-44c1-b0a8-9eef6ac1ae49"
      },
      "episodeOfCare" : [ {
        "reference" : "EpisodeOfCare/1707769152774300000.4c6203d0-de59-46df-af73-dd32e3274f8a"
      } ],
      "participant" : [ {
        "type" : [ {
          "coding" : [ {
            "system" : "http://terminology.hl7.org/CodeSystem/v3-ParticipationType",
            "code" : "ATND",
            "display" : "attender"
          } ]
        } ],
        "individual" : {
          "reference" : "Practitioner/1707769152746097000.20442510-0716-418f-a59e-429894193885"
        }
      }, {
        "type" : [ {
          "coding" : [ {
            "system" : "http://terminology.hl7.org/CodeSystem/v3-ParticipationType",
            "code" : "ATND",
            "display" : "attender"
          } ]
        } ],
        "individual" : {
          "reference" : "Practitioner/1707769152749486000.8f0a6cd2-b5c7-4b04-bf90-a9ab04ec49f6"
        }
      }, {
        "type" : [ {
          "coding" : [ {
            "system" : "http://terminology.hl7.org/CodeSystem/v3-ParticipationType",
            "code" : "REF"
          } ],
          "text" : "referrer"
        } ],
        "individual" : {
          "reference" : "Practitioner/1707769152752307000.15d54691-de3a-4d1f-83ee-ca1396414307"
        }
      }, {
        "type" : [ {
          "coding" : [ {
            "system" : "http://terminology.hl7.org/CodeSystem/v3-ParticipationType",
            "code" : "REF"
          } ],
          "text" : "referrer"
        } ],
        "individual" : {
          "reference" : "Practitioner/1707769152754367000.84908fe2-9ab4-4ac9-98dc-a29fe02017d3"
        }
      }, {
        "type" : [ {
          "coding" : [ {
            "system" : "http://terminology.hl7.org/CodeSystem/v3-ParticipationType",
            "code" : "CON"
          } ],
          "text" : "consultant"
        } ],
        "individual" : {
          "reference" : "Practitioner/1707769152756780000.b21ab7a6-22ef-445a-9efe-31c8a749c8d6"
        }
      }, {
        "type" : [ {
          "coding" : [ {
            "system" : "http://terminology.hl7.org/CodeSystem/v3-ParticipationType",
            "code" : "CON"
          } ],
          "text" : "consultant"
        } ],
        "individual" : {
          "reference" : "Practitioner/1707769152759228000.11f5cbef-00fc-4ce9-9587-d7bfa1821c87"
        }
      }, {
        "type" : [ {
          "coding" : [ {
            "system" : "http://terminology.hl7.org/CodeSystem/v3-ParticipationType",
            "code" : "ADM"
          } ],
          "text" : "admitter"
        } ],
        "individual" : {
          "reference" : "Practitioner/1707769152761341000.e9c8fc21-e2bb-43e7-bf52-8a00aa847db9"
        }
      }, {
        "type" : [ {
          "coding" : [ {
            "system" : "http://terminology.hl7.org/CodeSystem/v3-ParticipationType",
            "code" : "ADM"
          } ],
          "text" : "admitter"
        } ],
        "individual" : {
          "reference" : "Practitioner/1707769152763496000.38596b75-e447-4067-a827-ee9c56aca27c"
        }
      }, {
        "type" : [ {
          "coding" : [ {
            "system" : "http://terminology.hl7.org/CodeSystem/v3-ParticipationType",
            "code" : "REF"
          } ],
          "text" : "referrer"
        } ],
        "individual" : {
          "reference" : "Practitioner/1707769152765458000.16807e53-410c-4435-9f19-9ef89466d6a9"
        }
      }, {
        "type" : [ {
          "coding" : [ {
            "system" : "http://terminology.hl7.org/CodeSystem/v3-ParticipationType",
            "code" : "REF"
          } ],
          "text" : "referrer"
        } ],
        "individual" : {
          "reference" : "Practitioner/1707769152767595000.5683249d-aa41-4a41-8655-5ad612443baa"
        }
      } ],
      "period" : {
        "start" : "2024-08-01T10:25:31-04:00",
        "_start" : {
          "extension" : [ {
            "url" : "https://reportstream.cdc.gov/fhir/StructureDefinition/hl7v2-date-time",
            "valueString" : "20240801102531-0400"
          } ]
        }
      },
      "length" : {
        "value" : 12,
        "unit" : "days",
        "system" : "http://unitsofmeasure.org/",
        "code" : "d"
      },
      "reasonCode" : [ {
        "extension" : [ {
          "url" : "https://reportstream.cdc.gov/fhir/StructureDefinition/hl7v2Field",
          "valueString" : "PV2.3"
        } ],
        "coding" : [ {
          "extension" : [ {
            "url" : "https://reportstream.cdc.gov/fhir/StructureDefinition/cwe-coding",
            "valueString" : "coding"
          } ],
          "code" : "1",
          "display" : "AD"
        } ]
      } ],
      "hospitalization" : {
        "preAdmissionIdentifier" : {
          "extension" : [ {
            "url" : "http://hl7.org/fhir/StructureDefinition/identifier-checkDigit",
            "valueString" : "checkdigit"
          }, {
            "url" : "http://hl7.org/fhir/StructureDefinition/namingsystem-checkDigit",
            "valueString" : "checkdigitscheme"
          }, {
            "url" : "https://reportstream.cdc.gov/fhir/StructureDefinition/assigning-facility",
            "valueReference" : {
              "reference" : "Organization/1707769152735528000.ad5a1fc4-b974-449e-925a-39bd5a227421"
            }
          }, {
            "url" : "https://reportstream.cdc.gov/fhir/StructureDefinition/cx-identifier",
            "extension" : [ {
              "url" : "CX.5",
              "valueString" : "ACSN"
            }, {
              "url" : "CX.9",
              "valueCodeableConcept" : {
                "coding" : [ {
                  "extension" : [ {
                    "url" : "https://reportstream.cdc.gov/fhir/StructureDefinition/cwe-coding",
                    "valueString" : "coding"
                  }, {
                    "url" : "https://reportstream.cdc.gov/fhir/StructureDefinition/cwe-coding-system",
                    "valueString" : "AJSys"
                  } ],
                  "code" : "AJCode",
                  "display" : "Assigning Jurisdiction"
                } ]
              }
            }, {
              "url" : "CX.10",
              "valueCodeableConcept" : {
                "coding" : [ {
                  "extension" : [ {
                    "url" : "https://reportstream.cdc.gov/fhir/StructureDefinition/cwe-coding",
                    "valueString" : "coding"
                  }, {
                    "url" : "https://reportstream.cdc.gov/fhir/StructureDefinition/cwe-coding-system",
                    "valueString" : "AASys"
                  } ],
                  "code" : "AACode",
                  "display" : "Assigning Agency"
                } ]
              }
            } ]
          } ],
          "type" : {
            "coding" : [ {
              "code" : "ACSN"
            } ]
          },
          "system" : "urn:oid:testcx42",
          "_system" : {
            "extension" : [ {
              "url" : "https://reportstream.cdc.gov/fhir/StructureDefinition/universal-id",
              "valueString" : "testcx42"
            }, {
              "url" : "https://reportstream.cdc.gov/fhir/StructureDefinition/universal-id-type",
              "valueString" : "ISO"
            } ]
          },
          "value" : "IDNumber",
          "period" : {
            "start" : "1988-07-04",
            "_start" : {
              "extension" : [ {
                "url" : "https://reportstream.cdc.gov/fhir/StructureDefinition/hl7v2-date-time",
                "valueString" : "19880704"
              } ]
>>>>>>> 9d88e4f6
            },
            "system" : "urn:oid:testcx42",
            "_system" : {
              "extension" : [
                {
                  "url" : "https://reportstream.cdc.gov/fhir/StructureDefinition/universal-id",
                  "valueString" : "testcx42"
                },
                {
                  "url" : "https://reportstream.cdc.gov/fhir/StructureDefinition/universal-id-type",
                  "valueString" : "ISO"
                }
              ]
            },
            "value" : "VisitNumber",
            "period" : {
              "start" : "1988-07-04",
              "_start" : {
                "extension" : [
                  {
                    "url" : "https://reportstream.cdc.gov/fhir/StructureDefinition/hl7v2-date-time",
                    "valueString" : "19880704"
                  }
                ]
              },
              "end" : "2088-07-04",
              "_end" : {
                "extension" : [
                  {
                    "url" : "https://reportstream.cdc.gov/fhir/StructureDefinition/hl7v2-date-time",
                    "valueString" : "20880704"
                  }
                ]
              }
            }
          },
          {
            "extension" : [
              {
                "url" : "http://hl7.org/fhir/StructureDefinition/identifier-checkDigit",
                "valueString" : "checkdigit"
              },
              {
                "url" : "http://hl7.org/fhir/StructureDefinition/namingsystem-checkDigit",
                "valueString" : "checkdigitscheme"
              },
              {
                "url" : "https://reportstream.cdc.gov/fhir/StructureDefinition/identifier-type-code",
                "valueString" : "ACSN"
              },
              {
                "url" : "https://reportstream.cdc.gov/fhir/StructureDefinition/assigning-facility",
                "valueReference" : {
                  "reference" : "Organization/1707422696863434000.7c919c71-36c3-4d67-a52b-794248a10a65"
                }
              },
              {
                "url" : "https://reportstream.cdc.gov/fhir/StructureDefinition/assigning-jurisdiction",
                "valueCodeableConcept" : {
                  "coding" : [
                    {
                      "extension" : [
                        {
                          "url" : "https://reportstream.cdc.gov/fhir/StructureDefinition/cwe-coding",
                          "valueString" : "coding"
                        },
                        {
                          "url" : "https://reportstream.cdc.gov/fhir/StructureDefinition/cwe-coding-system",
                          "valueString" : "AJSys"
                        }
                      ],
                      "code" : "AJCode",
                      "display" : "Assigning Jurisdiction"
                    }
                  ]
                }
              },
              {
                "url" : "https://reportstream.cdc.gov/fhir/StructureDefinition/assigning-agency-or-department",
                "valueCodeableConcept" : {
                  "coding" : [
                    {
                      "extension" : [
                        {
                          "url" : "https://reportstream.cdc.gov/fhir/StructureDefinition/cwe-coding",
                          "valueString" : "coding"
                        },
                        {
                          "url" : "https://reportstream.cdc.gov/fhir/StructureDefinition/cwe-coding-system",
                          "valueString" : "AASys"
                        }
                      ],
                      "code" : "AACode",
                      "display" : "Assigning Agency"
                    }
                  ]
                }
              },
              {
                "url" : "https://reportstream.cdc.gov/fhir/StructureDefinition/hl7v2Field",
                "valueString" : "PV1.50"
              }
            ],
            "type" : {
              "coding" : [
                {
                  "system" : "http://terminology.hl7.org/CodeSystem/v2-0203",
                  "code" : "ACSN"
                }
              ]
            },
            "system" : "urn:oid:testcx42",
            "_system" : {
              "extension" : [
                {
                  "url" : "https://reportstream.cdc.gov/fhir/StructureDefinition/universal-id",
                  "valueString" : "testcx42"
                },
                {
                  "url" : "https://reportstream.cdc.gov/fhir/StructureDefinition/universal-id-type",
                  "valueString" : "ISO"
                }
              ]
            },
            "value" : "AltVisitNumber1",
            "period" : {
              "start" : "1988-07-04",
              "_start" : {
                "extension" : [
                  {
                    "url" : "https://reportstream.cdc.gov/fhir/StructureDefinition/hl7v2-date-time",
                    "valueString" : "19880704"
                  }
                ]
              },
              "end" : "2088-07-04",
              "_end" : {
                "extension" : [
                  {
                    "url" : "https://reportstream.cdc.gov/fhir/StructureDefinition/hl7v2-date-time",
                    "valueString" : "20880704"
                  }
                ]
              }
            }
          },
          {
            "extension" : [
              {
                "url" : "http://hl7.org/fhir/StructureDefinition/identifier-checkDigit",
                "valueString" : "checkdigit"
              },
              {
                "url" : "http://hl7.org/fhir/StructureDefinition/namingsystem-checkDigit",
                "valueString" : "checkdigitscheme"
              },
              {
                "url" : "https://reportstream.cdc.gov/fhir/StructureDefinition/identifier-type-code",
                "valueString" : "ACSN"
              },
              {
                "url" : "https://reportstream.cdc.gov/fhir/StructureDefinition/assigning-facility",
                "valueReference" : {
                  "reference" : "Organization/1707422696867011000.54343111-67f7-4b76-95fd-7195b991c68a"
                }
              },
              {
                "url" : "https://reportstream.cdc.gov/fhir/StructureDefinition/assigning-jurisdiction",
                "valueCodeableConcept" : {
                  "coding" : [
                    {
                      "extension" : [
                        {
                          "url" : "https://reportstream.cdc.gov/fhir/StructureDefinition/cwe-coding",
                          "valueString" : "coding"
                        },
                        {
                          "url" : "https://reportstream.cdc.gov/fhir/StructureDefinition/cwe-coding-system",
                          "valueString" : "AJSys"
                        }
                      ],
                      "code" : "AJCode",
                      "display" : "Assigning Jurisdiction"
                    }
                  ]
                }
              },
              {
                "url" : "https://reportstream.cdc.gov/fhir/StructureDefinition/assigning-agency-or-department",
                "valueCodeableConcept" : {
                  "coding" : [
                    {
                      "extension" : [
                        {
                          "url" : "https://reportstream.cdc.gov/fhir/StructureDefinition/cwe-coding",
                          "valueString" : "coding"
                        },
                        {
                          "url" : "https://reportstream.cdc.gov/fhir/StructureDefinition/cwe-coding-system",
                          "valueString" : "AASys"
                        }
                      ],
                      "code" : "AACode",
                      "display" : "Assigning Agency"
                    }
                  ]
                }
              },
              {
                "url" : "https://reportstream.cdc.gov/fhir/StructureDefinition/hl7v2Field",
                "valueString" : "PV1.50"
              }
            ],
            "type" : {
              "coding" : [
                {
                  "system" : "http://terminology.hl7.org/CodeSystem/v2-0203",
                  "code" : "ACSN"
                }
              ]
            },
            "system" : "urn:oid:testcx42",
            "_system" : {
              "extension" : [
                {
                  "url" : "https://reportstream.cdc.gov/fhir/StructureDefinition/universal-id",
                  "valueString" : "testcx42"
                },
                {
                  "url" : "https://reportstream.cdc.gov/fhir/StructureDefinition/universal-id-type",
                  "valueString" : "ISO"
                }
              ]
            },
            "value" : "AltVisitNumber2",
            "period" : {
              "start" : "1988-07-04",
              "_start" : {
                "extension" : [
                  {
                    "url" : "https://reportstream.cdc.gov/fhir/StructureDefinition/hl7v2-date-time",
                    "valueString" : "19880704"
                  }
                ]
              },
              "end" : "2088-07-04",
              "_end" : {
                "extension" : [
                  {
                    "url" : "https://reportstream.cdc.gov/fhir/StructureDefinition/hl7v2-date-time",
                    "valueString" : "20880704"
                  }
                ]
              }
            }
          }
        ],
        "status" : "in-progress",
        "class" : {
          "extension" : [
            {
              "url" : "https://reportstream.cdc.gov/fhir/StructureDefinition/pv1-2-patient-class",
              "valueCodeableConcept" : {
                "coding" : [
                  {
                    "extension" : [
                      {
                        "url" : "https://reportstream.cdc.gov/fhir/StructureDefinition/cwe-coding",
                        "valueString" : "coding"
                      }
                    ],
                    "code" : "O"
                  }
                ]
              }
            }
          ],
          "system" : "http://terminology.hl7.org/CodeSystem/v3-ActCode",
          "code" : "AMB",
          "display" : "ambulatory"
        },
<<<<<<< HEAD
        "type" : [
          {
            "coding" : [
              {
                "extension" : [
                  {
                    "url" : "https://reportstream.cdc.gov/fhir/StructureDefinition/cwe-coding",
                    "valueString" : "coding"
                  }
                ],
                "code" : "R"
              }
            ]
          }
        ],
        "serviceType" : {
          "coding" : [
            {
              "extension" : [
                {
=======
        "admitSource" : {
          "coding" : [ {
            "extension" : [ {
              "url" : "https://reportstream.cdc.gov/fhir/StructureDefinition/cwe-coding",
              "valueString" : "coding"
            } ],
            "code" : "1",
            "display" : "Source"
          } ]
        },
        "reAdmission" : {
          "coding" : [ {
            "extension" : [ {
              "url" : "https://reportstream.cdc.gov/fhir/StructureDefinition/cwe-coding",
              "valueString" : "coding"
            } ],
            "code" : "R"
          } ]
        },
        "dietPreference" : [ {
          "coding" : [ {
            "extension" : [ {
              "url" : "https://reportstream.cdc.gov/fhir/StructureDefinition/cwe-coding",
              "valueString" : "coding"
            } ],
            "code" : "1",
            "display" : "VEG"
          } ]
        } ],
        "specialCourtesy" : [ {
          "coding" : [ {
            "extension" : [ {
              "url" : "https://reportstream.cdc.gov/fhir/StructureDefinition/cwe-coding",
              "valueString" : "coding"
            } ],
            "code" : "A0"
          } ]
        }, {
          "coding" : [ {
            "extension" : [ {
              "url" : "https://reportstream.cdc.gov/fhir/StructureDefinition/cwe-coding",
              "valueString" : "coding"
            } ],
            "code" : "A1"
          } ]
        } ],
        "destination" : {
          "reference" : "Location/1707769152734071000.facdd611-f861-4170-9640-123226a05a9c"
        },
        "dischargeDisposition" : {
          "coding" : [ {
            "extension" : [ {
              "url" : "https://reportstream.cdc.gov/fhir/StructureDefinition/cwe-coding",
              "valueString" : "coding"
            } ],
            "code" : "T"
          } ]
        }
      },
      "location" : [ {
        "extension" : [ {
          "url" : "https://reportstream.cdc.gov/fhir/StructureDefinition/hl7v2Field",
          "valueString" : "PV1.3"
        } ],
        "location" : {
          "reference" : "Location/1707769152768479000.66186c5b-0d41-44bf-aa15-76c6e0c87d0a"
        },
        "status" : "active"
      }, {
        "extension" : [ {
          "url" : "https://reportstream.cdc.gov/fhir/StructureDefinition/hl7v2Field",
          "valueString" : "PV1.6"
        } ],
        "location" : {
          "reference" : "Location/1707769152769526000.4e3a3d0a-131a-4fe7-9556-bb75fe666d97"
        },
        "status" : "completed"
      }, {
        "extension" : [ {
          "url" : "https://reportstream.cdc.gov/fhir/StructureDefinition/hl7v2Field",
          "valueString" : "PV1.11"
        }, {
          "url" : "https://hl7.org/fhir/StructureDefinition/temporary-location",
          "valueBoolean" : true
        } ],
        "location" : {
          "reference" : "Location/1707769152770327000.af8b822d-d4bf-42c7-ab48-9ce3602a55c4"
        },
        "status" : "active"
      }, {
        "extension" : [ {
          "url" : "https://reportstream.cdc.gov/fhir/StructureDefinition/hl7v2Field",
          "valueString" : "PV1.42"
        } ],
        "location" : {
          "reference" : "Location/1707769152771161000.db3c9657-f34a-4c8e-8963-eb8beb4a43ab"
        },
        "status" : "planned"
      }, {
        "extension" : [ {
          "url" : "https://reportstream.cdc.gov/fhir/StructureDefinition/hl7v2Field",
          "valueString" : "PV1.43"
        }, {
          "url" : "https://hl7.org/fhir/StructureDefinition/temporary-location",
          "valueBoolean" : true
        } ],
        "location" : {
          "reference" : "Location/1707769152771913000.62f66a46-beb0-4196-94be-8babbecb8ff4"
        },
        "status" : "completed"
      }, {
        "extension" : [ {
          "url" : "https://reportstream.cdc.gov/fhir/StructureDefinition/hl7v2Field",
          "valueString" : "PV2.1"
        }, {
          "url" : "https://hl7.org/fhir/StructureDefinition/temporary-location",
          "valueBoolean" : false
        } ],
        "location" : {
          "reference" : "Location/1707769152772928000.9d14ebc2-dc0b-45c8-8e31-7dbf20d9c32f"
        },
        "status" : "planned"
      } ]
    }
  }, {
    "fullUrl" : "Organization/1707769152710986000.4b6d6f8b-8e6a-4ccc-9bca-876b381dc22d",
    "resource" : {
      "resourceType" : "Organization",
      "id" : "1707769152710986000.4b6d6f8b-8e6a-4ccc-9bca-876b381dc22d",
      "identifier" : [ {
        "extension" : [ {
          "url" : "https://reportstream.cdc.gov/fhir/StructureDefinition/hl7v2Field",
          "valueString" : "HD.1"
        } ],
        "value" : "blah2"
      }, {
        "extension" : [ {
          "url" : "https://reportstream.cdc.gov/fhir/StructureDefinition/hl7v2Field",
          "valueString" : "HD.2,HD.3"
        } ],
        "type" : {
          "coding" : [ {
            "system" : "http://terminology.hl7.org/CodeSystem/v2-0301",
            "code" : "CLIP"
          } ]
        },
        "value" : "blah2"
      } ]
    }
  }, {
    "fullUrl" : "Organization/1707769152714107000.3e5f77dc-f488-474c-aa3e-8d2ca03fca1f",
    "resource" : {
      "resourceType" : "Organization",
      "id" : "1707769152714107000.3e5f77dc-f488-474c-aa3e-8d2ca03fca1f",
      "identifier" : [ {
        "extension" : [ {
          "url" : "https://reportstream.cdc.gov/fhir/StructureDefinition/hl7v2Field",
          "valueString" : "HD.1"
        } ],
        "value" : "blah2"
      }, {
        "extension" : [ {
          "url" : "https://reportstream.cdc.gov/fhir/StructureDefinition/hl7v2Field",
          "valueString" : "HD.2,HD.3"
        } ],
        "type" : {
          "coding" : [ {
            "system" : "http://terminology.hl7.org/CodeSystem/v2-0301",
            "code" : "CLIP"
          } ]
        },
        "value" : "blah2"
      } ]
    }
  }, {
    "fullUrl" : "Organization/1707769152717485000.0b9c3f64-fdd2-4333-9bd5-f12b8f9e3c9a",
    "resource" : {
      "resourceType" : "Organization",
      "id" : "1707769152717485000.0b9c3f64-fdd2-4333-9bd5-f12b8f9e3c9a",
      "identifier" : [ {
        "extension" : [ {
          "url" : "https://reportstream.cdc.gov/fhir/StructureDefinition/hl7v2Field",
          "valueString" : "HD.1"
        } ],
        "value" : "blah2"
      }, {
        "extension" : [ {
          "url" : "https://reportstream.cdc.gov/fhir/StructureDefinition/hl7v2Field",
          "valueString" : "HD.2,HD.3"
        } ],
        "type" : {
          "coding" : [ {
            "system" : "http://terminology.hl7.org/CodeSystem/v2-0301",
            "code" : "CLIP"
          } ]
        },
        "value" : "blah2"
      } ]
    }
  }, {
    "fullUrl" : "Location/1707769152729792000.d2f8cfa0-95d6-4791-b458-d0b10aa9efcc",
    "resource" : {
      "resourceType" : "Location",
      "id" : "1707769152729792000.d2f8cfa0-95d6-4791-b458-d0b10aa9efcc",
      "extension" : [ {
        "url" : "https://reportstream.cdc.gov/fhir/StructureDefinition/universal-id-type",
        "valueCode" : "ISO"
      } ],
      "identifier" : [ {
        "value" : "2.16.840.1.113883.9.11"
      } ],
      "name" : "Hospital A",
      "physicalType" : {
        "coding" : [ {
          "extension" : [ {
            "url" : "https://reportstream.cdc.gov/fhir/StructureDefinition/code-index-name",
            "valueString" : "identifier"
          } ],
          "system" : "http://terminology.hl7.org/CodeSystem/location-physical-type",
          "code" : "si"
        } ]
      }
    }
  }, {
    "fullUrl" : "Organization/1707769152730892000.31064921-e426-473b-b331-ae73116f7f98",
    "resource" : {
      "resourceType" : "Organization",
      "id" : "1707769152730892000.31064921-e426-473b-b331-ae73116f7f98",
      "extension" : [ {
        "url" : "https://reportstream.cdc.gov/fhir/StructureDefinition/organization-name-type",
        "valueCoding" : {
          "extension" : [ {
            "url" : "https://reportstream.cdc.gov/fhir/StructureDefinition/cwe-coding",
            "valueCodeableConcept" : {
              "extension" : [ {
                "url" : "https://reportstream.cdc.gov/fhir/StructureDefinition/hl7v2Field",
                "valueString" : "XON.2"
              } ],
              "coding" : [ {
                "extension" : [ {
>>>>>>> 9d88e4f6
                  "url" : "https://reportstream.cdc.gov/fhir/StructureDefinition/cwe-coding",
                  "valueString" : "coding"
                }
              ],
              "code" : "MED"
            }
<<<<<<< HEAD
          ]
        },
        "priority" : {
          "coding" : [
            {
              "extension" : [
                {
=======
          } ],
          "system" : "LN",
          "version" : "1",
          "code" : "1234-5",
          "display" : "TestText"
        }
      }, {
        "url" : "https://reportstream.cdc.gov/fhir/StructureDefinition/xon-organization",
        "extension" : [ {
          "url" : "XON.3",
          "valueString" : "123"
        } ]
      } ],
      "identifier" : [ {
        "extension" : [ {
          "url" : "http://hl7.org/fhir/StructureDefinition/identifier-checkDigit",
          "valueString" : "Check Digit"
        }, {
          "url" : "https://reportstream.cdc.gov/fhir/StructureDefinition/assigning-authority",
          "extension" : [ {
            "url" : "https://reportstream.cdc.gov/fhir/StructureDefinition/namespace-id",
            "valueString" : "Assigning Authority"
          }, {
            "url" : "https://reportstream.cdc.gov/fhir/StructureDefinition/universal-id",
            "valueString" : "2.1.4.1"
          }, {
            "url" : "https://reportstream.cdc.gov/fhir/StructureDefinition/universal-id-type",
            "valueCode" : "ISO"
          } ]
        }, {
          "url" : "http://hl7.org/fhir/StructureDefinition/namingsystem-checkDigit",
          "valueCode" : "C1"
        }, {
          "url" : "https://reportstream.cdc.gov/fhir/StructureDefinition/identifier-location",
          "valueReference" : {
            "reference" : "Location/1707769152729792000.d2f8cfa0-95d6-4791-b458-d0b10aa9efcc"
          }
        } ],
        "type" : {
          "coding" : [ {
            "extension" : [ {
              "url" : "https://reportstream.cdc.gov/fhir/StructureDefinition/code-index-name",
              "valueString" : "identifier"
            } ],
            "system" : "http://terminology.hl7.org/CodeSystem/v2-0203",
            "code" : "MD"
          } ]
        },
        "value" : "123"
      } ],
      "name" : "Org1"
    }
  }, {
    "fullUrl" : "Location/1707769152731783000.0bdea3cf-71db-499d-a8cd-d57da31c6fb7",
    "resource" : {
      "resourceType" : "Location",
      "id" : "1707769152731783000.0bdea3cf-71db-499d-a8cd-d57da31c6fb7",
      "extension" : [ {
        "url" : "https://reportstream.cdc.gov/fhir/StructureDefinition/universal-id-type",
        "valueCode" : "ISO"
      } ],
      "identifier" : [ {
        "value" : "2.16.840.1.113883.9.11"
      } ],
      "name" : "Hospital A",
      "physicalType" : {
        "coding" : [ {
          "extension" : [ {
            "url" : "https://reportstream.cdc.gov/fhir/StructureDefinition/code-index-name",
            "valueString" : "identifier"
          } ],
          "system" : "http://terminology.hl7.org/CodeSystem/location-physical-type",
          "code" : "si"
        } ]
      }
    }
  }, {
    "fullUrl" : "Organization/1707769152733183000.d51386d1-407b-4dd4-ab51-5f2dd04e56b4",
    "resource" : {
      "resourceType" : "Organization",
      "id" : "1707769152733183000.d51386d1-407b-4dd4-ab51-5f2dd04e56b4",
      "extension" : [ {
        "url" : "https://reportstream.cdc.gov/fhir/StructureDefinition/organization-name-type",
        "valueCoding" : {
          "extension" : [ {
            "url" : "https://reportstream.cdc.gov/fhir/StructureDefinition/cwe-coding",
            "valueCodeableConcept" : {
              "extension" : [ {
                "url" : "https://reportstream.cdc.gov/fhir/StructureDefinition/hl7v2Field",
                "valueString" : "XON.2"
              } ],
              "coding" : [ {
                "extension" : [ {
>>>>>>> 9d88e4f6
                  "url" : "https://reportstream.cdc.gov/fhir/StructureDefinition/cwe-coding",
                  "valueString" : "coding"
                }
              ],
              "code" : "VIP"
            }
<<<<<<< HEAD
          ]
        },
        "subject" : {
          "reference" : "Patient/1707422696852268000.9a7a9fcd-67f7-4764-8d51-6cf7554fe0f6"
        },
        "episodeOfCare" : [
          {
            "reference" : "EpisodeOfCare/1707422696916751000.f8b7c127-f57e-4ef3-b95a-ba178b92e46c"
          }
        ],
        "participant" : [
          {
            "type" : [
              {
                "coding" : [
                  {
                    "system" : "http://terminology.hl7.org/CodeSystem/v3-ParticipationType",
                    "code" : "ATND",
                    "display" : "attender"
                  }
                ]
              }
            ],
            "individual" : {
              "reference" : "Practitioner/1707422696892828000.4b890e82-55ee-4be1-b616-62f3bb474888"
            }
          },
          {
            "type" : [
              {
                "coding" : [
                  {
                    "system" : "http://terminology.hl7.org/CodeSystem/v3-ParticipationType",
                    "code" : "ATND",
                    "display" : "attender"
                  }
                ]
              }
            ],
            "individual" : {
              "reference" : "Practitioner/1707422696895445000.b7a5555b-2528-4507-9347-d0b1a333172b"
            }
          },
          {
            "type" : [
              {
                "coding" : [
                  {
                    "system" : "http://terminology.hl7.org/CodeSystem/v3-ParticipationType",
                    "code" : "REF"
                  }
                ],
                "text" : "referrer"
              }
            ],
            "individual" : {
              "reference" : "Practitioner/1707422696898675000.551fb1cd-d0e3-4333-a854-947c9d9d38cd"
            }
          },
          {
            "type" : [
              {
                "coding" : [
                  {
                    "system" : "http://terminology.hl7.org/CodeSystem/v3-ParticipationType",
                    "code" : "REF"
                  }
                ],
                "text" : "referrer"
              }
            ],
            "individual" : {
              "reference" : "Practitioner/1707422696900855000.3f4eb602-7bf8-4ac8-9fc2-1cf468d8b67b"
            }
          },
          {
            "type" : [
              {
                "coding" : [
                  {
                    "system" : "http://terminology.hl7.org/CodeSystem/v3-ParticipationType",
                    "code" : "CON"
                  }
                ],
                "text" : "consultant"
              }
            ],
            "individual" : {
              "reference" : "Practitioner/1707422696902772000.eda6c007-f1be-4896-a170-7d7f77d08eae"
            }
          },
          {
            "type" : [
              {
                "coding" : [
                  {
                    "system" : "http://terminology.hl7.org/CodeSystem/v3-ParticipationType",
                    "code" : "CON"
                  }
                ],
                "text" : "consultant"
              }
            ],
            "individual" : {
              "reference" : "Practitioner/1707422696904472000.cb716b55-8586-46c7-8bc9-366e1d442fe2"
            }
          },
          {
            "type" : [
              {
                "coding" : [
                  {
                    "system" : "http://terminology.hl7.org/CodeSystem/v3-ParticipationType",
                    "code" : "ADM"
                  }
                ],
                "text" : "admitter"
              }
            ],
            "individual" : {
              "reference" : "Practitioner/1707422696906087000.d9f54217-d71b-4e20-a07b-8b10149a6f3b"
            }
          },
          {
            "type" : [
              {
                "coding" : [
                  {
                    "system" : "http://terminology.hl7.org/CodeSystem/v3-ParticipationType",
                    "code" : "ADM"
                  }
                ],
                "text" : "admitter"
              }
            ],
            "individual" : {
              "reference" : "Practitioner/1707422696907959000.7303239b-2ca1-4654-ae5d-0382ad97b0ec"
            }
          },
          {
            "type" : [
              {
                "coding" : [
                  {
                    "system" : "http://terminology.hl7.org/CodeSystem/v3-ParticipationType",
                    "code" : "REF"
                  }
                ],
                "text" : "referrer"
              }
            ],
            "individual" : {
              "reference" : "Practitioner/1707422696909563000.3144d10a-32f8-4660-9558-969498f5b0b6"
            }
          },
          {
            "type" : [
              {
                "coding" : [
                  {
                    "system" : "http://terminology.hl7.org/CodeSystem/v3-ParticipationType",
                    "code" : "REF"
                  }
                ],
                "text" : "referrer"
              }
            ],
            "individual" : {
              "reference" : "Practitioner/1707422696911071000.1ff7030b-9f27-45ff-91b1-c56ced55ed84"
            }
          }
        ],
        "period" : {
          "start" : "2024-08-01T10:25:31-04:00",
          "_start" : {
            "extension" : [
              {
                "url" : "https://reportstream.cdc.gov/fhir/StructureDefinition/hl7v2-date-time",
                "valueString" : "20240801102531-0400"
              }
            ]
          }
        },
        "length" : {
          "value" : 12,
          "unit" : "days",
          "system" : "http://unitsofmeasure.org/",
          "code" : "d"
=======
          } ],
          "system" : "LN",
          "version" : "1",
          "code" : "1234-5",
          "display" : "TestText"
        }
      }, {
        "url" : "https://reportstream.cdc.gov/fhir/StructureDefinition/xon-organization",
        "extension" : [ {
          "url" : "XON.3",
          "valueString" : "123"
        } ]
      } ],
      "identifier" : [ {
        "extension" : [ {
          "url" : "http://hl7.org/fhir/StructureDefinition/identifier-checkDigit",
          "valueString" : "Check Digit"
        }, {
          "url" : "https://reportstream.cdc.gov/fhir/StructureDefinition/assigning-authority",
          "extension" : [ {
            "url" : "https://reportstream.cdc.gov/fhir/StructureDefinition/namespace-id",
            "valueString" : "Assigning Authority"
          }, {
            "url" : "https://reportstream.cdc.gov/fhir/StructureDefinition/universal-id",
            "valueString" : "2.1.4.1"
          }, {
            "url" : "https://reportstream.cdc.gov/fhir/StructureDefinition/universal-id-type",
            "valueCode" : "ISO"
          } ]
        }, {
          "url" : "http://hl7.org/fhir/StructureDefinition/namingsystem-checkDigit",
          "valueCode" : "C1"
        }, {
          "url" : "https://reportstream.cdc.gov/fhir/StructureDefinition/identifier-location",
          "valueReference" : {
            "reference" : "Location/1707769152731783000.0bdea3cf-71db-499d-a8cd-d57da31c6fb7"
          }
        } ],
        "type" : {
          "coding" : [ {
            "extension" : [ {
              "url" : "https://reportstream.cdc.gov/fhir/StructureDefinition/code-index-name",
              "valueString" : "identifier"
            } ],
            "system" : "http://terminology.hl7.org/CodeSystem/v2-0203",
            "code" : "MD"
          } ]
        },
        "value" : "123"
      } ],
      "name" : "Org2"
    }
  }, {
    "fullUrl" : "Location/1707769152734071000.facdd611-f861-4170-9640-123226a05a9c",
    "resource" : {
      "resourceType" : "Location",
      "id" : "1707769152734071000.facdd611-f861-4170-9640-123226a05a9c",
      "extension" : [ {
        "url" : "https://reportstream.cdc.gov/fhir/StructureDefinition/dld2-effective-date",
        "valueString" : "20230501102531-0400"
      } ],
      "type" : [ {
        "coding" : [ {
          "extension" : [ {
            "url" : "https://reportstream.cdc.gov/fhir/StructureDefinition/cwe-coding",
            "valueString" : "coding"
          }, {
            "url" : "https://reportstream.cdc.gov/fhir/StructureDefinition/cwe-coding-system",
            "valueString" : "LN"
          } ],
          "system" : "http://loinc.org",
          "code" : "PrimaryCode",
          "display" : "Primary Code Display"
        } ]
      } ]
    }
  }, {
    "fullUrl" : "Organization/1707769152735528000.ad5a1fc4-b974-449e-925a-39bd5a227421",
    "resource" : {
      "resourceType" : "Organization",
      "id" : "1707769152735528000.ad5a1fc4-b974-449e-925a-39bd5a227421",
      "identifier" : [ {
        "extension" : [ {
          "url" : "https://reportstream.cdc.gov/fhir/StructureDefinition/hl7v2Field",
          "valueString" : "HD.1"
        } ],
        "value" : "blah2"
      }, {
        "extension" : [ {
          "url" : "https://reportstream.cdc.gov/fhir/StructureDefinition/hl7v2Field",
          "valueString" : "HD.2,HD.3"
        } ],
        "type" : {
          "coding" : [ {
            "system" : "http://terminology.hl7.org/CodeSystem/v2-0301",
            "code" : "CLIP"
          } ]
        },
        "value" : "blah2"
      } ]
    }
  }, {
    "fullUrl" : "Practitioner/1707769152746097000.20442510-0716-418f-a59e-429894193885",
    "resource" : {
      "resourceType" : "Practitioner",
      "id" : "1707769152746097000.20442510-0716-418f-a59e-429894193885",
      "extension" : [ {
        "url" : "https://reportstream.cdc.gov/fhir/StructureDefinition/assigning-authority",
        "extension" : [ {
          "url" : "https://reportstream.cdc.gov/fhir/StructureDefinition/namespace-id",
          "valueString" : "Namespace"
        }, {
          "url" : "https://reportstream.cdc.gov/fhir/StructureDefinition/universal-id",
          "valueString" : "AssigningSystem"
        }, {
          "url" : "https://reportstream.cdc.gov/fhir/StructureDefinition/universal-id-type",
          "valueCode" : "UUID"
        } ]
      }, {
        "url" : "https://reportstream.cdc.gov/fhir/StructureDefinition/xcn-practitioner",
        "extension" : [ {
          "url" : "XCN.3",
          "valueString" : "LUDWIG"
        }, {
          "url" : "XCN.4",
          "valueString" : "B"
        }, {
          "url" : "XCN.20",
          "valueString" : "20230501102531-0400"
        }, {
          "url" : "XCN.21",
          "valueString" : "MD"
        }, {
          "url" : "XCN.22",
          "valueCodeableConcept" : {
            "coding" : [ {
              "extension" : [ {
                "url" : "https://reportstream.cdc.gov/fhir/StructureDefinition/cwe-coding",
                "valueString" : "coding"
              } ],
              "code" : "AssignJ"
            } ]
          }
        }, {
          "url" : "XCN.23",
          "valueCodeableConcept" : {
            "coding" : [ {
              "extension" : [ {
                "url" : "https://reportstream.cdc.gov/fhir/StructureDefinition/cwe-coding",
                "valueString" : "coding"
              } ],
              "code" : "AssignA"
            } ]
          }
        }, {
          "url" : "XCN.5",
          "valueString" : "2ND"
        }, {
          "url" : "XCN.7",
          "valueString" : "MD"
        }, {
          "url" : "XCN.8",
          "valueCodeableConcept" : {
            "coding" : [ {
              "extension" : [ {
                "url" : "https://reportstream.cdc.gov/fhir/StructureDefinition/cwe-coding",
                "valueString" : "coding"
              } ],
              "code" : "SRC"
            } ]
          }
        }, {
          "url" : "XCN.10",
          "valueString" : "B"
        }, {
          "url" : "XCN.15",
          "valueString" : "A"
        }, {
          "url" : "XCN.16",
          "valueCodeableConcept" : {
            "coding" : [ {
              "extension" : [ {
                "url" : "https://reportstream.cdc.gov/fhir/StructureDefinition/cwe-coding",
                "valueString" : "coding"
              } ],
              "code" : "NameContext"
            } ]
          }
        }, {
          "url" : "XCN.19",
          "valueString" : "20220501102531-0400"
        } ]
      }, {
        "url" : "https://reportstream.cdc.gov/fhir/StructureDefinition/hl7v2Field",
        "valueString" : "PV1.7"
      } ],
      "identifier" : [ {
        "extension" : [ {
          "url" : "http://hl7.org/fhir/StructureDefinition/identifier-checkDigit",
          "valueString" : "A"
        }, {
          "url" : "http://hl7.org/fhir/StructureDefinition/namingsystem-checkDigit",
          "valueCode" : "NPI"
        } ],
        "type" : {
          "coding" : [ {
            "extension" : [ {
              "url" : "https://reportstream.cdc.gov/fhir/StructureDefinition/codeable-concept-id",
              "valueBoolean" : true
            } ],
            "code" : "DL"
          } ]
        },
        "system" : "Namespace",
        "value" : "1"
      } ],
      "name" : [ {
        "extension" : [ {
          "url" : "http://hl7.org/fhir/StructureDefinition/humanname-assembly-order",
          "valueCode" : "G"
        } ],
        "use" : "official",
        "family" : "BEETHOVEN",
        "_family" : {
          "extension" : [ {
            "url" : "http://hl7.org/fhir/StructureDefinition/humanname-own-prefix",
            "valueString" : "VAN"
          }, {
            "url" : "http://hl7.org/fhir/StructureDefinition/humanname-own-name",
            "valueString" : "Attending1"
          }, {
            "url" : "http://hl7.org/fhir/StructureDefinition/humanname-partner-prefix",
            "valueString" : "VAL"
          }, {
            "url" : "http://hl7.org/fhir/StructureDefinition/humanname-partner-name",
            "valueString" : "ROGER"
          } ]
        },
        "given" : [ "LUDWIG", "B" ],
        "prefix" : [ "DR" ],
        "suffix" : [ "2ND", "MD", "MD" ],
        "period" : {
          "start" : "2022-05-01T10:25:31-04:00",
          "end" : "2023-05-01T10:25:31-04:00"
        }
      } ]
    }
  }, {
    "fullUrl" : "Practitioner/1707769152749486000.8f0a6cd2-b5c7-4b04-bf90-a9ab04ec49f6",
    "resource" : {
      "resourceType" : "Practitioner",
      "id" : "1707769152749486000.8f0a6cd2-b5c7-4b04-bf90-a9ab04ec49f6",
      "extension" : [ {
        "url" : "https://reportstream.cdc.gov/fhir/StructureDefinition/assigning-authority",
        "extension" : [ {
          "url" : "https://reportstream.cdc.gov/fhir/StructureDefinition/namespace-id",
          "valueString" : "Namespace"
        }, {
          "url" : "https://reportstream.cdc.gov/fhir/StructureDefinition/universal-id",
          "valueString" : "AssigningSystem"
        }, {
          "url" : "https://reportstream.cdc.gov/fhir/StructureDefinition/universal-id-type",
          "valueCode" : "UUID"
        } ]
      }, {
        "url" : "https://reportstream.cdc.gov/fhir/StructureDefinition/xcn-practitioner",
        "extension" : [ {
          "url" : "XCN.3",
          "valueString" : "LUDWIG"
        }, {
          "url" : "XCN.4",
          "valueString" : "B"
        }, {
          "url" : "XCN.20",
          "valueString" : "20230501102531-0400"
        }, {
          "url" : "XCN.21",
          "valueString" : "MD"
        }, {
          "url" : "XCN.22",
          "valueCodeableConcept" : {
            "coding" : [ {
              "extension" : [ {
                "url" : "https://reportstream.cdc.gov/fhir/StructureDefinition/cwe-coding",
                "valueString" : "coding"
              } ],
              "code" : "AssignJ"
            } ]
          }
        }, {
          "url" : "XCN.23",
          "valueCodeableConcept" : {
            "coding" : [ {
              "extension" : [ {
                "url" : "https://reportstream.cdc.gov/fhir/StructureDefinition/cwe-coding",
                "valueString" : "coding"
              } ],
              "code" : "AssignA"
            } ]
          }
        }, {
          "url" : "XCN.5",
          "valueString" : "2ND"
        }, {
          "url" : "XCN.7",
          "valueString" : "MD"
        }, {
          "url" : "XCN.8",
          "valueCodeableConcept" : {
            "coding" : [ {
              "extension" : [ {
                "url" : "https://reportstream.cdc.gov/fhir/StructureDefinition/cwe-coding",
                "valueString" : "coding"
              } ],
              "code" : "SRC"
            } ]
          }
        }, {
          "url" : "XCN.10",
          "valueString" : "B"
        }, {
          "url" : "XCN.15",
          "valueString" : "A"
        }, {
          "url" : "XCN.16",
          "valueCodeableConcept" : {
            "coding" : [ {
              "extension" : [ {
                "url" : "https://reportstream.cdc.gov/fhir/StructureDefinition/cwe-coding",
                "valueString" : "coding"
              } ],
              "code" : "NameContext"
            } ]
          }
        }, {
          "url" : "XCN.19",
          "valueString" : "20220501102531-0400"
        } ]
      }, {
        "url" : "https://reportstream.cdc.gov/fhir/StructureDefinition/hl7v2Field",
        "valueString" : "PV1.7"
      } ],
      "identifier" : [ {
        "extension" : [ {
          "url" : "http://hl7.org/fhir/StructureDefinition/identifier-checkDigit",
          "valueString" : "A"
        }, {
          "url" : "http://hl7.org/fhir/StructureDefinition/namingsystem-checkDigit",
          "valueCode" : "NPI"
        } ],
        "type" : {
          "coding" : [ {
            "extension" : [ {
              "url" : "https://reportstream.cdc.gov/fhir/StructureDefinition/codeable-concept-id",
              "valueBoolean" : true
            } ],
            "code" : "DL"
          } ]
        },
        "system" : "Namespace",
        "value" : "1"
      } ],
      "name" : [ {
        "extension" : [ {
          "url" : "http://hl7.org/fhir/StructureDefinition/humanname-assembly-order",
          "valueCode" : "G"
        } ],
        "use" : "official",
        "family" : "BEETHOVEN",
        "_family" : {
          "extension" : [ {
            "url" : "http://hl7.org/fhir/StructureDefinition/humanname-own-prefix",
            "valueString" : "VAN"
          }, {
            "url" : "http://hl7.org/fhir/StructureDefinition/humanname-own-name",
            "valueString" : "Attending2"
          }, {
            "url" : "http://hl7.org/fhir/StructureDefinition/humanname-partner-prefix",
            "valueString" : "VAL"
          }, {
            "url" : "http://hl7.org/fhir/StructureDefinition/humanname-partner-name",
            "valueString" : "ROGER"
          } ]
        },
        "given" : [ "LUDWIG", "B" ],
        "prefix" : [ "DR" ],
        "suffix" : [ "2ND", "MD", "MD" ],
        "period" : {
          "start" : "2022-05-01T10:25:31-04:00",
          "end" : "2023-05-01T10:25:31-04:00"
        }
      } ]
    }
  }, {
    "fullUrl" : "Practitioner/1707769152752307000.15d54691-de3a-4d1f-83ee-ca1396414307",
    "resource" : {
      "resourceType" : "Practitioner",
      "id" : "1707769152752307000.15d54691-de3a-4d1f-83ee-ca1396414307",
      "extension" : [ {
        "url" : "https://reportstream.cdc.gov/fhir/StructureDefinition/assigning-authority",
        "extension" : [ {
          "url" : "https://reportstream.cdc.gov/fhir/StructureDefinition/namespace-id",
          "valueString" : "Namespace"
        }, {
          "url" : "https://reportstream.cdc.gov/fhir/StructureDefinition/universal-id",
          "valueString" : "AssigningSystem"
        }, {
          "url" : "https://reportstream.cdc.gov/fhir/StructureDefinition/universal-id-type",
          "valueCode" : "UUID"
        } ]
      }, {
        "url" : "https://reportstream.cdc.gov/fhir/StructureDefinition/xcn-practitioner",
        "extension" : [ {
          "url" : "XCN.3",
          "valueString" : "LUDWIG"
        }, {
          "url" : "XCN.4",
          "valueString" : "B"
        }, {
          "url" : "XCN.20",
          "valueString" : "20230501102531-0400"
        }, {
          "url" : "XCN.21",
          "valueString" : "MD"
        }, {
          "url" : "XCN.22",
          "valueCodeableConcept" : {
            "coding" : [ {
              "extension" : [ {
                "url" : "https://reportstream.cdc.gov/fhir/StructureDefinition/cwe-coding",
                "valueString" : "coding"
              } ],
              "code" : "AssignJ"
            } ]
          }
        }, {
          "url" : "XCN.23",
          "valueCodeableConcept" : {
            "coding" : [ {
              "extension" : [ {
                "url" : "https://reportstream.cdc.gov/fhir/StructureDefinition/cwe-coding",
                "valueString" : "coding"
              } ],
              "code" : "AssignA"
            } ]
          }
        }, {
          "url" : "XCN.5",
          "valueString" : "2ND"
        }, {
          "url" : "XCN.7",
          "valueString" : "MD"
        }, {
          "url" : "XCN.8",
          "valueCodeableConcept" : {
            "coding" : [ {
              "extension" : [ {
                "url" : "https://reportstream.cdc.gov/fhir/StructureDefinition/cwe-coding",
                "valueString" : "coding"
              } ],
              "code" : "SRC"
            } ]
          }
        }, {
          "url" : "XCN.10",
          "valueString" : "B"
        }, {
          "url" : "XCN.15",
          "valueString" : "A"
        }, {
          "url" : "XCN.16",
          "valueCodeableConcept" : {
            "coding" : [ {
              "extension" : [ {
                "url" : "https://reportstream.cdc.gov/fhir/StructureDefinition/cwe-coding",
                "valueString" : "coding"
              } ],
              "code" : "NameContext"
            } ]
          }
        }, {
          "url" : "XCN.19",
          "valueString" : "20220501102531-0400"
        } ]
      }, {
        "url" : "https://reportstream.cdc.gov/fhir/StructureDefinition/hl7v2Field",
        "valueString" : "PV1.8"
      } ],
      "identifier" : [ {
        "extension" : [ {
          "url" : "http://hl7.org/fhir/StructureDefinition/identifier-checkDigit",
          "valueString" : "A"
        }, {
          "url" : "http://hl7.org/fhir/StructureDefinition/namingsystem-checkDigit",
          "valueCode" : "NPI"
        } ],
        "type" : {
          "coding" : [ {
            "extension" : [ {
              "url" : "https://reportstream.cdc.gov/fhir/StructureDefinition/codeable-concept-id",
              "valueBoolean" : true
            } ],
            "code" : "DL"
          } ]
        },
        "system" : "Namespace",
        "value" : "1"
      } ],
      "name" : [ {
        "extension" : [ {
          "url" : "http://hl7.org/fhir/StructureDefinition/humanname-assembly-order",
          "valueCode" : "G"
        } ],
        "use" : "official",
        "family" : "BEETHOVEN",
        "_family" : {
          "extension" : [ {
            "url" : "http://hl7.org/fhir/StructureDefinition/humanname-own-prefix",
            "valueString" : "VAN"
          }, {
            "url" : "http://hl7.org/fhir/StructureDefinition/humanname-own-name",
            "valueString" : "Referring1"
          }, {
            "url" : "http://hl7.org/fhir/StructureDefinition/humanname-partner-prefix",
            "valueString" : "VAL"
          }, {
            "url" : "http://hl7.org/fhir/StructureDefinition/humanname-partner-name",
            "valueString" : "ROGER"
          } ]
        },
        "given" : [ "LUDWIG", "B" ],
        "prefix" : [ "DR" ],
        "suffix" : [ "2ND", "MD", "MD" ],
        "period" : {
          "start" : "2022-05-01T10:25:31-04:00",
          "end" : "2023-05-01T10:25:31-04:00"
        }
      } ]
    }
  }, {
    "fullUrl" : "Practitioner/1707769152754367000.84908fe2-9ab4-4ac9-98dc-a29fe02017d3",
    "resource" : {
      "resourceType" : "Practitioner",
      "id" : "1707769152754367000.84908fe2-9ab4-4ac9-98dc-a29fe02017d3",
      "extension" : [ {
        "url" : "https://reportstream.cdc.gov/fhir/StructureDefinition/assigning-authority",
        "extension" : [ {
          "url" : "https://reportstream.cdc.gov/fhir/StructureDefinition/namespace-id",
          "valueString" : "Namespace"
        }, {
          "url" : "https://reportstream.cdc.gov/fhir/StructureDefinition/universal-id",
          "valueString" : "AssigningSystem"
        }, {
          "url" : "https://reportstream.cdc.gov/fhir/StructureDefinition/universal-id-type",
          "valueCode" : "UUID"
        } ]
      }, {
        "url" : "https://reportstream.cdc.gov/fhir/StructureDefinition/xcn-practitioner",
        "extension" : [ {
          "url" : "XCN.3",
          "valueString" : "LUDWIG"
        }, {
          "url" : "XCN.4",
          "valueString" : "B"
        }, {
          "url" : "XCN.20",
          "valueString" : "20230501102531-0400"
        }, {
          "url" : "XCN.21",
          "valueString" : "MD"
        }, {
          "url" : "XCN.22",
          "valueCodeableConcept" : {
            "coding" : [ {
              "extension" : [ {
                "url" : "https://reportstream.cdc.gov/fhir/StructureDefinition/cwe-coding",
                "valueString" : "coding"
              } ],
              "code" : "AssignJ"
            } ]
          }
        }, {
          "url" : "XCN.23",
          "valueCodeableConcept" : {
            "coding" : [ {
              "extension" : [ {
                "url" : "https://reportstream.cdc.gov/fhir/StructureDefinition/cwe-coding",
                "valueString" : "coding"
              } ],
              "code" : "AssignA"
            } ]
          }
        }, {
          "url" : "XCN.5",
          "valueString" : "2ND"
        }, {
          "url" : "XCN.7",
          "valueString" : "MD"
        }, {
          "url" : "XCN.8",
          "valueCodeableConcept" : {
            "coding" : [ {
              "extension" : [ {
                "url" : "https://reportstream.cdc.gov/fhir/StructureDefinition/cwe-coding",
                "valueString" : "coding"
              } ],
              "code" : "SRC"
            } ]
          }
        }, {
          "url" : "XCN.10",
          "valueString" : "B"
        }, {
          "url" : "XCN.15",
          "valueString" : "A"
        }, {
          "url" : "XCN.16",
          "valueCodeableConcept" : {
            "coding" : [ {
              "extension" : [ {
                "url" : "https://reportstream.cdc.gov/fhir/StructureDefinition/cwe-coding",
                "valueString" : "coding"
              } ],
              "code" : "NameContext"
            } ]
          }
        }, {
          "url" : "XCN.19",
          "valueString" : "20220501102531-0400"
        } ]
      }, {
        "url" : "https://reportstream.cdc.gov/fhir/StructureDefinition/hl7v2Field",
        "valueString" : "PV1.8"
      } ],
      "identifier" : [ {
        "extension" : [ {
          "url" : "http://hl7.org/fhir/StructureDefinition/identifier-checkDigit",
          "valueString" : "A"
        }, {
          "url" : "http://hl7.org/fhir/StructureDefinition/namingsystem-checkDigit",
          "valueCode" : "NPI"
        } ],
        "type" : {
          "coding" : [ {
            "extension" : [ {
              "url" : "https://reportstream.cdc.gov/fhir/StructureDefinition/codeable-concept-id",
              "valueBoolean" : true
            } ],
            "code" : "DL"
          } ]
        },
        "system" : "Namespace",
        "value" : "1"
      } ],
      "name" : [ {
        "extension" : [ {
          "url" : "http://hl7.org/fhir/StructureDefinition/humanname-assembly-order",
          "valueCode" : "G"
        } ],
        "use" : "official",
        "family" : "BEETHOVEN",
        "_family" : {
          "extension" : [ {
            "url" : "http://hl7.org/fhir/StructureDefinition/humanname-own-prefix",
            "valueString" : "VAN"
          }, {
            "url" : "http://hl7.org/fhir/StructureDefinition/humanname-own-name",
            "valueString" : "Referring2"
          }, {
            "url" : "http://hl7.org/fhir/StructureDefinition/humanname-partner-prefix",
            "valueString" : "VAL"
          }, {
            "url" : "http://hl7.org/fhir/StructureDefinition/humanname-partner-name",
            "valueString" : "ROGER"
          } ]
        },
        "given" : [ "LUDWIG", "B" ],
        "prefix" : [ "DR" ],
        "suffix" : [ "2ND", "MD", "MD" ],
        "period" : {
          "start" : "2022-05-01T10:25:31-04:00",
          "end" : "2023-05-01T10:25:31-04:00"
        }
      } ]
    }
  }, {
    "fullUrl" : "Practitioner/1707769152756780000.b21ab7a6-22ef-445a-9efe-31c8a749c8d6",
    "resource" : {
      "resourceType" : "Practitioner",
      "id" : "1707769152756780000.b21ab7a6-22ef-445a-9efe-31c8a749c8d6",
      "extension" : [ {
        "url" : "https://reportstream.cdc.gov/fhir/StructureDefinition/assigning-authority",
        "extension" : [ {
          "url" : "https://reportstream.cdc.gov/fhir/StructureDefinition/namespace-id",
          "valueString" : "Namespace"
        }, {
          "url" : "https://reportstream.cdc.gov/fhir/StructureDefinition/universal-id",
          "valueString" : "AssigningSystem"
        }, {
          "url" : "https://reportstream.cdc.gov/fhir/StructureDefinition/universal-id-type",
          "valueCode" : "UUID"
        } ]
      }, {
        "url" : "https://reportstream.cdc.gov/fhir/StructureDefinition/xcn-practitioner",
        "extension" : [ {
          "url" : "XCN.3",
          "valueString" : "LUDWIG"
        }, {
          "url" : "XCN.4",
          "valueString" : "B"
        }, {
          "url" : "XCN.20",
          "valueString" : "20230501102531-0400"
        }, {
          "url" : "XCN.21",
          "valueString" : "MD"
        }, {
          "url" : "XCN.22",
          "valueCodeableConcept" : {
            "coding" : [ {
              "extension" : [ {
                "url" : "https://reportstream.cdc.gov/fhir/StructureDefinition/cwe-coding",
                "valueString" : "coding"
              } ],
              "code" : "AssignJ"
            } ]
          }
        }, {
          "url" : "XCN.23",
          "valueCodeableConcept" : {
            "coding" : [ {
              "extension" : [ {
                "url" : "https://reportstream.cdc.gov/fhir/StructureDefinition/cwe-coding",
                "valueString" : "coding"
              } ],
              "code" : "AssignA"
            } ]
          }
        }, {
          "url" : "XCN.5",
          "valueString" : "2ND"
        }, {
          "url" : "XCN.7",
          "valueString" : "MD"
        }, {
          "url" : "XCN.8",
          "valueCodeableConcept" : {
            "coding" : [ {
              "extension" : [ {
                "url" : "https://reportstream.cdc.gov/fhir/StructureDefinition/cwe-coding",
                "valueString" : "coding"
              } ],
              "code" : "SRC"
            } ]
          }
        }, {
          "url" : "XCN.10",
          "valueString" : "B"
        }, {
          "url" : "XCN.15",
          "valueString" : "A"
        }, {
          "url" : "XCN.16",
          "valueCodeableConcept" : {
            "coding" : [ {
              "extension" : [ {
                "url" : "https://reportstream.cdc.gov/fhir/StructureDefinition/cwe-coding",
                "valueString" : "coding"
              } ],
              "code" : "NameContext"
            } ]
          }
        }, {
          "url" : "XCN.19",
          "valueString" : "20220501102531-0400"
        } ]
      }, {
        "url" : "https://reportstream.cdc.gov/fhir/StructureDefinition/hl7v2Field",
        "valueString" : "PV1.9"
      } ],
      "identifier" : [ {
        "extension" : [ {
          "url" : "http://hl7.org/fhir/StructureDefinition/identifier-checkDigit",
          "valueString" : "A"
        }, {
          "url" : "http://hl7.org/fhir/StructureDefinition/namingsystem-checkDigit",
          "valueCode" : "NPI"
        } ],
        "type" : {
          "coding" : [ {
            "extension" : [ {
              "url" : "https://reportstream.cdc.gov/fhir/StructureDefinition/codeable-concept-id",
              "valueBoolean" : true
            } ],
            "code" : "DL"
          } ]
        },
        "system" : "Namespace",
        "value" : "1"
      } ],
      "name" : [ {
        "extension" : [ {
          "url" : "http://hl7.org/fhir/StructureDefinition/humanname-assembly-order",
          "valueCode" : "G"
        } ],
        "use" : "official",
        "family" : "BEETHOVEN",
        "_family" : {
          "extension" : [ {
            "url" : "http://hl7.org/fhir/StructureDefinition/humanname-own-prefix",
            "valueString" : "VAN"
          }, {
            "url" : "http://hl7.org/fhir/StructureDefinition/humanname-own-name",
            "valueString" : "Consulting1"
          }, {
            "url" : "http://hl7.org/fhir/StructureDefinition/humanname-partner-prefix",
            "valueString" : "VAL"
          }, {
            "url" : "http://hl7.org/fhir/StructureDefinition/humanname-partner-name",
            "valueString" : "ROGER"
          } ]
        },
        "given" : [ "LUDWIG", "B" ],
        "prefix" : [ "DR" ],
        "suffix" : [ "2ND", "MD", "MD" ],
        "period" : {
          "start" : "2022-05-01T10:25:31-04:00",
          "end" : "2023-05-01T10:25:31-04:00"
        }
      } ]
    }
  }, {
    "fullUrl" : "Practitioner/1707769152759228000.11f5cbef-00fc-4ce9-9587-d7bfa1821c87",
    "resource" : {
      "resourceType" : "Practitioner",
      "id" : "1707769152759228000.11f5cbef-00fc-4ce9-9587-d7bfa1821c87",
      "extension" : [ {
        "url" : "https://reportstream.cdc.gov/fhir/StructureDefinition/assigning-authority",
        "extension" : [ {
          "url" : "https://reportstream.cdc.gov/fhir/StructureDefinition/namespace-id",
          "valueString" : "Namespace"
        }, {
          "url" : "https://reportstream.cdc.gov/fhir/StructureDefinition/universal-id",
          "valueString" : "AssigningSystem"
        }, {
          "url" : "https://reportstream.cdc.gov/fhir/StructureDefinition/universal-id-type",
          "valueCode" : "UUID"
        } ]
      }, {
        "url" : "https://reportstream.cdc.gov/fhir/StructureDefinition/xcn-practitioner",
        "extension" : [ {
          "url" : "XCN.3",
          "valueString" : "LUDWIG"
        }, {
          "url" : "XCN.4",
          "valueString" : "B"
        }, {
          "url" : "XCN.20",
          "valueString" : "20230501102531-0400"
        }, {
          "url" : "XCN.21",
          "valueString" : "MD"
        }, {
          "url" : "XCN.22",
          "valueCodeableConcept" : {
            "coding" : [ {
              "extension" : [ {
                "url" : "https://reportstream.cdc.gov/fhir/StructureDefinition/cwe-coding",
                "valueString" : "coding"
              } ],
              "code" : "AssignJ"
            } ]
          }
        }, {
          "url" : "XCN.23",
          "valueCodeableConcept" : {
            "coding" : [ {
              "extension" : [ {
                "url" : "https://reportstream.cdc.gov/fhir/StructureDefinition/cwe-coding",
                "valueString" : "coding"
              } ],
              "code" : "AssignA"
            } ]
          }
        }, {
          "url" : "XCN.5",
          "valueString" : "2ND"
        }, {
          "url" : "XCN.7",
          "valueString" : "MD"
        }, {
          "url" : "XCN.8",
          "valueCodeableConcept" : {
            "coding" : [ {
              "extension" : [ {
                "url" : "https://reportstream.cdc.gov/fhir/StructureDefinition/cwe-coding",
                "valueString" : "coding"
              } ],
              "code" : "SRC"
            } ]
          }
        }, {
          "url" : "XCN.10",
          "valueString" : "B"
        }, {
          "url" : "XCN.15",
          "valueString" : "A"
        }, {
          "url" : "XCN.16",
          "valueCodeableConcept" : {
            "coding" : [ {
              "extension" : [ {
                "url" : "https://reportstream.cdc.gov/fhir/StructureDefinition/cwe-coding",
                "valueString" : "coding"
              } ],
              "code" : "NameContext"
            } ]
          }
        }, {
          "url" : "XCN.19",
          "valueString" : "20220501102531-0400"
        } ]
      }, {
        "url" : "https://reportstream.cdc.gov/fhir/StructureDefinition/hl7v2Field",
        "valueString" : "PV1.9"
      } ],
      "identifier" : [ {
        "extension" : [ {
          "url" : "http://hl7.org/fhir/StructureDefinition/identifier-checkDigit",
          "valueString" : "A"
        }, {
          "url" : "http://hl7.org/fhir/StructureDefinition/namingsystem-checkDigit",
          "valueCode" : "NPI"
        } ],
        "type" : {
          "coding" : [ {
            "extension" : [ {
              "url" : "https://reportstream.cdc.gov/fhir/StructureDefinition/codeable-concept-id",
              "valueBoolean" : true
            } ],
            "code" : "DL"
          } ]
        },
        "system" : "Namespace",
        "value" : "1"
      } ],
      "name" : [ {
        "extension" : [ {
          "url" : "http://hl7.org/fhir/StructureDefinition/humanname-assembly-order",
          "valueCode" : "G"
        } ],
        "use" : "official",
        "family" : "BEETHOVEN",
        "_family" : {
          "extension" : [ {
            "url" : "http://hl7.org/fhir/StructureDefinition/humanname-own-prefix",
            "valueString" : "VAN"
          }, {
            "url" : "http://hl7.org/fhir/StructureDefinition/humanname-own-name",
            "valueString" : "Consulting2"
          }, {
            "url" : "http://hl7.org/fhir/StructureDefinition/humanname-partner-prefix",
            "valueString" : "VAL"
          }, {
            "url" : "http://hl7.org/fhir/StructureDefinition/humanname-partner-name",
            "valueString" : "ROGER"
          } ]
        },
        "given" : [ "LUDWIG", "B" ],
        "prefix" : [ "DR" ],
        "suffix" : [ "2ND", "MD", "MD" ],
        "period" : {
          "start" : "2022-05-01T10:25:31-04:00",
          "end" : "2023-05-01T10:25:31-04:00"
        }
      } ]
    }
  }, {
    "fullUrl" : "Practitioner/1707769152761341000.e9c8fc21-e2bb-43e7-bf52-8a00aa847db9",
    "resource" : {
      "resourceType" : "Practitioner",
      "id" : "1707769152761341000.e9c8fc21-e2bb-43e7-bf52-8a00aa847db9",
      "extension" : [ {
        "url" : "https://reportstream.cdc.gov/fhir/StructureDefinition/assigning-authority",
        "extension" : [ {
          "url" : "https://reportstream.cdc.gov/fhir/StructureDefinition/namespace-id",
          "valueString" : "Namespace"
        }, {
          "url" : "https://reportstream.cdc.gov/fhir/StructureDefinition/universal-id",
          "valueString" : "AssigningSystem"
        }, {
          "url" : "https://reportstream.cdc.gov/fhir/StructureDefinition/universal-id-type",
          "valueCode" : "UUID"
        } ]
      }, {
        "url" : "https://reportstream.cdc.gov/fhir/StructureDefinition/xcn-practitioner",
        "extension" : [ {
          "url" : "XCN.3",
          "valueString" : "LUDWIG"
        }, {
          "url" : "XCN.4",
          "valueString" : "B"
        }, {
          "url" : "XCN.20",
          "valueString" : "20230501102531-0400"
        }, {
          "url" : "XCN.21",
          "valueString" : "MD"
        }, {
          "url" : "XCN.22",
          "valueCodeableConcept" : {
            "coding" : [ {
              "extension" : [ {
                "url" : "https://reportstream.cdc.gov/fhir/StructureDefinition/cwe-coding",
                "valueString" : "coding"
              } ],
              "code" : "AssignJ"
            } ]
          }
        }, {
          "url" : "XCN.23",
          "valueCodeableConcept" : {
            "coding" : [ {
              "extension" : [ {
                "url" : "https://reportstream.cdc.gov/fhir/StructureDefinition/cwe-coding",
                "valueString" : "coding"
              } ],
              "code" : "AssignA"
            } ]
          }
        }, {
          "url" : "XCN.5",
          "valueString" : "2ND"
        }, {
          "url" : "XCN.7",
          "valueString" : "MD"
        }, {
          "url" : "XCN.8",
          "valueCodeableConcept" : {
            "coding" : [ {
              "extension" : [ {
                "url" : "https://reportstream.cdc.gov/fhir/StructureDefinition/cwe-coding",
                "valueString" : "coding"
              } ],
              "code" : "SRC"
            } ]
          }
        }, {
          "url" : "XCN.10",
          "valueString" : "B"
        }, {
          "url" : "XCN.15",
          "valueString" : "A"
        }, {
          "url" : "XCN.16",
          "valueCodeableConcept" : {
            "coding" : [ {
              "extension" : [ {
                "url" : "https://reportstream.cdc.gov/fhir/StructureDefinition/cwe-coding",
                "valueString" : "coding"
              } ],
              "code" : "NameContext"
            } ]
          }
        }, {
          "url" : "XCN.19",
          "valueString" : "20220501102531-0400"
        } ]
      }, {
        "url" : "https://reportstream.cdc.gov/fhir/StructureDefinition/hl7v2Field",
        "valueString" : "PV1.17"
      } ],
      "identifier" : [ {
        "extension" : [ {
          "url" : "http://hl7.org/fhir/StructureDefinition/identifier-checkDigit",
          "valueString" : "A"
        }, {
          "url" : "http://hl7.org/fhir/StructureDefinition/namingsystem-checkDigit",
          "valueCode" : "NPI"
        } ],
        "type" : {
          "coding" : [ {
            "extension" : [ {
              "url" : "https://reportstream.cdc.gov/fhir/StructureDefinition/codeable-concept-id",
              "valueBoolean" : true
            } ],
            "code" : "DL"
          } ]
        },
        "system" : "Namespace",
        "value" : "1"
      } ],
      "name" : [ {
        "extension" : [ {
          "url" : "http://hl7.org/fhir/StructureDefinition/humanname-assembly-order",
          "valueCode" : "G"
        } ],
        "use" : "official",
        "family" : "BEETHOVEN",
        "_family" : {
          "extension" : [ {
            "url" : "http://hl7.org/fhir/StructureDefinition/humanname-own-prefix",
            "valueString" : "VAN"
          }, {
            "url" : "http://hl7.org/fhir/StructureDefinition/humanname-own-name",
            "valueString" : "Admitting1"
          }, {
            "url" : "http://hl7.org/fhir/StructureDefinition/humanname-partner-prefix",
            "valueString" : "VAL"
          }, {
            "url" : "http://hl7.org/fhir/StructureDefinition/humanname-partner-name",
            "valueString" : "ROGER"
          } ]
        },
        "given" : [ "LUDWIG", "B" ],
        "prefix" : [ "DR" ],
        "suffix" : [ "2ND", "MD", "MD" ],
        "period" : {
          "start" : "2022-05-01T10:25:31-04:00",
          "end" : "2023-05-01T10:25:31-04:00"
        }
      } ]
    }
  }, {
    "fullUrl" : "Practitioner/1707769152763496000.38596b75-e447-4067-a827-ee9c56aca27c",
    "resource" : {
      "resourceType" : "Practitioner",
      "id" : "1707769152763496000.38596b75-e447-4067-a827-ee9c56aca27c",
      "extension" : [ {
        "url" : "https://reportstream.cdc.gov/fhir/StructureDefinition/assigning-authority",
        "extension" : [ {
          "url" : "https://reportstream.cdc.gov/fhir/StructureDefinition/namespace-id",
          "valueString" : "Namespace"
        }, {
          "url" : "https://reportstream.cdc.gov/fhir/StructureDefinition/universal-id",
          "valueString" : "AssigningSystem"
        }, {
          "url" : "https://reportstream.cdc.gov/fhir/StructureDefinition/universal-id-type",
          "valueCode" : "UUID"
        } ]
      }, {
        "url" : "https://reportstream.cdc.gov/fhir/StructureDefinition/xcn-practitioner",
        "extension" : [ {
          "url" : "XCN.3",
          "valueString" : "LUDWIG"
        }, {
          "url" : "XCN.4",
          "valueString" : "B"
        }, {
          "url" : "XCN.20",
          "valueString" : "20230501102531-0400"
        }, {
          "url" : "XCN.21",
          "valueString" : "MD"
        }, {
          "url" : "XCN.22",
          "valueCodeableConcept" : {
            "coding" : [ {
              "extension" : [ {
                "url" : "https://reportstream.cdc.gov/fhir/StructureDefinition/cwe-coding",
                "valueString" : "coding"
              } ],
              "code" : "AssignJ"
            } ]
          }
        }, {
          "url" : "XCN.23",
          "valueCodeableConcept" : {
            "coding" : [ {
              "extension" : [ {
                "url" : "https://reportstream.cdc.gov/fhir/StructureDefinition/cwe-coding",
                "valueString" : "coding"
              } ],
              "code" : "AssignA"
            } ]
          }
        }, {
          "url" : "XCN.5",
          "valueString" : "2ND"
        }, {
          "url" : "XCN.7",
          "valueString" : "MD"
        }, {
          "url" : "XCN.8",
          "valueCodeableConcept" : {
            "coding" : [ {
              "extension" : [ {
                "url" : "https://reportstream.cdc.gov/fhir/StructureDefinition/cwe-coding",
                "valueString" : "coding"
              } ],
              "code" : "SRC"
            } ]
          }
        }, {
          "url" : "XCN.10",
          "valueString" : "B"
        }, {
          "url" : "XCN.15",
          "valueString" : "A"
        }, {
          "url" : "XCN.16",
          "valueCodeableConcept" : {
            "coding" : [ {
              "extension" : [ {
                "url" : "https://reportstream.cdc.gov/fhir/StructureDefinition/cwe-coding",
                "valueString" : "coding"
              } ],
              "code" : "NameContext"
            } ]
          }
        }, {
          "url" : "XCN.19",
          "valueString" : "20220501102531-0400"
        } ]
      }, {
        "url" : "https://reportstream.cdc.gov/fhir/StructureDefinition/hl7v2Field",
        "valueString" : "PV1.17"
      } ],
      "identifier" : [ {
        "extension" : [ {
          "url" : "http://hl7.org/fhir/StructureDefinition/identifier-checkDigit",
          "valueString" : "A"
        }, {
          "url" : "http://hl7.org/fhir/StructureDefinition/namingsystem-checkDigit",
          "valueCode" : "NPI"
        } ],
        "type" : {
          "coding" : [ {
            "extension" : [ {
              "url" : "https://reportstream.cdc.gov/fhir/StructureDefinition/codeable-concept-id",
              "valueBoolean" : true
            } ],
            "code" : "DL"
          } ]
        },
        "system" : "Namespace",
        "value" : "1"
      } ],
      "name" : [ {
        "extension" : [ {
          "url" : "http://hl7.org/fhir/StructureDefinition/humanname-assembly-order",
          "valueCode" : "G"
        } ],
        "use" : "official",
        "family" : "BEETHOVEN",
        "_family" : {
          "extension" : [ {
            "url" : "http://hl7.org/fhir/StructureDefinition/humanname-own-prefix",
            "valueString" : "VAN"
          }, {
            "url" : "http://hl7.org/fhir/StructureDefinition/humanname-own-name",
            "valueString" : "Admitting2"
          }, {
            "url" : "http://hl7.org/fhir/StructureDefinition/humanname-partner-prefix",
            "valueString" : "VAL"
          }, {
            "url" : "http://hl7.org/fhir/StructureDefinition/humanname-partner-name",
            "valueString" : "ROGER"
          } ]
        },
        "given" : [ "LUDWIG", "B" ],
        "prefix" : [ "DR" ],
        "suffix" : [ "2ND", "MD", "MD" ],
        "period" : {
          "start" : "2022-05-01T10:25:31-04:00",
          "end" : "2023-05-01T10:25:31-04:00"
        }
      } ]
    }
  }, {
    "fullUrl" : "Practitioner/1707769152765458000.16807e53-410c-4435-9f19-9ef89466d6a9",
    "resource" : {
      "resourceType" : "Practitioner",
      "id" : "1707769152765458000.16807e53-410c-4435-9f19-9ef89466d6a9",
      "extension" : [ {
        "url" : "https://reportstream.cdc.gov/fhir/StructureDefinition/assigning-authority",
        "extension" : [ {
          "url" : "https://reportstream.cdc.gov/fhir/StructureDefinition/namespace-id"
        }, {
          "url" : "https://reportstream.cdc.gov/fhir/StructureDefinition/universal-id",
          "valueString" : "AssigningSystem"
        }, {
          "url" : "https://reportstream.cdc.gov/fhir/StructureDefinition/universal-id-type",
          "valueCode" : "ISO"
        } ]
      }, {
        "url" : "https://reportstream.cdc.gov/fhir/StructureDefinition/xcn-practitioner",
        "extension" : [ {
          "url" : "XCN.3",
          "valueString" : "LUDWIG"
        }, {
          "url" : "XCN.4",
          "valueString" : "B"
        }, {
          "url" : "XCN.20",
          "valueString" : "20230501102531-0400"
        }, {
          "url" : "XCN.21",
          "valueString" : "MD"
        }, {
          "url" : "XCN.22",
          "valueCodeableConcept" : {
            "coding" : [ {
              "extension" : [ {
                "url" : "https://reportstream.cdc.gov/fhir/StructureDefinition/cwe-coding",
                "valueString" : "coding"
              } ],
              "code" : "AssignJ"
            } ]
          }
        }, {
          "url" : "XCN.23",
          "valueCodeableConcept" : {
            "coding" : [ {
              "extension" : [ {
                "url" : "https://reportstream.cdc.gov/fhir/StructureDefinition/cwe-coding",
                "valueString" : "coding"
              } ],
              "code" : "AssignA"
            } ]
          }
        }, {
          "url" : "XCN.5",
          "valueString" : "2ND"
        }, {
          "url" : "XCN.7",
          "valueString" : "MD"
        }, {
          "url" : "XCN.8",
          "valueCodeableConcept" : {
            "coding" : [ {
              "extension" : [ {
                "url" : "https://reportstream.cdc.gov/fhir/StructureDefinition/cwe-coding",
                "valueString" : "coding"
              } ],
              "code" : "SRC"
            } ]
          }
        }, {
          "url" : "XCN.10",
          "valueString" : "B"
        }, {
          "url" : "XCN.15",
          "valueString" : "A"
        }, {
          "url" : "XCN.16",
          "valueCodeableConcept" : {
            "coding" : [ {
              "extension" : [ {
                "url" : "https://reportstream.cdc.gov/fhir/StructureDefinition/cwe-coding",
                "valueString" : "coding"
              } ],
              "code" : "NameContext"
            } ]
          }
        }, {
          "url" : "XCN.19",
          "valueString" : "20220501102531-0400"
        } ]
      }, {
        "url" : "https://reportstream.cdc.gov/fhir/StructureDefinition/hl7v2Field",
        "valueString" : "PV2.13"
      } ],
      "identifier" : [ {
        "extension" : [ {
          "url" : "http://hl7.org/fhir/StructureDefinition/identifier-checkDigit",
          "valueString" : "A"
        }, {
          "url" : "http://hl7.org/fhir/StructureDefinition/namingsystem-checkDigit",
          "valueCode" : "NPI"
        } ],
        "type" : {
          "coding" : [ {
            "extension" : [ {
              "url" : "https://reportstream.cdc.gov/fhir/StructureDefinition/codeable-concept-id",
              "valueBoolean" : true
            } ],
            "code" : "DL"
          } ]
        },
        "system" : "urn:oid:AssigningSystem",
        "value" : "1"
      } ],
      "name" : [ {
        "extension" : [ {
          "url" : "http://hl7.org/fhir/StructureDefinition/humanname-assembly-order",
          "valueCode" : "G"
        } ],
        "use" : "official",
        "family" : "BEETHOVEN",
        "_family" : {
          "extension" : [ {
            "url" : "http://hl7.org/fhir/StructureDefinition/humanname-own-prefix",
            "valueString" : "VAN"
          }, {
            "url" : "http://hl7.org/fhir/StructureDefinition/humanname-own-name",
            "valueString" : "Referral Source Code1"
          }, {
            "url" : "http://hl7.org/fhir/StructureDefinition/humanname-partner-prefix",
            "valueString" : "VAL"
          }, {
            "url" : "http://hl7.org/fhir/StructureDefinition/humanname-partner-name",
            "valueString" : "ROGER"
          } ]
        },
        "given" : [ "LUDWIG", "B" ],
        "prefix" : [ "DR" ],
        "suffix" : [ "2ND", "MD", "MD" ],
        "period" : {
          "start" : "2022-05-01T10:25:31-04:00",
          "end" : "2023-05-01T10:25:31-04:00"
        }
      } ]
    }
  }, {
    "fullUrl" : "Practitioner/1707769152767595000.5683249d-aa41-4a41-8655-5ad612443baa",
    "resource" : {
      "resourceType" : "Practitioner",
      "id" : "1707769152767595000.5683249d-aa41-4a41-8655-5ad612443baa",
      "extension" : [ {
        "url" : "https://reportstream.cdc.gov/fhir/StructureDefinition/assigning-authority",
        "extension" : [ {
          "url" : "https://reportstream.cdc.gov/fhir/StructureDefinition/namespace-id"
        }, {
          "url" : "https://reportstream.cdc.gov/fhir/StructureDefinition/universal-id",
          "valueString" : "AssigningSystem"
        }, {
          "url" : "https://reportstream.cdc.gov/fhir/StructureDefinition/universal-id-type",
          "valueCode" : "ISO"
        } ]
      }, {
        "url" : "https://reportstream.cdc.gov/fhir/StructureDefinition/xcn-practitioner",
        "extension" : [ {
          "url" : "XCN.3",
          "valueString" : "LUDWIG"
        }, {
          "url" : "XCN.4",
          "valueString" : "B"
        }, {
          "url" : "XCN.20",
          "valueString" : "20230501102531-0400"
        }, {
          "url" : "XCN.21",
          "valueString" : "MD"
        }, {
          "url" : "XCN.22",
          "valueCodeableConcept" : {
            "coding" : [ {
              "extension" : [ {
                "url" : "https://reportstream.cdc.gov/fhir/StructureDefinition/cwe-coding",
                "valueString" : "coding"
              } ],
              "code" : "AssignJ"
            } ]
          }
        }, {
          "url" : "XCN.23",
          "valueCodeableConcept" : {
            "coding" : [ {
              "extension" : [ {
                "url" : "https://reportstream.cdc.gov/fhir/StructureDefinition/cwe-coding",
                "valueString" : "coding"
              } ],
              "code" : "AssignA"
            } ]
          }
        }, {
          "url" : "XCN.5",
          "valueString" : "2ND"
        }, {
          "url" : "XCN.7",
          "valueString" : "MD"
        }, {
          "url" : "XCN.8",
          "valueCodeableConcept" : {
            "coding" : [ {
              "extension" : [ {
                "url" : "https://reportstream.cdc.gov/fhir/StructureDefinition/cwe-coding",
                "valueString" : "coding"
              } ],
              "code" : "SRC"
            } ]
          }
        }, {
          "url" : "XCN.10",
          "valueString" : "B"
        }, {
          "url" : "XCN.15",
          "valueString" : "A"
        }, {
          "url" : "XCN.16",
          "valueCodeableConcept" : {
            "coding" : [ {
              "extension" : [ {
                "url" : "https://reportstream.cdc.gov/fhir/StructureDefinition/cwe-coding",
                "valueString" : "coding"
              } ],
              "code" : "NameContext"
            } ]
          }
        }, {
          "url" : "XCN.19",
          "valueString" : "20220501102531-0400"
        } ]
      }, {
        "url" : "https://reportstream.cdc.gov/fhir/StructureDefinition/hl7v2Field",
        "valueString" : "PV2.13"
      } ],
      "identifier" : [ {
        "extension" : [ {
          "url" : "http://hl7.org/fhir/StructureDefinition/identifier-checkDigit",
          "valueString" : "A"
        }, {
          "url" : "http://hl7.org/fhir/StructureDefinition/namingsystem-checkDigit",
          "valueCode" : "NPI"
        } ],
        "type" : {
          "coding" : [ {
            "extension" : [ {
              "url" : "https://reportstream.cdc.gov/fhir/StructureDefinition/codeable-concept-id",
              "valueBoolean" : true
            } ],
            "code" : "DL"
          } ]
>>>>>>> 9d88e4f6
        },
        "reasonCode" : [
          {
            "extension" : [
              {
                "url" : "https://reportstream.cdc.gov/fhir/StructureDefinition/hl7v2Field",
                "valueString" : "PV2.3"
              }
            ],
            "coding" : [
              {
                "extension" : [
                  {
                    "url" : "https://reportstream.cdc.gov/fhir/StructureDefinition/cwe-coding",
                    "valueString" : "coding"
                  }
                ],
                "code" : "1",
                "display" : "AD"
              }
            ]
          }
        ],
        "hospitalization" : {
          "preAdmissionIdentifier" : {
            "extension" : [
              {
                "url" : "http://hl7.org/fhir/StructureDefinition/identifier-checkDigit",
                "valueString" : "checkdigit"
              },
              {
                "url" : "http://hl7.org/fhir/StructureDefinition/namingsystem-checkDigit",
                "valueString" : "checkdigitscheme"
              },
              {
                "url" : "https://reportstream.cdc.gov/fhir/StructureDefinition/identifier-type-code",
                "valueString" : "ACSN"
              },
              {
                "url" : "https://reportstream.cdc.gov/fhir/StructureDefinition/assigning-facility",
                "valueReference" : {
                  "reference" : "Organization/1707422696883771000.1259a79a-8872-4d3e-8a34-e243f316af12"
                }
              },
              {
                "url" : "https://reportstream.cdc.gov/fhir/StructureDefinition/assigning-jurisdiction",
                "valueCodeableConcept" : {
                  "coding" : [
                    {
                      "extension" : [
                        {
                          "url" : "https://reportstream.cdc.gov/fhir/StructureDefinition/cwe-coding",
                          "valueString" : "coding"
                        },
                        {
                          "url" : "https://reportstream.cdc.gov/fhir/StructureDefinition/cwe-coding-system",
                          "valueString" : "AJSys"
                        }
                      ],
                      "code" : "AJCode",
                      "display" : "Assigning Jurisdiction"
                    }
                  ]
                }
              },
              {
                "url" : "https://reportstream.cdc.gov/fhir/StructureDefinition/assigning-agency-or-department",
                "valueCodeableConcept" : {
                  "coding" : [
                    {
                      "extension" : [
                        {
                          "url" : "https://reportstream.cdc.gov/fhir/StructureDefinition/cwe-coding",
                          "valueString" : "coding"
                        },
                        {
                          "url" : "https://reportstream.cdc.gov/fhir/StructureDefinition/cwe-coding-system",
                          "valueString" : "AASys"
                        }
                      ],
                      "code" : "AACode",
                      "display" : "Assigning Agency"
                    }
                  ]
                }
              }
            ],
            "type" : {
              "coding" : [
                {
                  "code" : "ACSN"
                }
              ]
            },
            "system" : "urn:oid:testcx42",
            "_system" : {
              "extension" : [
                {
                  "url" : "https://reportstream.cdc.gov/fhir/StructureDefinition/universal-id",
                  "valueString" : "testcx42"
                },
                {
                  "url" : "https://reportstream.cdc.gov/fhir/StructureDefinition/universal-id-type",
                  "valueString" : "ISO"
                }
              ]
            },
            "value" : "IDNumber",
            "period" : {
              "start" : "1988-07-04",
              "_start" : {
                "extension" : [
                  {
                    "url" : "https://reportstream.cdc.gov/fhir/StructureDefinition/hl7v2-date-time",
                    "valueString" : "19880704"
                  }
                ]
              },
              "end" : "2088-07-04",
              "_end" : {
                "extension" : [
                  {
                    "url" : "https://reportstream.cdc.gov/fhir/StructureDefinition/hl7v2-date-time",
                    "valueString" : "20880704"
                  }
                ]
              }
            }
          },
          "admitSource" : {
            "coding" : [
              {
                "extension" : [
                  {
                    "url" : "https://reportstream.cdc.gov/fhir/StructureDefinition/cwe-coding",
                    "valueString" : "coding"
                  }
                ],
                "code" : "1",
                "display" : "Source"
              }
            ]
          },
          "reAdmission" : {
            "coding" : [
              {
                "extension" : [
                  {
                    "url" : "https://reportstream.cdc.gov/fhir/StructureDefinition/cwe-coding",
                    "valueString" : "coding"
                  }
                ],
                "code" : "R"
              }
            ]
          },
          "dietPreference" : [
            {
              "coding" : [
                {
                  "extension" : [
                    {
                      "url" : "https://reportstream.cdc.gov/fhir/StructureDefinition/cwe-coding",
                      "valueString" : "coding"
                    }
                  ],
                  "code" : "1",
                  "display" : "VEG"
                }
              ]
            }
          ],
          "specialCourtesy" : [
            {
              "coding" : [
                {
                  "extension" : [
                    {
                      "url" : "https://reportstream.cdc.gov/fhir/StructureDefinition/cwe-coding",
                      "valueString" : "coding"
                    }
                  ],
                  "code" : "A0"
                }
              ]
            },
            {
              "coding" : [
                {
                  "extension" : [
                    {
                      "url" : "https://reportstream.cdc.gov/fhir/StructureDefinition/cwe-coding",
                      "valueString" : "coding"
                    }
                  ],
                  "code" : "A1"
                }
              ]
            }
          ],
          "destination" : {
            "reference" : "Location/1707422696882011000.d29a9e24-c397-469b-90fa-c93e69c78a1b"
          },
          "dischargeDisposition" : {
            "coding" : [
              {
                "extension" : [
                  {
                    "url" : "https://reportstream.cdc.gov/fhir/StructureDefinition/cwe-coding",
                    "valueString" : "coding"
                  }
                ],
                "code" : "T"
              }
            ]
          }
        },
        "location" : [
          {
            "extension" : [
              {
                "url" : "https://reportstream.cdc.gov/fhir/StructureDefinition/hl7v2Field",
                "valueString" : "PV1.3"
              }
            ],
            "location" : {
              "reference" : "Location/1707422696912022000.fbe8b924-53ee-4719-a05c-d36541574baa"
            },
            "status" : "active"
          },
          {
            "extension" : [
              {
                "url" : "https://reportstream.cdc.gov/fhir/StructureDefinition/hl7v2Field",
                "valueString" : "PV1.6"
              }
            ],
            "location" : {
              "reference" : "Location/1707422696912746000.754846de-d765-4e92-9d9b-e8da1661356c"
            },
            "status" : "completed"
          },
          {
            "extension" : [
              {
                "url" : "https://reportstream.cdc.gov/fhir/StructureDefinition/hl7v2Field",
                "valueString" : "PV1.11"
              },
              {
                "url" : "https://hl7.org/fhir/StructureDefinition/temporary-location",
                "valueBoolean" : true
              }
            ],
            "location" : {
              "reference" : "Location/1707422696913442000.30908713-cbc1-49b4-a974-93b5cb008e5b"
            },
            "status" : "active"
          },
          {
            "extension" : [
              {
                "url" : "https://reportstream.cdc.gov/fhir/StructureDefinition/hl7v2Field",
                "valueString" : "PV1.42"
              }
            ],
            "location" : {
              "reference" : "Location/1707422696914060000.45d19b1b-2216-40de-9280-217f85035a70"
            },
            "status" : "planned"
          },
          {
            "extension" : [
              {
                "url" : "https://reportstream.cdc.gov/fhir/StructureDefinition/hl7v2Field",
                "valueString" : "PV1.43"
              },
              {
                "url" : "https://hl7.org/fhir/StructureDefinition/temporary-location",
                "valueBoolean" : true
              }
            ],
            "location" : {
              "reference" : "Location/1707422696914745000.02679212-a969-49a2-8dba-14e908c2b9d7"
            },
            "status" : "completed"
          },
          {
            "extension" : [
              {
                "url" : "https://reportstream.cdc.gov/fhir/StructureDefinition/hl7v2Field",
                "valueString" : "PV2.1"
              },
              {
                "url" : "https://hl7.org/fhir/StructureDefinition/temporary-location",
                "valueBoolean" : false
              }
            ],
            "location" : {
              "reference" : "Location/1707422696915399000.e01c1c14-32cc-494b-b5e6-3ae2493d36e0"
            },
            "status" : "planned"
          }
        ]
      }
    },
    {
      "fullUrl" : "Organization/1707422696857113000.375d1744-2a08-495a-a152-2a748c5cad63",
      "resource" : {
        "resourceType" : "Organization",
        "id" : "1707422696857113000.375d1744-2a08-495a-a152-2a748c5cad63",
        "identifier" : [
          {
            "extension" : [
              {
                "url" : "https://reportstream.cdc.gov/fhir/StructureDefinition/identifier-namespace-id",
                "valueBoolean" : true
              }
            ],
            "value" : "blah2"
          },
          {
            "extension" : [
              {
                "url" : "https://reportstream.cdc.gov/fhir/StructureDefinition/identifier-universal-id",
                "valueBoolean" : true
              }
            ],
            "type" : {
              "coding" : [
                {
                  "system" : "http://terminology.hl7.org/CodeSystem/v2-0301",
                  "code" : "CLIP"
                }
              ]
            },
            "value" : "blah2"
          }
        ]
      }
    },
    {
      "fullUrl" : "Organization/1707422696863434000.7c919c71-36c3-4d67-a52b-794248a10a65",
      "resource" : {
        "resourceType" : "Organization",
        "id" : "1707422696863434000.7c919c71-36c3-4d67-a52b-794248a10a65",
        "identifier" : [
          {
            "extension" : [
              {
                "url" : "https://reportstream.cdc.gov/fhir/StructureDefinition/identifier-namespace-id",
                "valueBoolean" : true
              }
            ],
            "value" : "blah2"
          },
          {
            "extension" : [
              {
                "url" : "https://reportstream.cdc.gov/fhir/StructureDefinition/identifier-universal-id",
                "valueBoolean" : true
              }
            ],
            "type" : {
              "coding" : [
                {
                  "system" : "http://terminology.hl7.org/CodeSystem/v2-0301",
                  "code" : "CLIP"
                }
              ]
            },
            "value" : "blah2"
          }
        ]
      }
    },
    {
      "fullUrl" : "Organization/1707422696867011000.54343111-67f7-4b76-95fd-7195b991c68a",
      "resource" : {
        "resourceType" : "Organization",
        "id" : "1707422696867011000.54343111-67f7-4b76-95fd-7195b991c68a",
        "identifier" : [
          {
            "extension" : [
              {
                "url" : "https://reportstream.cdc.gov/fhir/StructureDefinition/identifier-namespace-id",
                "valueBoolean" : true
              }
            ],
            "value" : "blah2"
          },
          {
            "extension" : [
              {
                "url" : "https://reportstream.cdc.gov/fhir/StructureDefinition/identifier-universal-id",
                "valueBoolean" : true
              }
            ],
            "type" : {
              "coding" : [
                {
                  "system" : "http://terminology.hl7.org/CodeSystem/v2-0301",
                  "code" : "CLIP"
                }
              ]
            },
            "value" : "blah2"
          }
        ]
      }
    },
    {
      "fullUrl" : "Location/1707422696878722000.8f7df54f-2fb2-479e-ae27-0f57a1a09d91",
      "resource" : {
        "resourceType" : "Location",
        "id" : "1707422696878722000.8f7df54f-2fb2-479e-ae27-0f57a1a09d91",
        "extension" : [
          {
            "url" : "https://reportstream.cdc.gov/fhir/StructureDefinition/universal-id-type",
            "valueCode" : "ISO"
          }
        ],
        "identifier" : [
          {
            "value" : "2.16.840.1.113883.9.11"
          }
        ],
        "name" : "Hospital A",
        "physicalType" : {
          "coding" : [
            {
              "extension" : [
                {
                  "url" : "https://reportstream.cdc.gov/fhir/StructureDefinition/code-index-name",
                  "valueString" : "identifier"
                }
              ],
              "system" : "http://terminology.hl7.org/CodeSystem/location-physical-type",
              "code" : "si"
            }
          ]
        }
<<<<<<< HEAD
      }
    },
    {
      "fullUrl" : "Organization/1707422696879830000.d7e104c2-acf6-469e-aecd-6b712057ce2d",
      "resource" : {
        "resourceType" : "Organization",
        "id" : "1707422696879830000.d7e104c2-acf6-469e-aecd-6b712057ce2d",
        "extension" : [
          {
            "url" : "https://reportstream.cdc.gov/fhir/StructureDefinition/organization-name-type",
            "valueCoding" : {
              "extension" : [
                {
                  "url" : "https://reportstream.cdc.gov/fhir/StructureDefinition/cwe-coding",
                  "valueCodeableConcept" : {
                    "extension" : [
                      {
                        "url" : "https://reportstream.cdc.gov/fhir/StructureDefinition/hl7v2Field",
                        "valueString" : "XON.2"
                      }
                    ],
                    "coding" : [
                      {
                        "extension" : [
                          {
                            "url" : "https://reportstream.cdc.gov/fhir/StructureDefinition/cwe-coding",
                            "valueString" : "coding"
                          },
                          {
                            "url" : "https://reportstream.cdc.gov/fhir/StructureDefinition/cwe-coding-system",
                            "valueString" : "LN"
                          }
                        ],
                        "system" : "http://loinc.org",
                        "version" : "1",
                        "code" : "1234-5",
                        "display" : "TestText"
                      },
                      {
                        "extension" : [
                          {
                            "url" : "https://reportstream.cdc.gov/fhir/StructureDefinition/cwe-coding",
                            "valueString" : "alt-coding"
                          },
                          {
                            "url" : "https://reportstream.cdc.gov/fhir/StructureDefinition/cwe-coding-system",
                            "valueString" : "LN"
                          }
                        ],
                        "system" : "http://loinc.org",
                        "version" : "2",
                        "code" : "1234-5",
                        "display" : "TestAltText"
                      }
                    ],
                    "text" : "OriginalText"
                  }
                }
              ],
              "system" : "LN",
              "version" : "1",
              "code" : "1234-5",
              "display" : "TestText"
            }
          },
          {
            "url" : "https://reportstream.cdc.gov/fhir/StructureDefinition/xon-organization",
            "extension" : [
              {
                "url" : "XON.3",
                "valueString" : "123"
              }
            ]
          }
        ],
        "identifier" : [
          {
            "extension" : [
              {
                "url" : "http://hl7.org/fhir/StructureDefinition/identifier-checkDigit",
                "valueString" : "Check Digit"
              },
              {
                "url" : "https://reportstream.cdc.gov/fhir/StructureDefinition/assigning-authority",
                "extension" : [
                  {
                    "url" : "https://reportstream.cdc.gov/fhir/StructureDefinition/namespace-id",
                    "valueString" : "Assigning Authority"
                  },
                  {
                    "url" : "https://reportstream.cdc.gov/fhir/StructureDefinition/universal-id",
                    "valueString" : "2.1.4.1"
                  },
                  {
                    "url" : "https://reportstream.cdc.gov/fhir/StructureDefinition/universal-id-type",
                    "valueCode" : "ISO"
                  }
                ]
              },
              {
                "url" : "http://hl7.org/fhir/StructureDefinition/namingsystem-checkDigit",
                "valueCode" : "C1"
              },
              {
                "url" : "https://reportstream.cdc.gov/fhir/StructureDefinition/identifier-location",
                "valueReference" : {
                  "reference" : "Location/1707422696878722000.8f7df54f-2fb2-479e-ae27-0f57a1a09d91"
                }
              }
            ],
            "type" : {
              "coding" : [
                {
                  "extension" : [
                    {
                      "url" : "https://reportstream.cdc.gov/fhir/StructureDefinition/code-index-name",
                      "valueString" : "identifier"
                    }
                  ],
                  "system" : "http://terminology.hl7.org/CodeSystem/v2-0203",
                  "code" : "MD"
                }
              ]
            },
            "value" : "123"
          }
        ],
        "name" : "Org1"
      }
    },
    {
      "fullUrl" : "Location/1707422696880613000.b25e8d82-015a-4446-8a11-c36354897d96",
      "resource" : {
        "resourceType" : "Location",
        "id" : "1707422696880613000.b25e8d82-015a-4446-8a11-c36354897d96",
        "extension" : [
          {
            "url" : "https://reportstream.cdc.gov/fhir/StructureDefinition/universal-id-type",
            "valueCode" : "ISO"
          }
        ],
        "identifier" : [
          {
            "value" : "2.16.840.1.113883.9.11"
          }
        ],
        "name" : "Hospital A",
        "physicalType" : {
          "coding" : [
            {
              "extension" : [
                {
                  "url" : "https://reportstream.cdc.gov/fhir/StructureDefinition/code-index-name",
                  "valueString" : "identifier"
                }
              ],
              "system" : "http://terminology.hl7.org/CodeSystem/location-physical-type",
              "code" : "si"
            }
          ]
=======
      } ]
    }
  }, {
    "fullUrl" : "Organization/1707769152768072000.ded40355-4276-4bb7-befc-26e8864329be",
    "resource" : {
      "resourceType" : "Organization",
      "id" : "1707769152768072000.ded40355-4276-4bb7-befc-26e8864329be",
      "identifier" : [ {
        "extension" : [ {
          "url" : "https://reportstream.cdc.gov/fhir/StructureDefinition/hl7v2Field",
          "valueString" : "HD.1"
        } ],
        "value" : "ASSIGNEE"
      }, {
        "extension" : [ {
          "url" : "https://reportstream.cdc.gov/fhir/StructureDefinition/hl7v2Field",
          "valueString" : "HD.2,HD.3"
        } ],
        "type" : {
          "coding" : [ {
            "system" : "http://terminology.hl7.org/CodeSystem/v2-0301",
            "code" : "UUID"
          } ]
        },
        "system" : "urn:ietf:rfc:3986",
        "value" : "222.1111.22222"
      } ]
    }
  }, {
    "fullUrl" : "Location/1707769152768479000.66186c5b-0d41-44bf-aa15-76c6e0c87d0a",
    "resource" : {
      "resourceType" : "Location",
      "id" : "1707769152768479000.66186c5b-0d41-44bf-aa15-76c6e0c87d0a",
      "extension" : [ {
        "url" : "https://reportstream.cdc.gov/fhir/StructureDefinition/pl6-person-location-type",
        "valueString" : "location type"
      } ],
      "identifier" : [ {
        "extension" : [ {
          "url" : "https://reportstream.cdc.gov/fhir/StructureDefinition/hl7v2Field",
          "valueString" : "HD.1"
        } ],
        "value" : "Hospital Assigned"
      }, {
        "extension" : [ {
          "url" : "https://reportstream.cdc.gov/fhir/StructureDefinition/hl7v2Field",
          "valueString" : "HD.2,HD.3"
        } ],
        "type" : {
          "coding" : [ {
            "extension" : [ {
              "url" : "https://reportstream.cdc.gov/fhir/StructureDefinition/codeable-concept-id",
              "valueBoolean" : true
            } ],
            "code" : "ISO"
          } ]
        },
        "value" : "2.4.4.4"
      }, {
        "extension" : [ {
          "url" : "https://reportstream.cdc.gov/fhir/StructureDefinition/namespace-id",
          "valueString" : "NAME"
        }, {
          "url" : "https://reportstream.cdc.gov/fhir/StructureDefinition/universal-id",
          "valueString" : "UNI"
        }, {
          "url" : "https://reportstream.cdc.gov/fhir/StructureDefinition/universal-id-type",
          "valueString" : "ISO"
        }, {
          "url" : "https://reportstream.cdc.gov/fhir/StructureDefinition/ei-assigner-organization-type",
          "valueString" : "organization"
        } ],
        "value" : "Entity ID",
        "assigner" : {
          "reference" : "Organization/1707769152768072000.ded40355-4276-4bb7-befc-26e8864329be"
>>>>>>> 9d88e4f6
        }
      }
<<<<<<< HEAD
    },
    {
      "fullUrl" : "Organization/1707422696881311000.5b3a0825-8431-4e3c-839b-112000d949e5",
      "resource" : {
        "resourceType" : "Organization",
        "id" : "1707422696881311000.5b3a0825-8431-4e3c-839b-112000d949e5",
        "extension" : [
          {
            "url" : "https://reportstream.cdc.gov/fhir/StructureDefinition/organization-name-type",
            "valueCoding" : {
              "extension" : [
                {
                  "url" : "https://reportstream.cdc.gov/fhir/StructureDefinition/cwe-coding",
                  "valueCodeableConcept" : {
                    "extension" : [
                      {
                        "url" : "https://reportstream.cdc.gov/fhir/StructureDefinition/hl7v2Field",
                        "valueString" : "XON.2"
                      }
                    ],
                    "coding" : [
                      {
                        "extension" : [
                          {
                            "url" : "https://reportstream.cdc.gov/fhir/StructureDefinition/cwe-coding",
                            "valueString" : "coding"
                          },
                          {
                            "url" : "https://reportstream.cdc.gov/fhir/StructureDefinition/cwe-coding-system",
                            "valueString" : "LN"
                          }
                        ],
                        "system" : "http://loinc.org",
                        "version" : "1",
                        "code" : "1234-5",
                        "display" : "TestText"
                      },
                      {
                        "extension" : [
                          {
                            "url" : "https://reportstream.cdc.gov/fhir/StructureDefinition/cwe-coding",
                            "valueString" : "alt-coding"
                          },
                          {
                            "url" : "https://reportstream.cdc.gov/fhir/StructureDefinition/cwe-coding-system",
                            "valueString" : "LN"
                          }
                        ],
                        "system" : "http://loinc.org",
                        "version" : "2",
                        "code" : "1234-5",
                        "display" : "TestAltText"
                      }
                    ],
                    "text" : "OriginalText"
                  }
                }
              ],
              "system" : "LN",
              "version" : "1",
              "code" : "1234-5",
              "display" : "TestText"
            }
          },
          {
            "url" : "https://reportstream.cdc.gov/fhir/StructureDefinition/xon-organization",
            "extension" : [
              {
                "url" : "XON.3",
                "valueString" : "123"
              }
            ]
          }
        ],
        "identifier" : [
          {
            "extension" : [
              {
                "url" : "http://hl7.org/fhir/StructureDefinition/identifier-checkDigit",
                "valueString" : "Check Digit"
              },
              {
                "url" : "https://reportstream.cdc.gov/fhir/StructureDefinition/assigning-authority",
                "extension" : [
                  {
                    "url" : "https://reportstream.cdc.gov/fhir/StructureDefinition/namespace-id",
                    "valueString" : "Assigning Authority"
                  },
                  {
                    "url" : "https://reportstream.cdc.gov/fhir/StructureDefinition/universal-id",
                    "valueString" : "2.1.4.1"
                  },
                  {
                    "url" : "https://reportstream.cdc.gov/fhir/StructureDefinition/universal-id-type",
                    "valueCode" : "ISO"
                  }
                ]
              },
              {
                "url" : "http://hl7.org/fhir/StructureDefinition/namingsystem-checkDigit",
                "valueCode" : "C1"
              },
              {
                "url" : "https://reportstream.cdc.gov/fhir/StructureDefinition/identifier-location",
                "valueReference" : {
                  "reference" : "Location/1707422696880613000.b25e8d82-015a-4446-8a11-c36354897d96"
                }
              }
            ],
            "type" : {
              "coding" : [
                {
                  "extension" : [
                    {
                      "url" : "https://reportstream.cdc.gov/fhir/StructureDefinition/code-index-name",
                      "valueString" : "identifier"
                    }
                  ],
                  "system" : "http://terminology.hl7.org/CodeSystem/v2-0203",
                  "code" : "MD"
                }
              ]
            },
            "value" : "123"
          }
        ],
        "name" : "Org2"
      }
    },
    {
      "fullUrl" : "Location/1707422696882011000.d29a9e24-c397-469b-90fa-c93e69c78a1b",
      "resource" : {
        "resourceType" : "Location",
        "id" : "1707422696882011000.d29a9e24-c397-469b-90fa-c93e69c78a1b",
        "extension" : [
          {
            "url" : "https://reportstream.cdc.gov/fhir/StructureDefinition/dld2-effective-date",
            "valueString" : "20230501102531-0400"
          }
        ],
        "type" : [
          {
            "coding" : [
              {
                "extension" : [
                  {
                    "url" : "https://reportstream.cdc.gov/fhir/StructureDefinition/cwe-coding",
                    "valueString" : "coding"
                  },
                  {
                    "url" : "https://reportstream.cdc.gov/fhir/StructureDefinition/cwe-coding-system",
                    "valueString" : "LN"
                  }
                ],
                "system" : "http://loinc.org",
                "code" : "PrimaryCode",
                "display" : "Primary Code Display"
              }
            ]
          }
        ]
      }
    },
    {
      "fullUrl" : "Organization/1707422696883771000.1259a79a-8872-4d3e-8a34-e243f316af12",
      "resource" : {
        "resourceType" : "Organization",
        "id" : "1707422696883771000.1259a79a-8872-4d3e-8a34-e243f316af12",
        "identifier" : [
          {
            "extension" : [
              {
                "url" : "https://reportstream.cdc.gov/fhir/StructureDefinition/identifier-namespace-id",
                "valueBoolean" : true
              }
            ],
            "value" : "blah2"
          },
          {
            "extension" : [
              {
                "url" : "https://reportstream.cdc.gov/fhir/StructureDefinition/identifier-universal-id",
                "valueBoolean" : true
              }
            ],
            "type" : {
              "coding" : [
                {
                  "system" : "http://terminology.hl7.org/CodeSystem/v2-0301",
                  "code" : "CLIP"
                }
              ]
            },
            "value" : "blah2"
          }
        ]
      }
    },
    {
      "fullUrl" : "Practitioner/1707422696892828000.4b890e82-55ee-4be1-b616-62f3bb474888",
      "resource" : {
        "resourceType" : "Practitioner",
        "id" : "1707422696892828000.4b890e82-55ee-4be1-b616-62f3bb474888",
        "extension" : [
          {
            "url" : "https://reportstream.cdc.gov/fhir/StructureDefinition/assigning-authority",
            "extension" : [
              {
                "url" : "https://reportstream.cdc.gov/fhir/StructureDefinition/namespace-id",
                "valueString" : "Namespace"
              },
              {
                "url" : "https://reportstream.cdc.gov/fhir/StructureDefinition/universal-id",
                "valueString" : "AssigningSystem"
              },
              {
                "url" : "https://reportstream.cdc.gov/fhir/StructureDefinition/universal-id-type",
                "valueCode" : "UUID"
              }
            ]
          },
          {
            "url" : "https://reportstream.cdc.gov/fhir/StructureDefinition/xcn-practitioner",
            "extension" : [
              {
                "url" : "XCN.3",
                "valueString" : "LUDWIG"
              },
              {
                "url" : "XCN.4",
                "valueString" : "B"
              },
              {
                "url" : "XCN.20",
                "valueString" : "20230501102531-0400"
              },
              {
                "url" : "XCN.21",
                "valueString" : "MD"
              },
              {
                "url" : "XCN.22",
                "valueCodeableConcept" : {
                  "coding" : [
                    {
                      "extension" : [
                        {
                          "url" : "https://reportstream.cdc.gov/fhir/StructureDefinition/cwe-coding",
                          "valueString" : "coding"
                        }
                      ],
                      "code" : "AssignJ"
                    }
                  ]
                }
              },
              {
                "url" : "XCN.23",
                "valueCodeableConcept" : {
                  "coding" : [
                    {
                      "extension" : [
                        {
                          "url" : "https://reportstream.cdc.gov/fhir/StructureDefinition/cwe-coding",
                          "valueString" : "coding"
                        }
                      ],
                      "code" : "AssignA"
                    }
                  ]
                }
              },
              {
                "url" : "XCN.5",
                "valueString" : "2ND"
              },
              {
                "url" : "XCN.7",
                "valueString" : "MD"
              },
              {
                "url" : "XCN.8",
                "valueCodeableConcept" : {
                  "coding" : [
                    {
                      "extension" : [
                        {
                          "url" : "https://reportstream.cdc.gov/fhir/StructureDefinition/cwe-coding",
                          "valueString" : "coding"
                        }
                      ],
                      "code" : "SRC"
                    }
                  ]
                }
              },
              {
                "url" : "XCN.10",
                "valueString" : "B"
              },
              {
                "url" : "XCN.15",
                "valueString" : "A"
              },
              {
                "url" : "XCN.16",
                "valueCodeableConcept" : {
                  "coding" : [
                    {
                      "extension" : [
                        {
                          "url" : "https://reportstream.cdc.gov/fhir/StructureDefinition/cwe-coding",
                          "valueString" : "coding"
                        }
                      ],
                      "code" : "NameContext"
                    }
                  ]
                }
              },
              {
                "url" : "XCN.19",
                "valueString" : "20220501102531-0400"
              }
            ]
          },
          {
            "url" : "https://reportstream.cdc.gov/fhir/StructureDefinition/hl7v2Field",
            "valueString" : "PV1.7"
          }
        ],
        "identifier" : [
          {
            "extension" : [
              {
                "url" : "http://hl7.org/fhir/StructureDefinition/identifier-checkDigit",
                "valueString" : "A"
              },
              {
                "url" : "http://hl7.org/fhir/StructureDefinition/namingsystem-checkDigit",
                "valueCode" : "NPI"
              }
            ],
            "type" : {
              "coding" : [
                {
                  "extension" : [
                    {
                      "url" : "https://reportstream.cdc.gov/fhir/StructureDefinition/codeable-concept-id",
                      "valueBoolean" : true
                    }
                  ],
                  "code" : "DL"
                }
              ]
            },
            "system" : "Namespace",
            "value" : "1"
          }
        ],
        "name" : [
          {
            "extension" : [
              {
                "url" : "http://hl7.org/fhir/StructureDefinition/humanname-assembly-order",
                "valueCode" : "G"
              }
            ],
            "use" : "official",
            "family" : "BEETHOVEN",
            "_family" : {
              "extension" : [
                {
                  "url" : "http://hl7.org/fhir/StructureDefinition/humanname-own-prefix",
                  "valueString" : "VAN"
                },
                {
                  "url" : "http://hl7.org/fhir/StructureDefinition/humanname-own-name",
                  "valueString" : "Attending1"
                },
                {
                  "url" : "http://hl7.org/fhir/StructureDefinition/humanname-partner-prefix",
                  "valueString" : "VAL"
                },
                {
                  "url" : "http://hl7.org/fhir/StructureDefinition/humanname-partner-name",
                  "valueString" : "ROGER"
                }
              ]
            },
            "given" : [
              "LUDWIG",
              "B"
            ],
            "prefix" : [
              "DR"
            ],
            "suffix" : [
              "2ND",
              "MD",
              "MD"
            ],
            "period" : {
              "start" : "2022-05-01T10:25:31-04:00",
              "end" : "2023-05-01T10:25:31-04:00"
            }
          }
        ]
      }
    },
    {
      "fullUrl" : "Practitioner/1707422696895445000.b7a5555b-2528-4507-9347-d0b1a333172b",
      "resource" : {
        "resourceType" : "Practitioner",
        "id" : "1707422696895445000.b7a5555b-2528-4507-9347-d0b1a333172b",
        "extension" : [
          {
            "url" : "https://reportstream.cdc.gov/fhir/StructureDefinition/assigning-authority",
            "extension" : [
              {
                "url" : "https://reportstream.cdc.gov/fhir/StructureDefinition/namespace-id",
                "valueString" : "Namespace"
              },
              {
                "url" : "https://reportstream.cdc.gov/fhir/StructureDefinition/universal-id",
                "valueString" : "AssigningSystem"
              },
              {
                "url" : "https://reportstream.cdc.gov/fhir/StructureDefinition/universal-id-type",
                "valueCode" : "UUID"
              }
            ]
          },
          {
            "url" : "https://reportstream.cdc.gov/fhir/StructureDefinition/xcn-practitioner",
            "extension" : [
              {
                "url" : "XCN.3",
                "valueString" : "LUDWIG"
              },
              {
                "url" : "XCN.4",
                "valueString" : "B"
              },
              {
                "url" : "XCN.20",
                "valueString" : "20230501102531-0400"
              },
              {
                "url" : "XCN.21",
                "valueString" : "MD"
              },
              {
                "url" : "XCN.22",
                "valueCodeableConcept" : {
                  "coding" : [
                    {
                      "extension" : [
                        {
                          "url" : "https://reportstream.cdc.gov/fhir/StructureDefinition/cwe-coding",
                          "valueString" : "coding"
                        }
                      ],
                      "code" : "AssignJ"
                    }
                  ]
                }
              },
              {
                "url" : "XCN.23",
                "valueCodeableConcept" : {
                  "coding" : [
                    {
                      "extension" : [
                        {
                          "url" : "https://reportstream.cdc.gov/fhir/StructureDefinition/cwe-coding",
                          "valueString" : "coding"
                        }
                      ],
                      "code" : "AssignA"
                    }
                  ]
                }
              },
              {
                "url" : "XCN.5",
                "valueString" : "2ND"
              },
              {
                "url" : "XCN.7",
                "valueString" : "MD"
              },
              {
                "url" : "XCN.8",
                "valueCodeableConcept" : {
                  "coding" : [
                    {
                      "extension" : [
                        {
                          "url" : "https://reportstream.cdc.gov/fhir/StructureDefinition/cwe-coding",
                          "valueString" : "coding"
                        }
                      ],
                      "code" : "SRC"
                    }
                  ]
                }
              },
              {
                "url" : "XCN.10",
                "valueString" : "B"
              },
              {
                "url" : "XCN.15",
                "valueString" : "A"
              },
              {
                "url" : "XCN.16",
                "valueCodeableConcept" : {
                  "coding" : [
                    {
                      "extension" : [
                        {
                          "url" : "https://reportstream.cdc.gov/fhir/StructureDefinition/cwe-coding",
                          "valueString" : "coding"
                        }
                      ],
                      "code" : "NameContext"
                    }
                  ]
                }
              },
              {
                "url" : "XCN.19",
                "valueString" : "20220501102531-0400"
              }
            ]
          },
          {
            "url" : "https://reportstream.cdc.gov/fhir/StructureDefinition/hl7v2Field",
            "valueString" : "PV1.7"
          }
        ],
        "identifier" : [
          {
            "extension" : [
              {
                "url" : "http://hl7.org/fhir/StructureDefinition/identifier-checkDigit",
                "valueString" : "A"
              },
              {
                "url" : "http://hl7.org/fhir/StructureDefinition/namingsystem-checkDigit",
                "valueCode" : "NPI"
              }
            ],
            "type" : {
              "coding" : [
                {
                  "extension" : [
                    {
                      "url" : "https://reportstream.cdc.gov/fhir/StructureDefinition/codeable-concept-id",
                      "valueBoolean" : true
                    }
                  ],
                  "code" : "DL"
                }
              ]
            },
            "system" : "Namespace",
            "value" : "1"
          }
        ],
        "name" : [
          {
            "extension" : [
              {
                "url" : "http://hl7.org/fhir/StructureDefinition/humanname-assembly-order",
                "valueCode" : "G"
              }
            ],
            "use" : "official",
            "family" : "BEETHOVEN",
            "_family" : {
              "extension" : [
                {
                  "url" : "http://hl7.org/fhir/StructureDefinition/humanname-own-prefix",
                  "valueString" : "VAN"
                },
                {
                  "url" : "http://hl7.org/fhir/StructureDefinition/humanname-own-name",
                  "valueString" : "Attending2"
                },
                {
                  "url" : "http://hl7.org/fhir/StructureDefinition/humanname-partner-prefix",
                  "valueString" : "VAL"
                },
                {
                  "url" : "http://hl7.org/fhir/StructureDefinition/humanname-partner-name",
                  "valueString" : "ROGER"
                }
              ]
            },
            "given" : [
              "LUDWIG",
              "B"
            ],
            "prefix" : [
              "DR"
            ],
            "suffix" : [
              "2ND",
              "MD",
              "MD"
            ],
            "period" : {
              "start" : "2022-05-01T10:25:31-04:00",
              "end" : "2023-05-01T10:25:31-04:00"
            }
          }
        ]
      }
    },
    {
      "fullUrl" : "Practitioner/1707422696898675000.551fb1cd-d0e3-4333-a854-947c9d9d38cd",
      "resource" : {
        "resourceType" : "Practitioner",
        "id" : "1707422696898675000.551fb1cd-d0e3-4333-a854-947c9d9d38cd",
        "extension" : [
          {
            "url" : "https://reportstream.cdc.gov/fhir/StructureDefinition/assigning-authority",
            "extension" : [
              {
                "url" : "https://reportstream.cdc.gov/fhir/StructureDefinition/namespace-id",
                "valueString" : "Namespace"
              },
              {
                "url" : "https://reportstream.cdc.gov/fhir/StructureDefinition/universal-id",
                "valueString" : "AssigningSystem"
              },
              {
                "url" : "https://reportstream.cdc.gov/fhir/StructureDefinition/universal-id-type",
                "valueCode" : "UUID"
              }
            ]
          },
          {
            "url" : "https://reportstream.cdc.gov/fhir/StructureDefinition/xcn-practitioner",
            "extension" : [
              {
                "url" : "XCN.3",
                "valueString" : "LUDWIG"
              },
              {
                "url" : "XCN.4",
                "valueString" : "B"
              },
              {
                "url" : "XCN.20",
                "valueString" : "20230501102531-0400"
              },
              {
                "url" : "XCN.21",
                "valueString" : "MD"
              },
              {
                "url" : "XCN.22",
                "valueCodeableConcept" : {
                  "coding" : [
                    {
                      "extension" : [
                        {
                          "url" : "https://reportstream.cdc.gov/fhir/StructureDefinition/cwe-coding",
                          "valueString" : "coding"
                        }
                      ],
                      "code" : "AssignJ"
                    }
                  ]
                }
              },
              {
                "url" : "XCN.23",
                "valueCodeableConcept" : {
                  "coding" : [
                    {
                      "extension" : [
                        {
                          "url" : "https://reportstream.cdc.gov/fhir/StructureDefinition/cwe-coding",
                          "valueString" : "coding"
                        }
                      ],
                      "code" : "AssignA"
                    }
                  ]
                }
              },
              {
                "url" : "XCN.5",
                "valueString" : "2ND"
              },
              {
                "url" : "XCN.7",
                "valueString" : "MD"
              },
              {
                "url" : "XCN.8",
                "valueCodeableConcept" : {
                  "coding" : [
                    {
                      "extension" : [
                        {
                          "url" : "https://reportstream.cdc.gov/fhir/StructureDefinition/cwe-coding",
                          "valueString" : "coding"
                        }
                      ],
                      "code" : "SRC"
                    }
                  ]
                }
              },
              {
                "url" : "XCN.10",
                "valueString" : "B"
              },
              {
                "url" : "XCN.15",
                "valueString" : "A"
              },
              {
                "url" : "XCN.16",
                "valueCodeableConcept" : {
                  "coding" : [
                    {
                      "extension" : [
                        {
                          "url" : "https://reportstream.cdc.gov/fhir/StructureDefinition/cwe-coding",
                          "valueString" : "coding"
                        }
                      ],
                      "code" : "NameContext"
                    }
                  ]
                }
              },
              {
                "url" : "XCN.19",
                "valueString" : "20220501102531-0400"
              }
            ]
          },
          {
            "url" : "https://reportstream.cdc.gov/fhir/StructureDefinition/hl7v2Field",
            "valueString" : "PV1.8"
          }
        ],
        "identifier" : [
          {
            "extension" : [
              {
                "url" : "http://hl7.org/fhir/StructureDefinition/identifier-checkDigit",
                "valueString" : "A"
              },
              {
                "url" : "http://hl7.org/fhir/StructureDefinition/namingsystem-checkDigit",
                "valueCode" : "NPI"
              }
            ],
            "type" : {
              "coding" : [
                {
                  "extension" : [
                    {
                      "url" : "https://reportstream.cdc.gov/fhir/StructureDefinition/codeable-concept-id",
                      "valueBoolean" : true
                    }
                  ],
                  "code" : "DL"
                }
              ]
            },
            "system" : "Namespace",
            "value" : "1"
          }
        ],
        "name" : [
          {
            "extension" : [
              {
                "url" : "http://hl7.org/fhir/StructureDefinition/humanname-assembly-order",
                "valueCode" : "G"
              }
            ],
            "use" : "official",
            "family" : "BEETHOVEN",
            "_family" : {
              "extension" : [
                {
                  "url" : "http://hl7.org/fhir/StructureDefinition/humanname-own-prefix",
                  "valueString" : "VAN"
                },
                {
                  "url" : "http://hl7.org/fhir/StructureDefinition/humanname-own-name",
                  "valueString" : "Referring1"
                },
                {
                  "url" : "http://hl7.org/fhir/StructureDefinition/humanname-partner-prefix",
                  "valueString" : "VAL"
                },
                {
                  "url" : "http://hl7.org/fhir/StructureDefinition/humanname-partner-name",
                  "valueString" : "ROGER"
                }
              ]
            },
            "given" : [
              "LUDWIG",
              "B"
            ],
            "prefix" : [
              "DR"
            ],
            "suffix" : [
              "2ND",
              "MD",
              "MD"
            ],
            "period" : {
              "start" : "2022-05-01T10:25:31-04:00",
              "end" : "2023-05-01T10:25:31-04:00"
            }
          }
        ]
      }
    },
    {
      "fullUrl" : "Practitioner/1707422696900855000.3f4eb602-7bf8-4ac8-9fc2-1cf468d8b67b",
      "resource" : {
        "resourceType" : "Practitioner",
        "id" : "1707422696900855000.3f4eb602-7bf8-4ac8-9fc2-1cf468d8b67b",
        "extension" : [
          {
            "url" : "https://reportstream.cdc.gov/fhir/StructureDefinition/assigning-authority",
            "extension" : [
              {
                "url" : "https://reportstream.cdc.gov/fhir/StructureDefinition/namespace-id",
                "valueString" : "Namespace"
              },
              {
                "url" : "https://reportstream.cdc.gov/fhir/StructureDefinition/universal-id",
                "valueString" : "AssigningSystem"
              },
              {
                "url" : "https://reportstream.cdc.gov/fhir/StructureDefinition/universal-id-type",
                "valueCode" : "UUID"
              }
            ]
          },
          {
            "url" : "https://reportstream.cdc.gov/fhir/StructureDefinition/xcn-practitioner",
            "extension" : [
              {
                "url" : "XCN.3",
                "valueString" : "LUDWIG"
              },
              {
                "url" : "XCN.4",
                "valueString" : "B"
              },
              {
                "url" : "XCN.20",
                "valueString" : "20230501102531-0400"
              },
              {
                "url" : "XCN.21",
                "valueString" : "MD"
              },
              {
                "url" : "XCN.22",
                "valueCodeableConcept" : {
                  "coding" : [
                    {
                      "extension" : [
                        {
                          "url" : "https://reportstream.cdc.gov/fhir/StructureDefinition/cwe-coding",
                          "valueString" : "coding"
                        }
                      ],
                      "code" : "AssignJ"
                    }
                  ]
                }
              },
              {
                "url" : "XCN.23",
                "valueCodeableConcept" : {
                  "coding" : [
                    {
                      "extension" : [
                        {
                          "url" : "https://reportstream.cdc.gov/fhir/StructureDefinition/cwe-coding",
                          "valueString" : "coding"
                        }
                      ],
                      "code" : "AssignA"
                    }
                  ]
                }
              },
              {
                "url" : "XCN.5",
                "valueString" : "2ND"
              },
              {
                "url" : "XCN.7",
                "valueString" : "MD"
              },
              {
                "url" : "XCN.8",
                "valueCodeableConcept" : {
                  "coding" : [
                    {
                      "extension" : [
                        {
                          "url" : "https://reportstream.cdc.gov/fhir/StructureDefinition/cwe-coding",
                          "valueString" : "coding"
                        }
                      ],
                      "code" : "SRC"
                    }
                  ]
                }
              },
              {
                "url" : "XCN.10",
                "valueString" : "B"
              },
              {
                "url" : "XCN.15",
                "valueString" : "A"
              },
              {
                "url" : "XCN.16",
                "valueCodeableConcept" : {
                  "coding" : [
                    {
                      "extension" : [
                        {
                          "url" : "https://reportstream.cdc.gov/fhir/StructureDefinition/cwe-coding",
                          "valueString" : "coding"
                        }
                      ],
                      "code" : "NameContext"
                    }
                  ]
                }
              },
              {
                "url" : "XCN.19",
                "valueString" : "20220501102531-0400"
              }
            ]
          },
          {
            "url" : "https://reportstream.cdc.gov/fhir/StructureDefinition/hl7v2Field",
            "valueString" : "PV1.8"
          }
        ],
        "identifier" : [
          {
            "extension" : [
              {
                "url" : "http://hl7.org/fhir/StructureDefinition/identifier-checkDigit",
                "valueString" : "A"
              },
              {
                "url" : "http://hl7.org/fhir/StructureDefinition/namingsystem-checkDigit",
                "valueCode" : "NPI"
              }
            ],
            "type" : {
              "coding" : [
                {
                  "extension" : [
                    {
                      "url" : "https://reportstream.cdc.gov/fhir/StructureDefinition/codeable-concept-id",
                      "valueBoolean" : true
                    }
                  ],
                  "code" : "DL"
                }
              ]
            },
            "system" : "Namespace",
            "value" : "1"
          }
        ],
        "name" : [
          {
            "extension" : [
              {
                "url" : "http://hl7.org/fhir/StructureDefinition/humanname-assembly-order",
                "valueCode" : "G"
              }
            ],
            "use" : "official",
            "family" : "BEETHOVEN",
            "_family" : {
              "extension" : [
                {
                  "url" : "http://hl7.org/fhir/StructureDefinition/humanname-own-prefix",
                  "valueString" : "VAN"
                },
                {
                  "url" : "http://hl7.org/fhir/StructureDefinition/humanname-own-name",
                  "valueString" : "Referring2"
                },
                {
                  "url" : "http://hl7.org/fhir/StructureDefinition/humanname-partner-prefix",
                  "valueString" : "VAL"
                },
                {
                  "url" : "http://hl7.org/fhir/StructureDefinition/humanname-partner-name",
                  "valueString" : "ROGER"
                }
              ]
            },
            "given" : [
              "LUDWIG",
              "B"
            ],
            "prefix" : [
              "DR"
            ],
            "suffix" : [
              "2ND",
              "MD",
              "MD"
            ],
            "period" : {
              "start" : "2022-05-01T10:25:31-04:00",
              "end" : "2023-05-01T10:25:31-04:00"
            }
          }
        ]
      }
    },
    {
      "fullUrl" : "Practitioner/1707422696902772000.eda6c007-f1be-4896-a170-7d7f77d08eae",
      "resource" : {
        "resourceType" : "Practitioner",
        "id" : "1707422696902772000.eda6c007-f1be-4896-a170-7d7f77d08eae",
        "extension" : [
          {
            "url" : "https://reportstream.cdc.gov/fhir/StructureDefinition/assigning-authority",
            "extension" : [
              {
                "url" : "https://reportstream.cdc.gov/fhir/StructureDefinition/namespace-id",
                "valueString" : "Namespace"
              },
              {
                "url" : "https://reportstream.cdc.gov/fhir/StructureDefinition/universal-id",
                "valueString" : "AssigningSystem"
              },
              {
                "url" : "https://reportstream.cdc.gov/fhir/StructureDefinition/universal-id-type",
                "valueCode" : "UUID"
              }
            ]
          },
          {
            "url" : "https://reportstream.cdc.gov/fhir/StructureDefinition/xcn-practitioner",
            "extension" : [
              {
                "url" : "XCN.3",
                "valueString" : "LUDWIG"
              },
              {
                "url" : "XCN.4",
                "valueString" : "B"
              },
              {
                "url" : "XCN.20",
                "valueString" : "20230501102531-0400"
              },
              {
                "url" : "XCN.21",
                "valueString" : "MD"
              },
              {
                "url" : "XCN.22",
                "valueCodeableConcept" : {
                  "coding" : [
                    {
                      "extension" : [
                        {
                          "url" : "https://reportstream.cdc.gov/fhir/StructureDefinition/cwe-coding",
                          "valueString" : "coding"
                        }
                      ],
                      "code" : "AssignJ"
                    }
                  ]
                }
              },
              {
                "url" : "XCN.23",
                "valueCodeableConcept" : {
                  "coding" : [
                    {
                      "extension" : [
                        {
                          "url" : "https://reportstream.cdc.gov/fhir/StructureDefinition/cwe-coding",
                          "valueString" : "coding"
                        }
                      ],
                      "code" : "AssignA"
                    }
                  ]
                }
              },
              {
                "url" : "XCN.5",
                "valueString" : "2ND"
              },
              {
                "url" : "XCN.7",
                "valueString" : "MD"
              },
              {
                "url" : "XCN.8",
                "valueCodeableConcept" : {
                  "coding" : [
                    {
                      "extension" : [
                        {
                          "url" : "https://reportstream.cdc.gov/fhir/StructureDefinition/cwe-coding",
                          "valueString" : "coding"
                        }
                      ],
                      "code" : "SRC"
                    }
                  ]
                }
              },
              {
                "url" : "XCN.10",
                "valueString" : "B"
              },
              {
                "url" : "XCN.15",
                "valueString" : "A"
              },
              {
                "url" : "XCN.16",
                "valueCodeableConcept" : {
                  "coding" : [
                    {
                      "extension" : [
                        {
                          "url" : "https://reportstream.cdc.gov/fhir/StructureDefinition/cwe-coding",
                          "valueString" : "coding"
                        }
                      ],
                      "code" : "NameContext"
                    }
                  ]
                }
              },
              {
                "url" : "XCN.19",
                "valueString" : "20220501102531-0400"
              }
            ]
          },
          {
            "url" : "https://reportstream.cdc.gov/fhir/StructureDefinition/hl7v2Field",
            "valueString" : "PV1.9"
          }
        ],
        "identifier" : [
          {
            "extension" : [
              {
                "url" : "http://hl7.org/fhir/StructureDefinition/identifier-checkDigit",
                "valueString" : "A"
              },
              {
                "url" : "http://hl7.org/fhir/StructureDefinition/namingsystem-checkDigit",
                "valueCode" : "NPI"
              }
            ],
            "type" : {
              "coding" : [
                {
                  "extension" : [
                    {
                      "url" : "https://reportstream.cdc.gov/fhir/StructureDefinition/codeable-concept-id",
                      "valueBoolean" : true
                    }
                  ],
                  "code" : "DL"
                }
              ]
            },
            "system" : "Namespace",
            "value" : "1"
          }
        ],
        "name" : [
          {
            "extension" : [
              {
                "url" : "http://hl7.org/fhir/StructureDefinition/humanname-assembly-order",
                "valueCode" : "G"
              }
            ],
            "use" : "official",
            "family" : "BEETHOVEN",
            "_family" : {
              "extension" : [
                {
                  "url" : "http://hl7.org/fhir/StructureDefinition/humanname-own-prefix",
                  "valueString" : "VAN"
                },
                {
                  "url" : "http://hl7.org/fhir/StructureDefinition/humanname-own-name",
                  "valueString" : "Consulting1"
                },
                {
                  "url" : "http://hl7.org/fhir/StructureDefinition/humanname-partner-prefix",
                  "valueString" : "VAL"
                },
                {
                  "url" : "http://hl7.org/fhir/StructureDefinition/humanname-partner-name",
                  "valueString" : "ROGER"
                }
              ]
            },
            "given" : [
              "LUDWIG",
              "B"
            ],
            "prefix" : [
              "DR"
            ],
            "suffix" : [
              "2ND",
              "MD",
              "MD"
            ],
            "period" : {
              "start" : "2022-05-01T10:25:31-04:00",
              "end" : "2023-05-01T10:25:31-04:00"
            }
          }
        ]
      }
    },
    {
      "fullUrl" : "Practitioner/1707422696904472000.cb716b55-8586-46c7-8bc9-366e1d442fe2",
      "resource" : {
        "resourceType" : "Practitioner",
        "id" : "1707422696904472000.cb716b55-8586-46c7-8bc9-366e1d442fe2",
        "extension" : [
          {
            "url" : "https://reportstream.cdc.gov/fhir/StructureDefinition/assigning-authority",
            "extension" : [
              {
                "url" : "https://reportstream.cdc.gov/fhir/StructureDefinition/namespace-id",
                "valueString" : "Namespace"
              },
              {
                "url" : "https://reportstream.cdc.gov/fhir/StructureDefinition/universal-id",
                "valueString" : "AssigningSystem"
              },
              {
                "url" : "https://reportstream.cdc.gov/fhir/StructureDefinition/universal-id-type",
                "valueCode" : "UUID"
              }
            ]
          },
          {
            "url" : "https://reportstream.cdc.gov/fhir/StructureDefinition/xcn-practitioner",
            "extension" : [
              {
                "url" : "XCN.3",
                "valueString" : "LUDWIG"
              },
              {
                "url" : "XCN.4",
                "valueString" : "B"
              },
              {
                "url" : "XCN.20",
                "valueString" : "20230501102531-0400"
              },
              {
                "url" : "XCN.21",
                "valueString" : "MD"
              },
              {
                "url" : "XCN.22",
                "valueCodeableConcept" : {
                  "coding" : [
                    {
                      "extension" : [
                        {
                          "url" : "https://reportstream.cdc.gov/fhir/StructureDefinition/cwe-coding",
                          "valueString" : "coding"
                        }
                      ],
                      "code" : "AssignJ"
                    }
                  ]
                }
              },
              {
                "url" : "XCN.23",
                "valueCodeableConcept" : {
                  "coding" : [
                    {
                      "extension" : [
                        {
                          "url" : "https://reportstream.cdc.gov/fhir/StructureDefinition/cwe-coding",
                          "valueString" : "coding"
                        }
                      ],
                      "code" : "AssignA"
                    }
                  ]
                }
              },
              {
                "url" : "XCN.5",
                "valueString" : "2ND"
              },
              {
                "url" : "XCN.7",
                "valueString" : "MD"
              },
              {
                "url" : "XCN.8",
                "valueCodeableConcept" : {
                  "coding" : [
                    {
                      "extension" : [
                        {
                          "url" : "https://reportstream.cdc.gov/fhir/StructureDefinition/cwe-coding",
                          "valueString" : "coding"
                        }
                      ],
                      "code" : "SRC"
                    }
                  ]
                }
              },
              {
                "url" : "XCN.10",
                "valueString" : "B"
              },
              {
                "url" : "XCN.15",
                "valueString" : "A"
              },
              {
                "url" : "XCN.16",
                "valueCodeableConcept" : {
                  "coding" : [
                    {
                      "extension" : [
                        {
                          "url" : "https://reportstream.cdc.gov/fhir/StructureDefinition/cwe-coding",
                          "valueString" : "coding"
                        }
                      ],
                      "code" : "NameContext"
                    }
                  ]
                }
              },
              {
                "url" : "XCN.19",
                "valueString" : "20220501102531-0400"
              }
            ]
          },
          {
            "url" : "https://reportstream.cdc.gov/fhir/StructureDefinition/hl7v2Field",
            "valueString" : "PV1.9"
          }
        ],
        "identifier" : [
          {
            "extension" : [
              {
                "url" : "http://hl7.org/fhir/StructureDefinition/identifier-checkDigit",
                "valueString" : "A"
              },
              {
                "url" : "http://hl7.org/fhir/StructureDefinition/namingsystem-checkDigit",
                "valueCode" : "NPI"
              }
            ],
            "type" : {
              "coding" : [
                {
                  "extension" : [
                    {
                      "url" : "https://reportstream.cdc.gov/fhir/StructureDefinition/codeable-concept-id",
                      "valueBoolean" : true
                    }
                  ],
                  "code" : "DL"
                }
              ]
            },
            "system" : "Namespace",
            "value" : "1"
          }
        ],
        "name" : [
          {
            "extension" : [
              {
                "url" : "http://hl7.org/fhir/StructureDefinition/humanname-assembly-order",
                "valueCode" : "G"
              }
            ],
            "use" : "official",
            "family" : "BEETHOVEN",
            "_family" : {
              "extension" : [
                {
                  "url" : "http://hl7.org/fhir/StructureDefinition/humanname-own-prefix",
                  "valueString" : "VAN"
                },
                {
                  "url" : "http://hl7.org/fhir/StructureDefinition/humanname-own-name",
                  "valueString" : "Consulting2"
                },
                {
                  "url" : "http://hl7.org/fhir/StructureDefinition/humanname-partner-prefix",
                  "valueString" : "VAL"
                },
                {
                  "url" : "http://hl7.org/fhir/StructureDefinition/humanname-partner-name",
                  "valueString" : "ROGER"
                }
              ]
            },
            "given" : [
              "LUDWIG",
              "B"
            ],
            "prefix" : [
              "DR"
            ],
            "suffix" : [
              "2ND",
              "MD",
              "MD"
            ],
            "period" : {
              "start" : "2022-05-01T10:25:31-04:00",
              "end" : "2023-05-01T10:25:31-04:00"
            }
          }
        ]
      }
    },
    {
      "fullUrl" : "Practitioner/1707422696906087000.d9f54217-d71b-4e20-a07b-8b10149a6f3b",
      "resource" : {
        "resourceType" : "Practitioner",
        "id" : "1707422696906087000.d9f54217-d71b-4e20-a07b-8b10149a6f3b",
        "extension" : [
          {
            "url" : "https://reportstream.cdc.gov/fhir/StructureDefinition/assigning-authority",
            "extension" : [
              {
                "url" : "https://reportstream.cdc.gov/fhir/StructureDefinition/namespace-id",
                "valueString" : "Namespace"
              },
              {
                "url" : "https://reportstream.cdc.gov/fhir/StructureDefinition/universal-id",
                "valueString" : "AssigningSystem"
              },
              {
                "url" : "https://reportstream.cdc.gov/fhir/StructureDefinition/universal-id-type",
                "valueCode" : "UUID"
              }
            ]
          },
          {
            "url" : "https://reportstream.cdc.gov/fhir/StructureDefinition/xcn-practitioner",
            "extension" : [
              {
                "url" : "XCN.3",
                "valueString" : "LUDWIG"
              },
              {
                "url" : "XCN.4",
                "valueString" : "B"
              },
              {
                "url" : "XCN.20",
                "valueString" : "20230501102531-0400"
              },
              {
                "url" : "XCN.21",
                "valueString" : "MD"
              },
              {
                "url" : "XCN.22",
                "valueCodeableConcept" : {
                  "coding" : [
                    {
                      "extension" : [
                        {
                          "url" : "https://reportstream.cdc.gov/fhir/StructureDefinition/cwe-coding",
                          "valueString" : "coding"
                        }
                      ],
                      "code" : "AssignJ"
                    }
                  ]
                }
              },
              {
                "url" : "XCN.23",
                "valueCodeableConcept" : {
                  "coding" : [
                    {
                      "extension" : [
                        {
                          "url" : "https://reportstream.cdc.gov/fhir/StructureDefinition/cwe-coding",
                          "valueString" : "coding"
                        }
                      ],
                      "code" : "AssignA"
                    }
                  ]
                }
              },
              {
                "url" : "XCN.5",
                "valueString" : "2ND"
              },
              {
                "url" : "XCN.7",
                "valueString" : "MD"
              },
              {
                "url" : "XCN.8",
                "valueCodeableConcept" : {
                  "coding" : [
                    {
                      "extension" : [
                        {
                          "url" : "https://reportstream.cdc.gov/fhir/StructureDefinition/cwe-coding",
                          "valueString" : "coding"
                        }
                      ],
                      "code" : "SRC"
                    }
                  ]
                }
              },
              {
                "url" : "XCN.10",
                "valueString" : "B"
              },
              {
                "url" : "XCN.15",
                "valueString" : "A"
              },
              {
                "url" : "XCN.16",
                "valueCodeableConcept" : {
                  "coding" : [
                    {
                      "extension" : [
                        {
                          "url" : "https://reportstream.cdc.gov/fhir/StructureDefinition/cwe-coding",
                          "valueString" : "coding"
                        }
                      ],
                      "code" : "NameContext"
                    }
                  ]
                }
              },
              {
                "url" : "XCN.19",
                "valueString" : "20220501102531-0400"
              }
            ]
          },
          {
            "url" : "https://reportstream.cdc.gov/fhir/StructureDefinition/hl7v2Field",
            "valueString" : "PV1.17"
          }
        ],
        "identifier" : [
          {
            "extension" : [
              {
                "url" : "http://hl7.org/fhir/StructureDefinition/identifier-checkDigit",
                "valueString" : "A"
              },
              {
                "url" : "http://hl7.org/fhir/StructureDefinition/namingsystem-checkDigit",
                "valueCode" : "NPI"
              }
            ],
            "type" : {
              "coding" : [
                {
                  "extension" : [
                    {
                      "url" : "https://reportstream.cdc.gov/fhir/StructureDefinition/codeable-concept-id",
                      "valueBoolean" : true
                    }
                  ],
                  "code" : "DL"
                }
              ]
            },
            "system" : "Namespace",
            "value" : "1"
          }
        ],
        "name" : [
          {
            "extension" : [
              {
                "url" : "http://hl7.org/fhir/StructureDefinition/humanname-assembly-order",
                "valueCode" : "G"
              }
            ],
            "use" : "official",
            "family" : "BEETHOVEN",
            "_family" : {
              "extension" : [
                {
                  "url" : "http://hl7.org/fhir/StructureDefinition/humanname-own-prefix",
                  "valueString" : "VAN"
                },
                {
                  "url" : "http://hl7.org/fhir/StructureDefinition/humanname-own-name",
                  "valueString" : "Admitting1"
                },
                {
                  "url" : "http://hl7.org/fhir/StructureDefinition/humanname-partner-prefix",
                  "valueString" : "VAL"
                },
                {
                  "url" : "http://hl7.org/fhir/StructureDefinition/humanname-partner-name",
                  "valueString" : "ROGER"
                }
              ]
            },
            "given" : [
              "LUDWIG",
              "B"
            ],
            "prefix" : [
              "DR"
            ],
            "suffix" : [
              "2ND",
              "MD",
              "MD"
            ],
            "period" : {
              "start" : "2022-05-01T10:25:31-04:00",
              "end" : "2023-05-01T10:25:31-04:00"
            }
          }
        ]
      }
    },
    {
      "fullUrl" : "Practitioner/1707422696907959000.7303239b-2ca1-4654-ae5d-0382ad97b0ec",
      "resource" : {
        "resourceType" : "Practitioner",
        "id" : "1707422696907959000.7303239b-2ca1-4654-ae5d-0382ad97b0ec",
        "extension" : [
          {
            "url" : "https://reportstream.cdc.gov/fhir/StructureDefinition/assigning-authority",
            "extension" : [
              {
                "url" : "https://reportstream.cdc.gov/fhir/StructureDefinition/namespace-id",
                "valueString" : "Namespace"
              },
              {
                "url" : "https://reportstream.cdc.gov/fhir/StructureDefinition/universal-id",
                "valueString" : "AssigningSystem"
              },
              {
                "url" : "https://reportstream.cdc.gov/fhir/StructureDefinition/universal-id-type",
                "valueCode" : "UUID"
              }
            ]
          },
          {
            "url" : "https://reportstream.cdc.gov/fhir/StructureDefinition/xcn-practitioner",
            "extension" : [
              {
                "url" : "XCN.3",
                "valueString" : "LUDWIG"
              },
              {
                "url" : "XCN.4",
                "valueString" : "B"
              },
              {
                "url" : "XCN.20",
                "valueString" : "20230501102531-0400"
              },
              {
                "url" : "XCN.21",
                "valueString" : "MD"
              },
              {
                "url" : "XCN.22",
                "valueCodeableConcept" : {
                  "coding" : [
                    {
                      "extension" : [
                        {
                          "url" : "https://reportstream.cdc.gov/fhir/StructureDefinition/cwe-coding",
                          "valueString" : "coding"
                        }
                      ],
                      "code" : "AssignJ"
                    }
                  ]
                }
              },
              {
                "url" : "XCN.23",
                "valueCodeableConcept" : {
                  "coding" : [
                    {
                      "extension" : [
                        {
                          "url" : "https://reportstream.cdc.gov/fhir/StructureDefinition/cwe-coding",
                          "valueString" : "coding"
                        }
                      ],
                      "code" : "AssignA"
                    }
                  ]
                }
              },
              {
                "url" : "XCN.5",
                "valueString" : "2ND"
              },
              {
                "url" : "XCN.7",
                "valueString" : "MD"
              },
              {
                "url" : "XCN.8",
                "valueCodeableConcept" : {
                  "coding" : [
                    {
                      "extension" : [
                        {
                          "url" : "https://reportstream.cdc.gov/fhir/StructureDefinition/cwe-coding",
                          "valueString" : "coding"
                        }
                      ],
                      "code" : "SRC"
                    }
                  ]
                }
              },
              {
                "url" : "XCN.10",
                "valueString" : "B"
              },
              {
                "url" : "XCN.15",
                "valueString" : "A"
              },
              {
                "url" : "XCN.16",
                "valueCodeableConcept" : {
                  "coding" : [
                    {
                      "extension" : [
                        {
                          "url" : "https://reportstream.cdc.gov/fhir/StructureDefinition/cwe-coding",
                          "valueString" : "coding"
                        }
                      ],
                      "code" : "NameContext"
                    }
                  ]
                }
              },
              {
                "url" : "XCN.19",
                "valueString" : "20220501102531-0400"
              }
            ]
          },
          {
            "url" : "https://reportstream.cdc.gov/fhir/StructureDefinition/hl7v2Field",
            "valueString" : "PV1.17"
          }
        ],
        "identifier" : [
          {
            "extension" : [
              {
                "url" : "http://hl7.org/fhir/StructureDefinition/identifier-checkDigit",
                "valueString" : "A"
              },
              {
                "url" : "http://hl7.org/fhir/StructureDefinition/namingsystem-checkDigit",
                "valueCode" : "NPI"
              }
            ],
            "type" : {
              "coding" : [
                {
                  "extension" : [
                    {
                      "url" : "https://reportstream.cdc.gov/fhir/StructureDefinition/codeable-concept-id",
                      "valueBoolean" : true
                    }
                  ],
                  "code" : "DL"
                }
              ]
            },
            "system" : "Namespace",
            "value" : "1"
          }
        ],
        "name" : [
          {
            "extension" : [
              {
                "url" : "http://hl7.org/fhir/StructureDefinition/humanname-assembly-order",
                "valueCode" : "G"
              }
            ],
            "use" : "official",
            "family" : "BEETHOVEN",
            "_family" : {
              "extension" : [
                {
                  "url" : "http://hl7.org/fhir/StructureDefinition/humanname-own-prefix",
                  "valueString" : "VAN"
                },
                {
                  "url" : "http://hl7.org/fhir/StructureDefinition/humanname-own-name",
                  "valueString" : "Admitting2"
                },
                {
                  "url" : "http://hl7.org/fhir/StructureDefinition/humanname-partner-prefix",
                  "valueString" : "VAL"
                },
                {
                  "url" : "http://hl7.org/fhir/StructureDefinition/humanname-partner-name",
                  "valueString" : "ROGER"
                }
              ]
            },
            "given" : [
              "LUDWIG",
              "B"
            ],
            "prefix" : [
              "DR"
            ],
            "suffix" : [
              "2ND",
              "MD",
              "MD"
            ],
            "period" : {
              "start" : "2022-05-01T10:25:31-04:00",
              "end" : "2023-05-01T10:25:31-04:00"
            }
          }
        ]
      }
    },
    {
      "fullUrl" : "Practitioner/1707422696909563000.3144d10a-32f8-4660-9558-969498f5b0b6",
      "resource" : {
        "resourceType" : "Practitioner",
        "id" : "1707422696909563000.3144d10a-32f8-4660-9558-969498f5b0b6",
        "extension" : [
          {
            "url" : "https://reportstream.cdc.gov/fhir/StructureDefinition/assigning-authority",
            "extension" : [
              {
                "url" : "https://reportstream.cdc.gov/fhir/StructureDefinition/namespace-id"
              },
              {
                "url" : "https://reportstream.cdc.gov/fhir/StructureDefinition/universal-id",
                "valueString" : "AssigningSystem"
              },
              {
                "url" : "https://reportstream.cdc.gov/fhir/StructureDefinition/universal-id-type",
                "valueCode" : "ISO"
              }
            ]
          },
          {
            "url" : "https://reportstream.cdc.gov/fhir/StructureDefinition/xcn-practitioner",
            "extension" : [
              {
                "url" : "XCN.3",
                "valueString" : "LUDWIG"
              },
              {
                "url" : "XCN.4",
                "valueString" : "B"
              },
              {
                "url" : "XCN.20",
                "valueString" : "20230501102531-0400"
              },
              {
                "url" : "XCN.21",
                "valueString" : "MD"
              },
              {
                "url" : "XCN.22",
                "valueCodeableConcept" : {
                  "coding" : [
                    {
                      "extension" : [
                        {
                          "url" : "https://reportstream.cdc.gov/fhir/StructureDefinition/cwe-coding",
                          "valueString" : "coding"
                        }
                      ],
                      "code" : "AssignJ"
                    }
                  ]
                }
              },
              {
                "url" : "XCN.23",
                "valueCodeableConcept" : {
                  "coding" : [
                    {
                      "extension" : [
                        {
                          "url" : "https://reportstream.cdc.gov/fhir/StructureDefinition/cwe-coding",
                          "valueString" : "coding"
                        }
                      ],
                      "code" : "AssignA"
                    }
                  ]
                }
              },
              {
                "url" : "XCN.5",
                "valueString" : "2ND"
              },
              {
                "url" : "XCN.7",
                "valueString" : "MD"
              },
              {
                "url" : "XCN.8",
                "valueCodeableConcept" : {
                  "coding" : [
                    {
                      "extension" : [
                        {
                          "url" : "https://reportstream.cdc.gov/fhir/StructureDefinition/cwe-coding",
                          "valueString" : "coding"
                        }
                      ],
                      "code" : "SRC"
                    }
                  ]
                }
              },
              {
                "url" : "XCN.10",
                "valueString" : "B"
              },
              {
                "url" : "XCN.15",
                "valueString" : "A"
              },
              {
                "url" : "XCN.16",
                "valueCodeableConcept" : {
                  "coding" : [
                    {
                      "extension" : [
                        {
                          "url" : "https://reportstream.cdc.gov/fhir/StructureDefinition/cwe-coding",
                          "valueString" : "coding"
                        }
                      ],
                      "code" : "NameContext"
                    }
                  ]
                }
              },
              {
                "url" : "XCN.19",
                "valueString" : "20220501102531-0400"
              }
            ]
          },
          {
            "url" : "https://reportstream.cdc.gov/fhir/StructureDefinition/hl7v2Field",
            "valueString" : "PV2.13"
          }
        ],
        "identifier" : [
          {
            "extension" : [
              {
                "url" : "http://hl7.org/fhir/StructureDefinition/identifier-checkDigit",
                "valueString" : "A"
              },
              {
                "url" : "http://hl7.org/fhir/StructureDefinition/namingsystem-checkDigit",
                "valueCode" : "NPI"
              }
            ],
            "type" : {
              "coding" : [
                {
                  "extension" : [
                    {
                      "url" : "https://reportstream.cdc.gov/fhir/StructureDefinition/codeable-concept-id",
                      "valueBoolean" : true
                    }
                  ],
                  "code" : "DL"
                }
              ]
            },
            "system" : "urn:oid:AssigningSystem",
            "value" : "1"
          }
        ],
        "name" : [
          {
            "extension" : [
              {
                "url" : "http://hl7.org/fhir/StructureDefinition/humanname-assembly-order",
                "valueCode" : "G"
              }
            ],
            "use" : "official",
            "family" : "BEETHOVEN",
            "_family" : {
              "extension" : [
                {
                  "url" : "http://hl7.org/fhir/StructureDefinition/humanname-own-prefix",
                  "valueString" : "VAN"
                },
                {
                  "url" : "http://hl7.org/fhir/StructureDefinition/humanname-own-name",
                  "valueString" : "Referral Source Code1"
                },
                {
                  "url" : "http://hl7.org/fhir/StructureDefinition/humanname-partner-prefix",
                  "valueString" : "VAL"
                },
                {
                  "url" : "http://hl7.org/fhir/StructureDefinition/humanname-partner-name",
                  "valueString" : "ROGER"
                }
              ]
            },
            "given" : [
              "LUDWIG",
              "B"
            ],
            "prefix" : [
              "DR"
            ],
            "suffix" : [
              "2ND",
              "MD",
              "MD"
            ],
            "period" : {
              "start" : "2022-05-01T10:25:31-04:00",
              "end" : "2023-05-01T10:25:31-04:00"
            }
          }
        ]
      }
    },
    {
      "fullUrl" : "Practitioner/1707422696911071000.1ff7030b-9f27-45ff-91b1-c56ced55ed84",
      "resource" : {
        "resourceType" : "Practitioner",
        "id" : "1707422696911071000.1ff7030b-9f27-45ff-91b1-c56ced55ed84",
        "extension" : [
          {
            "url" : "https://reportstream.cdc.gov/fhir/StructureDefinition/assigning-authority",
            "extension" : [
              {
                "url" : "https://reportstream.cdc.gov/fhir/StructureDefinition/namespace-id"
              },
              {
                "url" : "https://reportstream.cdc.gov/fhir/StructureDefinition/universal-id",
                "valueString" : "AssigningSystem"
              },
              {
                "url" : "https://reportstream.cdc.gov/fhir/StructureDefinition/universal-id-type",
                "valueCode" : "ISO"
              }
            ]
          },
          {
            "url" : "https://reportstream.cdc.gov/fhir/StructureDefinition/xcn-practitioner",
            "extension" : [
              {
                "url" : "XCN.3",
                "valueString" : "LUDWIG"
              },
              {
                "url" : "XCN.4",
                "valueString" : "B"
              },
              {
                "url" : "XCN.20",
                "valueString" : "20230501102531-0400"
              },
              {
                "url" : "XCN.21",
                "valueString" : "MD"
              },
              {
                "url" : "XCN.22",
                "valueCodeableConcept" : {
                  "coding" : [
                    {
                      "extension" : [
                        {
                          "url" : "https://reportstream.cdc.gov/fhir/StructureDefinition/cwe-coding",
                          "valueString" : "coding"
                        }
                      ],
                      "code" : "AssignJ"
                    }
                  ]
                }
              },
              {
                "url" : "XCN.23",
                "valueCodeableConcept" : {
                  "coding" : [
                    {
                      "extension" : [
                        {
                          "url" : "https://reportstream.cdc.gov/fhir/StructureDefinition/cwe-coding",
                          "valueString" : "coding"
                        }
                      ],
                      "code" : "AssignA"
                    }
                  ]
                }
              },
              {
                "url" : "XCN.5",
                "valueString" : "2ND"
              },
              {
                "url" : "XCN.7",
                "valueString" : "MD"
              },
              {
                "url" : "XCN.8",
                "valueCodeableConcept" : {
                  "coding" : [
                    {
                      "extension" : [
                        {
                          "url" : "https://reportstream.cdc.gov/fhir/StructureDefinition/cwe-coding",
                          "valueString" : "coding"
                        }
                      ],
                      "code" : "SRC"
                    }
                  ]
                }
              },
              {
                "url" : "XCN.10",
                "valueString" : "B"
              },
              {
                "url" : "XCN.15",
                "valueString" : "A"
              },
              {
                "url" : "XCN.16",
                "valueCodeableConcept" : {
                  "coding" : [
                    {
                      "extension" : [
                        {
                          "url" : "https://reportstream.cdc.gov/fhir/StructureDefinition/cwe-coding",
                          "valueString" : "coding"
                        }
                      ],
                      "code" : "NameContext"
                    }
                  ]
                }
              },
              {
                "url" : "XCN.19",
                "valueString" : "20220501102531-0400"
              }
            ]
          },
          {
            "url" : "https://reportstream.cdc.gov/fhir/StructureDefinition/hl7v2Field",
            "valueString" : "PV2.13"
          }
        ],
        "identifier" : [
          {
            "extension" : [
              {
                "url" : "http://hl7.org/fhir/StructureDefinition/identifier-checkDigit",
                "valueString" : "A"
              },
              {
                "url" : "http://hl7.org/fhir/StructureDefinition/namingsystem-checkDigit",
                "valueCode" : "NPI"
              }
            ],
            "type" : {
              "coding" : [
                {
                  "extension" : [
                    {
                      "url" : "https://reportstream.cdc.gov/fhir/StructureDefinition/codeable-concept-id",
                      "valueBoolean" : true
                    }
                  ],
                  "code" : "DL"
                }
              ]
            },
            "system" : "urn:oid:AssigningSystem",
            "value" : "1"
          }
        ],
        "name" : [
          {
            "extension" : [
              {
                "url" : "http://hl7.org/fhir/StructureDefinition/humanname-assembly-order",
                "valueCode" : "G"
              }
            ],
            "use" : "official",
            "family" : "BEETHOVEN",
            "_family" : {
              "extension" : [
                {
                  "url" : "http://hl7.org/fhir/StructureDefinition/humanname-own-prefix",
                  "valueString" : "VAN"
                },
                {
                  "url" : "http://hl7.org/fhir/StructureDefinition/humanname-own-name",
                  "valueString" : "Referral Source Code2"
                },
                {
                  "url" : "http://hl7.org/fhir/StructureDefinition/humanname-partner-prefix",
                  "valueString" : "VAL"
                },
                {
                  "url" : "http://hl7.org/fhir/StructureDefinition/humanname-partner-name",
                  "valueString" : "ROGER"
                }
              ]
            },
            "given" : [
              "LUDWIG",
              "B"
            ],
            "prefix" : [
              "DR"
            ],
            "suffix" : [
              "2ND",
              "MD",
              "MD"
            ],
            "period" : {
              "start" : "2022-05-01T10:25:31-04:00",
              "end" : "2023-05-01T10:25:31-04:00"
            }
          }
        ]
      }
    },
    {
      "fullUrl" : "Organization/1707422696911656000.33b206ae-0eb8-4115-8026-1f67d4e140d3",
      "resource" : {
        "resourceType" : "Organization",
        "id" : "1707422696911656000.33b206ae-0eb8-4115-8026-1f67d4e140d3",
        "identifier" : [
          {
            "extension" : [
              {
                "url" : "https://reportstream.cdc.gov/fhir/StructureDefinition/identifier-namespace-id",
                "valueBoolean" : true
              }
            ],
            "value" : "ASSIGNEE"
          },
          {
            "extension" : [
              {
                "url" : "https://reportstream.cdc.gov/fhir/StructureDefinition/identifier-universal-id",
                "valueBoolean" : true
              }
            ],
            "type" : {
              "coding" : [
                {
                  "system" : "http://terminology.hl7.org/CodeSystem/v2-0301",
                  "code" : "UUID"
                }
              ]
            },
            "system" : "urn:ietf:rfc:3986",
            "value" : "222.1111.22222"
          }
        ]
      }
    },
    {
      "fullUrl" : "Location/1707422696912022000.fbe8b924-53ee-4719-a05c-d36541574baa",
      "resource" : {
        "resourceType" : "Location",
        "id" : "1707422696912022000.fbe8b924-53ee-4719-a05c-d36541574baa",
        "extension" : [
          {
            "url" : "https://reportstream.cdc.gov/fhir/StructureDefinition/pl6-person-location-type",
            "valueString" : "location type"
          }
        ],
        "identifier" : [
          {
            "extension" : [
              {
                "url" : "https://reportstream.cdc.gov/fhir/StructureDefinition/identifier-namespace-id",
                "valueBoolean" : true
              }
            ],
            "value" : "Hospital Assigned"
          },
          {
            "extension" : [
              {
                "url" : "https://reportstream.cdc.gov/fhir/StructureDefinition/identifier-universal-id",
                "valueBoolean" : true
              }
            ],
            "type" : {
              "coding" : [
                {
                  "extension" : [
                    {
                      "url" : "https://reportstream.cdc.gov/fhir/StructureDefinition/codeable-concept-id",
                      "valueBoolean" : true
                    }
                  ],
                  "code" : "ISO"
                }
              ]
            },
            "value" : "2.4.4.4"
          },
          {
            "extension" : [
              {
                "url" : "https://reportstream.cdc.gov/fhir/StructureDefinition/namespace-id",
                "valueString" : "NAME"
              },
              {
                "url" : "https://reportstream.cdc.gov/fhir/StructureDefinition/universal-id",
                "valueString" : "UNI"
              },
              {
                "url" : "https://reportstream.cdc.gov/fhir/StructureDefinition/universal-id-type",
                "valueString" : "ISO"
              },
              {
                "url" : "https://reportstream.cdc.gov/fhir/StructureDefinition/ei-assigner-organization-type",
                "valueString" : "organization"
              }
            ],
            "value" : "Entity ID",
            "assigner" : {
              "reference" : "Organization/1707422696911656000.33b206ae-0eb8-4115-8026-1f67d4e140d3"
            }
          }
        ],
        "status" : "active",
        "description" : "Description",
        "mode" : "instance",
        "physicalType" : {
          "coding" : [
            {
              "system" : "http://terminology.hl7.org/CodeSystem/location-physical-type",
              "code" : "si"
            }
          ]
=======
    }
  }, {
    "fullUrl" : "Organization/1707769152768915000.6b65cd7a-2d4c-4cc6-a166-30cd6223d519",
    "resource" : {
      "resourceType" : "Organization",
      "id" : "1707769152768915000.6b65cd7a-2d4c-4cc6-a166-30cd6223d519",
      "identifier" : [ {
        "extension" : [ {
          "url" : "https://reportstream.cdc.gov/fhir/StructureDefinition/hl7v2Field",
          "valueString" : "HD.1"
        } ],
        "value" : "ASSIGNEE"
      }, {
        "extension" : [ {
          "url" : "https://reportstream.cdc.gov/fhir/StructureDefinition/hl7v2Field",
          "valueString" : "HD.2,HD.3"
        } ],
        "type" : {
          "coding" : [ {
            "system" : "http://terminology.hl7.org/CodeSystem/v2-0301",
            "code" : "UUID"
          } ]
        },
        "system" : "urn:ietf:rfc:3986",
        "value" : "222.1111.22222"
      } ]
    }
  }, {
    "fullUrl" : "Location/1707769152769526000.4e3a3d0a-131a-4fe7-9556-bb75fe666d97",
    "resource" : {
      "resourceType" : "Location",
      "id" : "1707769152769526000.4e3a3d0a-131a-4fe7-9556-bb75fe666d97",
      "extension" : [ {
        "url" : "https://reportstream.cdc.gov/fhir/StructureDefinition/pl6-person-location-type",
        "valueString" : "location type"
      } ],
      "identifier" : [ {
        "extension" : [ {
          "url" : "https://reportstream.cdc.gov/fhir/StructureDefinition/hl7v2Field",
          "valueString" : "HD.1"
        } ],
        "value" : "Hospital Prio"
      }, {
        "extension" : [ {
          "url" : "https://reportstream.cdc.gov/fhir/StructureDefinition/hl7v2Field",
          "valueString" : "HD.2,HD.3"
        } ],
        "type" : {
          "coding" : [ {
            "extension" : [ {
              "url" : "https://reportstream.cdc.gov/fhir/StructureDefinition/codeable-concept-id",
              "valueBoolean" : true
            } ],
            "code" : "ISO"
          } ]
        },
        "value" : "2.4.4.4"
      }, {
        "extension" : [ {
          "url" : "https://reportstream.cdc.gov/fhir/StructureDefinition/namespace-id",
          "valueString" : "NAME"
        }, {
          "url" : "https://reportstream.cdc.gov/fhir/StructureDefinition/universal-id",
          "valueString" : "UNI"
        }, {
          "url" : "https://reportstream.cdc.gov/fhir/StructureDefinition/universal-id-type",
          "valueString" : "ISO"
        }, {
          "url" : "https://reportstream.cdc.gov/fhir/StructureDefinition/ei-assigner-organization-type",
          "valueString" : "organization"
        } ],
        "value" : "Entity ID",
        "assigner" : {
          "reference" : "Organization/1707769152768915000.6b65cd7a-2d4c-4cc6-a166-30cd6223d519"
>>>>>>> 9d88e4f6
        }
      }
<<<<<<< HEAD
    },
    {
      "fullUrl" : "Organization/1707422696912370000.fcc65fb9-5031-4cad-94b3-46c06bae9ccd",
      "resource" : {
        "resourceType" : "Organization",
        "id" : "1707422696912370000.fcc65fb9-5031-4cad-94b3-46c06bae9ccd",
        "identifier" : [
          {
            "extension" : [
              {
                "url" : "https://reportstream.cdc.gov/fhir/StructureDefinition/identifier-namespace-id",
                "valueBoolean" : true
              }
            ],
            "value" : "ASSIGNEE"
          },
          {
            "extension" : [
              {
                "url" : "https://reportstream.cdc.gov/fhir/StructureDefinition/identifier-universal-id",
                "valueBoolean" : true
              }
            ],
            "type" : {
              "coding" : [
                {
                  "system" : "http://terminology.hl7.org/CodeSystem/v2-0301",
                  "code" : "UUID"
                }
              ]
            },
            "system" : "urn:ietf:rfc:3986",
            "value" : "222.1111.22222"
          }
        ]
      }
    },
    {
      "fullUrl" : "Location/1707422696912746000.754846de-d765-4e92-9d9b-e8da1661356c",
      "resource" : {
        "resourceType" : "Location",
        "id" : "1707422696912746000.754846de-d765-4e92-9d9b-e8da1661356c",
        "extension" : [
          {
            "url" : "https://reportstream.cdc.gov/fhir/StructureDefinition/pl6-person-location-type",
            "valueString" : "location type"
          }
        ],
        "identifier" : [
          {
            "extension" : [
              {
                "url" : "https://reportstream.cdc.gov/fhir/StructureDefinition/identifier-namespace-id",
                "valueBoolean" : true
              }
            ],
            "value" : "Hospital Prio"
          },
          {
            "extension" : [
              {
                "url" : "https://reportstream.cdc.gov/fhir/StructureDefinition/identifier-universal-id",
                "valueBoolean" : true
              }
            ],
            "type" : {
              "coding" : [
                {
                  "extension" : [
                    {
                      "url" : "https://reportstream.cdc.gov/fhir/StructureDefinition/codeable-concept-id",
                      "valueBoolean" : true
                    }
                  ],
                  "code" : "ISO"
                }
              ]
            },
            "value" : "2.4.4.4"
          },
          {
            "extension" : [
              {
                "url" : "https://reportstream.cdc.gov/fhir/StructureDefinition/namespace-id",
                "valueString" : "NAME"
              },
              {
                "url" : "https://reportstream.cdc.gov/fhir/StructureDefinition/universal-id",
                "valueString" : "UNI"
              },
              {
                "url" : "https://reportstream.cdc.gov/fhir/StructureDefinition/universal-id-type",
                "valueString" : "ISO"
              },
              {
                "url" : "https://reportstream.cdc.gov/fhir/StructureDefinition/ei-assigner-organization-type",
                "valueString" : "organization"
              }
            ],
            "value" : "Entity ID",
            "assigner" : {
              "reference" : "Organization/1707422696912370000.fcc65fb9-5031-4cad-94b3-46c06bae9ccd"
            }
          }
        ],
        "status" : "active",
        "description" : "Description",
        "mode" : "instance",
        "physicalType" : {
          "coding" : [
            {
              "system" : "http://terminology.hl7.org/CodeSystem/location-physical-type",
              "code" : "si"
            }
          ]
=======
    }
  }, {
    "fullUrl" : "Organization/1707769152769945000.bca74b8c-3778-44f1-96f7-2b5953d62a83",
    "resource" : {
      "resourceType" : "Organization",
      "id" : "1707769152769945000.bca74b8c-3778-44f1-96f7-2b5953d62a83",
      "identifier" : [ {
        "extension" : [ {
          "url" : "https://reportstream.cdc.gov/fhir/StructureDefinition/hl7v2Field",
          "valueString" : "HD.1"
        } ],
        "value" : "ASSIGNEE"
      }, {
        "extension" : [ {
          "url" : "https://reportstream.cdc.gov/fhir/StructureDefinition/hl7v2Field",
          "valueString" : "HD.2,HD.3"
        } ],
        "type" : {
          "coding" : [ {
            "system" : "http://terminology.hl7.org/CodeSystem/v2-0301",
            "code" : "UUID"
          } ]
        },
        "system" : "urn:ietf:rfc:3986",
        "value" : "222.1111.22222"
      } ]
    }
  }, {
    "fullUrl" : "Location/1707769152770327000.af8b822d-d4bf-42c7-ab48-9ce3602a55c4",
    "resource" : {
      "resourceType" : "Location",
      "id" : "1707769152770327000.af8b822d-d4bf-42c7-ab48-9ce3602a55c4",
      "extension" : [ {
        "url" : "https://reportstream.cdc.gov/fhir/StructureDefinition/pl6-person-location-type",
        "valueString" : "location type"
      } ],
      "identifier" : [ {
        "extension" : [ {
          "url" : "https://reportstream.cdc.gov/fhir/StructureDefinition/hl7v2Field",
          "valueString" : "HD.1"
        } ],
        "value" : "Hospital Temporary Location"
      }, {
        "extension" : [ {
          "url" : "https://reportstream.cdc.gov/fhir/StructureDefinition/hl7v2Field",
          "valueString" : "HD.2,HD.3"
        } ],
        "type" : {
          "coding" : [ {
            "extension" : [ {
              "url" : "https://reportstream.cdc.gov/fhir/StructureDefinition/codeable-concept-id",
              "valueBoolean" : true
            } ],
            "code" : "ISO"
          } ]
        },
        "value" : "2.4.4.4"
      }, {
        "extension" : [ {
          "url" : "https://reportstream.cdc.gov/fhir/StructureDefinition/namespace-id",
          "valueString" : "NAME"
        }, {
          "url" : "https://reportstream.cdc.gov/fhir/StructureDefinition/universal-id",
          "valueString" : "UNI"
        }, {
          "url" : "https://reportstream.cdc.gov/fhir/StructureDefinition/universal-id-type",
          "valueString" : "ISO"
        }, {
          "url" : "https://reportstream.cdc.gov/fhir/StructureDefinition/ei-assigner-organization-type",
          "valueString" : "organization"
        } ],
        "value" : "Entity ID",
        "assigner" : {
          "reference" : "Organization/1707769152769945000.bca74b8c-3778-44f1-96f7-2b5953d62a83"
>>>>>>> 9d88e4f6
        }
      }
<<<<<<< HEAD
    },
    {
      "fullUrl" : "Organization/1707422696913109000.414904f2-4ebe-438d-ba55-a2a58743061b",
      "resource" : {
        "resourceType" : "Organization",
        "id" : "1707422696913109000.414904f2-4ebe-438d-ba55-a2a58743061b",
        "identifier" : [
          {
            "extension" : [
              {
                "url" : "https://reportstream.cdc.gov/fhir/StructureDefinition/identifier-namespace-id",
                "valueBoolean" : true
              }
            ],
            "value" : "ASSIGNEE"
          },
          {
            "extension" : [
              {
                "url" : "https://reportstream.cdc.gov/fhir/StructureDefinition/identifier-universal-id",
                "valueBoolean" : true
              }
            ],
            "type" : {
              "coding" : [
                {
                  "system" : "http://terminology.hl7.org/CodeSystem/v2-0301",
                  "code" : "UUID"
                }
              ]
            },
            "system" : "urn:ietf:rfc:3986",
            "value" : "222.1111.22222"
          }
        ]
      }
    },
    {
      "fullUrl" : "Location/1707422696913442000.30908713-cbc1-49b4-a974-93b5cb008e5b",
      "resource" : {
        "resourceType" : "Location",
        "id" : "1707422696913442000.30908713-cbc1-49b4-a974-93b5cb008e5b",
        "extension" : [
          {
            "url" : "https://reportstream.cdc.gov/fhir/StructureDefinition/pl6-person-location-type",
            "valueString" : "location type"
          }
        ],
        "identifier" : [
          {
            "extension" : [
              {
                "url" : "https://reportstream.cdc.gov/fhir/StructureDefinition/identifier-namespace-id",
                "valueBoolean" : true
              }
            ],
            "value" : "Hospital Temporary Location"
          },
          {
            "extension" : [
              {
                "url" : "https://reportstream.cdc.gov/fhir/StructureDefinition/identifier-universal-id",
                "valueBoolean" : true
              }
            ],
            "type" : {
              "coding" : [
                {
                  "extension" : [
                    {
                      "url" : "https://reportstream.cdc.gov/fhir/StructureDefinition/codeable-concept-id",
                      "valueBoolean" : true
                    }
                  ],
                  "code" : "ISO"
                }
              ]
            },
            "value" : "2.4.4.4"
          },
          {
            "extension" : [
              {
                "url" : "https://reportstream.cdc.gov/fhir/StructureDefinition/namespace-id",
                "valueString" : "NAME"
              },
              {
                "url" : "https://reportstream.cdc.gov/fhir/StructureDefinition/universal-id",
                "valueString" : "UNI"
              },
              {
                "url" : "https://reportstream.cdc.gov/fhir/StructureDefinition/universal-id-type",
                "valueString" : "ISO"
              },
              {
                "url" : "https://reportstream.cdc.gov/fhir/StructureDefinition/ei-assigner-organization-type",
                "valueString" : "organization"
              }
            ],
            "value" : "Entity ID",
            "assigner" : {
              "reference" : "Organization/1707422696913109000.414904f2-4ebe-438d-ba55-a2a58743061b"
            }
          }
        ],
        "status" : "active",
        "description" : "Description",
        "mode" : "instance",
        "physicalType" : {
          "coding" : [
            {
              "system" : "http://terminology.hl7.org/CodeSystem/location-physical-type",
              "code" : "si"
            }
          ]
=======
    }
  }, {
    "fullUrl" : "Organization/1707769152770795000.cd1377a2-b867-4ea9-9159-8932e174b451",
    "resource" : {
      "resourceType" : "Organization",
      "id" : "1707769152770795000.cd1377a2-b867-4ea9-9159-8932e174b451",
      "identifier" : [ {
        "extension" : [ {
          "url" : "https://reportstream.cdc.gov/fhir/StructureDefinition/hl7v2Field",
          "valueString" : "HD.1"
        } ],
        "value" : "ASSIGNEE"
      }, {
        "extension" : [ {
          "url" : "https://reportstream.cdc.gov/fhir/StructureDefinition/hl7v2Field",
          "valueString" : "HD.2,HD.3"
        } ],
        "type" : {
          "coding" : [ {
            "system" : "http://terminology.hl7.org/CodeSystem/v2-0301",
            "code" : "UUID"
          } ]
        },
        "system" : "urn:ietf:rfc:3986",
        "value" : "222.1111.22222"
      } ]
    }
  }, {
    "fullUrl" : "Location/1707769152771161000.db3c9657-f34a-4c8e-8963-eb8beb4a43ab",
    "resource" : {
      "resourceType" : "Location",
      "id" : "1707769152771161000.db3c9657-f34a-4c8e-8963-eb8beb4a43ab",
      "extension" : [ {
        "url" : "https://reportstream.cdc.gov/fhir/StructureDefinition/pl6-person-location-type",
        "valueString" : "location type"
      } ],
      "identifier" : [ {
        "extension" : [ {
          "url" : "https://reportstream.cdc.gov/fhir/StructureDefinition/hl7v2Field",
          "valueString" : "HD.1"
        } ],
        "value" : "Hospital Pending Location"
      }, {
        "extension" : [ {
          "url" : "https://reportstream.cdc.gov/fhir/StructureDefinition/hl7v2Field",
          "valueString" : "HD.2,HD.3"
        } ],
        "type" : {
          "coding" : [ {
            "extension" : [ {
              "url" : "https://reportstream.cdc.gov/fhir/StructureDefinition/codeable-concept-id",
              "valueBoolean" : true
            } ],
            "code" : "ISO"
          } ]
        },
        "value" : "2.4.4.4"
      }, {
        "extension" : [ {
          "url" : "https://reportstream.cdc.gov/fhir/StructureDefinition/namespace-id",
          "valueString" : "NAME"
        }, {
          "url" : "https://reportstream.cdc.gov/fhir/StructureDefinition/universal-id",
          "valueString" : "UNI"
        }, {
          "url" : "https://reportstream.cdc.gov/fhir/StructureDefinition/universal-id-type",
          "valueString" : "ISO"
        }, {
          "url" : "https://reportstream.cdc.gov/fhir/StructureDefinition/ei-assigner-organization-type",
          "valueString" : "organization"
        } ],
        "value" : "Entity ID",
        "assigner" : {
          "reference" : "Organization/1707769152770795000.cd1377a2-b867-4ea9-9159-8932e174b451"
>>>>>>> 9d88e4f6
        }
      }
<<<<<<< HEAD
    },
    {
      "fullUrl" : "Organization/1707422696913766000.2f631805-1289-4ece-93e3-0a62c5bac036",
      "resource" : {
        "resourceType" : "Organization",
        "id" : "1707422696913766000.2f631805-1289-4ece-93e3-0a62c5bac036",
        "identifier" : [
          {
            "extension" : [
              {
                "url" : "https://reportstream.cdc.gov/fhir/StructureDefinition/identifier-namespace-id",
                "valueBoolean" : true
              }
            ],
            "value" : "ASSIGNEE"
          },
          {
            "extension" : [
              {
                "url" : "https://reportstream.cdc.gov/fhir/StructureDefinition/identifier-universal-id",
                "valueBoolean" : true
              }
            ],
            "type" : {
              "coding" : [
                {
                  "system" : "http://terminology.hl7.org/CodeSystem/v2-0301",
                  "code" : "UUID"
                }
              ]
            },
            "system" : "urn:ietf:rfc:3986",
            "value" : "222.1111.22222"
          }
        ]
      }
    },
    {
      "fullUrl" : "Location/1707422696914060000.45d19b1b-2216-40de-9280-217f85035a70",
      "resource" : {
        "resourceType" : "Location",
        "id" : "1707422696914060000.45d19b1b-2216-40de-9280-217f85035a70",
        "extension" : [
          {
            "url" : "https://reportstream.cdc.gov/fhir/StructureDefinition/pl6-person-location-type",
            "valueString" : "location type"
          }
        ],
        "identifier" : [
          {
            "extension" : [
              {
                "url" : "https://reportstream.cdc.gov/fhir/StructureDefinition/identifier-namespace-id",
                "valueBoolean" : true
              }
            ],
            "value" : "Hospital Pending Location"
          },
          {
            "extension" : [
              {
                "url" : "https://reportstream.cdc.gov/fhir/StructureDefinition/identifier-universal-id",
                "valueBoolean" : true
              }
            ],
            "type" : {
              "coding" : [
                {
                  "extension" : [
                    {
                      "url" : "https://reportstream.cdc.gov/fhir/StructureDefinition/codeable-concept-id",
                      "valueBoolean" : true
                    }
                  ],
                  "code" : "ISO"
                }
              ]
            },
            "value" : "2.4.4.4"
          },
          {
            "extension" : [
              {
                "url" : "https://reportstream.cdc.gov/fhir/StructureDefinition/namespace-id",
                "valueString" : "NAME"
              },
              {
                "url" : "https://reportstream.cdc.gov/fhir/StructureDefinition/universal-id",
                "valueString" : "UNI"
              },
              {
                "url" : "https://reportstream.cdc.gov/fhir/StructureDefinition/universal-id-type",
                "valueString" : "ISO"
              },
              {
                "url" : "https://reportstream.cdc.gov/fhir/StructureDefinition/ei-assigner-organization-type",
                "valueString" : "organization"
              }
            ],
            "value" : "Entity ID",
            "assigner" : {
              "reference" : "Organization/1707422696913766000.2f631805-1289-4ece-93e3-0a62c5bac036"
            }
          }
        ],
        "status" : "active",
        "description" : "Description",
        "mode" : "instance",
        "physicalType" : {
          "coding" : [
            {
              "system" : "http://terminology.hl7.org/CodeSystem/location-physical-type",
              "code" : "si"
            }
          ]
=======
    }
  }, {
    "fullUrl" : "Organization/1707769152771542000.b3a5c1bc-6f57-4a55-86d0-daf12742070c",
    "resource" : {
      "resourceType" : "Organization",
      "id" : "1707769152771542000.b3a5c1bc-6f57-4a55-86d0-daf12742070c",
      "identifier" : [ {
        "extension" : [ {
          "url" : "https://reportstream.cdc.gov/fhir/StructureDefinition/hl7v2Field",
          "valueString" : "HD.1"
        } ],
        "value" : "ASSIGNEE"
      }, {
        "extension" : [ {
          "url" : "https://reportstream.cdc.gov/fhir/StructureDefinition/hl7v2Field",
          "valueString" : "HD.2,HD.3"
        } ],
        "type" : {
          "coding" : [ {
            "system" : "http://terminology.hl7.org/CodeSystem/v2-0301",
            "code" : "UUID"
          } ]
        },
        "system" : "urn:ietf:rfc:3986",
        "value" : "222.1111.22222"
      } ]
    }
  }, {
    "fullUrl" : "Location/1707769152771913000.62f66a46-beb0-4196-94be-8babbecb8ff4",
    "resource" : {
      "resourceType" : "Location",
      "id" : "1707769152771913000.62f66a46-beb0-4196-94be-8babbecb8ff4",
      "extension" : [ {
        "url" : "https://reportstream.cdc.gov/fhir/StructureDefinition/pl6-person-location-type",
        "valueString" : "location type"
      } ],
      "identifier" : [ {
        "extension" : [ {
          "url" : "https://reportstream.cdc.gov/fhir/StructureDefinition/hl7v2Field",
          "valueString" : "HD.1"
        } ],
        "value" : "Hospital Prior Temporary Location"
      }, {
        "extension" : [ {
          "url" : "https://reportstream.cdc.gov/fhir/StructureDefinition/hl7v2Field",
          "valueString" : "HD.2,HD.3"
        } ],
        "type" : {
          "coding" : [ {
            "extension" : [ {
              "url" : "https://reportstream.cdc.gov/fhir/StructureDefinition/codeable-concept-id",
              "valueBoolean" : true
            } ],
            "code" : "ISO"
          } ]
        },
        "value" : "2.4.4.4"
      }, {
        "extension" : [ {
          "url" : "https://reportstream.cdc.gov/fhir/StructureDefinition/namespace-id",
          "valueString" : "NAME"
        }, {
          "url" : "https://reportstream.cdc.gov/fhir/StructureDefinition/universal-id",
          "valueString" : "UNI"
        }, {
          "url" : "https://reportstream.cdc.gov/fhir/StructureDefinition/universal-id-type",
          "valueString" : "ISO"
        }, {
          "url" : "https://reportstream.cdc.gov/fhir/StructureDefinition/ei-assigner-organization-type",
          "valueString" : "organization"
        } ],
        "value" : "Entity ID",
        "assigner" : {
          "reference" : "Organization/1707769152771542000.b3a5c1bc-6f57-4a55-86d0-daf12742070c"
>>>>>>> 9d88e4f6
        }
      }
<<<<<<< HEAD
    },
    {
      "fullUrl" : "Organization/1707422696914398000.32646ea2-420a-4f4a-a93a-a7d1d7c4c794",
      "resource" : {
        "resourceType" : "Organization",
        "id" : "1707422696914398000.32646ea2-420a-4f4a-a93a-a7d1d7c4c794",
        "identifier" : [
          {
            "extension" : [
              {
                "url" : "https://reportstream.cdc.gov/fhir/StructureDefinition/identifier-namespace-id",
                "valueBoolean" : true
              }
            ],
            "value" : "ASSIGNEE"
          },
          {
            "extension" : [
              {
                "url" : "https://reportstream.cdc.gov/fhir/StructureDefinition/identifier-universal-id",
                "valueBoolean" : true
              }
            ],
            "type" : {
              "coding" : [
                {
                  "system" : "http://terminology.hl7.org/CodeSystem/v2-0301",
                  "code" : "UUID"
                }
              ]
            },
            "system" : "urn:ietf:rfc:3986",
            "value" : "222.1111.22222"
          }
        ]
      }
    },
    {
      "fullUrl" : "Location/1707422696914745000.02679212-a969-49a2-8dba-14e908c2b9d7",
      "resource" : {
        "resourceType" : "Location",
        "id" : "1707422696914745000.02679212-a969-49a2-8dba-14e908c2b9d7",
        "extension" : [
          {
            "url" : "https://reportstream.cdc.gov/fhir/StructureDefinition/pl6-person-location-type",
            "valueString" : "location type"
          }
        ],
        "identifier" : [
          {
            "extension" : [
              {
                "url" : "https://reportstream.cdc.gov/fhir/StructureDefinition/identifier-namespace-id",
                "valueBoolean" : true
              }
            ],
            "value" : "Hospital Prior Temporary Location"
          },
          {
            "extension" : [
              {
                "url" : "https://reportstream.cdc.gov/fhir/StructureDefinition/identifier-universal-id",
                "valueBoolean" : true
              }
            ],
            "type" : {
              "coding" : [
                {
                  "extension" : [
                    {
                      "url" : "https://reportstream.cdc.gov/fhir/StructureDefinition/codeable-concept-id",
                      "valueBoolean" : true
                    }
                  ],
                  "code" : "ISO"
                }
              ]
            },
            "value" : "2.4.4.4"
          },
          {
            "extension" : [
              {
                "url" : "https://reportstream.cdc.gov/fhir/StructureDefinition/namespace-id",
                "valueString" : "NAME"
              },
              {
                "url" : "https://reportstream.cdc.gov/fhir/StructureDefinition/universal-id",
                "valueString" : "UNI"
              },
              {
                "url" : "https://reportstream.cdc.gov/fhir/StructureDefinition/universal-id-type",
                "valueString" : "ISO"
              },
              {
                "url" : "https://reportstream.cdc.gov/fhir/StructureDefinition/ei-assigner-organization-type",
                "valueString" : "organization"
              }
            ],
            "value" : "Entity ID",
            "assigner" : {
              "reference" : "Organization/1707422696914398000.32646ea2-420a-4f4a-a93a-a7d1d7c4c794"
            }
          }
        ],
        "status" : "active",
        "description" : "Description",
        "mode" : "instance",
        "physicalType" : {
          "coding" : [
            {
              "system" : "http://terminology.hl7.org/CodeSystem/location-physical-type",
              "code" : "si"
            }
          ]
=======
    }
  }, {
    "fullUrl" : "Organization/1707769152772538000.c095236d-5713-429c-a60f-601d48f606e1",
    "resource" : {
      "resourceType" : "Organization",
      "id" : "1707769152772538000.c095236d-5713-429c-a60f-601d48f606e1",
      "identifier" : [ {
        "extension" : [ {
          "url" : "https://reportstream.cdc.gov/fhir/StructureDefinition/hl7v2Field",
          "valueString" : "HD.1"
        } ],
        "value" : "ASSIGNEE"
      }, {
        "extension" : [ {
          "url" : "https://reportstream.cdc.gov/fhir/StructureDefinition/hl7v2Field",
          "valueString" : "HD.2,HD.3"
        } ],
        "type" : {
          "coding" : [ {
            "system" : "http://terminology.hl7.org/CodeSystem/v2-0301",
            "code" : "UUID"
          } ]
        },
        "system" : "urn:ietf:rfc:3986",
        "value" : "222.1111.22222"
      } ]
    }
  }, {
    "fullUrl" : "Location/1707769152772928000.9d14ebc2-dc0b-45c8-8e31-7dbf20d9c32f",
    "resource" : {
      "resourceType" : "Location",
      "id" : "1707769152772928000.9d14ebc2-dc0b-45c8-8e31-7dbf20d9c32f",
      "extension" : [ {
        "url" : "https://reportstream.cdc.gov/fhir/StructureDefinition/pl6-person-location-type",
        "valueString" : "location type"
      } ],
      "identifier" : [ {
        "extension" : [ {
          "url" : "https://reportstream.cdc.gov/fhir/StructureDefinition/hl7v2Field",
          "valueString" : "HD.1"
        } ],
        "value" : "Hospital PriorPending"
      }, {
        "extension" : [ {
          "url" : "https://reportstream.cdc.gov/fhir/StructureDefinition/hl7v2Field",
          "valueString" : "HD.2,HD.3"
        } ],
        "type" : {
          "coding" : [ {
            "extension" : [ {
              "url" : "https://reportstream.cdc.gov/fhir/StructureDefinition/codeable-concept-id",
              "valueBoolean" : true
            } ],
            "code" : "ISO"
          } ]
        },
        "value" : "2.4.4.4"
      }, {
        "extension" : [ {
          "url" : "https://reportstream.cdc.gov/fhir/StructureDefinition/namespace-id",
          "valueString" : "NAME"
        }, {
          "url" : "https://reportstream.cdc.gov/fhir/StructureDefinition/universal-id",
          "valueString" : "UNI"
        }, {
          "url" : "https://reportstream.cdc.gov/fhir/StructureDefinition/universal-id-type",
          "valueString" : "ISO"
        }, {
          "url" : "https://reportstream.cdc.gov/fhir/StructureDefinition/ei-assigner-organization-type",
          "valueString" : "organization"
        } ],
        "value" : "Entity ID",
        "assigner" : {
          "reference" : "Organization/1707769152772538000.c095236d-5713-429c-a60f-601d48f606e1"
>>>>>>> 9d88e4f6
        }
      }
<<<<<<< HEAD
    },
    {
      "fullUrl" : "Organization/1707422696915078000.fcaa8f31-0b7c-4bf1-a844-276169d69f6f",
      "resource" : {
        "resourceType" : "Organization",
        "id" : "1707422696915078000.fcaa8f31-0b7c-4bf1-a844-276169d69f6f",
        "identifier" : [
          {
            "extension" : [
              {
                "url" : "https://reportstream.cdc.gov/fhir/StructureDefinition/identifier-namespace-id",
                "valueBoolean" : true
              }
            ],
            "value" : "ASSIGNEE"
          },
          {
            "extension" : [
              {
                "url" : "https://reportstream.cdc.gov/fhir/StructureDefinition/identifier-universal-id",
                "valueBoolean" : true
              }
            ],
            "type" : {
              "coding" : [
                {
                  "system" : "http://terminology.hl7.org/CodeSystem/v2-0301",
                  "code" : "UUID"
                }
              ]
            },
            "system" : "urn:ietf:rfc:3986",
            "value" : "222.1111.22222"
          }
        ]
      }
    },
    {
      "fullUrl" : "Location/1707422696915399000.e01c1c14-32cc-494b-b5e6-3ae2493d36e0",
      "resource" : {
        "resourceType" : "Location",
        "id" : "1707422696915399000.e01c1c14-32cc-494b-b5e6-3ae2493d36e0",
        "extension" : [
          {
            "url" : "https://reportstream.cdc.gov/fhir/StructureDefinition/pl6-person-location-type",
            "valueString" : "location type"
          }
        ],
        "identifier" : [
          {
            "extension" : [
              {
                "url" : "https://reportstream.cdc.gov/fhir/StructureDefinition/identifier-namespace-id",
                "valueBoolean" : true
              }
            ],
            "value" : "Hospital PriorPending"
          },
          {
            "extension" : [
              {
                "url" : "https://reportstream.cdc.gov/fhir/StructureDefinition/identifier-universal-id",
                "valueBoolean" : true
              }
            ],
            "type" : {
              "coding" : [
                {
                  "extension" : [
                    {
                      "url" : "https://reportstream.cdc.gov/fhir/StructureDefinition/codeable-concept-id",
                      "valueBoolean" : true
                    }
                  ],
                  "code" : "ISO"
                }
              ]
            },
            "value" : "2.4.4.4"
          },
          {
            "extension" : [
              {
                "url" : "https://reportstream.cdc.gov/fhir/StructureDefinition/namespace-id",
                "valueString" : "NAME"
              },
              {
                "url" : "https://reportstream.cdc.gov/fhir/StructureDefinition/universal-id",
                "valueString" : "UNI"
              },
              {
                "url" : "https://reportstream.cdc.gov/fhir/StructureDefinition/universal-id-type",
                "valueString" : "ISO"
              },
              {
                "url" : "https://reportstream.cdc.gov/fhir/StructureDefinition/ei-assigner-organization-type",
                "valueString" : "organization"
              }
            ],
            "value" : "Entity ID",
            "assigner" : {
              "reference" : "Organization/1707422696915078000.fcaa8f31-0b7c-4bf1-a844-276169d69f6f"
            }
=======
    }
  }, {
    "fullUrl" : "Organization/1707769152773587000.9077c0b0-67c4-4a7f-8e60-b6b6180427c2",
    "resource" : {
      "resourceType" : "Organization",
      "id" : "1707769152773587000.9077c0b0-67c4-4a7f-8e60-b6b6180427c2",
      "identifier" : [ {
        "extension" : [ {
          "url" : "https://reportstream.cdc.gov/fhir/StructureDefinition/hl7v2Field",
          "valueString" : "HD.1"
        } ],
        "value" : "blah2"
      }, {
        "extension" : [ {
          "url" : "https://reportstream.cdc.gov/fhir/StructureDefinition/hl7v2Field",
          "valueString" : "HD.2,HD.3"
        } ],
        "type" : {
          "coding" : [ {
            "system" : "http://terminology.hl7.org/CodeSystem/v2-0301",
            "code" : "CLIP"
          } ]
        },
        "value" : "blah2"
      } ]
    }
  }, {
    "fullUrl" : "EpisodeOfCare/1707769152774300000.4c6203d0-de59-46df-af73-dd32e3274f8a",
    "resource" : {
      "resourceType" : "EpisodeOfCare",
      "id" : "1707769152774300000.4c6203d0-de59-46df-af73-dd32e3274f8a",
      "extension" : [ {
        "url" : "https://reportstream.cdc.gov/fhir/StructureDefinition/hl7v2Field",
        "valueString" : "PV1.54"
      }, {
        "url" : "https://reportstream.cdc.gov/fhir/StructureDefinition/episode-of-care-name",
        "valueString" : "ServiceDescriptor"
      } ],
      "identifier" : [ {
        "extension" : [ {
          "url" : "http://hl7.org/fhir/StructureDefinition/identifier-checkDigit",
          "valueString" : "checkdigit"
        }, {
          "url" : "http://hl7.org/fhir/StructureDefinition/namingsystem-checkDigit",
          "valueString" : "checkdigitscheme"
        }, {
          "url" : "https://reportstream.cdc.gov/fhir/StructureDefinition/assigning-facility",
          "valueReference" : {
            "reference" : "Organization/1707769152773587000.9077c0b0-67c4-4a7f-8e60-b6b6180427c2"
          }
        }, {
          "url" : "https://reportstream.cdc.gov/fhir/StructureDefinition/cx-identifier",
          "extension" : [ {
            "url" : "CX.5",
            "valueString" : "ACSN"
          }, {
            "url" : "CX.9",
            "valueCodeableConcept" : {
              "coding" : [ {
                "extension" : [ {
                  "url" : "https://reportstream.cdc.gov/fhir/StructureDefinition/cwe-coding",
                  "valueString" : "coding"
                }, {
                  "url" : "https://reportstream.cdc.gov/fhir/StructureDefinition/cwe-coding-system",
                  "valueString" : "AJSys"
                } ],
                "code" : "AJCode",
                "display" : "Assigning Jurisdiction"
              } ]
            }
          }, {
            "url" : "CX.10",
            "valueCodeableConcept" : {
              "coding" : [ {
                "extension" : [ {
                  "url" : "https://reportstream.cdc.gov/fhir/StructureDefinition/cwe-coding",
                  "valueString" : "coding"
                }, {
                  "url" : "https://reportstream.cdc.gov/fhir/StructureDefinition/cwe-coding-system",
                  "valueString" : "AASys"
                } ],
                "code" : "AACode",
                "display" : "Assigning Agency"
              } ]
            }
          } ]
        } ],
        "type" : {
          "coding" : [ {
            "code" : "ACSN"
          } ]
        },
        "system" : "urn:oid:testcx42",
        "_system" : {
          "extension" : [ {
            "url" : "https://reportstream.cdc.gov/fhir/StructureDefinition/universal-id",
            "valueString" : "testcx42"
          }, {
            "url" : "https://reportstream.cdc.gov/fhir/StructureDefinition/universal-id-type",
            "valueString" : "ISO"
          } ]
        },
        "value" : "ServiceIdentifier",
        "period" : {
          "start" : "1988-07-04",
          "_start" : {
            "extension" : [ {
              "url" : "https://reportstream.cdc.gov/fhir/StructureDefinition/hl7v2-date-time",
              "valueString" : "19880704"
            } ]
          },
          "end" : "2088-07-04",
          "_end" : {
            "extension" : [ {
              "url" : "https://reportstream.cdc.gov/fhir/StructureDefinition/hl7v2-date-time",
              "valueString" : "20880704"
            } ]
>>>>>>> 9d88e4f6
          }
        ],
        "status" : "active",
        "description" : "Description",
        "mode" : "instance",
        "physicalType" : {
          "coding" : [
            {
              "system" : "http://terminology.hl7.org/CodeSystem/location-physical-type",
              "code" : "si"
            }
          ]
        }
      }
    },
    {
      "fullUrl" : "Organization/1707422696916108000.9f0d6126-32a9-4739-918b-c3a6c59f5997",
      "resource" : {
        "resourceType" : "Organization",
        "id" : "1707422696916108000.9f0d6126-32a9-4739-918b-c3a6c59f5997",
        "identifier" : [
          {
            "extension" : [
              {
                "url" : "https://reportstream.cdc.gov/fhir/StructureDefinition/identifier-namespace-id",
                "valueBoolean" : true
              }
            ],
            "value" : "blah2"
          },
          {
            "extension" : [
              {
                "url" : "https://reportstream.cdc.gov/fhir/StructureDefinition/identifier-universal-id",
                "valueBoolean" : true
              }
            ],
            "type" : {
              "coding" : [
                {
                  "system" : "http://terminology.hl7.org/CodeSystem/v2-0301",
                  "code" : "CLIP"
                }
              ]
            },
            "value" : "blah2"
          }
        ]
      }
    },
    {
      "fullUrl" : "EpisodeOfCare/1707422696916751000.f8b7c127-f57e-4ef3-b95a-ba178b92e46c",
      "resource" : {
        "resourceType" : "EpisodeOfCare",
        "id" : "1707422696916751000.f8b7c127-f57e-4ef3-b95a-ba178b92e46c",
        "extension" : [
          {
            "url" : "https://reportstream.cdc.gov/fhir/StructureDefinition/hl7v2Field",
            "valueString" : "PV1.54"
          },
          {
            "url" : "https://reportstream.cdc.gov/fhir/StructureDefinition/episode-of-care-name",
            "valueString" : "ServiceDescriptor"
          }
        ],
        "identifier" : [
          {
            "extension" : [
              {
                "url" : "http://hl7.org/fhir/StructureDefinition/identifier-checkDigit",
                "valueString" : "checkdigit"
              },
              {
                "url" : "http://hl7.org/fhir/StructureDefinition/namingsystem-checkDigit",
                "valueString" : "checkdigitscheme"
              },
              {
                "url" : "https://reportstream.cdc.gov/fhir/StructureDefinition/identifier-type-code",
                "valueString" : "ACSN"
              },
              {
                "url" : "https://reportstream.cdc.gov/fhir/StructureDefinition/assigning-facility",
                "valueReference" : {
                  "reference" : "Organization/1707422696916108000.9f0d6126-32a9-4739-918b-c3a6c59f5997"
                }
              },
              {
                "url" : "https://reportstream.cdc.gov/fhir/StructureDefinition/assigning-jurisdiction",
                "valueCodeableConcept" : {
                  "coding" : [
                    {
                      "extension" : [
                        {
                          "url" : "https://reportstream.cdc.gov/fhir/StructureDefinition/cwe-coding",
                          "valueString" : "coding"
                        },
                        {
                          "url" : "https://reportstream.cdc.gov/fhir/StructureDefinition/cwe-coding-system",
                          "valueString" : "AJSys"
                        }
                      ],
                      "code" : "AJCode",
                      "display" : "Assigning Jurisdiction"
                    }
                  ]
                }
              },
              {
                "url" : "https://reportstream.cdc.gov/fhir/StructureDefinition/assigning-agency-or-department",
                "valueCodeableConcept" : {
                  "coding" : [
                    {
                      "extension" : [
                        {
                          "url" : "https://reportstream.cdc.gov/fhir/StructureDefinition/cwe-coding",
                          "valueString" : "coding"
                        },
                        {
                          "url" : "https://reportstream.cdc.gov/fhir/StructureDefinition/cwe-coding-system",
                          "valueString" : "AASys"
                        }
                      ],
                      "code" : "AACode",
                      "display" : "Assigning Agency"
                    }
                  ]
                }
              }
            ],
            "type" : {
              "coding" : [
                {
                  "code" : "ACSN"
                }
              ]
            },
            "system" : "urn:oid:testcx42",
            "_system" : {
              "extension" : [
                {
                  "url" : "https://reportstream.cdc.gov/fhir/StructureDefinition/universal-id",
                  "valueString" : "testcx42"
                },
                {
                  "url" : "https://reportstream.cdc.gov/fhir/StructureDefinition/universal-id-type",
                  "valueString" : "ISO"
                }
              ]
            },
            "value" : "ServiceIdentifier",
            "period" : {
              "start" : "1988-07-04",
              "_start" : {
                "extension" : [
                  {
                    "url" : "https://reportstream.cdc.gov/fhir/StructureDefinition/hl7v2-date-time",
                    "valueString" : "19880704"
                  }
                ]
              },
              "end" : "2088-07-04",
              "_end" : {
                "extension" : [
                  {
                    "url" : "https://reportstream.cdc.gov/fhir/StructureDefinition/hl7v2-date-time",
                    "valueString" : "20880704"
                  }
                ]
              }
            }
          }
        ]
      }
    }
  ]
}<|MERGE_RESOLUTION|>--- conflicted
+++ resolved
@@ -10,61 +10,6 @@
   },
   "type" : "message",
   "timestamp" : "2023-05-01T10:25:31.000-04:00",
-<<<<<<< HEAD
-  "entry" : [
-    {
-      "fullUrl" : "MessageHeader/0993dd0b-6ce5-3caf-a177-0b81cc780c18",
-      "resource" : {
-        "resourceType" : "MessageHeader",
-        "id" : "0993dd0b-6ce5-3caf-a177-0b81cc780c18",
-        "extension" : [
-          {
-            "url" : "https://reportstream.cdc.gov/fhir/StructureDefinition/encoding-characters",
-            "valueString" : "^~\\&#"
-          },
-          {
-            "url" : "https://reportstream.cdc.gov/fhir/StructureDefinition/msh-message-header",
-            "extension" : [
-              {
-                "url" : "MSH.7",
-                "valueString" : "20230501102531-0400"
-              }
-            ]
-          }
-        ],
-        "eventCoding" : {
-          "system" : "http://terminology.hl7.org/CodeSystem/v2-0003",
-          "code" : "R01",
-          "display" : "ORU^R01^ORU_R01"
-        },
-        "source" : {
-          "_endpoint" : {
-            "extension" : [
-              {
-                "url" : "http://hl7.org/fhir/StructureDefinition/data-absent-reason",
-                "valueCode" : "unknown"
-              }
-            ]
-          }
-        }
-      }
-    },
-    {
-      "fullUrl" : "Provenance/1707422696829498000.c52fad0f-ef58-44b8-8a11-fb56c88edb32",
-      "resource" : {
-        "resourceType" : "Provenance",
-        "id" : "1707422696829498000.c52fad0f-ef58-44b8-8a11-fb56c88edb32",
-        "target" : [
-          {
-            "reference" : "MessageHeader/0993dd0b-6ce5-3caf-a177-0b81cc780c18"
-          }
-        ],
-        "recorded" : "2023-05-01T10:25:31-04:00",
-        "activity" : {
-          "coding" : [
-            {
-              "display" : "ORU^R01^ORU_R01"
-=======
   "entry" : [ {
     "fullUrl" : "MessageHeader/0993dd0b-6ce5-3caf-a177-0b81cc780c18",
     "resource" : {
@@ -265,29 +210,11 @@
                 "code" : "444",
                 "display" : "MODE"
               } ]
->>>>>>> 9d88e4f6
             }
-          ]
-        }
-<<<<<<< HEAD
-      }
-    },
-    {
-      "fullUrl" : "Provenance/1707422696837381000.e8e7d15a-184a-4396-9740-57941bd932f0",
-      "resource" : {
-        "resourceType" : "Provenance",
-        "id" : "1707422696837381000.e8e7d15a-184a-4396-9740-57941bd932f0",
-        "recorded" : "2024-02-08T15:04:56Z",
-        "policy" : [
-          "http://hl7.org/fhir/uv/v2mappings/message-oru-r01-to-bundle"
-        ],
-        "activity" : {
-          "coding" : [
-            {
-              "code" : "v2-FHIR transformation"
-            }
-          ]
-=======
+          } ],
+          "code" : "444",
+          "display" : "MODE"
+        }
       }, {
         "url" : "https://reportstream.cdc.gov/fhir/StructureDefinition/admission-level-of-care",
         "valueCodeableConcept" : {
@@ -502,65 +429,23 @@
             "url" : "https://reportstream.cdc.gov/fhir/StructureDefinition/universal-id-type",
             "valueString" : "ISO"
           } ]
->>>>>>> 9d88e4f6
-        },
-        "agent" : [
-          {
-            "type" : {
-              "coding" : [
-                {
-                  "system" : "http://terminology.hl7.org/CodeSystem/provenance-participant-type",
-                  "code" : "assembler"
-                }
-              ]
-            },
-            "who" : {
-              "reference" : "Organization/1707422696836900000.8cbf1861-1c53-4ac0-9c40-f2778476d113"
-            }
-          }
-<<<<<<< HEAD
-        ]
-      }
-    },
-    {
-      "fullUrl" : "Organization/1707422696836900000.8cbf1861-1c53-4ac0-9c40-f2778476d113",
-      "resource" : {
-        "resourceType" : "Organization",
-        "id" : "1707422696836900000.8cbf1861-1c53-4ac0-9c40-f2778476d113",
-        "identifier" : [
-          {
-            "value" : "CDC PRIME - Atlanta"
+        },
+        "value" : "VisitNumber",
+        "period" : {
+          "start" : "1988-07-04",
+          "_start" : {
+            "extension" : [ {
+              "url" : "https://reportstream.cdc.gov/fhir/StructureDefinition/hl7v2-date-time",
+              "valueString" : "19880704"
+            } ]
           },
-          {
-            "type" : {
-              "coding" : [
-                {
-                  "system" : "http://terminology.hl7.org/CodeSystem/v2-0301"
-                }
-              ]
-            },
-            "system" : "urn:ietf:rfc:3986",
-            "value" : "2.16.840.1.114222.4.1.237821"
-          }
-        ]
-      }
-    },
-    {
-      "fullUrl" : "Patient/1707422696852268000.9a7a9fcd-67f7-4764-8d51-6cf7554fe0f6",
-      "resource" : {
-        "resourceType" : "Patient",
-        "id" : "1707422696852268000.9a7a9fcd-67f7-4764-8d51-6cf7554fe0f6"
-      }
-    },
-    {
-      "fullUrl" : "Provenance/1707422696852982000.9b79feea-a164-42e2-974b-c17b8a619b79",
-      "resource" : {
-        "resourceType" : "Provenance",
-        "id" : "1707422696852982000.9b79feea-a164-42e2-974b-c17b8a619b79",
-        "target" : [
-          {
-            "reference" : "Patient/1707422696852268000.9a7a9fcd-67f7-4764-8d51-6cf7554fe0f6"
-=======
+          "end" : "2088-07-04",
+          "_end" : {
+            "extension" : [ {
+              "url" : "https://reportstream.cdc.gov/fhir/StructureDefinition/hl7v2-date-time",
+              "valueString" : "20880704"
+            } ]
+          }
         }
       }, {
         "extension" : [ {
@@ -645,33 +530,8 @@
               "url" : "https://reportstream.cdc.gov/fhir/StructureDefinition/hl7v2-date-time",
               "valueString" : "20880704"
             } ]
->>>>>>> 9d88e4f6
-          }
-        ],
-        "recorded" : "2024-02-08T15:04:56Z",
-        "activity" : {
-          "coding" : [
-            {
-              "system" : "https://terminology.hl7.org/CodeSystem/v3-DataOperation",
-              "code" : "UPDATE"
-            }
-          ]
-        }
-<<<<<<< HEAD
-      }
-    },
-    {
-      "fullUrl" : "Encounter/1707422696915476000.b1b1a55b-7eef-4956-834d-a68c5aca8a34",
-      "resource" : {
-        "resourceType" : "Encounter",
-        "id" : "1707422696915476000.b1b1a55b-7eef-4956-834d-a68c5aca8a34",
-        "meta" : {
-          "security" : [
-            {
-              "code" : "true"
-            }
-          ]
-=======
+          }
+        }
       }, {
         "extension" : [ {
           "url" : "http://hl7.org/fhir/StructureDefinition/identifier-checkDigit",
@@ -729,409 +589,17 @@
             "system" : "http://terminology.hl7.org/CodeSystem/v2-0203",
             "code" : "ACSN"
           } ]
->>>>>>> 9d88e4f6
-        },
-        "text" : {
-          "extension" : [
-            {
-              "url" : "https://reportstream.cdc.gov/fhir/StructureDefinition/pv2-visit-description",
-              "valueString" : "Description"
-            }
-          ],
-          "div" : "<div xmlns=\"http://www.w3.org/1999/xhtml\">Description</div>"
-        },
-<<<<<<< HEAD
-        "extension" : [
-          {
-            "url" : "https://reportstream.cdc.gov/fhir/StructureDefinition/visit-user-code",
-            "valueCodeableConcept" : {
-              "coding" : [
-                {
-                  "extension" : [
-                    {
-                      "url" : "https://reportstream.cdc.gov/fhir/StructureDefinition/cwe-coding",
-                      "valueString" : "coding"
-                    }
-                  ],
-                  "code" : "413",
-                  "display" : "V"
-                }
-              ]
-            }
-          },
-          {
-            "url" : "https://reportstream.cdc.gov/fhir/StructureDefinition/visit-user-code",
-            "valueCodeableConcept" : {
-              "coding" : [
-                {
-                  "extension" : [
-                    {
-                      "url" : "https://reportstream.cdc.gov/fhir/StructureDefinition/cwe-coding",
-                      "valueString" : "coding"
-                    }
-                  ],
-                  "code" : "423",
-                  "display" : "X"
-                }
-              ]
-            }
-          },
-          {
-            "url" : "https://reportstream.cdc.gov/fhir/StructureDefinition/planned-start-date",
-            "valueDateTime" : "2023-06-01T10:25:31-04:00",
-            "_valueDateTime" : {
-              "extension" : [
-                {
-                  "url" : "https://reportstream.cdc.gov/fhir/StructureDefinition/hl7v2-date-time",
-                  "valueString" : "20230601102531-0400"
-                }
-              ]
-            }
-          },
-          {
-            "url" : "https://reportstream.cdc.gov/fhir/StructureDefinition/planned-discharge-date",
-            "valueDateTime" : "2023-07-01T10:25:31-04:00",
-            "_valueDateTime" : {
-              "extension" : [
-                {
-                  "url" : "https://reportstream.cdc.gov/fhir/StructureDefinition/hl7v2-date-time",
-                  "valueString" : "20230701102531-0400"
-                }
-              ]
-            }
-          },
-          {
-            "url" : "https://reportstream.cdc.gov/fhir/StructureDefinition/estimated-length",
-            "valueQuantity" : {
-              "value" : 5,
-              "unit" : "days",
-              "system" : "http://unitsofmeasure.org/",
-              "code" : "d"
-            }
-          },
-          {
-            "url" : "https://reportstream.cdc.gov/fhir/StructureDefinition/publicity-code",
-            "valueCodeableConcept" : {
-              "coding" : [
-                {
-                  "extension" : [
-                    {
-                      "url" : "https://reportstream.cdc.gov/fhir/StructureDefinition/cwe-coding",
-                      "valueString" : "coding"
-                    }
-                  ],
-                  "code" : "100",
-                  "display" : "PublicCode"
-                }
-              ]
-            }
-          },
-          {
-            "url" : "http://hl7.org/fhir/StructureDefinition/encounter-modeOfArrival",
-            "valueCoding" : {
-              "extension" : [
-                {
-                  "url" : "https://reportstream.cdc.gov/fhir/StructureDefinition/cwe-coding",
-                  "valueCodeableConcept" : {
-                    "coding" : [
-                      {
-                        "extension" : [
-                          {
-                            "url" : "https://reportstream.cdc.gov/fhir/StructureDefinition/cwe-coding",
-                            "valueString" : "coding"
-                          }
-                        ],
-                        "code" : "444",
-                        "display" : "MODE"
-                      }
-                    ]
-                  }
-                }
-              ],
-              "code" : "444",
-              "display" : "MODE"
-            }
-          },
-          {
-            "url" : "https://reportstream.cdc.gov/fhir/StructureDefinition/admission-level-of-care",
-            "valueCodeableConcept" : {
-              "coding" : [
-                {
-                  "extension" : [
-                    {
-                      "url" : "https://reportstream.cdc.gov/fhir/StructureDefinition/cwe-coding",
-                      "valueString" : "coding"
-                    }
-                  ],
-                  "code" : "123",
-                  "display" : "CARELEVEL1"
-                }
-              ]
-            }
-          },
-          {
-            "url" : "https://reportstream.cdc.gov/fhir/StructureDefinition/pv1-patient-visit",
-            "extension" : [
-              {
-                "url" : "pv1-12-preadmit-test-indicator",
-                "valueCodeableConcept" : {
-                  "coding" : [
-                    {
-                      "extension" : [
-                        {
-                          "url" : "https://reportstream.cdc.gov/fhir/StructureDefinition/cwe-coding",
-                          "valueString" : "coding"
-                        }
-                      ],
-                      "code" : "1",
-                      "display" : "PRE"
-                    }
-                  ]
-                }
-              },
-              {
-                "url" : "pv1-18-patient-type",
-                "valueCodeableConcept" : {
-                  "coding" : [
-                    {
-                      "extension" : [
-                        {
-                          "url" : "https://reportstream.cdc.gov/fhir/StructureDefinition/cwe-coding",
-                          "valueString" : "coding"
-                        }
-                      ],
-                      "code" : "34",
-                      "display" : "PT"
-                    }
-                  ]
-                }
-              },
-              {
-                "url" : "pv1-46-current-patient-balance",
-                "valueDecimal" : 55
-              },
-              {
-                "url" : "pv1-47-total-charges",
-                "valueDecimal" : 1000
-              },
-              {
-                "url" : "pv1-48-total-adjustments",
-                "valueDecimal" : 0
-              },
-              {
-                "url" : "pv1-49-total-payments",
-                "valueDecimal" : 0
-              },
-              {
-                "url" : "pv1-51-visit-indicator",
-                "valueCodeableConcept" : {
-                  "coding" : [
-                    {
-                      "extension" : [
-                        {
-                          "url" : "https://reportstream.cdc.gov/fhir/StructureDefinition/cwe-coding",
-                          "valueString" : "coding"
-                        }
-                      ],
-                      "code" : "316",
-                      "display" : "IND"
-                    }
-                  ]
-                }
-              },
-              {
-                "url" : "pv1-30-transfer-to-bad-debt-date",
-                "valueString" : "T"
-              },
-              {
-                "url" : "pv1-31-bad-debt-agency-code",
-                "valueCodeableConcept" : {
-                  "coding" : [
-                    {
-                      "extension" : [
-                        {
-                          "url" : "https://reportstream.cdc.gov/fhir/StructureDefinition/cwe-coding",
-                          "valueString" : "coding"
-                        }
-                      ],
-                      "code" : "1",
-                      "display" : "AGE"
-                    }
-                  ]
-                }
-              },
-              {
-                "url" : "pv1-32-bad-debt-transfer-amount",
-                "valueDecimal" : 3.4
-              },
-              {
-                "url" : "pv1-33-bad-debt-recovery-amount",
-                "valueDecimal" : 1.4
-              },
-              {
-                "url" : "pv1-34-delete-account-indicator",
-                "valueCodeableConcept" : {
-                  "coding" : [
-                    {
-                      "extension" : [
-                        {
-                          "url" : "https://reportstream.cdc.gov/fhir/StructureDefinition/cwe-coding",
-                          "valueString" : "coding"
-                        }
-                      ],
-                      "code" : "66",
-                      "display" : "DEL"
-                    }
-                  ]
-                }
-              },
-              {
-                "url" : "pv1-35-delete-account-date",
-                "valueString" : "20240501102531-0400"
-              },
-              {
-                "url" : "pv1-39-servicing-facility",
-                "valueCodeableConcept" : {
-                  "coding" : [
-                    {
-                      "extension" : [
-                        {
-                          "url" : "https://reportstream.cdc.gov/fhir/StructureDefinition/cwe-coding",
-                          "valueString" : "coding"
-                        }
-                      ],
-                      "code" : "5678",
-                      "display" : "SERV"
-                    }
-                  ]
-                }
-              },
-              {
-                "url" : "pv1-41-account-status",
-                "valueCodeableConcept" : {
-                  "coding" : [
-                    {
-                      "extension" : [
-                        {
-                          "url" : "https://reportstream.cdc.gov/fhir/StructureDefinition/cwe-coding",
-                          "valueString" : "coding"
-                        }
-                      ],
-                      "code" : "431",
-                      "display" : "ST"
-                    }
-                  ]
-                }
-              }
-            ]
-          },
-          {
-            "url" : "https://reportstream.cdc.gov/fhir/StructureDefinition/pv2-patient-visit-additional-information",
-            "extension" : [
-              {
-                "url" : "pv2-15-employment-illness-related-indicator",
-                "valueString" : "EMP_ILL"
-              },
-              {
-                "url" : "pv2-23-clinic-organization-name",
-                "valueReference" : {
-                  "reference" : "Organization/1707422696879830000.d7e104c2-acf6-469e-aecd-6b712057ce2d"
-                }
-              },
-              {
-                "url" : "pv2-23-clinic-organization-name",
-                "valueReference" : {
-                  "reference" : "Organization/1707422696881311000.5b3a0825-8431-4e3c-839b-112000d949e5"
-                }
-              },
-              {
-                "url" : "pv2-26-previous-treatment-date",
-                "valueString" : "20230501102531-0400"
-              },
-              {
-                "url" : "pv2-29-first-similar-date",
-                "valueString" : "20220501102531-0400"
-              }
-            ]
-          }
-        ],
-        "identifier" : [
-          {
-            "extension" : [
-              {
-                "url" : "http://hl7.org/fhir/StructureDefinition/identifier-checkDigit",
-                "valueString" : "checkdigit"
-              },
-              {
-                "url" : "http://hl7.org/fhir/StructureDefinition/namingsystem-checkDigit",
-                "valueString" : "checkdigitscheme"
-              },
-              {
-                "url" : "https://reportstream.cdc.gov/fhir/StructureDefinition/identifier-type-code",
-                "valueString" : "ACSN"
-              },
-              {
-                "url" : "https://reportstream.cdc.gov/fhir/StructureDefinition/assigning-facility",
-                "valueReference" : {
-                  "reference" : "Organization/1707422696857113000.375d1744-2a08-495a-a152-2a748c5cad63"
-                }
-              },
-              {
-                "url" : "https://reportstream.cdc.gov/fhir/StructureDefinition/assigning-jurisdiction",
-                "valueCodeableConcept" : {
-                  "coding" : [
-                    {
-                      "extension" : [
-                        {
-                          "url" : "https://reportstream.cdc.gov/fhir/StructureDefinition/cwe-coding",
-                          "valueString" : "coding"
-                        },
-                        {
-                          "url" : "https://reportstream.cdc.gov/fhir/StructureDefinition/cwe-coding-system",
-                          "valueString" : "AJSys"
-                        }
-                      ],
-                      "code" : "AJCode",
-                      "display" : "Assigning Jurisdiction"
-                    }
-                  ]
-                }
-              },
-              {
-                "url" : "https://reportstream.cdc.gov/fhir/StructureDefinition/assigning-agency-or-department",
-                "valueCodeableConcept" : {
-                  "coding" : [
-                    {
-                      "extension" : [
-                        {
-                          "url" : "https://reportstream.cdc.gov/fhir/StructureDefinition/cwe-coding",
-                          "valueString" : "coding"
-                        },
-                        {
-                          "url" : "https://reportstream.cdc.gov/fhir/StructureDefinition/cwe-coding-system",
-                          "valueString" : "AASys"
-                        }
-                      ],
-                      "code" : "AACode",
-                      "display" : "Assigning Agency"
-                    }
-                  ]
-                }
-              },
-              {
-                "url" : "https://reportstream.cdc.gov/fhir/StructureDefinition/hl7v2Field",
-                "valueString" : "PV1.19"
-              }
-            ],
-            "type" : {
-              "coding" : [
-                {
-                  "system" : "http://terminology.hl7.org/CodeSystem/v2-0203",
-                  "code" : "VN"
-                }
-              ],
-              "text" : "visit number"
-=======
+        },
+        "system" : "urn:oid:testcx42",
+        "_system" : {
+          "extension" : [ {
+            "url" : "https://reportstream.cdc.gov/fhir/StructureDefinition/universal-id",
+            "valueString" : "testcx42"
+          }, {
+            "url" : "https://reportstream.cdc.gov/fhir/StructureDefinition/universal-id-type",
+            "valueString" : "ISO"
+          } ]
+        },
         "value" : "AltVisitNumber2",
         "period" : {
           "start" : "1988-07-04",
@@ -1414,310 +882,16 @@
                 "url" : "https://reportstream.cdc.gov/fhir/StructureDefinition/hl7v2-date-time",
                 "valueString" : "19880704"
               } ]
->>>>>>> 9d88e4f6
             },
-            "system" : "urn:oid:testcx42",
-            "_system" : {
-              "extension" : [
-                {
-                  "url" : "https://reportstream.cdc.gov/fhir/StructureDefinition/universal-id",
-                  "valueString" : "testcx42"
-                },
-                {
-                  "url" : "https://reportstream.cdc.gov/fhir/StructureDefinition/universal-id-type",
-                  "valueString" : "ISO"
-                }
-              ]
-            },
-            "value" : "VisitNumber",
-            "period" : {
-              "start" : "1988-07-04",
-              "_start" : {
-                "extension" : [
-                  {
-                    "url" : "https://reportstream.cdc.gov/fhir/StructureDefinition/hl7v2-date-time",
-                    "valueString" : "19880704"
-                  }
-                ]
-              },
-              "end" : "2088-07-04",
-              "_end" : {
-                "extension" : [
-                  {
-                    "url" : "https://reportstream.cdc.gov/fhir/StructureDefinition/hl7v2-date-time",
-                    "valueString" : "20880704"
-                  }
-                ]
-              }
+            "end" : "2088-07-04",
+            "_end" : {
+              "extension" : [ {
+                "url" : "https://reportstream.cdc.gov/fhir/StructureDefinition/hl7v2-date-time",
+                "valueString" : "20880704"
+              } ]
             }
-          },
-          {
-            "extension" : [
-              {
-                "url" : "http://hl7.org/fhir/StructureDefinition/identifier-checkDigit",
-                "valueString" : "checkdigit"
-              },
-              {
-                "url" : "http://hl7.org/fhir/StructureDefinition/namingsystem-checkDigit",
-                "valueString" : "checkdigitscheme"
-              },
-              {
-                "url" : "https://reportstream.cdc.gov/fhir/StructureDefinition/identifier-type-code",
-                "valueString" : "ACSN"
-              },
-              {
-                "url" : "https://reportstream.cdc.gov/fhir/StructureDefinition/assigning-facility",
-                "valueReference" : {
-                  "reference" : "Organization/1707422696863434000.7c919c71-36c3-4d67-a52b-794248a10a65"
-                }
-              },
-              {
-                "url" : "https://reportstream.cdc.gov/fhir/StructureDefinition/assigning-jurisdiction",
-                "valueCodeableConcept" : {
-                  "coding" : [
-                    {
-                      "extension" : [
-                        {
-                          "url" : "https://reportstream.cdc.gov/fhir/StructureDefinition/cwe-coding",
-                          "valueString" : "coding"
-                        },
-                        {
-                          "url" : "https://reportstream.cdc.gov/fhir/StructureDefinition/cwe-coding-system",
-                          "valueString" : "AJSys"
-                        }
-                      ],
-                      "code" : "AJCode",
-                      "display" : "Assigning Jurisdiction"
-                    }
-                  ]
-                }
-              },
-              {
-                "url" : "https://reportstream.cdc.gov/fhir/StructureDefinition/assigning-agency-or-department",
-                "valueCodeableConcept" : {
-                  "coding" : [
-                    {
-                      "extension" : [
-                        {
-                          "url" : "https://reportstream.cdc.gov/fhir/StructureDefinition/cwe-coding",
-                          "valueString" : "coding"
-                        },
-                        {
-                          "url" : "https://reportstream.cdc.gov/fhir/StructureDefinition/cwe-coding-system",
-                          "valueString" : "AASys"
-                        }
-                      ],
-                      "code" : "AACode",
-                      "display" : "Assigning Agency"
-                    }
-                  ]
-                }
-              },
-              {
-                "url" : "https://reportstream.cdc.gov/fhir/StructureDefinition/hl7v2Field",
-                "valueString" : "PV1.50"
-              }
-            ],
-            "type" : {
-              "coding" : [
-                {
-                  "system" : "http://terminology.hl7.org/CodeSystem/v2-0203",
-                  "code" : "ACSN"
-                }
-              ]
-            },
-            "system" : "urn:oid:testcx42",
-            "_system" : {
-              "extension" : [
-                {
-                  "url" : "https://reportstream.cdc.gov/fhir/StructureDefinition/universal-id",
-                  "valueString" : "testcx42"
-                },
-                {
-                  "url" : "https://reportstream.cdc.gov/fhir/StructureDefinition/universal-id-type",
-                  "valueString" : "ISO"
-                }
-              ]
-            },
-            "value" : "AltVisitNumber1",
-            "period" : {
-              "start" : "1988-07-04",
-              "_start" : {
-                "extension" : [
-                  {
-                    "url" : "https://reportstream.cdc.gov/fhir/StructureDefinition/hl7v2-date-time",
-                    "valueString" : "19880704"
-                  }
-                ]
-              },
-              "end" : "2088-07-04",
-              "_end" : {
-                "extension" : [
-                  {
-                    "url" : "https://reportstream.cdc.gov/fhir/StructureDefinition/hl7v2-date-time",
-                    "valueString" : "20880704"
-                  }
-                ]
-              }
-            }
-          },
-          {
-            "extension" : [
-              {
-                "url" : "http://hl7.org/fhir/StructureDefinition/identifier-checkDigit",
-                "valueString" : "checkdigit"
-              },
-              {
-                "url" : "http://hl7.org/fhir/StructureDefinition/namingsystem-checkDigit",
-                "valueString" : "checkdigitscheme"
-              },
-              {
-                "url" : "https://reportstream.cdc.gov/fhir/StructureDefinition/identifier-type-code",
-                "valueString" : "ACSN"
-              },
-              {
-                "url" : "https://reportstream.cdc.gov/fhir/StructureDefinition/assigning-facility",
-                "valueReference" : {
-                  "reference" : "Organization/1707422696867011000.54343111-67f7-4b76-95fd-7195b991c68a"
-                }
-              },
-              {
-                "url" : "https://reportstream.cdc.gov/fhir/StructureDefinition/assigning-jurisdiction",
-                "valueCodeableConcept" : {
-                  "coding" : [
-                    {
-                      "extension" : [
-                        {
-                          "url" : "https://reportstream.cdc.gov/fhir/StructureDefinition/cwe-coding",
-                          "valueString" : "coding"
-                        },
-                        {
-                          "url" : "https://reportstream.cdc.gov/fhir/StructureDefinition/cwe-coding-system",
-                          "valueString" : "AJSys"
-                        }
-                      ],
-                      "code" : "AJCode",
-                      "display" : "Assigning Jurisdiction"
-                    }
-                  ]
-                }
-              },
-              {
-                "url" : "https://reportstream.cdc.gov/fhir/StructureDefinition/assigning-agency-or-department",
-                "valueCodeableConcept" : {
-                  "coding" : [
-                    {
-                      "extension" : [
-                        {
-                          "url" : "https://reportstream.cdc.gov/fhir/StructureDefinition/cwe-coding",
-                          "valueString" : "coding"
-                        },
-                        {
-                          "url" : "https://reportstream.cdc.gov/fhir/StructureDefinition/cwe-coding-system",
-                          "valueString" : "AASys"
-                        }
-                      ],
-                      "code" : "AACode",
-                      "display" : "Assigning Agency"
-                    }
-                  ]
-                }
-              },
-              {
-                "url" : "https://reportstream.cdc.gov/fhir/StructureDefinition/hl7v2Field",
-                "valueString" : "PV1.50"
-              }
-            ],
-            "type" : {
-              "coding" : [
-                {
-                  "system" : "http://terminology.hl7.org/CodeSystem/v2-0203",
-                  "code" : "ACSN"
-                }
-              ]
-            },
-            "system" : "urn:oid:testcx42",
-            "_system" : {
-              "extension" : [
-                {
-                  "url" : "https://reportstream.cdc.gov/fhir/StructureDefinition/universal-id",
-                  "valueString" : "testcx42"
-                },
-                {
-                  "url" : "https://reportstream.cdc.gov/fhir/StructureDefinition/universal-id-type",
-                  "valueString" : "ISO"
-                }
-              ]
-            },
-            "value" : "AltVisitNumber2",
-            "period" : {
-              "start" : "1988-07-04",
-              "_start" : {
-                "extension" : [
-                  {
-                    "url" : "https://reportstream.cdc.gov/fhir/StructureDefinition/hl7v2-date-time",
-                    "valueString" : "19880704"
-                  }
-                ]
-              },
-              "end" : "2088-07-04",
-              "_end" : {
-                "extension" : [
-                  {
-                    "url" : "https://reportstream.cdc.gov/fhir/StructureDefinition/hl7v2-date-time",
-                    "valueString" : "20880704"
-                  }
-                ]
-              }
-            }
-          }
-        ],
-        "status" : "in-progress",
-        "class" : {
-          "extension" : [
-            {
-              "url" : "https://reportstream.cdc.gov/fhir/StructureDefinition/pv1-2-patient-class",
-              "valueCodeableConcept" : {
-                "coding" : [
-                  {
-                    "extension" : [
-                      {
-                        "url" : "https://reportstream.cdc.gov/fhir/StructureDefinition/cwe-coding",
-                        "valueString" : "coding"
-                      }
-                    ],
-                    "code" : "O"
-                  }
-                ]
-              }
-            }
-          ],
-          "system" : "http://terminology.hl7.org/CodeSystem/v3-ActCode",
-          "code" : "AMB",
-          "display" : "ambulatory"
-        },
-<<<<<<< HEAD
-        "type" : [
-          {
-            "coding" : [
-              {
-                "extension" : [
-                  {
-                    "url" : "https://reportstream.cdc.gov/fhir/StructureDefinition/cwe-coding",
-                    "valueString" : "coding"
-                  }
-                ],
-                "code" : "R"
-              }
-            ]
-          }
-        ],
-        "serviceType" : {
-          "coding" : [
-            {
-              "extension" : [
-                {
-=======
+          }
+        },
         "admitSource" : {
           "coding" : [ {
             "extension" : [ {
@@ -1958,22 +1132,31 @@
               } ],
               "coding" : [ {
                 "extension" : [ {
->>>>>>> 9d88e4f6
                   "url" : "https://reportstream.cdc.gov/fhir/StructureDefinition/cwe-coding",
                   "valueString" : "coding"
-                }
-              ],
-              "code" : "MED"
+                }, {
+                  "url" : "https://reportstream.cdc.gov/fhir/StructureDefinition/cwe-coding-system",
+                  "valueString" : "LN"
+                } ],
+                "system" : "http://loinc.org",
+                "version" : "1",
+                "code" : "1234-5",
+                "display" : "TestText"
+              }, {
+                "extension" : [ {
+                  "url" : "https://reportstream.cdc.gov/fhir/StructureDefinition/cwe-coding",
+                  "valueString" : "alt-coding"
+                }, {
+                  "url" : "https://reportstream.cdc.gov/fhir/StructureDefinition/cwe-coding-system",
+                  "valueString" : "LN"
+                } ],
+                "system" : "http://loinc.org",
+                "version" : "2",
+                "code" : "1234-5",
+                "display" : "TestAltText"
+              } ],
+              "text" : "OriginalText"
             }
-<<<<<<< HEAD
-          ]
-        },
-        "priority" : {
-          "coding" : [
-            {
-              "extension" : [
-                {
-=======
           } ],
           "system" : "LN",
           "version" : "1",
@@ -2067,203 +1250,31 @@
               } ],
               "coding" : [ {
                 "extension" : [ {
->>>>>>> 9d88e4f6
                   "url" : "https://reportstream.cdc.gov/fhir/StructureDefinition/cwe-coding",
                   "valueString" : "coding"
-                }
-              ],
-              "code" : "VIP"
+                }, {
+                  "url" : "https://reportstream.cdc.gov/fhir/StructureDefinition/cwe-coding-system",
+                  "valueString" : "LN"
+                } ],
+                "system" : "http://loinc.org",
+                "version" : "1",
+                "code" : "1234-5",
+                "display" : "TestText"
+              }, {
+                "extension" : [ {
+                  "url" : "https://reportstream.cdc.gov/fhir/StructureDefinition/cwe-coding",
+                  "valueString" : "alt-coding"
+                }, {
+                  "url" : "https://reportstream.cdc.gov/fhir/StructureDefinition/cwe-coding-system",
+                  "valueString" : "LN"
+                } ],
+                "system" : "http://loinc.org",
+                "version" : "2",
+                "code" : "1234-5",
+                "display" : "TestAltText"
+              } ],
+              "text" : "OriginalText"
             }
-<<<<<<< HEAD
-          ]
-        },
-        "subject" : {
-          "reference" : "Patient/1707422696852268000.9a7a9fcd-67f7-4764-8d51-6cf7554fe0f6"
-        },
-        "episodeOfCare" : [
-          {
-            "reference" : "EpisodeOfCare/1707422696916751000.f8b7c127-f57e-4ef3-b95a-ba178b92e46c"
-          }
-        ],
-        "participant" : [
-          {
-            "type" : [
-              {
-                "coding" : [
-                  {
-                    "system" : "http://terminology.hl7.org/CodeSystem/v3-ParticipationType",
-                    "code" : "ATND",
-                    "display" : "attender"
-                  }
-                ]
-              }
-            ],
-            "individual" : {
-              "reference" : "Practitioner/1707422696892828000.4b890e82-55ee-4be1-b616-62f3bb474888"
-            }
-          },
-          {
-            "type" : [
-              {
-                "coding" : [
-                  {
-                    "system" : "http://terminology.hl7.org/CodeSystem/v3-ParticipationType",
-                    "code" : "ATND",
-                    "display" : "attender"
-                  }
-                ]
-              }
-            ],
-            "individual" : {
-              "reference" : "Practitioner/1707422696895445000.b7a5555b-2528-4507-9347-d0b1a333172b"
-            }
-          },
-          {
-            "type" : [
-              {
-                "coding" : [
-                  {
-                    "system" : "http://terminology.hl7.org/CodeSystem/v3-ParticipationType",
-                    "code" : "REF"
-                  }
-                ],
-                "text" : "referrer"
-              }
-            ],
-            "individual" : {
-              "reference" : "Practitioner/1707422696898675000.551fb1cd-d0e3-4333-a854-947c9d9d38cd"
-            }
-          },
-          {
-            "type" : [
-              {
-                "coding" : [
-                  {
-                    "system" : "http://terminology.hl7.org/CodeSystem/v3-ParticipationType",
-                    "code" : "REF"
-                  }
-                ],
-                "text" : "referrer"
-              }
-            ],
-            "individual" : {
-              "reference" : "Practitioner/1707422696900855000.3f4eb602-7bf8-4ac8-9fc2-1cf468d8b67b"
-            }
-          },
-          {
-            "type" : [
-              {
-                "coding" : [
-                  {
-                    "system" : "http://terminology.hl7.org/CodeSystem/v3-ParticipationType",
-                    "code" : "CON"
-                  }
-                ],
-                "text" : "consultant"
-              }
-            ],
-            "individual" : {
-              "reference" : "Practitioner/1707422696902772000.eda6c007-f1be-4896-a170-7d7f77d08eae"
-            }
-          },
-          {
-            "type" : [
-              {
-                "coding" : [
-                  {
-                    "system" : "http://terminology.hl7.org/CodeSystem/v3-ParticipationType",
-                    "code" : "CON"
-                  }
-                ],
-                "text" : "consultant"
-              }
-            ],
-            "individual" : {
-              "reference" : "Practitioner/1707422696904472000.cb716b55-8586-46c7-8bc9-366e1d442fe2"
-            }
-          },
-          {
-            "type" : [
-              {
-                "coding" : [
-                  {
-                    "system" : "http://terminology.hl7.org/CodeSystem/v3-ParticipationType",
-                    "code" : "ADM"
-                  }
-                ],
-                "text" : "admitter"
-              }
-            ],
-            "individual" : {
-              "reference" : "Practitioner/1707422696906087000.d9f54217-d71b-4e20-a07b-8b10149a6f3b"
-            }
-          },
-          {
-            "type" : [
-              {
-                "coding" : [
-                  {
-                    "system" : "http://terminology.hl7.org/CodeSystem/v3-ParticipationType",
-                    "code" : "ADM"
-                  }
-                ],
-                "text" : "admitter"
-              }
-            ],
-            "individual" : {
-              "reference" : "Practitioner/1707422696907959000.7303239b-2ca1-4654-ae5d-0382ad97b0ec"
-            }
-          },
-          {
-            "type" : [
-              {
-                "coding" : [
-                  {
-                    "system" : "http://terminology.hl7.org/CodeSystem/v3-ParticipationType",
-                    "code" : "REF"
-                  }
-                ],
-                "text" : "referrer"
-              }
-            ],
-            "individual" : {
-              "reference" : "Practitioner/1707422696909563000.3144d10a-32f8-4660-9558-969498f5b0b6"
-            }
-          },
-          {
-            "type" : [
-              {
-                "coding" : [
-                  {
-                    "system" : "http://terminology.hl7.org/CodeSystem/v3-ParticipationType",
-                    "code" : "REF"
-                  }
-                ],
-                "text" : "referrer"
-              }
-            ],
-            "individual" : {
-              "reference" : "Practitioner/1707422696911071000.1ff7030b-9f27-45ff-91b1-c56ced55ed84"
-            }
-          }
-        ],
-        "period" : {
-          "start" : "2024-08-01T10:25:31-04:00",
-          "_start" : {
-            "extension" : [
-              {
-                "url" : "https://reportstream.cdc.gov/fhir/StructureDefinition/hl7v2-date-time",
-                "valueString" : "20240801102531-0400"
-              }
-            ]
-          }
-        },
-        "length" : {
-          "value" : 12,
-          "unit" : "days",
-          "system" : "http://unitsofmeasure.org/",
-          "code" : "d"
-=======
           } ],
           "system" : "LN",
           "version" : "1",
@@ -3788,610 +2799,39 @@
             } ],
             "code" : "DL"
           } ]
->>>>>>> 9d88e4f6
-        },
-        "reasonCode" : [
-          {
-            "extension" : [
-              {
-                "url" : "https://reportstream.cdc.gov/fhir/StructureDefinition/hl7v2Field",
-                "valueString" : "PV2.3"
-              }
-            ],
-            "coding" : [
-              {
-                "extension" : [
-                  {
-                    "url" : "https://reportstream.cdc.gov/fhir/StructureDefinition/cwe-coding",
-                    "valueString" : "coding"
-                  }
-                ],
-                "code" : "1",
-                "display" : "AD"
-              }
-            ]
-          }
-        ],
-        "hospitalization" : {
-          "preAdmissionIdentifier" : {
-            "extension" : [
-              {
-                "url" : "http://hl7.org/fhir/StructureDefinition/identifier-checkDigit",
-                "valueString" : "checkdigit"
-              },
-              {
-                "url" : "http://hl7.org/fhir/StructureDefinition/namingsystem-checkDigit",
-                "valueString" : "checkdigitscheme"
-              },
-              {
-                "url" : "https://reportstream.cdc.gov/fhir/StructureDefinition/identifier-type-code",
-                "valueString" : "ACSN"
-              },
-              {
-                "url" : "https://reportstream.cdc.gov/fhir/StructureDefinition/assigning-facility",
-                "valueReference" : {
-                  "reference" : "Organization/1707422696883771000.1259a79a-8872-4d3e-8a34-e243f316af12"
-                }
-              },
-              {
-                "url" : "https://reportstream.cdc.gov/fhir/StructureDefinition/assigning-jurisdiction",
-                "valueCodeableConcept" : {
-                  "coding" : [
-                    {
-                      "extension" : [
-                        {
-                          "url" : "https://reportstream.cdc.gov/fhir/StructureDefinition/cwe-coding",
-                          "valueString" : "coding"
-                        },
-                        {
-                          "url" : "https://reportstream.cdc.gov/fhir/StructureDefinition/cwe-coding-system",
-                          "valueString" : "AJSys"
-                        }
-                      ],
-                      "code" : "AJCode",
-                      "display" : "Assigning Jurisdiction"
-                    }
-                  ]
-                }
-              },
-              {
-                "url" : "https://reportstream.cdc.gov/fhir/StructureDefinition/assigning-agency-or-department",
-                "valueCodeableConcept" : {
-                  "coding" : [
-                    {
-                      "extension" : [
-                        {
-                          "url" : "https://reportstream.cdc.gov/fhir/StructureDefinition/cwe-coding",
-                          "valueString" : "coding"
-                        },
-                        {
-                          "url" : "https://reportstream.cdc.gov/fhir/StructureDefinition/cwe-coding-system",
-                          "valueString" : "AASys"
-                        }
-                      ],
-                      "code" : "AACode",
-                      "display" : "Assigning Agency"
-                    }
-                  ]
-                }
-              }
-            ],
-            "type" : {
-              "coding" : [
-                {
-                  "code" : "ACSN"
-                }
-              ]
-            },
-            "system" : "urn:oid:testcx42",
-            "_system" : {
-              "extension" : [
-                {
-                  "url" : "https://reportstream.cdc.gov/fhir/StructureDefinition/universal-id",
-                  "valueString" : "testcx42"
-                },
-                {
-                  "url" : "https://reportstream.cdc.gov/fhir/StructureDefinition/universal-id-type",
-                  "valueString" : "ISO"
-                }
-              ]
-            },
-            "value" : "IDNumber",
-            "period" : {
-              "start" : "1988-07-04",
-              "_start" : {
-                "extension" : [
-                  {
-                    "url" : "https://reportstream.cdc.gov/fhir/StructureDefinition/hl7v2-date-time",
-                    "valueString" : "19880704"
-                  }
-                ]
-              },
-              "end" : "2088-07-04",
-              "_end" : {
-                "extension" : [
-                  {
-                    "url" : "https://reportstream.cdc.gov/fhir/StructureDefinition/hl7v2-date-time",
-                    "valueString" : "20880704"
-                  }
-                ]
-              }
-            }
-          },
-          "admitSource" : {
-            "coding" : [
-              {
-                "extension" : [
-                  {
-                    "url" : "https://reportstream.cdc.gov/fhir/StructureDefinition/cwe-coding",
-                    "valueString" : "coding"
-                  }
-                ],
-                "code" : "1",
-                "display" : "Source"
-              }
-            ]
-          },
-          "reAdmission" : {
-            "coding" : [
-              {
-                "extension" : [
-                  {
-                    "url" : "https://reportstream.cdc.gov/fhir/StructureDefinition/cwe-coding",
-                    "valueString" : "coding"
-                  }
-                ],
-                "code" : "R"
-              }
-            ]
-          },
-          "dietPreference" : [
-            {
-              "coding" : [
-                {
-                  "extension" : [
-                    {
-                      "url" : "https://reportstream.cdc.gov/fhir/StructureDefinition/cwe-coding",
-                      "valueString" : "coding"
-                    }
-                  ],
-                  "code" : "1",
-                  "display" : "VEG"
-                }
-              ]
-            }
-          ],
-          "specialCourtesy" : [
-            {
-              "coding" : [
-                {
-                  "extension" : [
-                    {
-                      "url" : "https://reportstream.cdc.gov/fhir/StructureDefinition/cwe-coding",
-                      "valueString" : "coding"
-                    }
-                  ],
-                  "code" : "A0"
-                }
-              ]
-            },
-            {
-              "coding" : [
-                {
-                  "extension" : [
-                    {
-                      "url" : "https://reportstream.cdc.gov/fhir/StructureDefinition/cwe-coding",
-                      "valueString" : "coding"
-                    }
-                  ],
-                  "code" : "A1"
-                }
-              ]
-            }
-          ],
-          "destination" : {
-            "reference" : "Location/1707422696882011000.d29a9e24-c397-469b-90fa-c93e69c78a1b"
-          },
-          "dischargeDisposition" : {
-            "coding" : [
-              {
-                "extension" : [
-                  {
-                    "url" : "https://reportstream.cdc.gov/fhir/StructureDefinition/cwe-coding",
-                    "valueString" : "coding"
-                  }
-                ],
-                "code" : "T"
-              }
-            ]
-          }
-        },
-        "location" : [
-          {
-            "extension" : [
-              {
-                "url" : "https://reportstream.cdc.gov/fhir/StructureDefinition/hl7v2Field",
-                "valueString" : "PV1.3"
-              }
-            ],
-            "location" : {
-              "reference" : "Location/1707422696912022000.fbe8b924-53ee-4719-a05c-d36541574baa"
-            },
-            "status" : "active"
-          },
-          {
-            "extension" : [
-              {
-                "url" : "https://reportstream.cdc.gov/fhir/StructureDefinition/hl7v2Field",
-                "valueString" : "PV1.6"
-              }
-            ],
-            "location" : {
-              "reference" : "Location/1707422696912746000.754846de-d765-4e92-9d9b-e8da1661356c"
-            },
-            "status" : "completed"
-          },
-          {
-            "extension" : [
-              {
-                "url" : "https://reportstream.cdc.gov/fhir/StructureDefinition/hl7v2Field",
-                "valueString" : "PV1.11"
-              },
-              {
-                "url" : "https://hl7.org/fhir/StructureDefinition/temporary-location",
-                "valueBoolean" : true
-              }
-            ],
-            "location" : {
-              "reference" : "Location/1707422696913442000.30908713-cbc1-49b4-a974-93b5cb008e5b"
-            },
-            "status" : "active"
-          },
-          {
-            "extension" : [
-              {
-                "url" : "https://reportstream.cdc.gov/fhir/StructureDefinition/hl7v2Field",
-                "valueString" : "PV1.42"
-              }
-            ],
-            "location" : {
-              "reference" : "Location/1707422696914060000.45d19b1b-2216-40de-9280-217f85035a70"
-            },
-            "status" : "planned"
-          },
-          {
-            "extension" : [
-              {
-                "url" : "https://reportstream.cdc.gov/fhir/StructureDefinition/hl7v2Field",
-                "valueString" : "PV1.43"
-              },
-              {
-                "url" : "https://hl7.org/fhir/StructureDefinition/temporary-location",
-                "valueBoolean" : true
-              }
-            ],
-            "location" : {
-              "reference" : "Location/1707422696914745000.02679212-a969-49a2-8dba-14e908c2b9d7"
-            },
-            "status" : "completed"
-          },
-          {
-            "extension" : [
-              {
-                "url" : "https://reportstream.cdc.gov/fhir/StructureDefinition/hl7v2Field",
-                "valueString" : "PV2.1"
-              },
-              {
-                "url" : "https://hl7.org/fhir/StructureDefinition/temporary-location",
-                "valueBoolean" : false
-              }
-            ],
-            "location" : {
-              "reference" : "Location/1707422696915399000.e01c1c14-32cc-494b-b5e6-3ae2493d36e0"
-            },
-            "status" : "planned"
-          }
-        ]
-      }
-    },
-    {
-      "fullUrl" : "Organization/1707422696857113000.375d1744-2a08-495a-a152-2a748c5cad63",
-      "resource" : {
-        "resourceType" : "Organization",
-        "id" : "1707422696857113000.375d1744-2a08-495a-a152-2a748c5cad63",
-        "identifier" : [
-          {
-            "extension" : [
-              {
-                "url" : "https://reportstream.cdc.gov/fhir/StructureDefinition/identifier-namespace-id",
-                "valueBoolean" : true
-              }
-            ],
-            "value" : "blah2"
-          },
-          {
-            "extension" : [
-              {
-                "url" : "https://reportstream.cdc.gov/fhir/StructureDefinition/identifier-universal-id",
-                "valueBoolean" : true
-              }
-            ],
-            "type" : {
-              "coding" : [
-                {
-                  "system" : "http://terminology.hl7.org/CodeSystem/v2-0301",
-                  "code" : "CLIP"
-                }
-              ]
-            },
-            "value" : "blah2"
-          }
-        ]
-      }
-    },
-    {
-      "fullUrl" : "Organization/1707422696863434000.7c919c71-36c3-4d67-a52b-794248a10a65",
-      "resource" : {
-        "resourceType" : "Organization",
-        "id" : "1707422696863434000.7c919c71-36c3-4d67-a52b-794248a10a65",
-        "identifier" : [
-          {
-            "extension" : [
-              {
-                "url" : "https://reportstream.cdc.gov/fhir/StructureDefinition/identifier-namespace-id",
-                "valueBoolean" : true
-              }
-            ],
-            "value" : "blah2"
-          },
-          {
-            "extension" : [
-              {
-                "url" : "https://reportstream.cdc.gov/fhir/StructureDefinition/identifier-universal-id",
-                "valueBoolean" : true
-              }
-            ],
-            "type" : {
-              "coding" : [
-                {
-                  "system" : "http://terminology.hl7.org/CodeSystem/v2-0301",
-                  "code" : "CLIP"
-                }
-              ]
-            },
-            "value" : "blah2"
-          }
-        ]
-      }
-    },
-    {
-      "fullUrl" : "Organization/1707422696867011000.54343111-67f7-4b76-95fd-7195b991c68a",
-      "resource" : {
-        "resourceType" : "Organization",
-        "id" : "1707422696867011000.54343111-67f7-4b76-95fd-7195b991c68a",
-        "identifier" : [
-          {
-            "extension" : [
-              {
-                "url" : "https://reportstream.cdc.gov/fhir/StructureDefinition/identifier-namespace-id",
-                "valueBoolean" : true
-              }
-            ],
-            "value" : "blah2"
-          },
-          {
-            "extension" : [
-              {
-                "url" : "https://reportstream.cdc.gov/fhir/StructureDefinition/identifier-universal-id",
-                "valueBoolean" : true
-              }
-            ],
-            "type" : {
-              "coding" : [
-                {
-                  "system" : "http://terminology.hl7.org/CodeSystem/v2-0301",
-                  "code" : "CLIP"
-                }
-              ]
-            },
-            "value" : "blah2"
-          }
-        ]
-      }
-    },
-    {
-      "fullUrl" : "Location/1707422696878722000.8f7df54f-2fb2-479e-ae27-0f57a1a09d91",
-      "resource" : {
-        "resourceType" : "Location",
-        "id" : "1707422696878722000.8f7df54f-2fb2-479e-ae27-0f57a1a09d91",
-        "extension" : [
-          {
-            "url" : "https://reportstream.cdc.gov/fhir/StructureDefinition/universal-id-type",
-            "valueCode" : "ISO"
-          }
-        ],
-        "identifier" : [
-          {
-            "value" : "2.16.840.1.113883.9.11"
-          }
-        ],
-        "name" : "Hospital A",
-        "physicalType" : {
-          "coding" : [
-            {
-              "extension" : [
-                {
-                  "url" : "https://reportstream.cdc.gov/fhir/StructureDefinition/code-index-name",
-                  "valueString" : "identifier"
-                }
-              ],
-              "system" : "http://terminology.hl7.org/CodeSystem/location-physical-type",
-              "code" : "si"
-            }
-          ]
-        }
-<<<<<<< HEAD
-      }
-    },
-    {
-      "fullUrl" : "Organization/1707422696879830000.d7e104c2-acf6-469e-aecd-6b712057ce2d",
-      "resource" : {
-        "resourceType" : "Organization",
-        "id" : "1707422696879830000.d7e104c2-acf6-469e-aecd-6b712057ce2d",
-        "extension" : [
-          {
-            "url" : "https://reportstream.cdc.gov/fhir/StructureDefinition/organization-name-type",
-            "valueCoding" : {
-              "extension" : [
-                {
-                  "url" : "https://reportstream.cdc.gov/fhir/StructureDefinition/cwe-coding",
-                  "valueCodeableConcept" : {
-                    "extension" : [
-                      {
-                        "url" : "https://reportstream.cdc.gov/fhir/StructureDefinition/hl7v2Field",
-                        "valueString" : "XON.2"
-                      }
-                    ],
-                    "coding" : [
-                      {
-                        "extension" : [
-                          {
-                            "url" : "https://reportstream.cdc.gov/fhir/StructureDefinition/cwe-coding",
-                            "valueString" : "coding"
-                          },
-                          {
-                            "url" : "https://reportstream.cdc.gov/fhir/StructureDefinition/cwe-coding-system",
-                            "valueString" : "LN"
-                          }
-                        ],
-                        "system" : "http://loinc.org",
-                        "version" : "1",
-                        "code" : "1234-5",
-                        "display" : "TestText"
-                      },
-                      {
-                        "extension" : [
-                          {
-                            "url" : "https://reportstream.cdc.gov/fhir/StructureDefinition/cwe-coding",
-                            "valueString" : "alt-coding"
-                          },
-                          {
-                            "url" : "https://reportstream.cdc.gov/fhir/StructureDefinition/cwe-coding-system",
-                            "valueString" : "LN"
-                          }
-                        ],
-                        "system" : "http://loinc.org",
-                        "version" : "2",
-                        "code" : "1234-5",
-                        "display" : "TestAltText"
-                      }
-                    ],
-                    "text" : "OriginalText"
-                  }
-                }
-              ],
-              "system" : "LN",
-              "version" : "1",
-              "code" : "1234-5",
-              "display" : "TestText"
-            }
-          },
-          {
-            "url" : "https://reportstream.cdc.gov/fhir/StructureDefinition/xon-organization",
-            "extension" : [
-              {
-                "url" : "XON.3",
-                "valueString" : "123"
-              }
-            ]
-          }
-        ],
-        "identifier" : [
-          {
-            "extension" : [
-              {
-                "url" : "http://hl7.org/fhir/StructureDefinition/identifier-checkDigit",
-                "valueString" : "Check Digit"
-              },
-              {
-                "url" : "https://reportstream.cdc.gov/fhir/StructureDefinition/assigning-authority",
-                "extension" : [
-                  {
-                    "url" : "https://reportstream.cdc.gov/fhir/StructureDefinition/namespace-id",
-                    "valueString" : "Assigning Authority"
-                  },
-                  {
-                    "url" : "https://reportstream.cdc.gov/fhir/StructureDefinition/universal-id",
-                    "valueString" : "2.1.4.1"
-                  },
-                  {
-                    "url" : "https://reportstream.cdc.gov/fhir/StructureDefinition/universal-id-type",
-                    "valueCode" : "ISO"
-                  }
-                ]
-              },
-              {
-                "url" : "http://hl7.org/fhir/StructureDefinition/namingsystem-checkDigit",
-                "valueCode" : "C1"
-              },
-              {
-                "url" : "https://reportstream.cdc.gov/fhir/StructureDefinition/identifier-location",
-                "valueReference" : {
-                  "reference" : "Location/1707422696878722000.8f7df54f-2fb2-479e-ae27-0f57a1a09d91"
-                }
-              }
-            ],
-            "type" : {
-              "coding" : [
-                {
-                  "extension" : [
-                    {
-                      "url" : "https://reportstream.cdc.gov/fhir/StructureDefinition/code-index-name",
-                      "valueString" : "identifier"
-                    }
-                  ],
-                  "system" : "http://terminology.hl7.org/CodeSystem/v2-0203",
-                  "code" : "MD"
-                }
-              ]
-            },
-            "value" : "123"
-          }
-        ],
-        "name" : "Org1"
-      }
-    },
-    {
-      "fullUrl" : "Location/1707422696880613000.b25e8d82-015a-4446-8a11-c36354897d96",
-      "resource" : {
-        "resourceType" : "Location",
-        "id" : "1707422696880613000.b25e8d82-015a-4446-8a11-c36354897d96",
-        "extension" : [
-          {
-            "url" : "https://reportstream.cdc.gov/fhir/StructureDefinition/universal-id-type",
-            "valueCode" : "ISO"
-          }
-        ],
-        "identifier" : [
-          {
-            "value" : "2.16.840.1.113883.9.11"
-          }
-        ],
-        "name" : "Hospital A",
-        "physicalType" : {
-          "coding" : [
-            {
-              "extension" : [
-                {
-                  "url" : "https://reportstream.cdc.gov/fhir/StructureDefinition/code-index-name",
-                  "valueString" : "identifier"
-                }
-              ],
-              "system" : "http://terminology.hl7.org/CodeSystem/location-physical-type",
-              "code" : "si"
-            }
-          ]
-=======
+        },
+        "system" : "urn:oid:AssigningSystem",
+        "value" : "1"
+      } ],
+      "name" : [ {
+        "extension" : [ {
+          "url" : "http://hl7.org/fhir/StructureDefinition/humanname-assembly-order",
+          "valueCode" : "G"
+        } ],
+        "use" : "official",
+        "family" : "BEETHOVEN",
+        "_family" : {
+          "extension" : [ {
+            "url" : "http://hl7.org/fhir/StructureDefinition/humanname-own-prefix",
+            "valueString" : "VAN"
+          }, {
+            "url" : "http://hl7.org/fhir/StructureDefinition/humanname-own-name",
+            "valueString" : "Referral Source Code2"
+          }, {
+            "url" : "http://hl7.org/fhir/StructureDefinition/humanname-partner-prefix",
+            "valueString" : "VAL"
+          }, {
+            "url" : "http://hl7.org/fhir/StructureDefinition/humanname-partner-name",
+            "valueString" : "ROGER"
+          } ]
+        },
+        "given" : [ "LUDWIG", "B" ],
+        "prefix" : [ "DR" ],
+        "suffix" : [ "2ND", "MD", "MD" ],
+        "period" : {
+          "start" : "2022-05-01T10:25:31-04:00",
+          "end" : "2023-05-01T10:25:31-04:00"
+        }
       } ]
     }
   }, {
@@ -4467,2441 +2907,17 @@
         "value" : "Entity ID",
         "assigner" : {
           "reference" : "Organization/1707769152768072000.ded40355-4276-4bb7-befc-26e8864329be"
->>>>>>> 9d88e4f6
-        }
+        }
+      } ],
+      "status" : "active",
+      "description" : "Description",
+      "mode" : "instance",
+      "physicalType" : {
+        "coding" : [ {
+          "system" : "http://terminology.hl7.org/CodeSystem/location-physical-type",
+          "code" : "si"
+        } ]
       }
-<<<<<<< HEAD
-    },
-    {
-      "fullUrl" : "Organization/1707422696881311000.5b3a0825-8431-4e3c-839b-112000d949e5",
-      "resource" : {
-        "resourceType" : "Organization",
-        "id" : "1707422696881311000.5b3a0825-8431-4e3c-839b-112000d949e5",
-        "extension" : [
-          {
-            "url" : "https://reportstream.cdc.gov/fhir/StructureDefinition/organization-name-type",
-            "valueCoding" : {
-              "extension" : [
-                {
-                  "url" : "https://reportstream.cdc.gov/fhir/StructureDefinition/cwe-coding",
-                  "valueCodeableConcept" : {
-                    "extension" : [
-                      {
-                        "url" : "https://reportstream.cdc.gov/fhir/StructureDefinition/hl7v2Field",
-                        "valueString" : "XON.2"
-                      }
-                    ],
-                    "coding" : [
-                      {
-                        "extension" : [
-                          {
-                            "url" : "https://reportstream.cdc.gov/fhir/StructureDefinition/cwe-coding",
-                            "valueString" : "coding"
-                          },
-                          {
-                            "url" : "https://reportstream.cdc.gov/fhir/StructureDefinition/cwe-coding-system",
-                            "valueString" : "LN"
-                          }
-                        ],
-                        "system" : "http://loinc.org",
-                        "version" : "1",
-                        "code" : "1234-5",
-                        "display" : "TestText"
-                      },
-                      {
-                        "extension" : [
-                          {
-                            "url" : "https://reportstream.cdc.gov/fhir/StructureDefinition/cwe-coding",
-                            "valueString" : "alt-coding"
-                          },
-                          {
-                            "url" : "https://reportstream.cdc.gov/fhir/StructureDefinition/cwe-coding-system",
-                            "valueString" : "LN"
-                          }
-                        ],
-                        "system" : "http://loinc.org",
-                        "version" : "2",
-                        "code" : "1234-5",
-                        "display" : "TestAltText"
-                      }
-                    ],
-                    "text" : "OriginalText"
-                  }
-                }
-              ],
-              "system" : "LN",
-              "version" : "1",
-              "code" : "1234-5",
-              "display" : "TestText"
-            }
-          },
-          {
-            "url" : "https://reportstream.cdc.gov/fhir/StructureDefinition/xon-organization",
-            "extension" : [
-              {
-                "url" : "XON.3",
-                "valueString" : "123"
-              }
-            ]
-          }
-        ],
-        "identifier" : [
-          {
-            "extension" : [
-              {
-                "url" : "http://hl7.org/fhir/StructureDefinition/identifier-checkDigit",
-                "valueString" : "Check Digit"
-              },
-              {
-                "url" : "https://reportstream.cdc.gov/fhir/StructureDefinition/assigning-authority",
-                "extension" : [
-                  {
-                    "url" : "https://reportstream.cdc.gov/fhir/StructureDefinition/namespace-id",
-                    "valueString" : "Assigning Authority"
-                  },
-                  {
-                    "url" : "https://reportstream.cdc.gov/fhir/StructureDefinition/universal-id",
-                    "valueString" : "2.1.4.1"
-                  },
-                  {
-                    "url" : "https://reportstream.cdc.gov/fhir/StructureDefinition/universal-id-type",
-                    "valueCode" : "ISO"
-                  }
-                ]
-              },
-              {
-                "url" : "http://hl7.org/fhir/StructureDefinition/namingsystem-checkDigit",
-                "valueCode" : "C1"
-              },
-              {
-                "url" : "https://reportstream.cdc.gov/fhir/StructureDefinition/identifier-location",
-                "valueReference" : {
-                  "reference" : "Location/1707422696880613000.b25e8d82-015a-4446-8a11-c36354897d96"
-                }
-              }
-            ],
-            "type" : {
-              "coding" : [
-                {
-                  "extension" : [
-                    {
-                      "url" : "https://reportstream.cdc.gov/fhir/StructureDefinition/code-index-name",
-                      "valueString" : "identifier"
-                    }
-                  ],
-                  "system" : "http://terminology.hl7.org/CodeSystem/v2-0203",
-                  "code" : "MD"
-                }
-              ]
-            },
-            "value" : "123"
-          }
-        ],
-        "name" : "Org2"
-      }
-    },
-    {
-      "fullUrl" : "Location/1707422696882011000.d29a9e24-c397-469b-90fa-c93e69c78a1b",
-      "resource" : {
-        "resourceType" : "Location",
-        "id" : "1707422696882011000.d29a9e24-c397-469b-90fa-c93e69c78a1b",
-        "extension" : [
-          {
-            "url" : "https://reportstream.cdc.gov/fhir/StructureDefinition/dld2-effective-date",
-            "valueString" : "20230501102531-0400"
-          }
-        ],
-        "type" : [
-          {
-            "coding" : [
-              {
-                "extension" : [
-                  {
-                    "url" : "https://reportstream.cdc.gov/fhir/StructureDefinition/cwe-coding",
-                    "valueString" : "coding"
-                  },
-                  {
-                    "url" : "https://reportstream.cdc.gov/fhir/StructureDefinition/cwe-coding-system",
-                    "valueString" : "LN"
-                  }
-                ],
-                "system" : "http://loinc.org",
-                "code" : "PrimaryCode",
-                "display" : "Primary Code Display"
-              }
-            ]
-          }
-        ]
-      }
-    },
-    {
-      "fullUrl" : "Organization/1707422696883771000.1259a79a-8872-4d3e-8a34-e243f316af12",
-      "resource" : {
-        "resourceType" : "Organization",
-        "id" : "1707422696883771000.1259a79a-8872-4d3e-8a34-e243f316af12",
-        "identifier" : [
-          {
-            "extension" : [
-              {
-                "url" : "https://reportstream.cdc.gov/fhir/StructureDefinition/identifier-namespace-id",
-                "valueBoolean" : true
-              }
-            ],
-            "value" : "blah2"
-          },
-          {
-            "extension" : [
-              {
-                "url" : "https://reportstream.cdc.gov/fhir/StructureDefinition/identifier-universal-id",
-                "valueBoolean" : true
-              }
-            ],
-            "type" : {
-              "coding" : [
-                {
-                  "system" : "http://terminology.hl7.org/CodeSystem/v2-0301",
-                  "code" : "CLIP"
-                }
-              ]
-            },
-            "value" : "blah2"
-          }
-        ]
-      }
-    },
-    {
-      "fullUrl" : "Practitioner/1707422696892828000.4b890e82-55ee-4be1-b616-62f3bb474888",
-      "resource" : {
-        "resourceType" : "Practitioner",
-        "id" : "1707422696892828000.4b890e82-55ee-4be1-b616-62f3bb474888",
-        "extension" : [
-          {
-            "url" : "https://reportstream.cdc.gov/fhir/StructureDefinition/assigning-authority",
-            "extension" : [
-              {
-                "url" : "https://reportstream.cdc.gov/fhir/StructureDefinition/namespace-id",
-                "valueString" : "Namespace"
-              },
-              {
-                "url" : "https://reportstream.cdc.gov/fhir/StructureDefinition/universal-id",
-                "valueString" : "AssigningSystem"
-              },
-              {
-                "url" : "https://reportstream.cdc.gov/fhir/StructureDefinition/universal-id-type",
-                "valueCode" : "UUID"
-              }
-            ]
-          },
-          {
-            "url" : "https://reportstream.cdc.gov/fhir/StructureDefinition/xcn-practitioner",
-            "extension" : [
-              {
-                "url" : "XCN.3",
-                "valueString" : "LUDWIG"
-              },
-              {
-                "url" : "XCN.4",
-                "valueString" : "B"
-              },
-              {
-                "url" : "XCN.20",
-                "valueString" : "20230501102531-0400"
-              },
-              {
-                "url" : "XCN.21",
-                "valueString" : "MD"
-              },
-              {
-                "url" : "XCN.22",
-                "valueCodeableConcept" : {
-                  "coding" : [
-                    {
-                      "extension" : [
-                        {
-                          "url" : "https://reportstream.cdc.gov/fhir/StructureDefinition/cwe-coding",
-                          "valueString" : "coding"
-                        }
-                      ],
-                      "code" : "AssignJ"
-                    }
-                  ]
-                }
-              },
-              {
-                "url" : "XCN.23",
-                "valueCodeableConcept" : {
-                  "coding" : [
-                    {
-                      "extension" : [
-                        {
-                          "url" : "https://reportstream.cdc.gov/fhir/StructureDefinition/cwe-coding",
-                          "valueString" : "coding"
-                        }
-                      ],
-                      "code" : "AssignA"
-                    }
-                  ]
-                }
-              },
-              {
-                "url" : "XCN.5",
-                "valueString" : "2ND"
-              },
-              {
-                "url" : "XCN.7",
-                "valueString" : "MD"
-              },
-              {
-                "url" : "XCN.8",
-                "valueCodeableConcept" : {
-                  "coding" : [
-                    {
-                      "extension" : [
-                        {
-                          "url" : "https://reportstream.cdc.gov/fhir/StructureDefinition/cwe-coding",
-                          "valueString" : "coding"
-                        }
-                      ],
-                      "code" : "SRC"
-                    }
-                  ]
-                }
-              },
-              {
-                "url" : "XCN.10",
-                "valueString" : "B"
-              },
-              {
-                "url" : "XCN.15",
-                "valueString" : "A"
-              },
-              {
-                "url" : "XCN.16",
-                "valueCodeableConcept" : {
-                  "coding" : [
-                    {
-                      "extension" : [
-                        {
-                          "url" : "https://reportstream.cdc.gov/fhir/StructureDefinition/cwe-coding",
-                          "valueString" : "coding"
-                        }
-                      ],
-                      "code" : "NameContext"
-                    }
-                  ]
-                }
-              },
-              {
-                "url" : "XCN.19",
-                "valueString" : "20220501102531-0400"
-              }
-            ]
-          },
-          {
-            "url" : "https://reportstream.cdc.gov/fhir/StructureDefinition/hl7v2Field",
-            "valueString" : "PV1.7"
-          }
-        ],
-        "identifier" : [
-          {
-            "extension" : [
-              {
-                "url" : "http://hl7.org/fhir/StructureDefinition/identifier-checkDigit",
-                "valueString" : "A"
-              },
-              {
-                "url" : "http://hl7.org/fhir/StructureDefinition/namingsystem-checkDigit",
-                "valueCode" : "NPI"
-              }
-            ],
-            "type" : {
-              "coding" : [
-                {
-                  "extension" : [
-                    {
-                      "url" : "https://reportstream.cdc.gov/fhir/StructureDefinition/codeable-concept-id",
-                      "valueBoolean" : true
-                    }
-                  ],
-                  "code" : "DL"
-                }
-              ]
-            },
-            "system" : "Namespace",
-            "value" : "1"
-          }
-        ],
-        "name" : [
-          {
-            "extension" : [
-              {
-                "url" : "http://hl7.org/fhir/StructureDefinition/humanname-assembly-order",
-                "valueCode" : "G"
-              }
-            ],
-            "use" : "official",
-            "family" : "BEETHOVEN",
-            "_family" : {
-              "extension" : [
-                {
-                  "url" : "http://hl7.org/fhir/StructureDefinition/humanname-own-prefix",
-                  "valueString" : "VAN"
-                },
-                {
-                  "url" : "http://hl7.org/fhir/StructureDefinition/humanname-own-name",
-                  "valueString" : "Attending1"
-                },
-                {
-                  "url" : "http://hl7.org/fhir/StructureDefinition/humanname-partner-prefix",
-                  "valueString" : "VAL"
-                },
-                {
-                  "url" : "http://hl7.org/fhir/StructureDefinition/humanname-partner-name",
-                  "valueString" : "ROGER"
-                }
-              ]
-            },
-            "given" : [
-              "LUDWIG",
-              "B"
-            ],
-            "prefix" : [
-              "DR"
-            ],
-            "suffix" : [
-              "2ND",
-              "MD",
-              "MD"
-            ],
-            "period" : {
-              "start" : "2022-05-01T10:25:31-04:00",
-              "end" : "2023-05-01T10:25:31-04:00"
-            }
-          }
-        ]
-      }
-    },
-    {
-      "fullUrl" : "Practitioner/1707422696895445000.b7a5555b-2528-4507-9347-d0b1a333172b",
-      "resource" : {
-        "resourceType" : "Practitioner",
-        "id" : "1707422696895445000.b7a5555b-2528-4507-9347-d0b1a333172b",
-        "extension" : [
-          {
-            "url" : "https://reportstream.cdc.gov/fhir/StructureDefinition/assigning-authority",
-            "extension" : [
-              {
-                "url" : "https://reportstream.cdc.gov/fhir/StructureDefinition/namespace-id",
-                "valueString" : "Namespace"
-              },
-              {
-                "url" : "https://reportstream.cdc.gov/fhir/StructureDefinition/universal-id",
-                "valueString" : "AssigningSystem"
-              },
-              {
-                "url" : "https://reportstream.cdc.gov/fhir/StructureDefinition/universal-id-type",
-                "valueCode" : "UUID"
-              }
-            ]
-          },
-          {
-            "url" : "https://reportstream.cdc.gov/fhir/StructureDefinition/xcn-practitioner",
-            "extension" : [
-              {
-                "url" : "XCN.3",
-                "valueString" : "LUDWIG"
-              },
-              {
-                "url" : "XCN.4",
-                "valueString" : "B"
-              },
-              {
-                "url" : "XCN.20",
-                "valueString" : "20230501102531-0400"
-              },
-              {
-                "url" : "XCN.21",
-                "valueString" : "MD"
-              },
-              {
-                "url" : "XCN.22",
-                "valueCodeableConcept" : {
-                  "coding" : [
-                    {
-                      "extension" : [
-                        {
-                          "url" : "https://reportstream.cdc.gov/fhir/StructureDefinition/cwe-coding",
-                          "valueString" : "coding"
-                        }
-                      ],
-                      "code" : "AssignJ"
-                    }
-                  ]
-                }
-              },
-              {
-                "url" : "XCN.23",
-                "valueCodeableConcept" : {
-                  "coding" : [
-                    {
-                      "extension" : [
-                        {
-                          "url" : "https://reportstream.cdc.gov/fhir/StructureDefinition/cwe-coding",
-                          "valueString" : "coding"
-                        }
-                      ],
-                      "code" : "AssignA"
-                    }
-                  ]
-                }
-              },
-              {
-                "url" : "XCN.5",
-                "valueString" : "2ND"
-              },
-              {
-                "url" : "XCN.7",
-                "valueString" : "MD"
-              },
-              {
-                "url" : "XCN.8",
-                "valueCodeableConcept" : {
-                  "coding" : [
-                    {
-                      "extension" : [
-                        {
-                          "url" : "https://reportstream.cdc.gov/fhir/StructureDefinition/cwe-coding",
-                          "valueString" : "coding"
-                        }
-                      ],
-                      "code" : "SRC"
-                    }
-                  ]
-                }
-              },
-              {
-                "url" : "XCN.10",
-                "valueString" : "B"
-              },
-              {
-                "url" : "XCN.15",
-                "valueString" : "A"
-              },
-              {
-                "url" : "XCN.16",
-                "valueCodeableConcept" : {
-                  "coding" : [
-                    {
-                      "extension" : [
-                        {
-                          "url" : "https://reportstream.cdc.gov/fhir/StructureDefinition/cwe-coding",
-                          "valueString" : "coding"
-                        }
-                      ],
-                      "code" : "NameContext"
-                    }
-                  ]
-                }
-              },
-              {
-                "url" : "XCN.19",
-                "valueString" : "20220501102531-0400"
-              }
-            ]
-          },
-          {
-            "url" : "https://reportstream.cdc.gov/fhir/StructureDefinition/hl7v2Field",
-            "valueString" : "PV1.7"
-          }
-        ],
-        "identifier" : [
-          {
-            "extension" : [
-              {
-                "url" : "http://hl7.org/fhir/StructureDefinition/identifier-checkDigit",
-                "valueString" : "A"
-              },
-              {
-                "url" : "http://hl7.org/fhir/StructureDefinition/namingsystem-checkDigit",
-                "valueCode" : "NPI"
-              }
-            ],
-            "type" : {
-              "coding" : [
-                {
-                  "extension" : [
-                    {
-                      "url" : "https://reportstream.cdc.gov/fhir/StructureDefinition/codeable-concept-id",
-                      "valueBoolean" : true
-                    }
-                  ],
-                  "code" : "DL"
-                }
-              ]
-            },
-            "system" : "Namespace",
-            "value" : "1"
-          }
-        ],
-        "name" : [
-          {
-            "extension" : [
-              {
-                "url" : "http://hl7.org/fhir/StructureDefinition/humanname-assembly-order",
-                "valueCode" : "G"
-              }
-            ],
-            "use" : "official",
-            "family" : "BEETHOVEN",
-            "_family" : {
-              "extension" : [
-                {
-                  "url" : "http://hl7.org/fhir/StructureDefinition/humanname-own-prefix",
-                  "valueString" : "VAN"
-                },
-                {
-                  "url" : "http://hl7.org/fhir/StructureDefinition/humanname-own-name",
-                  "valueString" : "Attending2"
-                },
-                {
-                  "url" : "http://hl7.org/fhir/StructureDefinition/humanname-partner-prefix",
-                  "valueString" : "VAL"
-                },
-                {
-                  "url" : "http://hl7.org/fhir/StructureDefinition/humanname-partner-name",
-                  "valueString" : "ROGER"
-                }
-              ]
-            },
-            "given" : [
-              "LUDWIG",
-              "B"
-            ],
-            "prefix" : [
-              "DR"
-            ],
-            "suffix" : [
-              "2ND",
-              "MD",
-              "MD"
-            ],
-            "period" : {
-              "start" : "2022-05-01T10:25:31-04:00",
-              "end" : "2023-05-01T10:25:31-04:00"
-            }
-          }
-        ]
-      }
-    },
-    {
-      "fullUrl" : "Practitioner/1707422696898675000.551fb1cd-d0e3-4333-a854-947c9d9d38cd",
-      "resource" : {
-        "resourceType" : "Practitioner",
-        "id" : "1707422696898675000.551fb1cd-d0e3-4333-a854-947c9d9d38cd",
-        "extension" : [
-          {
-            "url" : "https://reportstream.cdc.gov/fhir/StructureDefinition/assigning-authority",
-            "extension" : [
-              {
-                "url" : "https://reportstream.cdc.gov/fhir/StructureDefinition/namespace-id",
-                "valueString" : "Namespace"
-              },
-              {
-                "url" : "https://reportstream.cdc.gov/fhir/StructureDefinition/universal-id",
-                "valueString" : "AssigningSystem"
-              },
-              {
-                "url" : "https://reportstream.cdc.gov/fhir/StructureDefinition/universal-id-type",
-                "valueCode" : "UUID"
-              }
-            ]
-          },
-          {
-            "url" : "https://reportstream.cdc.gov/fhir/StructureDefinition/xcn-practitioner",
-            "extension" : [
-              {
-                "url" : "XCN.3",
-                "valueString" : "LUDWIG"
-              },
-              {
-                "url" : "XCN.4",
-                "valueString" : "B"
-              },
-              {
-                "url" : "XCN.20",
-                "valueString" : "20230501102531-0400"
-              },
-              {
-                "url" : "XCN.21",
-                "valueString" : "MD"
-              },
-              {
-                "url" : "XCN.22",
-                "valueCodeableConcept" : {
-                  "coding" : [
-                    {
-                      "extension" : [
-                        {
-                          "url" : "https://reportstream.cdc.gov/fhir/StructureDefinition/cwe-coding",
-                          "valueString" : "coding"
-                        }
-                      ],
-                      "code" : "AssignJ"
-                    }
-                  ]
-                }
-              },
-              {
-                "url" : "XCN.23",
-                "valueCodeableConcept" : {
-                  "coding" : [
-                    {
-                      "extension" : [
-                        {
-                          "url" : "https://reportstream.cdc.gov/fhir/StructureDefinition/cwe-coding",
-                          "valueString" : "coding"
-                        }
-                      ],
-                      "code" : "AssignA"
-                    }
-                  ]
-                }
-              },
-              {
-                "url" : "XCN.5",
-                "valueString" : "2ND"
-              },
-              {
-                "url" : "XCN.7",
-                "valueString" : "MD"
-              },
-              {
-                "url" : "XCN.8",
-                "valueCodeableConcept" : {
-                  "coding" : [
-                    {
-                      "extension" : [
-                        {
-                          "url" : "https://reportstream.cdc.gov/fhir/StructureDefinition/cwe-coding",
-                          "valueString" : "coding"
-                        }
-                      ],
-                      "code" : "SRC"
-                    }
-                  ]
-                }
-              },
-              {
-                "url" : "XCN.10",
-                "valueString" : "B"
-              },
-              {
-                "url" : "XCN.15",
-                "valueString" : "A"
-              },
-              {
-                "url" : "XCN.16",
-                "valueCodeableConcept" : {
-                  "coding" : [
-                    {
-                      "extension" : [
-                        {
-                          "url" : "https://reportstream.cdc.gov/fhir/StructureDefinition/cwe-coding",
-                          "valueString" : "coding"
-                        }
-                      ],
-                      "code" : "NameContext"
-                    }
-                  ]
-                }
-              },
-              {
-                "url" : "XCN.19",
-                "valueString" : "20220501102531-0400"
-              }
-            ]
-          },
-          {
-            "url" : "https://reportstream.cdc.gov/fhir/StructureDefinition/hl7v2Field",
-            "valueString" : "PV1.8"
-          }
-        ],
-        "identifier" : [
-          {
-            "extension" : [
-              {
-                "url" : "http://hl7.org/fhir/StructureDefinition/identifier-checkDigit",
-                "valueString" : "A"
-              },
-              {
-                "url" : "http://hl7.org/fhir/StructureDefinition/namingsystem-checkDigit",
-                "valueCode" : "NPI"
-              }
-            ],
-            "type" : {
-              "coding" : [
-                {
-                  "extension" : [
-                    {
-                      "url" : "https://reportstream.cdc.gov/fhir/StructureDefinition/codeable-concept-id",
-                      "valueBoolean" : true
-                    }
-                  ],
-                  "code" : "DL"
-                }
-              ]
-            },
-            "system" : "Namespace",
-            "value" : "1"
-          }
-        ],
-        "name" : [
-          {
-            "extension" : [
-              {
-                "url" : "http://hl7.org/fhir/StructureDefinition/humanname-assembly-order",
-                "valueCode" : "G"
-              }
-            ],
-            "use" : "official",
-            "family" : "BEETHOVEN",
-            "_family" : {
-              "extension" : [
-                {
-                  "url" : "http://hl7.org/fhir/StructureDefinition/humanname-own-prefix",
-                  "valueString" : "VAN"
-                },
-                {
-                  "url" : "http://hl7.org/fhir/StructureDefinition/humanname-own-name",
-                  "valueString" : "Referring1"
-                },
-                {
-                  "url" : "http://hl7.org/fhir/StructureDefinition/humanname-partner-prefix",
-                  "valueString" : "VAL"
-                },
-                {
-                  "url" : "http://hl7.org/fhir/StructureDefinition/humanname-partner-name",
-                  "valueString" : "ROGER"
-                }
-              ]
-            },
-            "given" : [
-              "LUDWIG",
-              "B"
-            ],
-            "prefix" : [
-              "DR"
-            ],
-            "suffix" : [
-              "2ND",
-              "MD",
-              "MD"
-            ],
-            "period" : {
-              "start" : "2022-05-01T10:25:31-04:00",
-              "end" : "2023-05-01T10:25:31-04:00"
-            }
-          }
-        ]
-      }
-    },
-    {
-      "fullUrl" : "Practitioner/1707422696900855000.3f4eb602-7bf8-4ac8-9fc2-1cf468d8b67b",
-      "resource" : {
-        "resourceType" : "Practitioner",
-        "id" : "1707422696900855000.3f4eb602-7bf8-4ac8-9fc2-1cf468d8b67b",
-        "extension" : [
-          {
-            "url" : "https://reportstream.cdc.gov/fhir/StructureDefinition/assigning-authority",
-            "extension" : [
-              {
-                "url" : "https://reportstream.cdc.gov/fhir/StructureDefinition/namespace-id",
-                "valueString" : "Namespace"
-              },
-              {
-                "url" : "https://reportstream.cdc.gov/fhir/StructureDefinition/universal-id",
-                "valueString" : "AssigningSystem"
-              },
-              {
-                "url" : "https://reportstream.cdc.gov/fhir/StructureDefinition/universal-id-type",
-                "valueCode" : "UUID"
-              }
-            ]
-          },
-          {
-            "url" : "https://reportstream.cdc.gov/fhir/StructureDefinition/xcn-practitioner",
-            "extension" : [
-              {
-                "url" : "XCN.3",
-                "valueString" : "LUDWIG"
-              },
-              {
-                "url" : "XCN.4",
-                "valueString" : "B"
-              },
-              {
-                "url" : "XCN.20",
-                "valueString" : "20230501102531-0400"
-              },
-              {
-                "url" : "XCN.21",
-                "valueString" : "MD"
-              },
-              {
-                "url" : "XCN.22",
-                "valueCodeableConcept" : {
-                  "coding" : [
-                    {
-                      "extension" : [
-                        {
-                          "url" : "https://reportstream.cdc.gov/fhir/StructureDefinition/cwe-coding",
-                          "valueString" : "coding"
-                        }
-                      ],
-                      "code" : "AssignJ"
-                    }
-                  ]
-                }
-              },
-              {
-                "url" : "XCN.23",
-                "valueCodeableConcept" : {
-                  "coding" : [
-                    {
-                      "extension" : [
-                        {
-                          "url" : "https://reportstream.cdc.gov/fhir/StructureDefinition/cwe-coding",
-                          "valueString" : "coding"
-                        }
-                      ],
-                      "code" : "AssignA"
-                    }
-                  ]
-                }
-              },
-              {
-                "url" : "XCN.5",
-                "valueString" : "2ND"
-              },
-              {
-                "url" : "XCN.7",
-                "valueString" : "MD"
-              },
-              {
-                "url" : "XCN.8",
-                "valueCodeableConcept" : {
-                  "coding" : [
-                    {
-                      "extension" : [
-                        {
-                          "url" : "https://reportstream.cdc.gov/fhir/StructureDefinition/cwe-coding",
-                          "valueString" : "coding"
-                        }
-                      ],
-                      "code" : "SRC"
-                    }
-                  ]
-                }
-              },
-              {
-                "url" : "XCN.10",
-                "valueString" : "B"
-              },
-              {
-                "url" : "XCN.15",
-                "valueString" : "A"
-              },
-              {
-                "url" : "XCN.16",
-                "valueCodeableConcept" : {
-                  "coding" : [
-                    {
-                      "extension" : [
-                        {
-                          "url" : "https://reportstream.cdc.gov/fhir/StructureDefinition/cwe-coding",
-                          "valueString" : "coding"
-                        }
-                      ],
-                      "code" : "NameContext"
-                    }
-                  ]
-                }
-              },
-              {
-                "url" : "XCN.19",
-                "valueString" : "20220501102531-0400"
-              }
-            ]
-          },
-          {
-            "url" : "https://reportstream.cdc.gov/fhir/StructureDefinition/hl7v2Field",
-            "valueString" : "PV1.8"
-          }
-        ],
-        "identifier" : [
-          {
-            "extension" : [
-              {
-                "url" : "http://hl7.org/fhir/StructureDefinition/identifier-checkDigit",
-                "valueString" : "A"
-              },
-              {
-                "url" : "http://hl7.org/fhir/StructureDefinition/namingsystem-checkDigit",
-                "valueCode" : "NPI"
-              }
-            ],
-            "type" : {
-              "coding" : [
-                {
-                  "extension" : [
-                    {
-                      "url" : "https://reportstream.cdc.gov/fhir/StructureDefinition/codeable-concept-id",
-                      "valueBoolean" : true
-                    }
-                  ],
-                  "code" : "DL"
-                }
-              ]
-            },
-            "system" : "Namespace",
-            "value" : "1"
-          }
-        ],
-        "name" : [
-          {
-            "extension" : [
-              {
-                "url" : "http://hl7.org/fhir/StructureDefinition/humanname-assembly-order",
-                "valueCode" : "G"
-              }
-            ],
-            "use" : "official",
-            "family" : "BEETHOVEN",
-            "_family" : {
-              "extension" : [
-                {
-                  "url" : "http://hl7.org/fhir/StructureDefinition/humanname-own-prefix",
-                  "valueString" : "VAN"
-                },
-                {
-                  "url" : "http://hl7.org/fhir/StructureDefinition/humanname-own-name",
-                  "valueString" : "Referring2"
-                },
-                {
-                  "url" : "http://hl7.org/fhir/StructureDefinition/humanname-partner-prefix",
-                  "valueString" : "VAL"
-                },
-                {
-                  "url" : "http://hl7.org/fhir/StructureDefinition/humanname-partner-name",
-                  "valueString" : "ROGER"
-                }
-              ]
-            },
-            "given" : [
-              "LUDWIG",
-              "B"
-            ],
-            "prefix" : [
-              "DR"
-            ],
-            "suffix" : [
-              "2ND",
-              "MD",
-              "MD"
-            ],
-            "period" : {
-              "start" : "2022-05-01T10:25:31-04:00",
-              "end" : "2023-05-01T10:25:31-04:00"
-            }
-          }
-        ]
-      }
-    },
-    {
-      "fullUrl" : "Practitioner/1707422696902772000.eda6c007-f1be-4896-a170-7d7f77d08eae",
-      "resource" : {
-        "resourceType" : "Practitioner",
-        "id" : "1707422696902772000.eda6c007-f1be-4896-a170-7d7f77d08eae",
-        "extension" : [
-          {
-            "url" : "https://reportstream.cdc.gov/fhir/StructureDefinition/assigning-authority",
-            "extension" : [
-              {
-                "url" : "https://reportstream.cdc.gov/fhir/StructureDefinition/namespace-id",
-                "valueString" : "Namespace"
-              },
-              {
-                "url" : "https://reportstream.cdc.gov/fhir/StructureDefinition/universal-id",
-                "valueString" : "AssigningSystem"
-              },
-              {
-                "url" : "https://reportstream.cdc.gov/fhir/StructureDefinition/universal-id-type",
-                "valueCode" : "UUID"
-              }
-            ]
-          },
-          {
-            "url" : "https://reportstream.cdc.gov/fhir/StructureDefinition/xcn-practitioner",
-            "extension" : [
-              {
-                "url" : "XCN.3",
-                "valueString" : "LUDWIG"
-              },
-              {
-                "url" : "XCN.4",
-                "valueString" : "B"
-              },
-              {
-                "url" : "XCN.20",
-                "valueString" : "20230501102531-0400"
-              },
-              {
-                "url" : "XCN.21",
-                "valueString" : "MD"
-              },
-              {
-                "url" : "XCN.22",
-                "valueCodeableConcept" : {
-                  "coding" : [
-                    {
-                      "extension" : [
-                        {
-                          "url" : "https://reportstream.cdc.gov/fhir/StructureDefinition/cwe-coding",
-                          "valueString" : "coding"
-                        }
-                      ],
-                      "code" : "AssignJ"
-                    }
-                  ]
-                }
-              },
-              {
-                "url" : "XCN.23",
-                "valueCodeableConcept" : {
-                  "coding" : [
-                    {
-                      "extension" : [
-                        {
-                          "url" : "https://reportstream.cdc.gov/fhir/StructureDefinition/cwe-coding",
-                          "valueString" : "coding"
-                        }
-                      ],
-                      "code" : "AssignA"
-                    }
-                  ]
-                }
-              },
-              {
-                "url" : "XCN.5",
-                "valueString" : "2ND"
-              },
-              {
-                "url" : "XCN.7",
-                "valueString" : "MD"
-              },
-              {
-                "url" : "XCN.8",
-                "valueCodeableConcept" : {
-                  "coding" : [
-                    {
-                      "extension" : [
-                        {
-                          "url" : "https://reportstream.cdc.gov/fhir/StructureDefinition/cwe-coding",
-                          "valueString" : "coding"
-                        }
-                      ],
-                      "code" : "SRC"
-                    }
-                  ]
-                }
-              },
-              {
-                "url" : "XCN.10",
-                "valueString" : "B"
-              },
-              {
-                "url" : "XCN.15",
-                "valueString" : "A"
-              },
-              {
-                "url" : "XCN.16",
-                "valueCodeableConcept" : {
-                  "coding" : [
-                    {
-                      "extension" : [
-                        {
-                          "url" : "https://reportstream.cdc.gov/fhir/StructureDefinition/cwe-coding",
-                          "valueString" : "coding"
-                        }
-                      ],
-                      "code" : "NameContext"
-                    }
-                  ]
-                }
-              },
-              {
-                "url" : "XCN.19",
-                "valueString" : "20220501102531-0400"
-              }
-            ]
-          },
-          {
-            "url" : "https://reportstream.cdc.gov/fhir/StructureDefinition/hl7v2Field",
-            "valueString" : "PV1.9"
-          }
-        ],
-        "identifier" : [
-          {
-            "extension" : [
-              {
-                "url" : "http://hl7.org/fhir/StructureDefinition/identifier-checkDigit",
-                "valueString" : "A"
-              },
-              {
-                "url" : "http://hl7.org/fhir/StructureDefinition/namingsystem-checkDigit",
-                "valueCode" : "NPI"
-              }
-            ],
-            "type" : {
-              "coding" : [
-                {
-                  "extension" : [
-                    {
-                      "url" : "https://reportstream.cdc.gov/fhir/StructureDefinition/codeable-concept-id",
-                      "valueBoolean" : true
-                    }
-                  ],
-                  "code" : "DL"
-                }
-              ]
-            },
-            "system" : "Namespace",
-            "value" : "1"
-          }
-        ],
-        "name" : [
-          {
-            "extension" : [
-              {
-                "url" : "http://hl7.org/fhir/StructureDefinition/humanname-assembly-order",
-                "valueCode" : "G"
-              }
-            ],
-            "use" : "official",
-            "family" : "BEETHOVEN",
-            "_family" : {
-              "extension" : [
-                {
-                  "url" : "http://hl7.org/fhir/StructureDefinition/humanname-own-prefix",
-                  "valueString" : "VAN"
-                },
-                {
-                  "url" : "http://hl7.org/fhir/StructureDefinition/humanname-own-name",
-                  "valueString" : "Consulting1"
-                },
-                {
-                  "url" : "http://hl7.org/fhir/StructureDefinition/humanname-partner-prefix",
-                  "valueString" : "VAL"
-                },
-                {
-                  "url" : "http://hl7.org/fhir/StructureDefinition/humanname-partner-name",
-                  "valueString" : "ROGER"
-                }
-              ]
-            },
-            "given" : [
-              "LUDWIG",
-              "B"
-            ],
-            "prefix" : [
-              "DR"
-            ],
-            "suffix" : [
-              "2ND",
-              "MD",
-              "MD"
-            ],
-            "period" : {
-              "start" : "2022-05-01T10:25:31-04:00",
-              "end" : "2023-05-01T10:25:31-04:00"
-            }
-          }
-        ]
-      }
-    },
-    {
-      "fullUrl" : "Practitioner/1707422696904472000.cb716b55-8586-46c7-8bc9-366e1d442fe2",
-      "resource" : {
-        "resourceType" : "Practitioner",
-        "id" : "1707422696904472000.cb716b55-8586-46c7-8bc9-366e1d442fe2",
-        "extension" : [
-          {
-            "url" : "https://reportstream.cdc.gov/fhir/StructureDefinition/assigning-authority",
-            "extension" : [
-              {
-                "url" : "https://reportstream.cdc.gov/fhir/StructureDefinition/namespace-id",
-                "valueString" : "Namespace"
-              },
-              {
-                "url" : "https://reportstream.cdc.gov/fhir/StructureDefinition/universal-id",
-                "valueString" : "AssigningSystem"
-              },
-              {
-                "url" : "https://reportstream.cdc.gov/fhir/StructureDefinition/universal-id-type",
-                "valueCode" : "UUID"
-              }
-            ]
-          },
-          {
-            "url" : "https://reportstream.cdc.gov/fhir/StructureDefinition/xcn-practitioner",
-            "extension" : [
-              {
-                "url" : "XCN.3",
-                "valueString" : "LUDWIG"
-              },
-              {
-                "url" : "XCN.4",
-                "valueString" : "B"
-              },
-              {
-                "url" : "XCN.20",
-                "valueString" : "20230501102531-0400"
-              },
-              {
-                "url" : "XCN.21",
-                "valueString" : "MD"
-              },
-              {
-                "url" : "XCN.22",
-                "valueCodeableConcept" : {
-                  "coding" : [
-                    {
-                      "extension" : [
-                        {
-                          "url" : "https://reportstream.cdc.gov/fhir/StructureDefinition/cwe-coding",
-                          "valueString" : "coding"
-                        }
-                      ],
-                      "code" : "AssignJ"
-                    }
-                  ]
-                }
-              },
-              {
-                "url" : "XCN.23",
-                "valueCodeableConcept" : {
-                  "coding" : [
-                    {
-                      "extension" : [
-                        {
-                          "url" : "https://reportstream.cdc.gov/fhir/StructureDefinition/cwe-coding",
-                          "valueString" : "coding"
-                        }
-                      ],
-                      "code" : "AssignA"
-                    }
-                  ]
-                }
-              },
-              {
-                "url" : "XCN.5",
-                "valueString" : "2ND"
-              },
-              {
-                "url" : "XCN.7",
-                "valueString" : "MD"
-              },
-              {
-                "url" : "XCN.8",
-                "valueCodeableConcept" : {
-                  "coding" : [
-                    {
-                      "extension" : [
-                        {
-                          "url" : "https://reportstream.cdc.gov/fhir/StructureDefinition/cwe-coding",
-                          "valueString" : "coding"
-                        }
-                      ],
-                      "code" : "SRC"
-                    }
-                  ]
-                }
-              },
-              {
-                "url" : "XCN.10",
-                "valueString" : "B"
-              },
-              {
-                "url" : "XCN.15",
-                "valueString" : "A"
-              },
-              {
-                "url" : "XCN.16",
-                "valueCodeableConcept" : {
-                  "coding" : [
-                    {
-                      "extension" : [
-                        {
-                          "url" : "https://reportstream.cdc.gov/fhir/StructureDefinition/cwe-coding",
-                          "valueString" : "coding"
-                        }
-                      ],
-                      "code" : "NameContext"
-                    }
-                  ]
-                }
-              },
-              {
-                "url" : "XCN.19",
-                "valueString" : "20220501102531-0400"
-              }
-            ]
-          },
-          {
-            "url" : "https://reportstream.cdc.gov/fhir/StructureDefinition/hl7v2Field",
-            "valueString" : "PV1.9"
-          }
-        ],
-        "identifier" : [
-          {
-            "extension" : [
-              {
-                "url" : "http://hl7.org/fhir/StructureDefinition/identifier-checkDigit",
-                "valueString" : "A"
-              },
-              {
-                "url" : "http://hl7.org/fhir/StructureDefinition/namingsystem-checkDigit",
-                "valueCode" : "NPI"
-              }
-            ],
-            "type" : {
-              "coding" : [
-                {
-                  "extension" : [
-                    {
-                      "url" : "https://reportstream.cdc.gov/fhir/StructureDefinition/codeable-concept-id",
-                      "valueBoolean" : true
-                    }
-                  ],
-                  "code" : "DL"
-                }
-              ]
-            },
-            "system" : "Namespace",
-            "value" : "1"
-          }
-        ],
-        "name" : [
-          {
-            "extension" : [
-              {
-                "url" : "http://hl7.org/fhir/StructureDefinition/humanname-assembly-order",
-                "valueCode" : "G"
-              }
-            ],
-            "use" : "official",
-            "family" : "BEETHOVEN",
-            "_family" : {
-              "extension" : [
-                {
-                  "url" : "http://hl7.org/fhir/StructureDefinition/humanname-own-prefix",
-                  "valueString" : "VAN"
-                },
-                {
-                  "url" : "http://hl7.org/fhir/StructureDefinition/humanname-own-name",
-                  "valueString" : "Consulting2"
-                },
-                {
-                  "url" : "http://hl7.org/fhir/StructureDefinition/humanname-partner-prefix",
-                  "valueString" : "VAL"
-                },
-                {
-                  "url" : "http://hl7.org/fhir/StructureDefinition/humanname-partner-name",
-                  "valueString" : "ROGER"
-                }
-              ]
-            },
-            "given" : [
-              "LUDWIG",
-              "B"
-            ],
-            "prefix" : [
-              "DR"
-            ],
-            "suffix" : [
-              "2ND",
-              "MD",
-              "MD"
-            ],
-            "period" : {
-              "start" : "2022-05-01T10:25:31-04:00",
-              "end" : "2023-05-01T10:25:31-04:00"
-            }
-          }
-        ]
-      }
-    },
-    {
-      "fullUrl" : "Practitioner/1707422696906087000.d9f54217-d71b-4e20-a07b-8b10149a6f3b",
-      "resource" : {
-        "resourceType" : "Practitioner",
-        "id" : "1707422696906087000.d9f54217-d71b-4e20-a07b-8b10149a6f3b",
-        "extension" : [
-          {
-            "url" : "https://reportstream.cdc.gov/fhir/StructureDefinition/assigning-authority",
-            "extension" : [
-              {
-                "url" : "https://reportstream.cdc.gov/fhir/StructureDefinition/namespace-id",
-                "valueString" : "Namespace"
-              },
-              {
-                "url" : "https://reportstream.cdc.gov/fhir/StructureDefinition/universal-id",
-                "valueString" : "AssigningSystem"
-              },
-              {
-                "url" : "https://reportstream.cdc.gov/fhir/StructureDefinition/universal-id-type",
-                "valueCode" : "UUID"
-              }
-            ]
-          },
-          {
-            "url" : "https://reportstream.cdc.gov/fhir/StructureDefinition/xcn-practitioner",
-            "extension" : [
-              {
-                "url" : "XCN.3",
-                "valueString" : "LUDWIG"
-              },
-              {
-                "url" : "XCN.4",
-                "valueString" : "B"
-              },
-              {
-                "url" : "XCN.20",
-                "valueString" : "20230501102531-0400"
-              },
-              {
-                "url" : "XCN.21",
-                "valueString" : "MD"
-              },
-              {
-                "url" : "XCN.22",
-                "valueCodeableConcept" : {
-                  "coding" : [
-                    {
-                      "extension" : [
-                        {
-                          "url" : "https://reportstream.cdc.gov/fhir/StructureDefinition/cwe-coding",
-                          "valueString" : "coding"
-                        }
-                      ],
-                      "code" : "AssignJ"
-                    }
-                  ]
-                }
-              },
-              {
-                "url" : "XCN.23",
-                "valueCodeableConcept" : {
-                  "coding" : [
-                    {
-                      "extension" : [
-                        {
-                          "url" : "https://reportstream.cdc.gov/fhir/StructureDefinition/cwe-coding",
-                          "valueString" : "coding"
-                        }
-                      ],
-                      "code" : "AssignA"
-                    }
-                  ]
-                }
-              },
-              {
-                "url" : "XCN.5",
-                "valueString" : "2ND"
-              },
-              {
-                "url" : "XCN.7",
-                "valueString" : "MD"
-              },
-              {
-                "url" : "XCN.8",
-                "valueCodeableConcept" : {
-                  "coding" : [
-                    {
-                      "extension" : [
-                        {
-                          "url" : "https://reportstream.cdc.gov/fhir/StructureDefinition/cwe-coding",
-                          "valueString" : "coding"
-                        }
-                      ],
-                      "code" : "SRC"
-                    }
-                  ]
-                }
-              },
-              {
-                "url" : "XCN.10",
-                "valueString" : "B"
-              },
-              {
-                "url" : "XCN.15",
-                "valueString" : "A"
-              },
-              {
-                "url" : "XCN.16",
-                "valueCodeableConcept" : {
-                  "coding" : [
-                    {
-                      "extension" : [
-                        {
-                          "url" : "https://reportstream.cdc.gov/fhir/StructureDefinition/cwe-coding",
-                          "valueString" : "coding"
-                        }
-                      ],
-                      "code" : "NameContext"
-                    }
-                  ]
-                }
-              },
-              {
-                "url" : "XCN.19",
-                "valueString" : "20220501102531-0400"
-              }
-            ]
-          },
-          {
-            "url" : "https://reportstream.cdc.gov/fhir/StructureDefinition/hl7v2Field",
-            "valueString" : "PV1.17"
-          }
-        ],
-        "identifier" : [
-          {
-            "extension" : [
-              {
-                "url" : "http://hl7.org/fhir/StructureDefinition/identifier-checkDigit",
-                "valueString" : "A"
-              },
-              {
-                "url" : "http://hl7.org/fhir/StructureDefinition/namingsystem-checkDigit",
-                "valueCode" : "NPI"
-              }
-            ],
-            "type" : {
-              "coding" : [
-                {
-                  "extension" : [
-                    {
-                      "url" : "https://reportstream.cdc.gov/fhir/StructureDefinition/codeable-concept-id",
-                      "valueBoolean" : true
-                    }
-                  ],
-                  "code" : "DL"
-                }
-              ]
-            },
-            "system" : "Namespace",
-            "value" : "1"
-          }
-        ],
-        "name" : [
-          {
-            "extension" : [
-              {
-                "url" : "http://hl7.org/fhir/StructureDefinition/humanname-assembly-order",
-                "valueCode" : "G"
-              }
-            ],
-            "use" : "official",
-            "family" : "BEETHOVEN",
-            "_family" : {
-              "extension" : [
-                {
-                  "url" : "http://hl7.org/fhir/StructureDefinition/humanname-own-prefix",
-                  "valueString" : "VAN"
-                },
-                {
-                  "url" : "http://hl7.org/fhir/StructureDefinition/humanname-own-name",
-                  "valueString" : "Admitting1"
-                },
-                {
-                  "url" : "http://hl7.org/fhir/StructureDefinition/humanname-partner-prefix",
-                  "valueString" : "VAL"
-                },
-                {
-                  "url" : "http://hl7.org/fhir/StructureDefinition/humanname-partner-name",
-                  "valueString" : "ROGER"
-                }
-              ]
-            },
-            "given" : [
-              "LUDWIG",
-              "B"
-            ],
-            "prefix" : [
-              "DR"
-            ],
-            "suffix" : [
-              "2ND",
-              "MD",
-              "MD"
-            ],
-            "period" : {
-              "start" : "2022-05-01T10:25:31-04:00",
-              "end" : "2023-05-01T10:25:31-04:00"
-            }
-          }
-        ]
-      }
-    },
-    {
-      "fullUrl" : "Practitioner/1707422696907959000.7303239b-2ca1-4654-ae5d-0382ad97b0ec",
-      "resource" : {
-        "resourceType" : "Practitioner",
-        "id" : "1707422696907959000.7303239b-2ca1-4654-ae5d-0382ad97b0ec",
-        "extension" : [
-          {
-            "url" : "https://reportstream.cdc.gov/fhir/StructureDefinition/assigning-authority",
-            "extension" : [
-              {
-                "url" : "https://reportstream.cdc.gov/fhir/StructureDefinition/namespace-id",
-                "valueString" : "Namespace"
-              },
-              {
-                "url" : "https://reportstream.cdc.gov/fhir/StructureDefinition/universal-id",
-                "valueString" : "AssigningSystem"
-              },
-              {
-                "url" : "https://reportstream.cdc.gov/fhir/StructureDefinition/universal-id-type",
-                "valueCode" : "UUID"
-              }
-            ]
-          },
-          {
-            "url" : "https://reportstream.cdc.gov/fhir/StructureDefinition/xcn-practitioner",
-            "extension" : [
-              {
-                "url" : "XCN.3",
-                "valueString" : "LUDWIG"
-              },
-              {
-                "url" : "XCN.4",
-                "valueString" : "B"
-              },
-              {
-                "url" : "XCN.20",
-                "valueString" : "20230501102531-0400"
-              },
-              {
-                "url" : "XCN.21",
-                "valueString" : "MD"
-              },
-              {
-                "url" : "XCN.22",
-                "valueCodeableConcept" : {
-                  "coding" : [
-                    {
-                      "extension" : [
-                        {
-                          "url" : "https://reportstream.cdc.gov/fhir/StructureDefinition/cwe-coding",
-                          "valueString" : "coding"
-                        }
-                      ],
-                      "code" : "AssignJ"
-                    }
-                  ]
-                }
-              },
-              {
-                "url" : "XCN.23",
-                "valueCodeableConcept" : {
-                  "coding" : [
-                    {
-                      "extension" : [
-                        {
-                          "url" : "https://reportstream.cdc.gov/fhir/StructureDefinition/cwe-coding",
-                          "valueString" : "coding"
-                        }
-                      ],
-                      "code" : "AssignA"
-                    }
-                  ]
-                }
-              },
-              {
-                "url" : "XCN.5",
-                "valueString" : "2ND"
-              },
-              {
-                "url" : "XCN.7",
-                "valueString" : "MD"
-              },
-              {
-                "url" : "XCN.8",
-                "valueCodeableConcept" : {
-                  "coding" : [
-                    {
-                      "extension" : [
-                        {
-                          "url" : "https://reportstream.cdc.gov/fhir/StructureDefinition/cwe-coding",
-                          "valueString" : "coding"
-                        }
-                      ],
-                      "code" : "SRC"
-                    }
-                  ]
-                }
-              },
-              {
-                "url" : "XCN.10",
-                "valueString" : "B"
-              },
-              {
-                "url" : "XCN.15",
-                "valueString" : "A"
-              },
-              {
-                "url" : "XCN.16",
-                "valueCodeableConcept" : {
-                  "coding" : [
-                    {
-                      "extension" : [
-                        {
-                          "url" : "https://reportstream.cdc.gov/fhir/StructureDefinition/cwe-coding",
-                          "valueString" : "coding"
-                        }
-                      ],
-                      "code" : "NameContext"
-                    }
-                  ]
-                }
-              },
-              {
-                "url" : "XCN.19",
-                "valueString" : "20220501102531-0400"
-              }
-            ]
-          },
-          {
-            "url" : "https://reportstream.cdc.gov/fhir/StructureDefinition/hl7v2Field",
-            "valueString" : "PV1.17"
-          }
-        ],
-        "identifier" : [
-          {
-            "extension" : [
-              {
-                "url" : "http://hl7.org/fhir/StructureDefinition/identifier-checkDigit",
-                "valueString" : "A"
-              },
-              {
-                "url" : "http://hl7.org/fhir/StructureDefinition/namingsystem-checkDigit",
-                "valueCode" : "NPI"
-              }
-            ],
-            "type" : {
-              "coding" : [
-                {
-                  "extension" : [
-                    {
-                      "url" : "https://reportstream.cdc.gov/fhir/StructureDefinition/codeable-concept-id",
-                      "valueBoolean" : true
-                    }
-                  ],
-                  "code" : "DL"
-                }
-              ]
-            },
-            "system" : "Namespace",
-            "value" : "1"
-          }
-        ],
-        "name" : [
-          {
-            "extension" : [
-              {
-                "url" : "http://hl7.org/fhir/StructureDefinition/humanname-assembly-order",
-                "valueCode" : "G"
-              }
-            ],
-            "use" : "official",
-            "family" : "BEETHOVEN",
-            "_family" : {
-              "extension" : [
-                {
-                  "url" : "http://hl7.org/fhir/StructureDefinition/humanname-own-prefix",
-                  "valueString" : "VAN"
-                },
-                {
-                  "url" : "http://hl7.org/fhir/StructureDefinition/humanname-own-name",
-                  "valueString" : "Admitting2"
-                },
-                {
-                  "url" : "http://hl7.org/fhir/StructureDefinition/humanname-partner-prefix",
-                  "valueString" : "VAL"
-                },
-                {
-                  "url" : "http://hl7.org/fhir/StructureDefinition/humanname-partner-name",
-                  "valueString" : "ROGER"
-                }
-              ]
-            },
-            "given" : [
-              "LUDWIG",
-              "B"
-            ],
-            "prefix" : [
-              "DR"
-            ],
-            "suffix" : [
-              "2ND",
-              "MD",
-              "MD"
-            ],
-            "period" : {
-              "start" : "2022-05-01T10:25:31-04:00",
-              "end" : "2023-05-01T10:25:31-04:00"
-            }
-          }
-        ]
-      }
-    },
-    {
-      "fullUrl" : "Practitioner/1707422696909563000.3144d10a-32f8-4660-9558-969498f5b0b6",
-      "resource" : {
-        "resourceType" : "Practitioner",
-        "id" : "1707422696909563000.3144d10a-32f8-4660-9558-969498f5b0b6",
-        "extension" : [
-          {
-            "url" : "https://reportstream.cdc.gov/fhir/StructureDefinition/assigning-authority",
-            "extension" : [
-              {
-                "url" : "https://reportstream.cdc.gov/fhir/StructureDefinition/namespace-id"
-              },
-              {
-                "url" : "https://reportstream.cdc.gov/fhir/StructureDefinition/universal-id",
-                "valueString" : "AssigningSystem"
-              },
-              {
-                "url" : "https://reportstream.cdc.gov/fhir/StructureDefinition/universal-id-type",
-                "valueCode" : "ISO"
-              }
-            ]
-          },
-          {
-            "url" : "https://reportstream.cdc.gov/fhir/StructureDefinition/xcn-practitioner",
-            "extension" : [
-              {
-                "url" : "XCN.3",
-                "valueString" : "LUDWIG"
-              },
-              {
-                "url" : "XCN.4",
-                "valueString" : "B"
-              },
-              {
-                "url" : "XCN.20",
-                "valueString" : "20230501102531-0400"
-              },
-              {
-                "url" : "XCN.21",
-                "valueString" : "MD"
-              },
-              {
-                "url" : "XCN.22",
-                "valueCodeableConcept" : {
-                  "coding" : [
-                    {
-                      "extension" : [
-                        {
-                          "url" : "https://reportstream.cdc.gov/fhir/StructureDefinition/cwe-coding",
-                          "valueString" : "coding"
-                        }
-                      ],
-                      "code" : "AssignJ"
-                    }
-                  ]
-                }
-              },
-              {
-                "url" : "XCN.23",
-                "valueCodeableConcept" : {
-                  "coding" : [
-                    {
-                      "extension" : [
-                        {
-                          "url" : "https://reportstream.cdc.gov/fhir/StructureDefinition/cwe-coding",
-                          "valueString" : "coding"
-                        }
-                      ],
-                      "code" : "AssignA"
-                    }
-                  ]
-                }
-              },
-              {
-                "url" : "XCN.5",
-                "valueString" : "2ND"
-              },
-              {
-                "url" : "XCN.7",
-                "valueString" : "MD"
-              },
-              {
-                "url" : "XCN.8",
-                "valueCodeableConcept" : {
-                  "coding" : [
-                    {
-                      "extension" : [
-                        {
-                          "url" : "https://reportstream.cdc.gov/fhir/StructureDefinition/cwe-coding",
-                          "valueString" : "coding"
-                        }
-                      ],
-                      "code" : "SRC"
-                    }
-                  ]
-                }
-              },
-              {
-                "url" : "XCN.10",
-                "valueString" : "B"
-              },
-              {
-                "url" : "XCN.15",
-                "valueString" : "A"
-              },
-              {
-                "url" : "XCN.16",
-                "valueCodeableConcept" : {
-                  "coding" : [
-                    {
-                      "extension" : [
-                        {
-                          "url" : "https://reportstream.cdc.gov/fhir/StructureDefinition/cwe-coding",
-                          "valueString" : "coding"
-                        }
-                      ],
-                      "code" : "NameContext"
-                    }
-                  ]
-                }
-              },
-              {
-                "url" : "XCN.19",
-                "valueString" : "20220501102531-0400"
-              }
-            ]
-          },
-          {
-            "url" : "https://reportstream.cdc.gov/fhir/StructureDefinition/hl7v2Field",
-            "valueString" : "PV2.13"
-          }
-        ],
-        "identifier" : [
-          {
-            "extension" : [
-              {
-                "url" : "http://hl7.org/fhir/StructureDefinition/identifier-checkDigit",
-                "valueString" : "A"
-              },
-              {
-                "url" : "http://hl7.org/fhir/StructureDefinition/namingsystem-checkDigit",
-                "valueCode" : "NPI"
-              }
-            ],
-            "type" : {
-              "coding" : [
-                {
-                  "extension" : [
-                    {
-                      "url" : "https://reportstream.cdc.gov/fhir/StructureDefinition/codeable-concept-id",
-                      "valueBoolean" : true
-                    }
-                  ],
-                  "code" : "DL"
-                }
-              ]
-            },
-            "system" : "urn:oid:AssigningSystem",
-            "value" : "1"
-          }
-        ],
-        "name" : [
-          {
-            "extension" : [
-              {
-                "url" : "http://hl7.org/fhir/StructureDefinition/humanname-assembly-order",
-                "valueCode" : "G"
-              }
-            ],
-            "use" : "official",
-            "family" : "BEETHOVEN",
-            "_family" : {
-              "extension" : [
-                {
-                  "url" : "http://hl7.org/fhir/StructureDefinition/humanname-own-prefix",
-                  "valueString" : "VAN"
-                },
-                {
-                  "url" : "http://hl7.org/fhir/StructureDefinition/humanname-own-name",
-                  "valueString" : "Referral Source Code1"
-                },
-                {
-                  "url" : "http://hl7.org/fhir/StructureDefinition/humanname-partner-prefix",
-                  "valueString" : "VAL"
-                },
-                {
-                  "url" : "http://hl7.org/fhir/StructureDefinition/humanname-partner-name",
-                  "valueString" : "ROGER"
-                }
-              ]
-            },
-            "given" : [
-              "LUDWIG",
-              "B"
-            ],
-            "prefix" : [
-              "DR"
-            ],
-            "suffix" : [
-              "2ND",
-              "MD",
-              "MD"
-            ],
-            "period" : {
-              "start" : "2022-05-01T10:25:31-04:00",
-              "end" : "2023-05-01T10:25:31-04:00"
-            }
-          }
-        ]
-      }
-    },
-    {
-      "fullUrl" : "Practitioner/1707422696911071000.1ff7030b-9f27-45ff-91b1-c56ced55ed84",
-      "resource" : {
-        "resourceType" : "Practitioner",
-        "id" : "1707422696911071000.1ff7030b-9f27-45ff-91b1-c56ced55ed84",
-        "extension" : [
-          {
-            "url" : "https://reportstream.cdc.gov/fhir/StructureDefinition/assigning-authority",
-            "extension" : [
-              {
-                "url" : "https://reportstream.cdc.gov/fhir/StructureDefinition/namespace-id"
-              },
-              {
-                "url" : "https://reportstream.cdc.gov/fhir/StructureDefinition/universal-id",
-                "valueString" : "AssigningSystem"
-              },
-              {
-                "url" : "https://reportstream.cdc.gov/fhir/StructureDefinition/universal-id-type",
-                "valueCode" : "ISO"
-              }
-            ]
-          },
-          {
-            "url" : "https://reportstream.cdc.gov/fhir/StructureDefinition/xcn-practitioner",
-            "extension" : [
-              {
-                "url" : "XCN.3",
-                "valueString" : "LUDWIG"
-              },
-              {
-                "url" : "XCN.4",
-                "valueString" : "B"
-              },
-              {
-                "url" : "XCN.20",
-                "valueString" : "20230501102531-0400"
-              },
-              {
-                "url" : "XCN.21",
-                "valueString" : "MD"
-              },
-              {
-                "url" : "XCN.22",
-                "valueCodeableConcept" : {
-                  "coding" : [
-                    {
-                      "extension" : [
-                        {
-                          "url" : "https://reportstream.cdc.gov/fhir/StructureDefinition/cwe-coding",
-                          "valueString" : "coding"
-                        }
-                      ],
-                      "code" : "AssignJ"
-                    }
-                  ]
-                }
-              },
-              {
-                "url" : "XCN.23",
-                "valueCodeableConcept" : {
-                  "coding" : [
-                    {
-                      "extension" : [
-                        {
-                          "url" : "https://reportstream.cdc.gov/fhir/StructureDefinition/cwe-coding",
-                          "valueString" : "coding"
-                        }
-                      ],
-                      "code" : "AssignA"
-                    }
-                  ]
-                }
-              },
-              {
-                "url" : "XCN.5",
-                "valueString" : "2ND"
-              },
-              {
-                "url" : "XCN.7",
-                "valueString" : "MD"
-              },
-              {
-                "url" : "XCN.8",
-                "valueCodeableConcept" : {
-                  "coding" : [
-                    {
-                      "extension" : [
-                        {
-                          "url" : "https://reportstream.cdc.gov/fhir/StructureDefinition/cwe-coding",
-                          "valueString" : "coding"
-                        }
-                      ],
-                      "code" : "SRC"
-                    }
-                  ]
-                }
-              },
-              {
-                "url" : "XCN.10",
-                "valueString" : "B"
-              },
-              {
-                "url" : "XCN.15",
-                "valueString" : "A"
-              },
-              {
-                "url" : "XCN.16",
-                "valueCodeableConcept" : {
-                  "coding" : [
-                    {
-                      "extension" : [
-                        {
-                          "url" : "https://reportstream.cdc.gov/fhir/StructureDefinition/cwe-coding",
-                          "valueString" : "coding"
-                        }
-                      ],
-                      "code" : "NameContext"
-                    }
-                  ]
-                }
-              },
-              {
-                "url" : "XCN.19",
-                "valueString" : "20220501102531-0400"
-              }
-            ]
-          },
-          {
-            "url" : "https://reportstream.cdc.gov/fhir/StructureDefinition/hl7v2Field",
-            "valueString" : "PV2.13"
-          }
-        ],
-        "identifier" : [
-          {
-            "extension" : [
-              {
-                "url" : "http://hl7.org/fhir/StructureDefinition/identifier-checkDigit",
-                "valueString" : "A"
-              },
-              {
-                "url" : "http://hl7.org/fhir/StructureDefinition/namingsystem-checkDigit",
-                "valueCode" : "NPI"
-              }
-            ],
-            "type" : {
-              "coding" : [
-                {
-                  "extension" : [
-                    {
-                      "url" : "https://reportstream.cdc.gov/fhir/StructureDefinition/codeable-concept-id",
-                      "valueBoolean" : true
-                    }
-                  ],
-                  "code" : "DL"
-                }
-              ]
-            },
-            "system" : "urn:oid:AssigningSystem",
-            "value" : "1"
-          }
-        ],
-        "name" : [
-          {
-            "extension" : [
-              {
-                "url" : "http://hl7.org/fhir/StructureDefinition/humanname-assembly-order",
-                "valueCode" : "G"
-              }
-            ],
-            "use" : "official",
-            "family" : "BEETHOVEN",
-            "_family" : {
-              "extension" : [
-                {
-                  "url" : "http://hl7.org/fhir/StructureDefinition/humanname-own-prefix",
-                  "valueString" : "VAN"
-                },
-                {
-                  "url" : "http://hl7.org/fhir/StructureDefinition/humanname-own-name",
-                  "valueString" : "Referral Source Code2"
-                },
-                {
-                  "url" : "http://hl7.org/fhir/StructureDefinition/humanname-partner-prefix",
-                  "valueString" : "VAL"
-                },
-                {
-                  "url" : "http://hl7.org/fhir/StructureDefinition/humanname-partner-name",
-                  "valueString" : "ROGER"
-                }
-              ]
-            },
-            "given" : [
-              "LUDWIG",
-              "B"
-            ],
-            "prefix" : [
-              "DR"
-            ],
-            "suffix" : [
-              "2ND",
-              "MD",
-              "MD"
-            ],
-            "period" : {
-              "start" : "2022-05-01T10:25:31-04:00",
-              "end" : "2023-05-01T10:25:31-04:00"
-            }
-          }
-        ]
-      }
-    },
-    {
-      "fullUrl" : "Organization/1707422696911656000.33b206ae-0eb8-4115-8026-1f67d4e140d3",
-      "resource" : {
-        "resourceType" : "Organization",
-        "id" : "1707422696911656000.33b206ae-0eb8-4115-8026-1f67d4e140d3",
-        "identifier" : [
-          {
-            "extension" : [
-              {
-                "url" : "https://reportstream.cdc.gov/fhir/StructureDefinition/identifier-namespace-id",
-                "valueBoolean" : true
-              }
-            ],
-            "value" : "ASSIGNEE"
-          },
-          {
-            "extension" : [
-              {
-                "url" : "https://reportstream.cdc.gov/fhir/StructureDefinition/identifier-universal-id",
-                "valueBoolean" : true
-              }
-            ],
-            "type" : {
-              "coding" : [
-                {
-                  "system" : "http://terminology.hl7.org/CodeSystem/v2-0301",
-                  "code" : "UUID"
-                }
-              ]
-            },
-            "system" : "urn:ietf:rfc:3986",
-            "value" : "222.1111.22222"
-          }
-        ]
-      }
-    },
-    {
-      "fullUrl" : "Location/1707422696912022000.fbe8b924-53ee-4719-a05c-d36541574baa",
-      "resource" : {
-        "resourceType" : "Location",
-        "id" : "1707422696912022000.fbe8b924-53ee-4719-a05c-d36541574baa",
-        "extension" : [
-          {
-            "url" : "https://reportstream.cdc.gov/fhir/StructureDefinition/pl6-person-location-type",
-            "valueString" : "location type"
-          }
-        ],
-        "identifier" : [
-          {
-            "extension" : [
-              {
-                "url" : "https://reportstream.cdc.gov/fhir/StructureDefinition/identifier-namespace-id",
-                "valueBoolean" : true
-              }
-            ],
-            "value" : "Hospital Assigned"
-          },
-          {
-            "extension" : [
-              {
-                "url" : "https://reportstream.cdc.gov/fhir/StructureDefinition/identifier-universal-id",
-                "valueBoolean" : true
-              }
-            ],
-            "type" : {
-              "coding" : [
-                {
-                  "extension" : [
-                    {
-                      "url" : "https://reportstream.cdc.gov/fhir/StructureDefinition/codeable-concept-id",
-                      "valueBoolean" : true
-                    }
-                  ],
-                  "code" : "ISO"
-                }
-              ]
-            },
-            "value" : "2.4.4.4"
-          },
-          {
-            "extension" : [
-              {
-                "url" : "https://reportstream.cdc.gov/fhir/StructureDefinition/namespace-id",
-                "valueString" : "NAME"
-              },
-              {
-                "url" : "https://reportstream.cdc.gov/fhir/StructureDefinition/universal-id",
-                "valueString" : "UNI"
-              },
-              {
-                "url" : "https://reportstream.cdc.gov/fhir/StructureDefinition/universal-id-type",
-                "valueString" : "ISO"
-              },
-              {
-                "url" : "https://reportstream.cdc.gov/fhir/StructureDefinition/ei-assigner-organization-type",
-                "valueString" : "organization"
-              }
-            ],
-            "value" : "Entity ID",
-            "assigner" : {
-              "reference" : "Organization/1707422696911656000.33b206ae-0eb8-4115-8026-1f67d4e140d3"
-            }
-          }
-        ],
-        "status" : "active",
-        "description" : "Description",
-        "mode" : "instance",
-        "physicalType" : {
-          "coding" : [
-            {
-              "system" : "http://terminology.hl7.org/CodeSystem/location-physical-type",
-              "code" : "si"
-            }
-          ]
-=======
     }
   }, {
     "fullUrl" : "Organization/1707769152768915000.6b65cd7a-2d4c-4cc6-a166-30cd6223d519",
@@ -6976,126 +2992,17 @@
         "value" : "Entity ID",
         "assigner" : {
           "reference" : "Organization/1707769152768915000.6b65cd7a-2d4c-4cc6-a166-30cd6223d519"
->>>>>>> 9d88e4f6
-        }
+        }
+      } ],
+      "status" : "active",
+      "description" : "Description",
+      "mode" : "instance",
+      "physicalType" : {
+        "coding" : [ {
+          "system" : "http://terminology.hl7.org/CodeSystem/location-physical-type",
+          "code" : "si"
+        } ]
       }
-<<<<<<< HEAD
-    },
-    {
-      "fullUrl" : "Organization/1707422696912370000.fcc65fb9-5031-4cad-94b3-46c06bae9ccd",
-      "resource" : {
-        "resourceType" : "Organization",
-        "id" : "1707422696912370000.fcc65fb9-5031-4cad-94b3-46c06bae9ccd",
-        "identifier" : [
-          {
-            "extension" : [
-              {
-                "url" : "https://reportstream.cdc.gov/fhir/StructureDefinition/identifier-namespace-id",
-                "valueBoolean" : true
-              }
-            ],
-            "value" : "ASSIGNEE"
-          },
-          {
-            "extension" : [
-              {
-                "url" : "https://reportstream.cdc.gov/fhir/StructureDefinition/identifier-universal-id",
-                "valueBoolean" : true
-              }
-            ],
-            "type" : {
-              "coding" : [
-                {
-                  "system" : "http://terminology.hl7.org/CodeSystem/v2-0301",
-                  "code" : "UUID"
-                }
-              ]
-            },
-            "system" : "urn:ietf:rfc:3986",
-            "value" : "222.1111.22222"
-          }
-        ]
-      }
-    },
-    {
-      "fullUrl" : "Location/1707422696912746000.754846de-d765-4e92-9d9b-e8da1661356c",
-      "resource" : {
-        "resourceType" : "Location",
-        "id" : "1707422696912746000.754846de-d765-4e92-9d9b-e8da1661356c",
-        "extension" : [
-          {
-            "url" : "https://reportstream.cdc.gov/fhir/StructureDefinition/pl6-person-location-type",
-            "valueString" : "location type"
-          }
-        ],
-        "identifier" : [
-          {
-            "extension" : [
-              {
-                "url" : "https://reportstream.cdc.gov/fhir/StructureDefinition/identifier-namespace-id",
-                "valueBoolean" : true
-              }
-            ],
-            "value" : "Hospital Prio"
-          },
-          {
-            "extension" : [
-              {
-                "url" : "https://reportstream.cdc.gov/fhir/StructureDefinition/identifier-universal-id",
-                "valueBoolean" : true
-              }
-            ],
-            "type" : {
-              "coding" : [
-                {
-                  "extension" : [
-                    {
-                      "url" : "https://reportstream.cdc.gov/fhir/StructureDefinition/codeable-concept-id",
-                      "valueBoolean" : true
-                    }
-                  ],
-                  "code" : "ISO"
-                }
-              ]
-            },
-            "value" : "2.4.4.4"
-          },
-          {
-            "extension" : [
-              {
-                "url" : "https://reportstream.cdc.gov/fhir/StructureDefinition/namespace-id",
-                "valueString" : "NAME"
-              },
-              {
-                "url" : "https://reportstream.cdc.gov/fhir/StructureDefinition/universal-id",
-                "valueString" : "UNI"
-              },
-              {
-                "url" : "https://reportstream.cdc.gov/fhir/StructureDefinition/universal-id-type",
-                "valueString" : "ISO"
-              },
-              {
-                "url" : "https://reportstream.cdc.gov/fhir/StructureDefinition/ei-assigner-organization-type",
-                "valueString" : "organization"
-              }
-            ],
-            "value" : "Entity ID",
-            "assigner" : {
-              "reference" : "Organization/1707422696912370000.fcc65fb9-5031-4cad-94b3-46c06bae9ccd"
-            }
-          }
-        ],
-        "status" : "active",
-        "description" : "Description",
-        "mode" : "instance",
-        "physicalType" : {
-          "coding" : [
-            {
-              "system" : "http://terminology.hl7.org/CodeSystem/location-physical-type",
-              "code" : "si"
-            }
-          ]
-=======
     }
   }, {
     "fullUrl" : "Organization/1707769152769945000.bca74b8c-3778-44f1-96f7-2b5953d62a83",
@@ -7170,126 +3077,17 @@
         "value" : "Entity ID",
         "assigner" : {
           "reference" : "Organization/1707769152769945000.bca74b8c-3778-44f1-96f7-2b5953d62a83"
->>>>>>> 9d88e4f6
-        }
+        }
+      } ],
+      "status" : "active",
+      "description" : "Description",
+      "mode" : "instance",
+      "physicalType" : {
+        "coding" : [ {
+          "system" : "http://terminology.hl7.org/CodeSystem/location-physical-type",
+          "code" : "si"
+        } ]
       }
-<<<<<<< HEAD
-    },
-    {
-      "fullUrl" : "Organization/1707422696913109000.414904f2-4ebe-438d-ba55-a2a58743061b",
-      "resource" : {
-        "resourceType" : "Organization",
-        "id" : "1707422696913109000.414904f2-4ebe-438d-ba55-a2a58743061b",
-        "identifier" : [
-          {
-            "extension" : [
-              {
-                "url" : "https://reportstream.cdc.gov/fhir/StructureDefinition/identifier-namespace-id",
-                "valueBoolean" : true
-              }
-            ],
-            "value" : "ASSIGNEE"
-          },
-          {
-            "extension" : [
-              {
-                "url" : "https://reportstream.cdc.gov/fhir/StructureDefinition/identifier-universal-id",
-                "valueBoolean" : true
-              }
-            ],
-            "type" : {
-              "coding" : [
-                {
-                  "system" : "http://terminology.hl7.org/CodeSystem/v2-0301",
-                  "code" : "UUID"
-                }
-              ]
-            },
-            "system" : "urn:ietf:rfc:3986",
-            "value" : "222.1111.22222"
-          }
-        ]
-      }
-    },
-    {
-      "fullUrl" : "Location/1707422696913442000.30908713-cbc1-49b4-a974-93b5cb008e5b",
-      "resource" : {
-        "resourceType" : "Location",
-        "id" : "1707422696913442000.30908713-cbc1-49b4-a974-93b5cb008e5b",
-        "extension" : [
-          {
-            "url" : "https://reportstream.cdc.gov/fhir/StructureDefinition/pl6-person-location-type",
-            "valueString" : "location type"
-          }
-        ],
-        "identifier" : [
-          {
-            "extension" : [
-              {
-                "url" : "https://reportstream.cdc.gov/fhir/StructureDefinition/identifier-namespace-id",
-                "valueBoolean" : true
-              }
-            ],
-            "value" : "Hospital Temporary Location"
-          },
-          {
-            "extension" : [
-              {
-                "url" : "https://reportstream.cdc.gov/fhir/StructureDefinition/identifier-universal-id",
-                "valueBoolean" : true
-              }
-            ],
-            "type" : {
-              "coding" : [
-                {
-                  "extension" : [
-                    {
-                      "url" : "https://reportstream.cdc.gov/fhir/StructureDefinition/codeable-concept-id",
-                      "valueBoolean" : true
-                    }
-                  ],
-                  "code" : "ISO"
-                }
-              ]
-            },
-            "value" : "2.4.4.4"
-          },
-          {
-            "extension" : [
-              {
-                "url" : "https://reportstream.cdc.gov/fhir/StructureDefinition/namespace-id",
-                "valueString" : "NAME"
-              },
-              {
-                "url" : "https://reportstream.cdc.gov/fhir/StructureDefinition/universal-id",
-                "valueString" : "UNI"
-              },
-              {
-                "url" : "https://reportstream.cdc.gov/fhir/StructureDefinition/universal-id-type",
-                "valueString" : "ISO"
-              },
-              {
-                "url" : "https://reportstream.cdc.gov/fhir/StructureDefinition/ei-assigner-organization-type",
-                "valueString" : "organization"
-              }
-            ],
-            "value" : "Entity ID",
-            "assigner" : {
-              "reference" : "Organization/1707422696913109000.414904f2-4ebe-438d-ba55-a2a58743061b"
-            }
-          }
-        ],
-        "status" : "active",
-        "description" : "Description",
-        "mode" : "instance",
-        "physicalType" : {
-          "coding" : [
-            {
-              "system" : "http://terminology.hl7.org/CodeSystem/location-physical-type",
-              "code" : "si"
-            }
-          ]
-=======
     }
   }, {
     "fullUrl" : "Organization/1707769152770795000.cd1377a2-b867-4ea9-9159-8932e174b451",
@@ -7364,126 +3162,17 @@
         "value" : "Entity ID",
         "assigner" : {
           "reference" : "Organization/1707769152770795000.cd1377a2-b867-4ea9-9159-8932e174b451"
->>>>>>> 9d88e4f6
-        }
+        }
+      } ],
+      "status" : "active",
+      "description" : "Description",
+      "mode" : "instance",
+      "physicalType" : {
+        "coding" : [ {
+          "system" : "http://terminology.hl7.org/CodeSystem/location-physical-type",
+          "code" : "si"
+        } ]
       }
-<<<<<<< HEAD
-    },
-    {
-      "fullUrl" : "Organization/1707422696913766000.2f631805-1289-4ece-93e3-0a62c5bac036",
-      "resource" : {
-        "resourceType" : "Organization",
-        "id" : "1707422696913766000.2f631805-1289-4ece-93e3-0a62c5bac036",
-        "identifier" : [
-          {
-            "extension" : [
-              {
-                "url" : "https://reportstream.cdc.gov/fhir/StructureDefinition/identifier-namespace-id",
-                "valueBoolean" : true
-              }
-            ],
-            "value" : "ASSIGNEE"
-          },
-          {
-            "extension" : [
-              {
-                "url" : "https://reportstream.cdc.gov/fhir/StructureDefinition/identifier-universal-id",
-                "valueBoolean" : true
-              }
-            ],
-            "type" : {
-              "coding" : [
-                {
-                  "system" : "http://terminology.hl7.org/CodeSystem/v2-0301",
-                  "code" : "UUID"
-                }
-              ]
-            },
-            "system" : "urn:ietf:rfc:3986",
-            "value" : "222.1111.22222"
-          }
-        ]
-      }
-    },
-    {
-      "fullUrl" : "Location/1707422696914060000.45d19b1b-2216-40de-9280-217f85035a70",
-      "resource" : {
-        "resourceType" : "Location",
-        "id" : "1707422696914060000.45d19b1b-2216-40de-9280-217f85035a70",
-        "extension" : [
-          {
-            "url" : "https://reportstream.cdc.gov/fhir/StructureDefinition/pl6-person-location-type",
-            "valueString" : "location type"
-          }
-        ],
-        "identifier" : [
-          {
-            "extension" : [
-              {
-                "url" : "https://reportstream.cdc.gov/fhir/StructureDefinition/identifier-namespace-id",
-                "valueBoolean" : true
-              }
-            ],
-            "value" : "Hospital Pending Location"
-          },
-          {
-            "extension" : [
-              {
-                "url" : "https://reportstream.cdc.gov/fhir/StructureDefinition/identifier-universal-id",
-                "valueBoolean" : true
-              }
-            ],
-            "type" : {
-              "coding" : [
-                {
-                  "extension" : [
-                    {
-                      "url" : "https://reportstream.cdc.gov/fhir/StructureDefinition/codeable-concept-id",
-                      "valueBoolean" : true
-                    }
-                  ],
-                  "code" : "ISO"
-                }
-              ]
-            },
-            "value" : "2.4.4.4"
-          },
-          {
-            "extension" : [
-              {
-                "url" : "https://reportstream.cdc.gov/fhir/StructureDefinition/namespace-id",
-                "valueString" : "NAME"
-              },
-              {
-                "url" : "https://reportstream.cdc.gov/fhir/StructureDefinition/universal-id",
-                "valueString" : "UNI"
-              },
-              {
-                "url" : "https://reportstream.cdc.gov/fhir/StructureDefinition/universal-id-type",
-                "valueString" : "ISO"
-              },
-              {
-                "url" : "https://reportstream.cdc.gov/fhir/StructureDefinition/ei-assigner-organization-type",
-                "valueString" : "organization"
-              }
-            ],
-            "value" : "Entity ID",
-            "assigner" : {
-              "reference" : "Organization/1707422696913766000.2f631805-1289-4ece-93e3-0a62c5bac036"
-            }
-          }
-        ],
-        "status" : "active",
-        "description" : "Description",
-        "mode" : "instance",
-        "physicalType" : {
-          "coding" : [
-            {
-              "system" : "http://terminology.hl7.org/CodeSystem/location-physical-type",
-              "code" : "si"
-            }
-          ]
-=======
     }
   }, {
     "fullUrl" : "Organization/1707769152771542000.b3a5c1bc-6f57-4a55-86d0-daf12742070c",
@@ -7558,126 +3247,17 @@
         "value" : "Entity ID",
         "assigner" : {
           "reference" : "Organization/1707769152771542000.b3a5c1bc-6f57-4a55-86d0-daf12742070c"
->>>>>>> 9d88e4f6
-        }
+        }
+      } ],
+      "status" : "active",
+      "description" : "Description",
+      "mode" : "instance",
+      "physicalType" : {
+        "coding" : [ {
+          "system" : "http://terminology.hl7.org/CodeSystem/location-physical-type",
+          "code" : "si"
+        } ]
       }
-<<<<<<< HEAD
-    },
-    {
-      "fullUrl" : "Organization/1707422696914398000.32646ea2-420a-4f4a-a93a-a7d1d7c4c794",
-      "resource" : {
-        "resourceType" : "Organization",
-        "id" : "1707422696914398000.32646ea2-420a-4f4a-a93a-a7d1d7c4c794",
-        "identifier" : [
-          {
-            "extension" : [
-              {
-                "url" : "https://reportstream.cdc.gov/fhir/StructureDefinition/identifier-namespace-id",
-                "valueBoolean" : true
-              }
-            ],
-            "value" : "ASSIGNEE"
-          },
-          {
-            "extension" : [
-              {
-                "url" : "https://reportstream.cdc.gov/fhir/StructureDefinition/identifier-universal-id",
-                "valueBoolean" : true
-              }
-            ],
-            "type" : {
-              "coding" : [
-                {
-                  "system" : "http://terminology.hl7.org/CodeSystem/v2-0301",
-                  "code" : "UUID"
-                }
-              ]
-            },
-            "system" : "urn:ietf:rfc:3986",
-            "value" : "222.1111.22222"
-          }
-        ]
-      }
-    },
-    {
-      "fullUrl" : "Location/1707422696914745000.02679212-a969-49a2-8dba-14e908c2b9d7",
-      "resource" : {
-        "resourceType" : "Location",
-        "id" : "1707422696914745000.02679212-a969-49a2-8dba-14e908c2b9d7",
-        "extension" : [
-          {
-            "url" : "https://reportstream.cdc.gov/fhir/StructureDefinition/pl6-person-location-type",
-            "valueString" : "location type"
-          }
-        ],
-        "identifier" : [
-          {
-            "extension" : [
-              {
-                "url" : "https://reportstream.cdc.gov/fhir/StructureDefinition/identifier-namespace-id",
-                "valueBoolean" : true
-              }
-            ],
-            "value" : "Hospital Prior Temporary Location"
-          },
-          {
-            "extension" : [
-              {
-                "url" : "https://reportstream.cdc.gov/fhir/StructureDefinition/identifier-universal-id",
-                "valueBoolean" : true
-              }
-            ],
-            "type" : {
-              "coding" : [
-                {
-                  "extension" : [
-                    {
-                      "url" : "https://reportstream.cdc.gov/fhir/StructureDefinition/codeable-concept-id",
-                      "valueBoolean" : true
-                    }
-                  ],
-                  "code" : "ISO"
-                }
-              ]
-            },
-            "value" : "2.4.4.4"
-          },
-          {
-            "extension" : [
-              {
-                "url" : "https://reportstream.cdc.gov/fhir/StructureDefinition/namespace-id",
-                "valueString" : "NAME"
-              },
-              {
-                "url" : "https://reportstream.cdc.gov/fhir/StructureDefinition/universal-id",
-                "valueString" : "UNI"
-              },
-              {
-                "url" : "https://reportstream.cdc.gov/fhir/StructureDefinition/universal-id-type",
-                "valueString" : "ISO"
-              },
-              {
-                "url" : "https://reportstream.cdc.gov/fhir/StructureDefinition/ei-assigner-organization-type",
-                "valueString" : "organization"
-              }
-            ],
-            "value" : "Entity ID",
-            "assigner" : {
-              "reference" : "Organization/1707422696914398000.32646ea2-420a-4f4a-a93a-a7d1d7c4c794"
-            }
-          }
-        ],
-        "status" : "active",
-        "description" : "Description",
-        "mode" : "instance",
-        "physicalType" : {
-          "coding" : [
-            {
-              "system" : "http://terminology.hl7.org/CodeSystem/location-physical-type",
-              "code" : "si"
-            }
-          ]
-=======
     }
   }, {
     "fullUrl" : "Organization/1707769152772538000.c095236d-5713-429c-a60f-601d48f606e1",
@@ -7752,114 +3332,17 @@
         "value" : "Entity ID",
         "assigner" : {
           "reference" : "Organization/1707769152772538000.c095236d-5713-429c-a60f-601d48f606e1"
->>>>>>> 9d88e4f6
-        }
+        }
+      } ],
+      "status" : "active",
+      "description" : "Description",
+      "mode" : "instance",
+      "physicalType" : {
+        "coding" : [ {
+          "system" : "http://terminology.hl7.org/CodeSystem/location-physical-type",
+          "code" : "si"
+        } ]
       }
-<<<<<<< HEAD
-    },
-    {
-      "fullUrl" : "Organization/1707422696915078000.fcaa8f31-0b7c-4bf1-a844-276169d69f6f",
-      "resource" : {
-        "resourceType" : "Organization",
-        "id" : "1707422696915078000.fcaa8f31-0b7c-4bf1-a844-276169d69f6f",
-        "identifier" : [
-          {
-            "extension" : [
-              {
-                "url" : "https://reportstream.cdc.gov/fhir/StructureDefinition/identifier-namespace-id",
-                "valueBoolean" : true
-              }
-            ],
-            "value" : "ASSIGNEE"
-          },
-          {
-            "extension" : [
-              {
-                "url" : "https://reportstream.cdc.gov/fhir/StructureDefinition/identifier-universal-id",
-                "valueBoolean" : true
-              }
-            ],
-            "type" : {
-              "coding" : [
-                {
-                  "system" : "http://terminology.hl7.org/CodeSystem/v2-0301",
-                  "code" : "UUID"
-                }
-              ]
-            },
-            "system" : "urn:ietf:rfc:3986",
-            "value" : "222.1111.22222"
-          }
-        ]
-      }
-    },
-    {
-      "fullUrl" : "Location/1707422696915399000.e01c1c14-32cc-494b-b5e6-3ae2493d36e0",
-      "resource" : {
-        "resourceType" : "Location",
-        "id" : "1707422696915399000.e01c1c14-32cc-494b-b5e6-3ae2493d36e0",
-        "extension" : [
-          {
-            "url" : "https://reportstream.cdc.gov/fhir/StructureDefinition/pl6-person-location-type",
-            "valueString" : "location type"
-          }
-        ],
-        "identifier" : [
-          {
-            "extension" : [
-              {
-                "url" : "https://reportstream.cdc.gov/fhir/StructureDefinition/identifier-namespace-id",
-                "valueBoolean" : true
-              }
-            ],
-            "value" : "Hospital PriorPending"
-          },
-          {
-            "extension" : [
-              {
-                "url" : "https://reportstream.cdc.gov/fhir/StructureDefinition/identifier-universal-id",
-                "valueBoolean" : true
-              }
-            ],
-            "type" : {
-              "coding" : [
-                {
-                  "extension" : [
-                    {
-                      "url" : "https://reportstream.cdc.gov/fhir/StructureDefinition/codeable-concept-id",
-                      "valueBoolean" : true
-                    }
-                  ],
-                  "code" : "ISO"
-                }
-              ]
-            },
-            "value" : "2.4.4.4"
-          },
-          {
-            "extension" : [
-              {
-                "url" : "https://reportstream.cdc.gov/fhir/StructureDefinition/namespace-id",
-                "valueString" : "NAME"
-              },
-              {
-                "url" : "https://reportstream.cdc.gov/fhir/StructureDefinition/universal-id",
-                "valueString" : "UNI"
-              },
-              {
-                "url" : "https://reportstream.cdc.gov/fhir/StructureDefinition/universal-id-type",
-                "valueString" : "ISO"
-              },
-              {
-                "url" : "https://reportstream.cdc.gov/fhir/StructureDefinition/ei-assigner-organization-type",
-                "valueString" : "organization"
-              }
-            ],
-            "value" : "Entity ID",
-            "assigner" : {
-              "reference" : "Organization/1707422696915078000.fcaa8f31-0b7c-4bf1-a844-276169d69f6f"
-            }
-=======
     }
   }, {
     "fullUrl" : "Organization/1707769152773587000.9077c0b0-67c4-4a7f-8e60-b6b6180427c2",
@@ -7977,180 +3460,9 @@
               "url" : "https://reportstream.cdc.gov/fhir/StructureDefinition/hl7v2-date-time",
               "valueString" : "20880704"
             } ]
->>>>>>> 9d88e4f6
-          }
-        ],
-        "status" : "active",
-        "description" : "Description",
-        "mode" : "instance",
-        "physicalType" : {
-          "coding" : [
-            {
-              "system" : "http://terminology.hl7.org/CodeSystem/location-physical-type",
-              "code" : "si"
-            }
-          ]
-        }
-      }
-    },
-    {
-      "fullUrl" : "Organization/1707422696916108000.9f0d6126-32a9-4739-918b-c3a6c59f5997",
-      "resource" : {
-        "resourceType" : "Organization",
-        "id" : "1707422696916108000.9f0d6126-32a9-4739-918b-c3a6c59f5997",
-        "identifier" : [
-          {
-            "extension" : [
-              {
-                "url" : "https://reportstream.cdc.gov/fhir/StructureDefinition/identifier-namespace-id",
-                "valueBoolean" : true
-              }
-            ],
-            "value" : "blah2"
-          },
-          {
-            "extension" : [
-              {
-                "url" : "https://reportstream.cdc.gov/fhir/StructureDefinition/identifier-universal-id",
-                "valueBoolean" : true
-              }
-            ],
-            "type" : {
-              "coding" : [
-                {
-                  "system" : "http://terminology.hl7.org/CodeSystem/v2-0301",
-                  "code" : "CLIP"
-                }
-              ]
-            },
-            "value" : "blah2"
-          }
-        ]
-      }
-    },
-    {
-      "fullUrl" : "EpisodeOfCare/1707422696916751000.f8b7c127-f57e-4ef3-b95a-ba178b92e46c",
-      "resource" : {
-        "resourceType" : "EpisodeOfCare",
-        "id" : "1707422696916751000.f8b7c127-f57e-4ef3-b95a-ba178b92e46c",
-        "extension" : [
-          {
-            "url" : "https://reportstream.cdc.gov/fhir/StructureDefinition/hl7v2Field",
-            "valueString" : "PV1.54"
-          },
-          {
-            "url" : "https://reportstream.cdc.gov/fhir/StructureDefinition/episode-of-care-name",
-            "valueString" : "ServiceDescriptor"
-          }
-        ],
-        "identifier" : [
-          {
-            "extension" : [
-              {
-                "url" : "http://hl7.org/fhir/StructureDefinition/identifier-checkDigit",
-                "valueString" : "checkdigit"
-              },
-              {
-                "url" : "http://hl7.org/fhir/StructureDefinition/namingsystem-checkDigit",
-                "valueString" : "checkdigitscheme"
-              },
-              {
-                "url" : "https://reportstream.cdc.gov/fhir/StructureDefinition/identifier-type-code",
-                "valueString" : "ACSN"
-              },
-              {
-                "url" : "https://reportstream.cdc.gov/fhir/StructureDefinition/assigning-facility",
-                "valueReference" : {
-                  "reference" : "Organization/1707422696916108000.9f0d6126-32a9-4739-918b-c3a6c59f5997"
-                }
-              },
-              {
-                "url" : "https://reportstream.cdc.gov/fhir/StructureDefinition/assigning-jurisdiction",
-                "valueCodeableConcept" : {
-                  "coding" : [
-                    {
-                      "extension" : [
-                        {
-                          "url" : "https://reportstream.cdc.gov/fhir/StructureDefinition/cwe-coding",
-                          "valueString" : "coding"
-                        },
-                        {
-                          "url" : "https://reportstream.cdc.gov/fhir/StructureDefinition/cwe-coding-system",
-                          "valueString" : "AJSys"
-                        }
-                      ],
-                      "code" : "AJCode",
-                      "display" : "Assigning Jurisdiction"
-                    }
-                  ]
-                }
-              },
-              {
-                "url" : "https://reportstream.cdc.gov/fhir/StructureDefinition/assigning-agency-or-department",
-                "valueCodeableConcept" : {
-                  "coding" : [
-                    {
-                      "extension" : [
-                        {
-                          "url" : "https://reportstream.cdc.gov/fhir/StructureDefinition/cwe-coding",
-                          "valueString" : "coding"
-                        },
-                        {
-                          "url" : "https://reportstream.cdc.gov/fhir/StructureDefinition/cwe-coding-system",
-                          "valueString" : "AASys"
-                        }
-                      ],
-                      "code" : "AACode",
-                      "display" : "Assigning Agency"
-                    }
-                  ]
-                }
-              }
-            ],
-            "type" : {
-              "coding" : [
-                {
-                  "code" : "ACSN"
-                }
-              ]
-            },
-            "system" : "urn:oid:testcx42",
-            "_system" : {
-              "extension" : [
-                {
-                  "url" : "https://reportstream.cdc.gov/fhir/StructureDefinition/universal-id",
-                  "valueString" : "testcx42"
-                },
-                {
-                  "url" : "https://reportstream.cdc.gov/fhir/StructureDefinition/universal-id-type",
-                  "valueString" : "ISO"
-                }
-              ]
-            },
-            "value" : "ServiceIdentifier",
-            "period" : {
-              "start" : "1988-07-04",
-              "_start" : {
-                "extension" : [
-                  {
-                    "url" : "https://reportstream.cdc.gov/fhir/StructureDefinition/hl7v2-date-time",
-                    "valueString" : "19880704"
-                  }
-                ]
-              },
-              "end" : "2088-07-04",
-              "_end" : {
-                "extension" : [
-                  {
-                    "url" : "https://reportstream.cdc.gov/fhir/StructureDefinition/hl7v2-date-time",
-                    "valueString" : "20880704"
-                  }
-                ]
-              }
-            }
-          }
-        ]
-      }
-    }
-  ]
+          }
+        }
+      } ]
+    }
+  } ]
 }