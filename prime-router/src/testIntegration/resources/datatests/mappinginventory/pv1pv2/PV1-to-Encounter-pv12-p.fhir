{
  "resourceType" : "Bundle",
  "id" : "1707769172600326000.7b22ae38-d9e7-4f6a-8f93-e2572fb55576",
  "meta" : {
    "lastUpdated" : "2024-02-12T15:19:32.607-05:00"
  },
  "identifier" : {
    "system" : "https://reportstream.cdc.gov/prime-router",
    "value" : "3003786103_4988249_33033"
  },
  "type" : "message",
  "timestamp" : "2023-05-01T10:25:31.000-04:00",
<<<<<<< HEAD
  "entry" : [
    {
      "fullUrl" : "MessageHeader/0993dd0b-6ce5-3caf-a177-0b81cc780c18",
      "resource" : {
        "resourceType" : "MessageHeader",
        "id" : "0993dd0b-6ce5-3caf-a177-0b81cc780c18",
        "extension" : [
          {
            "url" : "https://reportstream.cdc.gov/fhir/StructureDefinition/encoding-characters",
            "valueString" : "^~\\&#"
          },
          {
            "url" : "https://reportstream.cdc.gov/fhir/StructureDefinition/msh-message-header",
            "extension" : [
              {
                "url" : "MSH.7",
                "valueString" : "20230501102531-0400"
              }
            ]
          }
        ],
        "eventCoding" : {
          "system" : "http://terminology.hl7.org/CodeSystem/v2-0003",
          "code" : "R01",
          "display" : "ORU^R01^ORU_R01"
        },
        "source" : {
          "_endpoint" : {
            "extension" : [
              {
                "url" : "http://hl7.org/fhir/StructureDefinition/data-absent-reason",
                "valueCode" : "unknown"
              }
            ]
          }
        }
      }
    },
    {
      "fullUrl" : "Provenance/1707422718141784000.12858fe4-a74c-4502-b3ad-7f70e2d5d1d3",
      "resource" : {
        "resourceType" : "Provenance",
        "id" : "1707422718141784000.12858fe4-a74c-4502-b3ad-7f70e2d5d1d3",
        "target" : [
          {
            "reference" : "MessageHeader/0993dd0b-6ce5-3caf-a177-0b81cc780c18"
          }
        ],
        "recorded" : "2023-05-01T10:25:31-04:00",
        "activity" : {
          "coding" : [
            {
              "display" : "ORU^R01^ORU_R01"
            }
          ]
        }
      }
    },
    {
      "fullUrl" : "Provenance/1707422718150743000.a40df3b9-034e-4789-8c43-408b579d1f65",
      "resource" : {
        "resourceType" : "Provenance",
        "id" : "1707422718150743000.a40df3b9-034e-4789-8c43-408b579d1f65",
        "recorded" : "2024-02-08T15:05:18Z",
        "policy" : [
          "http://hl7.org/fhir/uv/v2mappings/message-oru-r01-to-bundle"
        ],
        "activity" : {
          "coding" : [
            {
              "code" : "v2-FHIR transformation"
            }
          ]
        },
        "agent" : [
          {
            "type" : {
              "coding" : [
                {
                  "system" : "http://terminology.hl7.org/CodeSystem/provenance-participant-type",
                  "code" : "assembler"
                }
              ]
            },
            "who" : {
              "reference" : "Organization/1707422718150256000.8d84cd24-813a-427a-b9c8-b319825f33c2"
            }
          }
        ]
      }
    },
    {
      "fullUrl" : "Organization/1707422718150256000.8d84cd24-813a-427a-b9c8-b319825f33c2",
      "resource" : {
        "resourceType" : "Organization",
        "id" : "1707422718150256000.8d84cd24-813a-427a-b9c8-b319825f33c2",
        "identifier" : [
          {
            "value" : "CDC PRIME - Atlanta"
          },
          {
            "type" : {
              "coding" : [
                {
                  "system" : "http://terminology.hl7.org/CodeSystem/v2-0301"
                }
              ]
            },
            "system" : "urn:ietf:rfc:3986",
            "value" : "2.16.840.1.114222.4.1.237821"
          }
        ]
      }
    },
    {
      "fullUrl" : "Patient/1707422718165631000.e3dad2bf-11d9-4196-b054-1ac4db95342e",
      "resource" : {
        "resourceType" : "Patient",
        "id" : "1707422718165631000.e3dad2bf-11d9-4196-b054-1ac4db95342e"
      }
    },
    {
      "fullUrl" : "Provenance/1707422718166756000.c52fbf4f-39b0-40af-a707-b50c58dd08c9",
      "resource" : {
        "resourceType" : "Provenance",
        "id" : "1707422718166756000.c52fbf4f-39b0-40af-a707-b50c58dd08c9",
        "target" : [
          {
            "reference" : "Patient/1707422718165631000.e3dad2bf-11d9-4196-b054-1ac4db95342e"
          }
        ],
        "recorded" : "2024-02-08T15:05:18Z",
        "activity" : {
          "coding" : [
            {
              "system" : "https://terminology.hl7.org/CodeSystem/v3-DataOperation",
              "code" : "UPDATE"
            }
          ]
        }
      }
    },
    {
      "fullUrl" : "Encounter/1707422718225553000.d72b92c1-8889-4a78-bf96-87f5edc45ec9",
      "resource" : {
        "resourceType" : "Encounter",
        "id" : "1707422718225553000.d72b92c1-8889-4a78-bf96-87f5edc45ec9",
        "extension" : [
          {
            "url" : "https://reportstream.cdc.gov/fhir/StructureDefinition/pv1-patient-visit",
            "extension" : [
              {
                "url" : "pv1-12-preadmit-test-indicator",
                "valueCodeableConcept" : {
                  "coding" : [
                    {
                      "extension" : [
                        {
                          "url" : "https://reportstream.cdc.gov/fhir/StructureDefinition/cwe-coding",
                          "valueString" : "coding"
                        }
                      ],
                      "code" : "1",
                      "display" : "PRE"
                    }
                  ]
                }
              },
              {
                "url" : "pv1-18-patient-type",
                "valueCodeableConcept" : {
                  "coding" : [
                    {
                      "extension" : [
                        {
                          "url" : "https://reportstream.cdc.gov/fhir/StructureDefinition/cwe-coding",
                          "valueString" : "coding"
                        }
                      ],
                      "code" : "34",
                      "display" : "PT"
                    }
                  ]
                }
              },
              {
                "url" : "pv1-46-current-patient-balance",
                "valueDecimal" : 55
              },
              {
                "url" : "pv1-47-total-charges",
                "valueDecimal" : 1000
              },
              {
                "url" : "pv1-48-total-adjustments",
                "valueDecimal" : 0
              },
              {
                "url" : "pv1-49-total-payments",
                "valueDecimal" : 0
              },
              {
                "url" : "pv1-51-visit-indicator",
                "valueCodeableConcept" : {
                  "coding" : [
                    {
                      "extension" : [
                        {
                          "url" : "https://reportstream.cdc.gov/fhir/StructureDefinition/cwe-coding",
                          "valueString" : "coding"
                        }
                      ],
                      "code" : "316",
                      "display" : "IND"
                    }
                  ]
                }
              },
              {
                "url" : "pv1-30-transfer-to-bad-debt-date",
                "valueString" : "T"
              },
              {
                "url" : "pv1-31-bad-debt-agency-code",
                "valueCodeableConcept" : {
                  "coding" : [
                    {
                      "extension" : [
                        {
                          "url" : "https://reportstream.cdc.gov/fhir/StructureDefinition/cwe-coding",
                          "valueString" : "coding"
                        }
                      ],
                      "code" : "1",
                      "display" : "AGE"
                    }
                  ]
                }
              },
              {
                "url" : "pv1-32-bad-debt-transfer-amount",
                "valueDecimal" : 3.4
              },
              {
                "url" : "pv1-33-bad-debt-recovery-amount",
                "valueDecimal" : 1.4
              },
              {
                "url" : "pv1-34-delete-account-indicator",
                "valueCodeableConcept" : {
                  "coding" : [
                    {
                      "extension" : [
                        {
                          "url" : "https://reportstream.cdc.gov/fhir/StructureDefinition/cwe-coding",
                          "valueString" : "coding"
                        }
                      ],
                      "code" : "66",
                      "display" : "DEL"
                    }
                  ]
                }
              },
              {
                "url" : "pv1-35-delete-account-date",
                "valueString" : "20240501102531-0400"
              },
              {
                "url" : "pv1-39-servicing-facility",
                "valueCodeableConcept" : {
                  "coding" : [
                    {
                      "extension" : [
                        {
                          "url" : "https://reportstream.cdc.gov/fhir/StructureDefinition/cwe-coding",
                          "valueString" : "coding"
                        }
                      ],
                      "code" : "5678",
                      "display" : "SERV"
                    }
                  ]
                }
              },
              {
                "url" : "pv1-41-account-status",
                "valueCodeableConcept" : {
                  "coding" : [
                    {
                      "extension" : [
                        {
                          "url" : "https://reportstream.cdc.gov/fhir/StructureDefinition/cwe-coding",
                          "valueString" : "coding"
                        }
                      ],
                      "code" : "431",
                      "display" : "ST"
                    }
                  ]
                }
              }
            ]
          }
        ],
        "identifier" : [
          {
            "extension" : [
              {
                "url" : "http://hl7.org/fhir/StructureDefinition/identifier-checkDigit",
                "valueString" : "checkdigit"
              },
              {
                "url" : "http://hl7.org/fhir/StructureDefinition/namingsystem-checkDigit",
                "valueString" : "checkdigitscheme"
              },
              {
                "url" : "https://reportstream.cdc.gov/fhir/StructureDefinition/identifier-type-code",
                "valueString" : "ACSN"
              },
              {
                "url" : "https://reportstream.cdc.gov/fhir/StructureDefinition/assigning-facility",
                "valueReference" : {
                  "reference" : "Organization/1707422718177077000.682dd250-0330-4e37-be38-9f1c8ccc9a86"
                }
              },
              {
                "url" : "https://reportstream.cdc.gov/fhir/StructureDefinition/assigning-jurisdiction",
                "valueCodeableConcept" : {
                  "coding" : [
                    {
                      "extension" : [
                        {
                          "url" : "https://reportstream.cdc.gov/fhir/StructureDefinition/cwe-coding",
                          "valueString" : "coding"
                        },
                        {
                          "url" : "https://reportstream.cdc.gov/fhir/StructureDefinition/cwe-coding-system",
                          "valueString" : "AJSys"
                        }
                      ],
                      "code" : "AJCode",
                      "display" : "Assigning Jurisdiction"
                    }
                  ]
                }
              },
              {
                "url" : "https://reportstream.cdc.gov/fhir/StructureDefinition/assigning-agency-or-department",
                "valueCodeableConcept" : {
                  "coding" : [
                    {
                      "extension" : [
                        {
                          "url" : "https://reportstream.cdc.gov/fhir/StructureDefinition/cwe-coding",
                          "valueString" : "coding"
                        },
                        {
                          "url" : "https://reportstream.cdc.gov/fhir/StructureDefinition/cwe-coding-system",
                          "valueString" : "AASys"
                        }
                      ],
                      "code" : "AACode",
                      "display" : "Assigning Agency"
                    }
                  ]
                }
              },
              {
                "url" : "https://reportstream.cdc.gov/fhir/StructureDefinition/hl7v2Field",
                "valueString" : "PV1.19"
              }
            ],
            "type" : {
              "coding" : [
                {
                  "system" : "http://terminology.hl7.org/CodeSystem/v2-0203",
                  "code" : "VN"
                }
              ],
              "text" : "visit number"
            },
            "system" : "urn:oid:testcx42",
            "_system" : {
              "extension" : [
                {
                  "url" : "https://reportstream.cdc.gov/fhir/StructureDefinition/universal-id",
                  "valueString" : "testcx42"
                },
                {
                  "url" : "https://reportstream.cdc.gov/fhir/StructureDefinition/universal-id-type",
                  "valueString" : "ISO"
                }
              ]
            },
            "value" : "VisitNumber",
            "period" : {
              "start" : "1988-07-04",
              "_start" : {
                "extension" : [
                  {
                    "url" : "https://reportstream.cdc.gov/fhir/StructureDefinition/hl7v2-date-time",
                    "valueString" : "19880704"
                  }
                ]
              },
              "end" : "2088-07-04",
              "_end" : {
                "extension" : [
                  {
                    "url" : "https://reportstream.cdc.gov/fhir/StructureDefinition/hl7v2-date-time",
                    "valueString" : "20880704"
                  }
                ]
              }
            }
          },
          {
            "extension" : [
              {
                "url" : "http://hl7.org/fhir/StructureDefinition/identifier-checkDigit",
                "valueString" : "checkdigit"
              },
              {
                "url" : "http://hl7.org/fhir/StructureDefinition/namingsystem-checkDigit",
                "valueString" : "checkdigitscheme"
              },
              {
                "url" : "https://reportstream.cdc.gov/fhir/StructureDefinition/identifier-type-code",
                "valueString" : "ACSN"
              },
              {
                "url" : "https://reportstream.cdc.gov/fhir/StructureDefinition/assigning-facility",
                "valueReference" : {
                  "reference" : "Organization/1707422718180784000.8fe898bc-bc57-452a-91b0-1840915b51f5"
                }
              },
              {
                "url" : "https://reportstream.cdc.gov/fhir/StructureDefinition/assigning-jurisdiction",
                "valueCodeableConcept" : {
                  "coding" : [
                    {
                      "extension" : [
                        {
                          "url" : "https://reportstream.cdc.gov/fhir/StructureDefinition/cwe-coding",
                          "valueString" : "coding"
                        },
                        {
                          "url" : "https://reportstream.cdc.gov/fhir/StructureDefinition/cwe-coding-system",
                          "valueString" : "AJSys"
                        }
                      ],
                      "code" : "AJCode",
                      "display" : "Assigning Jurisdiction"
                    }
                  ]
                }
              },
              {
                "url" : "https://reportstream.cdc.gov/fhir/StructureDefinition/assigning-agency-or-department",
                "valueCodeableConcept" : {
                  "coding" : [
                    {
                      "extension" : [
                        {
                          "url" : "https://reportstream.cdc.gov/fhir/StructureDefinition/cwe-coding",
                          "valueString" : "coding"
                        },
                        {
                          "url" : "https://reportstream.cdc.gov/fhir/StructureDefinition/cwe-coding-system",
                          "valueString" : "AASys"
                        }
                      ],
                      "code" : "AACode",
                      "display" : "Assigning Agency"
                    }
                  ]
                }
              },
              {
                "url" : "https://reportstream.cdc.gov/fhir/StructureDefinition/hl7v2Field",
                "valueString" : "PV1.50"
              }
            ],
            "type" : {
              "coding" : [
                {
                  "system" : "http://terminology.hl7.org/CodeSystem/v2-0203",
                  "code" : "ACSN"
                }
              ]
            },
            "system" : "urn:oid:testcx42",
            "_system" : {
              "extension" : [
                {
                  "url" : "https://reportstream.cdc.gov/fhir/StructureDefinition/universal-id",
                  "valueString" : "testcx42"
                },
                {
                  "url" : "https://reportstream.cdc.gov/fhir/StructureDefinition/universal-id-type",
                  "valueString" : "ISO"
                }
              ]
            },
            "value" : "AltVisitNumber1",
            "period" : {
              "start" : "1988-07-04",
              "_start" : {
                "extension" : [
                  {
                    "url" : "https://reportstream.cdc.gov/fhir/StructureDefinition/hl7v2-date-time",
                    "valueString" : "19880704"
                  }
                ]
              },
              "end" : "2088-07-04",
              "_end" : {
                "extension" : [
                  {
                    "url" : "https://reportstream.cdc.gov/fhir/StructureDefinition/hl7v2-date-time",
                    "valueString" : "20880704"
                  }
                ]
              }
            }
          },
          {
            "extension" : [
              {
                "url" : "http://hl7.org/fhir/StructureDefinition/identifier-checkDigit",
                "valueString" : "checkdigit"
              },
              {
                "url" : "http://hl7.org/fhir/StructureDefinition/namingsystem-checkDigit",
                "valueString" : "checkdigitscheme"
              },
              {
                "url" : "https://reportstream.cdc.gov/fhir/StructureDefinition/identifier-type-code",
                "valueString" : "ACSN"
              },
              {
                "url" : "https://reportstream.cdc.gov/fhir/StructureDefinition/assigning-facility",
                "valueReference" : {
                  "reference" : "Organization/1707422718183374000.ededb233-8c90-4f54-a452-feea55469115"
                }
              },
              {
                "url" : "https://reportstream.cdc.gov/fhir/StructureDefinition/assigning-jurisdiction",
                "valueCodeableConcept" : {
                  "coding" : [
                    {
                      "extension" : [
                        {
                          "url" : "https://reportstream.cdc.gov/fhir/StructureDefinition/cwe-coding",
                          "valueString" : "coding"
                        },
                        {
                          "url" : "https://reportstream.cdc.gov/fhir/StructureDefinition/cwe-coding-system",
                          "valueString" : "AJSys"
                        }
                      ],
                      "code" : "AJCode",
                      "display" : "Assigning Jurisdiction"
                    }
                  ]
                }
              },
              {
                "url" : "https://reportstream.cdc.gov/fhir/StructureDefinition/assigning-agency-or-department",
                "valueCodeableConcept" : {
                  "coding" : [
                    {
                      "extension" : [
                        {
                          "url" : "https://reportstream.cdc.gov/fhir/StructureDefinition/cwe-coding",
                          "valueString" : "coding"
                        },
                        {
                          "url" : "https://reportstream.cdc.gov/fhir/StructureDefinition/cwe-coding-system",
                          "valueString" : "AASys"
                        }
                      ],
                      "code" : "AACode",
                      "display" : "Assigning Agency"
                    }
                  ]
                }
              },
              {
                "url" : "https://reportstream.cdc.gov/fhir/StructureDefinition/hl7v2Field",
                "valueString" : "PV1.50"
              }
            ],
            "type" : {
              "coding" : [
                {
                  "system" : "http://terminology.hl7.org/CodeSystem/v2-0203",
                  "code" : "ACSN"
                }
              ]
            },
            "system" : "urn:oid:testcx42",
            "_system" : {
              "extension" : [
                {
                  "url" : "https://reportstream.cdc.gov/fhir/StructureDefinition/universal-id",
                  "valueString" : "testcx42"
                },
                {
                  "url" : "https://reportstream.cdc.gov/fhir/StructureDefinition/universal-id-type",
                  "valueString" : "ISO"
                }
              ]
            },
            "value" : "AltVisitNumber2",
            "period" : {
              "start" : "1988-07-04",
              "_start" : {
                "extension" : [
                  {
                    "url" : "https://reportstream.cdc.gov/fhir/StructureDefinition/hl7v2-date-time",
                    "valueString" : "19880704"
                  }
                ]
              },
              "end" : "2088-07-04",
              "_end" : {
                "extension" : [
                  {
                    "url" : "https://reportstream.cdc.gov/fhir/StructureDefinition/hl7v2-date-time",
                    "valueString" : "20880704"
                  }
                ]
              }
            }
          }
        ],
        "status" : "planned",
        "class" : {
          "extension" : [
            {
              "url" : "https://reportstream.cdc.gov/fhir/StructureDefinition/pv1-2-patient-class",
              "valueCodeableConcept" : {
                "coding" : [
                  {
                    "extension" : [
                      {
                        "url" : "https://reportstream.cdc.gov/fhir/StructureDefinition/cwe-coding",
                        "valueString" : "coding"
                      }
                    ],
                    "code" : "P"
                  }
                ]
              }
            }
          ],
          "system" : "http://terminology.hl7.org/CodeSystem/v3-ActCode",
          "code" : "PRENC",
          "display" : "pre-admission"
        },
        "type" : [
          {
            "coding" : [
              {
                "extension" : [
                  {
                    "url" : "https://reportstream.cdc.gov/fhir/StructureDefinition/cwe-coding",
                    "valueString" : "coding"
                  }
                ],
                "code" : "R"
              }
            ]
          }
        ],
        "serviceType" : {
          "coding" : [
            {
              "extension" : [
                {
                  "url" : "https://reportstream.cdc.gov/fhir/StructureDefinition/cwe-coding",
                  "valueString" : "coding"
                }
              ],
              "code" : "MED"
            }
          ]
=======
  "entry" : [ {
    "fullUrl" : "MessageHeader/0993dd0b-6ce5-3caf-a177-0b81cc780c18",
    "resource" : {
      "resourceType" : "MessageHeader",
      "id" : "0993dd0b-6ce5-3caf-a177-0b81cc780c18",
      "extension" : [ {
        "url" : "https://reportstream.cdc.gov/fhir/StructureDefinition/encoding-characters",
        "valueString" : "^~\\&#"
      }, {
        "url" : "https://reportstream.cdc.gov/fhir/StructureDefinition/msh-message-header",
        "extension" : [ {
          "url" : "MSH.7",
          "valueString" : "20230501102531-0400"
        } ]
      } ],
      "eventCoding" : {
        "system" : "http://terminology.hl7.org/CodeSystem/v2-0003",
        "code" : "R01",
        "display" : "ORU^R01^ORU_R01"
      },
      "source" : {
        "_endpoint" : {
          "extension" : [ {
            "url" : "http://hl7.org/fhir/StructureDefinition/data-absent-reason",
            "valueCode" : "unknown"
          } ]
        }
      }
    }
  }, {
    "fullUrl" : "Provenance/1707769172976998000.6c513d07-e627-4473-aa99-8eaf87a4e258",
    "resource" : {
      "resourceType" : "Provenance",
      "id" : "1707769172976998000.6c513d07-e627-4473-aa99-8eaf87a4e258",
      "target" : [ {
        "reference" : "MessageHeader/0993dd0b-6ce5-3caf-a177-0b81cc780c18"
      } ],
      "recorded" : "2023-05-01T10:25:31-04:00",
      "activity" : {
        "coding" : [ {
          "display" : "ORU^R01^ORU_R01"
        } ]
      }
    }
  }, {
    "fullUrl" : "Provenance/1707769172985766000.babdb0b0-fdd8-4c8b-a8f4-76e2fe857c48",
    "resource" : {
      "resourceType" : "Provenance",
      "id" : "1707769172985766000.babdb0b0-fdd8-4c8b-a8f4-76e2fe857c48",
      "recorded" : "2024-02-12T15:19:32Z",
      "policy" : [ "http://hl7.org/fhir/uv/v2mappings/message-oru-r01-to-bundle" ],
      "activity" : {
        "coding" : [ {
          "code" : "v2-FHIR transformation"
        } ]
      },
      "agent" : [ {
        "type" : {
          "coding" : [ {
            "system" : "http://terminology.hl7.org/CodeSystem/provenance-participant-type",
            "code" : "assembler"
          } ]
        },
        "who" : {
          "reference" : "Organization/1707769172985269000.94b4b773-3662-493f-ac54-a007da268502"
        }
      } ]
    }
  }, {
    "fullUrl" : "Organization/1707769172985269000.94b4b773-3662-493f-ac54-a007da268502",
    "resource" : {
      "resourceType" : "Organization",
      "id" : "1707769172985269000.94b4b773-3662-493f-ac54-a007da268502",
      "identifier" : [ {
        "value" : "CDC PRIME - Atlanta"
      }, {
        "type" : {
          "coding" : [ {
            "system" : "http://terminology.hl7.org/CodeSystem/v2-0301"
          } ]
        },
        "system" : "urn:ietf:rfc:3986",
        "value" : "2.16.840.1.114222.4.1.237821"
      } ]
    }
  }, {
    "fullUrl" : "Patient/1707769173004517000.8f1151a5-237b-43c0-9683-94811c219b01",
    "resource" : {
      "resourceType" : "Patient",
      "id" : "1707769173004517000.8f1151a5-237b-43c0-9683-94811c219b01"
    }
  }, {
    "fullUrl" : "Provenance/1707769173005250000.6bd6103e-021c-4ceb-80dc-ba367197e580",
    "resource" : {
      "resourceType" : "Provenance",
      "id" : "1707769173005250000.6bd6103e-021c-4ceb-80dc-ba367197e580",
      "target" : [ {
        "reference" : "Patient/1707769173004517000.8f1151a5-237b-43c0-9683-94811c219b01"
      } ],
      "recorded" : "2024-02-12T15:19:33Z",
      "activity" : {
        "coding" : [ {
          "system" : "https://terminology.hl7.org/CodeSystem/v3-DataOperation",
          "code" : "UPDATE"
        } ]
      }
    }
  }, {
    "fullUrl" : "Encounter/1707769173066546000.a02d857c-d027-4679-871f-713447b2fcea",
    "resource" : {
      "resourceType" : "Encounter",
      "id" : "1707769173066546000.a02d857c-d027-4679-871f-713447b2fcea",
      "extension" : [ {
        "url" : "https://reportstream.cdc.gov/fhir/StructureDefinition/pv1-patient-visit",
        "extension" : [ {
          "url" : "PV1.12",
          "valueCodeableConcept" : {
            "coding" : [ {
              "extension" : [ {
                "url" : "https://reportstream.cdc.gov/fhir/StructureDefinition/cwe-coding",
                "valueString" : "coding"
              } ],
              "code" : "1",
              "display" : "PRE"
            } ]
          }
        }, {
          "url" : "PV1.18",
          "valueCodeableConcept" : {
            "coding" : [ {
              "extension" : [ {
                "url" : "https://reportstream.cdc.gov/fhir/StructureDefinition/cwe-coding",
                "valueString" : "coding"
              } ],
              "code" : "34",
              "display" : "PT"
            } ]
          }
        }, {
          "url" : "PV1.46",
          "valueDecimal" : 55
        }, {
          "url" : "PV1.47",
          "valueDecimal" : 1000
        }, {
          "url" : "PV1.48",
          "valueDecimal" : 0
        }, {
          "url" : "PV1.49",
          "valueDecimal" : 0
        }, {
          "url" : "PV1.51",
          "valueCodeableConcept" : {
            "coding" : [ {
              "extension" : [ {
                "url" : "https://reportstream.cdc.gov/fhir/StructureDefinition/cwe-coding",
                "valueString" : "coding"
              } ],
              "code" : "316",
              "display" : "IND"
            } ]
          }
        }, {
          "url" : "PV1.30",
          "valueString" : "T"
        }, {
          "url" : "PV1.31",
          "valueCodeableConcept" : {
            "coding" : [ {
              "extension" : [ {
                "url" : "https://reportstream.cdc.gov/fhir/StructureDefinition/cwe-coding",
                "valueString" : "coding"
              } ],
              "code" : "1",
              "display" : "AGE"
            } ]
          }
        }, {
          "url" : "PV1.32",
          "valueDecimal" : 3.4
        }, {
          "url" : "PV1.33",
          "valueDecimal" : 1.4
        }, {
          "url" : "PV1.34",
          "valueCodeableConcept" : {
            "coding" : [ {
              "extension" : [ {
                "url" : "https://reportstream.cdc.gov/fhir/StructureDefinition/cwe-coding",
                "valueString" : "coding"
              } ],
              "code" : "66",
              "display" : "DEL"
            } ]
          }
        }, {
          "url" : "PV1.35",
          "valueString" : "20240501102531-0400"
        }, {
          "url" : "PV1.39",
          "valueCodeableConcept" : {
            "coding" : [ {
              "extension" : [ {
                "url" : "https://reportstream.cdc.gov/fhir/StructureDefinition/cwe-coding",
                "valueString" : "coding"
              } ],
              "code" : "5678",
              "display" : "SERV"
            } ]
          }
        }, {
          "url" : "PV1.41",
          "valueCodeableConcept" : {
            "coding" : [ {
              "extension" : [ {
                "url" : "https://reportstream.cdc.gov/fhir/StructureDefinition/cwe-coding",
                "valueString" : "coding"
              } ],
              "code" : "431",
              "display" : "ST"
            } ]
          }
        } ]
      } ],
      "identifier" : [ {
        "extension" : [ {
          "url" : "http://hl7.org/fhir/StructureDefinition/identifier-checkDigit",
          "valueString" : "checkdigit"
        }, {
          "url" : "http://hl7.org/fhir/StructureDefinition/namingsystem-checkDigit",
          "valueString" : "checkdigitscheme"
        }, {
          "url" : "https://reportstream.cdc.gov/fhir/StructureDefinition/assigning-facility",
          "valueReference" : {
            "reference" : "Organization/1707769173009417000.96267847-13d8-46d0-9049-118955f9359b"
          }
        }, {
          "url" : "https://reportstream.cdc.gov/fhir/StructureDefinition/cx-identifier",
          "extension" : [ {
            "url" : "CX.5",
            "valueString" : "ACSN"
          }, {
            "url" : "CX.9",
            "valueCodeableConcept" : {
              "coding" : [ {
                "extension" : [ {
                  "url" : "https://reportstream.cdc.gov/fhir/StructureDefinition/cwe-coding",
                  "valueString" : "coding"
                }, {
                  "url" : "https://reportstream.cdc.gov/fhir/StructureDefinition/cwe-coding-system",
                  "valueString" : "AJSys"
                } ],
                "code" : "AJCode",
                "display" : "Assigning Jurisdiction"
              } ]
            }
          }, {
            "url" : "CX.10",
            "valueCodeableConcept" : {
              "coding" : [ {
                "extension" : [ {
                  "url" : "https://reportstream.cdc.gov/fhir/StructureDefinition/cwe-coding",
                  "valueString" : "coding"
                }, {
                  "url" : "https://reportstream.cdc.gov/fhir/StructureDefinition/cwe-coding-system",
                  "valueString" : "AASys"
                } ],
                "code" : "AACode",
                "display" : "Assigning Agency"
              } ]
            }
          } ]
        }, {
          "url" : "https://reportstream.cdc.gov/fhir/StructureDefinition/hl7v2Field",
          "valueString" : "PV1.19"
        } ],
        "type" : {
          "coding" : [ {
            "system" : "http://terminology.hl7.org/CodeSystem/v2-0203",
            "code" : "VN"
          } ],
          "text" : "visit number"
>>>>>>> 9d88e4f6
        },
        "subject" : {
          "reference" : "Patient/1707422718165631000.e3dad2bf-11d9-4196-b054-1ac4db95342e"
        },
        "episodeOfCare" : [
          {
            "reference" : "EpisodeOfCare/1707422718226791000.49b24d51-faf8-4476-8409-bfca7809a4e6"
          }
        ],
        "participant" : [
          {
            "type" : [
              {
                "coding" : [
                  {
                    "system" : "http://terminology.hl7.org/CodeSystem/v3-ParticipationType",
                    "code" : "ATND",
                    "display" : "attender"
                  }
                ]
              }
            ],
            "individual" : {
              "reference" : "Practitioner/1707422718202184000.817b63f5-0781-4e80-aa5b-98a7db0e3441"
            }
          },
          {
            "type" : [
              {
                "coding" : [
                  {
                    "system" : "http://terminology.hl7.org/CodeSystem/v3-ParticipationType",
                    "code" : "ATND",
                    "display" : "attender"
                  }
                ]
              }
            ],
            "individual" : {
              "reference" : "Practitioner/1707422718205513000.76825485-1f24-4f89-8dcc-aefe7fccd99c"
            }
          },
          {
            "type" : [
              {
                "coding" : [
                  {
                    "system" : "http://terminology.hl7.org/CodeSystem/v3-ParticipationType",
                    "code" : "REF"
                  }
                ],
                "text" : "referrer"
              }
            ],
            "individual" : {
              "reference" : "Practitioner/1707422718208544000.ae1fc6da-189a-4498-b797-b6c44028c075"
            }
          },
          {
            "type" : [
              {
                "coding" : [
                  {
                    "system" : "http://terminology.hl7.org/CodeSystem/v3-ParticipationType",
                    "code" : "REF"
                  }
                ],
                "text" : "referrer"
              }
            ],
            "individual" : {
              "reference" : "Practitioner/1707422718210890000.8eddc950-891b-43e3-8fc0-7d77f3cc4f5e"
            }
          },
          {
            "type" : [
              {
                "coding" : [
                  {
                    "system" : "http://terminology.hl7.org/CodeSystem/v3-ParticipationType",
                    "code" : "CON"
                  }
                ],
                "text" : "consultant"
              }
            ],
            "individual" : {
              "reference" : "Practitioner/1707422718213122000.d25c6cb3-4975-414d-961f-7095c33d53b2"
            }
          },
          {
            "type" : [
              {
                "coding" : [
                  {
                    "system" : "http://terminology.hl7.org/CodeSystem/v3-ParticipationType",
                    "code" : "CON"
                  }
                ],
                "text" : "consultant"
              }
            ],
            "individual" : {
              "reference" : "Practitioner/1707422718215500000.054ce5c5-5a2c-4644-8931-54b72e3b4a1f"
            }
          },
          {
            "type" : [
              {
                "coding" : [
                  {
                    "system" : "http://terminology.hl7.org/CodeSystem/v3-ParticipationType",
                    "code" : "ADM"
                  }
                ],
                "text" : "admitter"
              }
            ],
            "individual" : {
              "reference" : "Practitioner/1707422718218167000.6d1235ff-e87f-422c-9625-96d9020d621b"
            }
          },
          {
            "type" : [
              {
                "coding" : [
                  {
                    "system" : "http://terminology.hl7.org/CodeSystem/v3-ParticipationType",
                    "code" : "ADM"
                  }
                ],
                "text" : "admitter"
              }
            ],
            "individual" : {
              "reference" : "Practitioner/1707422718220287000.0af83d1b-7bf8-41b4-ae52-57c4056524b5"
            }
          }
        ],
        "period" : {
          "start" : "2024-08-01T10:25:31-04:00",
          "_start" : {
            "extension" : [
              {
                "url" : "https://reportstream.cdc.gov/fhir/StructureDefinition/hl7v2-date-time",
                "valueString" : "20240801102531-0400"
              }
            ]
          }
<<<<<<< HEAD
        },
        "hospitalization" : {
          "preAdmissionIdentifier" : {
            "extension" : [
              {
                "url" : "http://hl7.org/fhir/StructureDefinition/identifier-checkDigit",
                "valueString" : "checkdigit"
              },
              {
                "url" : "http://hl7.org/fhir/StructureDefinition/namingsystem-checkDigit",
                "valueString" : "checkdigitscheme"
              },
              {
                "url" : "https://reportstream.cdc.gov/fhir/StructureDefinition/identifier-type-code",
                "valueString" : "ACSN"
              },
              {
                "url" : "https://reportstream.cdc.gov/fhir/StructureDefinition/assigning-facility",
                "valueReference" : {
                  "reference" : "Organization/1707422718191906000.8d571fa6-2d88-4661-8586-8811787dfdf5"
                }
              },
              {
                "url" : "https://reportstream.cdc.gov/fhir/StructureDefinition/assigning-jurisdiction",
                "valueCodeableConcept" : {
                  "coding" : [
                    {
                      "extension" : [
                        {
                          "url" : "https://reportstream.cdc.gov/fhir/StructureDefinition/cwe-coding",
                          "valueString" : "coding"
                        },
                        {
                          "url" : "https://reportstream.cdc.gov/fhir/StructureDefinition/cwe-coding-system",
                          "valueString" : "AJSys"
                        }
                      ],
                      "code" : "AJCode",
                      "display" : "Assigning Jurisdiction"
                    }
                  ]
                }
              },
              {
                "url" : "https://reportstream.cdc.gov/fhir/StructureDefinition/assigning-agency-or-department",
                "valueCodeableConcept" : {
                  "coding" : [
                    {
                      "extension" : [
                        {
                          "url" : "https://reportstream.cdc.gov/fhir/StructureDefinition/cwe-coding",
                          "valueString" : "coding"
                        },
                        {
                          "url" : "https://reportstream.cdc.gov/fhir/StructureDefinition/cwe-coding-system",
                          "valueString" : "AASys"
                        }
                      ],
                      "code" : "AACode",
                      "display" : "Assigning Agency"
                    }
                  ]
                }
              }
            ],
            "type" : {
              "coding" : [
                {
                  "code" : "ACSN"
                }
              ]
            },
            "system" : "urn:oid:testcx42",
            "_system" : {
              "extension" : [
                {
                  "url" : "https://reportstream.cdc.gov/fhir/StructureDefinition/universal-id",
                  "valueString" : "testcx42"
                },
                {
                  "url" : "https://reportstream.cdc.gov/fhir/StructureDefinition/universal-id-type",
                  "valueString" : "ISO"
                }
              ]
            },
            "value" : "IDNumber",
            "period" : {
              "start" : "1988-07-04",
              "_start" : {
                "extension" : [
                  {
                    "url" : "https://reportstream.cdc.gov/fhir/StructureDefinition/hl7v2-date-time",
                    "valueString" : "19880704"
                  }
                ]
              },
              "end" : "2088-07-04",
              "_end" : {
                "extension" : [
                  {
                    "url" : "https://reportstream.cdc.gov/fhir/StructureDefinition/hl7v2-date-time",
                    "valueString" : "20880704"
                  }
                ]
              }
            }
          },
          "admitSource" : {
            "coding" : [
              {
                "extension" : [
                  {
                    "url" : "https://reportstream.cdc.gov/fhir/StructureDefinition/cwe-coding",
                    "valueString" : "coding"
                  }
                ],
                "code" : "1",
                "display" : "Source"
              }
            ]
          },
          "reAdmission" : {
            "coding" : [
              {
                "extension" : [
                  {
                    "url" : "https://reportstream.cdc.gov/fhir/StructureDefinition/cwe-coding",
                    "valueString" : "coding"
                  }
                ],
                "code" : "R"
              }
            ]
          },
          "dietPreference" : [
            {
              "coding" : [
                {
                  "extension" : [
                    {
                      "url" : "https://reportstream.cdc.gov/fhir/StructureDefinition/cwe-coding",
                      "valueString" : "coding"
                    }
                  ],
                  "code" : "1",
                  "display" : "VEG"
                }
              ]
            }
          ],
          "specialCourtesy" : [
            {
              "coding" : [
                {
                  "extension" : [
                    {
                      "url" : "https://reportstream.cdc.gov/fhir/StructureDefinition/cwe-coding",
                      "valueString" : "coding"
                    }
                  ],
                  "code" : "A0"
                }
              ]
            },
            {
              "coding" : [
                {
                  "extension" : [
                    {
                      "url" : "https://reportstream.cdc.gov/fhir/StructureDefinition/cwe-coding",
                      "valueString" : "coding"
                    }
                  ],
                  "code" : "A1"
                }
              ]
            }
          ],
          "destination" : {
            "reference" : "Location/1707422718189458000.d4c4949d-de58-433f-a76c-b96eeabf499e"
          },
          "dischargeDisposition" : {
            "coding" : [
              {
                "extension" : [
                  {
                    "url" : "https://reportstream.cdc.gov/fhir/StructureDefinition/cwe-coding",
                    "valueString" : "coding"
                  }
                ],
                "code" : "T"
              }
            ]
          }
        },
        "location" : [
          {
            "extension" : [
              {
                "url" : "https://reportstream.cdc.gov/fhir/StructureDefinition/hl7v2Field",
                "valueString" : "PV1.3"
              }
            ],
            "location" : {
              "reference" : "Location/1707422718222167000.aade3e91-5df6-4d41-add3-4049d19f2f0f"
            },
            "status" : "planned"
          },
          {
            "extension" : [
              {
                "url" : "https://reportstream.cdc.gov/fhir/StructureDefinition/hl7v2Field",
                "valueString" : "PV1.6"
              }
            ],
            "location" : {
              "reference" : "Location/1707422718222943000.79a9f685-4c83-40ed-abb0-667c20345776"
            },
            "status" : "completed"
          },
          {
            "extension" : [
              {
                "url" : "https://reportstream.cdc.gov/fhir/StructureDefinition/hl7v2Field",
                "valueString" : "PV1.11"
              },
              {
                "url" : "https://hl7.org/fhir/StructureDefinition/temporary-location",
                "valueBoolean" : true
              }
            ],
            "location" : {
              "reference" : "Location/1707422718223872000.79eabe1f-a6ed-48d6-867d-d5e2aa5a3f94"
            },
            "status" : "active"
          },
          {
            "extension" : [
              {
                "url" : "https://reportstream.cdc.gov/fhir/StructureDefinition/hl7v2Field",
                "valueString" : "PV1.42"
              }
            ],
            "location" : {
              "reference" : "Location/1707422718224682000.85c82eca-5c32-49fa-b761-089f554860d8"
            },
            "status" : "planned"
          },
          {
            "extension" : [
              {
                "url" : "https://reportstream.cdc.gov/fhir/StructureDefinition/hl7v2Field",
                "valueString" : "PV1.43"
              },
              {
                "url" : "https://hl7.org/fhir/StructureDefinition/temporary-location",
                "valueBoolean" : true
              }
            ],
            "location" : {
              "reference" : "Location/1707422718225403000.ac8ba655-5fc0-4cfd-8c98-69f0ed77c119"
            },
            "status" : "completed"
          }
        ]
      }
    },
    {
      "fullUrl" : "Organization/1707422718177077000.682dd250-0330-4e37-be38-9f1c8ccc9a86",
      "resource" : {
        "resourceType" : "Organization",
        "id" : "1707422718177077000.682dd250-0330-4e37-be38-9f1c8ccc9a86",
        "identifier" : [
          {
            "extension" : [
              {
                "url" : "https://reportstream.cdc.gov/fhir/StructureDefinition/identifier-namespace-id",
                "valueBoolean" : true
              }
            ],
            "value" : "blah2"
          },
          {
            "extension" : [
              {
                "url" : "https://reportstream.cdc.gov/fhir/StructureDefinition/identifier-universal-id",
                "valueBoolean" : true
              }
            ],
            "type" : {
              "coding" : [
                {
                  "system" : "http://terminology.hl7.org/CodeSystem/v2-0301",
                  "code" : "CLIP"
                }
              ]
            },
            "value" : "blah2"
          }
        ]
      }
    },
    {
      "fullUrl" : "Organization/1707422718180784000.8fe898bc-bc57-452a-91b0-1840915b51f5",
      "resource" : {
        "resourceType" : "Organization",
        "id" : "1707422718180784000.8fe898bc-bc57-452a-91b0-1840915b51f5",
        "identifier" : [
          {
            "extension" : [
              {
                "url" : "https://reportstream.cdc.gov/fhir/StructureDefinition/identifier-namespace-id",
                "valueBoolean" : true
              }
            ],
            "value" : "blah2"
=======
        }
      }, {
        "extension" : [ {
          "url" : "http://hl7.org/fhir/StructureDefinition/identifier-checkDigit",
          "valueString" : "checkdigit"
        }, {
          "url" : "http://hl7.org/fhir/StructureDefinition/namingsystem-checkDigit",
          "valueString" : "checkdigitscheme"
        }, {
          "url" : "https://reportstream.cdc.gov/fhir/StructureDefinition/assigning-facility",
          "valueReference" : {
            "reference" : "Organization/1707769173016198000.6bb02a32-400b-4aef-a946-b43fd835a6ff"
          }
        }, {
          "url" : "https://reportstream.cdc.gov/fhir/StructureDefinition/cx-identifier",
          "extension" : [ {
            "url" : "CX.5",
            "valueString" : "ACSN"
          }, {
            "url" : "CX.9",
            "valueCodeableConcept" : {
              "coding" : [ {
                "extension" : [ {
                  "url" : "https://reportstream.cdc.gov/fhir/StructureDefinition/cwe-coding",
                  "valueString" : "coding"
                }, {
                  "url" : "https://reportstream.cdc.gov/fhir/StructureDefinition/cwe-coding-system",
                  "valueString" : "AJSys"
                } ],
                "code" : "AJCode",
                "display" : "Assigning Jurisdiction"
              } ]
            }
          }, {
            "url" : "CX.10",
            "valueCodeableConcept" : {
              "coding" : [ {
                "extension" : [ {
                  "url" : "https://reportstream.cdc.gov/fhir/StructureDefinition/cwe-coding",
                  "valueString" : "coding"
                }, {
                  "url" : "https://reportstream.cdc.gov/fhir/StructureDefinition/cwe-coding-system",
                  "valueString" : "AASys"
                } ],
                "code" : "AACode",
                "display" : "Assigning Agency"
              } ]
            }
          } ]
        }, {
          "url" : "https://reportstream.cdc.gov/fhir/StructureDefinition/hl7v2Field",
          "valueString" : "PV1.50"
        } ],
        "type" : {
          "coding" : [ {
            "system" : "http://terminology.hl7.org/CodeSystem/v2-0203",
            "code" : "ACSN"
          } ]
        },
        "system" : "urn:oid:testcx42",
        "_system" : {
          "extension" : [ {
            "url" : "https://reportstream.cdc.gov/fhir/StructureDefinition/universal-id",
            "valueString" : "testcx42"
          }, {
            "url" : "https://reportstream.cdc.gov/fhir/StructureDefinition/universal-id-type",
            "valueString" : "ISO"
          } ]
        },
        "value" : "AltVisitNumber1",
        "period" : {
          "start" : "1988-07-04",
          "_start" : {
            "extension" : [ {
              "url" : "https://reportstream.cdc.gov/fhir/StructureDefinition/hl7v2-date-time",
              "valueString" : "19880704"
            } ]
>>>>>>> 9d88e4f6
          },
          {
            "extension" : [
              {
                "url" : "https://reportstream.cdc.gov/fhir/StructureDefinition/identifier-universal-id",
                "valueBoolean" : true
              }
            ],
            "type" : {
              "coding" : [
                {
                  "system" : "http://terminology.hl7.org/CodeSystem/v2-0301",
                  "code" : "CLIP"
                }
              ]
            },
            "value" : "blah2"
          }
<<<<<<< HEAD
        ]
      }
    },
    {
      "fullUrl" : "Organization/1707422718183374000.ededb233-8c90-4f54-a452-feea55469115",
      "resource" : {
        "resourceType" : "Organization",
        "id" : "1707422718183374000.ededb233-8c90-4f54-a452-feea55469115",
        "identifier" : [
          {
            "extension" : [
              {
                "url" : "https://reportstream.cdc.gov/fhir/StructureDefinition/identifier-namespace-id",
                "valueBoolean" : true
              }
            ],
            "value" : "blah2"
          },
          {
            "extension" : [
              {
                "url" : "https://reportstream.cdc.gov/fhir/StructureDefinition/identifier-universal-id",
                "valueBoolean" : true
              }
            ],
            "type" : {
              "coding" : [
                {
                  "system" : "http://terminology.hl7.org/CodeSystem/v2-0301",
                  "code" : "CLIP"
                }
              ]
            },
            "value" : "blah2"
          }
        ]
      }
    },
    {
      "fullUrl" : "Location/1707422718189458000.d4c4949d-de58-433f-a76c-b96eeabf499e",
      "resource" : {
        "resourceType" : "Location",
        "id" : "1707422718189458000.d4c4949d-de58-433f-a76c-b96eeabf499e",
        "extension" : [
          {
            "url" : "https://reportstream.cdc.gov/fhir/StructureDefinition/dld2-effective-date",
            "valueString" : "20230501102531-0400"
          }
        ],
        "type" : [
          {
            "coding" : [
              {
                "extension" : [
                  {
                    "url" : "https://reportstream.cdc.gov/fhir/StructureDefinition/cwe-coding",
                    "valueString" : "coding"
                  },
                  {
                    "url" : "https://reportstream.cdc.gov/fhir/StructureDefinition/cwe-coding-system",
                    "valueString" : "LN"
                  }
                ],
                "system" : "http://loinc.org",
                "code" : "PrimaryCode",
                "display" : "Primary Code Display"
              }
            ]
          }
        ]
      }
    },
    {
      "fullUrl" : "Organization/1707422718191906000.8d571fa6-2d88-4661-8586-8811787dfdf5",
      "resource" : {
        "resourceType" : "Organization",
        "id" : "1707422718191906000.8d571fa6-2d88-4661-8586-8811787dfdf5",
        "identifier" : [
          {
            "extension" : [
              {
                "url" : "https://reportstream.cdc.gov/fhir/StructureDefinition/identifier-namespace-id",
                "valueBoolean" : true
              }
            ],
            "value" : "blah2"
=======
        }
      }, {
        "extension" : [ {
          "url" : "http://hl7.org/fhir/StructureDefinition/identifier-checkDigit",
          "valueString" : "checkdigit"
        }, {
          "url" : "http://hl7.org/fhir/StructureDefinition/namingsystem-checkDigit",
          "valueString" : "checkdigitscheme"
        }, {
          "url" : "https://reportstream.cdc.gov/fhir/StructureDefinition/assigning-facility",
          "valueReference" : {
            "reference" : "Organization/1707769173019275000.c814eb3f-d28d-4f4b-a620-b7f7f75c84bc"
          }
        }, {
          "url" : "https://reportstream.cdc.gov/fhir/StructureDefinition/cx-identifier",
          "extension" : [ {
            "url" : "CX.5",
            "valueString" : "ACSN"
          }, {
            "url" : "CX.9",
            "valueCodeableConcept" : {
              "coding" : [ {
                "extension" : [ {
                  "url" : "https://reportstream.cdc.gov/fhir/StructureDefinition/cwe-coding",
                  "valueString" : "coding"
                }, {
                  "url" : "https://reportstream.cdc.gov/fhir/StructureDefinition/cwe-coding-system",
                  "valueString" : "AJSys"
                } ],
                "code" : "AJCode",
                "display" : "Assigning Jurisdiction"
              } ]
            }
          }, {
            "url" : "CX.10",
            "valueCodeableConcept" : {
              "coding" : [ {
                "extension" : [ {
                  "url" : "https://reportstream.cdc.gov/fhir/StructureDefinition/cwe-coding",
                  "valueString" : "coding"
                }, {
                  "url" : "https://reportstream.cdc.gov/fhir/StructureDefinition/cwe-coding-system",
                  "valueString" : "AASys"
                } ],
                "code" : "AACode",
                "display" : "Assigning Agency"
              } ]
            }
          } ]
        }, {
          "url" : "https://reportstream.cdc.gov/fhir/StructureDefinition/hl7v2Field",
          "valueString" : "PV1.50"
        } ],
        "type" : {
          "coding" : [ {
            "system" : "http://terminology.hl7.org/CodeSystem/v2-0203",
            "code" : "ACSN"
          } ]
        },
        "system" : "urn:oid:testcx42",
        "_system" : {
          "extension" : [ {
            "url" : "https://reportstream.cdc.gov/fhir/StructureDefinition/universal-id",
            "valueString" : "testcx42"
          }, {
            "url" : "https://reportstream.cdc.gov/fhir/StructureDefinition/universal-id-type",
            "valueString" : "ISO"
          } ]
        },
        "value" : "AltVisitNumber2",
        "period" : {
          "start" : "1988-07-04",
          "_start" : {
            "extension" : [ {
              "url" : "https://reportstream.cdc.gov/fhir/StructureDefinition/hl7v2-date-time",
              "valueString" : "19880704"
            } ]
>>>>>>> 9d88e4f6
          },
          {
            "extension" : [
              {
                "url" : "https://reportstream.cdc.gov/fhir/StructureDefinition/identifier-universal-id",
                "valueBoolean" : true
              }
            ],
            "type" : {
              "coding" : [
                {
                  "system" : "http://terminology.hl7.org/CodeSystem/v2-0301",
                  "code" : "CLIP"
                }
              ]
            },
            "value" : "blah2"
          }
<<<<<<< HEAD
        ]
      }
    },
    {
      "fullUrl" : "Practitioner/1707422718202184000.817b63f5-0781-4e80-aa5b-98a7db0e3441",
      "resource" : {
        "resourceType" : "Practitioner",
        "id" : "1707422718202184000.817b63f5-0781-4e80-aa5b-98a7db0e3441",
        "extension" : [
          {
            "url" : "https://reportstream.cdc.gov/fhir/StructureDefinition/assigning-authority",
            "extension" : [
              {
                "url" : "https://reportstream.cdc.gov/fhir/StructureDefinition/namespace-id",
                "valueString" : "Namespace"
              },
              {
                "url" : "https://reportstream.cdc.gov/fhir/StructureDefinition/universal-id",
                "valueString" : "AssigningSystem"
              },
              {
                "url" : "https://reportstream.cdc.gov/fhir/StructureDefinition/universal-id-type",
                "valueCode" : "UUID"
              }
            ]
=======
        } ],
        "system" : "http://terminology.hl7.org/CodeSystem/v3-ActCode",
        "code" : "PRENC",
        "display" : "pre-admission"
      },
      "type" : [ {
        "coding" : [ {
          "extension" : [ {
            "url" : "https://reportstream.cdc.gov/fhir/StructureDefinition/cwe-coding",
            "valueString" : "coding"
          } ],
          "code" : "R"
        } ]
      } ],
      "serviceType" : {
        "coding" : [ {
          "extension" : [ {
            "url" : "https://reportstream.cdc.gov/fhir/StructureDefinition/cwe-coding",
            "valueString" : "coding"
          } ],
          "code" : "MED"
        } ]
      },
      "subject" : {
        "reference" : "Patient/1707769173004517000.8f1151a5-237b-43c0-9683-94811c219b01"
      },
      "episodeOfCare" : [ {
        "reference" : "EpisodeOfCare/1707769173068136000.1735dbd7-6ab2-4c9e-9bcf-8c891f3c2944"
      } ],
      "participant" : [ {
        "type" : [ {
          "coding" : [ {
            "system" : "http://terminology.hl7.org/CodeSystem/v3-ParticipationType",
            "code" : "ATND",
            "display" : "attender"
          } ]
        } ],
        "individual" : {
          "reference" : "Practitioner/1707769173038982000.2ac7683c-fb84-4a49-9eb4-8bd476231d6e"
        }
      }, {
        "type" : [ {
          "coding" : [ {
            "system" : "http://terminology.hl7.org/CodeSystem/v3-ParticipationType",
            "code" : "ATND",
            "display" : "attender"
          } ]
        } ],
        "individual" : {
          "reference" : "Practitioner/1707769173042666000.c624880b-36a3-4d55-b214-aaf0b9443fa7"
        }
      }, {
        "type" : [ {
          "coding" : [ {
            "system" : "http://terminology.hl7.org/CodeSystem/v3-ParticipationType",
            "code" : "REF"
          } ],
          "text" : "referrer"
        } ],
        "individual" : {
          "reference" : "Practitioner/1707769173045958000.4d3e0d51-e9d5-48cc-be10-f027e6bd151a"
        }
      }, {
        "type" : [ {
          "coding" : [ {
            "system" : "http://terminology.hl7.org/CodeSystem/v3-ParticipationType",
            "code" : "REF"
          } ],
          "text" : "referrer"
        } ],
        "individual" : {
          "reference" : "Practitioner/1707769173048802000.92e853e8-f7b8-4597-ab00-f9db29e32adb"
        }
      }, {
        "type" : [ {
          "coding" : [ {
            "system" : "http://terminology.hl7.org/CodeSystem/v3-ParticipationType",
            "code" : "CON"
          } ],
          "text" : "consultant"
        } ],
        "individual" : {
          "reference" : "Practitioner/1707769173051942000.6dd3182e-259c-4843-9afd-c50811475e51"
        }
      }, {
        "type" : [ {
          "coding" : [ {
            "system" : "http://terminology.hl7.org/CodeSystem/v3-ParticipationType",
            "code" : "CON"
          } ],
          "text" : "consultant"
        } ],
        "individual" : {
          "reference" : "Practitioner/1707769173055653000.9d70bbc6-4385-4a22-a104-0133e89053f2"
        }
      }, {
        "type" : [ {
          "coding" : [ {
            "system" : "http://terminology.hl7.org/CodeSystem/v3-ParticipationType",
            "code" : "ADM"
          } ],
          "text" : "admitter"
        } ],
        "individual" : {
          "reference" : "Practitioner/1707769173059079000.7dc11c01-a1e9-410c-8845-0969f5a8bb3d"
        }
      }, {
        "type" : [ {
          "coding" : [ {
            "system" : "http://terminology.hl7.org/CodeSystem/v3-ParticipationType",
            "code" : "ADM"
          } ],
          "text" : "admitter"
        } ],
        "individual" : {
          "reference" : "Practitioner/1707769173061448000.61787f21-83ed-4df3-afc5-f234341bf6d5"
        }
      } ],
      "period" : {
        "start" : "2024-08-01T10:25:31-04:00",
        "_start" : {
          "extension" : [ {
            "url" : "https://reportstream.cdc.gov/fhir/StructureDefinition/hl7v2-date-time",
            "valueString" : "20240801102531-0400"
          } ]
        }
      },
      "hospitalization" : {
        "preAdmissionIdentifier" : {
          "extension" : [ {
            "url" : "http://hl7.org/fhir/StructureDefinition/identifier-checkDigit",
            "valueString" : "checkdigit"
          }, {
            "url" : "http://hl7.org/fhir/StructureDefinition/namingsystem-checkDigit",
            "valueString" : "checkdigitscheme"
          }, {
            "url" : "https://reportstream.cdc.gov/fhir/StructureDefinition/assigning-facility",
            "valueReference" : {
              "reference" : "Organization/1707769173028622000.424dd146-92c4-4af5-bf5a-9053e3c27694"
            }
          }, {
            "url" : "https://reportstream.cdc.gov/fhir/StructureDefinition/cx-identifier",
            "extension" : [ {
              "url" : "CX.5",
              "valueString" : "ACSN"
            }, {
              "url" : "CX.9",
              "valueCodeableConcept" : {
                "coding" : [ {
                  "extension" : [ {
                    "url" : "https://reportstream.cdc.gov/fhir/StructureDefinition/cwe-coding",
                    "valueString" : "coding"
                  }, {
                    "url" : "https://reportstream.cdc.gov/fhir/StructureDefinition/cwe-coding-system",
                    "valueString" : "AJSys"
                  } ],
                  "code" : "AJCode",
                  "display" : "Assigning Jurisdiction"
                } ]
              }
            }, {
              "url" : "CX.10",
              "valueCodeableConcept" : {
                "coding" : [ {
                  "extension" : [ {
                    "url" : "https://reportstream.cdc.gov/fhir/StructureDefinition/cwe-coding",
                    "valueString" : "coding"
                  }, {
                    "url" : "https://reportstream.cdc.gov/fhir/StructureDefinition/cwe-coding-system",
                    "valueString" : "AASys"
                  } ],
                  "code" : "AACode",
                  "display" : "Assigning Agency"
                } ]
              }
            } ]
          } ],
          "type" : {
            "coding" : [ {
              "code" : "ACSN"
            } ]
>>>>>>> 9d88e4f6
          },
          {
            "url" : "https://reportstream.cdc.gov/fhir/StructureDefinition/xcn-practitioner",
            "extension" : [
              {
                "url" : "XCN.3",
                "valueString" : "LUDWIG"
              },
              {
                "url" : "XCN.4",
                "valueString" : "B"
              },
              {
                "url" : "XCN.20",
                "valueString" : "20230501102531-0400"
              },
              {
                "url" : "XCN.21",
                "valueString" : "MD"
              },
              {
                "url" : "XCN.22",
                "valueCodeableConcept" : {
                  "coding" : [
                    {
                      "extension" : [
                        {
                          "url" : "https://reportstream.cdc.gov/fhir/StructureDefinition/cwe-coding",
                          "valueString" : "coding"
                        }
                      ],
                      "code" : "AssignJ"
                    }
                  ]
                }
              },
              {
                "url" : "XCN.23",
                "valueCodeableConcept" : {
                  "coding" : [
                    {
                      "extension" : [
                        {
                          "url" : "https://reportstream.cdc.gov/fhir/StructureDefinition/cwe-coding",
                          "valueString" : "coding"
                        }
                      ],
                      "code" : "AssignA"
                    }
                  ]
                }
              },
              {
                "url" : "XCN.5",
                "valueString" : "2ND"
              },
              {
                "url" : "XCN.7",
                "valueString" : "MD"
              },
              {
                "url" : "XCN.8",
                "valueCodeableConcept" : {
                  "coding" : [
                    {
                      "extension" : [
                        {
                          "url" : "https://reportstream.cdc.gov/fhir/StructureDefinition/cwe-coding",
                          "valueString" : "coding"
                        }
                      ],
                      "code" : "SRC"
                    }
                  ]
                }
              },
              {
                "url" : "XCN.10",
                "valueString" : "B"
              },
              {
                "url" : "XCN.15",
                "valueString" : "A"
              },
              {
                "url" : "XCN.16",
                "valueCodeableConcept" : {
                  "coding" : [
                    {
                      "extension" : [
                        {
                          "url" : "https://reportstream.cdc.gov/fhir/StructureDefinition/cwe-coding",
                          "valueString" : "coding"
                        }
                      ],
                      "code" : "NameContext"
                    }
                  ]
                }
              },
              {
                "url" : "XCN.19",
                "valueString" : "20220501102531-0400"
              }
            ]
          },
          {
            "url" : "https://reportstream.cdc.gov/fhir/StructureDefinition/hl7v2Field",
            "valueString" : "PV1.7"
          }
        ],
        "identifier" : [
          {
            "extension" : [
              {
                "url" : "http://hl7.org/fhir/StructureDefinition/identifier-checkDigit",
                "valueString" : "A"
              },
              {
                "url" : "http://hl7.org/fhir/StructureDefinition/namingsystem-checkDigit",
                "valueCode" : "NPI"
              }
            ],
            "type" : {
              "coding" : [
                {
                  "extension" : [
                    {
                      "url" : "https://reportstream.cdc.gov/fhir/StructureDefinition/codeable-concept-id",
                      "valueBoolean" : true
                    }
                  ],
                  "code" : "DL"
                }
              ]
            },
            "system" : "Namespace",
            "value" : "1"
          }
        ],
        "name" : [
          {
            "extension" : [
              {
                "url" : "http://hl7.org/fhir/StructureDefinition/humanname-assembly-order",
                "valueCode" : "G"
              }
            ],
            "use" : "official",
            "family" : "BEETHOVEN",
            "_family" : {
              "extension" : [
                {
                  "url" : "http://hl7.org/fhir/StructureDefinition/humanname-own-prefix",
                  "valueString" : "VAN"
                },
                {
                  "url" : "http://hl7.org/fhir/StructureDefinition/humanname-own-name",
                  "valueString" : "Attending1"
                },
                {
                  "url" : "http://hl7.org/fhir/StructureDefinition/humanname-partner-prefix",
                  "valueString" : "VAL"
                },
                {
                  "url" : "http://hl7.org/fhir/StructureDefinition/humanname-partner-name",
                  "valueString" : "ROGER"
                }
              ]
            },
            "given" : [
              "LUDWIG",
              "B"
            ],
            "prefix" : [
              "DR"
            ],
            "suffix" : [
              "2ND",
              "MD",
              "MD"
            ],
            "period" : {
              "start" : "2022-05-01T10:25:31-04:00",
              "end" : "2023-05-01T10:25:31-04:00"
            }
          }
<<<<<<< HEAD
        ]
      }
    },
    {
      "fullUrl" : "Practitioner/1707422718205513000.76825485-1f24-4f89-8dcc-aefe7fccd99c",
      "resource" : {
        "resourceType" : "Practitioner",
        "id" : "1707422718205513000.76825485-1f24-4f89-8dcc-aefe7fccd99c",
        "extension" : [
          {
            "url" : "https://reportstream.cdc.gov/fhir/StructureDefinition/assigning-authority",
            "extension" : [
              {
                "url" : "https://reportstream.cdc.gov/fhir/StructureDefinition/namespace-id",
                "valueString" : "Namespace"
              },
              {
                "url" : "https://reportstream.cdc.gov/fhir/StructureDefinition/universal-id",
                "valueString" : "AssigningSystem"
              },
              {
                "url" : "https://reportstream.cdc.gov/fhir/StructureDefinition/universal-id-type",
                "valueCode" : "UUID"
              }
            ]
          },
          {
            "url" : "https://reportstream.cdc.gov/fhir/StructureDefinition/xcn-practitioner",
            "extension" : [
              {
                "url" : "XCN.3",
                "valueString" : "LUDWIG"
              },
              {
                "url" : "XCN.4",
                "valueString" : "B"
              },
              {
                "url" : "XCN.20",
                "valueString" : "20230501102531-0400"
              },
              {
                "url" : "XCN.21",
                "valueString" : "MD"
              },
              {
                "url" : "XCN.22",
                "valueCodeableConcept" : {
                  "coding" : [
                    {
                      "extension" : [
                        {
                          "url" : "https://reportstream.cdc.gov/fhir/StructureDefinition/cwe-coding",
                          "valueString" : "coding"
                        }
                      ],
                      "code" : "AssignJ"
                    }
                  ]
                }
              },
              {
                "url" : "XCN.23",
                "valueCodeableConcept" : {
                  "coding" : [
                    {
                      "extension" : [
                        {
                          "url" : "https://reportstream.cdc.gov/fhir/StructureDefinition/cwe-coding",
                          "valueString" : "coding"
                        }
                      ],
                      "code" : "AssignA"
                    }
                  ]
                }
              },
              {
                "url" : "XCN.5",
                "valueString" : "2ND"
              },
              {
                "url" : "XCN.7",
                "valueString" : "MD"
              },
              {
                "url" : "XCN.8",
                "valueCodeableConcept" : {
                  "coding" : [
                    {
                      "extension" : [
                        {
                          "url" : "https://reportstream.cdc.gov/fhir/StructureDefinition/cwe-coding",
                          "valueString" : "coding"
                        }
                      ],
                      "code" : "SRC"
                    }
                  ]
                }
              },
              {
                "url" : "XCN.10",
                "valueString" : "B"
              },
              {
                "url" : "XCN.15",
                "valueString" : "A"
              },
              {
                "url" : "XCN.16",
                "valueCodeableConcept" : {
                  "coding" : [
                    {
                      "extension" : [
                        {
                          "url" : "https://reportstream.cdc.gov/fhir/StructureDefinition/cwe-coding",
                          "valueString" : "coding"
                        }
                      ],
                      "code" : "NameContext"
                    }
                  ]
                }
              },
              {
                "url" : "XCN.19",
                "valueString" : "20220501102531-0400"
              }
            ]
          },
          {
            "url" : "https://reportstream.cdc.gov/fhir/StructureDefinition/hl7v2Field",
            "valueString" : "PV1.7"
=======
        },
        "admitSource" : {
          "coding" : [ {
            "extension" : [ {
              "url" : "https://reportstream.cdc.gov/fhir/StructureDefinition/cwe-coding",
              "valueString" : "coding"
            } ],
            "code" : "1",
            "display" : "Source"
          } ]
        },
        "reAdmission" : {
          "coding" : [ {
            "extension" : [ {
              "url" : "https://reportstream.cdc.gov/fhir/StructureDefinition/cwe-coding",
              "valueString" : "coding"
            } ],
            "code" : "R"
          } ]
        },
        "dietPreference" : [ {
          "coding" : [ {
            "extension" : [ {
              "url" : "https://reportstream.cdc.gov/fhir/StructureDefinition/cwe-coding",
              "valueString" : "coding"
            } ],
            "code" : "1",
            "display" : "VEG"
          } ]
        } ],
        "specialCourtesy" : [ {
          "coding" : [ {
            "extension" : [ {
              "url" : "https://reportstream.cdc.gov/fhir/StructureDefinition/cwe-coding",
              "valueString" : "coding"
            } ],
            "code" : "A0"
          } ]
        }, {
          "coding" : [ {
            "extension" : [ {
              "url" : "https://reportstream.cdc.gov/fhir/StructureDefinition/cwe-coding",
              "valueString" : "coding"
            } ],
            "code" : "A1"
          } ]
        } ],
        "destination" : {
          "reference" : "Location/1707769173026933000.fb134c18-1959-4fa9-8fa5-cf0a6546d566"
        },
        "dischargeDisposition" : {
          "coding" : [ {
            "extension" : [ {
              "url" : "https://reportstream.cdc.gov/fhir/StructureDefinition/cwe-coding",
              "valueString" : "coding"
            } ],
            "code" : "T"
          } ]
        }
      },
      "location" : [ {
        "extension" : [ {
          "url" : "https://reportstream.cdc.gov/fhir/StructureDefinition/hl7v2Field",
          "valueString" : "PV1.3"
        } ],
        "location" : {
          "reference" : "Location/1707769173062544000.d81635fc-cfcc-4c96-8973-9263ec960b52"
        },
        "status" : "planned"
      }, {
        "extension" : [ {
          "url" : "https://reportstream.cdc.gov/fhir/StructureDefinition/hl7v2Field",
          "valueString" : "PV1.6"
        } ],
        "location" : {
          "reference" : "Location/1707769173063476000.99f473f8-67b8-453a-a552-50a2833fc70e"
        },
        "status" : "completed"
      }, {
        "extension" : [ {
          "url" : "https://reportstream.cdc.gov/fhir/StructureDefinition/hl7v2Field",
          "valueString" : "PV1.11"
        }, {
          "url" : "https://hl7.org/fhir/StructureDefinition/temporary-location",
          "valueBoolean" : true
        } ],
        "location" : {
          "reference" : "Location/1707769173064457000.5f9db653-5664-44ee-8467-6fde2dcbe67d"
        },
        "status" : "active"
      }, {
        "extension" : [ {
          "url" : "https://reportstream.cdc.gov/fhir/StructureDefinition/hl7v2Field",
          "valueString" : "PV1.42"
        } ],
        "location" : {
          "reference" : "Location/1707769173065373000.53a2f4c8-e150-4335-bef6-9d2660e6ef42"
        },
        "status" : "planned"
      }, {
        "extension" : [ {
          "url" : "https://reportstream.cdc.gov/fhir/StructureDefinition/hl7v2Field",
          "valueString" : "PV1.43"
        }, {
          "url" : "https://hl7.org/fhir/StructureDefinition/temporary-location",
          "valueBoolean" : true
        } ],
        "location" : {
          "reference" : "Location/1707769173066369000.49fb49bf-f344-4969-8f6f-72f1becb3a21"
        },
        "status" : "completed"
      } ]
    }
  }, {
    "fullUrl" : "Organization/1707769173009417000.96267847-13d8-46d0-9049-118955f9359b",
    "resource" : {
      "resourceType" : "Organization",
      "id" : "1707769173009417000.96267847-13d8-46d0-9049-118955f9359b",
      "identifier" : [ {
        "extension" : [ {
          "url" : "https://reportstream.cdc.gov/fhir/StructureDefinition/hl7v2Field",
          "valueString" : "HD.1"
        } ],
        "value" : "blah2"
      }, {
        "extension" : [ {
          "url" : "https://reportstream.cdc.gov/fhir/StructureDefinition/hl7v2Field",
          "valueString" : "HD.2,HD.3"
        } ],
        "type" : {
          "coding" : [ {
            "system" : "http://terminology.hl7.org/CodeSystem/v2-0301",
            "code" : "CLIP"
          } ]
        },
        "value" : "blah2"
      } ]
    }
  }, {
    "fullUrl" : "Organization/1707769173016198000.6bb02a32-400b-4aef-a946-b43fd835a6ff",
    "resource" : {
      "resourceType" : "Organization",
      "id" : "1707769173016198000.6bb02a32-400b-4aef-a946-b43fd835a6ff",
      "identifier" : [ {
        "extension" : [ {
          "url" : "https://reportstream.cdc.gov/fhir/StructureDefinition/hl7v2Field",
          "valueString" : "HD.1"
        } ],
        "value" : "blah2"
      }, {
        "extension" : [ {
          "url" : "https://reportstream.cdc.gov/fhir/StructureDefinition/hl7v2Field",
          "valueString" : "HD.2,HD.3"
        } ],
        "type" : {
          "coding" : [ {
            "system" : "http://terminology.hl7.org/CodeSystem/v2-0301",
            "code" : "CLIP"
          } ]
        },
        "value" : "blah2"
      } ]
    }
  }, {
    "fullUrl" : "Organization/1707769173019275000.c814eb3f-d28d-4f4b-a620-b7f7f75c84bc",
    "resource" : {
      "resourceType" : "Organization",
      "id" : "1707769173019275000.c814eb3f-d28d-4f4b-a620-b7f7f75c84bc",
      "identifier" : [ {
        "extension" : [ {
          "url" : "https://reportstream.cdc.gov/fhir/StructureDefinition/hl7v2Field",
          "valueString" : "HD.1"
        } ],
        "value" : "blah2"
      }, {
        "extension" : [ {
          "url" : "https://reportstream.cdc.gov/fhir/StructureDefinition/hl7v2Field",
          "valueString" : "HD.2,HD.3"
        } ],
        "type" : {
          "coding" : [ {
            "system" : "http://terminology.hl7.org/CodeSystem/v2-0301",
            "code" : "CLIP"
          } ]
        },
        "value" : "blah2"
      } ]
    }
  }, {
    "fullUrl" : "Location/1707769173026933000.fb134c18-1959-4fa9-8fa5-cf0a6546d566",
    "resource" : {
      "resourceType" : "Location",
      "id" : "1707769173026933000.fb134c18-1959-4fa9-8fa5-cf0a6546d566",
      "extension" : [ {
        "url" : "https://reportstream.cdc.gov/fhir/StructureDefinition/dld2-effective-date",
        "valueString" : "20230501102531-0400"
      } ],
      "type" : [ {
        "coding" : [ {
          "extension" : [ {
            "url" : "https://reportstream.cdc.gov/fhir/StructureDefinition/cwe-coding",
            "valueString" : "coding"
          }, {
            "url" : "https://reportstream.cdc.gov/fhir/StructureDefinition/cwe-coding-system",
            "valueString" : "LN"
          } ],
          "system" : "http://loinc.org",
          "code" : "PrimaryCode",
          "display" : "Primary Code Display"
        } ]
      } ]
    }
  }, {
    "fullUrl" : "Organization/1707769173028622000.424dd146-92c4-4af5-bf5a-9053e3c27694",
    "resource" : {
      "resourceType" : "Organization",
      "id" : "1707769173028622000.424dd146-92c4-4af5-bf5a-9053e3c27694",
      "identifier" : [ {
        "extension" : [ {
          "url" : "https://reportstream.cdc.gov/fhir/StructureDefinition/hl7v2Field",
          "valueString" : "HD.1"
        } ],
        "value" : "blah2"
      }, {
        "extension" : [ {
          "url" : "https://reportstream.cdc.gov/fhir/StructureDefinition/hl7v2Field",
          "valueString" : "HD.2,HD.3"
        } ],
        "type" : {
          "coding" : [ {
            "system" : "http://terminology.hl7.org/CodeSystem/v2-0301",
            "code" : "CLIP"
          } ]
        },
        "value" : "blah2"
      } ]
    }
  }, {
    "fullUrl" : "Practitioner/1707769173038982000.2ac7683c-fb84-4a49-9eb4-8bd476231d6e",
    "resource" : {
      "resourceType" : "Practitioner",
      "id" : "1707769173038982000.2ac7683c-fb84-4a49-9eb4-8bd476231d6e",
      "extension" : [ {
        "url" : "https://reportstream.cdc.gov/fhir/StructureDefinition/assigning-authority",
        "extension" : [ {
          "url" : "https://reportstream.cdc.gov/fhir/StructureDefinition/namespace-id",
          "valueString" : "Namespace"
        }, {
          "url" : "https://reportstream.cdc.gov/fhir/StructureDefinition/universal-id",
          "valueString" : "AssigningSystem"
        }, {
          "url" : "https://reportstream.cdc.gov/fhir/StructureDefinition/universal-id-type",
          "valueCode" : "UUID"
        } ]
      }, {
        "url" : "https://reportstream.cdc.gov/fhir/StructureDefinition/xcn-practitioner",
        "extension" : [ {
          "url" : "XCN.3",
          "valueString" : "LUDWIG"
        }, {
          "url" : "XCN.4",
          "valueString" : "B"
        }, {
          "url" : "XCN.20",
          "valueString" : "20230501102531-0400"
        }, {
          "url" : "XCN.21",
          "valueString" : "MD"
        }, {
          "url" : "XCN.22",
          "valueCodeableConcept" : {
            "coding" : [ {
              "extension" : [ {
                "url" : "https://reportstream.cdc.gov/fhir/StructureDefinition/cwe-coding",
                "valueString" : "coding"
              } ],
              "code" : "AssignJ"
            } ]
>>>>>>> 9d88e4f6
          }
        ],
        "identifier" : [
          {
            "extension" : [
              {
                "url" : "http://hl7.org/fhir/StructureDefinition/identifier-checkDigit",
                "valueString" : "A"
              },
              {
                "url" : "http://hl7.org/fhir/StructureDefinition/namingsystem-checkDigit",
                "valueCode" : "NPI"
              }
            ],
            "type" : {
              "coding" : [
                {
                  "extension" : [
                    {
                      "url" : "https://reportstream.cdc.gov/fhir/StructureDefinition/codeable-concept-id",
                      "valueBoolean" : true
                    }
                  ],
                  "code" : "DL"
                }
              ]
            },
            "system" : "Namespace",
            "value" : "1"
          }
        ],
        "name" : [
          {
            "extension" : [
              {
                "url" : "http://hl7.org/fhir/StructureDefinition/humanname-assembly-order",
                "valueCode" : "G"
              }
            ],
            "use" : "official",
            "family" : "BEETHOVEN",
            "_family" : {
              "extension" : [
                {
                  "url" : "http://hl7.org/fhir/StructureDefinition/humanname-own-prefix",
                  "valueString" : "VAN"
                },
                {
                  "url" : "http://hl7.org/fhir/StructureDefinition/humanname-own-name",
                  "valueString" : "Attending2"
                },
                {
                  "url" : "http://hl7.org/fhir/StructureDefinition/humanname-partner-prefix",
                  "valueString" : "VAL"
                },
                {
                  "url" : "http://hl7.org/fhir/StructureDefinition/humanname-partner-name",
                  "valueString" : "ROGER"
                }
              ]
            },
            "given" : [
              "LUDWIG",
              "B"
            ],
            "prefix" : [
              "DR"
            ],
            "suffix" : [
              "2ND",
              "MD",
              "MD"
            ],
            "period" : {
              "start" : "2022-05-01T10:25:31-04:00",
              "end" : "2023-05-01T10:25:31-04:00"
            }
          }
        ]
      }
    },
    {
      "fullUrl" : "Practitioner/1707422718208544000.ae1fc6da-189a-4498-b797-b6c44028c075",
      "resource" : {
        "resourceType" : "Practitioner",
        "id" : "1707422718208544000.ae1fc6da-189a-4498-b797-b6c44028c075",
        "extension" : [
          {
            "url" : "https://reportstream.cdc.gov/fhir/StructureDefinition/assigning-authority",
            "extension" : [
              {
                "url" : "https://reportstream.cdc.gov/fhir/StructureDefinition/namespace-id",
                "valueString" : "Namespace"
              },
              {
                "url" : "https://reportstream.cdc.gov/fhir/StructureDefinition/universal-id",
                "valueString" : "AssigningSystem"
              },
              {
                "url" : "https://reportstream.cdc.gov/fhir/StructureDefinition/universal-id-type",
                "valueCode" : "UUID"
              }
            ]
          },
          {
            "url" : "https://reportstream.cdc.gov/fhir/StructureDefinition/xcn-practitioner",
            "extension" : [
              {
                "url" : "XCN.3",
                "valueString" : "LUDWIG"
              },
              {
                "url" : "XCN.4",
                "valueString" : "B"
              },
              {
                "url" : "XCN.20",
                "valueString" : "20230501102531-0400"
              },
              {
                "url" : "XCN.21",
                "valueString" : "MD"
              },
              {
                "url" : "XCN.22",
                "valueCodeableConcept" : {
                  "coding" : [
                    {
                      "extension" : [
                        {
                          "url" : "https://reportstream.cdc.gov/fhir/StructureDefinition/cwe-coding",
                          "valueString" : "coding"
                        }
                      ],
                      "code" : "AssignJ"
                    }
                  ]
                }
              },
              {
                "url" : "XCN.23",
                "valueCodeableConcept" : {
                  "coding" : [
                    {
                      "extension" : [
                        {
                          "url" : "https://reportstream.cdc.gov/fhir/StructureDefinition/cwe-coding",
                          "valueString" : "coding"
                        }
                      ],
                      "code" : "AssignA"
                    }
                  ]
                }
              },
              {
                "url" : "XCN.5",
                "valueString" : "2ND"
              },
              {
                "url" : "XCN.7",
                "valueString" : "MD"
              },
              {
                "url" : "XCN.8",
                "valueCodeableConcept" : {
                  "coding" : [
                    {
                      "extension" : [
                        {
                          "url" : "https://reportstream.cdc.gov/fhir/StructureDefinition/cwe-coding",
                          "valueString" : "coding"
                        }
                      ],
                      "code" : "SRC"
                    }
                  ]
                }
              },
              {
                "url" : "XCN.10",
                "valueString" : "B"
              },
              {
                "url" : "XCN.15",
                "valueString" : "A"
              },
              {
                "url" : "XCN.16",
                "valueCodeableConcept" : {
                  "coding" : [
                    {
                      "extension" : [
                        {
                          "url" : "https://reportstream.cdc.gov/fhir/StructureDefinition/cwe-coding",
                          "valueString" : "coding"
                        }
                      ],
                      "code" : "NameContext"
                    }
                  ]
                }
              },
              {
                "url" : "XCN.19",
                "valueString" : "20220501102531-0400"
              }
            ]
          },
          {
            "url" : "https://reportstream.cdc.gov/fhir/StructureDefinition/hl7v2Field",
            "valueString" : "PV1.8"
          }
<<<<<<< HEAD
        ],
        "identifier" : [
          {
            "extension" : [
              {
                "url" : "http://hl7.org/fhir/StructureDefinition/identifier-checkDigit",
                "valueString" : "A"
              },
              {
                "url" : "http://hl7.org/fhir/StructureDefinition/namingsystem-checkDigit",
                "valueCode" : "NPI"
              }
            ],
            "type" : {
              "coding" : [
                {
                  "extension" : [
                    {
                      "url" : "https://reportstream.cdc.gov/fhir/StructureDefinition/codeable-concept-id",
                      "valueBoolean" : true
                    }
                  ],
                  "code" : "DL"
                }
              ]
            },
            "system" : "Namespace",
            "value" : "1"
=======
        }, {
          "url" : "XCN.19",
          "valueString" : "20220501102531-0400"
        } ]
      }, {
        "url" : "https://reportstream.cdc.gov/fhir/StructureDefinition/hl7v2Field",
        "valueString" : "PV1.7"
      } ],
      "identifier" : [ {
        "extension" : [ {
          "url" : "http://hl7.org/fhir/StructureDefinition/identifier-checkDigit",
          "valueString" : "A"
        }, {
          "url" : "http://hl7.org/fhir/StructureDefinition/namingsystem-checkDigit",
          "valueCode" : "NPI"
        } ],
        "type" : {
          "coding" : [ {
            "extension" : [ {
              "url" : "https://reportstream.cdc.gov/fhir/StructureDefinition/codeable-concept-id",
              "valueBoolean" : true
            } ],
            "code" : "DL"
          } ]
        },
        "system" : "Namespace",
        "value" : "1"
      } ],
      "name" : [ {
        "extension" : [ {
          "url" : "http://hl7.org/fhir/StructureDefinition/humanname-assembly-order",
          "valueCode" : "G"
        } ],
        "use" : "official",
        "family" : "BEETHOVEN",
        "_family" : {
          "extension" : [ {
            "url" : "http://hl7.org/fhir/StructureDefinition/humanname-own-prefix",
            "valueString" : "VAN"
          }, {
            "url" : "http://hl7.org/fhir/StructureDefinition/humanname-own-name",
            "valueString" : "Attending1"
          }, {
            "url" : "http://hl7.org/fhir/StructureDefinition/humanname-partner-prefix",
            "valueString" : "VAL"
          }, {
            "url" : "http://hl7.org/fhir/StructureDefinition/humanname-partner-name",
            "valueString" : "ROGER"
          } ]
        },
        "given" : [ "LUDWIG", "B" ],
        "prefix" : [ "DR" ],
        "suffix" : [ "2ND", "MD", "MD" ],
        "period" : {
          "start" : "2022-05-01T10:25:31-04:00",
          "end" : "2023-05-01T10:25:31-04:00"
        }
      } ]
    }
  }, {
    "fullUrl" : "Practitioner/1707769173042666000.c624880b-36a3-4d55-b214-aaf0b9443fa7",
    "resource" : {
      "resourceType" : "Practitioner",
      "id" : "1707769173042666000.c624880b-36a3-4d55-b214-aaf0b9443fa7",
      "extension" : [ {
        "url" : "https://reportstream.cdc.gov/fhir/StructureDefinition/assigning-authority",
        "extension" : [ {
          "url" : "https://reportstream.cdc.gov/fhir/StructureDefinition/namespace-id",
          "valueString" : "Namespace"
        }, {
          "url" : "https://reportstream.cdc.gov/fhir/StructureDefinition/universal-id",
          "valueString" : "AssigningSystem"
        }, {
          "url" : "https://reportstream.cdc.gov/fhir/StructureDefinition/universal-id-type",
          "valueCode" : "UUID"
        } ]
      }, {
        "url" : "https://reportstream.cdc.gov/fhir/StructureDefinition/xcn-practitioner",
        "extension" : [ {
          "url" : "XCN.3",
          "valueString" : "LUDWIG"
        }, {
          "url" : "XCN.4",
          "valueString" : "B"
        }, {
          "url" : "XCN.20",
          "valueString" : "20230501102531-0400"
        }, {
          "url" : "XCN.21",
          "valueString" : "MD"
        }, {
          "url" : "XCN.22",
          "valueCodeableConcept" : {
            "coding" : [ {
              "extension" : [ {
                "url" : "https://reportstream.cdc.gov/fhir/StructureDefinition/cwe-coding",
                "valueString" : "coding"
              } ],
              "code" : "AssignJ"
            } ]
>>>>>>> 9d88e4f6
          }
        ],
        "name" : [
          {
            "extension" : [
              {
                "url" : "http://hl7.org/fhir/StructureDefinition/humanname-assembly-order",
                "valueCode" : "G"
              }
            ],
            "use" : "official",
            "family" : "BEETHOVEN",
            "_family" : {
              "extension" : [
                {
                  "url" : "http://hl7.org/fhir/StructureDefinition/humanname-own-prefix",
                  "valueString" : "VAN"
                },
                {
                  "url" : "http://hl7.org/fhir/StructureDefinition/humanname-own-name",
                  "valueString" : "Referring1"
                },
                {
                  "url" : "http://hl7.org/fhir/StructureDefinition/humanname-partner-prefix",
                  "valueString" : "VAL"
                },
                {
                  "url" : "http://hl7.org/fhir/StructureDefinition/humanname-partner-name",
                  "valueString" : "ROGER"
                }
              ]
            },
            "given" : [
              "LUDWIG",
              "B"
            ],
            "prefix" : [
              "DR"
            ],
            "suffix" : [
              "2ND",
              "MD",
              "MD"
            ],
            "period" : {
              "start" : "2022-05-01T10:25:31-04:00",
              "end" : "2023-05-01T10:25:31-04:00"
            }
          }
        ]
      }
    },
    {
      "fullUrl" : "Practitioner/1707422718210890000.8eddc950-891b-43e3-8fc0-7d77f3cc4f5e",
      "resource" : {
        "resourceType" : "Practitioner",
        "id" : "1707422718210890000.8eddc950-891b-43e3-8fc0-7d77f3cc4f5e",
        "extension" : [
          {
            "url" : "https://reportstream.cdc.gov/fhir/StructureDefinition/assigning-authority",
            "extension" : [
              {
                "url" : "https://reportstream.cdc.gov/fhir/StructureDefinition/namespace-id",
                "valueString" : "Namespace"
              },
              {
                "url" : "https://reportstream.cdc.gov/fhir/StructureDefinition/universal-id",
                "valueString" : "AssigningSystem"
              },
              {
                "url" : "https://reportstream.cdc.gov/fhir/StructureDefinition/universal-id-type",
                "valueCode" : "UUID"
              }
            ]
          },
          {
            "url" : "https://reportstream.cdc.gov/fhir/StructureDefinition/xcn-practitioner",
            "extension" : [
              {
                "url" : "XCN.3",
                "valueString" : "LUDWIG"
              },
              {
                "url" : "XCN.4",
                "valueString" : "B"
              },
              {
                "url" : "XCN.20",
                "valueString" : "20230501102531-0400"
              },
              {
                "url" : "XCN.21",
                "valueString" : "MD"
              },
              {
                "url" : "XCN.22",
                "valueCodeableConcept" : {
                  "coding" : [
                    {
                      "extension" : [
                        {
                          "url" : "https://reportstream.cdc.gov/fhir/StructureDefinition/cwe-coding",
                          "valueString" : "coding"
                        }
                      ],
                      "code" : "AssignJ"
                    }
                  ]
                }
              },
              {
                "url" : "XCN.23",
                "valueCodeableConcept" : {
                  "coding" : [
                    {
                      "extension" : [
                        {
                          "url" : "https://reportstream.cdc.gov/fhir/StructureDefinition/cwe-coding",
                          "valueString" : "coding"
                        }
                      ],
                      "code" : "AssignA"
                    }
                  ]
                }
              },
              {
                "url" : "XCN.5",
                "valueString" : "2ND"
              },
              {
                "url" : "XCN.7",
                "valueString" : "MD"
              },
              {
                "url" : "XCN.8",
                "valueCodeableConcept" : {
                  "coding" : [
                    {
                      "extension" : [
                        {
                          "url" : "https://reportstream.cdc.gov/fhir/StructureDefinition/cwe-coding",
                          "valueString" : "coding"
                        }
                      ],
                      "code" : "SRC"
                    }
                  ]
                }
              },
              {
                "url" : "XCN.10",
                "valueString" : "B"
              },
              {
                "url" : "XCN.15",
                "valueString" : "A"
              },
              {
                "url" : "XCN.16",
                "valueCodeableConcept" : {
                  "coding" : [
                    {
                      "extension" : [
                        {
                          "url" : "https://reportstream.cdc.gov/fhir/StructureDefinition/cwe-coding",
                          "valueString" : "coding"
                        }
                      ],
                      "code" : "NameContext"
                    }
                  ]
                }
              },
              {
                "url" : "XCN.19",
                "valueString" : "20220501102531-0400"
              }
            ]
          },
          {
            "url" : "https://reportstream.cdc.gov/fhir/StructureDefinition/hl7v2Field",
            "valueString" : "PV1.8"
          }
        ],
        "identifier" : [
          {
            "extension" : [
              {
                "url" : "http://hl7.org/fhir/StructureDefinition/identifier-checkDigit",
                "valueString" : "A"
              },
              {
                "url" : "http://hl7.org/fhir/StructureDefinition/namingsystem-checkDigit",
                "valueCode" : "NPI"
              }
            ],
            "type" : {
              "coding" : [
                {
                  "extension" : [
                    {
                      "url" : "https://reportstream.cdc.gov/fhir/StructureDefinition/codeable-concept-id",
                      "valueBoolean" : true
                    }
                  ],
                  "code" : "DL"
                }
              ]
            },
            "system" : "Namespace",
            "value" : "1"
          }
<<<<<<< HEAD
        ],
        "name" : [
          {
            "extension" : [
              {
                "url" : "http://hl7.org/fhir/StructureDefinition/humanname-assembly-order",
                "valueCode" : "G"
              }
            ],
            "use" : "official",
            "family" : "BEETHOVEN",
            "_family" : {
              "extension" : [
                {
                  "url" : "http://hl7.org/fhir/StructureDefinition/humanname-own-prefix",
                  "valueString" : "VAN"
                },
                {
                  "url" : "http://hl7.org/fhir/StructureDefinition/humanname-own-name",
                  "valueString" : "Referring2"
                },
                {
                  "url" : "http://hl7.org/fhir/StructureDefinition/humanname-partner-prefix",
                  "valueString" : "VAL"
                },
                {
                  "url" : "http://hl7.org/fhir/StructureDefinition/humanname-partner-name",
                  "valueString" : "ROGER"
                }
              ]
            },
            "given" : [
              "LUDWIG",
              "B"
            ],
            "prefix" : [
              "DR"
            ],
            "suffix" : [
              "2ND",
              "MD",
              "MD"
            ],
            "period" : {
              "start" : "2022-05-01T10:25:31-04:00",
              "end" : "2023-05-01T10:25:31-04:00"
            }
=======
        }, {
          "url" : "XCN.19",
          "valueString" : "20220501102531-0400"
        } ]
      }, {
        "url" : "https://reportstream.cdc.gov/fhir/StructureDefinition/hl7v2Field",
        "valueString" : "PV1.7"
      } ],
      "identifier" : [ {
        "extension" : [ {
          "url" : "http://hl7.org/fhir/StructureDefinition/identifier-checkDigit",
          "valueString" : "A"
        }, {
          "url" : "http://hl7.org/fhir/StructureDefinition/namingsystem-checkDigit",
          "valueCode" : "NPI"
        } ],
        "type" : {
          "coding" : [ {
            "extension" : [ {
              "url" : "https://reportstream.cdc.gov/fhir/StructureDefinition/codeable-concept-id",
              "valueBoolean" : true
            } ],
            "code" : "DL"
          } ]
        },
        "system" : "Namespace",
        "value" : "1"
      } ],
      "name" : [ {
        "extension" : [ {
          "url" : "http://hl7.org/fhir/StructureDefinition/humanname-assembly-order",
          "valueCode" : "G"
        } ],
        "use" : "official",
        "family" : "BEETHOVEN",
        "_family" : {
          "extension" : [ {
            "url" : "http://hl7.org/fhir/StructureDefinition/humanname-own-prefix",
            "valueString" : "VAN"
          }, {
            "url" : "http://hl7.org/fhir/StructureDefinition/humanname-own-name",
            "valueString" : "Attending2"
          }, {
            "url" : "http://hl7.org/fhir/StructureDefinition/humanname-partner-prefix",
            "valueString" : "VAL"
          }, {
            "url" : "http://hl7.org/fhir/StructureDefinition/humanname-partner-name",
            "valueString" : "ROGER"
          } ]
        },
        "given" : [ "LUDWIG", "B" ],
        "prefix" : [ "DR" ],
        "suffix" : [ "2ND", "MD", "MD" ],
        "period" : {
          "start" : "2022-05-01T10:25:31-04:00",
          "end" : "2023-05-01T10:25:31-04:00"
        }
      } ]
    }
  }, {
    "fullUrl" : "Practitioner/1707769173045958000.4d3e0d51-e9d5-48cc-be10-f027e6bd151a",
    "resource" : {
      "resourceType" : "Practitioner",
      "id" : "1707769173045958000.4d3e0d51-e9d5-48cc-be10-f027e6bd151a",
      "extension" : [ {
        "url" : "https://reportstream.cdc.gov/fhir/StructureDefinition/assigning-authority",
        "extension" : [ {
          "url" : "https://reportstream.cdc.gov/fhir/StructureDefinition/namespace-id",
          "valueString" : "Namespace"
        }, {
          "url" : "https://reportstream.cdc.gov/fhir/StructureDefinition/universal-id",
          "valueString" : "AssigningSystem"
        }, {
          "url" : "https://reportstream.cdc.gov/fhir/StructureDefinition/universal-id-type",
          "valueCode" : "UUID"
        } ]
      }, {
        "url" : "https://reportstream.cdc.gov/fhir/StructureDefinition/xcn-practitioner",
        "extension" : [ {
          "url" : "XCN.3",
          "valueString" : "LUDWIG"
        }, {
          "url" : "XCN.4",
          "valueString" : "B"
        }, {
          "url" : "XCN.20",
          "valueString" : "20230501102531-0400"
        }, {
          "url" : "XCN.21",
          "valueString" : "MD"
        }, {
          "url" : "XCN.22",
          "valueCodeableConcept" : {
            "coding" : [ {
              "extension" : [ {
                "url" : "https://reportstream.cdc.gov/fhir/StructureDefinition/cwe-coding",
                "valueString" : "coding"
              } ],
              "code" : "AssignJ"
            } ]
>>>>>>> 9d88e4f6
          }
        ]
      }
    },
    {
      "fullUrl" : "Practitioner/1707422718213122000.d25c6cb3-4975-414d-961f-7095c33d53b2",
      "resource" : {
        "resourceType" : "Practitioner",
        "id" : "1707422718213122000.d25c6cb3-4975-414d-961f-7095c33d53b2",
        "extension" : [
          {
            "url" : "https://reportstream.cdc.gov/fhir/StructureDefinition/assigning-authority",
            "extension" : [
              {
                "url" : "https://reportstream.cdc.gov/fhir/StructureDefinition/namespace-id",
                "valueString" : "Namespace"
              },
              {
                "url" : "https://reportstream.cdc.gov/fhir/StructureDefinition/universal-id",
                "valueString" : "AssigningSystem"
              },
              {
                "url" : "https://reportstream.cdc.gov/fhir/StructureDefinition/universal-id-type",
                "valueCode" : "UUID"
              }
            ]
          },
          {
            "url" : "https://reportstream.cdc.gov/fhir/StructureDefinition/xcn-practitioner",
            "extension" : [
              {
                "url" : "XCN.3",
                "valueString" : "LUDWIG"
              },
              {
                "url" : "XCN.4",
                "valueString" : "B"
              },
              {
                "url" : "XCN.20",
                "valueString" : "20230501102531-0400"
              },
              {
                "url" : "XCN.21",
                "valueString" : "MD"
              },
              {
                "url" : "XCN.22",
                "valueCodeableConcept" : {
                  "coding" : [
                    {
                      "extension" : [
                        {
                          "url" : "https://reportstream.cdc.gov/fhir/StructureDefinition/cwe-coding",
                          "valueString" : "coding"
                        }
                      ],
                      "code" : "AssignJ"
                    }
                  ]
                }
              },
              {
                "url" : "XCN.23",
                "valueCodeableConcept" : {
                  "coding" : [
                    {
                      "extension" : [
                        {
                          "url" : "https://reportstream.cdc.gov/fhir/StructureDefinition/cwe-coding",
                          "valueString" : "coding"
                        }
                      ],
                      "code" : "AssignA"
                    }
                  ]
                }
              },
              {
                "url" : "XCN.5",
                "valueString" : "2ND"
              },
              {
                "url" : "XCN.7",
                "valueString" : "MD"
              },
              {
                "url" : "XCN.8",
                "valueCodeableConcept" : {
                  "coding" : [
                    {
                      "extension" : [
                        {
                          "url" : "https://reportstream.cdc.gov/fhir/StructureDefinition/cwe-coding",
                          "valueString" : "coding"
                        }
                      ],
                      "code" : "SRC"
                    }
                  ]
                }
              },
              {
                "url" : "XCN.10",
                "valueString" : "B"
              },
              {
                "url" : "XCN.15",
                "valueString" : "A"
              },
              {
                "url" : "XCN.16",
                "valueCodeableConcept" : {
                  "coding" : [
                    {
                      "extension" : [
                        {
                          "url" : "https://reportstream.cdc.gov/fhir/StructureDefinition/cwe-coding",
                          "valueString" : "coding"
                        }
                      ],
                      "code" : "NameContext"
                    }
                  ]
                }
              },
              {
                "url" : "XCN.19",
                "valueString" : "20220501102531-0400"
              }
            ]
          },
          {
            "url" : "https://reportstream.cdc.gov/fhir/StructureDefinition/hl7v2Field",
            "valueString" : "PV1.9"
          }
        ],
        "identifier" : [
          {
            "extension" : [
              {
                "url" : "http://hl7.org/fhir/StructureDefinition/identifier-checkDigit",
                "valueString" : "A"
              },
              {
                "url" : "http://hl7.org/fhir/StructureDefinition/namingsystem-checkDigit",
                "valueCode" : "NPI"
              }
            ],
            "type" : {
              "coding" : [
                {
                  "extension" : [
                    {
                      "url" : "https://reportstream.cdc.gov/fhir/StructureDefinition/codeable-concept-id",
                      "valueBoolean" : true
                    }
                  ],
                  "code" : "DL"
                }
              ]
            },
            "system" : "Namespace",
            "value" : "1"
          }
        ],
        "name" : [
          {
            "extension" : [
              {
                "url" : "http://hl7.org/fhir/StructureDefinition/humanname-assembly-order",
                "valueCode" : "G"
              }
            ],
            "use" : "official",
            "family" : "BEETHOVEN",
            "_family" : {
              "extension" : [
                {
                  "url" : "http://hl7.org/fhir/StructureDefinition/humanname-own-prefix",
                  "valueString" : "VAN"
                },
                {
                  "url" : "http://hl7.org/fhir/StructureDefinition/humanname-own-name",
                  "valueString" : "Consulting1"
                },
                {
                  "url" : "http://hl7.org/fhir/StructureDefinition/humanname-partner-prefix",
                  "valueString" : "VAL"
                },
                {
                  "url" : "http://hl7.org/fhir/StructureDefinition/humanname-partner-name",
                  "valueString" : "ROGER"
                }
              ]
            },
            "given" : [
              "LUDWIG",
              "B"
            ],
            "prefix" : [
              "DR"
            ],
            "suffix" : [
              "2ND",
              "MD",
              "MD"
            ],
            "period" : {
              "start" : "2022-05-01T10:25:31-04:00",
              "end" : "2023-05-01T10:25:31-04:00"
            }
          }
<<<<<<< HEAD
        ]
      }
    },
    {
      "fullUrl" : "Practitioner/1707422718215500000.054ce5c5-5a2c-4644-8931-54b72e3b4a1f",
      "resource" : {
        "resourceType" : "Practitioner",
        "id" : "1707422718215500000.054ce5c5-5a2c-4644-8931-54b72e3b4a1f",
        "extension" : [
          {
            "url" : "https://reportstream.cdc.gov/fhir/StructureDefinition/assigning-authority",
            "extension" : [
              {
                "url" : "https://reportstream.cdc.gov/fhir/StructureDefinition/namespace-id",
                "valueString" : "Namespace"
              },
              {
                "url" : "https://reportstream.cdc.gov/fhir/StructureDefinition/universal-id",
                "valueString" : "AssigningSystem"
              },
              {
                "url" : "https://reportstream.cdc.gov/fhir/StructureDefinition/universal-id-type",
                "valueCode" : "UUID"
              }
            ]
          },
          {
            "url" : "https://reportstream.cdc.gov/fhir/StructureDefinition/xcn-practitioner",
            "extension" : [
              {
                "url" : "XCN.3",
                "valueString" : "LUDWIG"
              },
              {
                "url" : "XCN.4",
                "valueString" : "B"
              },
              {
                "url" : "XCN.20",
                "valueString" : "20230501102531-0400"
              },
              {
                "url" : "XCN.21",
                "valueString" : "MD"
              },
              {
                "url" : "XCN.22",
                "valueCodeableConcept" : {
                  "coding" : [
                    {
                      "extension" : [
                        {
                          "url" : "https://reportstream.cdc.gov/fhir/StructureDefinition/cwe-coding",
                          "valueString" : "coding"
                        }
                      ],
                      "code" : "AssignJ"
                    }
                  ]
                }
              },
              {
                "url" : "XCN.23",
                "valueCodeableConcept" : {
                  "coding" : [
                    {
                      "extension" : [
                        {
                          "url" : "https://reportstream.cdc.gov/fhir/StructureDefinition/cwe-coding",
                          "valueString" : "coding"
                        }
                      ],
                      "code" : "AssignA"
                    }
                  ]
                }
              },
              {
                "url" : "XCN.5",
                "valueString" : "2ND"
              },
              {
                "url" : "XCN.7",
                "valueString" : "MD"
              },
              {
                "url" : "XCN.8",
                "valueCodeableConcept" : {
                  "coding" : [
                    {
                      "extension" : [
                        {
                          "url" : "https://reportstream.cdc.gov/fhir/StructureDefinition/cwe-coding",
                          "valueString" : "coding"
                        }
                      ],
                      "code" : "SRC"
                    }
                  ]
                }
              },
              {
                "url" : "XCN.10",
                "valueString" : "B"
              },
              {
                "url" : "XCN.15",
                "valueString" : "A"
              },
              {
                "url" : "XCN.16",
                "valueCodeableConcept" : {
                  "coding" : [
                    {
                      "extension" : [
                        {
                          "url" : "https://reportstream.cdc.gov/fhir/StructureDefinition/cwe-coding",
                          "valueString" : "coding"
                        }
                      ],
                      "code" : "NameContext"
                    }
                  ]
                }
              },
              {
                "url" : "XCN.19",
                "valueString" : "20220501102531-0400"
              }
            ]
          },
          {
            "url" : "https://reportstream.cdc.gov/fhir/StructureDefinition/hl7v2Field",
            "valueString" : "PV1.9"
=======
        }, {
          "url" : "XCN.19",
          "valueString" : "20220501102531-0400"
        } ]
      }, {
        "url" : "https://reportstream.cdc.gov/fhir/StructureDefinition/hl7v2Field",
        "valueString" : "PV1.8"
      } ],
      "identifier" : [ {
        "extension" : [ {
          "url" : "http://hl7.org/fhir/StructureDefinition/identifier-checkDigit",
          "valueString" : "A"
        }, {
          "url" : "http://hl7.org/fhir/StructureDefinition/namingsystem-checkDigit",
          "valueCode" : "NPI"
        } ],
        "type" : {
          "coding" : [ {
            "extension" : [ {
              "url" : "https://reportstream.cdc.gov/fhir/StructureDefinition/codeable-concept-id",
              "valueBoolean" : true
            } ],
            "code" : "DL"
          } ]
        },
        "system" : "Namespace",
        "value" : "1"
      } ],
      "name" : [ {
        "extension" : [ {
          "url" : "http://hl7.org/fhir/StructureDefinition/humanname-assembly-order",
          "valueCode" : "G"
        } ],
        "use" : "official",
        "family" : "BEETHOVEN",
        "_family" : {
          "extension" : [ {
            "url" : "http://hl7.org/fhir/StructureDefinition/humanname-own-prefix",
            "valueString" : "VAN"
          }, {
            "url" : "http://hl7.org/fhir/StructureDefinition/humanname-own-name",
            "valueString" : "Referring1"
          }, {
            "url" : "http://hl7.org/fhir/StructureDefinition/humanname-partner-prefix",
            "valueString" : "VAL"
          }, {
            "url" : "http://hl7.org/fhir/StructureDefinition/humanname-partner-name",
            "valueString" : "ROGER"
          } ]
        },
        "given" : [ "LUDWIG", "B" ],
        "prefix" : [ "DR" ],
        "suffix" : [ "2ND", "MD", "MD" ],
        "period" : {
          "start" : "2022-05-01T10:25:31-04:00",
          "end" : "2023-05-01T10:25:31-04:00"
        }
      } ]
    }
  }, {
    "fullUrl" : "Practitioner/1707769173048802000.92e853e8-f7b8-4597-ab00-f9db29e32adb",
    "resource" : {
      "resourceType" : "Practitioner",
      "id" : "1707769173048802000.92e853e8-f7b8-4597-ab00-f9db29e32adb",
      "extension" : [ {
        "url" : "https://reportstream.cdc.gov/fhir/StructureDefinition/assigning-authority",
        "extension" : [ {
          "url" : "https://reportstream.cdc.gov/fhir/StructureDefinition/namespace-id",
          "valueString" : "Namespace"
        }, {
          "url" : "https://reportstream.cdc.gov/fhir/StructureDefinition/universal-id",
          "valueString" : "AssigningSystem"
        }, {
          "url" : "https://reportstream.cdc.gov/fhir/StructureDefinition/universal-id-type",
          "valueCode" : "UUID"
        } ]
      }, {
        "url" : "https://reportstream.cdc.gov/fhir/StructureDefinition/xcn-practitioner",
        "extension" : [ {
          "url" : "XCN.3",
          "valueString" : "LUDWIG"
        }, {
          "url" : "XCN.4",
          "valueString" : "B"
        }, {
          "url" : "XCN.20",
          "valueString" : "20230501102531-0400"
        }, {
          "url" : "XCN.21",
          "valueString" : "MD"
        }, {
          "url" : "XCN.22",
          "valueCodeableConcept" : {
            "coding" : [ {
              "extension" : [ {
                "url" : "https://reportstream.cdc.gov/fhir/StructureDefinition/cwe-coding",
                "valueString" : "coding"
              } ],
              "code" : "AssignJ"
            } ]
>>>>>>> 9d88e4f6
          }
        ],
        "identifier" : [
          {
            "extension" : [
              {
                "url" : "http://hl7.org/fhir/StructureDefinition/identifier-checkDigit",
                "valueString" : "A"
              },
              {
                "url" : "http://hl7.org/fhir/StructureDefinition/namingsystem-checkDigit",
                "valueCode" : "NPI"
              }
            ],
            "type" : {
              "coding" : [
                {
                  "extension" : [
                    {
                      "url" : "https://reportstream.cdc.gov/fhir/StructureDefinition/codeable-concept-id",
                      "valueBoolean" : true
                    }
                  ],
                  "code" : "DL"
                }
              ]
            },
            "system" : "Namespace",
            "value" : "1"
          }
        ],
        "name" : [
          {
            "extension" : [
              {
                "url" : "http://hl7.org/fhir/StructureDefinition/humanname-assembly-order",
                "valueCode" : "G"
              }
            ],
            "use" : "official",
            "family" : "BEETHOVEN",
            "_family" : {
              "extension" : [
                {
                  "url" : "http://hl7.org/fhir/StructureDefinition/humanname-own-prefix",
                  "valueString" : "VAN"
                },
                {
                  "url" : "http://hl7.org/fhir/StructureDefinition/humanname-own-name",
                  "valueString" : "Consulting2"
                },
                {
                  "url" : "http://hl7.org/fhir/StructureDefinition/humanname-partner-prefix",
                  "valueString" : "VAL"
                },
                {
                  "url" : "http://hl7.org/fhir/StructureDefinition/humanname-partner-name",
                  "valueString" : "ROGER"
                }
              ]
            },
            "given" : [
              "LUDWIG",
              "B"
            ],
            "prefix" : [
              "DR"
            ],
            "suffix" : [
              "2ND",
              "MD",
              "MD"
            ],
            "period" : {
              "start" : "2022-05-01T10:25:31-04:00",
              "end" : "2023-05-01T10:25:31-04:00"
            }
          }
        ]
      }
    },
    {
      "fullUrl" : "Practitioner/1707422718218167000.6d1235ff-e87f-422c-9625-96d9020d621b",
      "resource" : {
        "resourceType" : "Practitioner",
        "id" : "1707422718218167000.6d1235ff-e87f-422c-9625-96d9020d621b",
        "extension" : [
          {
            "url" : "https://reportstream.cdc.gov/fhir/StructureDefinition/assigning-authority",
            "extension" : [
              {
                "url" : "https://reportstream.cdc.gov/fhir/StructureDefinition/namespace-id",
                "valueString" : "Namespace"
              },
              {
                "url" : "https://reportstream.cdc.gov/fhir/StructureDefinition/universal-id",
                "valueString" : "AssigningSystem"
              },
              {
                "url" : "https://reportstream.cdc.gov/fhir/StructureDefinition/universal-id-type",
                "valueCode" : "UUID"
              }
            ]
          },
          {
            "url" : "https://reportstream.cdc.gov/fhir/StructureDefinition/xcn-practitioner",
            "extension" : [
              {
                "url" : "XCN.3",
                "valueString" : "LUDWIG"
              },
              {
                "url" : "XCN.4",
                "valueString" : "B"
              },
              {
                "url" : "XCN.20",
                "valueString" : "20230501102531-0400"
              },
              {
                "url" : "XCN.21",
                "valueString" : "MD"
              },
              {
                "url" : "XCN.22",
                "valueCodeableConcept" : {
                  "coding" : [
                    {
                      "extension" : [
                        {
                          "url" : "https://reportstream.cdc.gov/fhir/StructureDefinition/cwe-coding",
                          "valueString" : "coding"
                        }
                      ],
                      "code" : "AssignJ"
                    }
                  ]
                }
              },
              {
                "url" : "XCN.23",
                "valueCodeableConcept" : {
                  "coding" : [
                    {
                      "extension" : [
                        {
                          "url" : "https://reportstream.cdc.gov/fhir/StructureDefinition/cwe-coding",
                          "valueString" : "coding"
                        }
                      ],
                      "code" : "AssignA"
                    }
                  ]
                }
              },
              {
                "url" : "XCN.5",
                "valueString" : "2ND"
              },
              {
                "url" : "XCN.7",
                "valueString" : "MD"
              },
              {
                "url" : "XCN.8",
                "valueCodeableConcept" : {
                  "coding" : [
                    {
                      "extension" : [
                        {
                          "url" : "https://reportstream.cdc.gov/fhir/StructureDefinition/cwe-coding",
                          "valueString" : "coding"
                        }
                      ],
                      "code" : "SRC"
                    }
                  ]
                }
              },
              {
                "url" : "XCN.10",
                "valueString" : "B"
              },
              {
                "url" : "XCN.15",
                "valueString" : "A"
              },
              {
                "url" : "XCN.16",
                "valueCodeableConcept" : {
                  "coding" : [
                    {
                      "extension" : [
                        {
                          "url" : "https://reportstream.cdc.gov/fhir/StructureDefinition/cwe-coding",
                          "valueString" : "coding"
                        }
                      ],
                      "code" : "NameContext"
                    }
                  ]
                }
              },
              {
                "url" : "XCN.19",
                "valueString" : "20220501102531-0400"
              }
            ]
          },
          {
            "url" : "https://reportstream.cdc.gov/fhir/StructureDefinition/hl7v2Field",
            "valueString" : "PV1.17"
          }
<<<<<<< HEAD
        ],
        "identifier" : [
          {
            "extension" : [
              {
                "url" : "http://hl7.org/fhir/StructureDefinition/identifier-checkDigit",
                "valueString" : "A"
              },
              {
                "url" : "http://hl7.org/fhir/StructureDefinition/namingsystem-checkDigit",
                "valueCode" : "NPI"
              }
            ],
            "type" : {
              "coding" : [
                {
                  "extension" : [
                    {
                      "url" : "https://reportstream.cdc.gov/fhir/StructureDefinition/codeable-concept-id",
                      "valueBoolean" : true
                    }
                  ],
                  "code" : "DL"
                }
              ]
            },
            "system" : "Namespace",
            "value" : "1"
=======
        }, {
          "url" : "XCN.19",
          "valueString" : "20220501102531-0400"
        } ]
      }, {
        "url" : "https://reportstream.cdc.gov/fhir/StructureDefinition/hl7v2Field",
        "valueString" : "PV1.8"
      } ],
      "identifier" : [ {
        "extension" : [ {
          "url" : "http://hl7.org/fhir/StructureDefinition/identifier-checkDigit",
          "valueString" : "A"
        }, {
          "url" : "http://hl7.org/fhir/StructureDefinition/namingsystem-checkDigit",
          "valueCode" : "NPI"
        } ],
        "type" : {
          "coding" : [ {
            "extension" : [ {
              "url" : "https://reportstream.cdc.gov/fhir/StructureDefinition/codeable-concept-id",
              "valueBoolean" : true
            } ],
            "code" : "DL"
          } ]
        },
        "system" : "Namespace",
        "value" : "1"
      } ],
      "name" : [ {
        "extension" : [ {
          "url" : "http://hl7.org/fhir/StructureDefinition/humanname-assembly-order",
          "valueCode" : "G"
        } ],
        "use" : "official",
        "family" : "BEETHOVEN",
        "_family" : {
          "extension" : [ {
            "url" : "http://hl7.org/fhir/StructureDefinition/humanname-own-prefix",
            "valueString" : "VAN"
          }, {
            "url" : "http://hl7.org/fhir/StructureDefinition/humanname-own-name",
            "valueString" : "Referring2"
          }, {
            "url" : "http://hl7.org/fhir/StructureDefinition/humanname-partner-prefix",
            "valueString" : "VAL"
          }, {
            "url" : "http://hl7.org/fhir/StructureDefinition/humanname-partner-name",
            "valueString" : "ROGER"
          } ]
        },
        "given" : [ "LUDWIG", "B" ],
        "prefix" : [ "DR" ],
        "suffix" : [ "2ND", "MD", "MD" ],
        "period" : {
          "start" : "2022-05-01T10:25:31-04:00",
          "end" : "2023-05-01T10:25:31-04:00"
        }
      } ]
    }
  }, {
    "fullUrl" : "Practitioner/1707769173051942000.6dd3182e-259c-4843-9afd-c50811475e51",
    "resource" : {
      "resourceType" : "Practitioner",
      "id" : "1707769173051942000.6dd3182e-259c-4843-9afd-c50811475e51",
      "extension" : [ {
        "url" : "https://reportstream.cdc.gov/fhir/StructureDefinition/assigning-authority",
        "extension" : [ {
          "url" : "https://reportstream.cdc.gov/fhir/StructureDefinition/namespace-id",
          "valueString" : "Namespace"
        }, {
          "url" : "https://reportstream.cdc.gov/fhir/StructureDefinition/universal-id",
          "valueString" : "AssigningSystem"
        }, {
          "url" : "https://reportstream.cdc.gov/fhir/StructureDefinition/universal-id-type",
          "valueCode" : "UUID"
        } ]
      }, {
        "url" : "https://reportstream.cdc.gov/fhir/StructureDefinition/xcn-practitioner",
        "extension" : [ {
          "url" : "XCN.3",
          "valueString" : "LUDWIG"
        }, {
          "url" : "XCN.4",
          "valueString" : "B"
        }, {
          "url" : "XCN.20",
          "valueString" : "20230501102531-0400"
        }, {
          "url" : "XCN.21",
          "valueString" : "MD"
        }, {
          "url" : "XCN.22",
          "valueCodeableConcept" : {
            "coding" : [ {
              "extension" : [ {
                "url" : "https://reportstream.cdc.gov/fhir/StructureDefinition/cwe-coding",
                "valueString" : "coding"
              } ],
              "code" : "AssignJ"
            } ]
>>>>>>> 9d88e4f6
          }
        ],
        "name" : [
          {
            "extension" : [
              {
                "url" : "http://hl7.org/fhir/StructureDefinition/humanname-assembly-order",
                "valueCode" : "G"
              }
            ],
            "use" : "official",
            "family" : "BEETHOVEN",
            "_family" : {
              "extension" : [
                {
                  "url" : "http://hl7.org/fhir/StructureDefinition/humanname-own-prefix",
                  "valueString" : "VAN"
                },
                {
                  "url" : "http://hl7.org/fhir/StructureDefinition/humanname-own-name",
                  "valueString" : "Admitting1"
                },
                {
                  "url" : "http://hl7.org/fhir/StructureDefinition/humanname-partner-prefix",
                  "valueString" : "VAL"
                },
                {
                  "url" : "http://hl7.org/fhir/StructureDefinition/humanname-partner-name",
                  "valueString" : "ROGER"
                }
              ]
            },
            "given" : [
              "LUDWIG",
              "B"
            ],
            "prefix" : [
              "DR"
            ],
            "suffix" : [
              "2ND",
              "MD",
              "MD"
            ],
            "period" : {
              "start" : "2022-05-01T10:25:31-04:00",
              "end" : "2023-05-01T10:25:31-04:00"
            }
          }
        ]
      }
    },
    {
      "fullUrl" : "Practitioner/1707422718220287000.0af83d1b-7bf8-41b4-ae52-57c4056524b5",
      "resource" : {
        "resourceType" : "Practitioner",
        "id" : "1707422718220287000.0af83d1b-7bf8-41b4-ae52-57c4056524b5",
        "extension" : [
          {
            "url" : "https://reportstream.cdc.gov/fhir/StructureDefinition/assigning-authority",
            "extension" : [
              {
                "url" : "https://reportstream.cdc.gov/fhir/StructureDefinition/namespace-id",
                "valueString" : "Namespace"
              },
              {
                "url" : "https://reportstream.cdc.gov/fhir/StructureDefinition/universal-id",
                "valueString" : "AssigningSystem"
              },
              {
                "url" : "https://reportstream.cdc.gov/fhir/StructureDefinition/universal-id-type",
                "valueCode" : "UUID"
              }
            ]
          },
          {
            "url" : "https://reportstream.cdc.gov/fhir/StructureDefinition/xcn-practitioner",
            "extension" : [
              {
                "url" : "XCN.3",
                "valueString" : "LUDWIG"
              },
              {
                "url" : "XCN.4",
                "valueString" : "B"
              },
              {
                "url" : "XCN.20",
                "valueString" : "20230501102531-0400"
              },
              {
                "url" : "XCN.21",
                "valueString" : "MD"
              },
              {
                "url" : "XCN.22",
                "valueCodeableConcept" : {
                  "coding" : [
                    {
                      "extension" : [
                        {
                          "url" : "https://reportstream.cdc.gov/fhir/StructureDefinition/cwe-coding",
                          "valueString" : "coding"
                        }
                      ],
                      "code" : "AssignJ"
                    }
                  ]
                }
              },
              {
                "url" : "XCN.23",
                "valueCodeableConcept" : {
                  "coding" : [
                    {
                      "extension" : [
                        {
                          "url" : "https://reportstream.cdc.gov/fhir/StructureDefinition/cwe-coding",
                          "valueString" : "coding"
                        }
                      ],
                      "code" : "AssignA"
                    }
                  ]
                }
              },
              {
                "url" : "XCN.5",
                "valueString" : "2ND"
              },
              {
                "url" : "XCN.7",
                "valueString" : "MD"
              },
              {
                "url" : "XCN.8",
                "valueCodeableConcept" : {
                  "coding" : [
                    {
                      "extension" : [
                        {
                          "url" : "https://reportstream.cdc.gov/fhir/StructureDefinition/cwe-coding",
                          "valueString" : "coding"
                        }
                      ],
                      "code" : "SRC"
                    }
                  ]
                }
              },
              {
                "url" : "XCN.10",
                "valueString" : "B"
              },
              {
                "url" : "XCN.15",
                "valueString" : "A"
              },
              {
                "url" : "XCN.16",
                "valueCodeableConcept" : {
                  "coding" : [
                    {
                      "extension" : [
                        {
                          "url" : "https://reportstream.cdc.gov/fhir/StructureDefinition/cwe-coding",
                          "valueString" : "coding"
                        }
                      ],
                      "code" : "NameContext"
                    }
                  ]
                }
              },
              {
                "url" : "XCN.19",
                "valueString" : "20220501102531-0400"
              }
            ]
          },
          {
            "url" : "https://reportstream.cdc.gov/fhir/StructureDefinition/hl7v2Field",
            "valueString" : "PV1.17"
          }
        ],
        "identifier" : [
          {
            "extension" : [
              {
                "url" : "http://hl7.org/fhir/StructureDefinition/identifier-checkDigit",
                "valueString" : "A"
              },
              {
                "url" : "http://hl7.org/fhir/StructureDefinition/namingsystem-checkDigit",
                "valueCode" : "NPI"
              }
            ],
            "type" : {
              "coding" : [
                {
                  "extension" : [
                    {
                      "url" : "https://reportstream.cdc.gov/fhir/StructureDefinition/codeable-concept-id",
                      "valueBoolean" : true
                    }
                  ],
                  "code" : "DL"
                }
              ]
            },
            "system" : "Namespace",
            "value" : "1"
          }
<<<<<<< HEAD
        ],
        "name" : [
          {
            "extension" : [
              {
                "url" : "http://hl7.org/fhir/StructureDefinition/humanname-assembly-order",
                "valueCode" : "G"
              }
            ],
            "use" : "official",
            "family" : "BEETHOVEN",
            "_family" : {
              "extension" : [
                {
                  "url" : "http://hl7.org/fhir/StructureDefinition/humanname-own-prefix",
                  "valueString" : "VAN"
                },
                {
                  "url" : "http://hl7.org/fhir/StructureDefinition/humanname-own-name",
                  "valueString" : "Admitting2"
                },
                {
                  "url" : "http://hl7.org/fhir/StructureDefinition/humanname-partner-prefix",
                  "valueString" : "VAL"
                },
                {
                  "url" : "http://hl7.org/fhir/StructureDefinition/humanname-partner-name",
                  "valueString" : "ROGER"
                }
              ]
            },
            "given" : [
              "LUDWIG",
              "B"
            ],
            "prefix" : [
              "DR"
            ],
            "suffix" : [
              "2ND",
              "MD",
              "MD"
            ],
            "period" : {
              "start" : "2022-05-01T10:25:31-04:00",
              "end" : "2023-05-01T10:25:31-04:00"
            }
=======
        }, {
          "url" : "XCN.19",
          "valueString" : "20220501102531-0400"
        } ]
      }, {
        "url" : "https://reportstream.cdc.gov/fhir/StructureDefinition/hl7v2Field",
        "valueString" : "PV1.9"
      } ],
      "identifier" : [ {
        "extension" : [ {
          "url" : "http://hl7.org/fhir/StructureDefinition/identifier-checkDigit",
          "valueString" : "A"
        }, {
          "url" : "http://hl7.org/fhir/StructureDefinition/namingsystem-checkDigit",
          "valueCode" : "NPI"
        } ],
        "type" : {
          "coding" : [ {
            "extension" : [ {
              "url" : "https://reportstream.cdc.gov/fhir/StructureDefinition/codeable-concept-id",
              "valueBoolean" : true
            } ],
            "code" : "DL"
          } ]
        },
        "system" : "Namespace",
        "value" : "1"
      } ],
      "name" : [ {
        "extension" : [ {
          "url" : "http://hl7.org/fhir/StructureDefinition/humanname-assembly-order",
          "valueCode" : "G"
        } ],
        "use" : "official",
        "family" : "BEETHOVEN",
        "_family" : {
          "extension" : [ {
            "url" : "http://hl7.org/fhir/StructureDefinition/humanname-own-prefix",
            "valueString" : "VAN"
          }, {
            "url" : "http://hl7.org/fhir/StructureDefinition/humanname-own-name",
            "valueString" : "Consulting1"
          }, {
            "url" : "http://hl7.org/fhir/StructureDefinition/humanname-partner-prefix",
            "valueString" : "VAL"
          }, {
            "url" : "http://hl7.org/fhir/StructureDefinition/humanname-partner-name",
            "valueString" : "ROGER"
          } ]
        },
        "given" : [ "LUDWIG", "B" ],
        "prefix" : [ "DR" ],
        "suffix" : [ "2ND", "MD", "MD" ],
        "period" : {
          "start" : "2022-05-01T10:25:31-04:00",
          "end" : "2023-05-01T10:25:31-04:00"
        }
      } ]
    }
  }, {
    "fullUrl" : "Practitioner/1707769173055653000.9d70bbc6-4385-4a22-a104-0133e89053f2",
    "resource" : {
      "resourceType" : "Practitioner",
      "id" : "1707769173055653000.9d70bbc6-4385-4a22-a104-0133e89053f2",
      "extension" : [ {
        "url" : "https://reportstream.cdc.gov/fhir/StructureDefinition/assigning-authority",
        "extension" : [ {
          "url" : "https://reportstream.cdc.gov/fhir/StructureDefinition/namespace-id",
          "valueString" : "Namespace"
        }, {
          "url" : "https://reportstream.cdc.gov/fhir/StructureDefinition/universal-id",
          "valueString" : "AssigningSystem"
        }, {
          "url" : "https://reportstream.cdc.gov/fhir/StructureDefinition/universal-id-type",
          "valueCode" : "UUID"
        } ]
      }, {
        "url" : "https://reportstream.cdc.gov/fhir/StructureDefinition/xcn-practitioner",
        "extension" : [ {
          "url" : "XCN.3",
          "valueString" : "LUDWIG"
        }, {
          "url" : "XCN.4",
          "valueString" : "B"
        }, {
          "url" : "XCN.20",
          "valueString" : "20230501102531-0400"
        }, {
          "url" : "XCN.21",
          "valueString" : "MD"
        }, {
          "url" : "XCN.22",
          "valueCodeableConcept" : {
            "coding" : [ {
              "extension" : [ {
                "url" : "https://reportstream.cdc.gov/fhir/StructureDefinition/cwe-coding",
                "valueString" : "coding"
              } ],
              "code" : "AssignJ"
            } ]
>>>>>>> 9d88e4f6
          }
        ]
      }
    },
    {
      "fullUrl" : "Organization/1707422718220858000.25f1560a-c1a7-4562-af39-9168de96d521",
      "resource" : {
        "resourceType" : "Organization",
        "id" : "1707422718220858000.25f1560a-c1a7-4562-af39-9168de96d521",
        "identifier" : [
          {
            "extension" : [
              {
                "url" : "https://reportstream.cdc.gov/fhir/StructureDefinition/identifier-namespace-id",
                "valueBoolean" : true
              }
            ],
            "value" : "ASSIGNEE"
          },
          {
            "extension" : [
              {
                "url" : "https://reportstream.cdc.gov/fhir/StructureDefinition/identifier-universal-id",
                "valueBoolean" : true
              }
            ],
            "type" : {
              "coding" : [
                {
                  "system" : "http://terminology.hl7.org/CodeSystem/v2-0301",
                  "code" : "UUID"
                }
              ]
            },
            "system" : "urn:ietf:rfc:3986",
            "value" : "222.1111.22222"
          }
        ]
      }
    },
    {
      "fullUrl" : "Location/1707422718222167000.aade3e91-5df6-4d41-add3-4049d19f2f0f",
      "resource" : {
        "resourceType" : "Location",
        "id" : "1707422718222167000.aade3e91-5df6-4d41-add3-4049d19f2f0f",
        "extension" : [
          {
            "url" : "https://reportstream.cdc.gov/fhir/StructureDefinition/pl6-person-location-type",
            "valueString" : "location type"
          }
        ],
        "identifier" : [
          {
            "extension" : [
              {
                "url" : "https://reportstream.cdc.gov/fhir/StructureDefinition/identifier-namespace-id",
                "valueBoolean" : true
              }
            ],
            "value" : "Hospital Assigned"
          },
          {
            "extension" : [
              {
                "url" : "https://reportstream.cdc.gov/fhir/StructureDefinition/identifier-universal-id",
                "valueBoolean" : true
              }
            ],
            "type" : {
              "coding" : [
                {
                  "extension" : [
                    {
                      "url" : "https://reportstream.cdc.gov/fhir/StructureDefinition/codeable-concept-id",
                      "valueBoolean" : true
                    }
                  ],
                  "code" : "ISO"
                }
              ]
            },
            "value" : "2.4.4.4"
          },
          {
            "extension" : [
              {
                "url" : "https://reportstream.cdc.gov/fhir/StructureDefinition/namespace-id",
                "valueString" : "NAME"
              },
              {
                "url" : "https://reportstream.cdc.gov/fhir/StructureDefinition/universal-id",
                "valueString" : "UNI"
              },
              {
                "url" : "https://reportstream.cdc.gov/fhir/StructureDefinition/universal-id-type",
                "valueString" : "ISO"
              },
              {
                "url" : "https://reportstream.cdc.gov/fhir/StructureDefinition/ei-assigner-organization-type",
                "valueString" : "organization"
              }
            ],
            "value" : "Entity ID",
            "assigner" : {
              "reference" : "Organization/1707422718220858000.25f1560a-c1a7-4562-af39-9168de96d521"
            }
          }
        ],
        "status" : "active",
        "description" : "Description",
        "mode" : "instance",
        "physicalType" : {
          "coding" : [
            {
              "system" : "http://terminology.hl7.org/CodeSystem/location-physical-type",
              "code" : "si"
            }
          ]
        }
<<<<<<< HEAD
      }
    },
    {
      "fullUrl" : "Organization/1707422718222597000.c12a3820-e905-41e8-8c3a-23a10c841ba1",
      "resource" : {
        "resourceType" : "Organization",
        "id" : "1707422718222597000.c12a3820-e905-41e8-8c3a-23a10c841ba1",
        "identifier" : [
          {
            "extension" : [
              {
                "url" : "https://reportstream.cdc.gov/fhir/StructureDefinition/identifier-namespace-id",
                "valueBoolean" : true
              }
            ],
            "value" : "ASSIGNEE"
          },
          {
            "extension" : [
              {
                "url" : "https://reportstream.cdc.gov/fhir/StructureDefinition/identifier-universal-id",
                "valueBoolean" : true
              }
            ],
            "type" : {
              "coding" : [
                {
                  "system" : "http://terminology.hl7.org/CodeSystem/v2-0301",
                  "code" : "UUID"
                }
              ]
            },
            "system" : "urn:ietf:rfc:3986",
            "value" : "222.1111.22222"
=======
      } ]
    }
  }, {
    "fullUrl" : "Practitioner/1707769173059079000.7dc11c01-a1e9-410c-8845-0969f5a8bb3d",
    "resource" : {
      "resourceType" : "Practitioner",
      "id" : "1707769173059079000.7dc11c01-a1e9-410c-8845-0969f5a8bb3d",
      "extension" : [ {
        "url" : "https://reportstream.cdc.gov/fhir/StructureDefinition/assigning-authority",
        "extension" : [ {
          "url" : "https://reportstream.cdc.gov/fhir/StructureDefinition/namespace-id",
          "valueString" : "Namespace"
        }, {
          "url" : "https://reportstream.cdc.gov/fhir/StructureDefinition/universal-id",
          "valueString" : "AssigningSystem"
        }, {
          "url" : "https://reportstream.cdc.gov/fhir/StructureDefinition/universal-id-type",
          "valueCode" : "UUID"
        } ]
      }, {
        "url" : "https://reportstream.cdc.gov/fhir/StructureDefinition/xcn-practitioner",
        "extension" : [ {
          "url" : "XCN.3",
          "valueString" : "LUDWIG"
        }, {
          "url" : "XCN.4",
          "valueString" : "B"
        }, {
          "url" : "XCN.20",
          "valueString" : "20230501102531-0400"
        }, {
          "url" : "XCN.21",
          "valueString" : "MD"
        }, {
          "url" : "XCN.22",
          "valueCodeableConcept" : {
            "coding" : [ {
              "extension" : [ {
                "url" : "https://reportstream.cdc.gov/fhir/StructureDefinition/cwe-coding",
                "valueString" : "coding"
              } ],
              "code" : "AssignJ"
            } ]
          }
        }, {
          "url" : "XCN.23",
          "valueCodeableConcept" : {
            "coding" : [ {
              "extension" : [ {
                "url" : "https://reportstream.cdc.gov/fhir/StructureDefinition/cwe-coding",
                "valueString" : "coding"
              } ],
              "code" : "AssignA"
            } ]
>>>>>>> 9d88e4f6
          }
        ]
      }
    },
    {
      "fullUrl" : "Location/1707422718222943000.79a9f685-4c83-40ed-abb0-667c20345776",
      "resource" : {
        "resourceType" : "Location",
        "id" : "1707422718222943000.79a9f685-4c83-40ed-abb0-667c20345776",
        "extension" : [
          {
            "url" : "https://reportstream.cdc.gov/fhir/StructureDefinition/pl6-person-location-type",
            "valueString" : "location type"
          }
        ],
        "identifier" : [
          {
            "extension" : [
              {
                "url" : "https://reportstream.cdc.gov/fhir/StructureDefinition/identifier-namespace-id",
                "valueBoolean" : true
              }
            ],
            "value" : "Hospital Prio"
          },
          {
            "extension" : [
              {
                "url" : "https://reportstream.cdc.gov/fhir/StructureDefinition/identifier-universal-id",
                "valueBoolean" : true
              }
            ],
            "type" : {
              "coding" : [
                {
                  "extension" : [
                    {
                      "url" : "https://reportstream.cdc.gov/fhir/StructureDefinition/codeable-concept-id",
                      "valueBoolean" : true
                    }
                  ],
                  "code" : "ISO"
                }
              ]
            },
            "value" : "2.4.4.4"
          },
          {
            "extension" : [
              {
                "url" : "https://reportstream.cdc.gov/fhir/StructureDefinition/namespace-id",
                "valueString" : "NAME"
              },
              {
                "url" : "https://reportstream.cdc.gov/fhir/StructureDefinition/universal-id",
                "valueString" : "UNI"
              },
              {
                "url" : "https://reportstream.cdc.gov/fhir/StructureDefinition/universal-id-type",
                "valueString" : "ISO"
              },
              {
                "url" : "https://reportstream.cdc.gov/fhir/StructureDefinition/ei-assigner-organization-type",
                "valueString" : "organization"
              }
            ],
            "value" : "Entity ID",
            "assigner" : {
              "reference" : "Organization/1707422718222597000.c12a3820-e905-41e8-8c3a-23a10c841ba1"
            }
          }
        ],
        "status" : "active",
        "description" : "Description",
        "mode" : "instance",
        "physicalType" : {
          "coding" : [
            {
              "system" : "http://terminology.hl7.org/CodeSystem/location-physical-type",
              "code" : "si"
            }
          ]
        }
<<<<<<< HEAD
      }
    },
    {
      "fullUrl" : "Organization/1707422718223465000.52b99876-e92c-407f-a05e-27c2ad2ba911",
      "resource" : {
        "resourceType" : "Organization",
        "id" : "1707422718223465000.52b99876-e92c-407f-a05e-27c2ad2ba911",
        "identifier" : [
          {
            "extension" : [
              {
                "url" : "https://reportstream.cdc.gov/fhir/StructureDefinition/identifier-namespace-id",
                "valueBoolean" : true
              }
            ],
            "value" : "ASSIGNEE"
          },
          {
            "extension" : [
              {
                "url" : "https://reportstream.cdc.gov/fhir/StructureDefinition/identifier-universal-id",
                "valueBoolean" : true
              }
            ],
            "type" : {
              "coding" : [
                {
                  "system" : "http://terminology.hl7.org/CodeSystem/v2-0301",
                  "code" : "UUID"
                }
              ]
            },
            "system" : "urn:ietf:rfc:3986",
            "value" : "222.1111.22222"
=======
      } ]
    }
  }, {
    "fullUrl" : "Practitioner/1707769173061448000.61787f21-83ed-4df3-afc5-f234341bf6d5",
    "resource" : {
      "resourceType" : "Practitioner",
      "id" : "1707769173061448000.61787f21-83ed-4df3-afc5-f234341bf6d5",
      "extension" : [ {
        "url" : "https://reportstream.cdc.gov/fhir/StructureDefinition/assigning-authority",
        "extension" : [ {
          "url" : "https://reportstream.cdc.gov/fhir/StructureDefinition/namespace-id",
          "valueString" : "Namespace"
        }, {
          "url" : "https://reportstream.cdc.gov/fhir/StructureDefinition/universal-id",
          "valueString" : "AssigningSystem"
        }, {
          "url" : "https://reportstream.cdc.gov/fhir/StructureDefinition/universal-id-type",
          "valueCode" : "UUID"
        } ]
      }, {
        "url" : "https://reportstream.cdc.gov/fhir/StructureDefinition/xcn-practitioner",
        "extension" : [ {
          "url" : "XCN.3",
          "valueString" : "LUDWIG"
        }, {
          "url" : "XCN.4",
          "valueString" : "B"
        }, {
          "url" : "XCN.20",
          "valueString" : "20230501102531-0400"
        }, {
          "url" : "XCN.21",
          "valueString" : "MD"
        }, {
          "url" : "XCN.22",
          "valueCodeableConcept" : {
            "coding" : [ {
              "extension" : [ {
                "url" : "https://reportstream.cdc.gov/fhir/StructureDefinition/cwe-coding",
                "valueString" : "coding"
              } ],
              "code" : "AssignJ"
            } ]
          }
        }, {
          "url" : "XCN.23",
          "valueCodeableConcept" : {
            "coding" : [ {
              "extension" : [ {
                "url" : "https://reportstream.cdc.gov/fhir/StructureDefinition/cwe-coding",
                "valueString" : "coding"
              } ],
              "code" : "AssignA"
            } ]
>>>>>>> 9d88e4f6
          }
        ]
      }
    },
    {
      "fullUrl" : "Location/1707422718223872000.79eabe1f-a6ed-48d6-867d-d5e2aa5a3f94",
      "resource" : {
        "resourceType" : "Location",
        "id" : "1707422718223872000.79eabe1f-a6ed-48d6-867d-d5e2aa5a3f94",
        "extension" : [
          {
            "url" : "https://reportstream.cdc.gov/fhir/StructureDefinition/pl6-person-location-type",
            "valueString" : "location type"
          }
        ],
        "identifier" : [
          {
            "extension" : [
              {
                "url" : "https://reportstream.cdc.gov/fhir/StructureDefinition/identifier-namespace-id",
                "valueBoolean" : true
              }
            ],
            "value" : "Hospital Temporary Location"
          },
          {
            "extension" : [
              {
                "url" : "https://reportstream.cdc.gov/fhir/StructureDefinition/identifier-universal-id",
                "valueBoolean" : true
              }
            ],
            "type" : {
              "coding" : [
                {
                  "extension" : [
                    {
                      "url" : "https://reportstream.cdc.gov/fhir/StructureDefinition/codeable-concept-id",
                      "valueBoolean" : true
                    }
                  ],
                  "code" : "ISO"
                }
              ]
            },
            "value" : "2.4.4.4"
          },
          {
            "extension" : [
              {
                "url" : "https://reportstream.cdc.gov/fhir/StructureDefinition/namespace-id",
                "valueString" : "NAME"
              },
              {
                "url" : "https://reportstream.cdc.gov/fhir/StructureDefinition/universal-id",
                "valueString" : "UNI"
              },
              {
                "url" : "https://reportstream.cdc.gov/fhir/StructureDefinition/universal-id-type",
                "valueString" : "ISO"
              },
              {
                "url" : "https://reportstream.cdc.gov/fhir/StructureDefinition/ei-assigner-organization-type",
                "valueString" : "organization"
              }
            ],
            "value" : "Entity ID",
            "assigner" : {
              "reference" : "Organization/1707422718223465000.52b99876-e92c-407f-a05e-27c2ad2ba911"
            }
          }
<<<<<<< HEAD
        ],
        "status" : "active",
        "description" : "Description",
        "mode" : "instance",
        "physicalType" : {
          "coding" : [
            {
              "system" : "http://terminology.hl7.org/CodeSystem/location-physical-type",
              "code" : "si"
            }
          ]
=======
        }, {
          "url" : "XCN.19",
          "valueString" : "20220501102531-0400"
        } ]
      }, {
        "url" : "https://reportstream.cdc.gov/fhir/StructureDefinition/hl7v2Field",
        "valueString" : "PV1.17"
      } ],
      "identifier" : [ {
        "extension" : [ {
          "url" : "http://hl7.org/fhir/StructureDefinition/identifier-checkDigit",
          "valueString" : "A"
        }, {
          "url" : "http://hl7.org/fhir/StructureDefinition/namingsystem-checkDigit",
          "valueCode" : "NPI"
        } ],
        "type" : {
          "coding" : [ {
            "extension" : [ {
              "url" : "https://reportstream.cdc.gov/fhir/StructureDefinition/codeable-concept-id",
              "valueBoolean" : true
            } ],
            "code" : "DL"
          } ]
        },
        "system" : "Namespace",
        "value" : "1"
      } ],
      "name" : [ {
        "extension" : [ {
          "url" : "http://hl7.org/fhir/StructureDefinition/humanname-assembly-order",
          "valueCode" : "G"
        } ],
        "use" : "official",
        "family" : "BEETHOVEN",
        "_family" : {
          "extension" : [ {
            "url" : "http://hl7.org/fhir/StructureDefinition/humanname-own-prefix",
            "valueString" : "VAN"
          }, {
            "url" : "http://hl7.org/fhir/StructureDefinition/humanname-own-name",
            "valueString" : "Admitting2"
          }, {
            "url" : "http://hl7.org/fhir/StructureDefinition/humanname-partner-prefix",
            "valueString" : "VAL"
          }, {
            "url" : "http://hl7.org/fhir/StructureDefinition/humanname-partner-name",
            "valueString" : "ROGER"
          } ]
        },
        "given" : [ "LUDWIG", "B" ],
        "prefix" : [ "DR" ],
        "suffix" : [ "2ND", "MD", "MD" ],
        "period" : {
          "start" : "2022-05-01T10:25:31-04:00",
          "end" : "2023-05-01T10:25:31-04:00"
        }
      } ]
    }
  }, {
    "fullUrl" : "Organization/1707769173062078000.f239911c-9392-4a65-9a8b-93c07f940c6a",
    "resource" : {
      "resourceType" : "Organization",
      "id" : "1707769173062078000.f239911c-9392-4a65-9a8b-93c07f940c6a",
      "identifier" : [ {
        "extension" : [ {
          "url" : "https://reportstream.cdc.gov/fhir/StructureDefinition/hl7v2Field",
          "valueString" : "HD.1"
        } ],
        "value" : "ASSIGNEE"
      }, {
        "extension" : [ {
          "url" : "https://reportstream.cdc.gov/fhir/StructureDefinition/hl7v2Field",
          "valueString" : "HD.2,HD.3"
        } ],
        "type" : {
          "coding" : [ {
            "system" : "http://terminology.hl7.org/CodeSystem/v2-0301",
            "code" : "UUID"
          } ]
        },
        "system" : "urn:ietf:rfc:3986",
        "value" : "222.1111.22222"
      } ]
    }
  }, {
    "fullUrl" : "Location/1707769173062544000.d81635fc-cfcc-4c96-8973-9263ec960b52",
    "resource" : {
      "resourceType" : "Location",
      "id" : "1707769173062544000.d81635fc-cfcc-4c96-8973-9263ec960b52",
      "extension" : [ {
        "url" : "https://reportstream.cdc.gov/fhir/StructureDefinition/pl6-person-location-type",
        "valueString" : "location type"
      } ],
      "identifier" : [ {
        "extension" : [ {
          "url" : "https://reportstream.cdc.gov/fhir/StructureDefinition/hl7v2Field",
          "valueString" : "HD.1"
        } ],
        "value" : "Hospital Assigned"
      }, {
        "extension" : [ {
          "url" : "https://reportstream.cdc.gov/fhir/StructureDefinition/hl7v2Field",
          "valueString" : "HD.2,HD.3"
        } ],
        "type" : {
          "coding" : [ {
            "extension" : [ {
              "url" : "https://reportstream.cdc.gov/fhir/StructureDefinition/codeable-concept-id",
              "valueBoolean" : true
            } ],
            "code" : "ISO"
          } ]
        },
        "value" : "2.4.4.4"
      }, {
        "extension" : [ {
          "url" : "https://reportstream.cdc.gov/fhir/StructureDefinition/namespace-id",
          "valueString" : "NAME"
        }, {
          "url" : "https://reportstream.cdc.gov/fhir/StructureDefinition/universal-id",
          "valueString" : "UNI"
        }, {
          "url" : "https://reportstream.cdc.gov/fhir/StructureDefinition/universal-id-type",
          "valueString" : "ISO"
        }, {
          "url" : "https://reportstream.cdc.gov/fhir/StructureDefinition/ei-assigner-organization-type",
          "valueString" : "organization"
        } ],
        "value" : "Entity ID",
        "assigner" : {
          "reference" : "Organization/1707769173062078000.f239911c-9392-4a65-9a8b-93c07f940c6a"
        }
      } ],
      "status" : "active",
      "description" : "Description",
      "mode" : "instance",
      "physicalType" : {
        "coding" : [ {
          "system" : "http://terminology.hl7.org/CodeSystem/location-physical-type",
          "code" : "si"
        } ]
      }
    }
  }, {
    "fullUrl" : "Organization/1707769173063021000.fc1c6051-a0ba-4bbb-a0e4-f7cb4901b789",
    "resource" : {
      "resourceType" : "Organization",
      "id" : "1707769173063021000.fc1c6051-a0ba-4bbb-a0e4-f7cb4901b789",
      "identifier" : [ {
        "extension" : [ {
          "url" : "https://reportstream.cdc.gov/fhir/StructureDefinition/hl7v2Field",
          "valueString" : "HD.1"
        } ],
        "value" : "ASSIGNEE"
      }, {
        "extension" : [ {
          "url" : "https://reportstream.cdc.gov/fhir/StructureDefinition/hl7v2Field",
          "valueString" : "HD.2,HD.3"
        } ],
        "type" : {
          "coding" : [ {
            "system" : "http://terminology.hl7.org/CodeSystem/v2-0301",
            "code" : "UUID"
          } ]
        },
        "system" : "urn:ietf:rfc:3986",
        "value" : "222.1111.22222"
      } ]
    }
  }, {
    "fullUrl" : "Location/1707769173063476000.99f473f8-67b8-453a-a552-50a2833fc70e",
    "resource" : {
      "resourceType" : "Location",
      "id" : "1707769173063476000.99f473f8-67b8-453a-a552-50a2833fc70e",
      "extension" : [ {
        "url" : "https://reportstream.cdc.gov/fhir/StructureDefinition/pl6-person-location-type",
        "valueString" : "location type"
      } ],
      "identifier" : [ {
        "extension" : [ {
          "url" : "https://reportstream.cdc.gov/fhir/StructureDefinition/hl7v2Field",
          "valueString" : "HD.1"
        } ],
        "value" : "Hospital Prio"
      }, {
        "extension" : [ {
          "url" : "https://reportstream.cdc.gov/fhir/StructureDefinition/hl7v2Field",
          "valueString" : "HD.2,HD.3"
        } ],
        "type" : {
          "coding" : [ {
            "extension" : [ {
              "url" : "https://reportstream.cdc.gov/fhir/StructureDefinition/codeable-concept-id",
              "valueBoolean" : true
            } ],
            "code" : "ISO"
          } ]
        },
        "value" : "2.4.4.4"
      }, {
        "extension" : [ {
          "url" : "https://reportstream.cdc.gov/fhir/StructureDefinition/namespace-id",
          "valueString" : "NAME"
        }, {
          "url" : "https://reportstream.cdc.gov/fhir/StructureDefinition/universal-id",
          "valueString" : "UNI"
        }, {
          "url" : "https://reportstream.cdc.gov/fhir/StructureDefinition/universal-id-type",
          "valueString" : "ISO"
        }, {
          "url" : "https://reportstream.cdc.gov/fhir/StructureDefinition/ei-assigner-organization-type",
          "valueString" : "organization"
        } ],
        "value" : "Entity ID",
        "assigner" : {
          "reference" : "Organization/1707769173063021000.fc1c6051-a0ba-4bbb-a0e4-f7cb4901b789"
>>>>>>> 9d88e4f6
        }
      }
<<<<<<< HEAD
    },
    {
      "fullUrl" : "Organization/1707422718224291000.dfcfc52f-7d91-439b-88b1-f9d51b1571de",
      "resource" : {
        "resourceType" : "Organization",
        "id" : "1707422718224291000.dfcfc52f-7d91-439b-88b1-f9d51b1571de",
        "identifier" : [
          {
            "extension" : [
              {
                "url" : "https://reportstream.cdc.gov/fhir/StructureDefinition/identifier-namespace-id",
                "valueBoolean" : true
              }
            ],
            "value" : "ASSIGNEE"
          },
          {
            "extension" : [
              {
                "url" : "https://reportstream.cdc.gov/fhir/StructureDefinition/identifier-universal-id",
                "valueBoolean" : true
              }
            ],
            "type" : {
              "coding" : [
                {
                  "system" : "http://terminology.hl7.org/CodeSystem/v2-0301",
                  "code" : "UUID"
                }
              ]
            },
            "system" : "urn:ietf:rfc:3986",
            "value" : "222.1111.22222"
          }
        ]
      }
    },
    {
      "fullUrl" : "Location/1707422718224682000.85c82eca-5c32-49fa-b761-089f554860d8",
      "resource" : {
        "resourceType" : "Location",
        "id" : "1707422718224682000.85c82eca-5c32-49fa-b761-089f554860d8",
        "extension" : [
          {
            "url" : "https://reportstream.cdc.gov/fhir/StructureDefinition/pl6-person-location-type",
            "valueString" : "location type"
          }
        ],
        "identifier" : [
          {
            "extension" : [
              {
                "url" : "https://reportstream.cdc.gov/fhir/StructureDefinition/identifier-namespace-id",
                "valueBoolean" : true
              }
            ],
            "value" : "Hospital Pending Location"
          },
          {
            "extension" : [
              {
                "url" : "https://reportstream.cdc.gov/fhir/StructureDefinition/identifier-universal-id",
                "valueBoolean" : true
              }
            ],
            "type" : {
              "coding" : [
                {
                  "extension" : [
                    {
                      "url" : "https://reportstream.cdc.gov/fhir/StructureDefinition/codeable-concept-id",
                      "valueBoolean" : true
                    }
                  ],
                  "code" : "ISO"
                }
              ]
            },
            "value" : "2.4.4.4"
          },
          {
            "extension" : [
              {
                "url" : "https://reportstream.cdc.gov/fhir/StructureDefinition/namespace-id",
                "valueString" : "NAME"
              },
              {
                "url" : "https://reportstream.cdc.gov/fhir/StructureDefinition/universal-id",
                "valueString" : "UNI"
              },
              {
                "url" : "https://reportstream.cdc.gov/fhir/StructureDefinition/universal-id-type",
                "valueString" : "ISO"
              },
              {
                "url" : "https://reportstream.cdc.gov/fhir/StructureDefinition/ei-assigner-organization-type",
                "valueString" : "organization"
              }
            ],
            "value" : "Entity ID",
            "assigner" : {
              "reference" : "Organization/1707422718224291000.dfcfc52f-7d91-439b-88b1-f9d51b1571de"
            }
          }
        ],
        "status" : "active",
        "description" : "Description",
        "mode" : "instance",
        "physicalType" : {
          "coding" : [
            {
              "system" : "http://terminology.hl7.org/CodeSystem/location-physical-type",
              "code" : "si"
            }
          ]
=======
    }
  }, {
    "fullUrl" : "Organization/1707769173063938000.81efc36c-59ab-4378-bc45-43634573de29",
    "resource" : {
      "resourceType" : "Organization",
      "id" : "1707769173063938000.81efc36c-59ab-4378-bc45-43634573de29",
      "identifier" : [ {
        "extension" : [ {
          "url" : "https://reportstream.cdc.gov/fhir/StructureDefinition/hl7v2Field",
          "valueString" : "HD.1"
        } ],
        "value" : "ASSIGNEE"
      }, {
        "extension" : [ {
          "url" : "https://reportstream.cdc.gov/fhir/StructureDefinition/hl7v2Field",
          "valueString" : "HD.2,HD.3"
        } ],
        "type" : {
          "coding" : [ {
            "system" : "http://terminology.hl7.org/CodeSystem/v2-0301",
            "code" : "UUID"
          } ]
        },
        "system" : "urn:ietf:rfc:3986",
        "value" : "222.1111.22222"
      } ]
    }
  }, {
    "fullUrl" : "Location/1707769173064457000.5f9db653-5664-44ee-8467-6fde2dcbe67d",
    "resource" : {
      "resourceType" : "Location",
      "id" : "1707769173064457000.5f9db653-5664-44ee-8467-6fde2dcbe67d",
      "extension" : [ {
        "url" : "https://reportstream.cdc.gov/fhir/StructureDefinition/pl6-person-location-type",
        "valueString" : "location type"
      } ],
      "identifier" : [ {
        "extension" : [ {
          "url" : "https://reportstream.cdc.gov/fhir/StructureDefinition/hl7v2Field",
          "valueString" : "HD.1"
        } ],
        "value" : "Hospital Temporary Location"
      }, {
        "extension" : [ {
          "url" : "https://reportstream.cdc.gov/fhir/StructureDefinition/hl7v2Field",
          "valueString" : "HD.2,HD.3"
        } ],
        "type" : {
          "coding" : [ {
            "extension" : [ {
              "url" : "https://reportstream.cdc.gov/fhir/StructureDefinition/codeable-concept-id",
              "valueBoolean" : true
            } ],
            "code" : "ISO"
          } ]
        },
        "value" : "2.4.4.4"
      }, {
        "extension" : [ {
          "url" : "https://reportstream.cdc.gov/fhir/StructureDefinition/namespace-id",
          "valueString" : "NAME"
        }, {
          "url" : "https://reportstream.cdc.gov/fhir/StructureDefinition/universal-id",
          "valueString" : "UNI"
        }, {
          "url" : "https://reportstream.cdc.gov/fhir/StructureDefinition/universal-id-type",
          "valueString" : "ISO"
        }, {
          "url" : "https://reportstream.cdc.gov/fhir/StructureDefinition/ei-assigner-organization-type",
          "valueString" : "organization"
        } ],
        "value" : "Entity ID",
        "assigner" : {
          "reference" : "Organization/1707769173063938000.81efc36c-59ab-4378-bc45-43634573de29"
        }
      } ],
      "status" : "active",
      "description" : "Description",
      "mode" : "instance",
      "physicalType" : {
        "coding" : [ {
          "system" : "http://terminology.hl7.org/CodeSystem/location-physical-type",
          "code" : "si"
        } ]
      }
    }
  }, {
    "fullUrl" : "Organization/1707769173064918000.92b85973-ab89-4856-bb2a-2c5a8ffae0a8",
    "resource" : {
      "resourceType" : "Organization",
      "id" : "1707769173064918000.92b85973-ab89-4856-bb2a-2c5a8ffae0a8",
      "identifier" : [ {
        "extension" : [ {
          "url" : "https://reportstream.cdc.gov/fhir/StructureDefinition/hl7v2Field",
          "valueString" : "HD.1"
        } ],
        "value" : "ASSIGNEE"
      }, {
        "extension" : [ {
          "url" : "https://reportstream.cdc.gov/fhir/StructureDefinition/hl7v2Field",
          "valueString" : "HD.2,HD.3"
        } ],
        "type" : {
          "coding" : [ {
            "system" : "http://terminology.hl7.org/CodeSystem/v2-0301",
            "code" : "UUID"
          } ]
        },
        "system" : "urn:ietf:rfc:3986",
        "value" : "222.1111.22222"
      } ]
    }
  }, {
    "fullUrl" : "Location/1707769173065373000.53a2f4c8-e150-4335-bef6-9d2660e6ef42",
    "resource" : {
      "resourceType" : "Location",
      "id" : "1707769173065373000.53a2f4c8-e150-4335-bef6-9d2660e6ef42",
      "extension" : [ {
        "url" : "https://reportstream.cdc.gov/fhir/StructureDefinition/pl6-person-location-type",
        "valueString" : "location type"
      } ],
      "identifier" : [ {
        "extension" : [ {
          "url" : "https://reportstream.cdc.gov/fhir/StructureDefinition/hl7v2Field",
          "valueString" : "HD.1"
        } ],
        "value" : "Hospital Pending Location"
      }, {
        "extension" : [ {
          "url" : "https://reportstream.cdc.gov/fhir/StructureDefinition/hl7v2Field",
          "valueString" : "HD.2,HD.3"
        } ],
        "type" : {
          "coding" : [ {
            "extension" : [ {
              "url" : "https://reportstream.cdc.gov/fhir/StructureDefinition/codeable-concept-id",
              "valueBoolean" : true
            } ],
            "code" : "ISO"
          } ]
        },
        "value" : "2.4.4.4"
      }, {
        "extension" : [ {
          "url" : "https://reportstream.cdc.gov/fhir/StructureDefinition/namespace-id",
          "valueString" : "NAME"
        }, {
          "url" : "https://reportstream.cdc.gov/fhir/StructureDefinition/universal-id",
          "valueString" : "UNI"
        }, {
          "url" : "https://reportstream.cdc.gov/fhir/StructureDefinition/universal-id-type",
          "valueString" : "ISO"
        }, {
          "url" : "https://reportstream.cdc.gov/fhir/StructureDefinition/ei-assigner-organization-type",
          "valueString" : "organization"
        } ],
        "value" : "Entity ID",
        "assigner" : {
          "reference" : "Organization/1707769173064918000.92b85973-ab89-4856-bb2a-2c5a8ffae0a8"
>>>>>>> 9d88e4f6
        }
      }
<<<<<<< HEAD
    },
    {
      "fullUrl" : "Organization/1707422718225055000.76debd57-f5db-4433-9009-0a93be7c30e3",
      "resource" : {
        "resourceType" : "Organization",
        "id" : "1707422718225055000.76debd57-f5db-4433-9009-0a93be7c30e3",
        "identifier" : [
          {
            "extension" : [
              {
                "url" : "https://reportstream.cdc.gov/fhir/StructureDefinition/identifier-namespace-id",
                "valueBoolean" : true
              }
            ],
            "value" : "ASSIGNEE"
          },
          {
            "extension" : [
              {
                "url" : "https://reportstream.cdc.gov/fhir/StructureDefinition/identifier-universal-id",
                "valueBoolean" : true
              }
            ],
            "type" : {
              "coding" : [
                {
                  "system" : "http://terminology.hl7.org/CodeSystem/v2-0301",
                  "code" : "UUID"
                }
              ]
            },
            "system" : "urn:ietf:rfc:3986",
            "value" : "222.1111.22222"
          }
        ]
      }
    },
    {
      "fullUrl" : "Location/1707422718225403000.ac8ba655-5fc0-4cfd-8c98-69f0ed77c119",
      "resource" : {
        "resourceType" : "Location",
        "id" : "1707422718225403000.ac8ba655-5fc0-4cfd-8c98-69f0ed77c119",
        "extension" : [
          {
            "url" : "https://reportstream.cdc.gov/fhir/StructureDefinition/pl6-person-location-type",
            "valueString" : "location type"
          }
        ],
        "identifier" : [
          {
            "extension" : [
              {
                "url" : "https://reportstream.cdc.gov/fhir/StructureDefinition/identifier-namespace-id",
                "valueBoolean" : true
              }
            ],
            "value" : "Hospital Prior Temporary Location"
          },
          {
            "extension" : [
              {
                "url" : "https://reportstream.cdc.gov/fhir/StructureDefinition/identifier-universal-id",
                "valueBoolean" : true
              }
            ],
            "type" : {
              "coding" : [
                {
                  "extension" : [
                    {
                      "url" : "https://reportstream.cdc.gov/fhir/StructureDefinition/codeable-concept-id",
                      "valueBoolean" : true
                    }
                  ],
                  "code" : "ISO"
                }
              ]
            },
            "value" : "2.4.4.4"
          },
          {
            "extension" : [
              {
                "url" : "https://reportstream.cdc.gov/fhir/StructureDefinition/namespace-id",
                "valueString" : "NAME"
              },
              {
                "url" : "https://reportstream.cdc.gov/fhir/StructureDefinition/universal-id",
                "valueString" : "UNI"
              },
              {
                "url" : "https://reportstream.cdc.gov/fhir/StructureDefinition/universal-id-type",
                "valueString" : "ISO"
              },
              {
                "url" : "https://reportstream.cdc.gov/fhir/StructureDefinition/ei-assigner-organization-type",
                "valueString" : "organization"
              }
            ],
            "value" : "Entity ID",
            "assigner" : {
              "reference" : "Organization/1707422718225055000.76debd57-f5db-4433-9009-0a93be7c30e3"
            }
          }
        ],
        "status" : "active",
        "description" : "Description",
        "mode" : "instance",
        "physicalType" : {
          "coding" : [
            {
              "system" : "http://terminology.hl7.org/CodeSystem/location-physical-type",
              "code" : "si"
            }
          ]
        }
      }
    },
    {
      "fullUrl" : "Organization/1707422718226146000.ae66ef26-cdee-4038-97e3-e39fde522432",
      "resource" : {
        "resourceType" : "Organization",
        "id" : "1707422718226146000.ae66ef26-cdee-4038-97e3-e39fde522432",
        "identifier" : [
          {
            "extension" : [
              {
                "url" : "https://reportstream.cdc.gov/fhir/StructureDefinition/identifier-namespace-id",
                "valueBoolean" : true
              }
            ],
            "value" : "blah2"
          },
          {
            "extension" : [
              {
                "url" : "https://reportstream.cdc.gov/fhir/StructureDefinition/identifier-universal-id",
                "valueBoolean" : true
              }
            ],
            "type" : {
              "coding" : [
                {
                  "system" : "http://terminology.hl7.org/CodeSystem/v2-0301",
                  "code" : "CLIP"
                }
              ]
            },
            "value" : "blah2"
          }
        ]
      }
    },
    {
      "fullUrl" : "EpisodeOfCare/1707422718226791000.49b24d51-faf8-4476-8409-bfca7809a4e6",
      "resource" : {
        "resourceType" : "EpisodeOfCare",
        "id" : "1707422718226791000.49b24d51-faf8-4476-8409-bfca7809a4e6",
        "extension" : [
          {
            "url" : "https://reportstream.cdc.gov/fhir/StructureDefinition/hl7v2Field",
            "valueString" : "PV1.54"
=======
    }
  }, {
    "fullUrl" : "Organization/1707769173065838000.4f995420-c7b9-407a-a7a1-8011e155550d",
    "resource" : {
      "resourceType" : "Organization",
      "id" : "1707769173065838000.4f995420-c7b9-407a-a7a1-8011e155550d",
      "identifier" : [ {
        "extension" : [ {
          "url" : "https://reportstream.cdc.gov/fhir/StructureDefinition/hl7v2Field",
          "valueString" : "HD.1"
        } ],
        "value" : "ASSIGNEE"
      }, {
        "extension" : [ {
          "url" : "https://reportstream.cdc.gov/fhir/StructureDefinition/hl7v2Field",
          "valueString" : "HD.2,HD.3"
        } ],
        "type" : {
          "coding" : [ {
            "system" : "http://terminology.hl7.org/CodeSystem/v2-0301",
            "code" : "UUID"
          } ]
        },
        "system" : "urn:ietf:rfc:3986",
        "value" : "222.1111.22222"
      } ]
    }
  }, {
    "fullUrl" : "Location/1707769173066369000.49fb49bf-f344-4969-8f6f-72f1becb3a21",
    "resource" : {
      "resourceType" : "Location",
      "id" : "1707769173066369000.49fb49bf-f344-4969-8f6f-72f1becb3a21",
      "extension" : [ {
        "url" : "https://reportstream.cdc.gov/fhir/StructureDefinition/pl6-person-location-type",
        "valueString" : "location type"
      } ],
      "identifier" : [ {
        "extension" : [ {
          "url" : "https://reportstream.cdc.gov/fhir/StructureDefinition/hl7v2Field",
          "valueString" : "HD.1"
        } ],
        "value" : "Hospital Prior Temporary Location"
      }, {
        "extension" : [ {
          "url" : "https://reportstream.cdc.gov/fhir/StructureDefinition/hl7v2Field",
          "valueString" : "HD.2,HD.3"
        } ],
        "type" : {
          "coding" : [ {
            "extension" : [ {
              "url" : "https://reportstream.cdc.gov/fhir/StructureDefinition/codeable-concept-id",
              "valueBoolean" : true
            } ],
            "code" : "ISO"
          } ]
        },
        "value" : "2.4.4.4"
      }, {
        "extension" : [ {
          "url" : "https://reportstream.cdc.gov/fhir/StructureDefinition/namespace-id",
          "valueString" : "NAME"
        }, {
          "url" : "https://reportstream.cdc.gov/fhir/StructureDefinition/universal-id",
          "valueString" : "UNI"
        }, {
          "url" : "https://reportstream.cdc.gov/fhir/StructureDefinition/universal-id-type",
          "valueString" : "ISO"
        }, {
          "url" : "https://reportstream.cdc.gov/fhir/StructureDefinition/ei-assigner-organization-type",
          "valueString" : "organization"
        } ],
        "value" : "Entity ID",
        "assigner" : {
          "reference" : "Organization/1707769173065838000.4f995420-c7b9-407a-a7a1-8011e155550d"
        }
      } ],
      "status" : "active",
      "description" : "Description",
      "mode" : "instance",
      "physicalType" : {
        "coding" : [ {
          "system" : "http://terminology.hl7.org/CodeSystem/location-physical-type",
          "code" : "si"
        } ]
      }
    }
  }, {
    "fullUrl" : "Organization/1707769173067281000.669df5a6-3a16-461a-9821-e7bf79c22863",
    "resource" : {
      "resourceType" : "Organization",
      "id" : "1707769173067281000.669df5a6-3a16-461a-9821-e7bf79c22863",
      "identifier" : [ {
        "extension" : [ {
          "url" : "https://reportstream.cdc.gov/fhir/StructureDefinition/hl7v2Field",
          "valueString" : "HD.1"
        } ],
        "value" : "blah2"
      }, {
        "extension" : [ {
          "url" : "https://reportstream.cdc.gov/fhir/StructureDefinition/hl7v2Field",
          "valueString" : "HD.2,HD.3"
        } ],
        "type" : {
          "coding" : [ {
            "system" : "http://terminology.hl7.org/CodeSystem/v2-0301",
            "code" : "CLIP"
          } ]
        },
        "value" : "blah2"
      } ]
    }
  }, {
    "fullUrl" : "EpisodeOfCare/1707769173068136000.1735dbd7-6ab2-4c9e-9bcf-8c891f3c2944",
    "resource" : {
      "resourceType" : "EpisodeOfCare",
      "id" : "1707769173068136000.1735dbd7-6ab2-4c9e-9bcf-8c891f3c2944",
      "extension" : [ {
        "url" : "https://reportstream.cdc.gov/fhir/StructureDefinition/hl7v2Field",
        "valueString" : "PV1.54"
      }, {
        "url" : "https://reportstream.cdc.gov/fhir/StructureDefinition/episode-of-care-name",
        "valueString" : "ServiceDescriptor"
      } ],
      "identifier" : [ {
        "extension" : [ {
          "url" : "http://hl7.org/fhir/StructureDefinition/identifier-checkDigit",
          "valueString" : "checkdigit"
        }, {
          "url" : "http://hl7.org/fhir/StructureDefinition/namingsystem-checkDigit",
          "valueString" : "checkdigitscheme"
        }, {
          "url" : "https://reportstream.cdc.gov/fhir/StructureDefinition/assigning-facility",
          "valueReference" : {
            "reference" : "Organization/1707769173067281000.669df5a6-3a16-461a-9821-e7bf79c22863"
          }
        }, {
          "url" : "https://reportstream.cdc.gov/fhir/StructureDefinition/cx-identifier",
          "extension" : [ {
            "url" : "CX.5",
            "valueString" : "ACSN"
          }, {
            "url" : "CX.9",
            "valueCodeableConcept" : {
              "coding" : [ {
                "extension" : [ {
                  "url" : "https://reportstream.cdc.gov/fhir/StructureDefinition/cwe-coding",
                  "valueString" : "coding"
                }, {
                  "url" : "https://reportstream.cdc.gov/fhir/StructureDefinition/cwe-coding-system",
                  "valueString" : "AJSys"
                } ],
                "code" : "AJCode",
                "display" : "Assigning Jurisdiction"
              } ]
            }
          }, {
            "url" : "CX.10",
            "valueCodeableConcept" : {
              "coding" : [ {
                "extension" : [ {
                  "url" : "https://reportstream.cdc.gov/fhir/StructureDefinition/cwe-coding",
                  "valueString" : "coding"
                }, {
                  "url" : "https://reportstream.cdc.gov/fhir/StructureDefinition/cwe-coding-system",
                  "valueString" : "AASys"
                } ],
                "code" : "AACode",
                "display" : "Assigning Agency"
              } ]
            }
          } ]
        } ],
        "type" : {
          "coding" : [ {
            "code" : "ACSN"
          } ]
        },
        "system" : "urn:oid:testcx42",
        "_system" : {
          "extension" : [ {
            "url" : "https://reportstream.cdc.gov/fhir/StructureDefinition/universal-id",
            "valueString" : "testcx42"
          }, {
            "url" : "https://reportstream.cdc.gov/fhir/StructureDefinition/universal-id-type",
            "valueString" : "ISO"
          } ]
        },
        "value" : "ServiceIdentifier",
        "period" : {
          "start" : "1988-07-04",
          "_start" : {
            "extension" : [ {
              "url" : "https://reportstream.cdc.gov/fhir/StructureDefinition/hl7v2-date-time",
              "valueString" : "19880704"
            } ]
>>>>>>> 9d88e4f6
          },
          {
            "url" : "https://reportstream.cdc.gov/fhir/StructureDefinition/episode-of-care-name",
            "valueString" : "ServiceDescriptor"
          }
        ],
        "identifier" : [
          {
            "extension" : [
              {
                "url" : "http://hl7.org/fhir/StructureDefinition/identifier-checkDigit",
                "valueString" : "checkdigit"
              },
              {
                "url" : "http://hl7.org/fhir/StructureDefinition/namingsystem-checkDigit",
                "valueString" : "checkdigitscheme"
              },
              {
                "url" : "https://reportstream.cdc.gov/fhir/StructureDefinition/identifier-type-code",
                "valueString" : "ACSN"
              },
              {
                "url" : "https://reportstream.cdc.gov/fhir/StructureDefinition/assigning-facility",
                "valueReference" : {
                  "reference" : "Organization/1707422718226146000.ae66ef26-cdee-4038-97e3-e39fde522432"
                }
              },
              {
                "url" : "https://reportstream.cdc.gov/fhir/StructureDefinition/assigning-jurisdiction",
                "valueCodeableConcept" : {
                  "coding" : [
                    {
                      "extension" : [
                        {
                          "url" : "https://reportstream.cdc.gov/fhir/StructureDefinition/cwe-coding",
                          "valueString" : "coding"
                        },
                        {
                          "url" : "https://reportstream.cdc.gov/fhir/StructureDefinition/cwe-coding-system",
                          "valueString" : "AJSys"
                        }
                      ],
                      "code" : "AJCode",
                      "display" : "Assigning Jurisdiction"
                    }
                  ]
                }
              },
              {
                "url" : "https://reportstream.cdc.gov/fhir/StructureDefinition/assigning-agency-or-department",
                "valueCodeableConcept" : {
                  "coding" : [
                    {
                      "extension" : [
                        {
                          "url" : "https://reportstream.cdc.gov/fhir/StructureDefinition/cwe-coding",
                          "valueString" : "coding"
                        },
                        {
                          "url" : "https://reportstream.cdc.gov/fhir/StructureDefinition/cwe-coding-system",
                          "valueString" : "AASys"
                        }
                      ],
                      "code" : "AACode",
                      "display" : "Assigning Agency"
                    }
                  ]
                }
              }
            ],
            "type" : {
              "coding" : [
                {
                  "code" : "ACSN"
                }
              ]
            },
            "system" : "urn:oid:testcx42",
            "_system" : {
              "extension" : [
                {
                  "url" : "https://reportstream.cdc.gov/fhir/StructureDefinition/universal-id",
                  "valueString" : "testcx42"
                },
                {
                  "url" : "https://reportstream.cdc.gov/fhir/StructureDefinition/universal-id-type",
                  "valueString" : "ISO"
                }
              ]
            },
            "value" : "ServiceIdentifier",
            "period" : {
              "start" : "1988-07-04",
              "_start" : {
                "extension" : [
                  {
                    "url" : "https://reportstream.cdc.gov/fhir/StructureDefinition/hl7v2-date-time",
                    "valueString" : "19880704"
                  }
                ]
              },
              "end" : "2088-07-04",
              "_end" : {
                "extension" : [
                  {
                    "url" : "https://reportstream.cdc.gov/fhir/StructureDefinition/hl7v2-date-time",
                    "valueString" : "20880704"
                  }
                ]
              }
            }
          }
        ]
      }
    }
  ]
}<|MERGE_RESOLUTION|>--- conflicted
+++ resolved
@@ -10,697 +10,6 @@
   },
   "type" : "message",
   "timestamp" : "2023-05-01T10:25:31.000-04:00",
-<<<<<<< HEAD
-  "entry" : [
-    {
-      "fullUrl" : "MessageHeader/0993dd0b-6ce5-3caf-a177-0b81cc780c18",
-      "resource" : {
-        "resourceType" : "MessageHeader",
-        "id" : "0993dd0b-6ce5-3caf-a177-0b81cc780c18",
-        "extension" : [
-          {
-            "url" : "https://reportstream.cdc.gov/fhir/StructureDefinition/encoding-characters",
-            "valueString" : "^~\\&#"
-          },
-          {
-            "url" : "https://reportstream.cdc.gov/fhir/StructureDefinition/msh-message-header",
-            "extension" : [
-              {
-                "url" : "MSH.7",
-                "valueString" : "20230501102531-0400"
-              }
-            ]
-          }
-        ],
-        "eventCoding" : {
-          "system" : "http://terminology.hl7.org/CodeSystem/v2-0003",
-          "code" : "R01",
-          "display" : "ORU^R01^ORU_R01"
-        },
-        "source" : {
-          "_endpoint" : {
-            "extension" : [
-              {
-                "url" : "http://hl7.org/fhir/StructureDefinition/data-absent-reason",
-                "valueCode" : "unknown"
-              }
-            ]
-          }
-        }
-      }
-    },
-    {
-      "fullUrl" : "Provenance/1707422718141784000.12858fe4-a74c-4502-b3ad-7f70e2d5d1d3",
-      "resource" : {
-        "resourceType" : "Provenance",
-        "id" : "1707422718141784000.12858fe4-a74c-4502-b3ad-7f70e2d5d1d3",
-        "target" : [
-          {
-            "reference" : "MessageHeader/0993dd0b-6ce5-3caf-a177-0b81cc780c18"
-          }
-        ],
-        "recorded" : "2023-05-01T10:25:31-04:00",
-        "activity" : {
-          "coding" : [
-            {
-              "display" : "ORU^R01^ORU_R01"
-            }
-          ]
-        }
-      }
-    },
-    {
-      "fullUrl" : "Provenance/1707422718150743000.a40df3b9-034e-4789-8c43-408b579d1f65",
-      "resource" : {
-        "resourceType" : "Provenance",
-        "id" : "1707422718150743000.a40df3b9-034e-4789-8c43-408b579d1f65",
-        "recorded" : "2024-02-08T15:05:18Z",
-        "policy" : [
-          "http://hl7.org/fhir/uv/v2mappings/message-oru-r01-to-bundle"
-        ],
-        "activity" : {
-          "coding" : [
-            {
-              "code" : "v2-FHIR transformation"
-            }
-          ]
-        },
-        "agent" : [
-          {
-            "type" : {
-              "coding" : [
-                {
-                  "system" : "http://terminology.hl7.org/CodeSystem/provenance-participant-type",
-                  "code" : "assembler"
-                }
-              ]
-            },
-            "who" : {
-              "reference" : "Organization/1707422718150256000.8d84cd24-813a-427a-b9c8-b319825f33c2"
-            }
-          }
-        ]
-      }
-    },
-    {
-      "fullUrl" : "Organization/1707422718150256000.8d84cd24-813a-427a-b9c8-b319825f33c2",
-      "resource" : {
-        "resourceType" : "Organization",
-        "id" : "1707422718150256000.8d84cd24-813a-427a-b9c8-b319825f33c2",
-        "identifier" : [
-          {
-            "value" : "CDC PRIME - Atlanta"
-          },
-          {
-            "type" : {
-              "coding" : [
-                {
-                  "system" : "http://terminology.hl7.org/CodeSystem/v2-0301"
-                }
-              ]
-            },
-            "system" : "urn:ietf:rfc:3986",
-            "value" : "2.16.840.1.114222.4.1.237821"
-          }
-        ]
-      }
-    },
-    {
-      "fullUrl" : "Patient/1707422718165631000.e3dad2bf-11d9-4196-b054-1ac4db95342e",
-      "resource" : {
-        "resourceType" : "Patient",
-        "id" : "1707422718165631000.e3dad2bf-11d9-4196-b054-1ac4db95342e"
-      }
-    },
-    {
-      "fullUrl" : "Provenance/1707422718166756000.c52fbf4f-39b0-40af-a707-b50c58dd08c9",
-      "resource" : {
-        "resourceType" : "Provenance",
-        "id" : "1707422718166756000.c52fbf4f-39b0-40af-a707-b50c58dd08c9",
-        "target" : [
-          {
-            "reference" : "Patient/1707422718165631000.e3dad2bf-11d9-4196-b054-1ac4db95342e"
-          }
-        ],
-        "recorded" : "2024-02-08T15:05:18Z",
-        "activity" : {
-          "coding" : [
-            {
-              "system" : "https://terminology.hl7.org/CodeSystem/v3-DataOperation",
-              "code" : "UPDATE"
-            }
-          ]
-        }
-      }
-    },
-    {
-      "fullUrl" : "Encounter/1707422718225553000.d72b92c1-8889-4a78-bf96-87f5edc45ec9",
-      "resource" : {
-        "resourceType" : "Encounter",
-        "id" : "1707422718225553000.d72b92c1-8889-4a78-bf96-87f5edc45ec9",
-        "extension" : [
-          {
-            "url" : "https://reportstream.cdc.gov/fhir/StructureDefinition/pv1-patient-visit",
-            "extension" : [
-              {
-                "url" : "pv1-12-preadmit-test-indicator",
-                "valueCodeableConcept" : {
-                  "coding" : [
-                    {
-                      "extension" : [
-                        {
-                          "url" : "https://reportstream.cdc.gov/fhir/StructureDefinition/cwe-coding",
-                          "valueString" : "coding"
-                        }
-                      ],
-                      "code" : "1",
-                      "display" : "PRE"
-                    }
-                  ]
-                }
-              },
-              {
-                "url" : "pv1-18-patient-type",
-                "valueCodeableConcept" : {
-                  "coding" : [
-                    {
-                      "extension" : [
-                        {
-                          "url" : "https://reportstream.cdc.gov/fhir/StructureDefinition/cwe-coding",
-                          "valueString" : "coding"
-                        }
-                      ],
-                      "code" : "34",
-                      "display" : "PT"
-                    }
-                  ]
-                }
-              },
-              {
-                "url" : "pv1-46-current-patient-balance",
-                "valueDecimal" : 55
-              },
-              {
-                "url" : "pv1-47-total-charges",
-                "valueDecimal" : 1000
-              },
-              {
-                "url" : "pv1-48-total-adjustments",
-                "valueDecimal" : 0
-              },
-              {
-                "url" : "pv1-49-total-payments",
-                "valueDecimal" : 0
-              },
-              {
-                "url" : "pv1-51-visit-indicator",
-                "valueCodeableConcept" : {
-                  "coding" : [
-                    {
-                      "extension" : [
-                        {
-                          "url" : "https://reportstream.cdc.gov/fhir/StructureDefinition/cwe-coding",
-                          "valueString" : "coding"
-                        }
-                      ],
-                      "code" : "316",
-                      "display" : "IND"
-                    }
-                  ]
-                }
-              },
-              {
-                "url" : "pv1-30-transfer-to-bad-debt-date",
-                "valueString" : "T"
-              },
-              {
-                "url" : "pv1-31-bad-debt-agency-code",
-                "valueCodeableConcept" : {
-                  "coding" : [
-                    {
-                      "extension" : [
-                        {
-                          "url" : "https://reportstream.cdc.gov/fhir/StructureDefinition/cwe-coding",
-                          "valueString" : "coding"
-                        }
-                      ],
-                      "code" : "1",
-                      "display" : "AGE"
-                    }
-                  ]
-                }
-              },
-              {
-                "url" : "pv1-32-bad-debt-transfer-amount",
-                "valueDecimal" : 3.4
-              },
-              {
-                "url" : "pv1-33-bad-debt-recovery-amount",
-                "valueDecimal" : 1.4
-              },
-              {
-                "url" : "pv1-34-delete-account-indicator",
-                "valueCodeableConcept" : {
-                  "coding" : [
-                    {
-                      "extension" : [
-                        {
-                          "url" : "https://reportstream.cdc.gov/fhir/StructureDefinition/cwe-coding",
-                          "valueString" : "coding"
-                        }
-                      ],
-                      "code" : "66",
-                      "display" : "DEL"
-                    }
-                  ]
-                }
-              },
-              {
-                "url" : "pv1-35-delete-account-date",
-                "valueString" : "20240501102531-0400"
-              },
-              {
-                "url" : "pv1-39-servicing-facility",
-                "valueCodeableConcept" : {
-                  "coding" : [
-                    {
-                      "extension" : [
-                        {
-                          "url" : "https://reportstream.cdc.gov/fhir/StructureDefinition/cwe-coding",
-                          "valueString" : "coding"
-                        }
-                      ],
-                      "code" : "5678",
-                      "display" : "SERV"
-                    }
-                  ]
-                }
-              },
-              {
-                "url" : "pv1-41-account-status",
-                "valueCodeableConcept" : {
-                  "coding" : [
-                    {
-                      "extension" : [
-                        {
-                          "url" : "https://reportstream.cdc.gov/fhir/StructureDefinition/cwe-coding",
-                          "valueString" : "coding"
-                        }
-                      ],
-                      "code" : "431",
-                      "display" : "ST"
-                    }
-                  ]
-                }
-              }
-            ]
-          }
-        ],
-        "identifier" : [
-          {
-            "extension" : [
-              {
-                "url" : "http://hl7.org/fhir/StructureDefinition/identifier-checkDigit",
-                "valueString" : "checkdigit"
-              },
-              {
-                "url" : "http://hl7.org/fhir/StructureDefinition/namingsystem-checkDigit",
-                "valueString" : "checkdigitscheme"
-              },
-              {
-                "url" : "https://reportstream.cdc.gov/fhir/StructureDefinition/identifier-type-code",
-                "valueString" : "ACSN"
-              },
-              {
-                "url" : "https://reportstream.cdc.gov/fhir/StructureDefinition/assigning-facility",
-                "valueReference" : {
-                  "reference" : "Organization/1707422718177077000.682dd250-0330-4e37-be38-9f1c8ccc9a86"
-                }
-              },
-              {
-                "url" : "https://reportstream.cdc.gov/fhir/StructureDefinition/assigning-jurisdiction",
-                "valueCodeableConcept" : {
-                  "coding" : [
-                    {
-                      "extension" : [
-                        {
-                          "url" : "https://reportstream.cdc.gov/fhir/StructureDefinition/cwe-coding",
-                          "valueString" : "coding"
-                        },
-                        {
-                          "url" : "https://reportstream.cdc.gov/fhir/StructureDefinition/cwe-coding-system",
-                          "valueString" : "AJSys"
-                        }
-                      ],
-                      "code" : "AJCode",
-                      "display" : "Assigning Jurisdiction"
-                    }
-                  ]
-                }
-              },
-              {
-                "url" : "https://reportstream.cdc.gov/fhir/StructureDefinition/assigning-agency-or-department",
-                "valueCodeableConcept" : {
-                  "coding" : [
-                    {
-                      "extension" : [
-                        {
-                          "url" : "https://reportstream.cdc.gov/fhir/StructureDefinition/cwe-coding",
-                          "valueString" : "coding"
-                        },
-                        {
-                          "url" : "https://reportstream.cdc.gov/fhir/StructureDefinition/cwe-coding-system",
-                          "valueString" : "AASys"
-                        }
-                      ],
-                      "code" : "AACode",
-                      "display" : "Assigning Agency"
-                    }
-                  ]
-                }
-              },
-              {
-                "url" : "https://reportstream.cdc.gov/fhir/StructureDefinition/hl7v2Field",
-                "valueString" : "PV1.19"
-              }
-            ],
-            "type" : {
-              "coding" : [
-                {
-                  "system" : "http://terminology.hl7.org/CodeSystem/v2-0203",
-                  "code" : "VN"
-                }
-              ],
-              "text" : "visit number"
-            },
-            "system" : "urn:oid:testcx42",
-            "_system" : {
-              "extension" : [
-                {
-                  "url" : "https://reportstream.cdc.gov/fhir/StructureDefinition/universal-id",
-                  "valueString" : "testcx42"
-                },
-                {
-                  "url" : "https://reportstream.cdc.gov/fhir/StructureDefinition/universal-id-type",
-                  "valueString" : "ISO"
-                }
-              ]
-            },
-            "value" : "VisitNumber",
-            "period" : {
-              "start" : "1988-07-04",
-              "_start" : {
-                "extension" : [
-                  {
-                    "url" : "https://reportstream.cdc.gov/fhir/StructureDefinition/hl7v2-date-time",
-                    "valueString" : "19880704"
-                  }
-                ]
-              },
-              "end" : "2088-07-04",
-              "_end" : {
-                "extension" : [
-                  {
-                    "url" : "https://reportstream.cdc.gov/fhir/StructureDefinition/hl7v2-date-time",
-                    "valueString" : "20880704"
-                  }
-                ]
-              }
-            }
-          },
-          {
-            "extension" : [
-              {
-                "url" : "http://hl7.org/fhir/StructureDefinition/identifier-checkDigit",
-                "valueString" : "checkdigit"
-              },
-              {
-                "url" : "http://hl7.org/fhir/StructureDefinition/namingsystem-checkDigit",
-                "valueString" : "checkdigitscheme"
-              },
-              {
-                "url" : "https://reportstream.cdc.gov/fhir/StructureDefinition/identifier-type-code",
-                "valueString" : "ACSN"
-              },
-              {
-                "url" : "https://reportstream.cdc.gov/fhir/StructureDefinition/assigning-facility",
-                "valueReference" : {
-                  "reference" : "Organization/1707422718180784000.8fe898bc-bc57-452a-91b0-1840915b51f5"
-                }
-              },
-              {
-                "url" : "https://reportstream.cdc.gov/fhir/StructureDefinition/assigning-jurisdiction",
-                "valueCodeableConcept" : {
-                  "coding" : [
-                    {
-                      "extension" : [
-                        {
-                          "url" : "https://reportstream.cdc.gov/fhir/StructureDefinition/cwe-coding",
-                          "valueString" : "coding"
-                        },
-                        {
-                          "url" : "https://reportstream.cdc.gov/fhir/StructureDefinition/cwe-coding-system",
-                          "valueString" : "AJSys"
-                        }
-                      ],
-                      "code" : "AJCode",
-                      "display" : "Assigning Jurisdiction"
-                    }
-                  ]
-                }
-              },
-              {
-                "url" : "https://reportstream.cdc.gov/fhir/StructureDefinition/assigning-agency-or-department",
-                "valueCodeableConcept" : {
-                  "coding" : [
-                    {
-                      "extension" : [
-                        {
-                          "url" : "https://reportstream.cdc.gov/fhir/StructureDefinition/cwe-coding",
-                          "valueString" : "coding"
-                        },
-                        {
-                          "url" : "https://reportstream.cdc.gov/fhir/StructureDefinition/cwe-coding-system",
-                          "valueString" : "AASys"
-                        }
-                      ],
-                      "code" : "AACode",
-                      "display" : "Assigning Agency"
-                    }
-                  ]
-                }
-              },
-              {
-                "url" : "https://reportstream.cdc.gov/fhir/StructureDefinition/hl7v2Field",
-                "valueString" : "PV1.50"
-              }
-            ],
-            "type" : {
-              "coding" : [
-                {
-                  "system" : "http://terminology.hl7.org/CodeSystem/v2-0203",
-                  "code" : "ACSN"
-                }
-              ]
-            },
-            "system" : "urn:oid:testcx42",
-            "_system" : {
-              "extension" : [
-                {
-                  "url" : "https://reportstream.cdc.gov/fhir/StructureDefinition/universal-id",
-                  "valueString" : "testcx42"
-                },
-                {
-                  "url" : "https://reportstream.cdc.gov/fhir/StructureDefinition/universal-id-type",
-                  "valueString" : "ISO"
-                }
-              ]
-            },
-            "value" : "AltVisitNumber1",
-            "period" : {
-              "start" : "1988-07-04",
-              "_start" : {
-                "extension" : [
-                  {
-                    "url" : "https://reportstream.cdc.gov/fhir/StructureDefinition/hl7v2-date-time",
-                    "valueString" : "19880704"
-                  }
-                ]
-              },
-              "end" : "2088-07-04",
-              "_end" : {
-                "extension" : [
-                  {
-                    "url" : "https://reportstream.cdc.gov/fhir/StructureDefinition/hl7v2-date-time",
-                    "valueString" : "20880704"
-                  }
-                ]
-              }
-            }
-          },
-          {
-            "extension" : [
-              {
-                "url" : "http://hl7.org/fhir/StructureDefinition/identifier-checkDigit",
-                "valueString" : "checkdigit"
-              },
-              {
-                "url" : "http://hl7.org/fhir/StructureDefinition/namingsystem-checkDigit",
-                "valueString" : "checkdigitscheme"
-              },
-              {
-                "url" : "https://reportstream.cdc.gov/fhir/StructureDefinition/identifier-type-code",
-                "valueString" : "ACSN"
-              },
-              {
-                "url" : "https://reportstream.cdc.gov/fhir/StructureDefinition/assigning-facility",
-                "valueReference" : {
-                  "reference" : "Organization/1707422718183374000.ededb233-8c90-4f54-a452-feea55469115"
-                }
-              },
-              {
-                "url" : "https://reportstream.cdc.gov/fhir/StructureDefinition/assigning-jurisdiction",
-                "valueCodeableConcept" : {
-                  "coding" : [
-                    {
-                      "extension" : [
-                        {
-                          "url" : "https://reportstream.cdc.gov/fhir/StructureDefinition/cwe-coding",
-                          "valueString" : "coding"
-                        },
-                        {
-                          "url" : "https://reportstream.cdc.gov/fhir/StructureDefinition/cwe-coding-system",
-                          "valueString" : "AJSys"
-                        }
-                      ],
-                      "code" : "AJCode",
-                      "display" : "Assigning Jurisdiction"
-                    }
-                  ]
-                }
-              },
-              {
-                "url" : "https://reportstream.cdc.gov/fhir/StructureDefinition/assigning-agency-or-department",
-                "valueCodeableConcept" : {
-                  "coding" : [
-                    {
-                      "extension" : [
-                        {
-                          "url" : "https://reportstream.cdc.gov/fhir/StructureDefinition/cwe-coding",
-                          "valueString" : "coding"
-                        },
-                        {
-                          "url" : "https://reportstream.cdc.gov/fhir/StructureDefinition/cwe-coding-system",
-                          "valueString" : "AASys"
-                        }
-                      ],
-                      "code" : "AACode",
-                      "display" : "Assigning Agency"
-                    }
-                  ]
-                }
-              },
-              {
-                "url" : "https://reportstream.cdc.gov/fhir/StructureDefinition/hl7v2Field",
-                "valueString" : "PV1.50"
-              }
-            ],
-            "type" : {
-              "coding" : [
-                {
-                  "system" : "http://terminology.hl7.org/CodeSystem/v2-0203",
-                  "code" : "ACSN"
-                }
-              ]
-            },
-            "system" : "urn:oid:testcx42",
-            "_system" : {
-              "extension" : [
-                {
-                  "url" : "https://reportstream.cdc.gov/fhir/StructureDefinition/universal-id",
-                  "valueString" : "testcx42"
-                },
-                {
-                  "url" : "https://reportstream.cdc.gov/fhir/StructureDefinition/universal-id-type",
-                  "valueString" : "ISO"
-                }
-              ]
-            },
-            "value" : "AltVisitNumber2",
-            "period" : {
-              "start" : "1988-07-04",
-              "_start" : {
-                "extension" : [
-                  {
-                    "url" : "https://reportstream.cdc.gov/fhir/StructureDefinition/hl7v2-date-time",
-                    "valueString" : "19880704"
-                  }
-                ]
-              },
-              "end" : "2088-07-04",
-              "_end" : {
-                "extension" : [
-                  {
-                    "url" : "https://reportstream.cdc.gov/fhir/StructureDefinition/hl7v2-date-time",
-                    "valueString" : "20880704"
-                  }
-                ]
-              }
-            }
-          }
-        ],
-        "status" : "planned",
-        "class" : {
-          "extension" : [
-            {
-              "url" : "https://reportstream.cdc.gov/fhir/StructureDefinition/pv1-2-patient-class",
-              "valueCodeableConcept" : {
-                "coding" : [
-                  {
-                    "extension" : [
-                      {
-                        "url" : "https://reportstream.cdc.gov/fhir/StructureDefinition/cwe-coding",
-                        "valueString" : "coding"
-                      }
-                    ],
-                    "code" : "P"
-                  }
-                ]
-              }
-            }
-          ],
-          "system" : "http://terminology.hl7.org/CodeSystem/v3-ActCode",
-          "code" : "PRENC",
-          "display" : "pre-admission"
-        },
-        "type" : [
-          {
-            "coding" : [
-              {
-                "extension" : [
-                  {
-                    "url" : "https://reportstream.cdc.gov/fhir/StructureDefinition/cwe-coding",
-                    "valueString" : "coding"
-                  }
-                ],
-                "code" : "R"
-              }
-            ]
-          }
-        ],
-        "serviceType" : {
-          "coding" : [
-            {
-              "extension" : [
-                {
-                  "url" : "https://reportstream.cdc.gov/fhir/StructureDefinition/cwe-coding",
-                  "valueString" : "coding"
-                }
-              ],
-              "code" : "MED"
-            }
-          ]
-=======
   "entry" : [ {
     "fullUrl" : "MessageHeader/0993dd0b-6ce5-3caf-a177-0b81cc780c18",
     "resource" : {
@@ -983,474 +292,33 @@
             "code" : "VN"
           } ],
           "text" : "visit number"
->>>>>>> 9d88e4f6
-        },
-        "subject" : {
-          "reference" : "Patient/1707422718165631000.e3dad2bf-11d9-4196-b054-1ac4db95342e"
-        },
-        "episodeOfCare" : [
-          {
-            "reference" : "EpisodeOfCare/1707422718226791000.49b24d51-faf8-4476-8409-bfca7809a4e6"
-          }
-        ],
-        "participant" : [
-          {
-            "type" : [
-              {
-                "coding" : [
-                  {
-                    "system" : "http://terminology.hl7.org/CodeSystem/v3-ParticipationType",
-                    "code" : "ATND",
-                    "display" : "attender"
-                  }
-                ]
-              }
-            ],
-            "individual" : {
-              "reference" : "Practitioner/1707422718202184000.817b63f5-0781-4e80-aa5b-98a7db0e3441"
-            }
+        },
+        "system" : "urn:oid:testcx42",
+        "_system" : {
+          "extension" : [ {
+            "url" : "https://reportstream.cdc.gov/fhir/StructureDefinition/universal-id",
+            "valueString" : "testcx42"
+          }, {
+            "url" : "https://reportstream.cdc.gov/fhir/StructureDefinition/universal-id-type",
+            "valueString" : "ISO"
+          } ]
+        },
+        "value" : "VisitNumber",
+        "period" : {
+          "start" : "1988-07-04",
+          "_start" : {
+            "extension" : [ {
+              "url" : "https://reportstream.cdc.gov/fhir/StructureDefinition/hl7v2-date-time",
+              "valueString" : "19880704"
+            } ]
           },
-          {
-            "type" : [
-              {
-                "coding" : [
-                  {
-                    "system" : "http://terminology.hl7.org/CodeSystem/v3-ParticipationType",
-                    "code" : "ATND",
-                    "display" : "attender"
-                  }
-                ]
-              }
-            ],
-            "individual" : {
-              "reference" : "Practitioner/1707422718205513000.76825485-1f24-4f89-8dcc-aefe7fccd99c"
-            }
-          },
-          {
-            "type" : [
-              {
-                "coding" : [
-                  {
-                    "system" : "http://terminology.hl7.org/CodeSystem/v3-ParticipationType",
-                    "code" : "REF"
-                  }
-                ],
-                "text" : "referrer"
-              }
-            ],
-            "individual" : {
-              "reference" : "Practitioner/1707422718208544000.ae1fc6da-189a-4498-b797-b6c44028c075"
-            }
-          },
-          {
-            "type" : [
-              {
-                "coding" : [
-                  {
-                    "system" : "http://terminology.hl7.org/CodeSystem/v3-ParticipationType",
-                    "code" : "REF"
-                  }
-                ],
-                "text" : "referrer"
-              }
-            ],
-            "individual" : {
-              "reference" : "Practitioner/1707422718210890000.8eddc950-891b-43e3-8fc0-7d77f3cc4f5e"
-            }
-          },
-          {
-            "type" : [
-              {
-                "coding" : [
-                  {
-                    "system" : "http://terminology.hl7.org/CodeSystem/v3-ParticipationType",
-                    "code" : "CON"
-                  }
-                ],
-                "text" : "consultant"
-              }
-            ],
-            "individual" : {
-              "reference" : "Practitioner/1707422718213122000.d25c6cb3-4975-414d-961f-7095c33d53b2"
-            }
-          },
-          {
-            "type" : [
-              {
-                "coding" : [
-                  {
-                    "system" : "http://terminology.hl7.org/CodeSystem/v3-ParticipationType",
-                    "code" : "CON"
-                  }
-                ],
-                "text" : "consultant"
-              }
-            ],
-            "individual" : {
-              "reference" : "Practitioner/1707422718215500000.054ce5c5-5a2c-4644-8931-54b72e3b4a1f"
-            }
-          },
-          {
-            "type" : [
-              {
-                "coding" : [
-                  {
-                    "system" : "http://terminology.hl7.org/CodeSystem/v3-ParticipationType",
-                    "code" : "ADM"
-                  }
-                ],
-                "text" : "admitter"
-              }
-            ],
-            "individual" : {
-              "reference" : "Practitioner/1707422718218167000.6d1235ff-e87f-422c-9625-96d9020d621b"
-            }
-          },
-          {
-            "type" : [
-              {
-                "coding" : [
-                  {
-                    "system" : "http://terminology.hl7.org/CodeSystem/v3-ParticipationType",
-                    "code" : "ADM"
-                  }
-                ],
-                "text" : "admitter"
-              }
-            ],
-            "individual" : {
-              "reference" : "Practitioner/1707422718220287000.0af83d1b-7bf8-41b4-ae52-57c4056524b5"
-            }
-          }
-        ],
-        "period" : {
-          "start" : "2024-08-01T10:25:31-04:00",
-          "_start" : {
-            "extension" : [
-              {
-                "url" : "https://reportstream.cdc.gov/fhir/StructureDefinition/hl7v2-date-time",
-                "valueString" : "20240801102531-0400"
-              }
-            ]
-          }
-<<<<<<< HEAD
-        },
-        "hospitalization" : {
-          "preAdmissionIdentifier" : {
-            "extension" : [
-              {
-                "url" : "http://hl7.org/fhir/StructureDefinition/identifier-checkDigit",
-                "valueString" : "checkdigit"
-              },
-              {
-                "url" : "http://hl7.org/fhir/StructureDefinition/namingsystem-checkDigit",
-                "valueString" : "checkdigitscheme"
-              },
-              {
-                "url" : "https://reportstream.cdc.gov/fhir/StructureDefinition/identifier-type-code",
-                "valueString" : "ACSN"
-              },
-              {
-                "url" : "https://reportstream.cdc.gov/fhir/StructureDefinition/assigning-facility",
-                "valueReference" : {
-                  "reference" : "Organization/1707422718191906000.8d571fa6-2d88-4661-8586-8811787dfdf5"
-                }
-              },
-              {
-                "url" : "https://reportstream.cdc.gov/fhir/StructureDefinition/assigning-jurisdiction",
-                "valueCodeableConcept" : {
-                  "coding" : [
-                    {
-                      "extension" : [
-                        {
-                          "url" : "https://reportstream.cdc.gov/fhir/StructureDefinition/cwe-coding",
-                          "valueString" : "coding"
-                        },
-                        {
-                          "url" : "https://reportstream.cdc.gov/fhir/StructureDefinition/cwe-coding-system",
-                          "valueString" : "AJSys"
-                        }
-                      ],
-                      "code" : "AJCode",
-                      "display" : "Assigning Jurisdiction"
-                    }
-                  ]
-                }
-              },
-              {
-                "url" : "https://reportstream.cdc.gov/fhir/StructureDefinition/assigning-agency-or-department",
-                "valueCodeableConcept" : {
-                  "coding" : [
-                    {
-                      "extension" : [
-                        {
-                          "url" : "https://reportstream.cdc.gov/fhir/StructureDefinition/cwe-coding",
-                          "valueString" : "coding"
-                        },
-                        {
-                          "url" : "https://reportstream.cdc.gov/fhir/StructureDefinition/cwe-coding-system",
-                          "valueString" : "AASys"
-                        }
-                      ],
-                      "code" : "AACode",
-                      "display" : "Assigning Agency"
-                    }
-                  ]
-                }
-              }
-            ],
-            "type" : {
-              "coding" : [
-                {
-                  "code" : "ACSN"
-                }
-              ]
-            },
-            "system" : "urn:oid:testcx42",
-            "_system" : {
-              "extension" : [
-                {
-                  "url" : "https://reportstream.cdc.gov/fhir/StructureDefinition/universal-id",
-                  "valueString" : "testcx42"
-                },
-                {
-                  "url" : "https://reportstream.cdc.gov/fhir/StructureDefinition/universal-id-type",
-                  "valueString" : "ISO"
-                }
-              ]
-            },
-            "value" : "IDNumber",
-            "period" : {
-              "start" : "1988-07-04",
-              "_start" : {
-                "extension" : [
-                  {
-                    "url" : "https://reportstream.cdc.gov/fhir/StructureDefinition/hl7v2-date-time",
-                    "valueString" : "19880704"
-                  }
-                ]
-              },
-              "end" : "2088-07-04",
-              "_end" : {
-                "extension" : [
-                  {
-                    "url" : "https://reportstream.cdc.gov/fhir/StructureDefinition/hl7v2-date-time",
-                    "valueString" : "20880704"
-                  }
-                ]
-              }
-            }
-          },
-          "admitSource" : {
-            "coding" : [
-              {
-                "extension" : [
-                  {
-                    "url" : "https://reportstream.cdc.gov/fhir/StructureDefinition/cwe-coding",
-                    "valueString" : "coding"
-                  }
-                ],
-                "code" : "1",
-                "display" : "Source"
-              }
-            ]
-          },
-          "reAdmission" : {
-            "coding" : [
-              {
-                "extension" : [
-                  {
-                    "url" : "https://reportstream.cdc.gov/fhir/StructureDefinition/cwe-coding",
-                    "valueString" : "coding"
-                  }
-                ],
-                "code" : "R"
-              }
-            ]
-          },
-          "dietPreference" : [
-            {
-              "coding" : [
-                {
-                  "extension" : [
-                    {
-                      "url" : "https://reportstream.cdc.gov/fhir/StructureDefinition/cwe-coding",
-                      "valueString" : "coding"
-                    }
-                  ],
-                  "code" : "1",
-                  "display" : "VEG"
-                }
-              ]
-            }
-          ],
-          "specialCourtesy" : [
-            {
-              "coding" : [
-                {
-                  "extension" : [
-                    {
-                      "url" : "https://reportstream.cdc.gov/fhir/StructureDefinition/cwe-coding",
-                      "valueString" : "coding"
-                    }
-                  ],
-                  "code" : "A0"
-                }
-              ]
-            },
-            {
-              "coding" : [
-                {
-                  "extension" : [
-                    {
-                      "url" : "https://reportstream.cdc.gov/fhir/StructureDefinition/cwe-coding",
-                      "valueString" : "coding"
-                    }
-                  ],
-                  "code" : "A1"
-                }
-              ]
-            }
-          ],
-          "destination" : {
-            "reference" : "Location/1707422718189458000.d4c4949d-de58-433f-a76c-b96eeabf499e"
-          },
-          "dischargeDisposition" : {
-            "coding" : [
-              {
-                "extension" : [
-                  {
-                    "url" : "https://reportstream.cdc.gov/fhir/StructureDefinition/cwe-coding",
-                    "valueString" : "coding"
-                  }
-                ],
-                "code" : "T"
-              }
-            ]
-          }
-        },
-        "location" : [
-          {
-            "extension" : [
-              {
-                "url" : "https://reportstream.cdc.gov/fhir/StructureDefinition/hl7v2Field",
-                "valueString" : "PV1.3"
-              }
-            ],
-            "location" : {
-              "reference" : "Location/1707422718222167000.aade3e91-5df6-4d41-add3-4049d19f2f0f"
-            },
-            "status" : "planned"
-          },
-          {
-            "extension" : [
-              {
-                "url" : "https://reportstream.cdc.gov/fhir/StructureDefinition/hl7v2Field",
-                "valueString" : "PV1.6"
-              }
-            ],
-            "location" : {
-              "reference" : "Location/1707422718222943000.79a9f685-4c83-40ed-abb0-667c20345776"
-            },
-            "status" : "completed"
-          },
-          {
-            "extension" : [
-              {
-                "url" : "https://reportstream.cdc.gov/fhir/StructureDefinition/hl7v2Field",
-                "valueString" : "PV1.11"
-              },
-              {
-                "url" : "https://hl7.org/fhir/StructureDefinition/temporary-location",
-                "valueBoolean" : true
-              }
-            ],
-            "location" : {
-              "reference" : "Location/1707422718223872000.79eabe1f-a6ed-48d6-867d-d5e2aa5a3f94"
-            },
-            "status" : "active"
-          },
-          {
-            "extension" : [
-              {
-                "url" : "https://reportstream.cdc.gov/fhir/StructureDefinition/hl7v2Field",
-                "valueString" : "PV1.42"
-              }
-            ],
-            "location" : {
-              "reference" : "Location/1707422718224682000.85c82eca-5c32-49fa-b761-089f554860d8"
-            },
-            "status" : "planned"
-          },
-          {
-            "extension" : [
-              {
-                "url" : "https://reportstream.cdc.gov/fhir/StructureDefinition/hl7v2Field",
-                "valueString" : "PV1.43"
-              },
-              {
-                "url" : "https://hl7.org/fhir/StructureDefinition/temporary-location",
-                "valueBoolean" : true
-              }
-            ],
-            "location" : {
-              "reference" : "Location/1707422718225403000.ac8ba655-5fc0-4cfd-8c98-69f0ed77c119"
-            },
-            "status" : "completed"
-          }
-        ]
-      }
-    },
-    {
-      "fullUrl" : "Organization/1707422718177077000.682dd250-0330-4e37-be38-9f1c8ccc9a86",
-      "resource" : {
-        "resourceType" : "Organization",
-        "id" : "1707422718177077000.682dd250-0330-4e37-be38-9f1c8ccc9a86",
-        "identifier" : [
-          {
-            "extension" : [
-              {
-                "url" : "https://reportstream.cdc.gov/fhir/StructureDefinition/identifier-namespace-id",
-                "valueBoolean" : true
-              }
-            ],
-            "value" : "blah2"
-          },
-          {
-            "extension" : [
-              {
-                "url" : "https://reportstream.cdc.gov/fhir/StructureDefinition/identifier-universal-id",
-                "valueBoolean" : true
-              }
-            ],
-            "type" : {
-              "coding" : [
-                {
-                  "system" : "http://terminology.hl7.org/CodeSystem/v2-0301",
-                  "code" : "CLIP"
-                }
-              ]
-            },
-            "value" : "blah2"
-          }
-        ]
-      }
-    },
-    {
-      "fullUrl" : "Organization/1707422718180784000.8fe898bc-bc57-452a-91b0-1840915b51f5",
-      "resource" : {
-        "resourceType" : "Organization",
-        "id" : "1707422718180784000.8fe898bc-bc57-452a-91b0-1840915b51f5",
-        "identifier" : [
-          {
-            "extension" : [
-              {
-                "url" : "https://reportstream.cdc.gov/fhir/StructureDefinition/identifier-namespace-id",
-                "valueBoolean" : true
-              }
-            ],
-            "value" : "blah2"
-=======
+          "end" : "2088-07-04",
+          "_end" : {
+            "extension" : [ {
+              "url" : "https://reportstream.cdc.gov/fhir/StructureDefinition/hl7v2-date-time",
+              "valueString" : "20880704"
+            } ]
+          }
         }
       }, {
         "extension" : [ {
@@ -1528,113 +396,14 @@
               "url" : "https://reportstream.cdc.gov/fhir/StructureDefinition/hl7v2-date-time",
               "valueString" : "19880704"
             } ]
->>>>>>> 9d88e4f6
           },
-          {
-            "extension" : [
-              {
-                "url" : "https://reportstream.cdc.gov/fhir/StructureDefinition/identifier-universal-id",
-                "valueBoolean" : true
-              }
-            ],
-            "type" : {
-              "coding" : [
-                {
-                  "system" : "http://terminology.hl7.org/CodeSystem/v2-0301",
-                  "code" : "CLIP"
-                }
-              ]
-            },
-            "value" : "blah2"
-          }
-<<<<<<< HEAD
-        ]
-      }
-    },
-    {
-      "fullUrl" : "Organization/1707422718183374000.ededb233-8c90-4f54-a452-feea55469115",
-      "resource" : {
-        "resourceType" : "Organization",
-        "id" : "1707422718183374000.ededb233-8c90-4f54-a452-feea55469115",
-        "identifier" : [
-          {
-            "extension" : [
-              {
-                "url" : "https://reportstream.cdc.gov/fhir/StructureDefinition/identifier-namespace-id",
-                "valueBoolean" : true
-              }
-            ],
-            "value" : "blah2"
-          },
-          {
-            "extension" : [
-              {
-                "url" : "https://reportstream.cdc.gov/fhir/StructureDefinition/identifier-universal-id",
-                "valueBoolean" : true
-              }
-            ],
-            "type" : {
-              "coding" : [
-                {
-                  "system" : "http://terminology.hl7.org/CodeSystem/v2-0301",
-                  "code" : "CLIP"
-                }
-              ]
-            },
-            "value" : "blah2"
-          }
-        ]
-      }
-    },
-    {
-      "fullUrl" : "Location/1707422718189458000.d4c4949d-de58-433f-a76c-b96eeabf499e",
-      "resource" : {
-        "resourceType" : "Location",
-        "id" : "1707422718189458000.d4c4949d-de58-433f-a76c-b96eeabf499e",
-        "extension" : [
-          {
-            "url" : "https://reportstream.cdc.gov/fhir/StructureDefinition/dld2-effective-date",
-            "valueString" : "20230501102531-0400"
-          }
-        ],
-        "type" : [
-          {
-            "coding" : [
-              {
-                "extension" : [
-                  {
-                    "url" : "https://reportstream.cdc.gov/fhir/StructureDefinition/cwe-coding",
-                    "valueString" : "coding"
-                  },
-                  {
-                    "url" : "https://reportstream.cdc.gov/fhir/StructureDefinition/cwe-coding-system",
-                    "valueString" : "LN"
-                  }
-                ],
-                "system" : "http://loinc.org",
-                "code" : "PrimaryCode",
-                "display" : "Primary Code Display"
-              }
-            ]
-          }
-        ]
-      }
-    },
-    {
-      "fullUrl" : "Organization/1707422718191906000.8d571fa6-2d88-4661-8586-8811787dfdf5",
-      "resource" : {
-        "resourceType" : "Organization",
-        "id" : "1707422718191906000.8d571fa6-2d88-4661-8586-8811787dfdf5",
-        "identifier" : [
-          {
-            "extension" : [
-              {
-                "url" : "https://reportstream.cdc.gov/fhir/StructureDefinition/identifier-namespace-id",
-                "valueBoolean" : true
-              }
-            ],
-            "value" : "blah2"
-=======
+          "end" : "2088-07-04",
+          "_end" : {
+            "extension" : [ {
+              "url" : "https://reportstream.cdc.gov/fhir/StructureDefinition/hl7v2-date-time",
+              "valueString" : "20880704"
+            } ]
+          }
         }
       }, {
         "extension" : [ {
@@ -1712,52 +481,29 @@
               "url" : "https://reportstream.cdc.gov/fhir/StructureDefinition/hl7v2-date-time",
               "valueString" : "19880704"
             } ]
->>>>>>> 9d88e4f6
           },
-          {
-            "extension" : [
-              {
-                "url" : "https://reportstream.cdc.gov/fhir/StructureDefinition/identifier-universal-id",
-                "valueBoolean" : true
-              }
-            ],
-            "type" : {
-              "coding" : [
-                {
-                  "system" : "http://terminology.hl7.org/CodeSystem/v2-0301",
-                  "code" : "CLIP"
-                }
-              ]
-            },
-            "value" : "blah2"
-          }
-<<<<<<< HEAD
-        ]
-      }
-    },
-    {
-      "fullUrl" : "Practitioner/1707422718202184000.817b63f5-0781-4e80-aa5b-98a7db0e3441",
-      "resource" : {
-        "resourceType" : "Practitioner",
-        "id" : "1707422718202184000.817b63f5-0781-4e80-aa5b-98a7db0e3441",
-        "extension" : [
-          {
-            "url" : "https://reportstream.cdc.gov/fhir/StructureDefinition/assigning-authority",
-            "extension" : [
-              {
-                "url" : "https://reportstream.cdc.gov/fhir/StructureDefinition/namespace-id",
-                "valueString" : "Namespace"
-              },
-              {
-                "url" : "https://reportstream.cdc.gov/fhir/StructureDefinition/universal-id",
-                "valueString" : "AssigningSystem"
-              },
-              {
-                "url" : "https://reportstream.cdc.gov/fhir/StructureDefinition/universal-id-type",
-                "valueCode" : "UUID"
-              }
-            ]
-=======
+          "end" : "2088-07-04",
+          "_end" : {
+            "extension" : [ {
+              "url" : "https://reportstream.cdc.gov/fhir/StructureDefinition/hl7v2-date-time",
+              "valueString" : "20880704"
+            } ]
+          }
+        }
+      } ],
+      "status" : "planned",
+      "class" : {
+        "extension" : [ {
+          "url" : "https://reportstream.cdc.gov/fhir/StructureDefinition/pv1-2-patient-class",
+          "valueCodeableConcept" : {
+            "coding" : [ {
+              "extension" : [ {
+                "url" : "https://reportstream.cdc.gov/fhir/StructureDefinition/cwe-coding",
+                "valueString" : "coding"
+              } ],
+              "code" : "P"
+            } ]
+          }
         } ],
         "system" : "http://terminology.hl7.org/CodeSystem/v3-ActCode",
         "code" : "PRENC",
@@ -1939,330 +685,34 @@
             "coding" : [ {
               "code" : "ACSN"
             } ]
->>>>>>> 9d88e4f6
           },
-          {
-            "url" : "https://reportstream.cdc.gov/fhir/StructureDefinition/xcn-practitioner",
-            "extension" : [
-              {
-                "url" : "XCN.3",
-                "valueString" : "LUDWIG"
-              },
-              {
-                "url" : "XCN.4",
-                "valueString" : "B"
-              },
-              {
-                "url" : "XCN.20",
-                "valueString" : "20230501102531-0400"
-              },
-              {
-                "url" : "XCN.21",
-                "valueString" : "MD"
-              },
-              {
-                "url" : "XCN.22",
-                "valueCodeableConcept" : {
-                  "coding" : [
-                    {
-                      "extension" : [
-                        {
-                          "url" : "https://reportstream.cdc.gov/fhir/StructureDefinition/cwe-coding",
-                          "valueString" : "coding"
-                        }
-                      ],
-                      "code" : "AssignJ"
-                    }
-                  ]
-                }
-              },
-              {
-                "url" : "XCN.23",
-                "valueCodeableConcept" : {
-                  "coding" : [
-                    {
-                      "extension" : [
-                        {
-                          "url" : "https://reportstream.cdc.gov/fhir/StructureDefinition/cwe-coding",
-                          "valueString" : "coding"
-                        }
-                      ],
-                      "code" : "AssignA"
-                    }
-                  ]
-                }
-              },
-              {
-                "url" : "XCN.5",
-                "valueString" : "2ND"
-              },
-              {
-                "url" : "XCN.7",
-                "valueString" : "MD"
-              },
-              {
-                "url" : "XCN.8",
-                "valueCodeableConcept" : {
-                  "coding" : [
-                    {
-                      "extension" : [
-                        {
-                          "url" : "https://reportstream.cdc.gov/fhir/StructureDefinition/cwe-coding",
-                          "valueString" : "coding"
-                        }
-                      ],
-                      "code" : "SRC"
-                    }
-                  ]
-                }
-              },
-              {
-                "url" : "XCN.10",
-                "valueString" : "B"
-              },
-              {
-                "url" : "XCN.15",
-                "valueString" : "A"
-              },
-              {
-                "url" : "XCN.16",
-                "valueCodeableConcept" : {
-                  "coding" : [
-                    {
-                      "extension" : [
-                        {
-                          "url" : "https://reportstream.cdc.gov/fhir/StructureDefinition/cwe-coding",
-                          "valueString" : "coding"
-                        }
-                      ],
-                      "code" : "NameContext"
-                    }
-                  ]
-                }
-              },
-              {
-                "url" : "XCN.19",
-                "valueString" : "20220501102531-0400"
-              }
-            ]
+          "system" : "urn:oid:testcx42",
+          "_system" : {
+            "extension" : [ {
+              "url" : "https://reportstream.cdc.gov/fhir/StructureDefinition/universal-id",
+              "valueString" : "testcx42"
+            }, {
+              "url" : "https://reportstream.cdc.gov/fhir/StructureDefinition/universal-id-type",
+              "valueString" : "ISO"
+            } ]
           },
-          {
-            "url" : "https://reportstream.cdc.gov/fhir/StructureDefinition/hl7v2Field",
-            "valueString" : "PV1.7"
-          }
-        ],
-        "identifier" : [
-          {
-            "extension" : [
-              {
-                "url" : "http://hl7.org/fhir/StructureDefinition/identifier-checkDigit",
-                "valueString" : "A"
-              },
-              {
-                "url" : "http://hl7.org/fhir/StructureDefinition/namingsystem-checkDigit",
-                "valueCode" : "NPI"
-              }
-            ],
-            "type" : {
-              "coding" : [
-                {
-                  "extension" : [
-                    {
-                      "url" : "https://reportstream.cdc.gov/fhir/StructureDefinition/codeable-concept-id",
-                      "valueBoolean" : true
-                    }
-                  ],
-                  "code" : "DL"
-                }
-              ]
+          "value" : "IDNumber",
+          "period" : {
+            "start" : "1988-07-04",
+            "_start" : {
+              "extension" : [ {
+                "url" : "https://reportstream.cdc.gov/fhir/StructureDefinition/hl7v2-date-time",
+                "valueString" : "19880704"
+              } ]
             },
-            "system" : "Namespace",
-            "value" : "1"
-          }
-        ],
-        "name" : [
-          {
-            "extension" : [
-              {
-                "url" : "http://hl7.org/fhir/StructureDefinition/humanname-assembly-order",
-                "valueCode" : "G"
-              }
-            ],
-            "use" : "official",
-            "family" : "BEETHOVEN",
-            "_family" : {
-              "extension" : [
-                {
-                  "url" : "http://hl7.org/fhir/StructureDefinition/humanname-own-prefix",
-                  "valueString" : "VAN"
-                },
-                {
-                  "url" : "http://hl7.org/fhir/StructureDefinition/humanname-own-name",
-                  "valueString" : "Attending1"
-                },
-                {
-                  "url" : "http://hl7.org/fhir/StructureDefinition/humanname-partner-prefix",
-                  "valueString" : "VAL"
-                },
-                {
-                  "url" : "http://hl7.org/fhir/StructureDefinition/humanname-partner-name",
-                  "valueString" : "ROGER"
-                }
-              ]
-            },
-            "given" : [
-              "LUDWIG",
-              "B"
-            ],
-            "prefix" : [
-              "DR"
-            ],
-            "suffix" : [
-              "2ND",
-              "MD",
-              "MD"
-            ],
-            "period" : {
-              "start" : "2022-05-01T10:25:31-04:00",
-              "end" : "2023-05-01T10:25:31-04:00"
+            "end" : "2088-07-04",
+            "_end" : {
+              "extension" : [ {
+                "url" : "https://reportstream.cdc.gov/fhir/StructureDefinition/hl7v2-date-time",
+                "valueString" : "20880704"
+              } ]
             }
           }
-<<<<<<< HEAD
-        ]
-      }
-    },
-    {
-      "fullUrl" : "Practitioner/1707422718205513000.76825485-1f24-4f89-8dcc-aefe7fccd99c",
-      "resource" : {
-        "resourceType" : "Practitioner",
-        "id" : "1707422718205513000.76825485-1f24-4f89-8dcc-aefe7fccd99c",
-        "extension" : [
-          {
-            "url" : "https://reportstream.cdc.gov/fhir/StructureDefinition/assigning-authority",
-            "extension" : [
-              {
-                "url" : "https://reportstream.cdc.gov/fhir/StructureDefinition/namespace-id",
-                "valueString" : "Namespace"
-              },
-              {
-                "url" : "https://reportstream.cdc.gov/fhir/StructureDefinition/universal-id",
-                "valueString" : "AssigningSystem"
-              },
-              {
-                "url" : "https://reportstream.cdc.gov/fhir/StructureDefinition/universal-id-type",
-                "valueCode" : "UUID"
-              }
-            ]
-          },
-          {
-            "url" : "https://reportstream.cdc.gov/fhir/StructureDefinition/xcn-practitioner",
-            "extension" : [
-              {
-                "url" : "XCN.3",
-                "valueString" : "LUDWIG"
-              },
-              {
-                "url" : "XCN.4",
-                "valueString" : "B"
-              },
-              {
-                "url" : "XCN.20",
-                "valueString" : "20230501102531-0400"
-              },
-              {
-                "url" : "XCN.21",
-                "valueString" : "MD"
-              },
-              {
-                "url" : "XCN.22",
-                "valueCodeableConcept" : {
-                  "coding" : [
-                    {
-                      "extension" : [
-                        {
-                          "url" : "https://reportstream.cdc.gov/fhir/StructureDefinition/cwe-coding",
-                          "valueString" : "coding"
-                        }
-                      ],
-                      "code" : "AssignJ"
-                    }
-                  ]
-                }
-              },
-              {
-                "url" : "XCN.23",
-                "valueCodeableConcept" : {
-                  "coding" : [
-                    {
-                      "extension" : [
-                        {
-                          "url" : "https://reportstream.cdc.gov/fhir/StructureDefinition/cwe-coding",
-                          "valueString" : "coding"
-                        }
-                      ],
-                      "code" : "AssignA"
-                    }
-                  ]
-                }
-              },
-              {
-                "url" : "XCN.5",
-                "valueString" : "2ND"
-              },
-              {
-                "url" : "XCN.7",
-                "valueString" : "MD"
-              },
-              {
-                "url" : "XCN.8",
-                "valueCodeableConcept" : {
-                  "coding" : [
-                    {
-                      "extension" : [
-                        {
-                          "url" : "https://reportstream.cdc.gov/fhir/StructureDefinition/cwe-coding",
-                          "valueString" : "coding"
-                        }
-                      ],
-                      "code" : "SRC"
-                    }
-                  ]
-                }
-              },
-              {
-                "url" : "XCN.10",
-                "valueString" : "B"
-              },
-              {
-                "url" : "XCN.15",
-                "valueString" : "A"
-              },
-              {
-                "url" : "XCN.16",
-                "valueCodeableConcept" : {
-                  "coding" : [
-                    {
-                      "extension" : [
-                        {
-                          "url" : "https://reportstream.cdc.gov/fhir/StructureDefinition/cwe-coding",
-                          "valueString" : "coding"
-                        }
-                      ],
-                      "code" : "NameContext"
-                    }
-                  ]
-                }
-              },
-              {
-                "url" : "XCN.19",
-                "valueString" : "20220501102531-0400"
-              }
-            ]
-          },
-          {
-            "url" : "https://reportstream.cdc.gov/fhir/StructureDefinition/hl7v2Field",
-            "valueString" : "PV1.7"
-=======
         },
         "admitSource" : {
           "coding" : [ {
@@ -2541,250 +991,52 @@
               } ],
               "code" : "AssignJ"
             } ]
->>>>>>> 9d88e4f6
-          }
-        ],
-        "identifier" : [
-          {
-            "extension" : [
-              {
-                "url" : "http://hl7.org/fhir/StructureDefinition/identifier-checkDigit",
-                "valueString" : "A"
-              },
-              {
-                "url" : "http://hl7.org/fhir/StructureDefinition/namingsystem-checkDigit",
-                "valueCode" : "NPI"
-              }
-            ],
-            "type" : {
-              "coding" : [
-                {
-                  "extension" : [
-                    {
-                      "url" : "https://reportstream.cdc.gov/fhir/StructureDefinition/codeable-concept-id",
-                      "valueBoolean" : true
-                    }
-                  ],
-                  "code" : "DL"
-                }
-              ]
-            },
-            "system" : "Namespace",
-            "value" : "1"
-          }
-        ],
-        "name" : [
-          {
-            "extension" : [
-              {
-                "url" : "http://hl7.org/fhir/StructureDefinition/humanname-assembly-order",
-                "valueCode" : "G"
-              }
-            ],
-            "use" : "official",
-            "family" : "BEETHOVEN",
-            "_family" : {
-              "extension" : [
-                {
-                  "url" : "http://hl7.org/fhir/StructureDefinition/humanname-own-prefix",
-                  "valueString" : "VAN"
-                },
-                {
-                  "url" : "http://hl7.org/fhir/StructureDefinition/humanname-own-name",
-                  "valueString" : "Attending2"
-                },
-                {
-                  "url" : "http://hl7.org/fhir/StructureDefinition/humanname-partner-prefix",
-                  "valueString" : "VAL"
-                },
-                {
-                  "url" : "http://hl7.org/fhir/StructureDefinition/humanname-partner-name",
-                  "valueString" : "ROGER"
-                }
-              ]
-            },
-            "given" : [
-              "LUDWIG",
-              "B"
-            ],
-            "prefix" : [
-              "DR"
-            ],
-            "suffix" : [
-              "2ND",
-              "MD",
-              "MD"
-            ],
-            "period" : {
-              "start" : "2022-05-01T10:25:31-04:00",
-              "end" : "2023-05-01T10:25:31-04:00"
-            }
-          }
-        ]
-      }
-    },
-    {
-      "fullUrl" : "Practitioner/1707422718208544000.ae1fc6da-189a-4498-b797-b6c44028c075",
-      "resource" : {
-        "resourceType" : "Practitioner",
-        "id" : "1707422718208544000.ae1fc6da-189a-4498-b797-b6c44028c075",
-        "extension" : [
-          {
-            "url" : "https://reportstream.cdc.gov/fhir/StructureDefinition/assigning-authority",
-            "extension" : [
-              {
-                "url" : "https://reportstream.cdc.gov/fhir/StructureDefinition/namespace-id",
-                "valueString" : "Namespace"
-              },
-              {
-                "url" : "https://reportstream.cdc.gov/fhir/StructureDefinition/universal-id",
-                "valueString" : "AssigningSystem"
-              },
-              {
-                "url" : "https://reportstream.cdc.gov/fhir/StructureDefinition/universal-id-type",
-                "valueCode" : "UUID"
-              }
-            ]
-          },
-          {
-            "url" : "https://reportstream.cdc.gov/fhir/StructureDefinition/xcn-practitioner",
-            "extension" : [
-              {
-                "url" : "XCN.3",
-                "valueString" : "LUDWIG"
-              },
-              {
-                "url" : "XCN.4",
-                "valueString" : "B"
-              },
-              {
-                "url" : "XCN.20",
-                "valueString" : "20230501102531-0400"
-              },
-              {
-                "url" : "XCN.21",
-                "valueString" : "MD"
-              },
-              {
-                "url" : "XCN.22",
-                "valueCodeableConcept" : {
-                  "coding" : [
-                    {
-                      "extension" : [
-                        {
-                          "url" : "https://reportstream.cdc.gov/fhir/StructureDefinition/cwe-coding",
-                          "valueString" : "coding"
-                        }
-                      ],
-                      "code" : "AssignJ"
-                    }
-                  ]
-                }
-              },
-              {
-                "url" : "XCN.23",
-                "valueCodeableConcept" : {
-                  "coding" : [
-                    {
-                      "extension" : [
-                        {
-                          "url" : "https://reportstream.cdc.gov/fhir/StructureDefinition/cwe-coding",
-                          "valueString" : "coding"
-                        }
-                      ],
-                      "code" : "AssignA"
-                    }
-                  ]
-                }
-              },
-              {
-                "url" : "XCN.5",
-                "valueString" : "2ND"
-              },
-              {
-                "url" : "XCN.7",
-                "valueString" : "MD"
-              },
-              {
-                "url" : "XCN.8",
-                "valueCodeableConcept" : {
-                  "coding" : [
-                    {
-                      "extension" : [
-                        {
-                          "url" : "https://reportstream.cdc.gov/fhir/StructureDefinition/cwe-coding",
-                          "valueString" : "coding"
-                        }
-                      ],
-                      "code" : "SRC"
-                    }
-                  ]
-                }
-              },
-              {
-                "url" : "XCN.10",
-                "valueString" : "B"
-              },
-              {
-                "url" : "XCN.15",
-                "valueString" : "A"
-              },
-              {
-                "url" : "XCN.16",
-                "valueCodeableConcept" : {
-                  "coding" : [
-                    {
-                      "extension" : [
-                        {
-                          "url" : "https://reportstream.cdc.gov/fhir/StructureDefinition/cwe-coding",
-                          "valueString" : "coding"
-                        }
-                      ],
-                      "code" : "NameContext"
-                    }
-                  ]
-                }
-              },
-              {
-                "url" : "XCN.19",
-                "valueString" : "20220501102531-0400"
-              }
-            ]
-          },
-          {
-            "url" : "https://reportstream.cdc.gov/fhir/StructureDefinition/hl7v2Field",
-            "valueString" : "PV1.8"
-          }
-<<<<<<< HEAD
-        ],
-        "identifier" : [
-          {
-            "extension" : [
-              {
-                "url" : "http://hl7.org/fhir/StructureDefinition/identifier-checkDigit",
-                "valueString" : "A"
-              },
-              {
-                "url" : "http://hl7.org/fhir/StructureDefinition/namingsystem-checkDigit",
-                "valueCode" : "NPI"
-              }
-            ],
-            "type" : {
-              "coding" : [
-                {
-                  "extension" : [
-                    {
-                      "url" : "https://reportstream.cdc.gov/fhir/StructureDefinition/codeable-concept-id",
-                      "valueBoolean" : true
-                    }
-                  ],
-                  "code" : "DL"
-                }
-              ]
-            },
-            "system" : "Namespace",
-            "value" : "1"
-=======
+          }
+        }, {
+          "url" : "XCN.23",
+          "valueCodeableConcept" : {
+            "coding" : [ {
+              "extension" : [ {
+                "url" : "https://reportstream.cdc.gov/fhir/StructureDefinition/cwe-coding",
+                "valueString" : "coding"
+              } ],
+              "code" : "AssignA"
+            } ]
+          }
+        }, {
+          "url" : "XCN.5",
+          "valueString" : "2ND"
+        }, {
+          "url" : "XCN.7",
+          "valueString" : "MD"
+        }, {
+          "url" : "XCN.8",
+          "valueCodeableConcept" : {
+            "coding" : [ {
+              "extension" : [ {
+                "url" : "https://reportstream.cdc.gov/fhir/StructureDefinition/cwe-coding",
+                "valueString" : "coding"
+              } ],
+              "code" : "SRC"
+            } ]
+          }
+        }, {
+          "url" : "XCN.10",
+          "valueString" : "B"
+        }, {
+          "url" : "XCN.15",
+          "valueString" : "A"
+        }, {
+          "url" : "XCN.16",
+          "valueCodeableConcept" : {
+            "coding" : [ {
+              "extension" : [ {
+                "url" : "https://reportstream.cdc.gov/fhir/StructureDefinition/cwe-coding",
+                "valueString" : "coding"
+              } ],
+              "code" : "NameContext"
+            } ]
+          }
         }, {
           "url" : "XCN.19",
           "valueString" : "20220501102531-0400"
@@ -2885,269 +1137,52 @@
               } ],
               "code" : "AssignJ"
             } ]
->>>>>>> 9d88e4f6
-          }
-        ],
-        "name" : [
-          {
-            "extension" : [
-              {
-                "url" : "http://hl7.org/fhir/StructureDefinition/humanname-assembly-order",
-                "valueCode" : "G"
-              }
-            ],
-            "use" : "official",
-            "family" : "BEETHOVEN",
-            "_family" : {
-              "extension" : [
-                {
-                  "url" : "http://hl7.org/fhir/StructureDefinition/humanname-own-prefix",
-                  "valueString" : "VAN"
-                },
-                {
-                  "url" : "http://hl7.org/fhir/StructureDefinition/humanname-own-name",
-                  "valueString" : "Referring1"
-                },
-                {
-                  "url" : "http://hl7.org/fhir/StructureDefinition/humanname-partner-prefix",
-                  "valueString" : "VAL"
-                },
-                {
-                  "url" : "http://hl7.org/fhir/StructureDefinition/humanname-partner-name",
-                  "valueString" : "ROGER"
-                }
-              ]
-            },
-            "given" : [
-              "LUDWIG",
-              "B"
-            ],
-            "prefix" : [
-              "DR"
-            ],
-            "suffix" : [
-              "2ND",
-              "MD",
-              "MD"
-            ],
-            "period" : {
-              "start" : "2022-05-01T10:25:31-04:00",
-              "end" : "2023-05-01T10:25:31-04:00"
-            }
-          }
-        ]
-      }
-    },
-    {
-      "fullUrl" : "Practitioner/1707422718210890000.8eddc950-891b-43e3-8fc0-7d77f3cc4f5e",
-      "resource" : {
-        "resourceType" : "Practitioner",
-        "id" : "1707422718210890000.8eddc950-891b-43e3-8fc0-7d77f3cc4f5e",
-        "extension" : [
-          {
-            "url" : "https://reportstream.cdc.gov/fhir/StructureDefinition/assigning-authority",
-            "extension" : [
-              {
-                "url" : "https://reportstream.cdc.gov/fhir/StructureDefinition/namespace-id",
-                "valueString" : "Namespace"
-              },
-              {
-                "url" : "https://reportstream.cdc.gov/fhir/StructureDefinition/universal-id",
-                "valueString" : "AssigningSystem"
-              },
-              {
-                "url" : "https://reportstream.cdc.gov/fhir/StructureDefinition/universal-id-type",
-                "valueCode" : "UUID"
-              }
-            ]
-          },
-          {
-            "url" : "https://reportstream.cdc.gov/fhir/StructureDefinition/xcn-practitioner",
-            "extension" : [
-              {
-                "url" : "XCN.3",
-                "valueString" : "LUDWIG"
-              },
-              {
-                "url" : "XCN.4",
-                "valueString" : "B"
-              },
-              {
-                "url" : "XCN.20",
-                "valueString" : "20230501102531-0400"
-              },
-              {
-                "url" : "XCN.21",
-                "valueString" : "MD"
-              },
-              {
-                "url" : "XCN.22",
-                "valueCodeableConcept" : {
-                  "coding" : [
-                    {
-                      "extension" : [
-                        {
-                          "url" : "https://reportstream.cdc.gov/fhir/StructureDefinition/cwe-coding",
-                          "valueString" : "coding"
-                        }
-                      ],
-                      "code" : "AssignJ"
-                    }
-                  ]
-                }
-              },
-              {
-                "url" : "XCN.23",
-                "valueCodeableConcept" : {
-                  "coding" : [
-                    {
-                      "extension" : [
-                        {
-                          "url" : "https://reportstream.cdc.gov/fhir/StructureDefinition/cwe-coding",
-                          "valueString" : "coding"
-                        }
-                      ],
-                      "code" : "AssignA"
-                    }
-                  ]
-                }
-              },
-              {
-                "url" : "XCN.5",
-                "valueString" : "2ND"
-              },
-              {
-                "url" : "XCN.7",
-                "valueString" : "MD"
-              },
-              {
-                "url" : "XCN.8",
-                "valueCodeableConcept" : {
-                  "coding" : [
-                    {
-                      "extension" : [
-                        {
-                          "url" : "https://reportstream.cdc.gov/fhir/StructureDefinition/cwe-coding",
-                          "valueString" : "coding"
-                        }
-                      ],
-                      "code" : "SRC"
-                    }
-                  ]
-                }
-              },
-              {
-                "url" : "XCN.10",
-                "valueString" : "B"
-              },
-              {
-                "url" : "XCN.15",
-                "valueString" : "A"
-              },
-              {
-                "url" : "XCN.16",
-                "valueCodeableConcept" : {
-                  "coding" : [
-                    {
-                      "extension" : [
-                        {
-                          "url" : "https://reportstream.cdc.gov/fhir/StructureDefinition/cwe-coding",
-                          "valueString" : "coding"
-                        }
-                      ],
-                      "code" : "NameContext"
-                    }
-                  ]
-                }
-              },
-              {
-                "url" : "XCN.19",
-                "valueString" : "20220501102531-0400"
-              }
-            ]
-          },
-          {
-            "url" : "https://reportstream.cdc.gov/fhir/StructureDefinition/hl7v2Field",
-            "valueString" : "PV1.8"
-          }
-        ],
-        "identifier" : [
-          {
-            "extension" : [
-              {
-                "url" : "http://hl7.org/fhir/StructureDefinition/identifier-checkDigit",
-                "valueString" : "A"
-              },
-              {
-                "url" : "http://hl7.org/fhir/StructureDefinition/namingsystem-checkDigit",
-                "valueCode" : "NPI"
-              }
-            ],
-            "type" : {
-              "coding" : [
-                {
-                  "extension" : [
-                    {
-                      "url" : "https://reportstream.cdc.gov/fhir/StructureDefinition/codeable-concept-id",
-                      "valueBoolean" : true
-                    }
-                  ],
-                  "code" : "DL"
-                }
-              ]
-            },
-            "system" : "Namespace",
-            "value" : "1"
-          }
-<<<<<<< HEAD
-        ],
-        "name" : [
-          {
-            "extension" : [
-              {
-                "url" : "http://hl7.org/fhir/StructureDefinition/humanname-assembly-order",
-                "valueCode" : "G"
-              }
-            ],
-            "use" : "official",
-            "family" : "BEETHOVEN",
-            "_family" : {
-              "extension" : [
-                {
-                  "url" : "http://hl7.org/fhir/StructureDefinition/humanname-own-prefix",
-                  "valueString" : "VAN"
-                },
-                {
-                  "url" : "http://hl7.org/fhir/StructureDefinition/humanname-own-name",
-                  "valueString" : "Referring2"
-                },
-                {
-                  "url" : "http://hl7.org/fhir/StructureDefinition/humanname-partner-prefix",
-                  "valueString" : "VAL"
-                },
-                {
-                  "url" : "http://hl7.org/fhir/StructureDefinition/humanname-partner-name",
-                  "valueString" : "ROGER"
-                }
-              ]
-            },
-            "given" : [
-              "LUDWIG",
-              "B"
-            ],
-            "prefix" : [
-              "DR"
-            ],
-            "suffix" : [
-              "2ND",
-              "MD",
-              "MD"
-            ],
-            "period" : {
-              "start" : "2022-05-01T10:25:31-04:00",
-              "end" : "2023-05-01T10:25:31-04:00"
-            }
-=======
+          }
+        }, {
+          "url" : "XCN.23",
+          "valueCodeableConcept" : {
+            "coding" : [ {
+              "extension" : [ {
+                "url" : "https://reportstream.cdc.gov/fhir/StructureDefinition/cwe-coding",
+                "valueString" : "coding"
+              } ],
+              "code" : "AssignA"
+            } ]
+          }
+        }, {
+          "url" : "XCN.5",
+          "valueString" : "2ND"
+        }, {
+          "url" : "XCN.7",
+          "valueString" : "MD"
+        }, {
+          "url" : "XCN.8",
+          "valueCodeableConcept" : {
+            "coding" : [ {
+              "extension" : [ {
+                "url" : "https://reportstream.cdc.gov/fhir/StructureDefinition/cwe-coding",
+                "valueString" : "coding"
+              } ],
+              "code" : "SRC"
+            } ]
+          }
+        }, {
+          "url" : "XCN.10",
+          "valueString" : "B"
+        }, {
+          "url" : "XCN.15",
+          "valueString" : "A"
+        }, {
+          "url" : "XCN.16",
+          "valueCodeableConcept" : {
+            "coding" : [ {
+              "extension" : [ {
+                "url" : "https://reportstream.cdc.gov/fhir/StructureDefinition/cwe-coding",
+                "valueString" : "coding"
+              } ],
+              "code" : "NameContext"
+            } ]
+          }
         }, {
           "url" : "XCN.19",
           "valueString" : "20220501102531-0400"
@@ -3248,356 +1283,52 @@
               } ],
               "code" : "AssignJ"
             } ]
->>>>>>> 9d88e4f6
-          }
-        ]
-      }
-    },
-    {
-      "fullUrl" : "Practitioner/1707422718213122000.d25c6cb3-4975-414d-961f-7095c33d53b2",
-      "resource" : {
-        "resourceType" : "Practitioner",
-        "id" : "1707422718213122000.d25c6cb3-4975-414d-961f-7095c33d53b2",
-        "extension" : [
-          {
-            "url" : "https://reportstream.cdc.gov/fhir/StructureDefinition/assigning-authority",
-            "extension" : [
-              {
-                "url" : "https://reportstream.cdc.gov/fhir/StructureDefinition/namespace-id",
-                "valueString" : "Namespace"
-              },
-              {
-                "url" : "https://reportstream.cdc.gov/fhir/StructureDefinition/universal-id",
-                "valueString" : "AssigningSystem"
-              },
-              {
-                "url" : "https://reportstream.cdc.gov/fhir/StructureDefinition/universal-id-type",
-                "valueCode" : "UUID"
-              }
-            ]
-          },
-          {
-            "url" : "https://reportstream.cdc.gov/fhir/StructureDefinition/xcn-practitioner",
-            "extension" : [
-              {
-                "url" : "XCN.3",
-                "valueString" : "LUDWIG"
-              },
-              {
-                "url" : "XCN.4",
-                "valueString" : "B"
-              },
-              {
-                "url" : "XCN.20",
-                "valueString" : "20230501102531-0400"
-              },
-              {
-                "url" : "XCN.21",
-                "valueString" : "MD"
-              },
-              {
-                "url" : "XCN.22",
-                "valueCodeableConcept" : {
-                  "coding" : [
-                    {
-                      "extension" : [
-                        {
-                          "url" : "https://reportstream.cdc.gov/fhir/StructureDefinition/cwe-coding",
-                          "valueString" : "coding"
-                        }
-                      ],
-                      "code" : "AssignJ"
-                    }
-                  ]
-                }
-              },
-              {
-                "url" : "XCN.23",
-                "valueCodeableConcept" : {
-                  "coding" : [
-                    {
-                      "extension" : [
-                        {
-                          "url" : "https://reportstream.cdc.gov/fhir/StructureDefinition/cwe-coding",
-                          "valueString" : "coding"
-                        }
-                      ],
-                      "code" : "AssignA"
-                    }
-                  ]
-                }
-              },
-              {
-                "url" : "XCN.5",
-                "valueString" : "2ND"
-              },
-              {
-                "url" : "XCN.7",
-                "valueString" : "MD"
-              },
-              {
-                "url" : "XCN.8",
-                "valueCodeableConcept" : {
-                  "coding" : [
-                    {
-                      "extension" : [
-                        {
-                          "url" : "https://reportstream.cdc.gov/fhir/StructureDefinition/cwe-coding",
-                          "valueString" : "coding"
-                        }
-                      ],
-                      "code" : "SRC"
-                    }
-                  ]
-                }
-              },
-              {
-                "url" : "XCN.10",
-                "valueString" : "B"
-              },
-              {
-                "url" : "XCN.15",
-                "valueString" : "A"
-              },
-              {
-                "url" : "XCN.16",
-                "valueCodeableConcept" : {
-                  "coding" : [
-                    {
-                      "extension" : [
-                        {
-                          "url" : "https://reportstream.cdc.gov/fhir/StructureDefinition/cwe-coding",
-                          "valueString" : "coding"
-                        }
-                      ],
-                      "code" : "NameContext"
-                    }
-                  ]
-                }
-              },
-              {
-                "url" : "XCN.19",
-                "valueString" : "20220501102531-0400"
-              }
-            ]
-          },
-          {
-            "url" : "https://reportstream.cdc.gov/fhir/StructureDefinition/hl7v2Field",
-            "valueString" : "PV1.9"
-          }
-        ],
-        "identifier" : [
-          {
-            "extension" : [
-              {
-                "url" : "http://hl7.org/fhir/StructureDefinition/identifier-checkDigit",
-                "valueString" : "A"
-              },
-              {
-                "url" : "http://hl7.org/fhir/StructureDefinition/namingsystem-checkDigit",
-                "valueCode" : "NPI"
-              }
-            ],
-            "type" : {
-              "coding" : [
-                {
-                  "extension" : [
-                    {
-                      "url" : "https://reportstream.cdc.gov/fhir/StructureDefinition/codeable-concept-id",
-                      "valueBoolean" : true
-                    }
-                  ],
-                  "code" : "DL"
-                }
-              ]
-            },
-            "system" : "Namespace",
-            "value" : "1"
-          }
-        ],
-        "name" : [
-          {
-            "extension" : [
-              {
-                "url" : "http://hl7.org/fhir/StructureDefinition/humanname-assembly-order",
-                "valueCode" : "G"
-              }
-            ],
-            "use" : "official",
-            "family" : "BEETHOVEN",
-            "_family" : {
-              "extension" : [
-                {
-                  "url" : "http://hl7.org/fhir/StructureDefinition/humanname-own-prefix",
-                  "valueString" : "VAN"
-                },
-                {
-                  "url" : "http://hl7.org/fhir/StructureDefinition/humanname-own-name",
-                  "valueString" : "Consulting1"
-                },
-                {
-                  "url" : "http://hl7.org/fhir/StructureDefinition/humanname-partner-prefix",
-                  "valueString" : "VAL"
-                },
-                {
-                  "url" : "http://hl7.org/fhir/StructureDefinition/humanname-partner-name",
-                  "valueString" : "ROGER"
-                }
-              ]
-            },
-            "given" : [
-              "LUDWIG",
-              "B"
-            ],
-            "prefix" : [
-              "DR"
-            ],
-            "suffix" : [
-              "2ND",
-              "MD",
-              "MD"
-            ],
-            "period" : {
-              "start" : "2022-05-01T10:25:31-04:00",
-              "end" : "2023-05-01T10:25:31-04:00"
-            }
-          }
-<<<<<<< HEAD
-        ]
-      }
-    },
-    {
-      "fullUrl" : "Practitioner/1707422718215500000.054ce5c5-5a2c-4644-8931-54b72e3b4a1f",
-      "resource" : {
-        "resourceType" : "Practitioner",
-        "id" : "1707422718215500000.054ce5c5-5a2c-4644-8931-54b72e3b4a1f",
-        "extension" : [
-          {
-            "url" : "https://reportstream.cdc.gov/fhir/StructureDefinition/assigning-authority",
-            "extension" : [
-              {
-                "url" : "https://reportstream.cdc.gov/fhir/StructureDefinition/namespace-id",
-                "valueString" : "Namespace"
-              },
-              {
-                "url" : "https://reportstream.cdc.gov/fhir/StructureDefinition/universal-id",
-                "valueString" : "AssigningSystem"
-              },
-              {
-                "url" : "https://reportstream.cdc.gov/fhir/StructureDefinition/universal-id-type",
-                "valueCode" : "UUID"
-              }
-            ]
-          },
-          {
-            "url" : "https://reportstream.cdc.gov/fhir/StructureDefinition/xcn-practitioner",
-            "extension" : [
-              {
-                "url" : "XCN.3",
-                "valueString" : "LUDWIG"
-              },
-              {
-                "url" : "XCN.4",
-                "valueString" : "B"
-              },
-              {
-                "url" : "XCN.20",
-                "valueString" : "20230501102531-0400"
-              },
-              {
-                "url" : "XCN.21",
-                "valueString" : "MD"
-              },
-              {
-                "url" : "XCN.22",
-                "valueCodeableConcept" : {
-                  "coding" : [
-                    {
-                      "extension" : [
-                        {
-                          "url" : "https://reportstream.cdc.gov/fhir/StructureDefinition/cwe-coding",
-                          "valueString" : "coding"
-                        }
-                      ],
-                      "code" : "AssignJ"
-                    }
-                  ]
-                }
-              },
-              {
-                "url" : "XCN.23",
-                "valueCodeableConcept" : {
-                  "coding" : [
-                    {
-                      "extension" : [
-                        {
-                          "url" : "https://reportstream.cdc.gov/fhir/StructureDefinition/cwe-coding",
-                          "valueString" : "coding"
-                        }
-                      ],
-                      "code" : "AssignA"
-                    }
-                  ]
-                }
-              },
-              {
-                "url" : "XCN.5",
-                "valueString" : "2ND"
-              },
-              {
-                "url" : "XCN.7",
-                "valueString" : "MD"
-              },
-              {
-                "url" : "XCN.8",
-                "valueCodeableConcept" : {
-                  "coding" : [
-                    {
-                      "extension" : [
-                        {
-                          "url" : "https://reportstream.cdc.gov/fhir/StructureDefinition/cwe-coding",
-                          "valueString" : "coding"
-                        }
-                      ],
-                      "code" : "SRC"
-                    }
-                  ]
-                }
-              },
-              {
-                "url" : "XCN.10",
-                "valueString" : "B"
-              },
-              {
-                "url" : "XCN.15",
-                "valueString" : "A"
-              },
-              {
-                "url" : "XCN.16",
-                "valueCodeableConcept" : {
-                  "coding" : [
-                    {
-                      "extension" : [
-                        {
-                          "url" : "https://reportstream.cdc.gov/fhir/StructureDefinition/cwe-coding",
-                          "valueString" : "coding"
-                        }
-                      ],
-                      "code" : "NameContext"
-                    }
-                  ]
-                }
-              },
-              {
-                "url" : "XCN.19",
-                "valueString" : "20220501102531-0400"
-              }
-            ]
-          },
-          {
-            "url" : "https://reportstream.cdc.gov/fhir/StructureDefinition/hl7v2Field",
-            "valueString" : "PV1.9"
-=======
+          }
+        }, {
+          "url" : "XCN.23",
+          "valueCodeableConcept" : {
+            "coding" : [ {
+              "extension" : [ {
+                "url" : "https://reportstream.cdc.gov/fhir/StructureDefinition/cwe-coding",
+                "valueString" : "coding"
+              } ],
+              "code" : "AssignA"
+            } ]
+          }
+        }, {
+          "url" : "XCN.5",
+          "valueString" : "2ND"
+        }, {
+          "url" : "XCN.7",
+          "valueString" : "MD"
+        }, {
+          "url" : "XCN.8",
+          "valueCodeableConcept" : {
+            "coding" : [ {
+              "extension" : [ {
+                "url" : "https://reportstream.cdc.gov/fhir/StructureDefinition/cwe-coding",
+                "valueString" : "coding"
+              } ],
+              "code" : "SRC"
+            } ]
+          }
+        }, {
+          "url" : "XCN.10",
+          "valueString" : "B"
+        }, {
+          "url" : "XCN.15",
+          "valueString" : "A"
+        }, {
+          "url" : "XCN.16",
+          "valueCodeableConcept" : {
+            "coding" : [ {
+              "extension" : [ {
+                "url" : "https://reportstream.cdc.gov/fhir/StructureDefinition/cwe-coding",
+                "valueString" : "coding"
+              } ],
+              "code" : "NameContext"
+            } ]
+          }
         }, {
           "url" : "XCN.19",
           "valueString" : "20220501102531-0400"
@@ -3698,250 +1429,52 @@
               } ],
               "code" : "AssignJ"
             } ]
->>>>>>> 9d88e4f6
-          }
-        ],
-        "identifier" : [
-          {
-            "extension" : [
-              {
-                "url" : "http://hl7.org/fhir/StructureDefinition/identifier-checkDigit",
-                "valueString" : "A"
-              },
-              {
-                "url" : "http://hl7.org/fhir/StructureDefinition/namingsystem-checkDigit",
-                "valueCode" : "NPI"
-              }
-            ],
-            "type" : {
-              "coding" : [
-                {
-                  "extension" : [
-                    {
-                      "url" : "https://reportstream.cdc.gov/fhir/StructureDefinition/codeable-concept-id",
-                      "valueBoolean" : true
-                    }
-                  ],
-                  "code" : "DL"
-                }
-              ]
-            },
-            "system" : "Namespace",
-            "value" : "1"
-          }
-        ],
-        "name" : [
-          {
-            "extension" : [
-              {
-                "url" : "http://hl7.org/fhir/StructureDefinition/humanname-assembly-order",
-                "valueCode" : "G"
-              }
-            ],
-            "use" : "official",
-            "family" : "BEETHOVEN",
-            "_family" : {
-              "extension" : [
-                {
-                  "url" : "http://hl7.org/fhir/StructureDefinition/humanname-own-prefix",
-                  "valueString" : "VAN"
-                },
-                {
-                  "url" : "http://hl7.org/fhir/StructureDefinition/humanname-own-name",
-                  "valueString" : "Consulting2"
-                },
-                {
-                  "url" : "http://hl7.org/fhir/StructureDefinition/humanname-partner-prefix",
-                  "valueString" : "VAL"
-                },
-                {
-                  "url" : "http://hl7.org/fhir/StructureDefinition/humanname-partner-name",
-                  "valueString" : "ROGER"
-                }
-              ]
-            },
-            "given" : [
-              "LUDWIG",
-              "B"
-            ],
-            "prefix" : [
-              "DR"
-            ],
-            "suffix" : [
-              "2ND",
-              "MD",
-              "MD"
-            ],
-            "period" : {
-              "start" : "2022-05-01T10:25:31-04:00",
-              "end" : "2023-05-01T10:25:31-04:00"
-            }
-          }
-        ]
-      }
-    },
-    {
-      "fullUrl" : "Practitioner/1707422718218167000.6d1235ff-e87f-422c-9625-96d9020d621b",
-      "resource" : {
-        "resourceType" : "Practitioner",
-        "id" : "1707422718218167000.6d1235ff-e87f-422c-9625-96d9020d621b",
-        "extension" : [
-          {
-            "url" : "https://reportstream.cdc.gov/fhir/StructureDefinition/assigning-authority",
-            "extension" : [
-              {
-                "url" : "https://reportstream.cdc.gov/fhir/StructureDefinition/namespace-id",
-                "valueString" : "Namespace"
-              },
-              {
-                "url" : "https://reportstream.cdc.gov/fhir/StructureDefinition/universal-id",
-                "valueString" : "AssigningSystem"
-              },
-              {
-                "url" : "https://reportstream.cdc.gov/fhir/StructureDefinition/universal-id-type",
-                "valueCode" : "UUID"
-              }
-            ]
-          },
-          {
-            "url" : "https://reportstream.cdc.gov/fhir/StructureDefinition/xcn-practitioner",
-            "extension" : [
-              {
-                "url" : "XCN.3",
-                "valueString" : "LUDWIG"
-              },
-              {
-                "url" : "XCN.4",
-                "valueString" : "B"
-              },
-              {
-                "url" : "XCN.20",
-                "valueString" : "20230501102531-0400"
-              },
-              {
-                "url" : "XCN.21",
-                "valueString" : "MD"
-              },
-              {
-                "url" : "XCN.22",
-                "valueCodeableConcept" : {
-                  "coding" : [
-                    {
-                      "extension" : [
-                        {
-                          "url" : "https://reportstream.cdc.gov/fhir/StructureDefinition/cwe-coding",
-                          "valueString" : "coding"
-                        }
-                      ],
-                      "code" : "AssignJ"
-                    }
-                  ]
-                }
-              },
-              {
-                "url" : "XCN.23",
-                "valueCodeableConcept" : {
-                  "coding" : [
-                    {
-                      "extension" : [
-                        {
-                          "url" : "https://reportstream.cdc.gov/fhir/StructureDefinition/cwe-coding",
-                          "valueString" : "coding"
-                        }
-                      ],
-                      "code" : "AssignA"
-                    }
-                  ]
-                }
-              },
-              {
-                "url" : "XCN.5",
-                "valueString" : "2ND"
-              },
-              {
-                "url" : "XCN.7",
-                "valueString" : "MD"
-              },
-              {
-                "url" : "XCN.8",
-                "valueCodeableConcept" : {
-                  "coding" : [
-                    {
-                      "extension" : [
-                        {
-                          "url" : "https://reportstream.cdc.gov/fhir/StructureDefinition/cwe-coding",
-                          "valueString" : "coding"
-                        }
-                      ],
-                      "code" : "SRC"
-                    }
-                  ]
-                }
-              },
-              {
-                "url" : "XCN.10",
-                "valueString" : "B"
-              },
-              {
-                "url" : "XCN.15",
-                "valueString" : "A"
-              },
-              {
-                "url" : "XCN.16",
-                "valueCodeableConcept" : {
-                  "coding" : [
-                    {
-                      "extension" : [
-                        {
-                          "url" : "https://reportstream.cdc.gov/fhir/StructureDefinition/cwe-coding",
-                          "valueString" : "coding"
-                        }
-                      ],
-                      "code" : "NameContext"
-                    }
-                  ]
-                }
-              },
-              {
-                "url" : "XCN.19",
-                "valueString" : "20220501102531-0400"
-              }
-            ]
-          },
-          {
-            "url" : "https://reportstream.cdc.gov/fhir/StructureDefinition/hl7v2Field",
-            "valueString" : "PV1.17"
-          }
-<<<<<<< HEAD
-        ],
-        "identifier" : [
-          {
-            "extension" : [
-              {
-                "url" : "http://hl7.org/fhir/StructureDefinition/identifier-checkDigit",
-                "valueString" : "A"
-              },
-              {
-                "url" : "http://hl7.org/fhir/StructureDefinition/namingsystem-checkDigit",
-                "valueCode" : "NPI"
-              }
-            ],
-            "type" : {
-              "coding" : [
-                {
-                  "extension" : [
-                    {
-                      "url" : "https://reportstream.cdc.gov/fhir/StructureDefinition/codeable-concept-id",
-                      "valueBoolean" : true
-                    }
-                  ],
-                  "code" : "DL"
-                }
-              ]
-            },
-            "system" : "Namespace",
-            "value" : "1"
-=======
+          }
+        }, {
+          "url" : "XCN.23",
+          "valueCodeableConcept" : {
+            "coding" : [ {
+              "extension" : [ {
+                "url" : "https://reportstream.cdc.gov/fhir/StructureDefinition/cwe-coding",
+                "valueString" : "coding"
+              } ],
+              "code" : "AssignA"
+            } ]
+          }
+        }, {
+          "url" : "XCN.5",
+          "valueString" : "2ND"
+        }, {
+          "url" : "XCN.7",
+          "valueString" : "MD"
+        }, {
+          "url" : "XCN.8",
+          "valueCodeableConcept" : {
+            "coding" : [ {
+              "extension" : [ {
+                "url" : "https://reportstream.cdc.gov/fhir/StructureDefinition/cwe-coding",
+                "valueString" : "coding"
+              } ],
+              "code" : "SRC"
+            } ]
+          }
+        }, {
+          "url" : "XCN.10",
+          "valueString" : "B"
+        }, {
+          "url" : "XCN.15",
+          "valueString" : "A"
+        }, {
+          "url" : "XCN.16",
+          "valueCodeableConcept" : {
+            "coding" : [ {
+              "extension" : [ {
+                "url" : "https://reportstream.cdc.gov/fhir/StructureDefinition/cwe-coding",
+                "valueString" : "coding"
+              } ],
+              "code" : "NameContext"
+            } ]
+          }
         }, {
           "url" : "XCN.19",
           "valueString" : "20220501102531-0400"
@@ -4042,269 +1575,52 @@
               } ],
               "code" : "AssignJ"
             } ]
->>>>>>> 9d88e4f6
-          }
-        ],
-        "name" : [
-          {
-            "extension" : [
-              {
-                "url" : "http://hl7.org/fhir/StructureDefinition/humanname-assembly-order",
-                "valueCode" : "G"
-              }
-            ],
-            "use" : "official",
-            "family" : "BEETHOVEN",
-            "_family" : {
-              "extension" : [
-                {
-                  "url" : "http://hl7.org/fhir/StructureDefinition/humanname-own-prefix",
-                  "valueString" : "VAN"
-                },
-                {
-                  "url" : "http://hl7.org/fhir/StructureDefinition/humanname-own-name",
-                  "valueString" : "Admitting1"
-                },
-                {
-                  "url" : "http://hl7.org/fhir/StructureDefinition/humanname-partner-prefix",
-                  "valueString" : "VAL"
-                },
-                {
-                  "url" : "http://hl7.org/fhir/StructureDefinition/humanname-partner-name",
-                  "valueString" : "ROGER"
-                }
-              ]
-            },
-            "given" : [
-              "LUDWIG",
-              "B"
-            ],
-            "prefix" : [
-              "DR"
-            ],
-            "suffix" : [
-              "2ND",
-              "MD",
-              "MD"
-            ],
-            "period" : {
-              "start" : "2022-05-01T10:25:31-04:00",
-              "end" : "2023-05-01T10:25:31-04:00"
-            }
-          }
-        ]
-      }
-    },
-    {
-      "fullUrl" : "Practitioner/1707422718220287000.0af83d1b-7bf8-41b4-ae52-57c4056524b5",
-      "resource" : {
-        "resourceType" : "Practitioner",
-        "id" : "1707422718220287000.0af83d1b-7bf8-41b4-ae52-57c4056524b5",
-        "extension" : [
-          {
-            "url" : "https://reportstream.cdc.gov/fhir/StructureDefinition/assigning-authority",
-            "extension" : [
-              {
-                "url" : "https://reportstream.cdc.gov/fhir/StructureDefinition/namespace-id",
-                "valueString" : "Namespace"
-              },
-              {
-                "url" : "https://reportstream.cdc.gov/fhir/StructureDefinition/universal-id",
-                "valueString" : "AssigningSystem"
-              },
-              {
-                "url" : "https://reportstream.cdc.gov/fhir/StructureDefinition/universal-id-type",
-                "valueCode" : "UUID"
-              }
-            ]
-          },
-          {
-            "url" : "https://reportstream.cdc.gov/fhir/StructureDefinition/xcn-practitioner",
-            "extension" : [
-              {
-                "url" : "XCN.3",
-                "valueString" : "LUDWIG"
-              },
-              {
-                "url" : "XCN.4",
-                "valueString" : "B"
-              },
-              {
-                "url" : "XCN.20",
-                "valueString" : "20230501102531-0400"
-              },
-              {
-                "url" : "XCN.21",
-                "valueString" : "MD"
-              },
-              {
-                "url" : "XCN.22",
-                "valueCodeableConcept" : {
-                  "coding" : [
-                    {
-                      "extension" : [
-                        {
-                          "url" : "https://reportstream.cdc.gov/fhir/StructureDefinition/cwe-coding",
-                          "valueString" : "coding"
-                        }
-                      ],
-                      "code" : "AssignJ"
-                    }
-                  ]
-                }
-              },
-              {
-                "url" : "XCN.23",
-                "valueCodeableConcept" : {
-                  "coding" : [
-                    {
-                      "extension" : [
-                        {
-                          "url" : "https://reportstream.cdc.gov/fhir/StructureDefinition/cwe-coding",
-                          "valueString" : "coding"
-                        }
-                      ],
-                      "code" : "AssignA"
-                    }
-                  ]
-                }
-              },
-              {
-                "url" : "XCN.5",
-                "valueString" : "2ND"
-              },
-              {
-                "url" : "XCN.7",
-                "valueString" : "MD"
-              },
-              {
-                "url" : "XCN.8",
-                "valueCodeableConcept" : {
-                  "coding" : [
-                    {
-                      "extension" : [
-                        {
-                          "url" : "https://reportstream.cdc.gov/fhir/StructureDefinition/cwe-coding",
-                          "valueString" : "coding"
-                        }
-                      ],
-                      "code" : "SRC"
-                    }
-                  ]
-                }
-              },
-              {
-                "url" : "XCN.10",
-                "valueString" : "B"
-              },
-              {
-                "url" : "XCN.15",
-                "valueString" : "A"
-              },
-              {
-                "url" : "XCN.16",
-                "valueCodeableConcept" : {
-                  "coding" : [
-                    {
-                      "extension" : [
-                        {
-                          "url" : "https://reportstream.cdc.gov/fhir/StructureDefinition/cwe-coding",
-                          "valueString" : "coding"
-                        }
-                      ],
-                      "code" : "NameContext"
-                    }
-                  ]
-                }
-              },
-              {
-                "url" : "XCN.19",
-                "valueString" : "20220501102531-0400"
-              }
-            ]
-          },
-          {
-            "url" : "https://reportstream.cdc.gov/fhir/StructureDefinition/hl7v2Field",
-            "valueString" : "PV1.17"
-          }
-        ],
-        "identifier" : [
-          {
-            "extension" : [
-              {
-                "url" : "http://hl7.org/fhir/StructureDefinition/identifier-checkDigit",
-                "valueString" : "A"
-              },
-              {
-                "url" : "http://hl7.org/fhir/StructureDefinition/namingsystem-checkDigit",
-                "valueCode" : "NPI"
-              }
-            ],
-            "type" : {
-              "coding" : [
-                {
-                  "extension" : [
-                    {
-                      "url" : "https://reportstream.cdc.gov/fhir/StructureDefinition/codeable-concept-id",
-                      "valueBoolean" : true
-                    }
-                  ],
-                  "code" : "DL"
-                }
-              ]
-            },
-            "system" : "Namespace",
-            "value" : "1"
-          }
-<<<<<<< HEAD
-        ],
-        "name" : [
-          {
-            "extension" : [
-              {
-                "url" : "http://hl7.org/fhir/StructureDefinition/humanname-assembly-order",
-                "valueCode" : "G"
-              }
-            ],
-            "use" : "official",
-            "family" : "BEETHOVEN",
-            "_family" : {
-              "extension" : [
-                {
-                  "url" : "http://hl7.org/fhir/StructureDefinition/humanname-own-prefix",
-                  "valueString" : "VAN"
-                },
-                {
-                  "url" : "http://hl7.org/fhir/StructureDefinition/humanname-own-name",
-                  "valueString" : "Admitting2"
-                },
-                {
-                  "url" : "http://hl7.org/fhir/StructureDefinition/humanname-partner-prefix",
-                  "valueString" : "VAL"
-                },
-                {
-                  "url" : "http://hl7.org/fhir/StructureDefinition/humanname-partner-name",
-                  "valueString" : "ROGER"
-                }
-              ]
-            },
-            "given" : [
-              "LUDWIG",
-              "B"
-            ],
-            "prefix" : [
-              "DR"
-            ],
-            "suffix" : [
-              "2ND",
-              "MD",
-              "MD"
-            ],
-            "period" : {
-              "start" : "2022-05-01T10:25:31-04:00",
-              "end" : "2023-05-01T10:25:31-04:00"
-            }
-=======
+          }
+        }, {
+          "url" : "XCN.23",
+          "valueCodeableConcept" : {
+            "coding" : [ {
+              "extension" : [ {
+                "url" : "https://reportstream.cdc.gov/fhir/StructureDefinition/cwe-coding",
+                "valueString" : "coding"
+              } ],
+              "code" : "AssignA"
+            } ]
+          }
+        }, {
+          "url" : "XCN.5",
+          "valueString" : "2ND"
+        }, {
+          "url" : "XCN.7",
+          "valueString" : "MD"
+        }, {
+          "url" : "XCN.8",
+          "valueCodeableConcept" : {
+            "coding" : [ {
+              "extension" : [ {
+                "url" : "https://reportstream.cdc.gov/fhir/StructureDefinition/cwe-coding",
+                "valueString" : "coding"
+              } ],
+              "code" : "SRC"
+            } ]
+          }
+        }, {
+          "url" : "XCN.10",
+          "valueString" : "B"
+        }, {
+          "url" : "XCN.15",
+          "valueString" : "A"
+        }, {
+          "url" : "XCN.16",
+          "valueCodeableConcept" : {
+            "coding" : [ {
+              "extension" : [ {
+                "url" : "https://reportstream.cdc.gov/fhir/StructureDefinition/cwe-coding",
+                "valueString" : "coding"
+              } ],
+              "code" : "NameContext"
+            } ]
+          }
         }, {
           "url" : "XCN.19",
           "valueString" : "20220501102531-0400"
@@ -4405,162 +1721,109 @@
               } ],
               "code" : "AssignJ"
             } ]
->>>>>>> 9d88e4f6
-          }
-        ]
-      }
-    },
-    {
-      "fullUrl" : "Organization/1707422718220858000.25f1560a-c1a7-4562-af39-9168de96d521",
-      "resource" : {
-        "resourceType" : "Organization",
-        "id" : "1707422718220858000.25f1560a-c1a7-4562-af39-9168de96d521",
-        "identifier" : [
-          {
-            "extension" : [
-              {
-                "url" : "https://reportstream.cdc.gov/fhir/StructureDefinition/identifier-namespace-id",
-                "valueBoolean" : true
-              }
-            ],
-            "value" : "ASSIGNEE"
-          },
-          {
-            "extension" : [
-              {
-                "url" : "https://reportstream.cdc.gov/fhir/StructureDefinition/identifier-universal-id",
-                "valueBoolean" : true
-              }
-            ],
-            "type" : {
-              "coding" : [
-                {
-                  "system" : "http://terminology.hl7.org/CodeSystem/v2-0301",
-                  "code" : "UUID"
-                }
-              ]
-            },
-            "system" : "urn:ietf:rfc:3986",
-            "value" : "222.1111.22222"
-          }
-        ]
-      }
-    },
-    {
-      "fullUrl" : "Location/1707422718222167000.aade3e91-5df6-4d41-add3-4049d19f2f0f",
-      "resource" : {
-        "resourceType" : "Location",
-        "id" : "1707422718222167000.aade3e91-5df6-4d41-add3-4049d19f2f0f",
-        "extension" : [
-          {
-            "url" : "https://reportstream.cdc.gov/fhir/StructureDefinition/pl6-person-location-type",
-            "valueString" : "location type"
-          }
-        ],
-        "identifier" : [
-          {
-            "extension" : [
-              {
-                "url" : "https://reportstream.cdc.gov/fhir/StructureDefinition/identifier-namespace-id",
-                "valueBoolean" : true
-              }
-            ],
-            "value" : "Hospital Assigned"
-          },
-          {
-            "extension" : [
-              {
-                "url" : "https://reportstream.cdc.gov/fhir/StructureDefinition/identifier-universal-id",
-                "valueBoolean" : true
-              }
-            ],
-            "type" : {
-              "coding" : [
-                {
-                  "extension" : [
-                    {
-                      "url" : "https://reportstream.cdc.gov/fhir/StructureDefinition/codeable-concept-id",
-                      "valueBoolean" : true
-                    }
-                  ],
-                  "code" : "ISO"
-                }
-              ]
-            },
-            "value" : "2.4.4.4"
-          },
-          {
-            "extension" : [
-              {
-                "url" : "https://reportstream.cdc.gov/fhir/StructureDefinition/namespace-id",
-                "valueString" : "NAME"
-              },
-              {
-                "url" : "https://reportstream.cdc.gov/fhir/StructureDefinition/universal-id",
-                "valueString" : "UNI"
-              },
-              {
-                "url" : "https://reportstream.cdc.gov/fhir/StructureDefinition/universal-id-type",
-                "valueString" : "ISO"
-              },
-              {
-                "url" : "https://reportstream.cdc.gov/fhir/StructureDefinition/ei-assigner-organization-type",
-                "valueString" : "organization"
-              }
-            ],
-            "value" : "Entity ID",
-            "assigner" : {
-              "reference" : "Organization/1707422718220858000.25f1560a-c1a7-4562-af39-9168de96d521"
-            }
-          }
-        ],
-        "status" : "active",
-        "description" : "Description",
-        "mode" : "instance",
-        "physicalType" : {
-          "coding" : [
-            {
-              "system" : "http://terminology.hl7.org/CodeSystem/location-physical-type",
-              "code" : "si"
-            }
-          ]
-        }
-<<<<<<< HEAD
-      }
-    },
-    {
-      "fullUrl" : "Organization/1707422718222597000.c12a3820-e905-41e8-8c3a-23a10c841ba1",
-      "resource" : {
-        "resourceType" : "Organization",
-        "id" : "1707422718222597000.c12a3820-e905-41e8-8c3a-23a10c841ba1",
-        "identifier" : [
-          {
-            "extension" : [
-              {
-                "url" : "https://reportstream.cdc.gov/fhir/StructureDefinition/identifier-namespace-id",
-                "valueBoolean" : true
-              }
-            ],
-            "value" : "ASSIGNEE"
-          },
-          {
-            "extension" : [
-              {
-                "url" : "https://reportstream.cdc.gov/fhir/StructureDefinition/identifier-universal-id",
-                "valueBoolean" : true
-              }
-            ],
-            "type" : {
-              "coding" : [
-                {
-                  "system" : "http://terminology.hl7.org/CodeSystem/v2-0301",
-                  "code" : "UUID"
-                }
-              ]
-            },
-            "system" : "urn:ietf:rfc:3986",
-            "value" : "222.1111.22222"
-=======
+          }
+        }, {
+          "url" : "XCN.23",
+          "valueCodeableConcept" : {
+            "coding" : [ {
+              "extension" : [ {
+                "url" : "https://reportstream.cdc.gov/fhir/StructureDefinition/cwe-coding",
+                "valueString" : "coding"
+              } ],
+              "code" : "AssignA"
+            } ]
+          }
+        }, {
+          "url" : "XCN.5",
+          "valueString" : "2ND"
+        }, {
+          "url" : "XCN.7",
+          "valueString" : "MD"
+        }, {
+          "url" : "XCN.8",
+          "valueCodeableConcept" : {
+            "coding" : [ {
+              "extension" : [ {
+                "url" : "https://reportstream.cdc.gov/fhir/StructureDefinition/cwe-coding",
+                "valueString" : "coding"
+              } ],
+              "code" : "SRC"
+            } ]
+          }
+        }, {
+          "url" : "XCN.10",
+          "valueString" : "B"
+        }, {
+          "url" : "XCN.15",
+          "valueString" : "A"
+        }, {
+          "url" : "XCN.16",
+          "valueCodeableConcept" : {
+            "coding" : [ {
+              "extension" : [ {
+                "url" : "https://reportstream.cdc.gov/fhir/StructureDefinition/cwe-coding",
+                "valueString" : "coding"
+              } ],
+              "code" : "NameContext"
+            } ]
+          }
+        }, {
+          "url" : "XCN.19",
+          "valueString" : "20220501102531-0400"
+        } ]
+      }, {
+        "url" : "https://reportstream.cdc.gov/fhir/StructureDefinition/hl7v2Field",
+        "valueString" : "PV1.9"
+      } ],
+      "identifier" : [ {
+        "extension" : [ {
+          "url" : "http://hl7.org/fhir/StructureDefinition/identifier-checkDigit",
+          "valueString" : "A"
+        }, {
+          "url" : "http://hl7.org/fhir/StructureDefinition/namingsystem-checkDigit",
+          "valueCode" : "NPI"
+        } ],
+        "type" : {
+          "coding" : [ {
+            "extension" : [ {
+              "url" : "https://reportstream.cdc.gov/fhir/StructureDefinition/codeable-concept-id",
+              "valueBoolean" : true
+            } ],
+            "code" : "DL"
+          } ]
+        },
+        "system" : "Namespace",
+        "value" : "1"
+      } ],
+      "name" : [ {
+        "extension" : [ {
+          "url" : "http://hl7.org/fhir/StructureDefinition/humanname-assembly-order",
+          "valueCode" : "G"
+        } ],
+        "use" : "official",
+        "family" : "BEETHOVEN",
+        "_family" : {
+          "extension" : [ {
+            "url" : "http://hl7.org/fhir/StructureDefinition/humanname-own-prefix",
+            "valueString" : "VAN"
+          }, {
+            "url" : "http://hl7.org/fhir/StructureDefinition/humanname-own-name",
+            "valueString" : "Consulting2"
+          }, {
+            "url" : "http://hl7.org/fhir/StructureDefinition/humanname-partner-prefix",
+            "valueString" : "VAL"
+          }, {
+            "url" : "http://hl7.org/fhir/StructureDefinition/humanname-partner-name",
+            "valueString" : "ROGER"
+          } ]
+        },
+        "given" : [ "LUDWIG", "B" ],
+        "prefix" : [ "DR" ],
+        "suffix" : [ "2ND", "MD", "MD" ],
+        "period" : {
+          "start" : "2022-05-01T10:25:31-04:00",
+          "end" : "2023-05-01T10:25:31-04:00"
+        }
       } ]
     }
   }, {
@@ -4615,126 +1878,98 @@
               } ],
               "code" : "AssignA"
             } ]
->>>>>>> 9d88e4f6
-          }
-        ]
-      }
-    },
-    {
-      "fullUrl" : "Location/1707422718222943000.79a9f685-4c83-40ed-abb0-667c20345776",
-      "resource" : {
-        "resourceType" : "Location",
-        "id" : "1707422718222943000.79a9f685-4c83-40ed-abb0-667c20345776",
-        "extension" : [
-          {
-            "url" : "https://reportstream.cdc.gov/fhir/StructureDefinition/pl6-person-location-type",
-            "valueString" : "location type"
-          }
-        ],
-        "identifier" : [
-          {
-            "extension" : [
-              {
-                "url" : "https://reportstream.cdc.gov/fhir/StructureDefinition/identifier-namespace-id",
-                "valueBoolean" : true
-              }
-            ],
-            "value" : "Hospital Prio"
-          },
-          {
-            "extension" : [
-              {
-                "url" : "https://reportstream.cdc.gov/fhir/StructureDefinition/identifier-universal-id",
-                "valueBoolean" : true
-              }
-            ],
-            "type" : {
-              "coding" : [
-                {
-                  "extension" : [
-                    {
-                      "url" : "https://reportstream.cdc.gov/fhir/StructureDefinition/codeable-concept-id",
-                      "valueBoolean" : true
-                    }
-                  ],
-                  "code" : "ISO"
-                }
-              ]
-            },
-            "value" : "2.4.4.4"
-          },
-          {
-            "extension" : [
-              {
-                "url" : "https://reportstream.cdc.gov/fhir/StructureDefinition/namespace-id",
-                "valueString" : "NAME"
-              },
-              {
-                "url" : "https://reportstream.cdc.gov/fhir/StructureDefinition/universal-id",
-                "valueString" : "UNI"
-              },
-              {
-                "url" : "https://reportstream.cdc.gov/fhir/StructureDefinition/universal-id-type",
-                "valueString" : "ISO"
-              },
-              {
-                "url" : "https://reportstream.cdc.gov/fhir/StructureDefinition/ei-assigner-organization-type",
-                "valueString" : "organization"
-              }
-            ],
-            "value" : "Entity ID",
-            "assigner" : {
-              "reference" : "Organization/1707422718222597000.c12a3820-e905-41e8-8c3a-23a10c841ba1"
-            }
-          }
-        ],
-        "status" : "active",
-        "description" : "Description",
-        "mode" : "instance",
-        "physicalType" : {
-          "coding" : [
-            {
-              "system" : "http://terminology.hl7.org/CodeSystem/location-physical-type",
-              "code" : "si"
-            }
-          ]
-        }
-<<<<<<< HEAD
-      }
-    },
-    {
-      "fullUrl" : "Organization/1707422718223465000.52b99876-e92c-407f-a05e-27c2ad2ba911",
-      "resource" : {
-        "resourceType" : "Organization",
-        "id" : "1707422718223465000.52b99876-e92c-407f-a05e-27c2ad2ba911",
-        "identifier" : [
-          {
-            "extension" : [
-              {
-                "url" : "https://reportstream.cdc.gov/fhir/StructureDefinition/identifier-namespace-id",
-                "valueBoolean" : true
-              }
-            ],
-            "value" : "ASSIGNEE"
-          },
-          {
-            "extension" : [
-              {
-                "url" : "https://reportstream.cdc.gov/fhir/StructureDefinition/identifier-universal-id",
-                "valueBoolean" : true
-              }
-            ],
-            "type" : {
-              "coding" : [
-                {
-                  "system" : "http://terminology.hl7.org/CodeSystem/v2-0301",
-                  "code" : "UUID"
-                }
-              ]
-            },
-            "system" : "urn:ietf:rfc:3986",
-            "value" : "222.1111.22222"
-=======
+          }
+        }, {
+          "url" : "XCN.5",
+          "valueString" : "2ND"
+        }, {
+          "url" : "XCN.7",
+          "valueString" : "MD"
+        }, {
+          "url" : "XCN.8",
+          "valueCodeableConcept" : {
+            "coding" : [ {
+              "extension" : [ {
+                "url" : "https://reportstream.cdc.gov/fhir/StructureDefinition/cwe-coding",
+                "valueString" : "coding"
+              } ],
+              "code" : "SRC"
+            } ]
+          }
+        }, {
+          "url" : "XCN.10",
+          "valueString" : "B"
+        }, {
+          "url" : "XCN.15",
+          "valueString" : "A"
+        }, {
+          "url" : "XCN.16",
+          "valueCodeableConcept" : {
+            "coding" : [ {
+              "extension" : [ {
+                "url" : "https://reportstream.cdc.gov/fhir/StructureDefinition/cwe-coding",
+                "valueString" : "coding"
+              } ],
+              "code" : "NameContext"
+            } ]
+          }
+        }, {
+          "url" : "XCN.19",
+          "valueString" : "20220501102531-0400"
+        } ]
+      }, {
+        "url" : "https://reportstream.cdc.gov/fhir/StructureDefinition/hl7v2Field",
+        "valueString" : "PV1.17"
+      } ],
+      "identifier" : [ {
+        "extension" : [ {
+          "url" : "http://hl7.org/fhir/StructureDefinition/identifier-checkDigit",
+          "valueString" : "A"
+        }, {
+          "url" : "http://hl7.org/fhir/StructureDefinition/namingsystem-checkDigit",
+          "valueCode" : "NPI"
+        } ],
+        "type" : {
+          "coding" : [ {
+            "extension" : [ {
+              "url" : "https://reportstream.cdc.gov/fhir/StructureDefinition/codeable-concept-id",
+              "valueBoolean" : true
+            } ],
+            "code" : "DL"
+          } ]
+        },
+        "system" : "Namespace",
+        "value" : "1"
+      } ],
+      "name" : [ {
+        "extension" : [ {
+          "url" : "http://hl7.org/fhir/StructureDefinition/humanname-assembly-order",
+          "valueCode" : "G"
+        } ],
+        "use" : "official",
+        "family" : "BEETHOVEN",
+        "_family" : {
+          "extension" : [ {
+            "url" : "http://hl7.org/fhir/StructureDefinition/humanname-own-prefix",
+            "valueString" : "VAN"
+          }, {
+            "url" : "http://hl7.org/fhir/StructureDefinition/humanname-own-name",
+            "valueString" : "Admitting1"
+          }, {
+            "url" : "http://hl7.org/fhir/StructureDefinition/humanname-partner-prefix",
+            "valueString" : "VAL"
+          }, {
+            "url" : "http://hl7.org/fhir/StructureDefinition/humanname-partner-name",
+            "valueString" : "ROGER"
+          } ]
+        },
+        "given" : [ "LUDWIG", "B" ],
+        "prefix" : [ "DR" ],
+        "suffix" : [ "2ND", "MD", "MD" ],
+        "period" : {
+          "start" : "2022-05-01T10:25:31-04:00",
+          "end" : "2023-05-01T10:25:31-04:00"
+        }
       } ]
     }
   }, {
@@ -4789,91 +2024,41 @@
               } ],
               "code" : "AssignA"
             } ]
->>>>>>> 9d88e4f6
-          }
-        ]
-      }
-    },
-    {
-      "fullUrl" : "Location/1707422718223872000.79eabe1f-a6ed-48d6-867d-d5e2aa5a3f94",
-      "resource" : {
-        "resourceType" : "Location",
-        "id" : "1707422718223872000.79eabe1f-a6ed-48d6-867d-d5e2aa5a3f94",
-        "extension" : [
-          {
-            "url" : "https://reportstream.cdc.gov/fhir/StructureDefinition/pl6-person-location-type",
-            "valueString" : "location type"
-          }
-        ],
-        "identifier" : [
-          {
-            "extension" : [
-              {
-                "url" : "https://reportstream.cdc.gov/fhir/StructureDefinition/identifier-namespace-id",
-                "valueBoolean" : true
-              }
-            ],
-            "value" : "Hospital Temporary Location"
-          },
-          {
-            "extension" : [
-              {
-                "url" : "https://reportstream.cdc.gov/fhir/StructureDefinition/identifier-universal-id",
-                "valueBoolean" : true
-              }
-            ],
-            "type" : {
-              "coding" : [
-                {
-                  "extension" : [
-                    {
-                      "url" : "https://reportstream.cdc.gov/fhir/StructureDefinition/codeable-concept-id",
-                      "valueBoolean" : true
-                    }
-                  ],
-                  "code" : "ISO"
-                }
-              ]
-            },
-            "value" : "2.4.4.4"
-          },
-          {
-            "extension" : [
-              {
-                "url" : "https://reportstream.cdc.gov/fhir/StructureDefinition/namespace-id",
-                "valueString" : "NAME"
-              },
-              {
-                "url" : "https://reportstream.cdc.gov/fhir/StructureDefinition/universal-id",
-                "valueString" : "UNI"
-              },
-              {
-                "url" : "https://reportstream.cdc.gov/fhir/StructureDefinition/universal-id-type",
-                "valueString" : "ISO"
-              },
-              {
-                "url" : "https://reportstream.cdc.gov/fhir/StructureDefinition/ei-assigner-organization-type",
-                "valueString" : "organization"
-              }
-            ],
-            "value" : "Entity ID",
-            "assigner" : {
-              "reference" : "Organization/1707422718223465000.52b99876-e92c-407f-a05e-27c2ad2ba911"
-            }
-          }
-<<<<<<< HEAD
-        ],
-        "status" : "active",
-        "description" : "Description",
-        "mode" : "instance",
-        "physicalType" : {
-          "coding" : [
-            {
-              "system" : "http://terminology.hl7.org/CodeSystem/location-physical-type",
-              "code" : "si"
-            }
-          ]
-=======
+          }
+        }, {
+          "url" : "XCN.5",
+          "valueString" : "2ND"
+        }, {
+          "url" : "XCN.7",
+          "valueString" : "MD"
+        }, {
+          "url" : "XCN.8",
+          "valueCodeableConcept" : {
+            "coding" : [ {
+              "extension" : [ {
+                "url" : "https://reportstream.cdc.gov/fhir/StructureDefinition/cwe-coding",
+                "valueString" : "coding"
+              } ],
+              "code" : "SRC"
+            } ]
+          }
+        }, {
+          "url" : "XCN.10",
+          "valueString" : "B"
+        }, {
+          "url" : "XCN.15",
+          "valueString" : "A"
+        }, {
+          "url" : "XCN.16",
+          "valueCodeableConcept" : {
+            "coding" : [ {
+              "extension" : [ {
+                "url" : "https://reportstream.cdc.gov/fhir/StructureDefinition/cwe-coding",
+                "valueString" : "coding"
+              } ],
+              "code" : "NameContext"
+            } ]
+          }
         }, {
           "url" : "XCN.19",
           "valueString" : "20220501102531-0400"
@@ -5091,200 +2276,6 @@
         "value" : "Entity ID",
         "assigner" : {
           "reference" : "Organization/1707769173063021000.fc1c6051-a0ba-4bbb-a0e4-f7cb4901b789"
->>>>>>> 9d88e4f6
-        }
-      }
-<<<<<<< HEAD
-    },
-    {
-      "fullUrl" : "Organization/1707422718224291000.dfcfc52f-7d91-439b-88b1-f9d51b1571de",
-      "resource" : {
-        "resourceType" : "Organization",
-        "id" : "1707422718224291000.dfcfc52f-7d91-439b-88b1-f9d51b1571de",
-        "identifier" : [
-          {
-            "extension" : [
-              {
-                "url" : "https://reportstream.cdc.gov/fhir/StructureDefinition/identifier-namespace-id",
-                "valueBoolean" : true
-              }
-            ],
-            "value" : "ASSIGNEE"
-          },
-          {
-            "extension" : [
-              {
-                "url" : "https://reportstream.cdc.gov/fhir/StructureDefinition/identifier-universal-id",
-                "valueBoolean" : true
-              }
-            ],
-            "type" : {
-              "coding" : [
-                {
-                  "system" : "http://terminology.hl7.org/CodeSystem/v2-0301",
-                  "code" : "UUID"
-                }
-              ]
-            },
-            "system" : "urn:ietf:rfc:3986",
-            "value" : "222.1111.22222"
-          }
-        ]
-      }
-    },
-    {
-      "fullUrl" : "Location/1707422718224682000.85c82eca-5c32-49fa-b761-089f554860d8",
-      "resource" : {
-        "resourceType" : "Location",
-        "id" : "1707422718224682000.85c82eca-5c32-49fa-b761-089f554860d8",
-        "extension" : [
-          {
-            "url" : "https://reportstream.cdc.gov/fhir/StructureDefinition/pl6-person-location-type",
-            "valueString" : "location type"
-          }
-        ],
-        "identifier" : [
-          {
-            "extension" : [
-              {
-                "url" : "https://reportstream.cdc.gov/fhir/StructureDefinition/identifier-namespace-id",
-                "valueBoolean" : true
-              }
-            ],
-            "value" : "Hospital Pending Location"
-          },
-          {
-            "extension" : [
-              {
-                "url" : "https://reportstream.cdc.gov/fhir/StructureDefinition/identifier-universal-id",
-                "valueBoolean" : true
-              }
-            ],
-            "type" : {
-              "coding" : [
-                {
-                  "extension" : [
-                    {
-                      "url" : "https://reportstream.cdc.gov/fhir/StructureDefinition/codeable-concept-id",
-                      "valueBoolean" : true
-                    }
-                  ],
-                  "code" : "ISO"
-                }
-              ]
-            },
-            "value" : "2.4.4.4"
-          },
-          {
-            "extension" : [
-              {
-                "url" : "https://reportstream.cdc.gov/fhir/StructureDefinition/namespace-id",
-                "valueString" : "NAME"
-              },
-              {
-                "url" : "https://reportstream.cdc.gov/fhir/StructureDefinition/universal-id",
-                "valueString" : "UNI"
-              },
-              {
-                "url" : "https://reportstream.cdc.gov/fhir/StructureDefinition/universal-id-type",
-                "valueString" : "ISO"
-              },
-              {
-                "url" : "https://reportstream.cdc.gov/fhir/StructureDefinition/ei-assigner-organization-type",
-                "valueString" : "organization"
-              }
-            ],
-            "value" : "Entity ID",
-            "assigner" : {
-              "reference" : "Organization/1707422718224291000.dfcfc52f-7d91-439b-88b1-f9d51b1571de"
-            }
-          }
-        ],
-        "status" : "active",
-        "description" : "Description",
-        "mode" : "instance",
-        "physicalType" : {
-          "coding" : [
-            {
-              "system" : "http://terminology.hl7.org/CodeSystem/location-physical-type",
-              "code" : "si"
-            }
-          ]
-=======
-    }
-  }, {
-    "fullUrl" : "Organization/1707769173063938000.81efc36c-59ab-4378-bc45-43634573de29",
-    "resource" : {
-      "resourceType" : "Organization",
-      "id" : "1707769173063938000.81efc36c-59ab-4378-bc45-43634573de29",
-      "identifier" : [ {
-        "extension" : [ {
-          "url" : "https://reportstream.cdc.gov/fhir/StructureDefinition/hl7v2Field",
-          "valueString" : "HD.1"
-        } ],
-        "value" : "ASSIGNEE"
-      }, {
-        "extension" : [ {
-          "url" : "https://reportstream.cdc.gov/fhir/StructureDefinition/hl7v2Field",
-          "valueString" : "HD.2,HD.3"
-        } ],
-        "type" : {
-          "coding" : [ {
-            "system" : "http://terminology.hl7.org/CodeSystem/v2-0301",
-            "code" : "UUID"
-          } ]
-        },
-        "system" : "urn:ietf:rfc:3986",
-        "value" : "222.1111.22222"
-      } ]
-    }
-  }, {
-    "fullUrl" : "Location/1707769173064457000.5f9db653-5664-44ee-8467-6fde2dcbe67d",
-    "resource" : {
-      "resourceType" : "Location",
-      "id" : "1707769173064457000.5f9db653-5664-44ee-8467-6fde2dcbe67d",
-      "extension" : [ {
-        "url" : "https://reportstream.cdc.gov/fhir/StructureDefinition/pl6-person-location-type",
-        "valueString" : "location type"
-      } ],
-      "identifier" : [ {
-        "extension" : [ {
-          "url" : "https://reportstream.cdc.gov/fhir/StructureDefinition/hl7v2Field",
-          "valueString" : "HD.1"
-        } ],
-        "value" : "Hospital Temporary Location"
-      }, {
-        "extension" : [ {
-          "url" : "https://reportstream.cdc.gov/fhir/StructureDefinition/hl7v2Field",
-          "valueString" : "HD.2,HD.3"
-        } ],
-        "type" : {
-          "coding" : [ {
-            "extension" : [ {
-              "url" : "https://reportstream.cdc.gov/fhir/StructureDefinition/codeable-concept-id",
-              "valueBoolean" : true
-            } ],
-            "code" : "ISO"
-          } ]
-        },
-        "value" : "2.4.4.4"
-      }, {
-        "extension" : [ {
-          "url" : "https://reportstream.cdc.gov/fhir/StructureDefinition/namespace-id",
-          "valueString" : "NAME"
-        }, {
-          "url" : "https://reportstream.cdc.gov/fhir/StructureDefinition/universal-id",
-          "valueString" : "UNI"
-        }, {
-          "url" : "https://reportstream.cdc.gov/fhir/StructureDefinition/universal-id-type",
-          "valueString" : "ISO"
-        }, {
-          "url" : "https://reportstream.cdc.gov/fhir/StructureDefinition/ei-assigner-organization-type",
-          "valueString" : "organization"
-        } ],
-        "value" : "Entity ID",
-        "assigner" : {
-          "reference" : "Organization/1707769173063938000.81efc36c-59ab-4378-bc45-43634573de29"
         }
       } ],
       "status" : "active",
@@ -5298,6 +2289,91 @@
       }
     }
   }, {
+    "fullUrl" : "Organization/1707769173063938000.81efc36c-59ab-4378-bc45-43634573de29",
+    "resource" : {
+      "resourceType" : "Organization",
+      "id" : "1707769173063938000.81efc36c-59ab-4378-bc45-43634573de29",
+      "identifier" : [ {
+        "extension" : [ {
+          "url" : "https://reportstream.cdc.gov/fhir/StructureDefinition/hl7v2Field",
+          "valueString" : "HD.1"
+        } ],
+        "value" : "ASSIGNEE"
+      }, {
+        "extension" : [ {
+          "url" : "https://reportstream.cdc.gov/fhir/StructureDefinition/hl7v2Field",
+          "valueString" : "HD.2,HD.3"
+        } ],
+        "type" : {
+          "coding" : [ {
+            "system" : "http://terminology.hl7.org/CodeSystem/v2-0301",
+            "code" : "UUID"
+          } ]
+        },
+        "system" : "urn:ietf:rfc:3986",
+        "value" : "222.1111.22222"
+      } ]
+    }
+  }, {
+    "fullUrl" : "Location/1707769173064457000.5f9db653-5664-44ee-8467-6fde2dcbe67d",
+    "resource" : {
+      "resourceType" : "Location",
+      "id" : "1707769173064457000.5f9db653-5664-44ee-8467-6fde2dcbe67d",
+      "extension" : [ {
+        "url" : "https://reportstream.cdc.gov/fhir/StructureDefinition/pl6-person-location-type",
+        "valueString" : "location type"
+      } ],
+      "identifier" : [ {
+        "extension" : [ {
+          "url" : "https://reportstream.cdc.gov/fhir/StructureDefinition/hl7v2Field",
+          "valueString" : "HD.1"
+        } ],
+        "value" : "Hospital Temporary Location"
+      }, {
+        "extension" : [ {
+          "url" : "https://reportstream.cdc.gov/fhir/StructureDefinition/hl7v2Field",
+          "valueString" : "HD.2,HD.3"
+        } ],
+        "type" : {
+          "coding" : [ {
+            "extension" : [ {
+              "url" : "https://reportstream.cdc.gov/fhir/StructureDefinition/codeable-concept-id",
+              "valueBoolean" : true
+            } ],
+            "code" : "ISO"
+          } ]
+        },
+        "value" : "2.4.4.4"
+      }, {
+        "extension" : [ {
+          "url" : "https://reportstream.cdc.gov/fhir/StructureDefinition/namespace-id",
+          "valueString" : "NAME"
+        }, {
+          "url" : "https://reportstream.cdc.gov/fhir/StructureDefinition/universal-id",
+          "valueString" : "UNI"
+        }, {
+          "url" : "https://reportstream.cdc.gov/fhir/StructureDefinition/universal-id-type",
+          "valueString" : "ISO"
+        }, {
+          "url" : "https://reportstream.cdc.gov/fhir/StructureDefinition/ei-assigner-organization-type",
+          "valueString" : "organization"
+        } ],
+        "value" : "Entity ID",
+        "assigner" : {
+          "reference" : "Organization/1707769173063938000.81efc36c-59ab-4378-bc45-43634573de29"
+        }
+      } ],
+      "status" : "active",
+      "description" : "Description",
+      "mode" : "instance",
+      "physicalType" : {
+        "coding" : [ {
+          "system" : "http://terminology.hl7.org/CodeSystem/location-physical-type",
+          "code" : "si"
+        } ]
+      }
+    }
+  }, {
     "fullUrl" : "Organization/1707769173064918000.92b85973-ab89-4856-bb2a-2c5a8ffae0a8",
     "resource" : {
       "resourceType" : "Organization",
@@ -5370,173 +2446,17 @@
         "value" : "Entity ID",
         "assigner" : {
           "reference" : "Organization/1707769173064918000.92b85973-ab89-4856-bb2a-2c5a8ffae0a8"
->>>>>>> 9d88e4f6
-        }
+        }
+      } ],
+      "status" : "active",
+      "description" : "Description",
+      "mode" : "instance",
+      "physicalType" : {
+        "coding" : [ {
+          "system" : "http://terminology.hl7.org/CodeSystem/location-physical-type",
+          "code" : "si"
+        } ]
       }
-<<<<<<< HEAD
-    },
-    {
-      "fullUrl" : "Organization/1707422718225055000.76debd57-f5db-4433-9009-0a93be7c30e3",
-      "resource" : {
-        "resourceType" : "Organization",
-        "id" : "1707422718225055000.76debd57-f5db-4433-9009-0a93be7c30e3",
-        "identifier" : [
-          {
-            "extension" : [
-              {
-                "url" : "https://reportstream.cdc.gov/fhir/StructureDefinition/identifier-namespace-id",
-                "valueBoolean" : true
-              }
-            ],
-            "value" : "ASSIGNEE"
-          },
-          {
-            "extension" : [
-              {
-                "url" : "https://reportstream.cdc.gov/fhir/StructureDefinition/identifier-universal-id",
-                "valueBoolean" : true
-              }
-            ],
-            "type" : {
-              "coding" : [
-                {
-                  "system" : "http://terminology.hl7.org/CodeSystem/v2-0301",
-                  "code" : "UUID"
-                }
-              ]
-            },
-            "system" : "urn:ietf:rfc:3986",
-            "value" : "222.1111.22222"
-          }
-        ]
-      }
-    },
-    {
-      "fullUrl" : "Location/1707422718225403000.ac8ba655-5fc0-4cfd-8c98-69f0ed77c119",
-      "resource" : {
-        "resourceType" : "Location",
-        "id" : "1707422718225403000.ac8ba655-5fc0-4cfd-8c98-69f0ed77c119",
-        "extension" : [
-          {
-            "url" : "https://reportstream.cdc.gov/fhir/StructureDefinition/pl6-person-location-type",
-            "valueString" : "location type"
-          }
-        ],
-        "identifier" : [
-          {
-            "extension" : [
-              {
-                "url" : "https://reportstream.cdc.gov/fhir/StructureDefinition/identifier-namespace-id",
-                "valueBoolean" : true
-              }
-            ],
-            "value" : "Hospital Prior Temporary Location"
-          },
-          {
-            "extension" : [
-              {
-                "url" : "https://reportstream.cdc.gov/fhir/StructureDefinition/identifier-universal-id",
-                "valueBoolean" : true
-              }
-            ],
-            "type" : {
-              "coding" : [
-                {
-                  "extension" : [
-                    {
-                      "url" : "https://reportstream.cdc.gov/fhir/StructureDefinition/codeable-concept-id",
-                      "valueBoolean" : true
-                    }
-                  ],
-                  "code" : "ISO"
-                }
-              ]
-            },
-            "value" : "2.4.4.4"
-          },
-          {
-            "extension" : [
-              {
-                "url" : "https://reportstream.cdc.gov/fhir/StructureDefinition/namespace-id",
-                "valueString" : "NAME"
-              },
-              {
-                "url" : "https://reportstream.cdc.gov/fhir/StructureDefinition/universal-id",
-                "valueString" : "UNI"
-              },
-              {
-                "url" : "https://reportstream.cdc.gov/fhir/StructureDefinition/universal-id-type",
-                "valueString" : "ISO"
-              },
-              {
-                "url" : "https://reportstream.cdc.gov/fhir/StructureDefinition/ei-assigner-organization-type",
-                "valueString" : "organization"
-              }
-            ],
-            "value" : "Entity ID",
-            "assigner" : {
-              "reference" : "Organization/1707422718225055000.76debd57-f5db-4433-9009-0a93be7c30e3"
-            }
-          }
-        ],
-        "status" : "active",
-        "description" : "Description",
-        "mode" : "instance",
-        "physicalType" : {
-          "coding" : [
-            {
-              "system" : "http://terminology.hl7.org/CodeSystem/location-physical-type",
-              "code" : "si"
-            }
-          ]
-        }
-      }
-    },
-    {
-      "fullUrl" : "Organization/1707422718226146000.ae66ef26-cdee-4038-97e3-e39fde522432",
-      "resource" : {
-        "resourceType" : "Organization",
-        "id" : "1707422718226146000.ae66ef26-cdee-4038-97e3-e39fde522432",
-        "identifier" : [
-          {
-            "extension" : [
-              {
-                "url" : "https://reportstream.cdc.gov/fhir/StructureDefinition/identifier-namespace-id",
-                "valueBoolean" : true
-              }
-            ],
-            "value" : "blah2"
-          },
-          {
-            "extension" : [
-              {
-                "url" : "https://reportstream.cdc.gov/fhir/StructureDefinition/identifier-universal-id",
-                "valueBoolean" : true
-              }
-            ],
-            "type" : {
-              "coding" : [
-                {
-                  "system" : "http://terminology.hl7.org/CodeSystem/v2-0301",
-                  "code" : "CLIP"
-                }
-              ]
-            },
-            "value" : "blah2"
-          }
-        ]
-      }
-    },
-    {
-      "fullUrl" : "EpisodeOfCare/1707422718226791000.49b24d51-faf8-4476-8409-bfca7809a4e6",
-      "resource" : {
-        "resourceType" : "EpisodeOfCare",
-        "id" : "1707422718226791000.49b24d51-faf8-4476-8409-bfca7809a4e6",
-        "extension" : [
-          {
-            "url" : "https://reportstream.cdc.gov/fhir/StructureDefinition/hl7v2Field",
-            "valueString" : "PV1.54"
-=======
     }
   }, {
     "fullUrl" : "Organization/1707769173065838000.4f995420-c7b9-407a-a7a1-8011e155550d",
@@ -5732,121 +2652,16 @@
               "url" : "https://reportstream.cdc.gov/fhir/StructureDefinition/hl7v2-date-time",
               "valueString" : "19880704"
             } ]
->>>>>>> 9d88e4f6
           },
-          {
-            "url" : "https://reportstream.cdc.gov/fhir/StructureDefinition/episode-of-care-name",
-            "valueString" : "ServiceDescriptor"
-          }
-        ],
-        "identifier" : [
-          {
-            "extension" : [
-              {
-                "url" : "http://hl7.org/fhir/StructureDefinition/identifier-checkDigit",
-                "valueString" : "checkdigit"
-              },
-              {
-                "url" : "http://hl7.org/fhir/StructureDefinition/namingsystem-checkDigit",
-                "valueString" : "checkdigitscheme"
-              },
-              {
-                "url" : "https://reportstream.cdc.gov/fhir/StructureDefinition/identifier-type-code",
-                "valueString" : "ACSN"
-              },
-              {
-                "url" : "https://reportstream.cdc.gov/fhir/StructureDefinition/assigning-facility",
-                "valueReference" : {
-                  "reference" : "Organization/1707422718226146000.ae66ef26-cdee-4038-97e3-e39fde522432"
-                }
-              },
-              {
-                "url" : "https://reportstream.cdc.gov/fhir/StructureDefinition/assigning-jurisdiction",
-                "valueCodeableConcept" : {
-                  "coding" : [
-                    {
-                      "extension" : [
-                        {
-                          "url" : "https://reportstream.cdc.gov/fhir/StructureDefinition/cwe-coding",
-                          "valueString" : "coding"
-                        },
-                        {
-                          "url" : "https://reportstream.cdc.gov/fhir/StructureDefinition/cwe-coding-system",
-                          "valueString" : "AJSys"
-                        }
-                      ],
-                      "code" : "AJCode",
-                      "display" : "Assigning Jurisdiction"
-                    }
-                  ]
-                }
-              },
-              {
-                "url" : "https://reportstream.cdc.gov/fhir/StructureDefinition/assigning-agency-or-department",
-                "valueCodeableConcept" : {
-                  "coding" : [
-                    {
-                      "extension" : [
-                        {
-                          "url" : "https://reportstream.cdc.gov/fhir/StructureDefinition/cwe-coding",
-                          "valueString" : "coding"
-                        },
-                        {
-                          "url" : "https://reportstream.cdc.gov/fhir/StructureDefinition/cwe-coding-system",
-                          "valueString" : "AASys"
-                        }
-                      ],
-                      "code" : "AACode",
-                      "display" : "Assigning Agency"
-                    }
-                  ]
-                }
-              }
-            ],
-            "type" : {
-              "coding" : [
-                {
-                  "code" : "ACSN"
-                }
-              ]
-            },
-            "system" : "urn:oid:testcx42",
-            "_system" : {
-              "extension" : [
-                {
-                  "url" : "https://reportstream.cdc.gov/fhir/StructureDefinition/universal-id",
-                  "valueString" : "testcx42"
-                },
-                {
-                  "url" : "https://reportstream.cdc.gov/fhir/StructureDefinition/universal-id-type",
-                  "valueString" : "ISO"
-                }
-              ]
-            },
-            "value" : "ServiceIdentifier",
-            "period" : {
-              "start" : "1988-07-04",
-              "_start" : {
-                "extension" : [
-                  {
-                    "url" : "https://reportstream.cdc.gov/fhir/StructureDefinition/hl7v2-date-time",
-                    "valueString" : "19880704"
-                  }
-                ]
-              },
-              "end" : "2088-07-04",
-              "_end" : {
-                "extension" : [
-                  {
-                    "url" : "https://reportstream.cdc.gov/fhir/StructureDefinition/hl7v2-date-time",
-                    "valueString" : "20880704"
-                  }
-                ]
-              }
-            }
-          }
-        ]
-      }
-    }
-  ]
+          "end" : "2088-07-04",
+          "_end" : {
+            "extension" : [ {
+              "url" : "https://reportstream.cdc.gov/fhir/StructureDefinition/hl7v2-date-time",
+              "valueString" : "20880704"
+            } ]
+          }
+        }
+      } ]
+    }
+  } ]
 }