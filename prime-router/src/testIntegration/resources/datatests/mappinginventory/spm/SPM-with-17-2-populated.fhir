{
  "resourceType" : "Bundle",
<<<<<<< HEAD
  "id" : "1707795708343820000.5d72f36a-5cd9-4400-88fd-a9669740c52e",
  "meta" : {
    "lastUpdated" : "2024-02-12T21:41:48.349-06:00"
=======
  "id" : "1707834370042454000.e2acc1e6-19de-4289-bfe7-e723c4764c83",
  "meta" : {
    "lastUpdated" : "2024-02-13T09:26:10.047-05:00"
>>>>>>> 9d88e4f6
  },
  "identifier" : {
    "system" : "https://reportstream.cdc.gov/prime-router",
    "value" : "12345"
  },
  "type" : "message",
<<<<<<< HEAD
  "timestamp" : "2023-05-01T09:25:31.000-05:00",
  "entry" : [
    {
      "fullUrl" : "MessageHeader/827ccb0e-ea8a-306c-8c34-a16891f84e7b",
      "resource" : {
        "resourceType" : "MessageHeader",
        "id" : "827ccb0e-ea8a-306c-8c34-a16891f84e7b",
        "extension" : [
          {
            "url" : "https://reportstream.cdc.gov/fhir/StructureDefinition/encoding-characters",
            "valueString" : "^~\\&#"
          },
          {
            "url" : "https://reportstream.cdc.gov/fhir/StructureDefinition/character-set",
            "valueString" : "UNICODE UTF-8"
          },
          {
            "url" : "https://reportstream.cdc.gov/fhir/StructureDefinition/msh-message-header",
            "extension" : [
              {
                "url" : "MSH.7",
                "valueString" : "20230501102531-0400"
              }
            ]
          }
        ],
        "eventCoding" : {
          "system" : "http://terminology.hl7.org/CodeSystem/v2-0003",
          "code" : "R01",
          "display" : "ORU^R01^ORU_R01"
        },
        "sender" : {
          "reference" : "Organization/1707795708383725000.25f3b929-e4bb-4ee4-90a7-38bac5748260"
        },
        "source" : {
          "_endpoint" : {
            "extension" : [
              {
                "url" : "http://hl7.org/fhir/StructureDefinition/data-absent-reason",
                "valueCode" : "unknown"
              }
            ]
          }
        }
      }
    },
    {
      "fullUrl" : "Organization/1707795708383725000.25f3b929-e4bb-4ee4-90a7-38bac5748260",
      "resource" : {
        "resourceType" : "Organization",
        "id" : "1707795708383725000.25f3b929-e4bb-4ee4-90a7-38bac5748260",
        "address" : [
          {
            "country" : "USA"
          }
        ]
      }
    },
    {
      "fullUrl" : "Provenance/1707795708715131000.81c1a38a-a77c-427c-905f-164aa61ce3cc",
      "resource" : {
        "resourceType" : "Provenance",
        "id" : "1707795708715131000.81c1a38a-a77c-427c-905f-164aa61ce3cc",
        "target" : [
          {
            "reference" : "MessageHeader/827ccb0e-ea8a-306c-8c34-a16891f84e7b"
          },
          {
            "reference" : "DiagnosticReport/1707795708936597000.f6a16a90-fcb0-4911-8710-bff18c84c018"
          }
        ],
        "recorded" : "2023-05-01T10:25:31-04:00",
        "activity" : {
          "coding" : [
            {
              "display" : "ORU^R01^ORU_R01"
            }
          ]
        }
      }
    },
    {
      "fullUrl" : "Provenance/1707795708723461000.178ffb87-bb56-4bde-a456-c4c107d47f97",
      "resource" : {
        "resourceType" : "Provenance",
        "id" : "1707795708723461000.178ffb87-bb56-4bde-a456-c4c107d47f97",
        "recorded" : "2024-02-12T21:41:48Z",
        "policy" : [
          "http://hl7.org/fhir/uv/v2mappings/message-oru-r01-to-bundle"
        ],
        "activity" : {
          "coding" : [
            {
              "code" : "v2-FHIR transformation"
            }
          ]
        },
        "agent" : [
          {
=======
  "timestamp" : "2023-05-01T10:25:31.000-04:00",
  "entry" : [ {
    "fullUrl" : "MessageHeader/827ccb0e-ea8a-306c-8c34-a16891f84e7b",
    "resource" : {
      "resourceType" : "MessageHeader",
      "id" : "827ccb0e-ea8a-306c-8c34-a16891f84e7b",
      "extension" : [ {
        "url" : "https://reportstream.cdc.gov/fhir/StructureDefinition/encoding-characters",
        "valueString" : "^~\\&#"
      }, {
        "url" : "https://reportstream.cdc.gov/fhir/StructureDefinition/character-set",
        "valueString" : "UNICODE UTF-8"
      }, {
        "url" : "https://reportstream.cdc.gov/fhir/StructureDefinition/msh-message-header",
        "extension" : [ {
          "url" : "MSH.7",
          "valueString" : "20230501102531-0400"
        } ]
      } ],
      "eventCoding" : {
        "system" : "http://terminology.hl7.org/CodeSystem/v2-0003",
        "code" : "R01",
        "display" : "ORU^R01^ORU_R01"
      },
      "sender" : {
        "reference" : "Organization/1707834370086499000.e9d7c1c5-4294-4b95-9597-9329c429912e"
      },
      "source" : {
        "_endpoint" : {
          "extension" : [ {
            "url" : "http://hl7.org/fhir/StructureDefinition/data-absent-reason",
            "valueCode" : "unknown"
          } ]
        }
      }
    }
  }, {
    "fullUrl" : "Organization/1707834370086499000.e9d7c1c5-4294-4b95-9597-9329c429912e",
    "resource" : {
      "resourceType" : "Organization",
      "id" : "1707834370086499000.e9d7c1c5-4294-4b95-9597-9329c429912e",
      "address" : [ {
        "country" : "USA"
      } ]
    }
  }, {
    "fullUrl" : "Provenance/1707834370429968000.b2cc52ff-2648-4bdc-b0e2-c2c497a787dd",
    "resource" : {
      "resourceType" : "Provenance",
      "id" : "1707834370429968000.b2cc52ff-2648-4bdc-b0e2-c2c497a787dd",
      "target" : [ {
        "reference" : "MessageHeader/827ccb0e-ea8a-306c-8c34-a16891f84e7b"
      }, {
        "reference" : "DiagnosticReport/1707834370634943000.d38bdfe3-e613-49fd-a396-7e0dfe61d662"
      } ],
      "recorded" : "2023-05-01T10:25:31-04:00",
      "activity" : {
        "coding" : [ {
          "display" : "ORU^R01^ORU_R01"
        } ]
      }
    }
  }, {
    "fullUrl" : "Provenance/1707834370437096000.51361a02-c063-4c56-8368-f552bf0d5f37",
    "resource" : {
      "resourceType" : "Provenance",
      "id" : "1707834370437096000.51361a02-c063-4c56-8368-f552bf0d5f37",
      "recorded" : "2024-02-13T09:26:10Z",
      "policy" : [ "http://hl7.org/fhir/uv/v2mappings/message-oru-r01-to-bundle" ],
      "activity" : {
        "coding" : [ {
          "code" : "v2-FHIR transformation"
        } ]
      },
      "agent" : [ {
        "type" : {
          "coding" : [ {
            "system" : "http://terminology.hl7.org/CodeSystem/provenance-participant-type",
            "code" : "assembler"
          } ]
        },
        "who" : {
          "reference" : "Organization/1707834370436631000.b91fbf5f-376f-46ec-bf1d-c5a8f8dc4b34"
        }
      } ]
    }
  }, {
    "fullUrl" : "Organization/1707834370436631000.b91fbf5f-376f-46ec-bf1d-c5a8f8dc4b34",
    "resource" : {
      "resourceType" : "Organization",
      "id" : "1707834370436631000.b91fbf5f-376f-46ec-bf1d-c5a8f8dc4b34",
      "identifier" : [ {
        "value" : "CDC PRIME - Atlanta"
      }, {
        "type" : {
          "coding" : [ {
            "system" : "http://terminology.hl7.org/CodeSystem/v2-0301"
          } ]
        },
        "system" : "urn:ietf:rfc:3986",
        "value" : "2.16.840.1.114222.4.1.237821"
      } ]
    }
  }, {
    "fullUrl" : "Patient/1707834370454431000.76673f69-62b7-49ff-8cd1-d4871c4b7527",
    "resource" : {
      "resourceType" : "Patient",
      "id" : "1707834370454431000.76673f69-62b7-49ff-8cd1-d4871c4b7527"
    }
  }, {
    "fullUrl" : "Provenance/1707834370455071000.ee6fe4fa-2ea1-463e-870c-8be9784df119",
    "resource" : {
      "resourceType" : "Provenance",
      "id" : "1707834370455071000.ee6fe4fa-2ea1-463e-870c-8be9784df119",
      "target" : [ {
        "reference" : "Patient/1707834370454431000.76673f69-62b7-49ff-8cd1-d4871c4b7527"
      } ],
      "recorded" : "2024-02-13T09:26:10Z",
      "activity" : {
        "coding" : [ {
          "system" : "https://terminology.hl7.org/CodeSystem/v3-DataOperation",
          "code" : "UPDATE"
        } ]
      }
    }
  }, {
    "fullUrl" : "Specimen/1707834370456515000.35d122ea-f1f3-4210-ab0f-cb3cf2c73771",
    "resource" : {
      "resourceType" : "Specimen",
      "id" : "1707834370456515000.35d122ea-f1f3-4210-ab0f-cb3cf2c73771",
      "extension" : [ {
        "url" : "https://reportstream.cdc.gov/fhir/StructureDefinition/hl7v2Segment",
        "valueString" : "OBR"
      } ]
    }
  }, {
    "fullUrl" : "Specimen/1707834370616971000.e3458191-0909-436f-b769-9479c855089c",
    "resource" : {
      "resourceType" : "Specimen",
      "id" : "1707834370616971000.e3458191-0909-436f-b769-9479c855089c",
      "extension" : [ {
        "url" : "https://reportstream.cdc.gov/fhir/StructureDefinition/hl7v2Segment",
        "valueString" : "SPM"
      }, {
        "url" : "https://reportstream.cdc.gov/fhir/StructureDefinition/spm-specimen",
        "extension" : [ {
          "url" : "SPM.3.1",
          "valueIdentifier" : {
            "extension" : [ {
              "url" : "https://reportstream.cdc.gov/fhir/StructureDefinition/namespace-id",
              "valueString" : "Any lab USA"
            }, {
              "url" : "https://reportstream.cdc.gov/fhir/StructureDefinition/universal-id",
              "valueString" : "36D1332559"
            }, {
              "url" : "https://reportstream.cdc.gov/fhir/StructureDefinition/universal-id-type",
              "valueString" : "CLIA"
            }, {
              "url" : "https://reportstream.cdc.gov/fhir/StructureDefinition/filler-assigned-identifier",
              "extension" : [ {
                "url" : "https://reportstream.cdc.gov/fhir/StructureDefinition/entity-identifier",
                "valueString" : "380604"
              }, {
                "url" : "https://reportstream.cdc.gov/fhir/StructureDefinition/namespace-id",
                "valueString" : "Any lab USA"
              }, {
                "url" : "https://reportstream.cdc.gov/fhir/StructureDefinition/universal-id",
                "valueString" : "36D1332559"
              }, {
                "url" : "https://reportstream.cdc.gov/fhir/StructureDefinition/universal-id-type",
                "valueString" : "CLIA"
              } ]
            }, {
              "url" : "https://reportstream.cdc.gov/fhir/StructureDefinition/hl7v2Field",
              "valueString" : "SPM.3"
            } ],
>>>>>>> 9d88e4f6
            "type" : {
              "coding" : [
                {
                  "system" : "http://terminology.hl7.org/CodeSystem/provenance-participant-type",
                  "code" : "assembler"
                }
              ]
            },
            "who" : {
              "reference" : "Organization/1707795708722974000.809d2e38-a2e4-4963-b98e-51eeebf7d00a"
            }
          }
<<<<<<< HEAD
        ]
      }
    },
    {
      "fullUrl" : "Organization/1707795708722974000.809d2e38-a2e4-4963-b98e-51eeebf7d00a",
      "resource" : {
        "resourceType" : "Organization",
        "id" : "1707795708722974000.809d2e38-a2e4-4963-b98e-51eeebf7d00a",
        "identifier" : [
          {
            "value" : "CDC PRIME - Atlanta"
          },
          {
=======
        }, {
          "url" : "SPM.3.1",
          "valueIdentifier" : {
            "extension" : [ {
              "url" : "https://reportstream.cdc.gov/fhir/StructureDefinition/namespace-id",
              "valueString" : "Any lab USA"
            }, {
              "url" : "https://reportstream.cdc.gov/fhir/StructureDefinition/universal-id",
              "valueString" : "36D1332559"
            }, {
              "url" : "https://reportstream.cdc.gov/fhir/StructureDefinition/universal-id-type",
              "valueString" : "CLIA"
            }, {
              "url" : "https://reportstream.cdc.gov/fhir/StructureDefinition/filler-assigned-identifier",
              "extension" : [ {
                "url" : "https://reportstream.cdc.gov/fhir/StructureDefinition/entity-identifier",
                "valueString" : "380604"
              }, {
                "url" : "https://reportstream.cdc.gov/fhir/StructureDefinition/namespace-id",
                "valueString" : "Any lab USA"
              }, {
                "url" : "https://reportstream.cdc.gov/fhir/StructureDefinition/universal-id",
                "valueString" : "36D1332559"
              }, {
                "url" : "https://reportstream.cdc.gov/fhir/StructureDefinition/universal-id-type",
                "valueString" : "CLIA"
              } ]
            }, {
              "url" : "https://reportstream.cdc.gov/fhir/StructureDefinition/hl7v2Field",
              "valueString" : "SPM.3"
            } ],
>>>>>>> 9d88e4f6
            "type" : {
              "coding" : [
                {
                  "system" : "http://terminology.hl7.org/CodeSystem/v2-0301"
                }
              ]
            },
            "system" : "urn:ietf:rfc:3986",
            "value" : "2.16.840.1.114222.4.1.237821"
          }
        ]
      }
    },
    {
      "fullUrl" : "Patient/1707795708737406000.14a39be3-0ae5-46f2-b7ba-c06d2d4e33fb",
      "resource" : {
        "resourceType" : "Patient",
        "id" : "1707795708737406000.14a39be3-0ae5-46f2-b7ba-c06d2d4e33fb"
      }
    },
    {
      "fullUrl" : "Provenance/1707795708738115000.4e2ec921-17ed-49e7-ba30-2d53ef4474de",
      "resource" : {
        "resourceType" : "Provenance",
        "id" : "1707795708738115000.4e2ec921-17ed-49e7-ba30-2d53ef4474de",
        "target" : [
          {
            "reference" : "Patient/1707795708737406000.14a39be3-0ae5-46f2-b7ba-c06d2d4e33fb"
          }
        ],
        "recorded" : "2024-02-12T21:41:48Z",
        "activity" : {
          "coding" : [
            {
              "system" : "https://terminology.hl7.org/CodeSystem/v3-DataOperation",
              "code" : "UPDATE"
            }
          ]
        }
      }
    },
    {
      "fullUrl" : "Specimen/1707795708741573000.aba5e271-6a7d-46d3-af9c-795ccca19cad",
      "resource" : {
        "resourceType" : "Specimen",
        "id" : "1707795708741573000.aba5e271-6a7d-46d3-af9c-795ccca19cad",
        "extension" : [
          {
            "url" : "https://reportstream.cdc.gov/fhir/StructureDefinition/hl7v2Segment",
            "valueString" : "OBR"
          }
<<<<<<< HEAD
        ]
      }
    },
    {
      "fullUrl" : "Specimen/1707795708918284000.00931558-d756-46c0-9492-1ebe2c30fe44",
      "resource" : {
        "resourceType" : "Specimen",
        "id" : "1707795708918284000.00931558-d756-46c0-9492-1ebe2c30fe44",
        "extension" : [
          {
            "url" : "https://reportstream.cdc.gov/fhir/StructureDefinition/hl7v2Segment",
            "valueString" : "SPM"
          },
          {
            "url" : "https://reportstream.cdc.gov/fhir/StructureDefinition/spm-specimen",
            "extension" : [
              {
                "url" : "spm-3-specimen-parent-id-placer",
                "valueIdentifier" : {
                  "extension" : [
                    {
                      "url" : "https://reportstream.cdc.gov/fhir/StructureDefinition/namespace-id",
                      "valueString" : "Any lab USA2"
                    },
                    {
                      "url" : "https://reportstream.cdc.gov/fhir/StructureDefinition/universal-id",
                      "valueString" : "36D1332559"
                    },
                    {
                      "url" : "https://reportstream.cdc.gov/fhir/StructureDefinition/universal-id-type",
                      "valueString" : "CLIA"
                    },
                    {
                      "url" : "https://reportstream.cdc.gov/fhir/StructureDefinition/filler-assigned-identifier",
                      "extension" : [
                        {
                          "url" : "https://reportstream.cdc.gov/fhir/StructureDefinition/entity-identifier",
                          "valueString" : "380604"
                        },
                        {
                          "url" : "https://reportstream.cdc.gov/fhir/StructureDefinition/namespace-id",
                          "valueString" : "Any lab USA3"
                        },
                        {
                          "url" : "https://reportstream.cdc.gov/fhir/StructureDefinition/universal-id",
                          "valueString" : "36D1332559"
                        },
                        {
                          "url" : "https://reportstream.cdc.gov/fhir/StructureDefinition/universal-id-type",
                          "valueString" : "CLIA"
                        }
                      ]
                    },
                    {
                      "url" : "https://reportstream.cdc.gov/fhir/StructureDefinition/hl7v2Field",
                      "valueString" : "SPM.3"
                    }
                  ],
                  "type" : {
                    "coding" : [
                      {
                        "system" : "http://terminology.hl7.org/CodeSystem/v2-0203",
                        "code" : "PGN"
                      }
                    ]
                  },
                  "value" : "380604"
                }
              },
              {
                "url" : "spm-3-specimen-parent-id-placer",
                "valueIdentifier" : {
                  "extension" : [
                    {
                      "url" : "https://reportstream.cdc.gov/fhir/StructureDefinition/namespace-id",
                      "valueString" : "Any lab USA"
                    },
                    {
                      "url" : "https://reportstream.cdc.gov/fhir/StructureDefinition/universal-id",
                      "valueString" : "36D1332559"
                    },
                    {
                      "url" : "https://reportstream.cdc.gov/fhir/StructureDefinition/universal-id-type",
                      "valueString" : "CLIA"
                    },
                    {
                      "url" : "https://reportstream.cdc.gov/fhir/StructureDefinition/filler-assigned-identifier",
                      "extension" : [
                        {
                          "url" : "https://reportstream.cdc.gov/fhir/StructureDefinition/entity-identifier",
                          "valueString" : "380604"
                        },
                        {
                          "url" : "https://reportstream.cdc.gov/fhir/StructureDefinition/namespace-id",
                          "valueString" : "Any lab USA"
                        },
                        {
                          "url" : "https://reportstream.cdc.gov/fhir/StructureDefinition/universal-id",
                          "valueString" : "36D1332559"
                        },
                        {
                          "url" : "https://reportstream.cdc.gov/fhir/StructureDefinition/universal-id-type",
                          "valueString" : "CLIA"
                        }
                      ]
                    },
                    {
                      "url" : "https://reportstream.cdc.gov/fhir/StructureDefinition/hl7v2Field",
                      "valueString" : "SPM.3"
                    }
                  ],
                  "type" : {
                    "coding" : [
                      {
                        "system" : "http://terminology.hl7.org/CodeSystem/v2-0203",
                        "code" : "PGN"
                      }
                    ]
                  },
                  "value" : "380604"
                }
              },
              {
                "url" : "spm-3-specimen-parent-id-filler",
                "valueIdentifier" : {
                  "extension" : [
                    {
                      "url" : "https://reportstream.cdc.gov/fhir/StructureDefinition/namespace-id",
                      "valueString" : "Any lab USA3"
                    },
                    {
                      "url" : "https://reportstream.cdc.gov/fhir/StructureDefinition/universal-id",
                      "valueString" : "36D1332559"
                    },
                    {
                      "url" : "https://reportstream.cdc.gov/fhir/StructureDefinition/universal-id-type",
                      "valueString" : "CLIA"
                    },
                    {
                      "url" : "https://reportstream.cdc.gov/fhir/StructureDefinition/placer-assigned-identifier",
                      "extension" : [
                        {
                          "url" : "https://reportstream.cdc.gov/fhir/StructureDefinition/entity-identifier",
                          "valueString" : "380604"
                        },
                        {
                          "url" : "https://reportstream.cdc.gov/fhir/StructureDefinition/namespace-id",
                          "valueString" : "Any lab USA2"
                        },
                        {
                          "url" : "https://reportstream.cdc.gov/fhir/StructureDefinition/universal-id",
                          "valueString" : "36D1332559"
                        },
                        {
                          "url" : "https://reportstream.cdc.gov/fhir/StructureDefinition/universal-id-type",
                          "valueString" : "CLIA"
                        }
                      ]
                    },
                    {
                      "url" : "https://reportstream.cdc.gov/fhir/StructureDefinition/hl7v2Field",
                      "valueString" : "SPM.3"
                    }
                  ],
                  "type" : {
                    "coding" : [
                      {
                        "system" : "http://terminology.hl7.org/CodeSystem/v2-0203",
                        "code" : "FGN"
                      }
                    ]
                  },
                  "value" : "380604"
                }
              },
              {
                "url" : "spm-3-specimen-parent-id-filler",
                "valueIdentifier" : {
                  "extension" : [
                    {
                      "url" : "https://reportstream.cdc.gov/fhir/StructureDefinition/namespace-id",
                      "valueString" : "Any lab USA"
                    },
                    {
                      "url" : "https://reportstream.cdc.gov/fhir/StructureDefinition/universal-id",
                      "valueString" : "36D1332559"
                    },
                    {
                      "url" : "https://reportstream.cdc.gov/fhir/StructureDefinition/universal-id-type",
                      "valueString" : "CLIA"
                    },
                    {
                      "url" : "https://reportstream.cdc.gov/fhir/StructureDefinition/placer-assigned-identifier",
                      "extension" : [
                        {
                          "url" : "https://reportstream.cdc.gov/fhir/StructureDefinition/entity-identifier",
                          "valueString" : "380604"
                        },
                        {
                          "url" : "https://reportstream.cdc.gov/fhir/StructureDefinition/namespace-id",
                          "valueString" : "Any lab USA"
                        },
                        {
                          "url" : "https://reportstream.cdc.gov/fhir/StructureDefinition/universal-id",
                          "valueString" : "36D1332559"
                        },
                        {
                          "url" : "https://reportstream.cdc.gov/fhir/StructureDefinition/universal-id-type",
                          "valueString" : "CLIA"
                        }
                      ]
                    },
                    {
                      "url" : "https://reportstream.cdc.gov/fhir/StructureDefinition/hl7v2Field",
                      "valueString" : "SPM.3"
                    }
                  ],
                  "type" : {
                    "coding" : [
                      {
                        "system" : "http://terminology.hl7.org/CodeSystem/v2-0203",
                        "code" : "FGN"
                      }
                    ]
                  },
                  "value" : "380604"
                }
              },
              {
                "url" : "spm-20-specimen-availability",
                "valueString" : "Y"
              },
              {
                "url" : "spm-22-specimen-quality",
                "valueCodeableConcept" : {
                  "coding" : [
                    {
                      "extension" : [
                        {
                          "url" : "https://reportstream.cdc.gov/fhir/StructureDefinition/cwe-coding",
                          "valueString" : "coding"
                        },
                        {
                          "url" : "https://reportstream.cdc.gov/fhir/StructureDefinition/cwe-coding-system",
                          "valueString" : "SCT"
                        }
                      ],
                      "system" : "http://snomed.info/sct",
                      "version" : "2.67",
                      "code" : "440500007",
                      "display" : "SNOMEDTEXT"
                    },
                    {
                      "extension" : [
                        {
                          "url" : "https://reportstream.cdc.gov/fhir/StructureDefinition/cwe-coding",
                          "valueString" : "alt-coding"
                        },
                        {
                          "url" : "https://reportstream.cdc.gov/fhir/StructureDefinition/cwe-coding-system",
                          "valueString" : "LN"
                        }
                      ],
                      "system" : "http://loinc.org",
                      "code" : "12345-6",
                      "display" : "LOINCTEXT"
                    }
                  ]
                }
              },
              {
                "url" : "spm-23-specimen-appropriateness",
                "valueCodeableConcept" : {
                  "coding" : [
                    {
                      "extension" : [
                        {
                          "url" : "https://reportstream.cdc.gov/fhir/StructureDefinition/cwe-coding",
                          "valueString" : "coding"
                        },
                        {
                          "url" : "https://reportstream.cdc.gov/fhir/StructureDefinition/cwe-coding-system",
                          "valueString" : "SCT"
                        }
                      ],
                      "system" : "http://snomed.info/sct",
                      "version" : "2.67",
                      "code" : "440500007",
                      "display" : "SNOMEDTEXT"
                    },
                    {
                      "extension" : [
                        {
                          "url" : "https://reportstream.cdc.gov/fhir/StructureDefinition/cwe-coding",
                          "valueString" : "alt-coding"
                        },
                        {
                          "url" : "https://reportstream.cdc.gov/fhir/StructureDefinition/cwe-coding-system",
                          "valueString" : "LN"
                        }
                      ],
                      "system" : "http://loinc.org",
                      "code" : "12345-6",
                      "display" : "LOINCTEXT"
                    }
                  ]
                }
              },
              {
                "url" : "spm-25-specimen-current-quantity",
                "valueQuantity" : {
                  "value" : 1
                }
              },
              {
                "url" : "spm-26-number-of-specimen-containers",
                "valueString" : "2"
              },
              {
                "url" : "spm-28-container-condition",
                "valueCodeableConcept" : {
                  "coding" : [
                    {
                      "extension" : [
                        {
                          "url" : "https://reportstream.cdc.gov/fhir/StructureDefinition/cwe-coding",
                          "valueString" : "coding"
                        },
                        {
                          "url" : "https://reportstream.cdc.gov/fhir/StructureDefinition/cwe-coding-system",
                          "valueString" : "SCT"
                        }
                      ],
                      "system" : "http://snomed.info/sct",
                      "version" : "2.67",
                      "code" : "440500007",
                      "display" : "SNOMEDTEXT"
                    },
                    {
                      "extension" : [
                        {
                          "url" : "https://reportstream.cdc.gov/fhir/StructureDefinition/cwe-coding",
                          "valueString" : "alt-coding"
                        },
                        {
                          "url" : "https://reportstream.cdc.gov/fhir/StructureDefinition/cwe-coding-system",
                          "valueString" : "LN"
                        }
                      ],
                      "system" : "http://loinc.org",
                      "code" : "12345-6",
                      "display" : "LOINCTEXT"
                    }
                  ]
                }
              },
              {
                "url" : "spm-29-specimen-child-role",
                "valueCodeableConcept" : {
                  "coding" : [
                    {
                      "extension" : [
                        {
                          "url" : "https://reportstream.cdc.gov/fhir/StructureDefinition/cwe-coding",
                          "valueString" : "coding"
                        },
                        {
                          "url" : "https://reportstream.cdc.gov/fhir/StructureDefinition/cwe-coding-system",
                          "valueString" : "SCT"
                        }
                      ],
                      "system" : "http://snomed.info/sct",
                      "version" : "2.67",
                      "code" : "440500007",
                      "display" : "SNOMEDTEXT"
                    },
                    {
                      "extension" : [
                        {
                          "url" : "https://reportstream.cdc.gov/fhir/StructureDefinition/cwe-coding",
                          "valueString" : "alt-coding"
                        },
                        {
                          "url" : "https://reportstream.cdc.gov/fhir/StructureDefinition/cwe-coding-system",
                          "valueString" : "LN"
                        }
                      ],
                      "system" : "http://loinc.org",
                      "code" : "12345-6",
                      "display" : "LOINCTEXT"
                    }
                  ]
                }
              },
              {
                "url" : "spm-30-accession-id",
                "valueIdentifier" : {
                  "value" : "IDNumber"
                }
              },
              {
                "url" : "spm-30-accession-id",
                "valueIdentifier" : {
                  "value" : "IDNumber2"
                }
              },
              {
                "url" : "spm-5-specimen-type-modifier",
                "valueCodeableConcept" : {
                  "coding" : [
                    {
                      "extension" : [
                        {
                          "url" : "https://reportstream.cdc.gov/fhir/StructureDefinition/cwe-coding",
                          "valueString" : "coding"
                        },
                        {
                          "url" : "https://reportstream.cdc.gov/fhir/StructureDefinition/cwe-coding-system",
                          "valueString" : "SCT"
                        }
                      ],
                      "system" : "http://snomed.info/sct",
                      "version" : "2.67",
                      "code" : "440500007",
                      "display" : "SNOMEDTEXT2"
                    },
                    {
                      "extension" : [
                        {
                          "url" : "https://reportstream.cdc.gov/fhir/StructureDefinition/cwe-coding",
                          "valueString" : "alt-coding"
                        },
                        {
                          "url" : "https://reportstream.cdc.gov/fhir/StructureDefinition/cwe-coding-system",
                          "valueString" : "LN"
                        }
                      ],
                      "system" : "http://loinc.org",
                      "code" : "12345-6",
                      "display" : "LOINCTEXT2"
                    }
                  ]
                }
              },
              {
                "url" : "spm-5-specimen-type-modifier",
                "valueCodeableConcept" : {
                  "coding" : [
                    {
                      "extension" : [
                        {
                          "url" : "https://reportstream.cdc.gov/fhir/StructureDefinition/cwe-coding",
                          "valueString" : "coding"
                        },
                        {
                          "url" : "https://reportstream.cdc.gov/fhir/StructureDefinition/cwe-coding-system",
                          "valueString" : "SCT"
                        }
                      ],
                      "system" : "http://snomed.info/sct",
                      "version" : "2.67",
                      "code" : "440500007",
                      "display" : "SNOMEDTEXT3"
                    },
                    {
                      "extension" : [
                        {
                          "url" : "https://reportstream.cdc.gov/fhir/StructureDefinition/cwe-coding",
                          "valueString" : "alt-coding"
                        },
                        {
                          "url" : "https://reportstream.cdc.gov/fhir/StructureDefinition/cwe-coding-system",
                          "valueString" : "LN"
                        }
                      ],
                      "system" : "http://loinc.org",
                      "code" : "12345-6",
                      "display" : "LOINCTEXT3"
                    }
                  ]
                }
              },
              {
                "url" : "spm-6-specimen-additives",
                "valueCodeableConcept" : {
                  "coding" : [
                    {
                      "extension" : [
                        {
                          "url" : "https://reportstream.cdc.gov/fhir/StructureDefinition/cwe-coding",
                          "valueString" : "coding"
                        },
                        {
                          "url" : "https://reportstream.cdc.gov/fhir/StructureDefinition/cwe-coding-system",
                          "valueString" : "SCT"
                        }
                      ],
                      "system" : "http://snomed.info/sct",
                      "version" : "2.67",
                      "code" : "440500007",
                      "display" : "SNOMEDTEXT4"
                    },
                    {
                      "extension" : [
                        {
                          "url" : "https://reportstream.cdc.gov/fhir/StructureDefinition/cwe-coding",
                          "valueString" : "alt-coding"
                        },
                        {
                          "url" : "https://reportstream.cdc.gov/fhir/StructureDefinition/cwe-coding-system",
                          "valueString" : "LN"
                        }
                      ],
                      "system" : "http://loinc.org",
                      "code" : "12345-6",
                      "display" : "LOINCTEXT4"
                    }
                  ]
                }
              },
              {
                "url" : "spm-6-specimen-additives",
                "valueCodeableConcept" : {
                  "coding" : [
                    {
                      "extension" : [
                        {
                          "url" : "https://reportstream.cdc.gov/fhir/StructureDefinition/cwe-coding",
                          "valueString" : "coding"
                        },
                        {
                          "url" : "https://reportstream.cdc.gov/fhir/StructureDefinition/cwe-coding-system",
                          "valueString" : "SCT"
                        }
                      ],
                      "system" : "http://snomed.info/sct",
                      "version" : "2.67",
                      "code" : "440500007",
                      "display" : "SNOMEDTEXT5"
                    },
                    {
                      "extension" : [
                        {
                          "url" : "https://reportstream.cdc.gov/fhir/StructureDefinition/cwe-coding",
                          "valueString" : "alt-coding"
                        },
                        {
                          "url" : "https://reportstream.cdc.gov/fhir/StructureDefinition/cwe-coding-system",
                          "valueString" : "LN"
                        }
                      ],
                      "system" : "http://loinc.org",
                      "code" : "12345-6",
                      "display" : "LOINCTEXT5"
                    }
                  ]
                }
              },
              {
                "url" : "spm-10-specimen-collection-site",
                "valueCodeableConcept" : {
                  "coding" : [
                    {
                      "extension" : [
                        {
                          "url" : "https://reportstream.cdc.gov/fhir/StructureDefinition/cwe-coding",
                          "valueString" : "coding"
                        },
                        {
                          "url" : "https://reportstream.cdc.gov/fhir/StructureDefinition/cwe-coding-system",
                          "valueString" : "SCT"
                        }
                      ],
                      "system" : "http://snomed.info/sct",
                      "version" : "2.67",
                      "code" : "440500007",
                      "display" : "SNOMEDTEXT"
                    },
                    {
                      "extension" : [
                        {
                          "url" : "https://reportstream.cdc.gov/fhir/StructureDefinition/cwe-coding",
                          "valueString" : "alt-coding"
                        },
                        {
                          "url" : "https://reportstream.cdc.gov/fhir/StructureDefinition/cwe-coding-system",
                          "valueString" : "LN"
                        }
                      ],
                      "system" : "http://loinc.org",
                      "code" : "12345-6",
                      "display" : "LOINCTEXT"
                    }
                  ]
                }
              },
              {
                "url" : "spm-11-specimen-role",
                "valueCodeableConcept" : {
                  "coding" : [
                    {
                      "extension" : [
                        {
                          "url" : "https://reportstream.cdc.gov/fhir/StructureDefinition/cwe-coding",
                          "valueString" : "coding"
                        },
                        {
                          "url" : "https://reportstream.cdc.gov/fhir/StructureDefinition/cwe-coding-system",
                          "valueString" : "SCT"
                        }
                      ],
                      "system" : "http://snomed.info/sct",
                      "version" : "2.67",
                      "code" : "440500007",
                      "display" : "SNOMEDTEXT8"
                    },
                    {
                      "extension" : [
                        {
                          "url" : "https://reportstream.cdc.gov/fhir/StructureDefinition/cwe-coding",
                          "valueString" : "alt-coding"
                        },
                        {
                          "url" : "https://reportstream.cdc.gov/fhir/StructureDefinition/cwe-coding-system",
                          "valueString" : "LN"
                        }
                      ],
                      "system" : "http://loinc.org",
                      "code" : "12345-6",
                      "display" : "LOINCTEXT8"
                    }
                  ]
                }
              },
              {
                "url" : "spm-11-specimen-role",
                "valueCodeableConcept" : {
                  "coding" : [
                    {
                      "extension" : [
                        {
                          "url" : "https://reportstream.cdc.gov/fhir/StructureDefinition/cwe-coding",
                          "valueString" : "coding"
                        },
                        {
                          "url" : "https://reportstream.cdc.gov/fhir/StructureDefinition/cwe-coding-system",
                          "valueString" : "SCT"
                        }
                      ],
                      "system" : "http://snomed.info/sct",
                      "version" : "2.67",
                      "code" : "440500007",
                      "display" : "SNOMEDTEXT9"
                    },
                    {
                      "extension" : [
                        {
                          "url" : "https://reportstream.cdc.gov/fhir/StructureDefinition/cwe-coding",
                          "valueString" : "alt-coding"
                        },
                        {
                          "url" : "https://reportstream.cdc.gov/fhir/StructureDefinition/cwe-coding-system",
                          "valueString" : "LN"
                        }
                      ],
                      "system" : "http://loinc.org",
                      "code" : "12345-6",
                      "display" : "LOINCTEXT9"
                    }
                  ]
                }
              },
              {
                "url" : "spm-13-grouped-specimen-count",
                "valueString" : "2"
              },
              {
                "url" : "spm-15-specimen-handling-code",
                "valueCodeableConcept" : {
                  "coding" : [
                    {
                      "extension" : [
                        {
                          "url" : "https://reportstream.cdc.gov/fhir/StructureDefinition/cwe-coding",
                          "valueString" : "coding"
                        },
                        {
                          "url" : "https://reportstream.cdc.gov/fhir/StructureDefinition/cwe-coding-system",
                          "valueString" : "SCT"
                        }
                      ],
                      "system" : "http://snomed.info/sct",
                      "version" : "2.67",
                      "code" : "440500007",
                      "display" : "SNOMEDTEXT10"
                    },
                    {
                      "extension" : [
                        {
                          "url" : "https://reportstream.cdc.gov/fhir/StructureDefinition/cwe-coding",
                          "valueString" : "alt-coding"
                        },
                        {
                          "url" : "https://reportstream.cdc.gov/fhir/StructureDefinition/cwe-coding-system",
                          "valueString" : "LN"
                        }
                      ],
                      "system" : "http://loinc.org",
                      "code" : "12345-6",
                      "display" : "LOINCTEXT10"
                    }
                  ]
                }
              },
              {
                "url" : "spm-15-specimen-handling-code",
                "valueCodeableConcept" : {
                  "coding" : [
                    {
                      "extension" : [
                        {
                          "url" : "https://reportstream.cdc.gov/fhir/StructureDefinition/cwe-coding",
                          "valueString" : "coding"
                        },
                        {
                          "url" : "https://reportstream.cdc.gov/fhir/StructureDefinition/cwe-coding-system",
                          "valueString" : "SCT"
                        }
                      ],
                      "system" : "http://snomed.info/sct",
                      "version" : "2.67",
                      "code" : "440500007",
                      "display" : "SNOMEDTEXT11"
                    },
                    {
                      "extension" : [
                        {
                          "url" : "https://reportstream.cdc.gov/fhir/StructureDefinition/cwe-coding",
                          "valueString" : "alt-coding"
                        },
                        {
                          "url" : "https://reportstream.cdc.gov/fhir/StructureDefinition/cwe-coding-system",
                          "valueString" : "LN"
                        }
                      ],
                      "system" : "http://loinc.org",
                      "code" : "12345-6",
                      "display" : "LOINCTEXT11"
                    }
                  ]
                }
              },
              {
                "url" : "spm-16-specimen-risk-code",
                "valueCodeableConcept" : {
                  "coding" : [
                    {
                      "extension" : [
                        {
                          "url" : "https://reportstream.cdc.gov/fhir/StructureDefinition/cwe-coding",
                          "valueString" : "coding"
                        },
                        {
                          "url" : "https://reportstream.cdc.gov/fhir/StructureDefinition/cwe-coding-system",
                          "valueString" : "SCT"
                        }
                      ],
                      "system" : "http://snomed.info/sct",
                      "version" : "2.67",
                      "code" : "440500007",
                      "display" : "SNOMEDTEXT12"
                    },
                    {
                      "extension" : [
                        {
                          "url" : "https://reportstream.cdc.gov/fhir/StructureDefinition/cwe-coding",
                          "valueString" : "alt-coding"
                        },
                        {
                          "url" : "https://reportstream.cdc.gov/fhir/StructureDefinition/cwe-coding-system",
                          "valueString" : "LN"
                        }
                      ],
                      "system" : "http://loinc.org",
                      "code" : "12345-6",
                      "display" : "LOINCTEXT12"
                    }
                  ]
                }
              },
              {
                "url" : "spm-16-specimen-risk-code",
                "valueCodeableConcept" : {
                  "coding" : [
                    {
                      "extension" : [
                        {
                          "url" : "https://reportstream.cdc.gov/fhir/StructureDefinition/cwe-coding",
                          "valueString" : "coding"
                        },
                        {
                          "url" : "https://reportstream.cdc.gov/fhir/StructureDefinition/cwe-coding-system",
                          "valueString" : "SCT"
                        }
                      ],
                      "system" : "http://snomed.info/sct",
                      "version" : "2.67",
                      "code" : "440500007",
                      "display" : "SNOMEDTEXT13"
                    },
                    {
                      "extension" : [
                        {
                          "url" : "https://reportstream.cdc.gov/fhir/StructureDefinition/cwe-coding",
                          "valueString" : "alt-coding"
                        },
                        {
                          "url" : "https://reportstream.cdc.gov/fhir/StructureDefinition/cwe-coding-system",
                          "valueString" : "LN"
                        }
                      ],
                      "system" : "http://loinc.org",
                      "code" : "12345-6",
                      "display" : "LOINCTEXT13"
                    }
                  ]
                }
              },
              {
                "url" : "spm-19-specimen-expiration-date",
                "valueString" : "20210604112507+0000"
              }
            ]
          },
          {
            "url" : "https://reportstream.cdc.gov/fhir/StructureDefinition/reject-reason",
            "valueCodeableConcept" : {
              "coding" : [
                {
                  "extension" : [
                    {
                      "url" : "https://reportstream.cdc.gov/fhir/StructureDefinition/cwe-coding",
                      "valueString" : "coding"
                    },
                    {
                      "url" : "https://reportstream.cdc.gov/fhir/StructureDefinition/cwe-coding-system",
                      "valueString" : "SCT"
                    }
                  ],
                  "system" : "http://snomed.info/sct",
                  "version" : "2.67",
                  "code" : "440500007",
                  "display" : "SNOMEDTEXT14"
                },
                {
                  "extension" : [
                    {
                      "url" : "https://reportstream.cdc.gov/fhir/StructureDefinition/cwe-coding",
                      "valueString" : "alt-coding"
                    },
                    {
                      "url" : "https://reportstream.cdc.gov/fhir/StructureDefinition/cwe-coding-system",
                      "valueString" : "LN"
                    }
                  ],
                  "system" : "http://loinc.org",
                  "code" : "12345-6",
                  "display" : "LOINCTEXT14"
                }
              ]
            }
          },
          {
            "url" : "https://reportstream.cdc.gov/fhir/StructureDefinition/reject-reason",
            "valueCodeableConcept" : {
              "coding" : [
                {
                  "extension" : [
                    {
                      "url" : "https://reportstream.cdc.gov/fhir/StructureDefinition/cwe-coding",
                      "valueString" : "coding"
                    },
                    {
                      "url" : "https://reportstream.cdc.gov/fhir/StructureDefinition/cwe-coding-system",
                      "valueString" : "SCT"
                    }
                  ],
                  "system" : "http://snomed.info/sct",
                  "version" : "2.67",
                  "code" : "440500007",
                  "display" : "SNOMEDTEXT15"
                },
                {
                  "extension" : [
                    {
                      "url" : "https://reportstream.cdc.gov/fhir/StructureDefinition/cwe-coding",
                      "valueString" : "alt-coding"
                    },
                    {
                      "url" : "https://reportstream.cdc.gov/fhir/StructureDefinition/cwe-coding-system",
                      "valueString" : "LN"
                    }
                  ],
                  "system" : "http://loinc.org",
                  "code" : "12345-6",
                  "display" : "LOINCTEXT15"
                }
              ]
            }
          }
        ],
        "identifier" : [
          {
            "extension" : [
              {
=======
        }, {
          "url" : "SPM.3.2",
          "valueIdentifier" : {
            "extension" : [ {
              "url" : "https://reportstream.cdc.gov/fhir/StructureDefinition/namespace-id",
              "valueString" : "Any lab USA"
            }, {
              "url" : "https://reportstream.cdc.gov/fhir/StructureDefinition/universal-id",
              "valueString" : "36D1332559"
            }, {
              "url" : "https://reportstream.cdc.gov/fhir/StructureDefinition/universal-id-type",
              "valueString" : "CLIA"
            }, {
              "url" : "https://reportstream.cdc.gov/fhir/StructureDefinition/placer-assigned-identifier",
              "extension" : [ {
                "url" : "https://reportstream.cdc.gov/fhir/StructureDefinition/entity-identifier",
                "valueString" : "380604"
              }, {
>>>>>>> 9d88e4f6
                "url" : "https://reportstream.cdc.gov/fhir/StructureDefinition/namespace-id",
                "valueString" : "Any lab USA-p"
              },
              {
                "url" : "https://reportstream.cdc.gov/fhir/StructureDefinition/universal-id",
                "valueString" : "36D1332559-p"
              },
              {
                "url" : "https://reportstream.cdc.gov/fhir/StructureDefinition/universal-id-type",
                "valueString" : "CLIA-p"
              },
              {
                "url" : "https://reportstream.cdc.gov/fhir/StructureDefinition/filler-assigned-identifier",
                "extension" : [
                  {
                    "url" : "https://reportstream.cdc.gov/fhir/StructureDefinition/entity-identifier",
                    "valueString" : "380604-s"
                  },
                  {
                    "url" : "https://reportstream.cdc.gov/fhir/StructureDefinition/namespace-id",
                    "valueString" : "Any lab USA-s"
                  },
                  {
                    "url" : "https://reportstream.cdc.gov/fhir/StructureDefinition/universal-id",
                    "valueString" : "36D1332559-s"
                  },
                  {
                    "url" : "https://reportstream.cdc.gov/fhir/StructureDefinition/universal-id-type",
                    "valueString" : "CLIA-s"
                  }
                ]
              },
              {
                "url" : "https://reportstream.cdc.gov/fhir/StructureDefinition/hl7v2Component",
                "valueString" : "SPM.2.1"
              }
            ],
            "type" : {
              "coding" : [
                {
                  "system" : "http://terminology.hl7.org/CodeSystem/v2-0203",
                  "code" : "PGN"
                }
              ]
            },
<<<<<<< HEAD
            "value" : "380604-p"
          },
          {
            "extension" : [
              {
=======
            "value" : "380604"
          }
        }, {
          "url" : "SPM.3.2",
          "valueIdentifier" : {
            "extension" : [ {
              "url" : "https://reportstream.cdc.gov/fhir/StructureDefinition/namespace-id",
              "valueString" : "Any lab USA"
            }, {
              "url" : "https://reportstream.cdc.gov/fhir/StructureDefinition/universal-id",
              "valueString" : "36D1332559"
            }, {
              "url" : "https://reportstream.cdc.gov/fhir/StructureDefinition/universal-id-type",
              "valueString" : "CLIA"
            }, {
              "url" : "https://reportstream.cdc.gov/fhir/StructureDefinition/placer-assigned-identifier",
              "extension" : [ {
                "url" : "https://reportstream.cdc.gov/fhir/StructureDefinition/entity-identifier",
                "valueString" : "380604"
              }, {
>>>>>>> 9d88e4f6
                "url" : "https://reportstream.cdc.gov/fhir/StructureDefinition/namespace-id",
                "valueString" : "Any lab USA-s"
              },
              {
                "url" : "https://reportstream.cdc.gov/fhir/StructureDefinition/universal-id",
                "valueString" : "36D1332559-s"
              },
              {
                "url" : "https://reportstream.cdc.gov/fhir/StructureDefinition/universal-id-type",
                "valueString" : "CLIA-s"
              },
              {
                "url" : "https://reportstream.cdc.gov/fhir/StructureDefinition/placer-assigned-identifier",
                "extension" : [
                  {
                    "url" : "https://reportstream.cdc.gov/fhir/StructureDefinition/entity-identifier",
                    "valueString" : "380604-p"
                  },
                  {
                    "url" : "https://reportstream.cdc.gov/fhir/StructureDefinition/namespace-id",
                    "valueString" : "Any lab USA-p"
                  },
                  {
                    "url" : "https://reportstream.cdc.gov/fhir/StructureDefinition/universal-id",
                    "valueString" : "36D1332559-p"
                  },
                  {
                    "url" : "https://reportstream.cdc.gov/fhir/StructureDefinition/universal-id-type",
                    "valueString" : "CLIA-p"
                  }
                ]
              },
              {
                "url" : "https://reportstream.cdc.gov/fhir/StructureDefinition/hl7v2Component",
                "valueString" : "SPM.2.2"
              }
            ],
            "type" : {
              "coding" : [
                {
                  "system" : "http://terminology.hl7.org/CodeSystem/v2-0203",
                  "code" : "FGN"
                }
              ]
            },
<<<<<<< HEAD
            "value" : "380604-s"
          },
          {
            "extension" : [
              {
                "url" : "https://reportstream.cdc.gov/fhir/StructureDefinition/hl7v2Field",
                "valueString" : "SPM.31"
              }
            ],
            "value" : "IDNumber3"
          },
          {
            "extension" : [
              {
                "url" : "https://reportstream.cdc.gov/fhir/StructureDefinition/hl7v2Field",
                "valueString" : "SPM.31"
              }
            ],
            "value" : "IDNumber4"
          },
          {
            "extension" : [
              {
                "url" : "https://reportstream.cdc.gov/fhir/StructureDefinition/hl7v2Field",
                "valueString" : "SPM.32"
              },
              {
                "url" : "https://reportstream.cdc.gov/fhir/StructureDefinition/assigning-authority",
                "extension" : [
                  {
                    "url" : "https://reportstream.cdc.gov/fhir/StructureDefinition/assigning-authority-namespace-id",
                    "valueString" : "Namespace ID"
                  },
                  {
                    "url" : "https://reportstream.cdc.gov/fhir/StructureDefinition/assigning-authority-universal-id",
                    "valueString" : "Universal ID"
                  },
                  {
                    "url" : "https://reportstream.cdc.gov/fhir/StructureDefinition/universal-id-type",
                    "valueCode" : "Universal ID Type"
                  }
                ]
              }
            ],
            "type" : {
              "coding" : [
                {
                  "system" : "http://terminology.hl7.org/CodeSystem/v2-0203",
                  "code" : "SHIP"
                }
              ]
            },
            "value" : "Entity Identifier"
          }
        ],
        "accessionIdentifier" : {
          "value" : "IDNumber"
        },
        "status" : "available",
        "type" : {
          "coding" : [
            {
              "extension" : [
                {
                  "url" : "https://reportstream.cdc.gov/fhir/StructureDefinition/cwe-coding",
                  "valueString" : "coding"
                },
                {
                  "url" : "https://reportstream.cdc.gov/fhir/StructureDefinition/cwe-coding-system",
                  "valueString" : "SCT"
                }
              ],
=======
            "value" : "380604"
          }
        }, {
          "url" : "SPM.20",
          "valueString" : "Y"
        }, {
          "url" : "SPM.22",
          "valueCodeableConcept" : {
            "coding" : [ {
              "extension" : [ {
                "url" : "https://reportstream.cdc.gov/fhir/StructureDefinition/cwe-coding",
                "valueString" : "coding"
              }, {
                "url" : "https://reportstream.cdc.gov/fhir/StructureDefinition/cwe-coding-system",
                "valueString" : "SCT"
              } ],
              "system" : "http://snomed.info/sct",
              "version" : "2.67",
              "code" : "440500007",
              "display" : "SNOMEDTEXT"
            }, {
              "extension" : [ {
                "url" : "https://reportstream.cdc.gov/fhir/StructureDefinition/cwe-coding",
                "valueString" : "alt-coding"
              }, {
                "url" : "https://reportstream.cdc.gov/fhir/StructureDefinition/cwe-coding-system",
                "valueString" : "LN"
              } ],
              "system" : "http://loinc.org",
              "code" : "12345-6",
              "display" : "LOINCTEXT"
            } ]
          }
        }, {
          "url" : "SPM.23",
          "valueCodeableConcept" : {
            "coding" : [ {
              "extension" : [ {
                "url" : "https://reportstream.cdc.gov/fhir/StructureDefinition/cwe-coding",
                "valueString" : "coding"
              }, {
                "url" : "https://reportstream.cdc.gov/fhir/StructureDefinition/cwe-coding-system",
                "valueString" : "SCT"
              } ],
>>>>>>> 9d88e4f6
              "system" : "http://snomed.info/sct",
              "version" : "2.67",
              "code" : "440500007",
              "display" : "SNOMEDTEXT"
            },
            {
              "extension" : [
                {
                  "url" : "https://reportstream.cdc.gov/fhir/StructureDefinition/cwe-coding",
                  "valueString" : "alt-coding"
                },
                {
                  "url" : "https://reportstream.cdc.gov/fhir/StructureDefinition/cwe-coding-system",
                  "valueString" : "LN"
                }
              ],
              "system" : "http://loinc.org",
              "code" : "12345-6",
              "display" : "LOINCTEXT"
            }
          ]
        },
        "receivedTime" : "2021-06-04T11:25:06Z",
        "_receivedTime" : {
          "extension" : [
            {
              "url" : "https://reportstream.cdc.gov/fhir/StructureDefinition/hl7v2-date-time",
              "valueString" : "20210604112506+0000"
            }
          ]
        },
        "parent" : [
          {
            "reference" : "Specimen/1707795708901437000.a91dabeb-eef4-46a4-a347-e1398ea0ea26"
          }
<<<<<<< HEAD
        ],
        "collection" : {
          "extension" : [
            {
              "url" : "https://reportstream.cdc.gov/fhir/StructureDefinition/bodySiteModifier",
              "valueCodeableConcept" : {
                "coding" : [
                  {
                    "extension" : [
                      {
                        "url" : "https://reportstream.cdc.gov/fhir/StructureDefinition/cwe-coding",
                        "valueString" : "coding"
                      },
                      {
                        "url" : "https://reportstream.cdc.gov/fhir/StructureDefinition/cwe-coding-system",
                        "valueString" : "SCT"
                      }
                    ],
                    "system" : "http://snomed.info/sct",
                    "version" : "2.67",
                    "code" : "440500007",
                    "display" : "SNOMEDTEXT6"
                  },
                  {
                    "extension" : [
                      {
                        "url" : "https://reportstream.cdc.gov/fhir/StructureDefinition/cwe-coding",
                        "valueString" : "alt-coding"
                      },
                      {
                        "url" : "https://reportstream.cdc.gov/fhir/StructureDefinition/cwe-coding-system",
                        "valueString" : "LN"
                      }
                    ],
                    "system" : "http://loinc.org",
                    "code" : "12345-6",
                    "display" : "LOINCTEXT6"
                  }
                ]
              }
            },
            {
              "url" : "https://reportstream.cdc.gov/fhir/StructureDefinition/bodySiteModifier",
              "valueCodeableConcept" : {
                "coding" : [
                  {
                    "extension" : [
                      {
                        "url" : "https://reportstream.cdc.gov/fhir/StructureDefinition/cwe-coding",
                        "valueString" : "coding"
                      },
                      {
                        "url" : "https://reportstream.cdc.gov/fhir/StructureDefinition/cwe-coding-system",
                        "valueString" : "SCT"
                      }
                    ],
                    "system" : "http://snomed.info/sct",
                    "version" : "2.67",
                    "code" : "440500007",
                    "display" : "SNOMEDTEXT7"
                  },
                  {
                    "extension" : [
                      {
                        "url" : "https://reportstream.cdc.gov/fhir/StructureDefinition/cwe-coding",
                        "valueString" : "alt-coding"
                      },
                      {
                        "url" : "https://reportstream.cdc.gov/fhir/StructureDefinition/cwe-coding-system",
                        "valueString" : "LN"
                      }
                    ],
                    "system" : "http://loinc.org",
                    "code" : "12345-6",
                    "display" : "LOINCTEXT7"
                  }
                ]
              }
            }
          ],
          "collectedPeriod" : {
            "start" : "2021-06-04T11:25:00Z",
            "_start" : {
              "extension" : [
                {
                  "url" : "https://reportstream.cdc.gov/fhir/StructureDefinition/hl7v2-date-time",
                  "valueString" : "20210604112500+0000"
                }
              ]
            },
            "_end" : {
              "extension" : [
                {
                  "url" : "https://reportstream.cdc.gov/fhir/StructureDefinition/hl7v2-date-time",
                  "valueString" : "test"
                }
              ]
            }
          },
          "quantity" : {
=======
        }, {
          "url" : "SPM.25",
          "valueQuantity" : {
>>>>>>> 9d88e4f6
            "value" : 1
          },
          "method" : {
            "coding" : [
              {
                "extension" : [
                  {
                    "url" : "https://reportstream.cdc.gov/fhir/StructureDefinition/cwe-coding",
                    "valueString" : "coding"
                  },
                  {
                    "url" : "https://reportstream.cdc.gov/fhir/StructureDefinition/cwe-coding-system",
                    "valueString" : "SCT"
                  }
                ],
                "system" : "http://snomed.info/sct",
                "version" : "2.67",
                "code" : "440500007",
                "display" : "SNOMEDTEXT"
              },
              {
                "extension" : [
                  {
                    "url" : "https://reportstream.cdc.gov/fhir/StructureDefinition/cwe-coding",
                    "valueString" : "alt-coding"
                  },
                  {
                    "url" : "https://reportstream.cdc.gov/fhir/StructureDefinition/cwe-coding-system",
                    "valueString" : "LN"
                  }
                ],
                "system" : "http://loinc.org",
                "code" : "12345-6",
                "display" : "LOINCTEXT"
              }
            ]
          },
          "bodySite" : {
            "coding" : [
              {
                "extension" : [
                  {
                    "url" : "https://reportstream.cdc.gov/fhir/StructureDefinition/cwe-coding",
                    "valueString" : "coding"
                  },
                  {
                    "url" : "https://reportstream.cdc.gov/fhir/StructureDefinition/cwe-coding-system",
                    "valueString" : "SCT"
                  }
                ],
                "system" : "http://snomed.info/sct",
                "version" : "2020-09-01",
                "code" : "71836000",
                "display" : "Nasopharyngeal structure (body structure)"
              }
            ]
          }
<<<<<<< HEAD
        },
        "container" : [
          {
            "type" : {
              "coding" : [
                {
                  "extension" : [
                    {
                      "url" : "https://reportstream.cdc.gov/fhir/StructureDefinition/cwe-coding",
                      "valueString" : "coding"
                    },
                    {
                      "url" : "https://reportstream.cdc.gov/fhir/StructureDefinition/cwe-coding-system",
                      "valueString" : "SCT"
                    }
                  ],
                  "system" : "http://snomed.info/sct",
                  "version" : "2.67",
                  "code" : "440500007",
                  "display" : "SNOMEDTEXT"
                },
                {
                  "extension" : [
                    {
                      "url" : "https://reportstream.cdc.gov/fhir/StructureDefinition/cwe-coding",
                      "valueString" : "alt-coding"
                    },
                    {
                      "url" : "https://reportstream.cdc.gov/fhir/StructureDefinition/cwe-coding-system",
                      "valueString" : "LN"
                    }
                  ],
                  "system" : "http://loinc.org",
                  "code" : "12345-6",
                  "display" : "LOINCTEXT"
                }
              ]
            },
            "additiveCodeableConcept" : {
              "coding" : [
                {
                  "extension" : [
                    {
                      "url" : "https://reportstream.cdc.gov/fhir/StructureDefinition/cwe-coding",
                      "valueString" : "coding"
                    },
                    {
                      "url" : "https://reportstream.cdc.gov/fhir/StructureDefinition/cwe-coding-system",
                      "valueString" : "SCT"
                    }
                  ],
                  "system" : "http://snomed.info/sct",
                  "version" : "2.67",
                  "code" : "440500007",
                  "display" : "SNOMEDTEXT4"
                },
                {
                  "extension" : [
                    {
                      "url" : "https://reportstream.cdc.gov/fhir/StructureDefinition/cwe-coding",
                      "valueString" : "alt-coding"
                    },
                    {
                      "url" : "https://reportstream.cdc.gov/fhir/StructureDefinition/cwe-coding-system",
                      "valueString" : "LN"
                    }
                  ],
                  "system" : "http://loinc.org",
                  "code" : "12345-6",
                  "display" : "LOINCTEXT4"
                }
              ]
            }
=======
        }, {
          "url" : "SPM.26",
          "valueString" : "2"
        }, {
          "url" : "SPM.28",
          "valueCodeableConcept" : {
            "coding" : [ {
              "extension" : [ {
                "url" : "https://reportstream.cdc.gov/fhir/StructureDefinition/cwe-coding",
                "valueString" : "coding"
              }, {
                "url" : "https://reportstream.cdc.gov/fhir/StructureDefinition/cwe-coding-system",
                "valueString" : "SCT"
              } ],
              "system" : "http://snomed.info/sct",
              "version" : "2.67",
              "code" : "440500007",
              "display" : "SNOMEDTEXT"
            }, {
              "extension" : [ {
                "url" : "https://reportstream.cdc.gov/fhir/StructureDefinition/cwe-coding",
                "valueString" : "alt-coding"
              }, {
                "url" : "https://reportstream.cdc.gov/fhir/StructureDefinition/cwe-coding-system",
                "valueString" : "LN"
              } ],
              "system" : "http://loinc.org",
              "code" : "12345-6",
              "display" : "LOINCTEXT"
            } ]
          }
        }, {
          "url" : "SPM.29",
          "valueCodeableConcept" : {
            "coding" : [ {
              "extension" : [ {
                "url" : "https://reportstream.cdc.gov/fhir/StructureDefinition/cwe-coding",
                "valueString" : "coding"
              }, {
                "url" : "https://reportstream.cdc.gov/fhir/StructureDefinition/cwe-coding-system",
                "valueString" : "SCT"
              } ],
              "system" : "http://snomed.info/sct",
              "version" : "2.67",
              "code" : "440500007",
              "display" : "SNOMEDTEXT"
            }, {
              "extension" : [ {
                "url" : "https://reportstream.cdc.gov/fhir/StructureDefinition/cwe-coding",
                "valueString" : "alt-coding"
              }, {
                "url" : "https://reportstream.cdc.gov/fhir/StructureDefinition/cwe-coding-system",
                "valueString" : "LN"
              } ],
              "system" : "http://loinc.org",
              "code" : "12345-6",
              "display" : "LOINCTEXT"
            } ]
          }
        }, {
          "url" : "SPM.5",
          "valueCodeableConcept" : {
            "coding" : [ {
              "extension" : [ {
                "url" : "https://reportstream.cdc.gov/fhir/StructureDefinition/cwe-coding",
                "valueString" : "coding"
              }, {
                "url" : "https://reportstream.cdc.gov/fhir/StructureDefinition/cwe-coding-system",
                "valueString" : "SCT"
              } ],
              "system" : "http://snomed.info/sct",
              "version" : "2.67",
              "code" : "440500007",
              "display" : "SNOMEDTEXT"
            }, {
              "extension" : [ {
                "url" : "https://reportstream.cdc.gov/fhir/StructureDefinition/cwe-coding",
                "valueString" : "alt-coding"
              }, {
                "url" : "https://reportstream.cdc.gov/fhir/StructureDefinition/cwe-coding-system",
                "valueString" : "LN"
              } ],
              "system" : "http://loinc.org",
              "code" : "12345-6",
              "display" : "LOINCTEXT"
            } ]
          }
        }, {
          "url" : "SPM.5",
          "valueCodeableConcept" : {
            "coding" : [ {
              "extension" : [ {
                "url" : "https://reportstream.cdc.gov/fhir/StructureDefinition/cwe-coding",
                "valueString" : "coding"
              }, {
                "url" : "https://reportstream.cdc.gov/fhir/StructureDefinition/cwe-coding-system",
                "valueString" : "SCT"
              } ],
              "system" : "http://snomed.info/sct",
              "version" : "2.67",
              "code" : "440500007",
              "display" : "SNOMEDTEXT"
            }, {
              "extension" : [ {
                "url" : "https://reportstream.cdc.gov/fhir/StructureDefinition/cwe-coding",
                "valueString" : "alt-coding"
              }, {
                "url" : "https://reportstream.cdc.gov/fhir/StructureDefinition/cwe-coding-system",
                "valueString" : "LN"
              } ],
              "system" : "http://loinc.org",
              "code" : "12345-6",
              "display" : "LOINCTEXT"
            } ]
          }
        }, {
          "url" : "SPM.6",
          "valueCodeableConcept" : {
            "coding" : [ {
              "extension" : [ {
                "url" : "https://reportstream.cdc.gov/fhir/StructureDefinition/cwe-coding",
                "valueString" : "coding"
              }, {
                "url" : "https://reportstream.cdc.gov/fhir/StructureDefinition/cwe-coding-system",
                "valueString" : "SCT"
              } ],
              "system" : "http://snomed.info/sct",
              "version" : "2.67",
              "code" : "440500007",
              "display" : "SNOMEDTEXT"
            }, {
              "extension" : [ {
                "url" : "https://reportstream.cdc.gov/fhir/StructureDefinition/cwe-coding",
                "valueString" : "alt-coding"
              }, {
                "url" : "https://reportstream.cdc.gov/fhir/StructureDefinition/cwe-coding-system",
                "valueString" : "LN"
              } ],
              "system" : "http://loinc.org",
              "code" : "12345-6",
              "display" : "LOINCTEXT"
            } ]
          }
        }, {
          "url" : "SPM.6",
          "valueCodeableConcept" : {
            "coding" : [ {
              "extension" : [ {
                "url" : "https://reportstream.cdc.gov/fhir/StructureDefinition/cwe-coding",
                "valueString" : "coding"
              }, {
                "url" : "https://reportstream.cdc.gov/fhir/StructureDefinition/cwe-coding-system",
                "valueString" : "SCT"
              } ],
              "system" : "http://snomed.info/sct",
              "version" : "2.67",
              "code" : "440500007",
              "display" : "SNOMEDTEXT"
            }, {
              "extension" : [ {
                "url" : "https://reportstream.cdc.gov/fhir/StructureDefinition/cwe-coding",
                "valueString" : "alt-coding"
              }, {
                "url" : "https://reportstream.cdc.gov/fhir/StructureDefinition/cwe-coding-system",
                "valueString" : "LN"
              } ],
              "system" : "http://loinc.org",
              "code" : "12345-6",
              "display" : "LOINCTEXT"
            } ]
          }
        }, {
          "url" : "SPM.10",
          "valueCodeableConcept" : {
            "coding" : [ {
              "extension" : [ {
                "url" : "https://reportstream.cdc.gov/fhir/StructureDefinition/cwe-coding",
                "valueString" : "coding"
              }, {
                "url" : "https://reportstream.cdc.gov/fhir/StructureDefinition/cwe-coding-system",
                "valueString" : "SCT"
              } ],
              "system" : "http://snomed.info/sct",
              "version" : "2.67",
              "code" : "440500007",
              "display" : "SNOMEDTEXT"
            }, {
              "extension" : [ {
                "url" : "https://reportstream.cdc.gov/fhir/StructureDefinition/cwe-coding",
                "valueString" : "alt-coding"
              }, {
                "url" : "https://reportstream.cdc.gov/fhir/StructureDefinition/cwe-coding-system",
                "valueString" : "LN"
              } ],
              "system" : "http://loinc.org",
              "code" : "12345-6",
              "display" : "LOINCTEXT"
            } ]
          }
        }, {
          "url" : "SPM.11",
          "valueCodeableConcept" : {
            "coding" : [ {
              "extension" : [ {
                "url" : "https://reportstream.cdc.gov/fhir/StructureDefinition/cwe-coding",
                "valueString" : "coding"
              }, {
                "url" : "https://reportstream.cdc.gov/fhir/StructureDefinition/cwe-coding-system",
                "valueString" : "SCT"
              } ],
              "system" : "http://snomed.info/sct",
              "version" : "2.67",
              "code" : "440500007",
              "display" : "SNOMEDTEXT"
            }, {
              "extension" : [ {
                "url" : "https://reportstream.cdc.gov/fhir/StructureDefinition/cwe-coding",
                "valueString" : "alt-coding"
              }, {
                "url" : "https://reportstream.cdc.gov/fhir/StructureDefinition/cwe-coding-system",
                "valueString" : "LN"
              } ],
              "system" : "http://loinc.org",
              "code" : "12345-6",
              "display" : "LOINCTEXT"
            } ]
          }
        }, {
          "url" : "SPM.11",
          "valueCodeableConcept" : {
            "coding" : [ {
              "extension" : [ {
                "url" : "https://reportstream.cdc.gov/fhir/StructureDefinition/cwe-coding",
                "valueString" : "coding"
              }, {
                "url" : "https://reportstream.cdc.gov/fhir/StructureDefinition/cwe-coding-system",
                "valueString" : "SCT"
              } ],
              "system" : "http://snomed.info/sct",
              "version" : "2.67",
              "code" : "440500007",
              "display" : "SNOMEDTEXT"
            }, {
              "extension" : [ {
                "url" : "https://reportstream.cdc.gov/fhir/StructureDefinition/cwe-coding",
                "valueString" : "alt-coding"
              }, {
                "url" : "https://reportstream.cdc.gov/fhir/StructureDefinition/cwe-coding-system",
                "valueString" : "LN"
              } ],
              "system" : "http://loinc.org",
              "code" : "12345-6",
              "display" : "LOINCTEXT"
            } ]
          }
        }, {
          "url" : "SPM.13",
          "valueString" : "2"
        }, {
          "url" : "SPM.15",
          "valueCodeableConcept" : {
            "coding" : [ {
              "extension" : [ {
                "url" : "https://reportstream.cdc.gov/fhir/StructureDefinition/cwe-coding",
                "valueString" : "coding"
              }, {
                "url" : "https://reportstream.cdc.gov/fhir/StructureDefinition/cwe-coding-system",
                "valueString" : "SCT"
              } ],
              "system" : "http://snomed.info/sct",
              "version" : "2.67",
              "code" : "440500007",
              "display" : "SNOMEDTEXT"
            }, {
              "extension" : [ {
                "url" : "https://reportstream.cdc.gov/fhir/StructureDefinition/cwe-coding",
                "valueString" : "alt-coding"
              }, {
                "url" : "https://reportstream.cdc.gov/fhir/StructureDefinition/cwe-coding-system",
                "valueString" : "LN"
              } ],
              "system" : "http://loinc.org",
              "code" : "12345-6",
              "display" : "LOINCTEXT"
            } ]
          }
        }, {
          "url" : "SPM.15",
          "valueCodeableConcept" : {
            "coding" : [ {
              "extension" : [ {
                "url" : "https://reportstream.cdc.gov/fhir/StructureDefinition/cwe-coding",
                "valueString" : "coding"
              }, {
                "url" : "https://reportstream.cdc.gov/fhir/StructureDefinition/cwe-coding-system",
                "valueString" : "SCT"
              } ],
              "system" : "http://snomed.info/sct",
              "version" : "2.67",
              "code" : "440500007",
              "display" : "SNOMEDTEXT"
            }, {
              "extension" : [ {
                "url" : "https://reportstream.cdc.gov/fhir/StructureDefinition/cwe-coding",
                "valueString" : "alt-coding"
              }, {
                "url" : "https://reportstream.cdc.gov/fhir/StructureDefinition/cwe-coding-system",
                "valueString" : "LN"
              } ],
              "system" : "http://loinc.org",
              "code" : "12345-6",
              "display" : "LOINCTEXT"
            } ]
          }
        }, {
          "url" : "SPM.16",
          "valueCodeableConcept" : {
            "coding" : [ {
              "extension" : [ {
                "url" : "https://reportstream.cdc.gov/fhir/StructureDefinition/cwe-coding",
                "valueString" : "coding"
              }, {
                "url" : "https://reportstream.cdc.gov/fhir/StructureDefinition/cwe-coding-system",
                "valueString" : "SCT"
              } ],
              "system" : "http://snomed.info/sct",
              "version" : "2.67",
              "code" : "440500007",
              "display" : "SNOMEDTEXT"
            }, {
              "extension" : [ {
                "url" : "https://reportstream.cdc.gov/fhir/StructureDefinition/cwe-coding",
                "valueString" : "alt-coding"
              }, {
                "url" : "https://reportstream.cdc.gov/fhir/StructureDefinition/cwe-coding-system",
                "valueString" : "LN"
              } ],
              "system" : "http://loinc.org",
              "code" : "12345-6",
              "display" : "LOINCTEXT"
            } ]
          }
        }, {
          "url" : "SPM.16",
          "valueCodeableConcept" : {
            "coding" : [ {
              "extension" : [ {
                "url" : "https://reportstream.cdc.gov/fhir/StructureDefinition/cwe-coding",
                "valueString" : "coding"
              }, {
                "url" : "https://reportstream.cdc.gov/fhir/StructureDefinition/cwe-coding-system",
                "valueString" : "SCT"
              } ],
              "system" : "http://snomed.info/sct",
              "version" : "2.67",
              "code" : "440500007",
              "display" : "SNOMEDTEXT"
            }, {
              "extension" : [ {
                "url" : "https://reportstream.cdc.gov/fhir/StructureDefinition/cwe-coding",
                "valueString" : "alt-coding"
              }, {
                "url" : "https://reportstream.cdc.gov/fhir/StructureDefinition/cwe-coding-system",
                "valueString" : "LN"
              } ],
              "system" : "http://loinc.org",
              "code" : "12345-6",
              "display" : "LOINCTEXT"
            } ]
          }
        }, {
          "url" : "SPM.19",
          "valueString" : "20210604112507+0000"
        } ]
      }, {
        "url" : "https://reportstream.cdc.gov/fhir/StructureDefinition/reject-reason",
        "valueCodeableConcept" : {
          "coding" : [ {
            "extension" : [ {
              "url" : "https://reportstream.cdc.gov/fhir/StructureDefinition/cwe-coding",
              "valueString" : "coding"
            }, {
              "url" : "https://reportstream.cdc.gov/fhir/StructureDefinition/cwe-coding-system",
              "valueString" : "SCT"
            } ],
            "system" : "http://snomed.info/sct",
            "version" : "2.67",
            "code" : "440500007",
            "display" : "SNOMEDTEXT"
          }, {
            "extension" : [ {
              "url" : "https://reportstream.cdc.gov/fhir/StructureDefinition/cwe-coding",
              "valueString" : "alt-coding"
            }, {
              "url" : "https://reportstream.cdc.gov/fhir/StructureDefinition/cwe-coding-system",
              "valueString" : "LN"
            } ],
            "system" : "http://loinc.org",
            "code" : "12345-6",
            "display" : "LOINCTEXT"
          } ]
        }
      }, {
        "url" : "https://reportstream.cdc.gov/fhir/StructureDefinition/reject-reason",
        "valueCodeableConcept" : {
          "coding" : [ {
            "extension" : [ {
              "url" : "https://reportstream.cdc.gov/fhir/StructureDefinition/cwe-coding",
              "valueString" : "coding"
            }, {
              "url" : "https://reportstream.cdc.gov/fhir/StructureDefinition/cwe-coding-system",
              "valueString" : "SCT"
            } ],
            "system" : "http://snomed.info/sct",
            "version" : "2.67",
            "code" : "440500007",
            "display" : "SNOMEDTEXT"
          }, {
            "extension" : [ {
              "url" : "https://reportstream.cdc.gov/fhir/StructureDefinition/cwe-coding",
              "valueString" : "alt-coding"
            }, {
              "url" : "https://reportstream.cdc.gov/fhir/StructureDefinition/cwe-coding-system",
              "valueString" : "LN"
            } ],
            "system" : "http://loinc.org",
            "code" : "12345-6",
            "display" : "LOINCTEXT"
          } ]
        }
      } ],
      "identifier" : [ {
        "extension" : [ {
          "url" : "https://reportstream.cdc.gov/fhir/StructureDefinition/namespace-id",
          "valueString" : "Any lab USA-p"
        }, {
          "url" : "https://reportstream.cdc.gov/fhir/StructureDefinition/universal-id",
          "valueString" : "36D1332559-p"
        }, {
          "url" : "https://reportstream.cdc.gov/fhir/StructureDefinition/universal-id-type",
          "valueString" : "CLIA-p"
        }, {
          "url" : "https://reportstream.cdc.gov/fhir/StructureDefinition/filler-assigned-identifier",
          "extension" : [ {
            "url" : "https://reportstream.cdc.gov/fhir/StructureDefinition/entity-identifier",
            "valueString" : "380604-s"
          }, {
            "url" : "https://reportstream.cdc.gov/fhir/StructureDefinition/namespace-id",
            "valueString" : "Any lab USA-s"
          }, {
            "url" : "https://reportstream.cdc.gov/fhir/StructureDefinition/universal-id",
            "valueString" : "36D1332559-s"
          }, {
            "url" : "https://reportstream.cdc.gov/fhir/StructureDefinition/universal-id-type",
            "valueString" : "CLIA-s"
          } ]
        }, {
          "url" : "https://reportstream.cdc.gov/fhir/StructureDefinition/hl7v2Component",
          "valueString" : "SPM.2.1"
        } ],
        "type" : {
          "coding" : [ {
            "system" : "http://terminology.hl7.org/CodeSystem/v2-0203",
            "code" : "PGN"
          } ]
        },
        "value" : "380604-p"
      }, {
        "extension" : [ {
          "url" : "https://reportstream.cdc.gov/fhir/StructureDefinition/namespace-id",
          "valueString" : "Any lab USA-s"
        }, {
          "url" : "https://reportstream.cdc.gov/fhir/StructureDefinition/universal-id",
          "valueString" : "36D1332559-s"
        }, {
          "url" : "https://reportstream.cdc.gov/fhir/StructureDefinition/universal-id-type",
          "valueString" : "CLIA-s"
        }, {
          "url" : "https://reportstream.cdc.gov/fhir/StructureDefinition/placer-assigned-identifier",
          "extension" : [ {
            "url" : "https://reportstream.cdc.gov/fhir/StructureDefinition/entity-identifier",
            "valueString" : "380604-p"
          }, {
            "url" : "https://reportstream.cdc.gov/fhir/StructureDefinition/namespace-id",
            "valueString" : "Any lab USA-p"
          }, {
            "url" : "https://reportstream.cdc.gov/fhir/StructureDefinition/universal-id",
            "valueString" : "36D1332559-p"
          }, {
            "url" : "https://reportstream.cdc.gov/fhir/StructureDefinition/universal-id-type",
            "valueString" : "CLIA-p"
          } ]
        }, {
          "url" : "https://reportstream.cdc.gov/fhir/StructureDefinition/hl7v2Component",
          "valueString" : "SPM.2.2"
        } ],
        "type" : {
          "coding" : [ {
            "system" : "http://terminology.hl7.org/CodeSystem/v2-0203",
            "code" : "FGN"
          } ]
        },
        "value" : "380604-s"
      }, {
        "extension" : [ {
          "url" : "https://reportstream.cdc.gov/fhir/StructureDefinition/hl7v2Field",
          "valueString" : "SPM.31"
        } ],
        "value" : "IDNumber"
      }, {
        "extension" : [ {
          "url" : "https://reportstream.cdc.gov/fhir/StructureDefinition/hl7v2Field",
          "valueString" : "SPM.32"
        }, {
          "url" : "https://reportstream.cdc.gov/fhir/StructureDefinition/assigning-authority",
          "extension" : [ {
            "url" : "https://reportstream.cdc.gov/fhir/StructureDefinition/namespace-id",
            "valueString" : "Namespace ID"
          }, {
            "url" : "https://reportstream.cdc.gov/fhir/StructureDefinition/universal-id",
            "valueString" : "Universal ID"
          }, {
            "url" : "https://reportstream.cdc.gov/fhir/StructureDefinition/universal-id-type",
            "valueCode" : "Universal ID Type"
          } ]
        } ],
        "type" : {
          "coding" : [ {
            "system" : "http://terminology.hl7.org/CodeSystem/v2-0203",
            "code" : "SHIP"
          } ]
        },
        "value" : "Entity Identifier"
      } ],
      "accessionIdentifier" : {
        "value" : "IDNumber"
      },
      "status" : "available",
      "type" : {
        "coding" : [ {
          "extension" : [ {
            "url" : "https://reportstream.cdc.gov/fhir/StructureDefinition/cwe-coding",
            "valueString" : "coding"
          }, {
            "url" : "https://reportstream.cdc.gov/fhir/StructureDefinition/cwe-coding-system",
            "valueString" : "SCT"
          } ],
          "system" : "http://snomed.info/sct",
          "version" : "2.67",
          "code" : "440500007",
          "display" : "SNOMEDTEXT"
        }, {
          "extension" : [ {
            "url" : "https://reportstream.cdc.gov/fhir/StructureDefinition/cwe-coding",
            "valueString" : "alt-coding"
          }, {
            "url" : "https://reportstream.cdc.gov/fhir/StructureDefinition/cwe-coding-system",
            "valueString" : "LN"
          } ],
          "system" : "http://loinc.org",
          "code" : "12345-6",
          "display" : "LOINCTEXT"
        } ]
      },
      "receivedTime" : "2021-06-04T11:25:06Z",
      "_receivedTime" : {
        "extension" : [ {
          "url" : "https://reportstream.cdc.gov/fhir/StructureDefinition/hl7v2-date-time",
          "valueString" : "20210604112506+0000"
        } ]
      },
      "parent" : [ {
        "reference" : "Specimen/1707834370601611000.146f96dc-c896-4ffd-8ab5-422699bc2460"
      } ],
      "collection" : {
        "extension" : [ {
          "url" : "https://reportstream.cdc.gov/fhir/StructureDefinition/bodySiteModifier",
          "valueCodeableConcept" : {
            "coding" : [ {
              "extension" : [ {
                "url" : "https://reportstream.cdc.gov/fhir/StructureDefinition/cwe-coding",
                "valueString" : "coding"
              }, {
                "url" : "https://reportstream.cdc.gov/fhir/StructureDefinition/cwe-coding-system",
                "valueString" : "SCT"
              } ],
              "system" : "http://snomed.info/sct",
              "version" : "2.67",
              "code" : "440500007",
              "display" : "SNOMEDTEXT"
            }, {
              "extension" : [ {
                "url" : "https://reportstream.cdc.gov/fhir/StructureDefinition/cwe-coding",
                "valueString" : "alt-coding"
              }, {
                "url" : "https://reportstream.cdc.gov/fhir/StructureDefinition/cwe-coding-system",
                "valueString" : "LN"
              } ],
              "system" : "http://loinc.org",
              "code" : "12345-6",
              "display" : "LOINCTEXT"
            } ]
>>>>>>> 9d88e4f6
          }
        ],
        "condition" : [
          {
            "coding" : [
              {
                "extension" : [
                  {
                    "url" : "https://reportstream.cdc.gov/fhir/StructureDefinition/cwe-coding",
                    "valueString" : "coding"
                  },
                  {
                    "url" : "https://reportstream.cdc.gov/fhir/StructureDefinition/cwe-coding-system",
                    "valueString" : "SCT"
                  }
                ],
                "system" : "http://snomed.info/sct",
                "version" : "2.67",
                "code" : "440500007",
                "display" : "SNOMEDTEXT16"
              },
              {
                "extension" : [
                  {
                    "url" : "https://reportstream.cdc.gov/fhir/StructureDefinition/cwe-coding",
                    "valueString" : "alt-coding"
                  },
                  {
                    "url" : "https://reportstream.cdc.gov/fhir/StructureDefinition/cwe-coding-system",
                    "valueString" : "LN"
                  }
                ],
                "system" : "http://loinc.org",
                "code" : "12345-6",
                "display" : "LOINCTEXT16"
              }
            ]
          },
          {
            "coding" : [
              {
                "extension" : [
                  {
                    "url" : "https://reportstream.cdc.gov/fhir/StructureDefinition/cwe-coding",
                    "valueString" : "coding"
                  },
                  {
                    "url" : "https://reportstream.cdc.gov/fhir/StructureDefinition/cwe-coding-system",
                    "valueString" : "SCT"
                  }
                ],
                "system" : "http://snomed.info/sct",
                "version" : "2.67",
                "code" : "440500007",
                "display" : "SNOMEDTEXT17"
              },
              {
                "extension" : [
                  {
                    "url" : "https://reportstream.cdc.gov/fhir/StructureDefinition/cwe-coding",
                    "valueString" : "alt-coding"
                  },
                  {
                    "url" : "https://reportstream.cdc.gov/fhir/StructureDefinition/cwe-coding-system",
                    "valueString" : "LN"
                  }
                ],
                "system" : "http://loinc.org",
                "code" : "12345-6",
                "display" : "LOINCTEXT17"
              }
            ]
          }
        ],
        "note" : [
          {
            "extension" : [
              {
                "url" : "https://reportstream.cdc.gov/fhir/StructureDefinition/hl7v2Field",
                "valueString" : "SPM.14"
              }
            ],
            "text" : "TEST"
          },
          {
            "extension" : [
              {
                "url" : "https://reportstream.cdc.gov/fhir/StructureDefinition/hl7v2Field",
                "valueString" : "SPM.14"
              }
            ],
            "text" : "TEST Two"
          }
        ]
      }
    },
    {
      "fullUrl" : "Specimen/1707795708901437000.a91dabeb-eef4-46a4-a347-e1398ea0ea26",
      "resource" : {
        "resourceType" : "Specimen",
        "id" : "1707795708901437000.a91dabeb-eef4-46a4-a347-e1398ea0ea26",
        "identifier" : [
          {
            "extension" : [
              {
                "url" : "https://reportstream.cdc.gov/fhir/StructureDefinition/namespace-id",
                "valueString" : "Any lab USA2"
              },
              {
                "url" : "https://reportstream.cdc.gov/fhir/StructureDefinition/universal-id",
                "valueString" : "36D1332559"
              },
              {
                "url" : "https://reportstream.cdc.gov/fhir/StructureDefinition/universal-id-type",
                "valueString" : "CLIA"
              },
              {
                "url" : "https://reportstream.cdc.gov/fhir/StructureDefinition/filler-assigned-identifier",
                "extension" : [
                  {
                    "url" : "https://reportstream.cdc.gov/fhir/StructureDefinition/entity-identifier",
                    "valueString" : "380604"
                  },
                  {
                    "url" : "https://reportstream.cdc.gov/fhir/StructureDefinition/namespace-id",
                    "valueString" : "Any lab USA3"
                  },
                  {
                    "url" : "https://reportstream.cdc.gov/fhir/StructureDefinition/universal-id",
                    "valueString" : "36D1332559"
                  },
                  {
                    "url" : "https://reportstream.cdc.gov/fhir/StructureDefinition/universal-id-type",
                    "valueString" : "CLIA"
                  }
                ]
              }
            ],
            "type" : {
              "coding" : [
                {
                  "system" : "http://terminology.hl7.org/CodeSystem/v2-0203",
                  "code" : "PGN"
                }
              ]
            },
            "value" : "380604"
          },
          {
            "extension" : [
              {
                "url" : "https://reportstream.cdc.gov/fhir/StructureDefinition/namespace-id",
                "valueString" : "Any lab USA3"
              },
              {
                "url" : "https://reportstream.cdc.gov/fhir/StructureDefinition/universal-id",
                "valueString" : "36D1332559"
              },
              {
                "url" : "https://reportstream.cdc.gov/fhir/StructureDefinition/universal-id-type",
                "valueString" : "CLIA"
              },
              {
                "url" : "https://reportstream.cdc.gov/fhir/StructureDefinition/placer-assigned-identifier",
                "extension" : [
                  {
                    "url" : "https://reportstream.cdc.gov/fhir/StructureDefinition/entity-identifier",
                    "valueString" : "380604"
                  },
                  {
                    "url" : "https://reportstream.cdc.gov/fhir/StructureDefinition/namespace-id",
                    "valueString" : "Any lab USA2"
                  },
                  {
                    "url" : "https://reportstream.cdc.gov/fhir/StructureDefinition/universal-id",
                    "valueString" : "36D1332559"
                  },
                  {
                    "url" : "https://reportstream.cdc.gov/fhir/StructureDefinition/universal-id-type",
                    "valueString" : "CLIA"
                  }
                ]
              }
            ],
            "type" : {
              "coding" : [
                {
                  "system" : "http://terminology.hl7.org/CodeSystem/v2-0203",
                  "code" : "FGN"
                }
              ]
            },
            "value" : "380604"
          }
        ]
      }
    },
    {
      "fullUrl" : "ServiceRequest/1707795708934752000.d72b6891-7b8c-4730-ac98-0c8f2dcf36c4",
      "resource" : {
        "resourceType" : "ServiceRequest",
        "id" : "1707795708934752000.d72b6891-7b8c-4730-ac98-0c8f2dcf36c4",
        "status" : "unknown",
        "code" : {
          "coding" : [
            {
              "extension" : [
                {
                  "url" : "https://reportstream.cdc.gov/fhir/StructureDefinition/cwe-coding",
                  "valueString" : "coding"
                }
              ],
              "code" : "TEST"
            }
          ]
        },
        "subject" : {
          "reference" : "Patient/1707795708737406000.14a39be3-0ae5-46f2-b7ba-c06d2d4e33fb"
        }
<<<<<<< HEAD
      }
    },
    {
      "fullUrl" : "DiagnosticReport/1707795708936597000.f6a16a90-fcb0-4911-8710-bff18c84c018",
      "resource" : {
        "resourceType" : "DiagnosticReport",
        "id" : "1707795708936597000.f6a16a90-fcb0-4911-8710-bff18c84c018",
        "basedOn" : [
          {
            "reference" : "ServiceRequest/1707795708934752000.d72b6891-7b8c-4730-ac98-0c8f2dcf36c4"
          }
        ],
        "status" : "final",
        "code" : {
          "coding" : [
            {
              "extension" : [
                {
                  "url" : "https://reportstream.cdc.gov/fhir/StructureDefinition/cwe-coding",
                  "valueString" : "coding"
                }
              ],
              "code" : "TEST"
            }
          ]
=======
      } ],
      "condition" : [ {
        "coding" : [ {
          "extension" : [ {
            "url" : "https://reportstream.cdc.gov/fhir/StructureDefinition/cwe-coding",
            "valueString" : "coding"
          }, {
            "url" : "https://reportstream.cdc.gov/fhir/StructureDefinition/cwe-coding-system",
            "valueString" : "SCT"
          } ],
          "system" : "http://snomed.info/sct",
          "version" : "2.67",
          "code" : "440500007",
          "display" : "SNOMEDTEXT"
        }, {
          "extension" : [ {
            "url" : "https://reportstream.cdc.gov/fhir/StructureDefinition/cwe-coding",
            "valueString" : "alt-coding"
          }, {
            "url" : "https://reportstream.cdc.gov/fhir/StructureDefinition/cwe-coding-system",
            "valueString" : "LN"
          } ],
          "system" : "http://loinc.org",
          "code" : "12345-6",
          "display" : "LOINCTEXT"
        } ]
      }, {
        "coding" : [ {
          "extension" : [ {
            "url" : "https://reportstream.cdc.gov/fhir/StructureDefinition/cwe-coding",
            "valueString" : "coding"
          }, {
            "url" : "https://reportstream.cdc.gov/fhir/StructureDefinition/cwe-coding-system",
            "valueString" : "SCT"
          } ],
          "system" : "http://snomed.info/sct",
          "version" : "2.67",
          "code" : "440500007",
          "display" : "SNOMEDTEXT"
        }, {
          "extension" : [ {
            "url" : "https://reportstream.cdc.gov/fhir/StructureDefinition/cwe-coding",
            "valueString" : "alt-coding"
          }, {
            "url" : "https://reportstream.cdc.gov/fhir/StructureDefinition/cwe-coding-system",
            "valueString" : "LN"
          } ],
          "system" : "http://loinc.org",
          "code" : "12345-6",
          "display" : "LOINCTEXT"
        } ]
      } ],
      "note" : [ {
        "extension" : [ {
          "url" : "https://reportstream.cdc.gov/fhir/StructureDefinition/hl7v2Field",
          "valueString" : "SPM.14"
        } ],
        "text" : "TEST"
      }, {
        "extension" : [ {
          "url" : "https://reportstream.cdc.gov/fhir/StructureDefinition/hl7v2Field",
          "valueString" : "SPM.14"
        } ],
        "text" : "TEST Two"
      } ]
    }
  }, {
    "fullUrl" : "Specimen/1707834370601611000.146f96dc-c896-4ffd-8ab5-422699bc2460",
    "resource" : {
      "resourceType" : "Specimen",
      "id" : "1707834370601611000.146f96dc-c896-4ffd-8ab5-422699bc2460",
      "identifier" : [ {
        "extension" : [ {
          "url" : "https://reportstream.cdc.gov/fhir/StructureDefinition/namespace-id",
          "valueString" : "Any lab USA"
        }, {
          "url" : "https://reportstream.cdc.gov/fhir/StructureDefinition/universal-id",
          "valueString" : "36D1332559"
        }, {
          "url" : "https://reportstream.cdc.gov/fhir/StructureDefinition/universal-id-type",
          "valueString" : "CLIA"
        }, {
          "url" : "https://reportstream.cdc.gov/fhir/StructureDefinition/filler-assigned-identifier",
          "extension" : [ {
            "url" : "https://reportstream.cdc.gov/fhir/StructureDefinition/entity-identifier",
            "valueString" : "380604"
          }, {
            "url" : "https://reportstream.cdc.gov/fhir/StructureDefinition/namespace-id",
            "valueString" : "Any lab USA"
          }, {
            "url" : "https://reportstream.cdc.gov/fhir/StructureDefinition/universal-id",
            "valueString" : "36D1332559"
          }, {
            "url" : "https://reportstream.cdc.gov/fhir/StructureDefinition/universal-id-type",
            "valueString" : "CLIA"
          } ]
        } ],
        "type" : {
          "coding" : [ {
            "system" : "http://terminology.hl7.org/CodeSystem/v2-0203",
            "code" : "PGN"
          } ]
>>>>>>> 9d88e4f6
        },
        "subject" : {
          "reference" : "Patient/1707795708737406000.14a39be3-0ae5-46f2-b7ba-c06d2d4e33fb"
        },
<<<<<<< HEAD
        "specimen" : [
          {
            "reference" : "Specimen/1707795708918284000.00931558-d756-46c0-9492-1ebe2c30fe44"
          },
          {
            "reference" : "Specimen/1707795708741573000.aba5e271-6a7d-46d3-af9c-795ccca19cad"
          }
        ]
      }
    }
  ]
=======
        "value" : "380604"
      } ]
    }
  }, {
    "fullUrl" : "ServiceRequest/1707834370632776000.bab046c5-1395-4827-b177-a566f0444f0a",
    "resource" : {
      "resourceType" : "ServiceRequest",
      "id" : "1707834370632776000.bab046c5-1395-4827-b177-a566f0444f0a",
      "status" : "unknown",
      "code" : {
        "coding" : [ {
          "extension" : [ {
            "url" : "https://reportstream.cdc.gov/fhir/StructureDefinition/cwe-coding",
            "valueString" : "coding"
          } ],
          "code" : "TEST"
        } ]
      },
      "subject" : {
        "reference" : "Patient/1707834370454431000.76673f69-62b7-49ff-8cd1-d4871c4b7527"
      }
    }
  }, {
    "fullUrl" : "DiagnosticReport/1707834370634943000.d38bdfe3-e613-49fd-a396-7e0dfe61d662",
    "resource" : {
      "resourceType" : "DiagnosticReport",
      "id" : "1707834370634943000.d38bdfe3-e613-49fd-a396-7e0dfe61d662",
      "basedOn" : [ {
        "reference" : "ServiceRequest/1707834370632776000.bab046c5-1395-4827-b177-a566f0444f0a"
      } ],
      "status" : "final",
      "code" : {
        "coding" : [ {
          "extension" : [ {
            "url" : "https://reportstream.cdc.gov/fhir/StructureDefinition/cwe-coding",
            "valueString" : "coding"
          } ],
          "code" : "TEST"
        } ]
      },
      "subject" : {
        "reference" : "Patient/1707834370454431000.76673f69-62b7-49ff-8cd1-d4871c4b7527"
      },
      "specimen" : [ {
        "reference" : "Specimen/1707834370616971000.e3458191-0909-436f-b769-9479c855089c"
      }, {
        "reference" : "Specimen/1707834370456515000.35d122ea-f1f3-4210-ab0f-cb3cf2c73771"
      } ]
    }
  } ]
>>>>>>> 9d88e4f6
}<|MERGE_RESOLUTION|>--- conflicted
+++ resolved
@@ -1,121 +1,14 @@
 {
   "resourceType" : "Bundle",
-<<<<<<< HEAD
-  "id" : "1707795708343820000.5d72f36a-5cd9-4400-88fd-a9669740c52e",
-  "meta" : {
-    "lastUpdated" : "2024-02-12T21:41:48.349-06:00"
-=======
   "id" : "1707834370042454000.e2acc1e6-19de-4289-bfe7-e723c4764c83",
   "meta" : {
     "lastUpdated" : "2024-02-13T09:26:10.047-05:00"
->>>>>>> 9d88e4f6
   },
   "identifier" : {
     "system" : "https://reportstream.cdc.gov/prime-router",
     "value" : "12345"
   },
   "type" : "message",
-<<<<<<< HEAD
-  "timestamp" : "2023-05-01T09:25:31.000-05:00",
-  "entry" : [
-    {
-      "fullUrl" : "MessageHeader/827ccb0e-ea8a-306c-8c34-a16891f84e7b",
-      "resource" : {
-        "resourceType" : "MessageHeader",
-        "id" : "827ccb0e-ea8a-306c-8c34-a16891f84e7b",
-        "extension" : [
-          {
-            "url" : "https://reportstream.cdc.gov/fhir/StructureDefinition/encoding-characters",
-            "valueString" : "^~\\&#"
-          },
-          {
-            "url" : "https://reportstream.cdc.gov/fhir/StructureDefinition/character-set",
-            "valueString" : "UNICODE UTF-8"
-          },
-          {
-            "url" : "https://reportstream.cdc.gov/fhir/StructureDefinition/msh-message-header",
-            "extension" : [
-              {
-                "url" : "MSH.7",
-                "valueString" : "20230501102531-0400"
-              }
-            ]
-          }
-        ],
-        "eventCoding" : {
-          "system" : "http://terminology.hl7.org/CodeSystem/v2-0003",
-          "code" : "R01",
-          "display" : "ORU^R01^ORU_R01"
-        },
-        "sender" : {
-          "reference" : "Organization/1707795708383725000.25f3b929-e4bb-4ee4-90a7-38bac5748260"
-        },
-        "source" : {
-          "_endpoint" : {
-            "extension" : [
-              {
-                "url" : "http://hl7.org/fhir/StructureDefinition/data-absent-reason",
-                "valueCode" : "unknown"
-              }
-            ]
-          }
-        }
-      }
-    },
-    {
-      "fullUrl" : "Organization/1707795708383725000.25f3b929-e4bb-4ee4-90a7-38bac5748260",
-      "resource" : {
-        "resourceType" : "Organization",
-        "id" : "1707795708383725000.25f3b929-e4bb-4ee4-90a7-38bac5748260",
-        "address" : [
-          {
-            "country" : "USA"
-          }
-        ]
-      }
-    },
-    {
-      "fullUrl" : "Provenance/1707795708715131000.81c1a38a-a77c-427c-905f-164aa61ce3cc",
-      "resource" : {
-        "resourceType" : "Provenance",
-        "id" : "1707795708715131000.81c1a38a-a77c-427c-905f-164aa61ce3cc",
-        "target" : [
-          {
-            "reference" : "MessageHeader/827ccb0e-ea8a-306c-8c34-a16891f84e7b"
-          },
-          {
-            "reference" : "DiagnosticReport/1707795708936597000.f6a16a90-fcb0-4911-8710-bff18c84c018"
-          }
-        ],
-        "recorded" : "2023-05-01T10:25:31-04:00",
-        "activity" : {
-          "coding" : [
-            {
-              "display" : "ORU^R01^ORU_R01"
-            }
-          ]
-        }
-      }
-    },
-    {
-      "fullUrl" : "Provenance/1707795708723461000.178ffb87-bb56-4bde-a456-c4c107d47f97",
-      "resource" : {
-        "resourceType" : "Provenance",
-        "id" : "1707795708723461000.178ffb87-bb56-4bde-a456-c4c107d47f97",
-        "recorded" : "2024-02-12T21:41:48Z",
-        "policy" : [
-          "http://hl7.org/fhir/uv/v2mappings/message-oru-r01-to-bundle"
-        ],
-        "activity" : {
-          "coding" : [
-            {
-              "code" : "v2-FHIR transformation"
-            }
-          ]
-        },
-        "agent" : [
-          {
-=======
   "timestamp" : "2023-05-01T10:25:31.000-04:00",
   "entry" : [ {
     "fullUrl" : "MessageHeader/827ccb0e-ea8a-306c-8c34-a16891f84e7b",
@@ -292,34 +185,14 @@
               "url" : "https://reportstream.cdc.gov/fhir/StructureDefinition/hl7v2Field",
               "valueString" : "SPM.3"
             } ],
->>>>>>> 9d88e4f6
             "type" : {
-              "coding" : [
-                {
-                  "system" : "http://terminology.hl7.org/CodeSystem/provenance-participant-type",
-                  "code" : "assembler"
-                }
-              ]
+              "coding" : [ {
+                "system" : "http://terminology.hl7.org/CodeSystem/v2-0203",
+                "code" : "PGN"
+              } ]
             },
-            "who" : {
-              "reference" : "Organization/1707795708722974000.809d2e38-a2e4-4963-b98e-51eeebf7d00a"
-            }
-          }
-<<<<<<< HEAD
-        ]
-      }
-    },
-    {
-      "fullUrl" : "Organization/1707795708722974000.809d2e38-a2e4-4963-b98e-51eeebf7d00a",
-      "resource" : {
-        "resourceType" : "Organization",
-        "id" : "1707795708722974000.809d2e38-a2e4-4963-b98e-51eeebf7d00a",
-        "identifier" : [
-          {
-            "value" : "CDC PRIME - Atlanta"
-          },
-          {
-=======
+            "value" : "380604"
+          }
         }, {
           "url" : "SPM.3.1",
           "valueIdentifier" : {
@@ -351,975 +224,14 @@
               "url" : "https://reportstream.cdc.gov/fhir/StructureDefinition/hl7v2Field",
               "valueString" : "SPM.3"
             } ],
->>>>>>> 9d88e4f6
             "type" : {
-              "coding" : [
-                {
-                  "system" : "http://terminology.hl7.org/CodeSystem/v2-0301"
-                }
-              ]
+              "coding" : [ {
+                "system" : "http://terminology.hl7.org/CodeSystem/v2-0203",
+                "code" : "PGN"
+              } ]
             },
-            "system" : "urn:ietf:rfc:3986",
-            "value" : "2.16.840.1.114222.4.1.237821"
-          }
-        ]
-      }
-    },
-    {
-      "fullUrl" : "Patient/1707795708737406000.14a39be3-0ae5-46f2-b7ba-c06d2d4e33fb",
-      "resource" : {
-        "resourceType" : "Patient",
-        "id" : "1707795708737406000.14a39be3-0ae5-46f2-b7ba-c06d2d4e33fb"
-      }
-    },
-    {
-      "fullUrl" : "Provenance/1707795708738115000.4e2ec921-17ed-49e7-ba30-2d53ef4474de",
-      "resource" : {
-        "resourceType" : "Provenance",
-        "id" : "1707795708738115000.4e2ec921-17ed-49e7-ba30-2d53ef4474de",
-        "target" : [
-          {
-            "reference" : "Patient/1707795708737406000.14a39be3-0ae5-46f2-b7ba-c06d2d4e33fb"
-          }
-        ],
-        "recorded" : "2024-02-12T21:41:48Z",
-        "activity" : {
-          "coding" : [
-            {
-              "system" : "https://terminology.hl7.org/CodeSystem/v3-DataOperation",
-              "code" : "UPDATE"
-            }
-          ]
-        }
-      }
-    },
-    {
-      "fullUrl" : "Specimen/1707795708741573000.aba5e271-6a7d-46d3-af9c-795ccca19cad",
-      "resource" : {
-        "resourceType" : "Specimen",
-        "id" : "1707795708741573000.aba5e271-6a7d-46d3-af9c-795ccca19cad",
-        "extension" : [
-          {
-            "url" : "https://reportstream.cdc.gov/fhir/StructureDefinition/hl7v2Segment",
-            "valueString" : "OBR"
-          }
-<<<<<<< HEAD
-        ]
-      }
-    },
-    {
-      "fullUrl" : "Specimen/1707795708918284000.00931558-d756-46c0-9492-1ebe2c30fe44",
-      "resource" : {
-        "resourceType" : "Specimen",
-        "id" : "1707795708918284000.00931558-d756-46c0-9492-1ebe2c30fe44",
-        "extension" : [
-          {
-            "url" : "https://reportstream.cdc.gov/fhir/StructureDefinition/hl7v2Segment",
-            "valueString" : "SPM"
-          },
-          {
-            "url" : "https://reportstream.cdc.gov/fhir/StructureDefinition/spm-specimen",
-            "extension" : [
-              {
-                "url" : "spm-3-specimen-parent-id-placer",
-                "valueIdentifier" : {
-                  "extension" : [
-                    {
-                      "url" : "https://reportstream.cdc.gov/fhir/StructureDefinition/namespace-id",
-                      "valueString" : "Any lab USA2"
-                    },
-                    {
-                      "url" : "https://reportstream.cdc.gov/fhir/StructureDefinition/universal-id",
-                      "valueString" : "36D1332559"
-                    },
-                    {
-                      "url" : "https://reportstream.cdc.gov/fhir/StructureDefinition/universal-id-type",
-                      "valueString" : "CLIA"
-                    },
-                    {
-                      "url" : "https://reportstream.cdc.gov/fhir/StructureDefinition/filler-assigned-identifier",
-                      "extension" : [
-                        {
-                          "url" : "https://reportstream.cdc.gov/fhir/StructureDefinition/entity-identifier",
-                          "valueString" : "380604"
-                        },
-                        {
-                          "url" : "https://reportstream.cdc.gov/fhir/StructureDefinition/namespace-id",
-                          "valueString" : "Any lab USA3"
-                        },
-                        {
-                          "url" : "https://reportstream.cdc.gov/fhir/StructureDefinition/universal-id",
-                          "valueString" : "36D1332559"
-                        },
-                        {
-                          "url" : "https://reportstream.cdc.gov/fhir/StructureDefinition/universal-id-type",
-                          "valueString" : "CLIA"
-                        }
-                      ]
-                    },
-                    {
-                      "url" : "https://reportstream.cdc.gov/fhir/StructureDefinition/hl7v2Field",
-                      "valueString" : "SPM.3"
-                    }
-                  ],
-                  "type" : {
-                    "coding" : [
-                      {
-                        "system" : "http://terminology.hl7.org/CodeSystem/v2-0203",
-                        "code" : "PGN"
-                      }
-                    ]
-                  },
-                  "value" : "380604"
-                }
-              },
-              {
-                "url" : "spm-3-specimen-parent-id-placer",
-                "valueIdentifier" : {
-                  "extension" : [
-                    {
-                      "url" : "https://reportstream.cdc.gov/fhir/StructureDefinition/namespace-id",
-                      "valueString" : "Any lab USA"
-                    },
-                    {
-                      "url" : "https://reportstream.cdc.gov/fhir/StructureDefinition/universal-id",
-                      "valueString" : "36D1332559"
-                    },
-                    {
-                      "url" : "https://reportstream.cdc.gov/fhir/StructureDefinition/universal-id-type",
-                      "valueString" : "CLIA"
-                    },
-                    {
-                      "url" : "https://reportstream.cdc.gov/fhir/StructureDefinition/filler-assigned-identifier",
-                      "extension" : [
-                        {
-                          "url" : "https://reportstream.cdc.gov/fhir/StructureDefinition/entity-identifier",
-                          "valueString" : "380604"
-                        },
-                        {
-                          "url" : "https://reportstream.cdc.gov/fhir/StructureDefinition/namespace-id",
-                          "valueString" : "Any lab USA"
-                        },
-                        {
-                          "url" : "https://reportstream.cdc.gov/fhir/StructureDefinition/universal-id",
-                          "valueString" : "36D1332559"
-                        },
-                        {
-                          "url" : "https://reportstream.cdc.gov/fhir/StructureDefinition/universal-id-type",
-                          "valueString" : "CLIA"
-                        }
-                      ]
-                    },
-                    {
-                      "url" : "https://reportstream.cdc.gov/fhir/StructureDefinition/hl7v2Field",
-                      "valueString" : "SPM.3"
-                    }
-                  ],
-                  "type" : {
-                    "coding" : [
-                      {
-                        "system" : "http://terminology.hl7.org/CodeSystem/v2-0203",
-                        "code" : "PGN"
-                      }
-                    ]
-                  },
-                  "value" : "380604"
-                }
-              },
-              {
-                "url" : "spm-3-specimen-parent-id-filler",
-                "valueIdentifier" : {
-                  "extension" : [
-                    {
-                      "url" : "https://reportstream.cdc.gov/fhir/StructureDefinition/namespace-id",
-                      "valueString" : "Any lab USA3"
-                    },
-                    {
-                      "url" : "https://reportstream.cdc.gov/fhir/StructureDefinition/universal-id",
-                      "valueString" : "36D1332559"
-                    },
-                    {
-                      "url" : "https://reportstream.cdc.gov/fhir/StructureDefinition/universal-id-type",
-                      "valueString" : "CLIA"
-                    },
-                    {
-                      "url" : "https://reportstream.cdc.gov/fhir/StructureDefinition/placer-assigned-identifier",
-                      "extension" : [
-                        {
-                          "url" : "https://reportstream.cdc.gov/fhir/StructureDefinition/entity-identifier",
-                          "valueString" : "380604"
-                        },
-                        {
-                          "url" : "https://reportstream.cdc.gov/fhir/StructureDefinition/namespace-id",
-                          "valueString" : "Any lab USA2"
-                        },
-                        {
-                          "url" : "https://reportstream.cdc.gov/fhir/StructureDefinition/universal-id",
-                          "valueString" : "36D1332559"
-                        },
-                        {
-                          "url" : "https://reportstream.cdc.gov/fhir/StructureDefinition/universal-id-type",
-                          "valueString" : "CLIA"
-                        }
-                      ]
-                    },
-                    {
-                      "url" : "https://reportstream.cdc.gov/fhir/StructureDefinition/hl7v2Field",
-                      "valueString" : "SPM.3"
-                    }
-                  ],
-                  "type" : {
-                    "coding" : [
-                      {
-                        "system" : "http://terminology.hl7.org/CodeSystem/v2-0203",
-                        "code" : "FGN"
-                      }
-                    ]
-                  },
-                  "value" : "380604"
-                }
-              },
-              {
-                "url" : "spm-3-specimen-parent-id-filler",
-                "valueIdentifier" : {
-                  "extension" : [
-                    {
-                      "url" : "https://reportstream.cdc.gov/fhir/StructureDefinition/namespace-id",
-                      "valueString" : "Any lab USA"
-                    },
-                    {
-                      "url" : "https://reportstream.cdc.gov/fhir/StructureDefinition/universal-id",
-                      "valueString" : "36D1332559"
-                    },
-                    {
-                      "url" : "https://reportstream.cdc.gov/fhir/StructureDefinition/universal-id-type",
-                      "valueString" : "CLIA"
-                    },
-                    {
-                      "url" : "https://reportstream.cdc.gov/fhir/StructureDefinition/placer-assigned-identifier",
-                      "extension" : [
-                        {
-                          "url" : "https://reportstream.cdc.gov/fhir/StructureDefinition/entity-identifier",
-                          "valueString" : "380604"
-                        },
-                        {
-                          "url" : "https://reportstream.cdc.gov/fhir/StructureDefinition/namespace-id",
-                          "valueString" : "Any lab USA"
-                        },
-                        {
-                          "url" : "https://reportstream.cdc.gov/fhir/StructureDefinition/universal-id",
-                          "valueString" : "36D1332559"
-                        },
-                        {
-                          "url" : "https://reportstream.cdc.gov/fhir/StructureDefinition/universal-id-type",
-                          "valueString" : "CLIA"
-                        }
-                      ]
-                    },
-                    {
-                      "url" : "https://reportstream.cdc.gov/fhir/StructureDefinition/hl7v2Field",
-                      "valueString" : "SPM.3"
-                    }
-                  ],
-                  "type" : {
-                    "coding" : [
-                      {
-                        "system" : "http://terminology.hl7.org/CodeSystem/v2-0203",
-                        "code" : "FGN"
-                      }
-                    ]
-                  },
-                  "value" : "380604"
-                }
-              },
-              {
-                "url" : "spm-20-specimen-availability",
-                "valueString" : "Y"
-              },
-              {
-                "url" : "spm-22-specimen-quality",
-                "valueCodeableConcept" : {
-                  "coding" : [
-                    {
-                      "extension" : [
-                        {
-                          "url" : "https://reportstream.cdc.gov/fhir/StructureDefinition/cwe-coding",
-                          "valueString" : "coding"
-                        },
-                        {
-                          "url" : "https://reportstream.cdc.gov/fhir/StructureDefinition/cwe-coding-system",
-                          "valueString" : "SCT"
-                        }
-                      ],
-                      "system" : "http://snomed.info/sct",
-                      "version" : "2.67",
-                      "code" : "440500007",
-                      "display" : "SNOMEDTEXT"
-                    },
-                    {
-                      "extension" : [
-                        {
-                          "url" : "https://reportstream.cdc.gov/fhir/StructureDefinition/cwe-coding",
-                          "valueString" : "alt-coding"
-                        },
-                        {
-                          "url" : "https://reportstream.cdc.gov/fhir/StructureDefinition/cwe-coding-system",
-                          "valueString" : "LN"
-                        }
-                      ],
-                      "system" : "http://loinc.org",
-                      "code" : "12345-6",
-                      "display" : "LOINCTEXT"
-                    }
-                  ]
-                }
-              },
-              {
-                "url" : "spm-23-specimen-appropriateness",
-                "valueCodeableConcept" : {
-                  "coding" : [
-                    {
-                      "extension" : [
-                        {
-                          "url" : "https://reportstream.cdc.gov/fhir/StructureDefinition/cwe-coding",
-                          "valueString" : "coding"
-                        },
-                        {
-                          "url" : "https://reportstream.cdc.gov/fhir/StructureDefinition/cwe-coding-system",
-                          "valueString" : "SCT"
-                        }
-                      ],
-                      "system" : "http://snomed.info/sct",
-                      "version" : "2.67",
-                      "code" : "440500007",
-                      "display" : "SNOMEDTEXT"
-                    },
-                    {
-                      "extension" : [
-                        {
-                          "url" : "https://reportstream.cdc.gov/fhir/StructureDefinition/cwe-coding",
-                          "valueString" : "alt-coding"
-                        },
-                        {
-                          "url" : "https://reportstream.cdc.gov/fhir/StructureDefinition/cwe-coding-system",
-                          "valueString" : "LN"
-                        }
-                      ],
-                      "system" : "http://loinc.org",
-                      "code" : "12345-6",
-                      "display" : "LOINCTEXT"
-                    }
-                  ]
-                }
-              },
-              {
-                "url" : "spm-25-specimen-current-quantity",
-                "valueQuantity" : {
-                  "value" : 1
-                }
-              },
-              {
-                "url" : "spm-26-number-of-specimen-containers",
-                "valueString" : "2"
-              },
-              {
-                "url" : "spm-28-container-condition",
-                "valueCodeableConcept" : {
-                  "coding" : [
-                    {
-                      "extension" : [
-                        {
-                          "url" : "https://reportstream.cdc.gov/fhir/StructureDefinition/cwe-coding",
-                          "valueString" : "coding"
-                        },
-                        {
-                          "url" : "https://reportstream.cdc.gov/fhir/StructureDefinition/cwe-coding-system",
-                          "valueString" : "SCT"
-                        }
-                      ],
-                      "system" : "http://snomed.info/sct",
-                      "version" : "2.67",
-                      "code" : "440500007",
-                      "display" : "SNOMEDTEXT"
-                    },
-                    {
-                      "extension" : [
-                        {
-                          "url" : "https://reportstream.cdc.gov/fhir/StructureDefinition/cwe-coding",
-                          "valueString" : "alt-coding"
-                        },
-                        {
-                          "url" : "https://reportstream.cdc.gov/fhir/StructureDefinition/cwe-coding-system",
-                          "valueString" : "LN"
-                        }
-                      ],
-                      "system" : "http://loinc.org",
-                      "code" : "12345-6",
-                      "display" : "LOINCTEXT"
-                    }
-                  ]
-                }
-              },
-              {
-                "url" : "spm-29-specimen-child-role",
-                "valueCodeableConcept" : {
-                  "coding" : [
-                    {
-                      "extension" : [
-                        {
-                          "url" : "https://reportstream.cdc.gov/fhir/StructureDefinition/cwe-coding",
-                          "valueString" : "coding"
-                        },
-                        {
-                          "url" : "https://reportstream.cdc.gov/fhir/StructureDefinition/cwe-coding-system",
-                          "valueString" : "SCT"
-                        }
-                      ],
-                      "system" : "http://snomed.info/sct",
-                      "version" : "2.67",
-                      "code" : "440500007",
-                      "display" : "SNOMEDTEXT"
-                    },
-                    {
-                      "extension" : [
-                        {
-                          "url" : "https://reportstream.cdc.gov/fhir/StructureDefinition/cwe-coding",
-                          "valueString" : "alt-coding"
-                        },
-                        {
-                          "url" : "https://reportstream.cdc.gov/fhir/StructureDefinition/cwe-coding-system",
-                          "valueString" : "LN"
-                        }
-                      ],
-                      "system" : "http://loinc.org",
-                      "code" : "12345-6",
-                      "display" : "LOINCTEXT"
-                    }
-                  ]
-                }
-              },
-              {
-                "url" : "spm-30-accession-id",
-                "valueIdentifier" : {
-                  "value" : "IDNumber"
-                }
-              },
-              {
-                "url" : "spm-30-accession-id",
-                "valueIdentifier" : {
-                  "value" : "IDNumber2"
-                }
-              },
-              {
-                "url" : "spm-5-specimen-type-modifier",
-                "valueCodeableConcept" : {
-                  "coding" : [
-                    {
-                      "extension" : [
-                        {
-                          "url" : "https://reportstream.cdc.gov/fhir/StructureDefinition/cwe-coding",
-                          "valueString" : "coding"
-                        },
-                        {
-                          "url" : "https://reportstream.cdc.gov/fhir/StructureDefinition/cwe-coding-system",
-                          "valueString" : "SCT"
-                        }
-                      ],
-                      "system" : "http://snomed.info/sct",
-                      "version" : "2.67",
-                      "code" : "440500007",
-                      "display" : "SNOMEDTEXT2"
-                    },
-                    {
-                      "extension" : [
-                        {
-                          "url" : "https://reportstream.cdc.gov/fhir/StructureDefinition/cwe-coding",
-                          "valueString" : "alt-coding"
-                        },
-                        {
-                          "url" : "https://reportstream.cdc.gov/fhir/StructureDefinition/cwe-coding-system",
-                          "valueString" : "LN"
-                        }
-                      ],
-                      "system" : "http://loinc.org",
-                      "code" : "12345-6",
-                      "display" : "LOINCTEXT2"
-                    }
-                  ]
-                }
-              },
-              {
-                "url" : "spm-5-specimen-type-modifier",
-                "valueCodeableConcept" : {
-                  "coding" : [
-                    {
-                      "extension" : [
-                        {
-                          "url" : "https://reportstream.cdc.gov/fhir/StructureDefinition/cwe-coding",
-                          "valueString" : "coding"
-                        },
-                        {
-                          "url" : "https://reportstream.cdc.gov/fhir/StructureDefinition/cwe-coding-system",
-                          "valueString" : "SCT"
-                        }
-                      ],
-                      "system" : "http://snomed.info/sct",
-                      "version" : "2.67",
-                      "code" : "440500007",
-                      "display" : "SNOMEDTEXT3"
-                    },
-                    {
-                      "extension" : [
-                        {
-                          "url" : "https://reportstream.cdc.gov/fhir/StructureDefinition/cwe-coding",
-                          "valueString" : "alt-coding"
-                        },
-                        {
-                          "url" : "https://reportstream.cdc.gov/fhir/StructureDefinition/cwe-coding-system",
-                          "valueString" : "LN"
-                        }
-                      ],
-                      "system" : "http://loinc.org",
-                      "code" : "12345-6",
-                      "display" : "LOINCTEXT3"
-                    }
-                  ]
-                }
-              },
-              {
-                "url" : "spm-6-specimen-additives",
-                "valueCodeableConcept" : {
-                  "coding" : [
-                    {
-                      "extension" : [
-                        {
-                          "url" : "https://reportstream.cdc.gov/fhir/StructureDefinition/cwe-coding",
-                          "valueString" : "coding"
-                        },
-                        {
-                          "url" : "https://reportstream.cdc.gov/fhir/StructureDefinition/cwe-coding-system",
-                          "valueString" : "SCT"
-                        }
-                      ],
-                      "system" : "http://snomed.info/sct",
-                      "version" : "2.67",
-                      "code" : "440500007",
-                      "display" : "SNOMEDTEXT4"
-                    },
-                    {
-                      "extension" : [
-                        {
-                          "url" : "https://reportstream.cdc.gov/fhir/StructureDefinition/cwe-coding",
-                          "valueString" : "alt-coding"
-                        },
-                        {
-                          "url" : "https://reportstream.cdc.gov/fhir/StructureDefinition/cwe-coding-system",
-                          "valueString" : "LN"
-                        }
-                      ],
-                      "system" : "http://loinc.org",
-                      "code" : "12345-6",
-                      "display" : "LOINCTEXT4"
-                    }
-                  ]
-                }
-              },
-              {
-                "url" : "spm-6-specimen-additives",
-                "valueCodeableConcept" : {
-                  "coding" : [
-                    {
-                      "extension" : [
-                        {
-                          "url" : "https://reportstream.cdc.gov/fhir/StructureDefinition/cwe-coding",
-                          "valueString" : "coding"
-                        },
-                        {
-                          "url" : "https://reportstream.cdc.gov/fhir/StructureDefinition/cwe-coding-system",
-                          "valueString" : "SCT"
-                        }
-                      ],
-                      "system" : "http://snomed.info/sct",
-                      "version" : "2.67",
-                      "code" : "440500007",
-                      "display" : "SNOMEDTEXT5"
-                    },
-                    {
-                      "extension" : [
-                        {
-                          "url" : "https://reportstream.cdc.gov/fhir/StructureDefinition/cwe-coding",
-                          "valueString" : "alt-coding"
-                        },
-                        {
-                          "url" : "https://reportstream.cdc.gov/fhir/StructureDefinition/cwe-coding-system",
-                          "valueString" : "LN"
-                        }
-                      ],
-                      "system" : "http://loinc.org",
-                      "code" : "12345-6",
-                      "display" : "LOINCTEXT5"
-                    }
-                  ]
-                }
-              },
-              {
-                "url" : "spm-10-specimen-collection-site",
-                "valueCodeableConcept" : {
-                  "coding" : [
-                    {
-                      "extension" : [
-                        {
-                          "url" : "https://reportstream.cdc.gov/fhir/StructureDefinition/cwe-coding",
-                          "valueString" : "coding"
-                        },
-                        {
-                          "url" : "https://reportstream.cdc.gov/fhir/StructureDefinition/cwe-coding-system",
-                          "valueString" : "SCT"
-                        }
-                      ],
-                      "system" : "http://snomed.info/sct",
-                      "version" : "2.67",
-                      "code" : "440500007",
-                      "display" : "SNOMEDTEXT"
-                    },
-                    {
-                      "extension" : [
-                        {
-                          "url" : "https://reportstream.cdc.gov/fhir/StructureDefinition/cwe-coding",
-                          "valueString" : "alt-coding"
-                        },
-                        {
-                          "url" : "https://reportstream.cdc.gov/fhir/StructureDefinition/cwe-coding-system",
-                          "valueString" : "LN"
-                        }
-                      ],
-                      "system" : "http://loinc.org",
-                      "code" : "12345-6",
-                      "display" : "LOINCTEXT"
-                    }
-                  ]
-                }
-              },
-              {
-                "url" : "spm-11-specimen-role",
-                "valueCodeableConcept" : {
-                  "coding" : [
-                    {
-                      "extension" : [
-                        {
-                          "url" : "https://reportstream.cdc.gov/fhir/StructureDefinition/cwe-coding",
-                          "valueString" : "coding"
-                        },
-                        {
-                          "url" : "https://reportstream.cdc.gov/fhir/StructureDefinition/cwe-coding-system",
-                          "valueString" : "SCT"
-                        }
-                      ],
-                      "system" : "http://snomed.info/sct",
-                      "version" : "2.67",
-                      "code" : "440500007",
-                      "display" : "SNOMEDTEXT8"
-                    },
-                    {
-                      "extension" : [
-                        {
-                          "url" : "https://reportstream.cdc.gov/fhir/StructureDefinition/cwe-coding",
-                          "valueString" : "alt-coding"
-                        },
-                        {
-                          "url" : "https://reportstream.cdc.gov/fhir/StructureDefinition/cwe-coding-system",
-                          "valueString" : "LN"
-                        }
-                      ],
-                      "system" : "http://loinc.org",
-                      "code" : "12345-6",
-                      "display" : "LOINCTEXT8"
-                    }
-                  ]
-                }
-              },
-              {
-                "url" : "spm-11-specimen-role",
-                "valueCodeableConcept" : {
-                  "coding" : [
-                    {
-                      "extension" : [
-                        {
-                          "url" : "https://reportstream.cdc.gov/fhir/StructureDefinition/cwe-coding",
-                          "valueString" : "coding"
-                        },
-                        {
-                          "url" : "https://reportstream.cdc.gov/fhir/StructureDefinition/cwe-coding-system",
-                          "valueString" : "SCT"
-                        }
-                      ],
-                      "system" : "http://snomed.info/sct",
-                      "version" : "2.67",
-                      "code" : "440500007",
-                      "display" : "SNOMEDTEXT9"
-                    },
-                    {
-                      "extension" : [
-                        {
-                          "url" : "https://reportstream.cdc.gov/fhir/StructureDefinition/cwe-coding",
-                          "valueString" : "alt-coding"
-                        },
-                        {
-                          "url" : "https://reportstream.cdc.gov/fhir/StructureDefinition/cwe-coding-system",
-                          "valueString" : "LN"
-                        }
-                      ],
-                      "system" : "http://loinc.org",
-                      "code" : "12345-6",
-                      "display" : "LOINCTEXT9"
-                    }
-                  ]
-                }
-              },
-              {
-                "url" : "spm-13-grouped-specimen-count",
-                "valueString" : "2"
-              },
-              {
-                "url" : "spm-15-specimen-handling-code",
-                "valueCodeableConcept" : {
-                  "coding" : [
-                    {
-                      "extension" : [
-                        {
-                          "url" : "https://reportstream.cdc.gov/fhir/StructureDefinition/cwe-coding",
-                          "valueString" : "coding"
-                        },
-                        {
-                          "url" : "https://reportstream.cdc.gov/fhir/StructureDefinition/cwe-coding-system",
-                          "valueString" : "SCT"
-                        }
-                      ],
-                      "system" : "http://snomed.info/sct",
-                      "version" : "2.67",
-                      "code" : "440500007",
-                      "display" : "SNOMEDTEXT10"
-                    },
-                    {
-                      "extension" : [
-                        {
-                          "url" : "https://reportstream.cdc.gov/fhir/StructureDefinition/cwe-coding",
-                          "valueString" : "alt-coding"
-                        },
-                        {
-                          "url" : "https://reportstream.cdc.gov/fhir/StructureDefinition/cwe-coding-system",
-                          "valueString" : "LN"
-                        }
-                      ],
-                      "system" : "http://loinc.org",
-                      "code" : "12345-6",
-                      "display" : "LOINCTEXT10"
-                    }
-                  ]
-                }
-              },
-              {
-                "url" : "spm-15-specimen-handling-code",
-                "valueCodeableConcept" : {
-                  "coding" : [
-                    {
-                      "extension" : [
-                        {
-                          "url" : "https://reportstream.cdc.gov/fhir/StructureDefinition/cwe-coding",
-                          "valueString" : "coding"
-                        },
-                        {
-                          "url" : "https://reportstream.cdc.gov/fhir/StructureDefinition/cwe-coding-system",
-                          "valueString" : "SCT"
-                        }
-                      ],
-                      "system" : "http://snomed.info/sct",
-                      "version" : "2.67",
-                      "code" : "440500007",
-                      "display" : "SNOMEDTEXT11"
-                    },
-                    {
-                      "extension" : [
-                        {
-                          "url" : "https://reportstream.cdc.gov/fhir/StructureDefinition/cwe-coding",
-                          "valueString" : "alt-coding"
-                        },
-                        {
-                          "url" : "https://reportstream.cdc.gov/fhir/StructureDefinition/cwe-coding-system",
-                          "valueString" : "LN"
-                        }
-                      ],
-                      "system" : "http://loinc.org",
-                      "code" : "12345-6",
-                      "display" : "LOINCTEXT11"
-                    }
-                  ]
-                }
-              },
-              {
-                "url" : "spm-16-specimen-risk-code",
-                "valueCodeableConcept" : {
-                  "coding" : [
-                    {
-                      "extension" : [
-                        {
-                          "url" : "https://reportstream.cdc.gov/fhir/StructureDefinition/cwe-coding",
-                          "valueString" : "coding"
-                        },
-                        {
-                          "url" : "https://reportstream.cdc.gov/fhir/StructureDefinition/cwe-coding-system",
-                          "valueString" : "SCT"
-                        }
-                      ],
-                      "system" : "http://snomed.info/sct",
-                      "version" : "2.67",
-                      "code" : "440500007",
-                      "display" : "SNOMEDTEXT12"
-                    },
-                    {
-                      "extension" : [
-                        {
-                          "url" : "https://reportstream.cdc.gov/fhir/StructureDefinition/cwe-coding",
-                          "valueString" : "alt-coding"
-                        },
-                        {
-                          "url" : "https://reportstream.cdc.gov/fhir/StructureDefinition/cwe-coding-system",
-                          "valueString" : "LN"
-                        }
-                      ],
-                      "system" : "http://loinc.org",
-                      "code" : "12345-6",
-                      "display" : "LOINCTEXT12"
-                    }
-                  ]
-                }
-              },
-              {
-                "url" : "spm-16-specimen-risk-code",
-                "valueCodeableConcept" : {
-                  "coding" : [
-                    {
-                      "extension" : [
-                        {
-                          "url" : "https://reportstream.cdc.gov/fhir/StructureDefinition/cwe-coding",
-                          "valueString" : "coding"
-                        },
-                        {
-                          "url" : "https://reportstream.cdc.gov/fhir/StructureDefinition/cwe-coding-system",
-                          "valueString" : "SCT"
-                        }
-                      ],
-                      "system" : "http://snomed.info/sct",
-                      "version" : "2.67",
-                      "code" : "440500007",
-                      "display" : "SNOMEDTEXT13"
-                    },
-                    {
-                      "extension" : [
-                        {
-                          "url" : "https://reportstream.cdc.gov/fhir/StructureDefinition/cwe-coding",
-                          "valueString" : "alt-coding"
-                        },
-                        {
-                          "url" : "https://reportstream.cdc.gov/fhir/StructureDefinition/cwe-coding-system",
-                          "valueString" : "LN"
-                        }
-                      ],
-                      "system" : "http://loinc.org",
-                      "code" : "12345-6",
-                      "display" : "LOINCTEXT13"
-                    }
-                  ]
-                }
-              },
-              {
-                "url" : "spm-19-specimen-expiration-date",
-                "valueString" : "20210604112507+0000"
-              }
-            ]
-          },
-          {
-            "url" : "https://reportstream.cdc.gov/fhir/StructureDefinition/reject-reason",
-            "valueCodeableConcept" : {
-              "coding" : [
-                {
-                  "extension" : [
-                    {
-                      "url" : "https://reportstream.cdc.gov/fhir/StructureDefinition/cwe-coding",
-                      "valueString" : "coding"
-                    },
-                    {
-                      "url" : "https://reportstream.cdc.gov/fhir/StructureDefinition/cwe-coding-system",
-                      "valueString" : "SCT"
-                    }
-                  ],
-                  "system" : "http://snomed.info/sct",
-                  "version" : "2.67",
-                  "code" : "440500007",
-                  "display" : "SNOMEDTEXT14"
-                },
-                {
-                  "extension" : [
-                    {
-                      "url" : "https://reportstream.cdc.gov/fhir/StructureDefinition/cwe-coding",
-                      "valueString" : "alt-coding"
-                    },
-                    {
-                      "url" : "https://reportstream.cdc.gov/fhir/StructureDefinition/cwe-coding-system",
-                      "valueString" : "LN"
-                    }
-                  ],
-                  "system" : "http://loinc.org",
-                  "code" : "12345-6",
-                  "display" : "LOINCTEXT14"
-                }
-              ]
-            }
-          },
-          {
-            "url" : "https://reportstream.cdc.gov/fhir/StructureDefinition/reject-reason",
-            "valueCodeableConcept" : {
-              "coding" : [
-                {
-                  "extension" : [
-                    {
-                      "url" : "https://reportstream.cdc.gov/fhir/StructureDefinition/cwe-coding",
-                      "valueString" : "coding"
-                    },
-                    {
-                      "url" : "https://reportstream.cdc.gov/fhir/StructureDefinition/cwe-coding-system",
-                      "valueString" : "SCT"
-                    }
-                  ],
-                  "system" : "http://snomed.info/sct",
-                  "version" : "2.67",
-                  "code" : "440500007",
-                  "display" : "SNOMEDTEXT15"
-                },
-                {
-                  "extension" : [
-                    {
-                      "url" : "https://reportstream.cdc.gov/fhir/StructureDefinition/cwe-coding",
-                      "valueString" : "alt-coding"
-                    },
-                    {
-                      "url" : "https://reportstream.cdc.gov/fhir/StructureDefinition/cwe-coding-system",
-                      "valueString" : "LN"
-                    }
-                  ],
-                  "system" : "http://loinc.org",
-                  "code" : "12345-6",
-                  "display" : "LOINCTEXT15"
-                }
-              ]
-            }
-          }
-        ],
-        "identifier" : [
-          {
-            "extension" : [
-              {
-=======
+            "value" : "380604"
+          }
         }, {
           "url" : "SPM.3.2",
           "valueIdentifier" : {
@@ -1338,59 +250,25 @@
                 "url" : "https://reportstream.cdc.gov/fhir/StructureDefinition/entity-identifier",
                 "valueString" : "380604"
               }, {
->>>>>>> 9d88e4f6
                 "url" : "https://reportstream.cdc.gov/fhir/StructureDefinition/namespace-id",
-                "valueString" : "Any lab USA-p"
-              },
-              {
+                "valueString" : "Any lab USA"
+              }, {
                 "url" : "https://reportstream.cdc.gov/fhir/StructureDefinition/universal-id",
-                "valueString" : "36D1332559-p"
-              },
-              {
+                "valueString" : "36D1332559"
+              }, {
                 "url" : "https://reportstream.cdc.gov/fhir/StructureDefinition/universal-id-type",
-                "valueString" : "CLIA-p"
-              },
-              {
-                "url" : "https://reportstream.cdc.gov/fhir/StructureDefinition/filler-assigned-identifier",
-                "extension" : [
-                  {
-                    "url" : "https://reportstream.cdc.gov/fhir/StructureDefinition/entity-identifier",
-                    "valueString" : "380604-s"
-                  },
-                  {
-                    "url" : "https://reportstream.cdc.gov/fhir/StructureDefinition/namespace-id",
-                    "valueString" : "Any lab USA-s"
-                  },
-                  {
-                    "url" : "https://reportstream.cdc.gov/fhir/StructureDefinition/universal-id",
-                    "valueString" : "36D1332559-s"
-                  },
-                  {
-                    "url" : "https://reportstream.cdc.gov/fhir/StructureDefinition/universal-id-type",
-                    "valueString" : "CLIA-s"
-                  }
-                ]
-              },
-              {
-                "url" : "https://reportstream.cdc.gov/fhir/StructureDefinition/hl7v2Component",
-                "valueString" : "SPM.2.1"
-              }
-            ],
+                "valueString" : "CLIA"
+              } ]
+            }, {
+              "url" : "https://reportstream.cdc.gov/fhir/StructureDefinition/hl7v2Field",
+              "valueString" : "SPM.3"
+            } ],
             "type" : {
-              "coding" : [
-                {
-                  "system" : "http://terminology.hl7.org/CodeSystem/v2-0203",
-                  "code" : "PGN"
-                }
-              ]
+              "coding" : [ {
+                "system" : "http://terminology.hl7.org/CodeSystem/v2-0203",
+                "code" : "FGN"
+              } ]
             },
-<<<<<<< HEAD
-            "value" : "380604-p"
-          },
-          {
-            "extension" : [
-              {
-=======
             "value" : "380604"
           }
         }, {
@@ -1411,126 +289,25 @@
                 "url" : "https://reportstream.cdc.gov/fhir/StructureDefinition/entity-identifier",
                 "valueString" : "380604"
               }, {
->>>>>>> 9d88e4f6
                 "url" : "https://reportstream.cdc.gov/fhir/StructureDefinition/namespace-id",
-                "valueString" : "Any lab USA-s"
-              },
-              {
+                "valueString" : "Any lab USA"
+              }, {
                 "url" : "https://reportstream.cdc.gov/fhir/StructureDefinition/universal-id",
-                "valueString" : "36D1332559-s"
-              },
-              {
+                "valueString" : "36D1332559"
+              }, {
                 "url" : "https://reportstream.cdc.gov/fhir/StructureDefinition/universal-id-type",
-                "valueString" : "CLIA-s"
-              },
-              {
-                "url" : "https://reportstream.cdc.gov/fhir/StructureDefinition/placer-assigned-identifier",
-                "extension" : [
-                  {
-                    "url" : "https://reportstream.cdc.gov/fhir/StructureDefinition/entity-identifier",
-                    "valueString" : "380604-p"
-                  },
-                  {
-                    "url" : "https://reportstream.cdc.gov/fhir/StructureDefinition/namespace-id",
-                    "valueString" : "Any lab USA-p"
-                  },
-                  {
-                    "url" : "https://reportstream.cdc.gov/fhir/StructureDefinition/universal-id",
-                    "valueString" : "36D1332559-p"
-                  },
-                  {
-                    "url" : "https://reportstream.cdc.gov/fhir/StructureDefinition/universal-id-type",
-                    "valueString" : "CLIA-p"
-                  }
-                ]
-              },
-              {
-                "url" : "https://reportstream.cdc.gov/fhir/StructureDefinition/hl7v2Component",
-                "valueString" : "SPM.2.2"
-              }
-            ],
+                "valueString" : "CLIA"
+              } ]
+            }, {
+              "url" : "https://reportstream.cdc.gov/fhir/StructureDefinition/hl7v2Field",
+              "valueString" : "SPM.3"
+            } ],
             "type" : {
-              "coding" : [
-                {
-                  "system" : "http://terminology.hl7.org/CodeSystem/v2-0203",
-                  "code" : "FGN"
-                }
-              ]
+              "coding" : [ {
+                "system" : "http://terminology.hl7.org/CodeSystem/v2-0203",
+                "code" : "FGN"
+              } ]
             },
-<<<<<<< HEAD
-            "value" : "380604-s"
-          },
-          {
-            "extension" : [
-              {
-                "url" : "https://reportstream.cdc.gov/fhir/StructureDefinition/hl7v2Field",
-                "valueString" : "SPM.31"
-              }
-            ],
-            "value" : "IDNumber3"
-          },
-          {
-            "extension" : [
-              {
-                "url" : "https://reportstream.cdc.gov/fhir/StructureDefinition/hl7v2Field",
-                "valueString" : "SPM.31"
-              }
-            ],
-            "value" : "IDNumber4"
-          },
-          {
-            "extension" : [
-              {
-                "url" : "https://reportstream.cdc.gov/fhir/StructureDefinition/hl7v2Field",
-                "valueString" : "SPM.32"
-              },
-              {
-                "url" : "https://reportstream.cdc.gov/fhir/StructureDefinition/assigning-authority",
-                "extension" : [
-                  {
-                    "url" : "https://reportstream.cdc.gov/fhir/StructureDefinition/assigning-authority-namespace-id",
-                    "valueString" : "Namespace ID"
-                  },
-                  {
-                    "url" : "https://reportstream.cdc.gov/fhir/StructureDefinition/assigning-authority-universal-id",
-                    "valueString" : "Universal ID"
-                  },
-                  {
-                    "url" : "https://reportstream.cdc.gov/fhir/StructureDefinition/universal-id-type",
-                    "valueCode" : "Universal ID Type"
-                  }
-                ]
-              }
-            ],
-            "type" : {
-              "coding" : [
-                {
-                  "system" : "http://terminology.hl7.org/CodeSystem/v2-0203",
-                  "code" : "SHIP"
-                }
-              ]
-            },
-            "value" : "Entity Identifier"
-          }
-        ],
-        "accessionIdentifier" : {
-          "value" : "IDNumber"
-        },
-        "status" : "available",
-        "type" : {
-          "coding" : [
-            {
-              "extension" : [
-                {
-                  "url" : "https://reportstream.cdc.gov/fhir/StructureDefinition/cwe-coding",
-                  "valueString" : "coding"
-                },
-                {
-                  "url" : "https://reportstream.cdc.gov/fhir/StructureDefinition/cwe-coding-system",
-                  "valueString" : "SCT"
-                }
-              ],
-=======
             "value" : "380604"
           }
         }, {
@@ -1575,280 +352,28 @@
                 "url" : "https://reportstream.cdc.gov/fhir/StructureDefinition/cwe-coding-system",
                 "valueString" : "SCT"
               } ],
->>>>>>> 9d88e4f6
-              "system" : "http://snomed.info/sct",
-              "version" : "2.67",
-              "code" : "440500007",
-              "display" : "SNOMEDTEXT"
-            },
-            {
-              "extension" : [
-                {
-                  "url" : "https://reportstream.cdc.gov/fhir/StructureDefinition/cwe-coding",
-                  "valueString" : "alt-coding"
-                },
-                {
-                  "url" : "https://reportstream.cdc.gov/fhir/StructureDefinition/cwe-coding-system",
-                  "valueString" : "LN"
-                }
-              ],
-              "system" : "http://loinc.org",
-              "code" : "12345-6",
-              "display" : "LOINCTEXT"
-            }
-          ]
-        },
-        "receivedTime" : "2021-06-04T11:25:06Z",
-        "_receivedTime" : {
-          "extension" : [
-            {
-              "url" : "https://reportstream.cdc.gov/fhir/StructureDefinition/hl7v2-date-time",
-              "valueString" : "20210604112506+0000"
-            }
-          ]
-        },
-        "parent" : [
-          {
-            "reference" : "Specimen/1707795708901437000.a91dabeb-eef4-46a4-a347-e1398ea0ea26"
-          }
-<<<<<<< HEAD
-        ],
-        "collection" : {
-          "extension" : [
-            {
-              "url" : "https://reportstream.cdc.gov/fhir/StructureDefinition/bodySiteModifier",
-              "valueCodeableConcept" : {
-                "coding" : [
-                  {
-                    "extension" : [
-                      {
-                        "url" : "https://reportstream.cdc.gov/fhir/StructureDefinition/cwe-coding",
-                        "valueString" : "coding"
-                      },
-                      {
-                        "url" : "https://reportstream.cdc.gov/fhir/StructureDefinition/cwe-coding-system",
-                        "valueString" : "SCT"
-                      }
-                    ],
-                    "system" : "http://snomed.info/sct",
-                    "version" : "2.67",
-                    "code" : "440500007",
-                    "display" : "SNOMEDTEXT6"
-                  },
-                  {
-                    "extension" : [
-                      {
-                        "url" : "https://reportstream.cdc.gov/fhir/StructureDefinition/cwe-coding",
-                        "valueString" : "alt-coding"
-                      },
-                      {
-                        "url" : "https://reportstream.cdc.gov/fhir/StructureDefinition/cwe-coding-system",
-                        "valueString" : "LN"
-                      }
-                    ],
-                    "system" : "http://loinc.org",
-                    "code" : "12345-6",
-                    "display" : "LOINCTEXT6"
-                  }
-                ]
-              }
-            },
-            {
-              "url" : "https://reportstream.cdc.gov/fhir/StructureDefinition/bodySiteModifier",
-              "valueCodeableConcept" : {
-                "coding" : [
-                  {
-                    "extension" : [
-                      {
-                        "url" : "https://reportstream.cdc.gov/fhir/StructureDefinition/cwe-coding",
-                        "valueString" : "coding"
-                      },
-                      {
-                        "url" : "https://reportstream.cdc.gov/fhir/StructureDefinition/cwe-coding-system",
-                        "valueString" : "SCT"
-                      }
-                    ],
-                    "system" : "http://snomed.info/sct",
-                    "version" : "2.67",
-                    "code" : "440500007",
-                    "display" : "SNOMEDTEXT7"
-                  },
-                  {
-                    "extension" : [
-                      {
-                        "url" : "https://reportstream.cdc.gov/fhir/StructureDefinition/cwe-coding",
-                        "valueString" : "alt-coding"
-                      },
-                      {
-                        "url" : "https://reportstream.cdc.gov/fhir/StructureDefinition/cwe-coding-system",
-                        "valueString" : "LN"
-                      }
-                    ],
-                    "system" : "http://loinc.org",
-                    "code" : "12345-6",
-                    "display" : "LOINCTEXT7"
-                  }
-                ]
-              }
-            }
-          ],
-          "collectedPeriod" : {
-            "start" : "2021-06-04T11:25:00Z",
-            "_start" : {
-              "extension" : [
-                {
-                  "url" : "https://reportstream.cdc.gov/fhir/StructureDefinition/hl7v2-date-time",
-                  "valueString" : "20210604112500+0000"
-                }
-              ]
-            },
-            "_end" : {
-              "extension" : [
-                {
-                  "url" : "https://reportstream.cdc.gov/fhir/StructureDefinition/hl7v2-date-time",
-                  "valueString" : "test"
-                }
-              ]
-            }
-          },
-          "quantity" : {
-=======
+              "system" : "http://snomed.info/sct",
+              "version" : "2.67",
+              "code" : "440500007",
+              "display" : "SNOMEDTEXT"
+            }, {
+              "extension" : [ {
+                "url" : "https://reportstream.cdc.gov/fhir/StructureDefinition/cwe-coding",
+                "valueString" : "alt-coding"
+              }, {
+                "url" : "https://reportstream.cdc.gov/fhir/StructureDefinition/cwe-coding-system",
+                "valueString" : "LN"
+              } ],
+              "system" : "http://loinc.org",
+              "code" : "12345-6",
+              "display" : "LOINCTEXT"
+            } ]
+          }
         }, {
           "url" : "SPM.25",
           "valueQuantity" : {
->>>>>>> 9d88e4f6
             "value" : 1
-          },
-          "method" : {
-            "coding" : [
-              {
-                "extension" : [
-                  {
-                    "url" : "https://reportstream.cdc.gov/fhir/StructureDefinition/cwe-coding",
-                    "valueString" : "coding"
-                  },
-                  {
-                    "url" : "https://reportstream.cdc.gov/fhir/StructureDefinition/cwe-coding-system",
-                    "valueString" : "SCT"
-                  }
-                ],
-                "system" : "http://snomed.info/sct",
-                "version" : "2.67",
-                "code" : "440500007",
-                "display" : "SNOMEDTEXT"
-              },
-              {
-                "extension" : [
-                  {
-                    "url" : "https://reportstream.cdc.gov/fhir/StructureDefinition/cwe-coding",
-                    "valueString" : "alt-coding"
-                  },
-                  {
-                    "url" : "https://reportstream.cdc.gov/fhir/StructureDefinition/cwe-coding-system",
-                    "valueString" : "LN"
-                  }
-                ],
-                "system" : "http://loinc.org",
-                "code" : "12345-6",
-                "display" : "LOINCTEXT"
-              }
-            ]
-          },
-          "bodySite" : {
-            "coding" : [
-              {
-                "extension" : [
-                  {
-                    "url" : "https://reportstream.cdc.gov/fhir/StructureDefinition/cwe-coding",
-                    "valueString" : "coding"
-                  },
-                  {
-                    "url" : "https://reportstream.cdc.gov/fhir/StructureDefinition/cwe-coding-system",
-                    "valueString" : "SCT"
-                  }
-                ],
-                "system" : "http://snomed.info/sct",
-                "version" : "2020-09-01",
-                "code" : "71836000",
-                "display" : "Nasopharyngeal structure (body structure)"
-              }
-            ]
-          }
-<<<<<<< HEAD
-        },
-        "container" : [
-          {
-            "type" : {
-              "coding" : [
-                {
-                  "extension" : [
-                    {
-                      "url" : "https://reportstream.cdc.gov/fhir/StructureDefinition/cwe-coding",
-                      "valueString" : "coding"
-                    },
-                    {
-                      "url" : "https://reportstream.cdc.gov/fhir/StructureDefinition/cwe-coding-system",
-                      "valueString" : "SCT"
-                    }
-                  ],
-                  "system" : "http://snomed.info/sct",
-                  "version" : "2.67",
-                  "code" : "440500007",
-                  "display" : "SNOMEDTEXT"
-                },
-                {
-                  "extension" : [
-                    {
-                      "url" : "https://reportstream.cdc.gov/fhir/StructureDefinition/cwe-coding",
-                      "valueString" : "alt-coding"
-                    },
-                    {
-                      "url" : "https://reportstream.cdc.gov/fhir/StructureDefinition/cwe-coding-system",
-                      "valueString" : "LN"
-                    }
-                  ],
-                  "system" : "http://loinc.org",
-                  "code" : "12345-6",
-                  "display" : "LOINCTEXT"
-                }
-              ]
-            },
-            "additiveCodeableConcept" : {
-              "coding" : [
-                {
-                  "extension" : [
-                    {
-                      "url" : "https://reportstream.cdc.gov/fhir/StructureDefinition/cwe-coding",
-                      "valueString" : "coding"
-                    },
-                    {
-                      "url" : "https://reportstream.cdc.gov/fhir/StructureDefinition/cwe-coding-system",
-                      "valueString" : "SCT"
-                    }
-                  ],
-                  "system" : "http://snomed.info/sct",
-                  "version" : "2.67",
-                  "code" : "440500007",
-                  "display" : "SNOMEDTEXT4"
-                },
-                {
-                  "extension" : [
-                    {
-                      "url" : "https://reportstream.cdc.gov/fhir/StructureDefinition/cwe-coding",
-                      "valueString" : "alt-coding"
-                    },
-                    {
-                      "url" : "https://reportstream.cdc.gov/fhir/StructureDefinition/cwe-coding-system",
-                      "valueString" : "LN"
-                    }
-                  ],
-                  "system" : "http://loinc.org",
-                  "code" : "12345-6",
-                  "display" : "LOINCTEXT4"
-                }
-              ]
-            }
-=======
+          }
         }, {
           "url" : "SPM.26",
           "valueString" : "2"
@@ -2451,253 +976,149 @@
               "code" : "12345-6",
               "display" : "LOINCTEXT"
             } ]
->>>>>>> 9d88e4f6
-          }
-        ],
-        "condition" : [
-          {
-            "coding" : [
-              {
-                "extension" : [
-                  {
-                    "url" : "https://reportstream.cdc.gov/fhir/StructureDefinition/cwe-coding",
-                    "valueString" : "coding"
-                  },
-                  {
-                    "url" : "https://reportstream.cdc.gov/fhir/StructureDefinition/cwe-coding-system",
-                    "valueString" : "SCT"
-                  }
-                ],
-                "system" : "http://snomed.info/sct",
-                "version" : "2.67",
-                "code" : "440500007",
-                "display" : "SNOMEDTEXT16"
-              },
-              {
-                "extension" : [
-                  {
-                    "url" : "https://reportstream.cdc.gov/fhir/StructureDefinition/cwe-coding",
-                    "valueString" : "alt-coding"
-                  },
-                  {
-                    "url" : "https://reportstream.cdc.gov/fhir/StructureDefinition/cwe-coding-system",
-                    "valueString" : "LN"
-                  }
-                ],
-                "system" : "http://loinc.org",
-                "code" : "12345-6",
-                "display" : "LOINCTEXT16"
-              }
-            ]
+          }
+        }, {
+          "url" : "https://reportstream.cdc.gov/fhir/StructureDefinition/bodySiteModifier",
+          "valueCodeableConcept" : {
+            "coding" : [ {
+              "extension" : [ {
+                "url" : "https://reportstream.cdc.gov/fhir/StructureDefinition/cwe-coding",
+                "valueString" : "coding"
+              }, {
+                "url" : "https://reportstream.cdc.gov/fhir/StructureDefinition/cwe-coding-system",
+                "valueString" : "SCT"
+              } ],
+              "system" : "http://snomed.info/sct",
+              "version" : "2.67",
+              "code" : "440500007",
+              "display" : "SNOMEDTEXT"
+            }, {
+              "extension" : [ {
+                "url" : "https://reportstream.cdc.gov/fhir/StructureDefinition/cwe-coding",
+                "valueString" : "alt-coding"
+              }, {
+                "url" : "https://reportstream.cdc.gov/fhir/StructureDefinition/cwe-coding-system",
+                "valueString" : "LN"
+              } ],
+              "system" : "http://loinc.org",
+              "code" : "12345-6",
+              "display" : "LOINCTEXT"
+            } ]
+          }
+        } ],
+        "collectedPeriod" : {
+          "start" : "2021-06-04T11:25:00Z",
+          "_start" : {
+            "extension" : [ {
+              "url" : "https://reportstream.cdc.gov/fhir/StructureDefinition/hl7v2-date-time",
+              "valueString" : "20210604112500+0000"
+            } ]
           },
-          {
-            "coding" : [
-              {
-                "extension" : [
-                  {
-                    "url" : "https://reportstream.cdc.gov/fhir/StructureDefinition/cwe-coding",
-                    "valueString" : "coding"
-                  },
-                  {
-                    "url" : "https://reportstream.cdc.gov/fhir/StructureDefinition/cwe-coding-system",
-                    "valueString" : "SCT"
-                  }
-                ],
-                "system" : "http://snomed.info/sct",
-                "version" : "2.67",
-                "code" : "440500007",
-                "display" : "SNOMEDTEXT17"
-              },
-              {
-                "extension" : [
-                  {
-                    "url" : "https://reportstream.cdc.gov/fhir/StructureDefinition/cwe-coding",
-                    "valueString" : "alt-coding"
-                  },
-                  {
-                    "url" : "https://reportstream.cdc.gov/fhir/StructureDefinition/cwe-coding-system",
-                    "valueString" : "LN"
-                  }
-                ],
-                "system" : "http://loinc.org",
-                "code" : "12345-6",
-                "display" : "LOINCTEXT17"
-              }
-            ]
-          }
-        ],
-        "note" : [
-          {
-            "extension" : [
-              {
-                "url" : "https://reportstream.cdc.gov/fhir/StructureDefinition/hl7v2Field",
-                "valueString" : "SPM.14"
-              }
-            ],
-            "text" : "TEST"
-          },
-          {
-            "extension" : [
-              {
-                "url" : "https://reportstream.cdc.gov/fhir/StructureDefinition/hl7v2Field",
-                "valueString" : "SPM.14"
-              }
-            ],
-            "text" : "TEST Two"
-          }
-        ]
-      }
-    },
-    {
-      "fullUrl" : "Specimen/1707795708901437000.a91dabeb-eef4-46a4-a347-e1398ea0ea26",
-      "resource" : {
-        "resourceType" : "Specimen",
-        "id" : "1707795708901437000.a91dabeb-eef4-46a4-a347-e1398ea0ea26",
-        "identifier" : [
-          {
-            "extension" : [
-              {
-                "url" : "https://reportstream.cdc.gov/fhir/StructureDefinition/namespace-id",
-                "valueString" : "Any lab USA2"
-              },
-              {
-                "url" : "https://reportstream.cdc.gov/fhir/StructureDefinition/universal-id",
-                "valueString" : "36D1332559"
-              },
-              {
-                "url" : "https://reportstream.cdc.gov/fhir/StructureDefinition/universal-id-type",
-                "valueString" : "CLIA"
-              },
-              {
-                "url" : "https://reportstream.cdc.gov/fhir/StructureDefinition/filler-assigned-identifier",
-                "extension" : [
-                  {
-                    "url" : "https://reportstream.cdc.gov/fhir/StructureDefinition/entity-identifier",
-                    "valueString" : "380604"
-                  },
-                  {
-                    "url" : "https://reportstream.cdc.gov/fhir/StructureDefinition/namespace-id",
-                    "valueString" : "Any lab USA3"
-                  },
-                  {
-                    "url" : "https://reportstream.cdc.gov/fhir/StructureDefinition/universal-id",
-                    "valueString" : "36D1332559"
-                  },
-                  {
-                    "url" : "https://reportstream.cdc.gov/fhir/StructureDefinition/universal-id-type",
-                    "valueString" : "CLIA"
-                  }
-                ]
-              }
-            ],
-            "type" : {
-              "coding" : [
-                {
-                  "system" : "http://terminology.hl7.org/CodeSystem/v2-0203",
-                  "code" : "PGN"
-                }
-              ]
-            },
-            "value" : "380604"
-          },
-          {
-            "extension" : [
-              {
-                "url" : "https://reportstream.cdc.gov/fhir/StructureDefinition/namespace-id",
-                "valueString" : "Any lab USA3"
-              },
-              {
-                "url" : "https://reportstream.cdc.gov/fhir/StructureDefinition/universal-id",
-                "valueString" : "36D1332559"
-              },
-              {
-                "url" : "https://reportstream.cdc.gov/fhir/StructureDefinition/universal-id-type",
-                "valueString" : "CLIA"
-              },
-              {
-                "url" : "https://reportstream.cdc.gov/fhir/StructureDefinition/placer-assigned-identifier",
-                "extension" : [
-                  {
-                    "url" : "https://reportstream.cdc.gov/fhir/StructureDefinition/entity-identifier",
-                    "valueString" : "380604"
-                  },
-                  {
-                    "url" : "https://reportstream.cdc.gov/fhir/StructureDefinition/namespace-id",
-                    "valueString" : "Any lab USA2"
-                  },
-                  {
-                    "url" : "https://reportstream.cdc.gov/fhir/StructureDefinition/universal-id",
-                    "valueString" : "36D1332559"
-                  },
-                  {
-                    "url" : "https://reportstream.cdc.gov/fhir/StructureDefinition/universal-id-type",
-                    "valueString" : "CLIA"
-                  }
-                ]
-              }
-            ],
-            "type" : {
-              "coding" : [
-                {
-                  "system" : "http://terminology.hl7.org/CodeSystem/v2-0203",
-                  "code" : "FGN"
-                }
-              ]
-            },
-            "value" : "380604"
-          }
-        ]
-      }
-    },
-    {
-      "fullUrl" : "ServiceRequest/1707795708934752000.d72b6891-7b8c-4730-ac98-0c8f2dcf36c4",
-      "resource" : {
-        "resourceType" : "ServiceRequest",
-        "id" : "1707795708934752000.d72b6891-7b8c-4730-ac98-0c8f2dcf36c4",
-        "status" : "unknown",
-        "code" : {
-          "coding" : [
-            {
-              "extension" : [
-                {
-                  "url" : "https://reportstream.cdc.gov/fhir/StructureDefinition/cwe-coding",
-                  "valueString" : "coding"
-                }
-              ],
-              "code" : "TEST"
-            }
-          ]
+          "_end" : {
+            "extension" : [ {
+              "url" : "https://reportstream.cdc.gov/fhir/StructureDefinition/hl7v2-date-time",
+              "valueString" : "test"
+            } ]
+          }
         },
-        "subject" : {
-          "reference" : "Patient/1707795708737406000.14a39be3-0ae5-46f2-b7ba-c06d2d4e33fb"
+        "quantity" : {
+          "value" : 1
+        },
+        "method" : {
+          "coding" : [ {
+            "extension" : [ {
+              "url" : "https://reportstream.cdc.gov/fhir/StructureDefinition/cwe-coding",
+              "valueString" : "coding"
+            }, {
+              "url" : "https://reportstream.cdc.gov/fhir/StructureDefinition/cwe-coding-system",
+              "valueString" : "SCT"
+            } ],
+            "system" : "http://snomed.info/sct",
+            "version" : "2.67",
+            "code" : "440500007",
+            "display" : "SNOMEDTEXT"
+          }, {
+            "extension" : [ {
+              "url" : "https://reportstream.cdc.gov/fhir/StructureDefinition/cwe-coding",
+              "valueString" : "alt-coding"
+            }, {
+              "url" : "https://reportstream.cdc.gov/fhir/StructureDefinition/cwe-coding-system",
+              "valueString" : "LN"
+            } ],
+            "system" : "http://loinc.org",
+            "code" : "12345-6",
+            "display" : "LOINCTEXT"
+          } ]
+        },
+        "bodySite" : {
+          "coding" : [ {
+            "extension" : [ {
+              "url" : "https://reportstream.cdc.gov/fhir/StructureDefinition/cwe-coding",
+              "valueString" : "coding"
+            }, {
+              "url" : "https://reportstream.cdc.gov/fhir/StructureDefinition/cwe-coding-system",
+              "valueString" : "SCT"
+            } ],
+            "system" : "http://snomed.info/sct",
+            "version" : "2020-09-01",
+            "code" : "71836000",
+            "display" : "Nasopharyngeal structure (body structure)"
+          } ]
         }
-<<<<<<< HEAD
-      }
-    },
-    {
-      "fullUrl" : "DiagnosticReport/1707795708936597000.f6a16a90-fcb0-4911-8710-bff18c84c018",
-      "resource" : {
-        "resourceType" : "DiagnosticReport",
-        "id" : "1707795708936597000.f6a16a90-fcb0-4911-8710-bff18c84c018",
-        "basedOn" : [
-          {
-            "reference" : "ServiceRequest/1707795708934752000.d72b6891-7b8c-4730-ac98-0c8f2dcf36c4"
-          }
-        ],
-        "status" : "final",
-        "code" : {
-          "coding" : [
-            {
-              "extension" : [
-                {
-                  "url" : "https://reportstream.cdc.gov/fhir/StructureDefinition/cwe-coding",
-                  "valueString" : "coding"
-                }
-              ],
-              "code" : "TEST"
-            }
-          ]
-=======
+      },
+      "container" : [ {
+        "type" : {
+          "coding" : [ {
+            "extension" : [ {
+              "url" : "https://reportstream.cdc.gov/fhir/StructureDefinition/cwe-coding",
+              "valueString" : "coding"
+            }, {
+              "url" : "https://reportstream.cdc.gov/fhir/StructureDefinition/cwe-coding-system",
+              "valueString" : "SCT"
+            } ],
+            "system" : "http://snomed.info/sct",
+            "version" : "2.67",
+            "code" : "440500007",
+            "display" : "SNOMEDTEXT"
+          }, {
+            "extension" : [ {
+              "url" : "https://reportstream.cdc.gov/fhir/StructureDefinition/cwe-coding",
+              "valueString" : "alt-coding"
+            }, {
+              "url" : "https://reportstream.cdc.gov/fhir/StructureDefinition/cwe-coding-system",
+              "valueString" : "LN"
+            } ],
+            "system" : "http://loinc.org",
+            "code" : "12345-6",
+            "display" : "LOINCTEXT"
+          } ]
+        },
+        "additiveCodeableConcept" : {
+          "coding" : [ {
+            "extension" : [ {
+              "url" : "https://reportstream.cdc.gov/fhir/StructureDefinition/cwe-coding",
+              "valueString" : "coding"
+            }, {
+              "url" : "https://reportstream.cdc.gov/fhir/StructureDefinition/cwe-coding-system",
+              "valueString" : "SCT"
+            } ],
+            "system" : "http://snomed.info/sct",
+            "version" : "2.67",
+            "code" : "440500007",
+            "display" : "SNOMEDTEXT"
+          }, {
+            "extension" : [ {
+              "url" : "https://reportstream.cdc.gov/fhir/StructureDefinition/cwe-coding",
+              "valueString" : "alt-coding"
+            }, {
+              "url" : "https://reportstream.cdc.gov/fhir/StructureDefinition/cwe-coding-system",
+              "valueString" : "LN"
+            } ],
+            "system" : "http://loinc.org",
+            "code" : "12345-6",
+            "display" : "LOINCTEXT"
+          } ]
+        }
       } ],
       "condition" : [ {
         "coding" : [ {
@@ -2800,24 +1221,40 @@
             "system" : "http://terminology.hl7.org/CodeSystem/v2-0203",
             "code" : "PGN"
           } ]
->>>>>>> 9d88e4f6
         },
-        "subject" : {
-          "reference" : "Patient/1707795708737406000.14a39be3-0ae5-46f2-b7ba-c06d2d4e33fb"
+        "value" : "380604"
+      }, {
+        "extension" : [ {
+          "url" : "https://reportstream.cdc.gov/fhir/StructureDefinition/namespace-id",
+          "valueString" : "Any lab USA"
+        }, {
+          "url" : "https://reportstream.cdc.gov/fhir/StructureDefinition/universal-id",
+          "valueString" : "36D1332559"
+        }, {
+          "url" : "https://reportstream.cdc.gov/fhir/StructureDefinition/universal-id-type",
+          "valueString" : "CLIA"
+        }, {
+          "url" : "https://reportstream.cdc.gov/fhir/StructureDefinition/placer-assigned-identifier",
+          "extension" : [ {
+            "url" : "https://reportstream.cdc.gov/fhir/StructureDefinition/entity-identifier",
+            "valueString" : "380604"
+          }, {
+            "url" : "https://reportstream.cdc.gov/fhir/StructureDefinition/namespace-id",
+            "valueString" : "Any lab USA"
+          }, {
+            "url" : "https://reportstream.cdc.gov/fhir/StructureDefinition/universal-id",
+            "valueString" : "36D1332559"
+          }, {
+            "url" : "https://reportstream.cdc.gov/fhir/StructureDefinition/universal-id-type",
+            "valueString" : "CLIA"
+          } ]
+        } ],
+        "type" : {
+          "coding" : [ {
+            "system" : "http://terminology.hl7.org/CodeSystem/v2-0203",
+            "code" : "FGN"
+          } ]
         },
-<<<<<<< HEAD
-        "specimen" : [
-          {
-            "reference" : "Specimen/1707795708918284000.00931558-d756-46c0-9492-1ebe2c30fe44"
-          },
-          {
-            "reference" : "Specimen/1707795708741573000.aba5e271-6a7d-46d3-af9c-795ccca19cad"
-          }
-        ]
-      }
-    }
-  ]
-=======
         "value" : "380604"
       } ]
     }
@@ -2868,5 +1305,4 @@
       } ]
     }
   } ]
->>>>>>> 9d88e4f6
 }