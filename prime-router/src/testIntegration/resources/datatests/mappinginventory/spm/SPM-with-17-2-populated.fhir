--- conflicted
+++ resolved
@@ -1,14 +1,8 @@
 {
   "resourceType" : "Bundle",
-<<<<<<< HEAD
-  "id" : "1707523089093266000.c5c852df-4432-4a36-8e00-e622e9e83bab",
-  "meta" : {
-    "lastUpdated" : "2024-02-09T17:58:09.244-06:00"
-=======
   "id" : "1707767826977851000.ab6ca6b9-8632-4414-834d-8da28ec9c410",
   "meta" : {
     "lastUpdated" : "2024-02-12T13:57:06.987-06:00"
->>>>>>> cddac704
   },
   "identifier" : {
     "system" : "https://reportstream.cdc.gov/prime-router",
@@ -16,131 +10,6 @@
   },
   "type" : "message",
   "timestamp" : "2023-05-01T09:25:31.000-05:00",
-<<<<<<< HEAD
-  "entry" : [
-    {
-      "fullUrl" : "MessageHeader/827ccb0e-ea8a-306c-8c34-a16891f84e7b",
-      "resource" : {
-        "resourceType" : "MessageHeader",
-        "id" : "827ccb0e-ea8a-306c-8c34-a16891f84e7b",
-        "extension" : [
-          {
-            "url" : "https://reportstream.cdc.gov/fhir/StructureDefinition/encoding-characters",
-            "valueString" : "^~\\&#"
-          },
-          {
-            "url" : "https://reportstream.cdc.gov/fhir/StructureDefinition/character-set",
-            "valueString" : "UNICODE UTF-8"
-          },
-          {
-            "url" : "https://reportstream.cdc.gov/fhir/StructureDefinition/msh-message-header",
-            "extension" : [
-              {
-                "url" : "MSH.7",
-                "valueString" : "20230501102531-0400"
-              }
-            ]
-          }
-        ],
-        "eventCoding" : {
-          "system" : "http://terminology.hl7.org/CodeSystem/v2-0003",
-          "code" : "R01",
-          "display" : "ORU^R01^ORU_R01"
-        },
-        "sender" : {
-          "reference" : "Organization/1707523089349484000.f5c5db42-0345-4270-8277-13cf3867685a"
-        },
-        "source" : {
-          "_endpoint" : {
-            "extension" : [
-              {
-                "url" : "http://hl7.org/fhir/StructureDefinition/data-absent-reason",
-                "valueCode" : "unknown"
-              }
-            ]
-          }
-        }
-      }
-    },
-    {
-      "fullUrl" : "Organization/1707523089349484000.f5c5db42-0345-4270-8277-13cf3867685a",
-      "resource" : {
-        "resourceType" : "Organization",
-        "id" : "1707523089349484000.f5c5db42-0345-4270-8277-13cf3867685a",
-        "address" : [
-          {
-            "country" : "USA"
-          }
-        ]
-      }
-    },
-    {
-      "fullUrl" : "Provenance/1707523090582865000.136b5702-9789-40fd-9706-cdd997968364",
-      "resource" : {
-        "resourceType" : "Provenance",
-        "id" : "1707523090582865000.136b5702-9789-40fd-9706-cdd997968364",
-        "target" : [
-          {
-            "reference" : "MessageHeader/827ccb0e-ea8a-306c-8c34-a16891f84e7b"
-          },
-          {
-            "reference" : "DiagnosticReport/1707523091305276000.344e6255-28ca-4026-b503-e3d8aa6abce0"
-          }
-        ],
-        "recorded" : "2023-05-01T10:25:31-04:00",
-        "activity" : {
-          "coding" : [
-            {
-              "display" : "ORU^R01^ORU_R01"
-            }
-          ]
-        }
-      }
-    },
-    {
-      "fullUrl" : "Provenance/1707523090614138000.aab76307-ed4d-4394-90d9-a38c1df6b29a",
-      "resource" : {
-        "resourceType" : "Provenance",
-        "id" : "1707523090614138000.aab76307-ed4d-4394-90d9-a38c1df6b29a",
-        "recorded" : "2024-02-09T17:58:10Z",
-        "policy" : [
-          "http://hl7.org/fhir/uv/v2mappings/message-oru-r01-to-bundle"
-        ],
-        "activity" : {
-          "coding" : [
-            {
-              "code" : "v2-FHIR transformation"
-            }
-          ]
-        },
-        "agent" : [
-          {
-            "type" : {
-              "coding" : [
-                {
-                  "system" : "http://terminology.hl7.org/CodeSystem/provenance-participant-type",
-                  "code" : "assembler"
-                }
-              ]
-            },
-            "who" : {
-              "reference" : "Organization/1707523090613734000.d23509df-1f93-4e40-8282-ff1a3293dae6"
-            }
-          }
-        ]
-      }
-    },
-    {
-      "fullUrl" : "Organization/1707523090613734000.d23509df-1f93-4e40-8282-ff1a3293dae6",
-      "resource" : {
-        "resourceType" : "Organization",
-        "id" : "1707523090613734000.d23509df-1f93-4e40-8282-ff1a3293dae6",
-        "identifier" : [
-          {
-            "value" : "CDC PRIME - Atlanta"
-          },
-          {
-=======
   "entry" : [ {
     "fullUrl" : "MessageHeader/827ccb0e-ea8a-306c-8c34-a16891f84e7b",
     "resource" : {
@@ -316,985 +185,6 @@
               "url" : "https://reportstream.cdc.gov/fhir/StructureDefinition/hl7v2Field",
               "valueString" : "SPM.3"
             } ],
->>>>>>> cddac704
-            "type" : {
-              "coding" : [ {
-                "system" : "http://terminology.hl7.org/CodeSystem/v2-0203",
-                "code" : "PGN"
-              } ]
-            },
-<<<<<<< HEAD
-            "system" : "urn:ietf:rfc:3986",
-            "value" : "2.16.840.1.114222.4.1.237821"
-          }
-        ]
-      }
-    },
-    {
-      "fullUrl" : "Patient/1707523090653328000.d8b02d36-91fc-4698-82c7-df6064d76aab",
-      "resource" : {
-        "resourceType" : "Patient",
-        "id" : "1707523090653328000.d8b02d36-91fc-4698-82c7-df6064d76aab"
-      }
-    },
-    {
-      "fullUrl" : "Provenance/1707523090653956000.4dc5873e-112f-446e-8e67-ae5b60c17375",
-      "resource" : {
-        "resourceType" : "Provenance",
-        "id" : "1707523090653956000.4dc5873e-112f-446e-8e67-ae5b60c17375",
-        "target" : [
-          {
-            "reference" : "Patient/1707523090653328000.d8b02d36-91fc-4698-82c7-df6064d76aab"
-          }
-        ],
-        "recorded" : "2024-02-09T17:58:10Z",
-        "activity" : {
-          "coding" : [
-            {
-              "system" : "https://terminology.hl7.org/CodeSystem/v3-DataOperation",
-              "code" : "UPDATE"
-            }
-          ]
-        }
-      }
-    },
-    {
-      "fullUrl" : "Specimen/1707523090700084000.5f06920b-dc5a-456f-b762-106e56ad5fb4",
-      "resource" : {
-        "resourceType" : "Specimen",
-        "id" : "1707523090700084000.5f06920b-dc5a-456f-b762-106e56ad5fb4",
-        "extension" : [
-          {
-            "url" : "https://reportstream.cdc.gov/fhir/StructureDefinition/spm-specimen",
-            "extension" : [
-              {
-                "url" : "spm-3-specimen-parent-id-placer",
-                "valueIdentifier" : {
-                  "extension" : [
-                    {
-                      "url" : "https://reportstream.cdc.gov/fhir/StructureDefinition/namespace-id",
-                      "valueString" : "Any lab USA2"
-                    },
-                    {
-                      "url" : "https://reportstream.cdc.gov/fhir/StructureDefinition/universal-id",
-                      "valueString" : "36D1332559"
-                    },
-                    {
-                      "url" : "https://reportstream.cdc.gov/fhir/StructureDefinition/universal-id-type",
-                      "valueString" : "CLIA"
-                    },
-                    {
-                      "url" : "https://reportstream.cdc.gov/fhir/StructureDefinition/filler-assigned-identifier",
-                      "extension" : [
-                        {
-                          "url" : "https://reportstream.cdc.gov/fhir/StructureDefinition/entity-identifier",
-                          "valueString" : "380604"
-                        },
-                        {
-                          "url" : "https://reportstream.cdc.gov/fhir/StructureDefinition/namespace-id",
-                          "valueString" : "Any lab USA3"
-                        },
-                        {
-                          "url" : "https://reportstream.cdc.gov/fhir/StructureDefinition/universal-id",
-                          "valueString" : "36D1332559"
-                        },
-                        {
-                          "url" : "https://reportstream.cdc.gov/fhir/StructureDefinition/universal-id-type",
-                          "valueString" : "CLIA"
-                        }
-                      ]
-                    },
-                    {
-                      "url" : "https://reportstream.cdc.gov/fhir/StructureDefinition/hl7v2Field",
-                      "valueString" : "SPM.3"
-                    }
-                  ],
-                  "type" : {
-                    "coding" : [
-                      {
-                        "system" : "http://terminology.hl7.org/CodeSystem/v2-0203",
-                        "code" : "PGN"
-                      }
-                    ]
-                  },
-                  "value" : "380604"
-                }
-              },
-              {
-                "url" : "spm-3-specimen-parent-id-placer",
-                "valueIdentifier" : {
-                  "extension" : [
-                    {
-                      "url" : "https://reportstream.cdc.gov/fhir/StructureDefinition/namespace-id",
-                      "valueString" : "Any lab USA"
-                    },
-                    {
-                      "url" : "https://reportstream.cdc.gov/fhir/StructureDefinition/universal-id",
-                      "valueString" : "36D1332559"
-                    },
-                    {
-                      "url" : "https://reportstream.cdc.gov/fhir/StructureDefinition/universal-id-type",
-                      "valueString" : "CLIA"
-                    },
-                    {
-                      "url" : "https://reportstream.cdc.gov/fhir/StructureDefinition/filler-assigned-identifier",
-                      "extension" : [
-                        {
-                          "url" : "https://reportstream.cdc.gov/fhir/StructureDefinition/entity-identifier",
-                          "valueString" : "380604"
-                        },
-                        {
-                          "url" : "https://reportstream.cdc.gov/fhir/StructureDefinition/namespace-id",
-                          "valueString" : "Any lab USA"
-                        },
-                        {
-                          "url" : "https://reportstream.cdc.gov/fhir/StructureDefinition/universal-id",
-                          "valueString" : "36D1332559"
-                        },
-                        {
-                          "url" : "https://reportstream.cdc.gov/fhir/StructureDefinition/universal-id-type",
-                          "valueString" : "CLIA"
-                        }
-                      ]
-                    },
-                    {
-                      "url" : "https://reportstream.cdc.gov/fhir/StructureDefinition/hl7v2Field",
-                      "valueString" : "SPM.3"
-                    }
-                  ],
-                  "type" : {
-                    "coding" : [
-                      {
-                        "system" : "http://terminology.hl7.org/CodeSystem/v2-0203",
-                        "code" : "PGN"
-                      }
-                    ]
-                  },
-                  "value" : "380604"
-                }
-              },
-              {
-                "url" : "spm-3-specimen-parent-id-filler",
-                "valueIdentifier" : {
-                  "extension" : [
-                    {
-                      "url" : "https://reportstream.cdc.gov/fhir/StructureDefinition/namespace-id",
-                      "valueString" : "Any lab USA3"
-                    },
-                    {
-                      "url" : "https://reportstream.cdc.gov/fhir/StructureDefinition/universal-id",
-                      "valueString" : "36D1332559"
-                    },
-                    {
-                      "url" : "https://reportstream.cdc.gov/fhir/StructureDefinition/universal-id-type",
-                      "valueString" : "CLIA"
-                    },
-                    {
-                      "url" : "https://reportstream.cdc.gov/fhir/StructureDefinition/placer-assigned-identifier",
-                      "extension" : [
-                        {
-                          "url" : "https://reportstream.cdc.gov/fhir/StructureDefinition/entity-identifier",
-                          "valueString" : "380604"
-                        },
-                        {
-                          "url" : "https://reportstream.cdc.gov/fhir/StructureDefinition/namespace-id",
-                          "valueString" : "Any lab USA2"
-                        },
-                        {
-                          "url" : "https://reportstream.cdc.gov/fhir/StructureDefinition/universal-id",
-                          "valueString" : "36D1332559"
-                        },
-                        {
-                          "url" : "https://reportstream.cdc.gov/fhir/StructureDefinition/universal-id-type",
-                          "valueString" : "CLIA"
-                        }
-                      ]
-                    },
-                    {
-                      "url" : "https://reportstream.cdc.gov/fhir/StructureDefinition/hl7v2Field",
-                      "valueString" : "SPM.3"
-                    }
-                  ],
-                  "type" : {
-                    "coding" : [
-                      {
-                        "system" : "http://terminology.hl7.org/CodeSystem/v2-0203",
-                        "code" : "FGN"
-                      }
-                    ]
-                  },
-                  "value" : "380604"
-                }
-              },
-              {
-                "url" : "spm-3-specimen-parent-id-filler",
-                "valueIdentifier" : {
-                  "extension" : [
-                    {
-                      "url" : "https://reportstream.cdc.gov/fhir/StructureDefinition/namespace-id",
-                      "valueString" : "Any lab USA"
-                    },
-                    {
-                      "url" : "https://reportstream.cdc.gov/fhir/StructureDefinition/universal-id",
-                      "valueString" : "36D1332559"
-                    },
-                    {
-                      "url" : "https://reportstream.cdc.gov/fhir/StructureDefinition/universal-id-type",
-                      "valueString" : "CLIA"
-                    },
-                    {
-                      "url" : "https://reportstream.cdc.gov/fhir/StructureDefinition/placer-assigned-identifier",
-                      "extension" : [
-                        {
-                          "url" : "https://reportstream.cdc.gov/fhir/StructureDefinition/entity-identifier",
-                          "valueString" : "380604"
-                        },
-                        {
-                          "url" : "https://reportstream.cdc.gov/fhir/StructureDefinition/namespace-id",
-                          "valueString" : "Any lab USA"
-                        },
-                        {
-                          "url" : "https://reportstream.cdc.gov/fhir/StructureDefinition/universal-id",
-                          "valueString" : "36D1332559"
-                        },
-                        {
-                          "url" : "https://reportstream.cdc.gov/fhir/StructureDefinition/universal-id-type",
-                          "valueString" : "CLIA"
-                        }
-                      ]
-                    },
-                    {
-                      "url" : "https://reportstream.cdc.gov/fhir/StructureDefinition/hl7v2Field",
-                      "valueString" : "SPM.3"
-                    }
-                  ],
-                  "type" : {
-                    "coding" : [
-                      {
-                        "system" : "http://terminology.hl7.org/CodeSystem/v2-0203",
-                        "code" : "FGN"
-                      }
-                    ]
-                  },
-                  "value" : "380604"
-                }
-              },
-              {
-                "url" : "spm-20-specimen-availability",
-                "valueString" : "Y"
-              },
-              {
-                "url" : "spm-22-specimen-quality",
-                "valueCodeableConcept" : {
-                  "coding" : [
-                    {
-                      "extension" : [
-                        {
-                          "url" : "https://reportstream.cdc.gov/fhir/StructureDefinition/cwe-coding",
-                          "valueString" : "coding"
-                        },
-                        {
-                          "url" : "https://reportstream.cdc.gov/fhir/StructureDefinition/cwe-coding-system",
-                          "valueString" : "SCT"
-                        }
-                      ],
-                      "system" : "http://snomed.info/sct",
-                      "version" : "2.67",
-                      "code" : "440500007",
-                      "display" : "SNOMEDTEXT"
-                    },
-                    {
-                      "extension" : [
-                        {
-                          "url" : "https://reportstream.cdc.gov/fhir/StructureDefinition/cwe-coding",
-                          "valueString" : "alt-coding"
-                        },
-                        {
-                          "url" : "https://reportstream.cdc.gov/fhir/StructureDefinition/cwe-coding-system",
-                          "valueString" : "LN"
-                        }
-                      ],
-                      "system" : "http://loinc.org",
-                      "code" : "12345-6",
-                      "display" : "LOINCTEXT"
-                    }
-                  ]
-                }
-              },
-              {
-                "url" : "spm-23-specimen-appropriateness",
-                "valueCodeableConcept" : {
-                  "coding" : [
-                    {
-                      "extension" : [
-                        {
-                          "url" : "https://reportstream.cdc.gov/fhir/StructureDefinition/cwe-coding",
-                          "valueString" : "coding"
-                        },
-                        {
-                          "url" : "https://reportstream.cdc.gov/fhir/StructureDefinition/cwe-coding-system",
-                          "valueString" : "SCT"
-                        }
-                      ],
-                      "system" : "http://snomed.info/sct",
-                      "version" : "2.67",
-                      "code" : "440500007",
-                      "display" : "SNOMEDTEXT"
-                    },
-                    {
-                      "extension" : [
-                        {
-                          "url" : "https://reportstream.cdc.gov/fhir/StructureDefinition/cwe-coding",
-                          "valueString" : "alt-coding"
-                        },
-                        {
-                          "url" : "https://reportstream.cdc.gov/fhir/StructureDefinition/cwe-coding-system",
-                          "valueString" : "LN"
-                        }
-                      ],
-                      "system" : "http://loinc.org",
-                      "code" : "12345-6",
-                      "display" : "LOINCTEXT"
-                    }
-                  ]
-                }
-              },
-              {
-                "url" : "spm-25-specimen-current-quantity",
-                "valueQuantity" : {
-                  "value" : 1
-                }
-              },
-              {
-                "url" : "spm-26-number-of-specimen-containers",
-                "valueString" : "2"
-              },
-              {
-                "url" : "spm-28-container-condition",
-                "valueCodeableConcept" : {
-                  "coding" : [
-                    {
-                      "extension" : [
-                        {
-                          "url" : "https://reportstream.cdc.gov/fhir/StructureDefinition/cwe-coding",
-                          "valueString" : "coding"
-                        },
-                        {
-                          "url" : "https://reportstream.cdc.gov/fhir/StructureDefinition/cwe-coding-system",
-                          "valueString" : "SCT"
-                        }
-                      ],
-                      "system" : "http://snomed.info/sct",
-                      "version" : "2.67",
-                      "code" : "440500007",
-                      "display" : "SNOMEDTEXT"
-                    },
-                    {
-                      "extension" : [
-                        {
-                          "url" : "https://reportstream.cdc.gov/fhir/StructureDefinition/cwe-coding",
-                          "valueString" : "alt-coding"
-                        },
-                        {
-                          "url" : "https://reportstream.cdc.gov/fhir/StructureDefinition/cwe-coding-system",
-                          "valueString" : "LN"
-                        }
-                      ],
-                      "system" : "http://loinc.org",
-                      "code" : "12345-6",
-                      "display" : "LOINCTEXT"
-                    }
-                  ]
-                }
-              },
-              {
-                "url" : "spm-29-specimen-child-role",
-                "valueCodeableConcept" : {
-                  "coding" : [
-                    {
-                      "extension" : [
-                        {
-                          "url" : "https://reportstream.cdc.gov/fhir/StructureDefinition/cwe-coding",
-                          "valueString" : "coding"
-                        },
-                        {
-                          "url" : "https://reportstream.cdc.gov/fhir/StructureDefinition/cwe-coding-system",
-                          "valueString" : "SCT"
-                        }
-                      ],
-                      "system" : "http://snomed.info/sct",
-                      "version" : "2.67",
-                      "code" : "440500007",
-                      "display" : "SNOMEDTEXT"
-                    },
-                    {
-                      "extension" : [
-                        {
-                          "url" : "https://reportstream.cdc.gov/fhir/StructureDefinition/cwe-coding",
-                          "valueString" : "alt-coding"
-                        },
-                        {
-                          "url" : "https://reportstream.cdc.gov/fhir/StructureDefinition/cwe-coding-system",
-                          "valueString" : "LN"
-                        }
-                      ],
-                      "system" : "http://loinc.org",
-                      "code" : "12345-6",
-                      "display" : "LOINCTEXT"
-                    }
-                  ]
-                }
-              },
-              {
-                "url" : "spm-30-accession-id",
-                "valueIdentifier" : {
-                  "value" : "IDNumber"
-                }
-              },
-              {
-                "url" : "spm-30-accession-id",
-                "valueIdentifier" : {
-                  "value" : "IDNumber2"
-                }
-              },
-              {
-                "url" : "spm-5-specimen-type-modifier",
-                "valueCodeableConcept" : {
-                  "coding" : [
-                    {
-                      "extension" : [
-                        {
-                          "url" : "https://reportstream.cdc.gov/fhir/StructureDefinition/cwe-coding",
-                          "valueString" : "coding"
-                        },
-                        {
-                          "url" : "https://reportstream.cdc.gov/fhir/StructureDefinition/cwe-coding-system",
-                          "valueString" : "SCT"
-                        }
-                      ],
-                      "system" : "http://snomed.info/sct",
-                      "version" : "2.67",
-                      "code" : "440500007",
-                      "display" : "SNOMEDTEXT2"
-                    },
-                    {
-                      "extension" : [
-                        {
-                          "url" : "https://reportstream.cdc.gov/fhir/StructureDefinition/cwe-coding",
-                          "valueString" : "alt-coding"
-                        },
-                        {
-                          "url" : "https://reportstream.cdc.gov/fhir/StructureDefinition/cwe-coding-system",
-                          "valueString" : "LN"
-                        }
-                      ],
-                      "system" : "http://loinc.org",
-                      "code" : "12345-6",
-                      "display" : "LOINCTEXT2"
-                    }
-                  ]
-                }
-              },
-              {
-                "url" : "spm-5-specimen-type-modifier",
-                "valueCodeableConcept" : {
-                  "coding" : [
-                    {
-                      "extension" : [
-                        {
-                          "url" : "https://reportstream.cdc.gov/fhir/StructureDefinition/cwe-coding",
-                          "valueString" : "coding"
-                        },
-                        {
-                          "url" : "https://reportstream.cdc.gov/fhir/StructureDefinition/cwe-coding-system",
-                          "valueString" : "SCT"
-                        }
-                      ],
-                      "system" : "http://snomed.info/sct",
-                      "version" : "2.67",
-                      "code" : "440500007",
-                      "display" : "SNOMEDTEXT3"
-                    },
-                    {
-                      "extension" : [
-                        {
-                          "url" : "https://reportstream.cdc.gov/fhir/StructureDefinition/cwe-coding",
-                          "valueString" : "alt-coding"
-                        },
-                        {
-                          "url" : "https://reportstream.cdc.gov/fhir/StructureDefinition/cwe-coding-system",
-                          "valueString" : "LN"
-                        }
-                      ],
-                      "system" : "http://loinc.org",
-                      "code" : "12345-6",
-                      "display" : "LOINCTEXT3"
-                    }
-                  ]
-                }
-              },
-              {
-                "url" : "spm-6-specimen-additives",
-                "valueCodeableConcept" : {
-                  "coding" : [
-                    {
-                      "extension" : [
-                        {
-                          "url" : "https://reportstream.cdc.gov/fhir/StructureDefinition/cwe-coding",
-                          "valueString" : "coding"
-                        },
-                        {
-                          "url" : "https://reportstream.cdc.gov/fhir/StructureDefinition/cwe-coding-system",
-                          "valueString" : "SCT"
-                        }
-                      ],
-                      "system" : "http://snomed.info/sct",
-                      "version" : "2.67",
-                      "code" : "440500007",
-                      "display" : "SNOMEDTEXT4"
-                    },
-                    {
-                      "extension" : [
-                        {
-                          "url" : "https://reportstream.cdc.gov/fhir/StructureDefinition/cwe-coding",
-                          "valueString" : "alt-coding"
-                        },
-                        {
-                          "url" : "https://reportstream.cdc.gov/fhir/StructureDefinition/cwe-coding-system",
-                          "valueString" : "LN"
-                        }
-                      ],
-                      "system" : "http://loinc.org",
-                      "code" : "12345-6",
-                      "display" : "LOINCTEXT4"
-                    }
-                  ]
-                }
-              },
-              {
-                "url" : "spm-6-specimen-additives",
-                "valueCodeableConcept" : {
-                  "coding" : [
-                    {
-                      "extension" : [
-                        {
-                          "url" : "https://reportstream.cdc.gov/fhir/StructureDefinition/cwe-coding",
-                          "valueString" : "coding"
-                        },
-                        {
-                          "url" : "https://reportstream.cdc.gov/fhir/StructureDefinition/cwe-coding-system",
-                          "valueString" : "SCT"
-                        }
-                      ],
-                      "system" : "http://snomed.info/sct",
-                      "version" : "2.67",
-                      "code" : "440500007",
-                      "display" : "SNOMEDTEXT5"
-                    },
-                    {
-                      "extension" : [
-                        {
-                          "url" : "https://reportstream.cdc.gov/fhir/StructureDefinition/cwe-coding",
-                          "valueString" : "alt-coding"
-                        },
-                        {
-                          "url" : "https://reportstream.cdc.gov/fhir/StructureDefinition/cwe-coding-system",
-                          "valueString" : "LN"
-                        }
-                      ],
-                      "system" : "http://loinc.org",
-                      "code" : "12345-6",
-                      "display" : "LOINCTEXT5"
-                    }
-                  ]
-                }
-              },
-              {
-                "url" : "spm-10-specimen-collection-site",
-                "valueCodeableConcept" : {
-                  "coding" : [
-                    {
-                      "extension" : [
-                        {
-                          "url" : "https://reportstream.cdc.gov/fhir/StructureDefinition/cwe-coding",
-                          "valueString" : "coding"
-                        },
-                        {
-                          "url" : "https://reportstream.cdc.gov/fhir/StructureDefinition/cwe-coding-system",
-                          "valueString" : "SCT"
-                        }
-                      ],
-                      "system" : "http://snomed.info/sct",
-                      "version" : "2.67",
-                      "code" : "440500007",
-                      "display" : "SNOMEDTEXT"
-                    },
-                    {
-                      "extension" : [
-                        {
-                          "url" : "https://reportstream.cdc.gov/fhir/StructureDefinition/cwe-coding",
-                          "valueString" : "alt-coding"
-                        },
-                        {
-                          "url" : "https://reportstream.cdc.gov/fhir/StructureDefinition/cwe-coding-system",
-                          "valueString" : "LN"
-                        }
-                      ],
-                      "system" : "http://loinc.org",
-                      "code" : "12345-6",
-                      "display" : "LOINCTEXT"
-                    }
-                  ]
-                }
-              },
-              {
-                "url" : "spm-11-specimen-role",
-                "valueCodeableConcept" : {
-                  "coding" : [
-                    {
-                      "extension" : [
-                        {
-                          "url" : "https://reportstream.cdc.gov/fhir/StructureDefinition/cwe-coding",
-                          "valueString" : "coding"
-                        },
-                        {
-                          "url" : "https://reportstream.cdc.gov/fhir/StructureDefinition/cwe-coding-system",
-                          "valueString" : "SCT"
-                        }
-                      ],
-                      "system" : "http://snomed.info/sct",
-                      "version" : "2.67",
-                      "code" : "440500007",
-                      "display" : "SNOMEDTEXT8"
-                    },
-                    {
-                      "extension" : [
-                        {
-                          "url" : "https://reportstream.cdc.gov/fhir/StructureDefinition/cwe-coding",
-                          "valueString" : "alt-coding"
-                        },
-                        {
-                          "url" : "https://reportstream.cdc.gov/fhir/StructureDefinition/cwe-coding-system",
-                          "valueString" : "LN"
-                        }
-                      ],
-                      "system" : "http://loinc.org",
-                      "code" : "12345-6",
-                      "display" : "LOINCTEXT8"
-                    }
-                  ]
-                }
-              },
-              {
-                "url" : "spm-11-specimen-role",
-                "valueCodeableConcept" : {
-                  "coding" : [
-                    {
-                      "extension" : [
-                        {
-                          "url" : "https://reportstream.cdc.gov/fhir/StructureDefinition/cwe-coding",
-                          "valueString" : "coding"
-                        },
-                        {
-                          "url" : "https://reportstream.cdc.gov/fhir/StructureDefinition/cwe-coding-system",
-                          "valueString" : "SCT"
-                        }
-                      ],
-                      "system" : "http://snomed.info/sct",
-                      "version" : "2.67",
-                      "code" : "440500007",
-                      "display" : "SNOMEDTEXT9"
-                    },
-                    {
-                      "extension" : [
-                        {
-                          "url" : "https://reportstream.cdc.gov/fhir/StructureDefinition/cwe-coding",
-                          "valueString" : "alt-coding"
-                        },
-                        {
-                          "url" : "https://reportstream.cdc.gov/fhir/StructureDefinition/cwe-coding-system",
-                          "valueString" : "LN"
-                        }
-                      ],
-                      "system" : "http://loinc.org",
-                      "code" : "12345-6",
-                      "display" : "LOINCTEXT9"
-                    }
-                  ]
-                }
-              },
-              {
-                "url" : "spm-13-grouped-specimen-count",
-                "valueString" : "2"
-              },
-              {
-                "url" : "spm-15-specimen-handling-code",
-                "valueCodeableConcept" : {
-                  "coding" : [
-                    {
-                      "extension" : [
-                        {
-                          "url" : "https://reportstream.cdc.gov/fhir/StructureDefinition/cwe-coding",
-                          "valueString" : "coding"
-                        },
-                        {
-                          "url" : "https://reportstream.cdc.gov/fhir/StructureDefinition/cwe-coding-system",
-                          "valueString" : "SCT"
-                        }
-                      ],
-                      "system" : "http://snomed.info/sct",
-                      "version" : "2.67",
-                      "code" : "440500007",
-                      "display" : "SNOMEDTEXT10"
-                    },
-                    {
-                      "extension" : [
-                        {
-                          "url" : "https://reportstream.cdc.gov/fhir/StructureDefinition/cwe-coding",
-                          "valueString" : "alt-coding"
-                        },
-                        {
-                          "url" : "https://reportstream.cdc.gov/fhir/StructureDefinition/cwe-coding-system",
-                          "valueString" : "LN"
-                        }
-                      ],
-                      "system" : "http://loinc.org",
-                      "code" : "12345-6",
-                      "display" : "LOINCTEXT10"
-                    }
-                  ]
-                }
-              },
-              {
-                "url" : "spm-15-specimen-handling-code",
-                "valueCodeableConcept" : {
-                  "coding" : [
-                    {
-                      "extension" : [
-                        {
-                          "url" : "https://reportstream.cdc.gov/fhir/StructureDefinition/cwe-coding",
-                          "valueString" : "coding"
-                        },
-                        {
-                          "url" : "https://reportstream.cdc.gov/fhir/StructureDefinition/cwe-coding-system",
-                          "valueString" : "SCT"
-                        }
-                      ],
-                      "system" : "http://snomed.info/sct",
-                      "version" : "2.67",
-                      "code" : "440500007",
-                      "display" : "SNOMEDTEXT11"
-                    },
-                    {
-                      "extension" : [
-                        {
-                          "url" : "https://reportstream.cdc.gov/fhir/StructureDefinition/cwe-coding",
-                          "valueString" : "alt-coding"
-                        },
-                        {
-                          "url" : "https://reportstream.cdc.gov/fhir/StructureDefinition/cwe-coding-system",
-                          "valueString" : "LN"
-                        }
-                      ],
-                      "system" : "http://loinc.org",
-                      "code" : "12345-6",
-                      "display" : "LOINCTEXT11"
-                    }
-                  ]
-                }
-              },
-              {
-                "url" : "spm-16-specimen-risk-code",
-                "valueCodeableConcept" : {
-                  "coding" : [
-                    {
-                      "extension" : [
-                        {
-                          "url" : "https://reportstream.cdc.gov/fhir/StructureDefinition/cwe-coding",
-                          "valueString" : "coding"
-                        },
-                        {
-                          "url" : "https://reportstream.cdc.gov/fhir/StructureDefinition/cwe-coding-system",
-                          "valueString" : "SCT"
-                        }
-                      ],
-                      "system" : "http://snomed.info/sct",
-                      "version" : "2.67",
-                      "code" : "440500007",
-                      "display" : "SNOMEDTEXT12"
-                    },
-                    {
-                      "extension" : [
-                        {
-                          "url" : "https://reportstream.cdc.gov/fhir/StructureDefinition/cwe-coding",
-                          "valueString" : "alt-coding"
-                        },
-                        {
-                          "url" : "https://reportstream.cdc.gov/fhir/StructureDefinition/cwe-coding-system",
-                          "valueString" : "LN"
-                        }
-                      ],
-                      "system" : "http://loinc.org",
-                      "code" : "12345-6",
-                      "display" : "LOINCTEXT12"
-                    }
-                  ]
-                }
-              },
-              {
-                "url" : "spm-16-specimen-risk-code",
-                "valueCodeableConcept" : {
-                  "coding" : [
-                    {
-                      "extension" : [
-                        {
-                          "url" : "https://reportstream.cdc.gov/fhir/StructureDefinition/cwe-coding",
-                          "valueString" : "coding"
-                        },
-                        {
-                          "url" : "https://reportstream.cdc.gov/fhir/StructureDefinition/cwe-coding-system",
-                          "valueString" : "SCT"
-                        }
-                      ],
-                      "system" : "http://snomed.info/sct",
-                      "version" : "2.67",
-                      "code" : "440500007",
-                      "display" : "SNOMEDTEXT13"
-                    },
-                    {
-                      "extension" : [
-                        {
-                          "url" : "https://reportstream.cdc.gov/fhir/StructureDefinition/cwe-coding",
-                          "valueString" : "alt-coding"
-                        },
-                        {
-                          "url" : "https://reportstream.cdc.gov/fhir/StructureDefinition/cwe-coding-system",
-                          "valueString" : "LN"
-                        }
-                      ],
-                      "system" : "http://loinc.org",
-                      "code" : "12345-6",
-                      "display" : "LOINCTEXT13"
-                    }
-                  ]
-                }
-              },
-              {
-                "url" : "spm-19-specimen-expiration-date",
-                "valueString" : "20210604112507+0000"
-              }
-            ]
-          },
-          {
-            "url" : "https://reportstream.cdc.gov/fhir/StructureDefinition/reject-reason",
-            "valueCodeableConcept" : {
-              "coding" : [
-                {
-                  "extension" : [
-                    {
-                      "url" : "https://reportstream.cdc.gov/fhir/StructureDefinition/cwe-coding",
-                      "valueString" : "coding"
-                    },
-                    {
-                      "url" : "https://reportstream.cdc.gov/fhir/StructureDefinition/cwe-coding-system",
-                      "valueString" : "SCT"
-                    }
-                  ],
-                  "system" : "http://snomed.info/sct",
-                  "version" : "2.67",
-                  "code" : "440500007",
-                  "display" : "SNOMEDTEXT14"
-                },
-                {
-                  "extension" : [
-                    {
-                      "url" : "https://reportstream.cdc.gov/fhir/StructureDefinition/cwe-coding",
-                      "valueString" : "alt-coding"
-                    },
-                    {
-                      "url" : "https://reportstream.cdc.gov/fhir/StructureDefinition/cwe-coding-system",
-                      "valueString" : "LN"
-                    }
-                  ],
-                  "system" : "http://loinc.org",
-                  "code" : "12345-6",
-                  "display" : "LOINCTEXT14"
-                }
-              ]
-            }
-          },
-          {
-            "url" : "https://reportstream.cdc.gov/fhir/StructureDefinition/reject-reason",
-            "valueCodeableConcept" : {
-              "coding" : [
-                {
-                  "extension" : [
-                    {
-                      "url" : "https://reportstream.cdc.gov/fhir/StructureDefinition/cwe-coding",
-                      "valueString" : "coding"
-                    },
-                    {
-                      "url" : "https://reportstream.cdc.gov/fhir/StructureDefinition/cwe-coding-system",
-                      "valueString" : "SCT"
-                    }
-                  ],
-                  "system" : "http://snomed.info/sct",
-                  "version" : "2.67",
-                  "code" : "440500007",
-                  "display" : "SNOMEDTEXT15"
-                },
-                {
-                  "extension" : [
-                    {
-                      "url" : "https://reportstream.cdc.gov/fhir/StructureDefinition/cwe-coding",
-                      "valueString" : "alt-coding"
-                    },
-                    {
-                      "url" : "https://reportstream.cdc.gov/fhir/StructureDefinition/cwe-coding-system",
-                      "valueString" : "LN"
-                    }
-                  ],
-                  "system" : "http://loinc.org",
-                  "code" : "12345-6",
-                  "display" : "LOINCTEXT15"
-                }
-              ]
-            }
-=======
-            "value" : "380604"
->>>>>>> cddac704
-          }
-        }, {
-          "url" : "spm-3-specimen-parent-id-placer",
-          "valueIdentifier" : {
-            "extension" : [ {
-              "url" : "https://reportstream.cdc.gov/fhir/StructureDefinition/namespace-id",
-              "valueString" : "Any lab USA"
-            }, {
-              "url" : "https://reportstream.cdc.gov/fhir/StructureDefinition/universal-id",
-              "valueString" : "36D1332559"
-            }, {
-              "url" : "https://reportstream.cdc.gov/fhir/StructureDefinition/universal-id-type",
-              "valueString" : "CLIA"
-            }, {
-              "url" : "https://reportstream.cdc.gov/fhir/StructureDefinition/filler-assigned-identifier",
-              "extension" : [ {
-                "url" : "https://reportstream.cdc.gov/fhir/StructureDefinition/entity-identifier",
-                "valueString" : "380604"
-              }, {
-                "url" : "https://reportstream.cdc.gov/fhir/StructureDefinition/namespace-id",
-                "valueString" : "Any lab USA"
-              }, {
-                "url" : "https://reportstream.cdc.gov/fhir/StructureDefinition/universal-id",
-                "valueString" : "36D1332559"
-              }, {
-                "url" : "https://reportstream.cdc.gov/fhir/StructureDefinition/universal-id-type",
-                "valueString" : "CLIA"
-              } ]
-            }, {
-              "url" : "https://reportstream.cdc.gov/fhir/StructureDefinition/hl7v2Field",
-              "valueString" : "SPM.3"
-            } ],
             "type" : {
               "coding" : [ {
                 "system" : "http://terminology.hl7.org/CodeSystem/v2-0203",
@@ -1304,7 +194,7 @@
             "value" : "380604"
           }
         }, {
-          "url" : "spm-3-specimen-parent-id-filler",
+          "url" : "spm-3-specimen-parent-id-placer",
           "valueIdentifier" : {
             "extension" : [ {
               "url" : "https://reportstream.cdc.gov/fhir/StructureDefinition/namespace-id",
@@ -1316,7 +206,7 @@
               "url" : "https://reportstream.cdc.gov/fhir/StructureDefinition/universal-id-type",
               "valueString" : "CLIA"
             }, {
-              "url" : "https://reportstream.cdc.gov/fhir/StructureDefinition/placer-assigned-identifier",
+              "url" : "https://reportstream.cdc.gov/fhir/StructureDefinition/filler-assigned-identifier",
               "extension" : [ {
                 "url" : "https://reportstream.cdc.gov/fhir/StructureDefinition/entity-identifier",
                 "valueString" : "380604"
@@ -1337,55 +227,9 @@
             "type" : {
               "coding" : [ {
                 "system" : "http://terminology.hl7.org/CodeSystem/v2-0203",
-                "code" : "FGN"
+                "code" : "PGN"
               } ]
             },
-<<<<<<< HEAD
-            "value" : "380604-s"
-          },
-          {
-            "extension" : [
-              {
-                "url" : "https://reportstream.cdc.gov/fhir/StructureDefinition/hl7v2Field",
-                "valueString" : "SPM.31"
-              }
-            ],
-            "value" : "IDNumber3"
-          },
-          {
-            "extension" : [
-              {
-                "url" : "https://reportstream.cdc.gov/fhir/StructureDefinition/hl7v2Field",
-                "valueString" : "SPM.31"
-              }
-            ],
-            "value" : "IDNumber4"
-          },
-          {
-            "extension" : [
-              {
-                "url" : "https://reportstream.cdc.gov/fhir/StructureDefinition/hl7v2Field",
-                "valueString" : "SPM.32"
-              },
-              {
-                "url" : "https://reportstream.cdc.gov/fhir/StructureDefinition/assigning-authority",
-                "extension" : [
-                  {
-                    "url" : "https://reportstream.cdc.gov/fhir/StructureDefinition/assigning-authority-namespace-id",
-                    "valueString" : "Namespace ID"
-                  },
-                  {
-                    "url" : "https://reportstream.cdc.gov/fhir/StructureDefinition/assigning-authority-universal-id",
-                    "valueString" : "Universal ID"
-                  },
-                  {
-                    "url" : "https://reportstream.cdc.gov/fhir/StructureDefinition/universal-id-type",
-                    "valueCode" : "Universal ID Type"
-                  }
-                ]
-              }
-            ],
-=======
             "value" : "380604"
           }
         }, {
@@ -1419,7 +263,6 @@
               "url" : "https://reportstream.cdc.gov/fhir/StructureDefinition/hl7v2Field",
               "valueString" : "SPM.3"
             } ],
->>>>>>> cddac704
             "type" : {
               "coding" : [ {
                 "system" : "http://terminology.hl7.org/CodeSystem/v2-0203",
@@ -1429,6 +272,45 @@
             "value" : "380604"
           }
         }, {
+          "url" : "spm-3-specimen-parent-id-filler",
+          "valueIdentifier" : {
+            "extension" : [ {
+              "url" : "https://reportstream.cdc.gov/fhir/StructureDefinition/namespace-id",
+              "valueString" : "Any lab USA"
+            }, {
+              "url" : "https://reportstream.cdc.gov/fhir/StructureDefinition/universal-id",
+              "valueString" : "36D1332559"
+            }, {
+              "url" : "https://reportstream.cdc.gov/fhir/StructureDefinition/universal-id-type",
+              "valueString" : "CLIA"
+            }, {
+              "url" : "https://reportstream.cdc.gov/fhir/StructureDefinition/placer-assigned-identifier",
+              "extension" : [ {
+                "url" : "https://reportstream.cdc.gov/fhir/StructureDefinition/entity-identifier",
+                "valueString" : "380604"
+              }, {
+                "url" : "https://reportstream.cdc.gov/fhir/StructureDefinition/namespace-id",
+                "valueString" : "Any lab USA"
+              }, {
+                "url" : "https://reportstream.cdc.gov/fhir/StructureDefinition/universal-id",
+                "valueString" : "36D1332559"
+              }, {
+                "url" : "https://reportstream.cdc.gov/fhir/StructureDefinition/universal-id-type",
+                "valueString" : "CLIA"
+              } ]
+            }, {
+              "url" : "https://reportstream.cdc.gov/fhir/StructureDefinition/hl7v2Field",
+              "valueString" : "SPM.3"
+            } ],
+            "type" : {
+              "coding" : [ {
+                "system" : "http://terminology.hl7.org/CodeSystem/v2-0203",
+                "code" : "FGN"
+              } ]
+            },
+            "value" : "380604"
+          }
+        }, {
           "url" : "spm-20-specimen-availability",
           "valueString" : "Y"
         }, {
@@ -1457,124 +339,6 @@
               "system" : "http://loinc.org",
               "code" : "12345-6",
               "display" : "LOINCTEXT"
-<<<<<<< HEAD
-            }
-          ]
-        },
-        "receivedTime" : "2021-06-04T11:25:06Z",
-        "_receivedTime" : {
-          "extension" : [
-            {
-              "url" : "https://reportstream.cdc.gov/fhir/StructureDefinition/hl7v2-date-time",
-              "valueString" : "20210604112506+0000"
-            }
-          ]
-        },
-        "parent" : [
-          {
-            "reference" : "Specimen/1707523090670489000.573e4a17-f164-49d1-8557-fdffc96f89a4"
-          }
-        ],
-        "collection" : {
-          "extension" : [
-            {
-              "url" : "https://reportstream.cdc.gov/fhir/StructureDefinition/bodySiteModifier",
-              "valueCodeableConcept" : {
-                "coding" : [
-                  {
-                    "extension" : [
-                      {
-                        "url" : "https://reportstream.cdc.gov/fhir/StructureDefinition/cwe-coding",
-                        "valueString" : "coding"
-                      },
-                      {
-                        "url" : "https://reportstream.cdc.gov/fhir/StructureDefinition/cwe-coding-system",
-                        "valueString" : "SCT"
-                      }
-                    ],
-                    "system" : "http://snomed.info/sct",
-                    "version" : "2.67",
-                    "code" : "440500007",
-                    "display" : "SNOMEDTEXT6"
-                  },
-                  {
-                    "extension" : [
-                      {
-                        "url" : "https://reportstream.cdc.gov/fhir/StructureDefinition/cwe-coding",
-                        "valueString" : "alt-coding"
-                      },
-                      {
-                        "url" : "https://reportstream.cdc.gov/fhir/StructureDefinition/cwe-coding-system",
-                        "valueString" : "LN"
-                      }
-                    ],
-                    "system" : "http://loinc.org",
-                    "code" : "12345-6",
-                    "display" : "LOINCTEXT6"
-                  }
-                ]
-              }
-            },
-            {
-              "url" : "https://reportstream.cdc.gov/fhir/StructureDefinition/bodySiteModifier",
-              "valueCodeableConcept" : {
-                "coding" : [
-                  {
-                    "extension" : [
-                      {
-                        "url" : "https://reportstream.cdc.gov/fhir/StructureDefinition/cwe-coding",
-                        "valueString" : "coding"
-                      },
-                      {
-                        "url" : "https://reportstream.cdc.gov/fhir/StructureDefinition/cwe-coding-system",
-                        "valueString" : "SCT"
-                      }
-                    ],
-                    "system" : "http://snomed.info/sct",
-                    "version" : "2.67",
-                    "code" : "440500007",
-                    "display" : "SNOMEDTEXT7"
-                  },
-                  {
-                    "extension" : [
-                      {
-                        "url" : "https://reportstream.cdc.gov/fhir/StructureDefinition/cwe-coding",
-                        "valueString" : "alt-coding"
-                      },
-                      {
-                        "url" : "https://reportstream.cdc.gov/fhir/StructureDefinition/cwe-coding-system",
-                        "valueString" : "LN"
-                      }
-                    ],
-                    "system" : "http://loinc.org",
-                    "code" : "12345-6",
-                    "display" : "LOINCTEXT7"
-                  }
-                ]
-              }
-            }
-          ],
-          "collectedPeriod" : {
-            "start" : "2021-06-04T11:25:00Z",
-            "_start" : {
-              "extension" : [
-                {
-                  "url" : "https://reportstream.cdc.gov/fhir/StructureDefinition/hl7v2-date-time",
-                  "valueString" : "20210604112500+0000"
-                }
-              ]
-            },
-            "_end" : {
-              "extension" : [
-                {
-                  "url" : "https://reportstream.cdc.gov/fhir/StructureDefinition/hl7v2-date-time",
-                  "valueString" : "test"
-                }
-              ]
-            }
-          },
-          "quantity" : {
-=======
             } ]
           }
         }, {
@@ -1608,156 +372,8 @@
         }, {
           "url" : "spm-25-specimen-current-quantity",
           "valueQuantity" : {
->>>>>>> cddac704
             "value" : 1
           }
-<<<<<<< HEAD
-        },
-        "container" : [
-          {
-            "type" : {
-              "coding" : [
-                {
-                  "extension" : [
-                    {
-                      "url" : "https://reportstream.cdc.gov/fhir/StructureDefinition/cwe-coding",
-                      "valueString" : "coding"
-                    },
-                    {
-                      "url" : "https://reportstream.cdc.gov/fhir/StructureDefinition/cwe-coding-system",
-                      "valueString" : "SCT"
-                    }
-                  ],
-                  "system" : "http://snomed.info/sct",
-                  "version" : "2.67",
-                  "code" : "440500007",
-                  "display" : "SNOMEDTEXT"
-                },
-                {
-                  "extension" : [
-                    {
-                      "url" : "https://reportstream.cdc.gov/fhir/StructureDefinition/cwe-coding",
-                      "valueString" : "alt-coding"
-                    },
-                    {
-                      "url" : "https://reportstream.cdc.gov/fhir/StructureDefinition/cwe-coding-system",
-                      "valueString" : "LN"
-                    }
-                  ],
-                  "system" : "http://loinc.org",
-                  "code" : "12345-6",
-                  "display" : "LOINCTEXT"
-                }
-              ]
-            },
-            "additiveCodeableConcept" : {
-              "coding" : [
-                {
-                  "extension" : [
-                    {
-                      "url" : "https://reportstream.cdc.gov/fhir/StructureDefinition/cwe-coding",
-                      "valueString" : "coding"
-                    },
-                    {
-                      "url" : "https://reportstream.cdc.gov/fhir/StructureDefinition/cwe-coding-system",
-                      "valueString" : "SCT"
-                    }
-                  ],
-                  "system" : "http://snomed.info/sct",
-                  "version" : "2.67",
-                  "code" : "440500007",
-                  "display" : "SNOMEDTEXT4"
-                },
-                {
-                  "extension" : [
-                    {
-                      "url" : "https://reportstream.cdc.gov/fhir/StructureDefinition/cwe-coding",
-                      "valueString" : "alt-coding"
-                    },
-                    {
-                      "url" : "https://reportstream.cdc.gov/fhir/StructureDefinition/cwe-coding-system",
-                      "valueString" : "LN"
-                    }
-                  ],
-                  "system" : "http://loinc.org",
-                  "code" : "12345-6",
-                  "display" : "LOINCTEXT4"
-                }
-              ]
-            }
-          }
-        ],
-        "condition" : [
-          {
-            "coding" : [
-              {
-                "extension" : [
-                  {
-                    "url" : "https://reportstream.cdc.gov/fhir/StructureDefinition/cwe-coding",
-                    "valueString" : "coding"
-                  },
-                  {
-                    "url" : "https://reportstream.cdc.gov/fhir/StructureDefinition/cwe-coding-system",
-                    "valueString" : "SCT"
-                  }
-                ],
-                "system" : "http://snomed.info/sct",
-                "version" : "2.67",
-                "code" : "440500007",
-                "display" : "SNOMEDTEXT16"
-              },
-              {
-                "extension" : [
-                  {
-                    "url" : "https://reportstream.cdc.gov/fhir/StructureDefinition/cwe-coding",
-                    "valueString" : "alt-coding"
-                  },
-                  {
-                    "url" : "https://reportstream.cdc.gov/fhir/StructureDefinition/cwe-coding-system",
-                    "valueString" : "LN"
-                  }
-                ],
-                "system" : "http://loinc.org",
-                "code" : "12345-6",
-                "display" : "LOINCTEXT16"
-              }
-            ]
-          },
-          {
-            "coding" : [
-              {
-                "extension" : [
-                  {
-                    "url" : "https://reportstream.cdc.gov/fhir/StructureDefinition/cwe-coding",
-                    "valueString" : "coding"
-                  },
-                  {
-                    "url" : "https://reportstream.cdc.gov/fhir/StructureDefinition/cwe-coding-system",
-                    "valueString" : "SCT"
-                  }
-                ],
-                "system" : "http://snomed.info/sct",
-                "version" : "2.67",
-                "code" : "440500007",
-                "display" : "SNOMEDTEXT17"
-              },
-              {
-                "extension" : [
-                  {
-                    "url" : "https://reportstream.cdc.gov/fhir/StructureDefinition/cwe-coding",
-                    "valueString" : "alt-coding"
-                  },
-                  {
-                    "url" : "https://reportstream.cdc.gov/fhir/StructureDefinition/cwe-coding-system",
-                    "valueString" : "LN"
-                  }
-                ],
-                "system" : "http://loinc.org",
-                "code" : "12345-6",
-                "display" : "LOINCTEXT17"
-              }
-            ]
-=======
         }, {
           "url" : "spm-26-number-of-specimen-containers",
           "valueString" : "2"
@@ -1816,7 +432,6 @@
               "code" : "12345-6",
               "display" : "LOINCTEXT"
             } ]
->>>>>>> cddac704
           }
         }, {
           "url" : "spm-5-specimen-type-modifier",
@@ -1846,168 +461,6 @@
               "display" : "LOINCTEXT"
             } ]
           }
-<<<<<<< HEAD
-        ]
-      }
-    },
-    {
-      "fullUrl" : "Specimen/1707523090670489000.573e4a17-f164-49d1-8557-fdffc96f89a4",
-      "resource" : {
-        "resourceType" : "Specimen",
-        "id" : "1707523090670489000.573e4a17-f164-49d1-8557-fdffc96f89a4",
-        "identifier" : [
-          {
-            "extension" : [
-              {
-                "url" : "https://reportstream.cdc.gov/fhir/StructureDefinition/namespace-id",
-                "valueString" : "Any lab USA2"
-              },
-              {
-                "url" : "https://reportstream.cdc.gov/fhir/StructureDefinition/universal-id",
-                "valueString" : "36D1332559"
-              },
-              {
-                "url" : "https://reportstream.cdc.gov/fhir/StructureDefinition/universal-id-type",
-                "valueString" : "CLIA"
-              },
-              {
-                "url" : "https://reportstream.cdc.gov/fhir/StructureDefinition/filler-assigned-identifier",
-                "extension" : [
-                  {
-                    "url" : "https://reportstream.cdc.gov/fhir/StructureDefinition/entity-identifier",
-                    "valueString" : "380604"
-                  },
-                  {
-                    "url" : "https://reportstream.cdc.gov/fhir/StructureDefinition/namespace-id",
-                    "valueString" : "Any lab USA3"
-                  },
-                  {
-                    "url" : "https://reportstream.cdc.gov/fhir/StructureDefinition/universal-id",
-                    "valueString" : "36D1332559"
-                  },
-                  {
-                    "url" : "https://reportstream.cdc.gov/fhir/StructureDefinition/universal-id-type",
-                    "valueString" : "CLIA"
-                  }
-                ]
-              }
-            ],
-            "type" : {
-              "coding" : [
-                {
-                  "system" : "http://terminology.hl7.org/CodeSystem/v2-0203",
-                  "code" : "PGN"
-                }
-              ]
-            },
-            "value" : "380604"
-          },
-          {
-            "extension" : [
-              {
-                "url" : "https://reportstream.cdc.gov/fhir/StructureDefinition/namespace-id",
-                "valueString" : "Any lab USA3"
-              },
-              {
-                "url" : "https://reportstream.cdc.gov/fhir/StructureDefinition/universal-id",
-                "valueString" : "36D1332559"
-              },
-              {
-                "url" : "https://reportstream.cdc.gov/fhir/StructureDefinition/universal-id-type",
-                "valueString" : "CLIA"
-              },
-              {
-                "url" : "https://reportstream.cdc.gov/fhir/StructureDefinition/placer-assigned-identifier",
-                "extension" : [
-                  {
-                    "url" : "https://reportstream.cdc.gov/fhir/StructureDefinition/entity-identifier",
-                    "valueString" : "380604"
-                  },
-                  {
-                    "url" : "https://reportstream.cdc.gov/fhir/StructureDefinition/namespace-id",
-                    "valueString" : "Any lab USA2"
-                  },
-                  {
-                    "url" : "https://reportstream.cdc.gov/fhir/StructureDefinition/universal-id",
-                    "valueString" : "36D1332559"
-                  },
-                  {
-                    "url" : "https://reportstream.cdc.gov/fhir/StructureDefinition/universal-id-type",
-                    "valueString" : "CLIA"
-                  }
-                ]
-              }
-            ],
-            "type" : {
-              "coding" : [
-                {
-                  "system" : "http://terminology.hl7.org/CodeSystem/v2-0203",
-                  "code" : "FGN"
-                }
-              ]
-            },
-            "value" : "380604"
-          }
-        ]
-      }
-    },
-    {
-      "fullUrl" : "ServiceRequest/1707523091299589000.c9b8451c-5496-43fb-9807-bf41aada16d9",
-      "resource" : {
-        "resourceType" : "ServiceRequest",
-        "id" : "1707523091299589000.c9b8451c-5496-43fb-9807-bf41aada16d9",
-        "status" : "unknown",
-        "code" : {
-          "coding" : [
-            {
-              "extension" : [
-                {
-                  "url" : "https://reportstream.cdc.gov/fhir/StructureDefinition/cwe-coding",
-                  "valueString" : "coding"
-                }
-              ],
-              "code" : "TEST"
-            }
-          ]
-        },
-        "subject" : {
-          "reference" : "Patient/1707523090653328000.d8b02d36-91fc-4698-82c7-df6064d76aab"
-        }
-      }
-    },
-    {
-      "fullUrl" : "DiagnosticReport/1707523091305276000.344e6255-28ca-4026-b503-e3d8aa6abce0",
-      "resource" : {
-        "resourceType" : "DiagnosticReport",
-        "id" : "1707523091305276000.344e6255-28ca-4026-b503-e3d8aa6abce0",
-        "basedOn" : [
-          {
-            "reference" : "ServiceRequest/1707523091299589000.c9b8451c-5496-43fb-9807-bf41aada16d9"
-          }
-        ],
-        "status" : "final",
-        "code" : {
-          "coding" : [
-            {
-              "extension" : [
-                {
-                  "url" : "https://reportstream.cdc.gov/fhir/StructureDefinition/cwe-coding",
-                  "valueString" : "coding"
-                }
-              ],
-              "code" : "TEST"
-            }
-          ]
-        },
-        "subject" : {
-          "reference" : "Patient/1707523090653328000.d8b02d36-91fc-4698-82c7-df6064d76aab"
-        },
-        "specimen" : [
-          {
-            "reference" : "Specimen/1707523090700084000.5f06920b-dc5a-456f-b762-106e56ad5fb4"
-          }
-        ]
-=======
         }, {
           "url" : "spm-5-specimen-type-modifier",
           "valueCodeableConcept" : {
@@ -2822,7 +1275,6 @@
       },
       "subject" : {
         "reference" : "Patient/1707767827638953000.eab509d3-123a-4eac-a205-005badb59c7e"
->>>>>>> cddac704
       }
     }
   }, {
