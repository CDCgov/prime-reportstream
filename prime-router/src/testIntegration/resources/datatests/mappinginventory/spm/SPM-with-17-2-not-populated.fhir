{
  "resourceType" : "Bundle",
<<<<<<< HEAD
  "id" : "1707795699257855000.09802112-6330-4ae3-976d-077edb59ff74",
  "meta" : {
    "lastUpdated" : "2024-02-12T21:41:39.262-06:00"
=======
  "id" : "1707834360414581000.2820cf05-0b45-4e58-83e4-f2839baf8f85",
  "meta" : {
    "lastUpdated" : "2024-02-13T09:26:00.420-05:00"
>>>>>>> 9d88e4f6
  },
  "identifier" : {
    "system" : "https://reportstream.cdc.gov/prime-router",
    "value" : "12345"
  },
  "type" : "message",
<<<<<<< HEAD
  "timestamp" : "2023-05-01T09:25:31.000-05:00",
  "entry" : [
    {
      "fullUrl" : "MessageHeader/827ccb0e-ea8a-306c-8c34-a16891f84e7b",
      "resource" : {
        "resourceType" : "MessageHeader",
        "id" : "827ccb0e-ea8a-306c-8c34-a16891f84e7b",
        "extension" : [
          {
            "url" : "https://reportstream.cdc.gov/fhir/StructureDefinition/encoding-characters",
            "valueString" : "^~\\&#"
          },
          {
            "url" : "https://reportstream.cdc.gov/fhir/StructureDefinition/character-set",
            "valueString" : "UNICODE UTF-8"
          },
          {
            "url" : "https://reportstream.cdc.gov/fhir/StructureDefinition/msh-message-header",
            "extension" : [
              {
                "url" : "MSH.7",
                "valueString" : "20230501102531-0400"
              }
            ]
          }
        ],
        "eventCoding" : {
          "system" : "http://terminology.hl7.org/CodeSystem/v2-0003",
          "code" : "R01",
          "display" : "ORU^R01^ORU_R01"
        },
        "sender" : {
          "reference" : "Organization/1707795699295689000.bfd54d94-860a-4811-8bae-ea71debb6df2"
        },
        "source" : {
          "_endpoint" : {
            "extension" : [
              {
                "url" : "http://hl7.org/fhir/StructureDefinition/data-absent-reason",
                "valueCode" : "unknown"
              }
            ]
          }
        }
      }
    },
    {
      "fullUrl" : "Organization/1707795699295689000.bfd54d94-860a-4811-8bae-ea71debb6df2",
      "resource" : {
        "resourceType" : "Organization",
        "id" : "1707795699295689000.bfd54d94-860a-4811-8bae-ea71debb6df2",
        "address" : [
          {
            "country" : "USA"
          }
        ]
      }
    },
    {
      "fullUrl" : "Provenance/1707795699621784000.1fe7db73-4784-4f73-b0b7-83819c86686d",
      "resource" : {
        "resourceType" : "Provenance",
        "id" : "1707795699621784000.1fe7db73-4784-4f73-b0b7-83819c86686d",
        "target" : [
          {
            "reference" : "MessageHeader/827ccb0e-ea8a-306c-8c34-a16891f84e7b"
          },
          {
            "reference" : "DiagnosticReport/1707795699828852000.9ecc9f05-81a3-4ec0-bb67-a075c5ae0469"
          }
        ],
        "recorded" : "2023-05-01T10:25:31-04:00",
        "activity" : {
          "coding" : [
            {
              "display" : "ORU^R01^ORU_R01"
            }
          ]
        }
      }
    },
    {
      "fullUrl" : "Provenance/1707795699628666000.6ee276c8-c7fe-4e49-9bf6-89acfefb19e1",
      "resource" : {
        "resourceType" : "Provenance",
        "id" : "1707795699628666000.6ee276c8-c7fe-4e49-9bf6-89acfefb19e1",
        "recorded" : "2024-02-12T21:41:39Z",
        "policy" : [
          "http://hl7.org/fhir/uv/v2mappings/message-oru-r01-to-bundle"
        ],
        "activity" : {
          "coding" : [
            {
              "code" : "v2-FHIR transformation"
            }
          ]
        },
        "agent" : [
          {
=======
  "timestamp" : "2023-05-01T10:25:31.000-04:00",
  "entry" : [ {
    "fullUrl" : "MessageHeader/827ccb0e-ea8a-306c-8c34-a16891f84e7b",
    "resource" : {
      "resourceType" : "MessageHeader",
      "id" : "827ccb0e-ea8a-306c-8c34-a16891f84e7b",
      "extension" : [ {
        "url" : "https://reportstream.cdc.gov/fhir/StructureDefinition/encoding-characters",
        "valueString" : "^~\\&#"
      }, {
        "url" : "https://reportstream.cdc.gov/fhir/StructureDefinition/character-set",
        "valueString" : "UNICODE UTF-8"
      }, {
        "url" : "https://reportstream.cdc.gov/fhir/StructureDefinition/msh-message-header",
        "extension" : [ {
          "url" : "MSH.7",
          "valueString" : "20230501102531-0400"
        } ]
      } ],
      "eventCoding" : {
        "system" : "http://terminology.hl7.org/CodeSystem/v2-0003",
        "code" : "R01",
        "display" : "ORU^R01^ORU_R01"
      },
      "sender" : {
        "reference" : "Organization/1707834360465753000.b401bb9d-b2ce-432c-b089-d647255275f1"
      },
      "source" : {
        "_endpoint" : {
          "extension" : [ {
            "url" : "http://hl7.org/fhir/StructureDefinition/data-absent-reason",
            "valueCode" : "unknown"
          } ]
        }
      }
    }
  }, {
    "fullUrl" : "Organization/1707834360465753000.b401bb9d-b2ce-432c-b089-d647255275f1",
    "resource" : {
      "resourceType" : "Organization",
      "id" : "1707834360465753000.b401bb9d-b2ce-432c-b089-d647255275f1",
      "address" : [ {
        "country" : "USA"
      } ]
    }
  }, {
    "fullUrl" : "Provenance/1707834360787193000.bc0412b7-1fa6-4d65-9606-f8b656509ed9",
    "resource" : {
      "resourceType" : "Provenance",
      "id" : "1707834360787193000.bc0412b7-1fa6-4d65-9606-f8b656509ed9",
      "target" : [ {
        "reference" : "MessageHeader/827ccb0e-ea8a-306c-8c34-a16891f84e7b"
      }, {
        "reference" : "DiagnosticReport/1707834361030845000.76ef4f03-674f-4437-a964-7d504d8c8862"
      } ],
      "recorded" : "2023-05-01T10:25:31-04:00",
      "activity" : {
        "coding" : [ {
          "display" : "ORU^R01^ORU_R01"
        } ]
      }
    }
  }, {
    "fullUrl" : "Provenance/1707834360793647000.a60ba97c-032c-43cb-8fc2-9c4350dacafb",
    "resource" : {
      "resourceType" : "Provenance",
      "id" : "1707834360793647000.a60ba97c-032c-43cb-8fc2-9c4350dacafb",
      "recorded" : "2024-02-13T09:26:00Z",
      "policy" : [ "http://hl7.org/fhir/uv/v2mappings/message-oru-r01-to-bundle" ],
      "activity" : {
        "coding" : [ {
          "code" : "v2-FHIR transformation"
        } ]
      },
      "agent" : [ {
        "type" : {
          "coding" : [ {
            "system" : "http://terminology.hl7.org/CodeSystem/provenance-participant-type",
            "code" : "assembler"
          } ]
        },
        "who" : {
          "reference" : "Organization/1707834360793185000.3d7c631d-9706-46ee-ba1b-aaffb309ca81"
        }
      } ]
    }
  }, {
    "fullUrl" : "Organization/1707834360793185000.3d7c631d-9706-46ee-ba1b-aaffb309ca81",
    "resource" : {
      "resourceType" : "Organization",
      "id" : "1707834360793185000.3d7c631d-9706-46ee-ba1b-aaffb309ca81",
      "identifier" : [ {
        "value" : "CDC PRIME - Atlanta"
      }, {
        "type" : {
          "coding" : [ {
            "system" : "http://terminology.hl7.org/CodeSystem/v2-0301"
          } ]
        },
        "system" : "urn:ietf:rfc:3986",
        "value" : "2.16.840.1.114222.4.1.237821"
      } ]
    }
  }, {
    "fullUrl" : "Patient/1707834360808599000.07569558-89de-4eff-b4da-5f7d1c8410fc",
    "resource" : {
      "resourceType" : "Patient",
      "id" : "1707834360808599000.07569558-89de-4eff-b4da-5f7d1c8410fc"
    }
  }, {
    "fullUrl" : "Provenance/1707834360809192000.49b9054b-b71c-406f-bd53-77bf917fa6c6",
    "resource" : {
      "resourceType" : "Provenance",
      "id" : "1707834360809192000.49b9054b-b71c-406f-bd53-77bf917fa6c6",
      "target" : [ {
        "reference" : "Patient/1707834360808599000.07569558-89de-4eff-b4da-5f7d1c8410fc"
      } ],
      "recorded" : "2024-02-13T09:26:00Z",
      "activity" : {
        "coding" : [ {
          "system" : "https://terminology.hl7.org/CodeSystem/v3-DataOperation",
          "code" : "UPDATE"
        } ]
      }
    }
  }, {
    "fullUrl" : "Specimen/1707834360810577000.9b18dbf9-40a2-4a78-ae45-b4a06ba15681",
    "resource" : {
      "resourceType" : "Specimen",
      "id" : "1707834360810577000.9b18dbf9-40a2-4a78-ae45-b4a06ba15681",
      "extension" : [ {
        "url" : "https://reportstream.cdc.gov/fhir/StructureDefinition/hl7v2Segment",
        "valueString" : "OBR"
      } ]
    }
  }, {
    "fullUrl" : "Specimen/1707834361012070000.5ee23fcb-0ec9-49cb-8022-4196ed0eeee3",
    "resource" : {
      "resourceType" : "Specimen",
      "id" : "1707834361012070000.5ee23fcb-0ec9-49cb-8022-4196ed0eeee3",
      "extension" : [ {
        "url" : "https://reportstream.cdc.gov/fhir/StructureDefinition/hl7v2Segment",
        "valueString" : "SPM"
      }, {
        "url" : "https://reportstream.cdc.gov/fhir/StructureDefinition/spm-specimen",
        "extension" : [ {
          "url" : "SPM.3.1",
          "valueIdentifier" : {
            "extension" : [ {
              "url" : "https://reportstream.cdc.gov/fhir/StructureDefinition/namespace-id",
              "valueString" : "Any lab USA"
            }, {
              "url" : "https://reportstream.cdc.gov/fhir/StructureDefinition/universal-id",
              "valueString" : "36D1332559"
            }, {
              "url" : "https://reportstream.cdc.gov/fhir/StructureDefinition/universal-id-type",
              "valueString" : "CLIA"
            }, {
              "url" : "https://reportstream.cdc.gov/fhir/StructureDefinition/filler-assigned-identifier",
              "extension" : [ {
                "url" : "https://reportstream.cdc.gov/fhir/StructureDefinition/entity-identifier",
                "valueString" : "380604"
              }, {
                "url" : "https://reportstream.cdc.gov/fhir/StructureDefinition/namespace-id",
                "valueString" : "Any lab USA"
              }, {
                "url" : "https://reportstream.cdc.gov/fhir/StructureDefinition/universal-id",
                "valueString" : "36D1332559"
              }, {
                "url" : "https://reportstream.cdc.gov/fhir/StructureDefinition/universal-id-type",
                "valueString" : "CLIA"
              } ]
            }, {
              "url" : "https://reportstream.cdc.gov/fhir/StructureDefinition/hl7v2Field",
              "valueString" : "SPM.3"
            } ],
>>>>>>> 9d88e4f6
            "type" : {
              "coding" : [
                {
                  "system" : "http://terminology.hl7.org/CodeSystem/provenance-participant-type",
                  "code" : "assembler"
                }
              ]
            },
            "who" : {
              "reference" : "Organization/1707795699628228000.5d733e3e-450d-475a-a527-27d0b637329e"
            }
          }
<<<<<<< HEAD
        ]
      }
    },
    {
      "fullUrl" : "Organization/1707795699628228000.5d733e3e-450d-475a-a527-27d0b637329e",
      "resource" : {
        "resourceType" : "Organization",
        "id" : "1707795699628228000.5d733e3e-450d-475a-a527-27d0b637329e",
        "identifier" : [
          {
            "value" : "CDC PRIME - Atlanta"
          },
          {
=======
        }, {
          "url" : "SPM.3.1",
          "valueIdentifier" : {
            "extension" : [ {
              "url" : "https://reportstream.cdc.gov/fhir/StructureDefinition/namespace-id",
              "valueString" : "Any lab USA"
            }, {
              "url" : "https://reportstream.cdc.gov/fhir/StructureDefinition/universal-id",
              "valueString" : "36D1332559"
            }, {
              "url" : "https://reportstream.cdc.gov/fhir/StructureDefinition/universal-id-type",
              "valueString" : "CLIA"
            }, {
              "url" : "https://reportstream.cdc.gov/fhir/StructureDefinition/filler-assigned-identifier",
              "extension" : [ {
                "url" : "https://reportstream.cdc.gov/fhir/StructureDefinition/entity-identifier",
                "valueString" : "380604"
              }, {
                "url" : "https://reportstream.cdc.gov/fhir/StructureDefinition/namespace-id",
                "valueString" : "Any lab USA"
              }, {
                "url" : "https://reportstream.cdc.gov/fhir/StructureDefinition/universal-id",
                "valueString" : "36D1332559"
              }, {
                "url" : "https://reportstream.cdc.gov/fhir/StructureDefinition/universal-id-type",
                "valueString" : "CLIA"
              } ]
            }, {
              "url" : "https://reportstream.cdc.gov/fhir/StructureDefinition/hl7v2Field",
              "valueString" : "SPM.3"
            } ],
>>>>>>> 9d88e4f6
            "type" : {
              "coding" : [
                {
                  "system" : "http://terminology.hl7.org/CodeSystem/v2-0301"
                }
              ]
            },
            "system" : "urn:ietf:rfc:3986",
            "value" : "2.16.840.1.114222.4.1.237821"
          }
        ]
      }
    },
    {
      "fullUrl" : "Patient/1707795699641384000.6f31db78-779a-49f3-a7eb-77d56c0cbca8",
      "resource" : {
        "resourceType" : "Patient",
        "id" : "1707795699641384000.6f31db78-779a-49f3-a7eb-77d56c0cbca8"
      }
    },
    {
      "fullUrl" : "Provenance/1707795699641957000.6c1c131f-22f8-4a83-8552-f01a7fced011",
      "resource" : {
        "resourceType" : "Provenance",
        "id" : "1707795699641957000.6c1c131f-22f8-4a83-8552-f01a7fced011",
        "target" : [
          {
            "reference" : "Patient/1707795699641384000.6f31db78-779a-49f3-a7eb-77d56c0cbca8"
          }
        ],
        "recorded" : "2024-02-12T21:41:39Z",
        "activity" : {
          "coding" : [
            {
              "system" : "https://terminology.hl7.org/CodeSystem/v3-DataOperation",
              "code" : "UPDATE"
            }
          ]
        }
      }
    },
    {
      "fullUrl" : "Specimen/1707795699643197000.29c58c9e-11b0-428f-97c5-55227b854c19",
      "resource" : {
        "resourceType" : "Specimen",
        "id" : "1707795699643197000.29c58c9e-11b0-428f-97c5-55227b854c19",
        "extension" : [
          {
            "url" : "https://reportstream.cdc.gov/fhir/StructureDefinition/hl7v2Segment",
            "valueString" : "OBR"
          }
        ]
      }
    },
    {
      "fullUrl" : "Specimen/1707795699811724000.4b4e1ac5-90e0-4ba6-a591-2e1a7cf972a1",
      "resource" : {
        "resourceType" : "Specimen",
        "id" : "1707795699811724000.4b4e1ac5-90e0-4ba6-a591-2e1a7cf972a1",
        "extension" : [
          {
            "url" : "https://reportstream.cdc.gov/fhir/StructureDefinition/hl7v2Segment",
            "valueString" : "SPM"
          },
          {
            "url" : "https://reportstream.cdc.gov/fhir/StructureDefinition/spm-specimen",
            "extension" : [
              {
                "url" : "spm-3-specimen-parent-id-placer",
                "valueIdentifier" : {
                  "extension" : [
                    {
                      "url" : "https://reportstream.cdc.gov/fhir/StructureDefinition/namespace-id",
                      "valueString" : "Any lab USA"
                    },
                    {
                      "url" : "https://reportstream.cdc.gov/fhir/StructureDefinition/universal-id",
                      "valueString" : "36D1332559"
                    },
                    {
                      "url" : "https://reportstream.cdc.gov/fhir/StructureDefinition/universal-id-type",
                      "valueString" : "CLIA"
                    },
                    {
                      "url" : "https://reportstream.cdc.gov/fhir/StructureDefinition/filler-assigned-identifier",
                      "extension" : [
                        {
                          "url" : "https://reportstream.cdc.gov/fhir/StructureDefinition/entity-identifier",
                          "valueString" : "380604"
                        },
                        {
                          "url" : "https://reportstream.cdc.gov/fhir/StructureDefinition/namespace-id",
                          "valueString" : "Any lab USA"
                        },
                        {
                          "url" : "https://reportstream.cdc.gov/fhir/StructureDefinition/universal-id",
                          "valueString" : "36D1332559"
                        },
                        {
                          "url" : "https://reportstream.cdc.gov/fhir/StructureDefinition/universal-id-type",
                          "valueString" : "CLIA"
                        }
                      ]
                    },
                    {
                      "url" : "https://reportstream.cdc.gov/fhir/StructureDefinition/hl7v2Field",
                      "valueString" : "SPM.3"
                    }
                  ],
                  "type" : {
                    "coding" : [
                      {
                        "system" : "http://terminology.hl7.org/CodeSystem/v2-0203",
                        "code" : "PGN"
                      }
                    ]
                  },
                  "value" : "380604"
                }
              },
              {
                "url" : "spm-3-specimen-parent-id-placer",
                "valueIdentifier" : {
                  "extension" : [
                    {
                      "url" : "https://reportstream.cdc.gov/fhir/StructureDefinition/namespace-id",
                      "valueString" : "Any lab USA"
                    },
                    {
                      "url" : "https://reportstream.cdc.gov/fhir/StructureDefinition/universal-id",
                      "valueString" : "36D1332559"
                    },
                    {
                      "url" : "https://reportstream.cdc.gov/fhir/StructureDefinition/universal-id-type",
                      "valueString" : "CLIA"
                    },
                    {
                      "url" : "https://reportstream.cdc.gov/fhir/StructureDefinition/filler-assigned-identifier",
                      "extension" : [
                        {
                          "url" : "https://reportstream.cdc.gov/fhir/StructureDefinition/entity-identifier",
                          "valueString" : "380604"
                        },
                        {
                          "url" : "https://reportstream.cdc.gov/fhir/StructureDefinition/namespace-id",
                          "valueString" : "Any lab USA"
                        },
                        {
                          "url" : "https://reportstream.cdc.gov/fhir/StructureDefinition/universal-id",
                          "valueString" : "36D1332559"
                        },
                        {
                          "url" : "https://reportstream.cdc.gov/fhir/StructureDefinition/universal-id-type",
                          "valueString" : "CLIA"
                        }
                      ]
                    },
                    {
                      "url" : "https://reportstream.cdc.gov/fhir/StructureDefinition/hl7v2Field",
                      "valueString" : "SPM.3"
                    }
                  ],
                  "type" : {
                    "coding" : [
                      {
                        "system" : "http://terminology.hl7.org/CodeSystem/v2-0203",
                        "code" : "PGN"
                      }
                    ]
                  },
                  "value" : "380604"
                }
              },
              {
                "url" : "spm-3-specimen-parent-id-filler",
                "valueIdentifier" : {
                  "extension" : [
                    {
                      "url" : "https://reportstream.cdc.gov/fhir/StructureDefinition/namespace-id",
                      "valueString" : "Any lab USA"
                    },
                    {
                      "url" : "https://reportstream.cdc.gov/fhir/StructureDefinition/universal-id",
                      "valueString" : "36D1332559"
                    },
                    {
                      "url" : "https://reportstream.cdc.gov/fhir/StructureDefinition/universal-id-type",
                      "valueString" : "CLIA"
                    },
                    {
                      "url" : "https://reportstream.cdc.gov/fhir/StructureDefinition/placer-assigned-identifier",
                      "extension" : [
                        {
                          "url" : "https://reportstream.cdc.gov/fhir/StructureDefinition/entity-identifier",
                          "valueString" : "380604"
                        },
                        {
                          "url" : "https://reportstream.cdc.gov/fhir/StructureDefinition/namespace-id",
                          "valueString" : "Any lab USA"
                        },
                        {
                          "url" : "https://reportstream.cdc.gov/fhir/StructureDefinition/universal-id",
                          "valueString" : "36D1332559"
                        },
                        {
                          "url" : "https://reportstream.cdc.gov/fhir/StructureDefinition/universal-id-type",
                          "valueString" : "CLIA"
                        }
                      ]
                    },
                    {
                      "url" : "https://reportstream.cdc.gov/fhir/StructureDefinition/hl7v2Field",
                      "valueString" : "SPM.3"
                    }
                  ],
                  "type" : {
                    "coding" : [
                      {
                        "system" : "http://terminology.hl7.org/CodeSystem/v2-0203",
                        "code" : "FGN"
                      }
                    ]
                  },
                  "value" : "380604"
                }
              },
              {
                "url" : "spm-3-specimen-parent-id-filler",
                "valueIdentifier" : {
                  "extension" : [
                    {
                      "url" : "https://reportstream.cdc.gov/fhir/StructureDefinition/namespace-id",
                      "valueString" : "Any lab USA"
                    },
                    {
                      "url" : "https://reportstream.cdc.gov/fhir/StructureDefinition/universal-id",
                      "valueString" : "36D1332559"
                    },
                    {
                      "url" : "https://reportstream.cdc.gov/fhir/StructureDefinition/universal-id-type",
                      "valueString" : "CLIA"
                    },
                    {
                      "url" : "https://reportstream.cdc.gov/fhir/StructureDefinition/placer-assigned-identifier",
                      "extension" : [
                        {
                          "url" : "https://reportstream.cdc.gov/fhir/StructureDefinition/entity-identifier",
                          "valueString" : "380604"
                        },
                        {
                          "url" : "https://reportstream.cdc.gov/fhir/StructureDefinition/namespace-id",
                          "valueString" : "Any lab USA"
                        },
                        {
                          "url" : "https://reportstream.cdc.gov/fhir/StructureDefinition/universal-id",
                          "valueString" : "36D1332559"
                        },
                        {
                          "url" : "https://reportstream.cdc.gov/fhir/StructureDefinition/universal-id-type",
                          "valueString" : "CLIA"
                        }
                      ]
                    },
                    {
                      "url" : "https://reportstream.cdc.gov/fhir/StructureDefinition/hl7v2Field",
                      "valueString" : "SPM.3"
                    }
                  ],
                  "type" : {
                    "coding" : [
                      {
                        "system" : "http://terminology.hl7.org/CodeSystem/v2-0203",
                        "code" : "FGN"
                      }
                    ]
                  },
                  "value" : "380604"
                }
              },
              {
                "url" : "spm-20-specimen-availability",
                "valueString" : "Y"
              },
              {
                "url" : "spm-22-specimen-quality",
                "valueCodeableConcept" : {
                  "coding" : [
                    {
                      "extension" : [
                        {
                          "url" : "https://reportstream.cdc.gov/fhir/StructureDefinition/cwe-coding",
                          "valueString" : "coding"
                        },
                        {
                          "url" : "https://reportstream.cdc.gov/fhir/StructureDefinition/cwe-coding-system",
                          "valueString" : "SCT"
                        }
                      ],
                      "system" : "http://snomed.info/sct",
                      "version" : "2.67",
                      "code" : "440500007",
                      "display" : "SNOMEDTEXT"
                    },
                    {
                      "extension" : [
                        {
                          "url" : "https://reportstream.cdc.gov/fhir/StructureDefinition/cwe-coding",
                          "valueString" : "alt-coding"
                        },
                        {
                          "url" : "https://reportstream.cdc.gov/fhir/StructureDefinition/cwe-coding-system",
                          "valueString" : "LN"
                        }
                      ],
                      "system" : "http://loinc.org",
                      "code" : "12345-6",
                      "display" : "LOINCTEXT"
                    }
                  ]
                }
              },
              {
                "url" : "spm-23-specimen-appropriateness",
                "valueCodeableConcept" : {
                  "coding" : [
                    {
                      "extension" : [
                        {
                          "url" : "https://reportstream.cdc.gov/fhir/StructureDefinition/cwe-coding",
                          "valueString" : "coding"
                        },
                        {
                          "url" : "https://reportstream.cdc.gov/fhir/StructureDefinition/cwe-coding-system",
                          "valueString" : "SCT"
                        }
                      ],
                      "system" : "http://snomed.info/sct",
                      "version" : "2.67",
                      "code" : "440500007",
                      "display" : "SNOMEDTEXT"
                    },
                    {
                      "extension" : [
                        {
                          "url" : "https://reportstream.cdc.gov/fhir/StructureDefinition/cwe-coding",
                          "valueString" : "alt-coding"
                        },
                        {
                          "url" : "https://reportstream.cdc.gov/fhir/StructureDefinition/cwe-coding-system",
                          "valueString" : "LN"
                        }
                      ],
                      "system" : "http://loinc.org",
                      "code" : "12345-6",
                      "display" : "LOINCTEXT"
                    }
                  ]
                }
              },
              {
                "url" : "spm-25-specimen-current-quantity",
                "valueQuantity" : {
                  "value" : 1
                }
              },
              {
                "url" : "spm-26-number-of-specimen-containers",
                "valueString" : "2"
              },
              {
                "url" : "spm-28-container-condition",
                "valueCodeableConcept" : {
                  "coding" : [
                    {
                      "extension" : [
                        {
                          "url" : "https://reportstream.cdc.gov/fhir/StructureDefinition/cwe-coding",
                          "valueString" : "coding"
                        },
                        {
                          "url" : "https://reportstream.cdc.gov/fhir/StructureDefinition/cwe-coding-system",
                          "valueString" : "SCT"
                        }
                      ],
                      "system" : "http://snomed.info/sct",
                      "version" : "2.67",
                      "code" : "440500007",
                      "display" : "SNOMEDTEXT"
                    },
                    {
                      "extension" : [
                        {
                          "url" : "https://reportstream.cdc.gov/fhir/StructureDefinition/cwe-coding",
                          "valueString" : "alt-coding"
                        },
                        {
                          "url" : "https://reportstream.cdc.gov/fhir/StructureDefinition/cwe-coding-system",
                          "valueString" : "LN"
                        }
                      ],
                      "system" : "http://loinc.org",
                      "code" : "12345-6",
                      "display" : "LOINCTEXT"
                    }
                  ]
                }
              },
              {
                "url" : "spm-29-specimen-child-role",
                "valueCodeableConcept" : {
                  "coding" : [
                    {
                      "extension" : [
                        {
                          "url" : "https://reportstream.cdc.gov/fhir/StructureDefinition/cwe-coding",
                          "valueString" : "coding"
                        },
                        {
                          "url" : "https://reportstream.cdc.gov/fhir/StructureDefinition/cwe-coding-system",
                          "valueString" : "SCT"
                        }
                      ],
                      "system" : "http://snomed.info/sct",
                      "version" : "2.67",
                      "code" : "440500007",
                      "display" : "SNOMEDTEXT"
                    },
                    {
                      "extension" : [
                        {
                          "url" : "https://reportstream.cdc.gov/fhir/StructureDefinition/cwe-coding",
                          "valueString" : "alt-coding"
                        },
                        {
                          "url" : "https://reportstream.cdc.gov/fhir/StructureDefinition/cwe-coding-system",
                          "valueString" : "LN"
                        }
                      ],
                      "system" : "http://loinc.org",
                      "code" : "12345-6",
                      "display" : "LOINCTEXT"
                    }
                  ]
                }
              },
              {
                "url" : "spm-30-accession-id",
                "valueIdentifier" : {
                  "value" : "IDNumber"
                }
              },
              {
                "url" : "spm-5-specimen-type-modifier",
                "valueCodeableConcept" : {
                  "coding" : [
                    {
                      "extension" : [
                        {
                          "url" : "https://reportstream.cdc.gov/fhir/StructureDefinition/cwe-coding",
                          "valueString" : "coding"
                        },
                        {
                          "url" : "https://reportstream.cdc.gov/fhir/StructureDefinition/cwe-coding-system",
                          "valueString" : "SCT"
                        }
                      ],
                      "system" : "http://snomed.info/sct",
                      "version" : "2.67",
                      "code" : "440500007",
                      "display" : "SNOMEDTEXT"
                    },
                    {
                      "extension" : [
                        {
                          "url" : "https://reportstream.cdc.gov/fhir/StructureDefinition/cwe-coding",
                          "valueString" : "alt-coding"
                        },
                        {
                          "url" : "https://reportstream.cdc.gov/fhir/StructureDefinition/cwe-coding-system",
                          "valueString" : "LN"
                        }
                      ],
                      "system" : "http://loinc.org",
                      "code" : "12345-6",
                      "display" : "LOINCTEXT"
                    }
                  ]
                }
              },
              {
                "url" : "spm-5-specimen-type-modifier",
                "valueCodeableConcept" : {
                  "coding" : [
                    {
                      "extension" : [
                        {
                          "url" : "https://reportstream.cdc.gov/fhir/StructureDefinition/cwe-coding",
                          "valueString" : "coding"
                        },
                        {
                          "url" : "https://reportstream.cdc.gov/fhir/StructureDefinition/cwe-coding-system",
                          "valueString" : "SCT"
                        }
                      ],
                      "system" : "http://snomed.info/sct",
                      "version" : "2.67",
                      "code" : "440500007",
                      "display" : "SNOMEDTEXT"
                    },
                    {
                      "extension" : [
                        {
                          "url" : "https://reportstream.cdc.gov/fhir/StructureDefinition/cwe-coding",
                          "valueString" : "alt-coding"
                        },
                        {
                          "url" : "https://reportstream.cdc.gov/fhir/StructureDefinition/cwe-coding-system",
                          "valueString" : "LN"
                        }
                      ],
                      "system" : "http://loinc.org",
                      "code" : "12345-6",
                      "display" : "LOINCTEXT"
                    }
                  ]
                }
              },
              {
                "url" : "spm-6-specimen-additives",
                "valueCodeableConcept" : {
                  "coding" : [
                    {
                      "extension" : [
                        {
                          "url" : "https://reportstream.cdc.gov/fhir/StructureDefinition/cwe-coding",
                          "valueString" : "coding"
                        },
                        {
                          "url" : "https://reportstream.cdc.gov/fhir/StructureDefinition/cwe-coding-system",
                          "valueString" : "SCT"
                        }
                      ],
                      "system" : "http://snomed.info/sct",
                      "version" : "2.67",
                      "code" : "440500007",
                      "display" : "SNOMEDTEXT"
                    },
                    {
                      "extension" : [
                        {
                          "url" : "https://reportstream.cdc.gov/fhir/StructureDefinition/cwe-coding",
                          "valueString" : "alt-coding"
                        },
                        {
                          "url" : "https://reportstream.cdc.gov/fhir/StructureDefinition/cwe-coding-system",
                          "valueString" : "LN"
                        }
                      ],
                      "system" : "http://loinc.org",
                      "code" : "12345-6",
                      "display" : "LOINCTEXT"
                    }
                  ]
                }
              },
              {
                "url" : "spm-6-specimen-additives",
                "valueCodeableConcept" : {
                  "coding" : [
                    {
                      "extension" : [
                        {
                          "url" : "https://reportstream.cdc.gov/fhir/StructureDefinition/cwe-coding",
                          "valueString" : "coding"
                        },
                        {
                          "url" : "https://reportstream.cdc.gov/fhir/StructureDefinition/cwe-coding-system",
                          "valueString" : "SCT"
                        }
                      ],
                      "system" : "http://snomed.info/sct",
                      "version" : "2.67",
                      "code" : "440500007",
                      "display" : "SNOMEDTEXT"
                    },
                    {
                      "extension" : [
                        {
                          "url" : "https://reportstream.cdc.gov/fhir/StructureDefinition/cwe-coding",
                          "valueString" : "alt-coding"
                        },
                        {
                          "url" : "https://reportstream.cdc.gov/fhir/StructureDefinition/cwe-coding-system",
                          "valueString" : "LN"
                        }
                      ],
                      "system" : "http://loinc.org",
                      "code" : "12345-6",
                      "display" : "LOINCTEXT"
                    }
                  ]
                }
              },
              {
                "url" : "spm-10-specimen-collection-site",
                "valueCodeableConcept" : {
                  "coding" : [
                    {
                      "extension" : [
                        {
                          "url" : "https://reportstream.cdc.gov/fhir/StructureDefinition/cwe-coding",
                          "valueString" : "coding"
                        },
                        {
                          "url" : "https://reportstream.cdc.gov/fhir/StructureDefinition/cwe-coding-system",
                          "valueString" : "SCT"
                        }
                      ],
                      "system" : "http://snomed.info/sct",
                      "version" : "2.67",
                      "code" : "440500007",
                      "display" : "SNOMEDTEXT"
                    },
                    {
                      "extension" : [
                        {
                          "url" : "https://reportstream.cdc.gov/fhir/StructureDefinition/cwe-coding",
                          "valueString" : "alt-coding"
                        },
                        {
                          "url" : "https://reportstream.cdc.gov/fhir/StructureDefinition/cwe-coding-system",
                          "valueString" : "LN"
                        }
                      ],
                      "system" : "http://loinc.org",
                      "code" : "12345-6",
                      "display" : "LOINCTEXT"
                    }
                  ]
                }
              },
              {
                "url" : "spm-11-specimen-role",
                "valueCodeableConcept" : {
                  "coding" : [
                    {
                      "extension" : [
                        {
                          "url" : "https://reportstream.cdc.gov/fhir/StructureDefinition/cwe-coding",
                          "valueString" : "coding"
                        },
                        {
                          "url" : "https://reportstream.cdc.gov/fhir/StructureDefinition/cwe-coding-system",
                          "valueString" : "SCT"
                        }
                      ],
                      "system" : "http://snomed.info/sct",
                      "version" : "2.67",
                      "code" : "440500007",
                      "display" : "SNOMEDTEXT"
                    },
                    {
                      "extension" : [
                        {
                          "url" : "https://reportstream.cdc.gov/fhir/StructureDefinition/cwe-coding",
                          "valueString" : "alt-coding"
                        },
                        {
                          "url" : "https://reportstream.cdc.gov/fhir/StructureDefinition/cwe-coding-system",
                          "valueString" : "LN"
                        }
                      ],
                      "system" : "http://loinc.org",
                      "code" : "12345-6",
                      "display" : "LOINCTEXT"
                    }
                  ]
                }
              },
              {
                "url" : "spm-11-specimen-role",
                "valueCodeableConcept" : {
                  "coding" : [
                    {
                      "extension" : [
                        {
                          "url" : "https://reportstream.cdc.gov/fhir/StructureDefinition/cwe-coding",
                          "valueString" : "coding"
                        },
                        {
                          "url" : "https://reportstream.cdc.gov/fhir/StructureDefinition/cwe-coding-system",
                          "valueString" : "SCT"
                        }
                      ],
                      "system" : "http://snomed.info/sct",
                      "version" : "2.67",
                      "code" : "440500007",
                      "display" : "SNOMEDTEXT"
                    },
                    {
                      "extension" : [
                        {
                          "url" : "https://reportstream.cdc.gov/fhir/StructureDefinition/cwe-coding",
                          "valueString" : "alt-coding"
                        },
                        {
                          "url" : "https://reportstream.cdc.gov/fhir/StructureDefinition/cwe-coding-system",
                          "valueString" : "LN"
                        }
                      ],
                      "system" : "http://loinc.org",
                      "code" : "12345-6",
                      "display" : "LOINCTEXT"
                    }
                  ]
                }
              },
              {
                "url" : "spm-13-grouped-specimen-count",
                "valueString" : "2"
              },
              {
                "url" : "spm-15-specimen-handling-code",
                "valueCodeableConcept" : {
                  "coding" : [
                    {
                      "extension" : [
                        {
                          "url" : "https://reportstream.cdc.gov/fhir/StructureDefinition/cwe-coding",
                          "valueString" : "coding"
                        },
                        {
                          "url" : "https://reportstream.cdc.gov/fhir/StructureDefinition/cwe-coding-system",
                          "valueString" : "SCT"
                        }
                      ],
                      "system" : "http://snomed.info/sct",
                      "version" : "2.67",
                      "code" : "440500007",
                      "display" : "SNOMEDTEXT"
                    },
                    {
                      "extension" : [
                        {
                          "url" : "https://reportstream.cdc.gov/fhir/StructureDefinition/cwe-coding",
                          "valueString" : "alt-coding"
                        },
                        {
                          "url" : "https://reportstream.cdc.gov/fhir/StructureDefinition/cwe-coding-system",
                          "valueString" : "LN"
                        }
                      ],
                      "system" : "http://loinc.org",
                      "code" : "12345-6",
                      "display" : "LOINCTEXT"
                    }
                  ]
                }
              },
              {
                "url" : "spm-15-specimen-handling-code",
                "valueCodeableConcept" : {
                  "coding" : [
                    {
                      "extension" : [
                        {
                          "url" : "https://reportstream.cdc.gov/fhir/StructureDefinition/cwe-coding",
                          "valueString" : "coding"
                        },
                        {
                          "url" : "https://reportstream.cdc.gov/fhir/StructureDefinition/cwe-coding-system",
                          "valueString" : "SCT"
                        }
                      ],
                      "system" : "http://snomed.info/sct",
                      "version" : "2.67",
                      "code" : "440500007",
                      "display" : "SNOMEDTEXT"
                    },
                    {
                      "extension" : [
                        {
                          "url" : "https://reportstream.cdc.gov/fhir/StructureDefinition/cwe-coding",
                          "valueString" : "alt-coding"
                        },
                        {
                          "url" : "https://reportstream.cdc.gov/fhir/StructureDefinition/cwe-coding-system",
                          "valueString" : "LN"
                        }
                      ],
                      "system" : "http://loinc.org",
                      "code" : "12345-6",
                      "display" : "LOINCTEXT"
                    }
                  ]
                }
              },
              {
                "url" : "spm-16-specimen-risk-code",
                "valueCodeableConcept" : {
                  "coding" : [
                    {
                      "extension" : [
                        {
                          "url" : "https://reportstream.cdc.gov/fhir/StructureDefinition/cwe-coding",
                          "valueString" : "coding"
                        },
                        {
                          "url" : "https://reportstream.cdc.gov/fhir/StructureDefinition/cwe-coding-system",
                          "valueString" : "SCT"
                        }
                      ],
                      "system" : "http://snomed.info/sct",
                      "version" : "2.67",
                      "code" : "440500007",
                      "display" : "SNOMEDTEXT"
                    },
                    {
                      "extension" : [
                        {
                          "url" : "https://reportstream.cdc.gov/fhir/StructureDefinition/cwe-coding",
                          "valueString" : "alt-coding"
                        },
                        {
                          "url" : "https://reportstream.cdc.gov/fhir/StructureDefinition/cwe-coding-system",
                          "valueString" : "LN"
                        }
                      ],
                      "system" : "http://loinc.org",
                      "code" : "12345-6",
                      "display" : "LOINCTEXT"
                    }
                  ]
                }
              },
              {
                "url" : "spm-16-specimen-risk-code",
                "valueCodeableConcept" : {
                  "coding" : [
                    {
                      "extension" : [
                        {
                          "url" : "https://reportstream.cdc.gov/fhir/StructureDefinition/cwe-coding",
                          "valueString" : "coding"
                        },
                        {
                          "url" : "https://reportstream.cdc.gov/fhir/StructureDefinition/cwe-coding-system",
                          "valueString" : "SCT"
                        }
                      ],
                      "system" : "http://snomed.info/sct",
                      "version" : "2.67",
                      "code" : "440500007",
                      "display" : "SNOMEDTEXT"
                    },
                    {
                      "extension" : [
                        {
                          "url" : "https://reportstream.cdc.gov/fhir/StructureDefinition/cwe-coding",
                          "valueString" : "alt-coding"
                        },
                        {
                          "url" : "https://reportstream.cdc.gov/fhir/StructureDefinition/cwe-coding-system",
                          "valueString" : "LN"
                        }
                      ],
                      "system" : "http://loinc.org",
                      "code" : "12345-6",
                      "display" : "LOINCTEXT"
                    }
                  ]
                }
              },
              {
                "url" : "spm-19-specimen-expiration-date",
                "valueString" : "20210604112507+0000"
              }
            ]
          },
          {
            "url" : "https://reportstream.cdc.gov/fhir/StructureDefinition/reject-reason",
            "valueCodeableConcept" : {
              "coding" : [
                {
                  "extension" : [
                    {
                      "url" : "https://reportstream.cdc.gov/fhir/StructureDefinition/cwe-coding",
                      "valueString" : "coding"
                    },
                    {
                      "url" : "https://reportstream.cdc.gov/fhir/StructureDefinition/cwe-coding-system",
                      "valueString" : "SCT"
                    }
                  ],
                  "system" : "http://snomed.info/sct",
                  "version" : "2.67",
                  "code" : "440500007",
                  "display" : "SNOMEDTEXT"
                },
                {
                  "extension" : [
                    {
                      "url" : "https://reportstream.cdc.gov/fhir/StructureDefinition/cwe-coding",
                      "valueString" : "alt-coding"
                    },
                    {
                      "url" : "https://reportstream.cdc.gov/fhir/StructureDefinition/cwe-coding-system",
                      "valueString" : "LN"
                    }
                  ],
                  "system" : "http://loinc.org",
                  "code" : "12345-6",
                  "display" : "LOINCTEXT"
                }
              ]
            }
          },
          {
            "url" : "https://reportstream.cdc.gov/fhir/StructureDefinition/reject-reason",
            "valueCodeableConcept" : {
              "coding" : [
                {
                  "extension" : [
                    {
                      "url" : "https://reportstream.cdc.gov/fhir/StructureDefinition/cwe-coding",
                      "valueString" : "coding"
                    },
                    {
                      "url" : "https://reportstream.cdc.gov/fhir/StructureDefinition/cwe-coding-system",
                      "valueString" : "SCT"
                    }
                  ],
                  "system" : "http://snomed.info/sct",
                  "version" : "2.67",
                  "code" : "440500007",
                  "display" : "SNOMEDTEXT"
                },
                {
                  "extension" : [
                    {
                      "url" : "https://reportstream.cdc.gov/fhir/StructureDefinition/cwe-coding",
                      "valueString" : "alt-coding"
                    },
                    {
                      "url" : "https://reportstream.cdc.gov/fhir/StructureDefinition/cwe-coding-system",
                      "valueString" : "LN"
                    }
                  ],
                  "system" : "http://loinc.org",
                  "code" : "12345-6",
                  "display" : "LOINCTEXT"
                }
              ]
            }
          }
<<<<<<< HEAD
        ],
        "identifier" : [
          {
            "extension" : [
              {
=======
        }, {
          "url" : "SPM.3.2",
          "valueIdentifier" : {
            "extension" : [ {
              "url" : "https://reportstream.cdc.gov/fhir/StructureDefinition/namespace-id",
              "valueString" : "Any lab USA"
            }, {
              "url" : "https://reportstream.cdc.gov/fhir/StructureDefinition/universal-id",
              "valueString" : "36D1332559"
            }, {
              "url" : "https://reportstream.cdc.gov/fhir/StructureDefinition/universal-id-type",
              "valueString" : "CLIA"
            }, {
              "url" : "https://reportstream.cdc.gov/fhir/StructureDefinition/placer-assigned-identifier",
              "extension" : [ {
                "url" : "https://reportstream.cdc.gov/fhir/StructureDefinition/entity-identifier",
                "valueString" : "380604"
              }, {
>>>>>>> 9d88e4f6
                "url" : "https://reportstream.cdc.gov/fhir/StructureDefinition/namespace-id",
                "valueString" : "Any lab USA-p"
              },
              {
                "url" : "https://reportstream.cdc.gov/fhir/StructureDefinition/universal-id",
                "valueString" : "36D1332559-p"
              },
              {
                "url" : "https://reportstream.cdc.gov/fhir/StructureDefinition/universal-id-type",
                "valueString" : "CLIA-p"
              },
              {
                "url" : "https://reportstream.cdc.gov/fhir/StructureDefinition/filler-assigned-identifier",
                "extension" : [
                  {
                    "url" : "https://reportstream.cdc.gov/fhir/StructureDefinition/entity-identifier",
                    "valueString" : "380604-s"
                  },
                  {
                    "url" : "https://reportstream.cdc.gov/fhir/StructureDefinition/namespace-id",
                    "valueString" : "Any lab USA-s"
                  },
                  {
                    "url" : "https://reportstream.cdc.gov/fhir/StructureDefinition/universal-id",
                    "valueString" : "36D1332559-s"
                  },
                  {
                    "url" : "https://reportstream.cdc.gov/fhir/StructureDefinition/universal-id-type",
                    "valueString" : "CLIA-s"
                  }
                ]
              },
              {
                "url" : "https://reportstream.cdc.gov/fhir/StructureDefinition/hl7v2Component",
                "valueString" : "SPM.2.1"
              }
            ],
            "type" : {
              "coding" : [
                {
                  "system" : "http://terminology.hl7.org/CodeSystem/v2-0203",
                  "code" : "PGN"
                }
              ]
            },
<<<<<<< HEAD
            "value" : "380604-p"
          },
          {
            "extension" : [
              {
=======
            "value" : "380604"
          }
        }, {
          "url" : "SPM.3.2",
          "valueIdentifier" : {
            "extension" : [ {
              "url" : "https://reportstream.cdc.gov/fhir/StructureDefinition/namespace-id",
              "valueString" : "Any lab USA"
            }, {
              "url" : "https://reportstream.cdc.gov/fhir/StructureDefinition/universal-id",
              "valueString" : "36D1332559"
            }, {
              "url" : "https://reportstream.cdc.gov/fhir/StructureDefinition/universal-id-type",
              "valueString" : "CLIA"
            }, {
              "url" : "https://reportstream.cdc.gov/fhir/StructureDefinition/placer-assigned-identifier",
              "extension" : [ {
                "url" : "https://reportstream.cdc.gov/fhir/StructureDefinition/entity-identifier",
                "valueString" : "380604"
              }, {
>>>>>>> 9d88e4f6
                "url" : "https://reportstream.cdc.gov/fhir/StructureDefinition/namespace-id",
                "valueString" : "Any lab USA-s"
              },
              {
                "url" : "https://reportstream.cdc.gov/fhir/StructureDefinition/universal-id",
                "valueString" : "36D1332559-s"
              },
              {
                "url" : "https://reportstream.cdc.gov/fhir/StructureDefinition/universal-id-type",
                "valueString" : "CLIA-s"
              },
              {
                "url" : "https://reportstream.cdc.gov/fhir/StructureDefinition/placer-assigned-identifier",
                "extension" : [
                  {
                    "url" : "https://reportstream.cdc.gov/fhir/StructureDefinition/entity-identifier",
                    "valueString" : "380604-p"
                  },
                  {
                    "url" : "https://reportstream.cdc.gov/fhir/StructureDefinition/namespace-id",
                    "valueString" : "Any lab USA-p"
                  },
                  {
                    "url" : "https://reportstream.cdc.gov/fhir/StructureDefinition/universal-id",
                    "valueString" : "36D1332559-p"
                  },
                  {
                    "url" : "https://reportstream.cdc.gov/fhir/StructureDefinition/universal-id-type",
                    "valueString" : "CLIA-p"
                  }
                ]
              },
              {
                "url" : "https://reportstream.cdc.gov/fhir/StructureDefinition/hl7v2Component",
                "valueString" : "SPM.2.2"
              }
            ],
            "type" : {
              "coding" : [
                {
                  "system" : "http://terminology.hl7.org/CodeSystem/v2-0203",
                  "code" : "FGN"
                }
              ]
            },
<<<<<<< HEAD
            "value" : "380604-s"
          },
          {
            "extension" : [
              {
                "url" : "https://reportstream.cdc.gov/fhir/StructureDefinition/hl7v2Field",
                "valueString" : "SPM.31"
              }
            ],
            "value" : "IDNumber"
          },
          {
            "extension" : [
              {
                "url" : "https://reportstream.cdc.gov/fhir/StructureDefinition/hl7v2Field",
                "valueString" : "SPM.32"
              },
              {
                "url" : "https://reportstream.cdc.gov/fhir/StructureDefinition/assigning-authority",
                "extension" : [
                  {
                    "url" : "https://reportstream.cdc.gov/fhir/StructureDefinition/assigning-authority-namespace-id",
                    "valueString" : "Namespace ID"
                  },
                  {
                    "url" : "https://reportstream.cdc.gov/fhir/StructureDefinition/assigning-authority-universal-id",
                    "valueString" : "Universal ID"
                  },
                  {
                    "url" : "https://reportstream.cdc.gov/fhir/StructureDefinition/universal-id-type",
                    "valueCode" : "Universal ID Type"
                  }
                ]
              }
            ],
            "type" : {
              "coding" : [
                {
                  "system" : "http://terminology.hl7.org/CodeSystem/v2-0203",
                  "code" : "SHIP"
                }
              ]
            },
            "value" : "Entity Identifier"
          }
        ],
        "accessionIdentifier" : {
          "value" : "IDNumber"
        },
        "status" : "available",
        "type" : {
          "coding" : [
            {
              "extension" : [
                {
                  "url" : "https://reportstream.cdc.gov/fhir/StructureDefinition/cwe-coding",
                  "valueString" : "coding"
                },
                {
                  "url" : "https://reportstream.cdc.gov/fhir/StructureDefinition/cwe-coding-system",
                  "valueString" : "SCT"
                }
              ],
=======
            "value" : "380604"
          }
        }, {
          "url" : "SPM.20",
          "valueString" : "Y"
        }, {
          "url" : "SPM.22",
          "valueCodeableConcept" : {
            "coding" : [ {
              "extension" : [ {
                "url" : "https://reportstream.cdc.gov/fhir/StructureDefinition/cwe-coding",
                "valueString" : "coding"
              }, {
                "url" : "https://reportstream.cdc.gov/fhir/StructureDefinition/cwe-coding-system",
                "valueString" : "SCT"
              } ],
              "system" : "http://snomed.info/sct",
              "version" : "2.67",
              "code" : "440500007",
              "display" : "SNOMEDTEXT"
            }, {
              "extension" : [ {
                "url" : "https://reportstream.cdc.gov/fhir/StructureDefinition/cwe-coding",
                "valueString" : "alt-coding"
              }, {
                "url" : "https://reportstream.cdc.gov/fhir/StructureDefinition/cwe-coding-system",
                "valueString" : "LN"
              } ],
              "system" : "http://loinc.org",
              "code" : "12345-6",
              "display" : "LOINCTEXT"
            } ]
          }
        }, {
          "url" : "SPM.23",
          "valueCodeableConcept" : {
            "coding" : [ {
              "extension" : [ {
                "url" : "https://reportstream.cdc.gov/fhir/StructureDefinition/cwe-coding",
                "valueString" : "coding"
              }, {
                "url" : "https://reportstream.cdc.gov/fhir/StructureDefinition/cwe-coding-system",
                "valueString" : "SCT"
              } ],
>>>>>>> 9d88e4f6
              "system" : "http://snomed.info/sct",
              "version" : "2.67",
              "code" : "440500007",
              "display" : "SNOMEDTEXT"
            },
            {
              "extension" : [
                {
                  "url" : "https://reportstream.cdc.gov/fhir/StructureDefinition/cwe-coding",
                  "valueString" : "alt-coding"
                },
                {
                  "url" : "https://reportstream.cdc.gov/fhir/StructureDefinition/cwe-coding-system",
                  "valueString" : "LN"
                }
              ],
              "system" : "http://loinc.org",
              "code" : "12345-6",
              "display" : "LOINCTEXT"
            }
          ]
        },
        "receivedTime" : "2021-06-04T11:25:06Z",
        "_receivedTime" : {
          "extension" : [
            {
              "url" : "https://reportstream.cdc.gov/fhir/StructureDefinition/hl7v2-date-time",
              "valueString" : "20210604112506+0000"
            }
          ]
        },
        "parent" : [
          {
            "reference" : "Specimen/1707795699797989000.2034dd9f-ed55-4c24-90d5-4e9d573cf52b"
          }
<<<<<<< HEAD
        ],
        "collection" : {
          "extension" : [
            {
              "url" : "https://reportstream.cdc.gov/fhir/StructureDefinition/bodySiteModifier",
              "valueCodeableConcept" : {
                "coding" : [
                  {
                    "extension" : [
                      {
                        "url" : "https://reportstream.cdc.gov/fhir/StructureDefinition/cwe-coding",
                        "valueString" : "coding"
                      },
                      {
                        "url" : "https://reportstream.cdc.gov/fhir/StructureDefinition/cwe-coding-system",
                        "valueString" : "SCT"
                      }
                    ],
                    "system" : "http://snomed.info/sct",
                    "version" : "2.67",
                    "code" : "440500007",
                    "display" : "SNOMEDTEXT"
                  },
                  {
                    "extension" : [
                      {
                        "url" : "https://reportstream.cdc.gov/fhir/StructureDefinition/cwe-coding",
                        "valueString" : "alt-coding"
                      },
                      {
                        "url" : "https://reportstream.cdc.gov/fhir/StructureDefinition/cwe-coding-system",
                        "valueString" : "LN"
                      }
                    ],
                    "system" : "http://loinc.org",
                    "code" : "12345-6",
                    "display" : "LOINCTEXT"
                  }
                ]
              }
            },
            {
              "url" : "https://reportstream.cdc.gov/fhir/StructureDefinition/bodySiteModifier",
              "valueCodeableConcept" : {
                "coding" : [
                  {
                    "extension" : [
                      {
                        "url" : "https://reportstream.cdc.gov/fhir/StructureDefinition/cwe-coding",
                        "valueString" : "coding"
                      },
                      {
                        "url" : "https://reportstream.cdc.gov/fhir/StructureDefinition/cwe-coding-system",
                        "valueString" : "SCT"
                      }
                    ],
                    "system" : "http://snomed.info/sct",
                    "version" : "2.67",
                    "code" : "440500007",
                    "display" : "SNOMEDTEXT"
                  },
                  {
                    "extension" : [
                      {
                        "url" : "https://reportstream.cdc.gov/fhir/StructureDefinition/cwe-coding",
                        "valueString" : "alt-coding"
                      },
                      {
                        "url" : "https://reportstream.cdc.gov/fhir/StructureDefinition/cwe-coding-system",
                        "valueString" : "LN"
                      }
                    ],
                    "system" : "http://loinc.org",
                    "code" : "12345-6",
                    "display" : "LOINCTEXT"
                  }
                ]
              }
            }
          ],
          "collectedDateTime" : "2021-06-04T11:25:00Z",
          "_collectedDateTime" : {
            "extension" : [
              {
                "url" : "https://reportstream.cdc.gov/fhir/StructureDefinition/hl7v2-date-time",
                "valueString" : "20210604112500+0000"
              }
            ]
          },
          "quantity" : {
=======
        }, {
          "url" : "SPM.25",
          "valueQuantity" : {
>>>>>>> 9d88e4f6
            "value" : 1
          },
          "method" : {
            "coding" : [
              {
                "extension" : [
                  {
                    "url" : "https://reportstream.cdc.gov/fhir/StructureDefinition/cwe-coding",
                    "valueString" : "coding"
                  },
                  {
                    "url" : "https://reportstream.cdc.gov/fhir/StructureDefinition/cwe-coding-system",
                    "valueString" : "SCT"
                  }
                ],
                "system" : "http://snomed.info/sct",
                "version" : "2.67",
                "code" : "440500007",
                "display" : "SNOMEDTEXT"
              },
              {
                "extension" : [
                  {
                    "url" : "https://reportstream.cdc.gov/fhir/StructureDefinition/cwe-coding",
                    "valueString" : "alt-coding"
                  },
                  {
                    "url" : "https://reportstream.cdc.gov/fhir/StructureDefinition/cwe-coding-system",
                    "valueString" : "LN"
                  }
                ],
                "system" : "http://loinc.org",
                "code" : "12345-6",
                "display" : "LOINCTEXT"
              }
            ]
          },
          "bodySite" : {
            "coding" : [
              {
                "extension" : [
                  {
                    "url" : "https://reportstream.cdc.gov/fhir/StructureDefinition/cwe-coding",
                    "valueString" : "coding"
                  },
                  {
                    "url" : "https://reportstream.cdc.gov/fhir/StructureDefinition/cwe-coding-system",
                    "valueString" : "SCT"
                  }
                ],
                "system" : "http://snomed.info/sct",
                "version" : "2020-09-01",
                "code" : "71836000",
                "display" : "Nasopharyngeal structure (body structure)"
              }
            ]
          }
<<<<<<< HEAD
        },
        "container" : [
          {
            "type" : {
              "coding" : [
                {
                  "extension" : [
                    {
                      "url" : "https://reportstream.cdc.gov/fhir/StructureDefinition/cwe-coding",
                      "valueString" : "coding"
                    },
                    {
                      "url" : "https://reportstream.cdc.gov/fhir/StructureDefinition/cwe-coding-system",
                      "valueString" : "SCT"
                    }
                  ],
                  "system" : "http://snomed.info/sct",
                  "version" : "2.67",
                  "code" : "440500007",
                  "display" : "SNOMEDTEXT"
                },
                {
                  "extension" : [
                    {
                      "url" : "https://reportstream.cdc.gov/fhir/StructureDefinition/cwe-coding",
                      "valueString" : "alt-coding"
                    },
                    {
                      "url" : "https://reportstream.cdc.gov/fhir/StructureDefinition/cwe-coding-system",
                      "valueString" : "LN"
                    }
                  ],
                  "system" : "http://loinc.org",
                  "code" : "12345-6",
                  "display" : "LOINCTEXT"
                }
              ]
            },
            "additiveCodeableConcept" : {
              "coding" : [
                {
                  "extension" : [
                    {
                      "url" : "https://reportstream.cdc.gov/fhir/StructureDefinition/cwe-coding",
                      "valueString" : "coding"
                    },
                    {
                      "url" : "https://reportstream.cdc.gov/fhir/StructureDefinition/cwe-coding-system",
                      "valueString" : "SCT"
                    }
                  ],
                  "system" : "http://snomed.info/sct",
                  "version" : "2.67",
                  "code" : "440500007",
                  "display" : "SNOMEDTEXT"
                },
                {
                  "extension" : [
                    {
                      "url" : "https://reportstream.cdc.gov/fhir/StructureDefinition/cwe-coding",
                      "valueString" : "alt-coding"
                    },
                    {
                      "url" : "https://reportstream.cdc.gov/fhir/StructureDefinition/cwe-coding-system",
                      "valueString" : "LN"
                    }
                  ],
                  "system" : "http://loinc.org",
                  "code" : "12345-6",
                  "display" : "LOINCTEXT"
                }
              ]
            }
          }
        ],
        "condition" : [
          {
            "coding" : [
              {
                "extension" : [
                  {
                    "url" : "https://reportstream.cdc.gov/fhir/StructureDefinition/cwe-coding",
                    "valueString" : "coding"
                  },
                  {
                    "url" : "https://reportstream.cdc.gov/fhir/StructureDefinition/cwe-coding-system",
                    "valueString" : "SCT"
                  }
                ],
                "system" : "http://snomed.info/sct",
                "version" : "2.67",
                "code" : "440500007",
                "display" : "SNOMEDTEXT"
              },
              {
                "extension" : [
                  {
                    "url" : "https://reportstream.cdc.gov/fhir/StructureDefinition/cwe-coding",
                    "valueString" : "alt-coding"
                  },
                  {
                    "url" : "https://reportstream.cdc.gov/fhir/StructureDefinition/cwe-coding-system",
                    "valueString" : "LN"
                  }
                ],
                "system" : "http://loinc.org",
                "code" : "12345-6",
                "display" : "LOINCTEXT"
              }
            ]
          },
          {
            "coding" : [
              {
                "extension" : [
                  {
                    "url" : "https://reportstream.cdc.gov/fhir/StructureDefinition/cwe-coding",
                    "valueString" : "coding"
                  },
                  {
                    "url" : "https://reportstream.cdc.gov/fhir/StructureDefinition/cwe-coding-system",
                    "valueString" : "SCT"
                  }
                ],
                "system" : "http://snomed.info/sct",
                "version" : "2.67",
                "code" : "440500007",
                "display" : "SNOMEDTEXT"
              },
              {
                "extension" : [
                  {
                    "url" : "https://reportstream.cdc.gov/fhir/StructureDefinition/cwe-coding",
                    "valueString" : "alt-coding"
                  },
                  {
                    "url" : "https://reportstream.cdc.gov/fhir/StructureDefinition/cwe-coding-system",
                    "valueString" : "LN"
                  }
                ],
                "system" : "http://loinc.org",
                "code" : "12345-6",
                "display" : "LOINCTEXT"
              }
            ]
          }
        ],
        "note" : [
          {
            "extension" : [
              {
                "url" : "https://reportstream.cdc.gov/fhir/StructureDefinition/hl7v2Field",
                "valueString" : "SPM.14"
              }
            ],
            "text" : "TEST"
          },
          {
            "extension" : [
              {
                "url" : "https://reportstream.cdc.gov/fhir/StructureDefinition/hl7v2Field",
                "valueString" : "SPM.14"
              }
            ],
            "text" : "TEST Two"
=======
        }, {
          "url" : "SPM.26",
          "valueString" : "2"
        }, {
          "url" : "SPM.28",
          "valueCodeableConcept" : {
            "coding" : [ {
              "extension" : [ {
                "url" : "https://reportstream.cdc.gov/fhir/StructureDefinition/cwe-coding",
                "valueString" : "coding"
              }, {
                "url" : "https://reportstream.cdc.gov/fhir/StructureDefinition/cwe-coding-system",
                "valueString" : "SCT"
              } ],
              "system" : "http://snomed.info/sct",
              "version" : "2.67",
              "code" : "440500007",
              "display" : "SNOMEDTEXT"
            }, {
              "extension" : [ {
                "url" : "https://reportstream.cdc.gov/fhir/StructureDefinition/cwe-coding",
                "valueString" : "alt-coding"
              }, {
                "url" : "https://reportstream.cdc.gov/fhir/StructureDefinition/cwe-coding-system",
                "valueString" : "LN"
              } ],
              "system" : "http://loinc.org",
              "code" : "12345-6",
              "display" : "LOINCTEXT"
            } ]
          }
        }, {
          "url" : "SPM.29",
          "valueCodeableConcept" : {
            "coding" : [ {
              "extension" : [ {
                "url" : "https://reportstream.cdc.gov/fhir/StructureDefinition/cwe-coding",
                "valueString" : "coding"
              }, {
                "url" : "https://reportstream.cdc.gov/fhir/StructureDefinition/cwe-coding-system",
                "valueString" : "SCT"
              } ],
              "system" : "http://snomed.info/sct",
              "version" : "2.67",
              "code" : "440500007",
              "display" : "SNOMEDTEXT"
            }, {
              "extension" : [ {
                "url" : "https://reportstream.cdc.gov/fhir/StructureDefinition/cwe-coding",
                "valueString" : "alt-coding"
              }, {
                "url" : "https://reportstream.cdc.gov/fhir/StructureDefinition/cwe-coding-system",
                "valueString" : "LN"
              } ],
              "system" : "http://loinc.org",
              "code" : "12345-6",
              "display" : "LOINCTEXT"
            } ]
          }
        }, {
          "url" : "SPM.5",
          "valueCodeableConcept" : {
            "coding" : [ {
              "extension" : [ {
                "url" : "https://reportstream.cdc.gov/fhir/StructureDefinition/cwe-coding",
                "valueString" : "coding"
              }, {
                "url" : "https://reportstream.cdc.gov/fhir/StructureDefinition/cwe-coding-system",
                "valueString" : "SCT"
              } ],
              "system" : "http://snomed.info/sct",
              "version" : "2.67",
              "code" : "440500007",
              "display" : "SNOMEDTEXT"
            }, {
              "extension" : [ {
                "url" : "https://reportstream.cdc.gov/fhir/StructureDefinition/cwe-coding",
                "valueString" : "alt-coding"
              }, {
                "url" : "https://reportstream.cdc.gov/fhir/StructureDefinition/cwe-coding-system",
                "valueString" : "LN"
              } ],
              "system" : "http://loinc.org",
              "code" : "12345-6",
              "display" : "LOINCTEXT"
            } ]
          }
        }, {
          "url" : "SPM.5",
          "valueCodeableConcept" : {
            "coding" : [ {
              "extension" : [ {
                "url" : "https://reportstream.cdc.gov/fhir/StructureDefinition/cwe-coding",
                "valueString" : "coding"
              }, {
                "url" : "https://reportstream.cdc.gov/fhir/StructureDefinition/cwe-coding-system",
                "valueString" : "SCT"
              } ],
              "system" : "http://snomed.info/sct",
              "version" : "2.67",
              "code" : "440500007",
              "display" : "SNOMEDTEXT"
            }, {
              "extension" : [ {
                "url" : "https://reportstream.cdc.gov/fhir/StructureDefinition/cwe-coding",
                "valueString" : "alt-coding"
              }, {
                "url" : "https://reportstream.cdc.gov/fhir/StructureDefinition/cwe-coding-system",
                "valueString" : "LN"
              } ],
              "system" : "http://loinc.org",
              "code" : "12345-6",
              "display" : "LOINCTEXT"
            } ]
          }
        }, {
          "url" : "SPM.6",
          "valueCodeableConcept" : {
            "coding" : [ {
              "extension" : [ {
                "url" : "https://reportstream.cdc.gov/fhir/StructureDefinition/cwe-coding",
                "valueString" : "coding"
              }, {
                "url" : "https://reportstream.cdc.gov/fhir/StructureDefinition/cwe-coding-system",
                "valueString" : "SCT"
              } ],
              "system" : "http://snomed.info/sct",
              "version" : "2.67",
              "code" : "440500007",
              "display" : "SNOMEDTEXT"
            }, {
              "extension" : [ {
                "url" : "https://reportstream.cdc.gov/fhir/StructureDefinition/cwe-coding",
                "valueString" : "alt-coding"
              }, {
                "url" : "https://reportstream.cdc.gov/fhir/StructureDefinition/cwe-coding-system",
                "valueString" : "LN"
              } ],
              "system" : "http://loinc.org",
              "code" : "12345-6",
              "display" : "LOINCTEXT"
            } ]
          }
        }, {
          "url" : "SPM.6",
          "valueCodeableConcept" : {
            "coding" : [ {
              "extension" : [ {
                "url" : "https://reportstream.cdc.gov/fhir/StructureDefinition/cwe-coding",
                "valueString" : "coding"
              }, {
                "url" : "https://reportstream.cdc.gov/fhir/StructureDefinition/cwe-coding-system",
                "valueString" : "SCT"
              } ],
              "system" : "http://snomed.info/sct",
              "version" : "2.67",
              "code" : "440500007",
              "display" : "SNOMEDTEXT"
            }, {
              "extension" : [ {
                "url" : "https://reportstream.cdc.gov/fhir/StructureDefinition/cwe-coding",
                "valueString" : "alt-coding"
              }, {
                "url" : "https://reportstream.cdc.gov/fhir/StructureDefinition/cwe-coding-system",
                "valueString" : "LN"
              } ],
              "system" : "http://loinc.org",
              "code" : "12345-6",
              "display" : "LOINCTEXT"
            } ]
          }
        }, {
          "url" : "SPM.10",
          "valueCodeableConcept" : {
            "coding" : [ {
              "extension" : [ {
                "url" : "https://reportstream.cdc.gov/fhir/StructureDefinition/cwe-coding",
                "valueString" : "coding"
              }, {
                "url" : "https://reportstream.cdc.gov/fhir/StructureDefinition/cwe-coding-system",
                "valueString" : "SCT"
              } ],
              "system" : "http://snomed.info/sct",
              "version" : "2.67",
              "code" : "440500007",
              "display" : "SNOMEDTEXT"
            }, {
              "extension" : [ {
                "url" : "https://reportstream.cdc.gov/fhir/StructureDefinition/cwe-coding",
                "valueString" : "alt-coding"
              }, {
                "url" : "https://reportstream.cdc.gov/fhir/StructureDefinition/cwe-coding-system",
                "valueString" : "LN"
              } ],
              "system" : "http://loinc.org",
              "code" : "12345-6",
              "display" : "LOINCTEXT"
            } ]
          }
        }, {
          "url" : "SPM.11",
          "valueCodeableConcept" : {
            "coding" : [ {
              "extension" : [ {
                "url" : "https://reportstream.cdc.gov/fhir/StructureDefinition/cwe-coding",
                "valueString" : "coding"
              }, {
                "url" : "https://reportstream.cdc.gov/fhir/StructureDefinition/cwe-coding-system",
                "valueString" : "SCT"
              } ],
              "system" : "http://snomed.info/sct",
              "version" : "2.67",
              "code" : "440500007",
              "display" : "SNOMEDTEXT"
            }, {
              "extension" : [ {
                "url" : "https://reportstream.cdc.gov/fhir/StructureDefinition/cwe-coding",
                "valueString" : "alt-coding"
              }, {
                "url" : "https://reportstream.cdc.gov/fhir/StructureDefinition/cwe-coding-system",
                "valueString" : "LN"
              } ],
              "system" : "http://loinc.org",
              "code" : "12345-6",
              "display" : "LOINCTEXT"
            } ]
          }
        }, {
          "url" : "SPM.11",
          "valueCodeableConcept" : {
            "coding" : [ {
              "extension" : [ {
                "url" : "https://reportstream.cdc.gov/fhir/StructureDefinition/cwe-coding",
                "valueString" : "coding"
              }, {
                "url" : "https://reportstream.cdc.gov/fhir/StructureDefinition/cwe-coding-system",
                "valueString" : "SCT"
              } ],
              "system" : "http://snomed.info/sct",
              "version" : "2.67",
              "code" : "440500007",
              "display" : "SNOMEDTEXT"
            }, {
              "extension" : [ {
                "url" : "https://reportstream.cdc.gov/fhir/StructureDefinition/cwe-coding",
                "valueString" : "alt-coding"
              }, {
                "url" : "https://reportstream.cdc.gov/fhir/StructureDefinition/cwe-coding-system",
                "valueString" : "LN"
              } ],
              "system" : "http://loinc.org",
              "code" : "12345-6",
              "display" : "LOINCTEXT"
            } ]
          }
        }, {
          "url" : "SPM.13",
          "valueString" : "2"
        }, {
          "url" : "SPM.15",
          "valueCodeableConcept" : {
            "coding" : [ {
              "extension" : [ {
                "url" : "https://reportstream.cdc.gov/fhir/StructureDefinition/cwe-coding",
                "valueString" : "coding"
              }, {
                "url" : "https://reportstream.cdc.gov/fhir/StructureDefinition/cwe-coding-system",
                "valueString" : "SCT"
              } ],
              "system" : "http://snomed.info/sct",
              "version" : "2.67",
              "code" : "440500007",
              "display" : "SNOMEDTEXT"
            }, {
              "extension" : [ {
                "url" : "https://reportstream.cdc.gov/fhir/StructureDefinition/cwe-coding",
                "valueString" : "alt-coding"
              }, {
                "url" : "https://reportstream.cdc.gov/fhir/StructureDefinition/cwe-coding-system",
                "valueString" : "LN"
              } ],
              "system" : "http://loinc.org",
              "code" : "12345-6",
              "display" : "LOINCTEXT"
            } ]
          }
        }, {
          "url" : "SPM.15",
          "valueCodeableConcept" : {
            "coding" : [ {
              "extension" : [ {
                "url" : "https://reportstream.cdc.gov/fhir/StructureDefinition/cwe-coding",
                "valueString" : "coding"
              }, {
                "url" : "https://reportstream.cdc.gov/fhir/StructureDefinition/cwe-coding-system",
                "valueString" : "SCT"
              } ],
              "system" : "http://snomed.info/sct",
              "version" : "2.67",
              "code" : "440500007",
              "display" : "SNOMEDTEXT"
            }, {
              "extension" : [ {
                "url" : "https://reportstream.cdc.gov/fhir/StructureDefinition/cwe-coding",
                "valueString" : "alt-coding"
              }, {
                "url" : "https://reportstream.cdc.gov/fhir/StructureDefinition/cwe-coding-system",
                "valueString" : "LN"
              } ],
              "system" : "http://loinc.org",
              "code" : "12345-6",
              "display" : "LOINCTEXT"
            } ]
          }
        }, {
          "url" : "SPM.16",
          "valueCodeableConcept" : {
            "coding" : [ {
              "extension" : [ {
                "url" : "https://reportstream.cdc.gov/fhir/StructureDefinition/cwe-coding",
                "valueString" : "coding"
              }, {
                "url" : "https://reportstream.cdc.gov/fhir/StructureDefinition/cwe-coding-system",
                "valueString" : "SCT"
              } ],
              "system" : "http://snomed.info/sct",
              "version" : "2.67",
              "code" : "440500007",
              "display" : "SNOMEDTEXT"
            }, {
              "extension" : [ {
                "url" : "https://reportstream.cdc.gov/fhir/StructureDefinition/cwe-coding",
                "valueString" : "alt-coding"
              }, {
                "url" : "https://reportstream.cdc.gov/fhir/StructureDefinition/cwe-coding-system",
                "valueString" : "LN"
              } ],
              "system" : "http://loinc.org",
              "code" : "12345-6",
              "display" : "LOINCTEXT"
            } ]
          }
        }, {
          "url" : "SPM.16",
          "valueCodeableConcept" : {
            "coding" : [ {
              "extension" : [ {
                "url" : "https://reportstream.cdc.gov/fhir/StructureDefinition/cwe-coding",
                "valueString" : "coding"
              }, {
                "url" : "https://reportstream.cdc.gov/fhir/StructureDefinition/cwe-coding-system",
                "valueString" : "SCT"
              } ],
              "system" : "http://snomed.info/sct",
              "version" : "2.67",
              "code" : "440500007",
              "display" : "SNOMEDTEXT"
            }, {
              "extension" : [ {
                "url" : "https://reportstream.cdc.gov/fhir/StructureDefinition/cwe-coding",
                "valueString" : "alt-coding"
              }, {
                "url" : "https://reportstream.cdc.gov/fhir/StructureDefinition/cwe-coding-system",
                "valueString" : "LN"
              } ],
              "system" : "http://loinc.org",
              "code" : "12345-6",
              "display" : "LOINCTEXT"
            } ]
          }
        }, {
          "url" : "SPM.19",
          "valueString" : "20210604112507+0000"
        } ]
      }, {
        "url" : "https://reportstream.cdc.gov/fhir/StructureDefinition/reject-reason",
        "valueCodeableConcept" : {
          "coding" : [ {
            "extension" : [ {
              "url" : "https://reportstream.cdc.gov/fhir/StructureDefinition/cwe-coding",
              "valueString" : "coding"
            }, {
              "url" : "https://reportstream.cdc.gov/fhir/StructureDefinition/cwe-coding-system",
              "valueString" : "SCT"
            } ],
            "system" : "http://snomed.info/sct",
            "version" : "2.67",
            "code" : "440500007",
            "display" : "SNOMEDTEXT"
          }, {
            "extension" : [ {
              "url" : "https://reportstream.cdc.gov/fhir/StructureDefinition/cwe-coding",
              "valueString" : "alt-coding"
            }, {
              "url" : "https://reportstream.cdc.gov/fhir/StructureDefinition/cwe-coding-system",
              "valueString" : "LN"
            } ],
            "system" : "http://loinc.org",
            "code" : "12345-6",
            "display" : "LOINCTEXT"
          } ]
        }
      }, {
        "url" : "https://reportstream.cdc.gov/fhir/StructureDefinition/reject-reason",
        "valueCodeableConcept" : {
          "coding" : [ {
            "extension" : [ {
              "url" : "https://reportstream.cdc.gov/fhir/StructureDefinition/cwe-coding",
              "valueString" : "coding"
            }, {
              "url" : "https://reportstream.cdc.gov/fhir/StructureDefinition/cwe-coding-system",
              "valueString" : "SCT"
            } ],
            "system" : "http://snomed.info/sct",
            "version" : "2.67",
            "code" : "440500007",
            "display" : "SNOMEDTEXT"
          }, {
            "extension" : [ {
              "url" : "https://reportstream.cdc.gov/fhir/StructureDefinition/cwe-coding",
              "valueString" : "alt-coding"
            }, {
              "url" : "https://reportstream.cdc.gov/fhir/StructureDefinition/cwe-coding-system",
              "valueString" : "LN"
            } ],
            "system" : "http://loinc.org",
            "code" : "12345-6",
            "display" : "LOINCTEXT"
          } ]
        }
      } ],
      "identifier" : [ {
        "extension" : [ {
          "url" : "https://reportstream.cdc.gov/fhir/StructureDefinition/namespace-id",
          "valueString" : "Any lab USA-p"
        }, {
          "url" : "https://reportstream.cdc.gov/fhir/StructureDefinition/universal-id",
          "valueString" : "36D1332559-p"
        }, {
          "url" : "https://reportstream.cdc.gov/fhir/StructureDefinition/universal-id-type",
          "valueString" : "CLIA-p"
        }, {
          "url" : "https://reportstream.cdc.gov/fhir/StructureDefinition/filler-assigned-identifier",
          "extension" : [ {
            "url" : "https://reportstream.cdc.gov/fhir/StructureDefinition/entity-identifier",
            "valueString" : "380604-s"
          }, {
            "url" : "https://reportstream.cdc.gov/fhir/StructureDefinition/namespace-id",
            "valueString" : "Any lab USA-s"
          }, {
            "url" : "https://reportstream.cdc.gov/fhir/StructureDefinition/universal-id",
            "valueString" : "36D1332559-s"
          }, {
            "url" : "https://reportstream.cdc.gov/fhir/StructureDefinition/universal-id-type",
            "valueString" : "CLIA-s"
          } ]
        }, {
          "url" : "https://reportstream.cdc.gov/fhir/StructureDefinition/hl7v2Component",
          "valueString" : "SPM.2.1"
        } ],
        "type" : {
          "coding" : [ {
            "system" : "http://terminology.hl7.org/CodeSystem/v2-0203",
            "code" : "PGN"
          } ]
        },
        "value" : "380604-p"
      }, {
        "extension" : [ {
          "url" : "https://reportstream.cdc.gov/fhir/StructureDefinition/namespace-id",
          "valueString" : "Any lab USA-s"
        }, {
          "url" : "https://reportstream.cdc.gov/fhir/StructureDefinition/universal-id",
          "valueString" : "36D1332559-s"
        }, {
          "url" : "https://reportstream.cdc.gov/fhir/StructureDefinition/universal-id-type",
          "valueString" : "CLIA-s"
        }, {
          "url" : "https://reportstream.cdc.gov/fhir/StructureDefinition/placer-assigned-identifier",
          "extension" : [ {
            "url" : "https://reportstream.cdc.gov/fhir/StructureDefinition/entity-identifier",
            "valueString" : "380604-p"
          }, {
            "url" : "https://reportstream.cdc.gov/fhir/StructureDefinition/namespace-id",
            "valueString" : "Any lab USA-p"
          }, {
            "url" : "https://reportstream.cdc.gov/fhir/StructureDefinition/universal-id",
            "valueString" : "36D1332559-p"
          }, {
            "url" : "https://reportstream.cdc.gov/fhir/StructureDefinition/universal-id-type",
            "valueString" : "CLIA-p"
          } ]
        }, {
          "url" : "https://reportstream.cdc.gov/fhir/StructureDefinition/hl7v2Component",
          "valueString" : "SPM.2.2"
        } ],
        "type" : {
          "coding" : [ {
            "system" : "http://terminology.hl7.org/CodeSystem/v2-0203",
            "code" : "FGN"
          } ]
        },
        "value" : "380604-s"
      }, {
        "extension" : [ {
          "url" : "https://reportstream.cdc.gov/fhir/StructureDefinition/hl7v2Field",
          "valueString" : "SPM.31"
        } ],
        "value" : "IDNumber"
      }, {
        "extension" : [ {
          "url" : "https://reportstream.cdc.gov/fhir/StructureDefinition/hl7v2Field",
          "valueString" : "SPM.32"
        }, {
          "url" : "https://reportstream.cdc.gov/fhir/StructureDefinition/assigning-authority",
          "extension" : [ {
            "url" : "https://reportstream.cdc.gov/fhir/StructureDefinition/namespace-id",
            "valueString" : "Namespace ID"
          }, {
            "url" : "https://reportstream.cdc.gov/fhir/StructureDefinition/universal-id",
            "valueString" : "Universal ID"
          }, {
            "url" : "https://reportstream.cdc.gov/fhir/StructureDefinition/universal-id-type",
            "valueCode" : "Universal ID Type"
          } ]
        } ],
        "type" : {
          "coding" : [ {
            "system" : "http://terminology.hl7.org/CodeSystem/v2-0203",
            "code" : "SHIP"
          } ]
        },
        "value" : "Entity Identifier"
      } ],
      "accessionIdentifier" : {
        "value" : "IDNumber"
      },
      "status" : "available",
      "type" : {
        "coding" : [ {
          "extension" : [ {
            "url" : "https://reportstream.cdc.gov/fhir/StructureDefinition/cwe-coding",
            "valueString" : "coding"
          }, {
            "url" : "https://reportstream.cdc.gov/fhir/StructureDefinition/cwe-coding-system",
            "valueString" : "SCT"
          } ],
          "system" : "http://snomed.info/sct",
          "version" : "2.67",
          "code" : "440500007",
          "display" : "SNOMEDTEXT"
        }, {
          "extension" : [ {
            "url" : "https://reportstream.cdc.gov/fhir/StructureDefinition/cwe-coding",
            "valueString" : "alt-coding"
          }, {
            "url" : "https://reportstream.cdc.gov/fhir/StructureDefinition/cwe-coding-system",
            "valueString" : "LN"
          } ],
          "system" : "http://loinc.org",
          "code" : "12345-6",
          "display" : "LOINCTEXT"
        } ]
      },
      "receivedTime" : "2021-06-04T11:25:06Z",
      "_receivedTime" : {
        "extension" : [ {
          "url" : "https://reportstream.cdc.gov/fhir/StructureDefinition/hl7v2-date-time",
          "valueString" : "20210604112506+0000"
        } ]
      },
      "parent" : [ {
        "reference" : "Specimen/1707834361000011000.403878f3-e10d-40a3-845d-0a6d950db515"
      } ],
      "collection" : {
        "extension" : [ {
          "url" : "https://reportstream.cdc.gov/fhir/StructureDefinition/bodySiteModifier",
          "valueCodeableConcept" : {
            "coding" : [ {
              "extension" : [ {
                "url" : "https://reportstream.cdc.gov/fhir/StructureDefinition/cwe-coding",
                "valueString" : "coding"
              }, {
                "url" : "https://reportstream.cdc.gov/fhir/StructureDefinition/cwe-coding-system",
                "valueString" : "SCT"
              } ],
              "system" : "http://snomed.info/sct",
              "version" : "2.67",
              "code" : "440500007",
              "display" : "SNOMEDTEXT"
            }, {
              "extension" : [ {
                "url" : "https://reportstream.cdc.gov/fhir/StructureDefinition/cwe-coding",
                "valueString" : "alt-coding"
              }, {
                "url" : "https://reportstream.cdc.gov/fhir/StructureDefinition/cwe-coding-system",
                "valueString" : "LN"
              } ],
              "system" : "http://loinc.org",
              "code" : "12345-6",
              "display" : "LOINCTEXT"
            } ]
>>>>>>> 9d88e4f6
          }
        ]
      }
    },
    {
      "fullUrl" : "Specimen/1707795699797989000.2034dd9f-ed55-4c24-90d5-4e9d573cf52b",
      "resource" : {
        "resourceType" : "Specimen",
        "id" : "1707795699797989000.2034dd9f-ed55-4c24-90d5-4e9d573cf52b",
        "identifier" : [
          {
            "extension" : [
              {
                "url" : "https://reportstream.cdc.gov/fhir/StructureDefinition/namespace-id",
                "valueString" : "Any lab USA"
              },
              {
                "url" : "https://reportstream.cdc.gov/fhir/StructureDefinition/universal-id",
                "valueString" : "36D1332559"
              },
              {
                "url" : "https://reportstream.cdc.gov/fhir/StructureDefinition/universal-id-type",
                "valueString" : "CLIA"
              },
              {
                "url" : "https://reportstream.cdc.gov/fhir/StructureDefinition/filler-assigned-identifier",
                "extension" : [
                  {
                    "url" : "https://reportstream.cdc.gov/fhir/StructureDefinition/entity-identifier",
                    "valueString" : "380604"
                  },
                  {
                    "url" : "https://reportstream.cdc.gov/fhir/StructureDefinition/namespace-id",
                    "valueString" : "Any lab USA"
                  },
                  {
                    "url" : "https://reportstream.cdc.gov/fhir/StructureDefinition/universal-id",
                    "valueString" : "36D1332559"
                  },
                  {
                    "url" : "https://reportstream.cdc.gov/fhir/StructureDefinition/universal-id-type",
                    "valueString" : "CLIA"
                  }
                ]
              }
            ],
            "type" : {
              "coding" : [
                {
                  "system" : "http://terminology.hl7.org/CodeSystem/v2-0203",
                  "code" : "PGN"
                }
              ]
            },
            "value" : "380604"
          },
          {
            "extension" : [
              {
                "url" : "https://reportstream.cdc.gov/fhir/StructureDefinition/namespace-id",
                "valueString" : "Any lab USA"
              },
              {
                "url" : "https://reportstream.cdc.gov/fhir/StructureDefinition/universal-id",
                "valueString" : "36D1332559"
              },
              {
                "url" : "https://reportstream.cdc.gov/fhir/StructureDefinition/universal-id-type",
                "valueString" : "CLIA"
              },
              {
                "url" : "https://reportstream.cdc.gov/fhir/StructureDefinition/placer-assigned-identifier",
                "extension" : [
                  {
                    "url" : "https://reportstream.cdc.gov/fhir/StructureDefinition/entity-identifier",
                    "valueString" : "380604"
                  },
                  {
                    "url" : "https://reportstream.cdc.gov/fhir/StructureDefinition/namespace-id",
                    "valueString" : "Any lab USA"
                  },
                  {
                    "url" : "https://reportstream.cdc.gov/fhir/StructureDefinition/universal-id",
                    "valueString" : "36D1332559"
                  },
                  {
                    "url" : "https://reportstream.cdc.gov/fhir/StructureDefinition/universal-id-type",
                    "valueString" : "CLIA"
                  }
                ]
              }
            ],
            "type" : {
              "coding" : [
                {
                  "system" : "http://terminology.hl7.org/CodeSystem/v2-0203",
                  "code" : "FGN"
                }
              ]
            },
            "value" : "380604"
          }
        ]
      }
    },
    {
      "fullUrl" : "ServiceRequest/1707795699826872000.bd29c067-3aa8-4d7b-8170-a32b2b518b86",
      "resource" : {
        "resourceType" : "ServiceRequest",
        "id" : "1707795699826872000.bd29c067-3aa8-4d7b-8170-a32b2b518b86",
        "status" : "unknown",
        "code" : {
          "coding" : [
            {
              "extension" : [
                {
                  "url" : "https://reportstream.cdc.gov/fhir/StructureDefinition/cwe-coding",
                  "valueString" : "coding"
                }
              ],
              "code" : "TEST"
            }
          ]
        },
        "subject" : {
          "reference" : "Patient/1707795699641384000.6f31db78-779a-49f3-a7eb-77d56c0cbca8"
        }
<<<<<<< HEAD
      }
    },
    {
      "fullUrl" : "DiagnosticReport/1707795699828852000.9ecc9f05-81a3-4ec0-bb67-a075c5ae0469",
      "resource" : {
        "resourceType" : "DiagnosticReport",
        "id" : "1707795699828852000.9ecc9f05-81a3-4ec0-bb67-a075c5ae0469",
        "basedOn" : [
          {
            "reference" : "ServiceRequest/1707795699826872000.bd29c067-3aa8-4d7b-8170-a32b2b518b86"
          }
        ],
        "status" : "final",
        "code" : {
          "coding" : [
            {
              "extension" : [
                {
                  "url" : "https://reportstream.cdc.gov/fhir/StructureDefinition/cwe-coding",
                  "valueString" : "coding"
                }
              ],
              "code" : "TEST"
            }
          ]
=======
      } ],
      "condition" : [ {
        "coding" : [ {
          "extension" : [ {
            "url" : "https://reportstream.cdc.gov/fhir/StructureDefinition/cwe-coding",
            "valueString" : "coding"
          }, {
            "url" : "https://reportstream.cdc.gov/fhir/StructureDefinition/cwe-coding-system",
            "valueString" : "SCT"
          } ],
          "system" : "http://snomed.info/sct",
          "version" : "2.67",
          "code" : "440500007",
          "display" : "SNOMEDTEXT"
        }, {
          "extension" : [ {
            "url" : "https://reportstream.cdc.gov/fhir/StructureDefinition/cwe-coding",
            "valueString" : "alt-coding"
          }, {
            "url" : "https://reportstream.cdc.gov/fhir/StructureDefinition/cwe-coding-system",
            "valueString" : "LN"
          } ],
          "system" : "http://loinc.org",
          "code" : "12345-6",
          "display" : "LOINCTEXT"
        } ]
      }, {
        "coding" : [ {
          "extension" : [ {
            "url" : "https://reportstream.cdc.gov/fhir/StructureDefinition/cwe-coding",
            "valueString" : "coding"
          }, {
            "url" : "https://reportstream.cdc.gov/fhir/StructureDefinition/cwe-coding-system",
            "valueString" : "SCT"
          } ],
          "system" : "http://snomed.info/sct",
          "version" : "2.67",
          "code" : "440500007",
          "display" : "SNOMEDTEXT"
        }, {
          "extension" : [ {
            "url" : "https://reportstream.cdc.gov/fhir/StructureDefinition/cwe-coding",
            "valueString" : "alt-coding"
          }, {
            "url" : "https://reportstream.cdc.gov/fhir/StructureDefinition/cwe-coding-system",
            "valueString" : "LN"
          } ],
          "system" : "http://loinc.org",
          "code" : "12345-6",
          "display" : "LOINCTEXT"
        } ]
      } ],
      "note" : [ {
        "extension" : [ {
          "url" : "https://reportstream.cdc.gov/fhir/StructureDefinition/hl7v2Field",
          "valueString" : "SPM.14"
        } ],
        "text" : "TEST"
      }, {
        "extension" : [ {
          "url" : "https://reportstream.cdc.gov/fhir/StructureDefinition/hl7v2Field",
          "valueString" : "SPM.14"
        } ],
        "text" : "TEST Two"
      } ]
    }
  }, {
    "fullUrl" : "Specimen/1707834361000011000.403878f3-e10d-40a3-845d-0a6d950db515",
    "resource" : {
      "resourceType" : "Specimen",
      "id" : "1707834361000011000.403878f3-e10d-40a3-845d-0a6d950db515",
      "identifier" : [ {
        "extension" : [ {
          "url" : "https://reportstream.cdc.gov/fhir/StructureDefinition/namespace-id",
          "valueString" : "Any lab USA"
        }, {
          "url" : "https://reportstream.cdc.gov/fhir/StructureDefinition/universal-id",
          "valueString" : "36D1332559"
        }, {
          "url" : "https://reportstream.cdc.gov/fhir/StructureDefinition/universal-id-type",
          "valueString" : "CLIA"
        }, {
          "url" : "https://reportstream.cdc.gov/fhir/StructureDefinition/filler-assigned-identifier",
          "extension" : [ {
            "url" : "https://reportstream.cdc.gov/fhir/StructureDefinition/entity-identifier",
            "valueString" : "380604"
          }, {
            "url" : "https://reportstream.cdc.gov/fhir/StructureDefinition/namespace-id",
            "valueString" : "Any lab USA"
          }, {
            "url" : "https://reportstream.cdc.gov/fhir/StructureDefinition/universal-id",
            "valueString" : "36D1332559"
          }, {
            "url" : "https://reportstream.cdc.gov/fhir/StructureDefinition/universal-id-type",
            "valueString" : "CLIA"
          } ]
        } ],
        "type" : {
          "coding" : [ {
            "system" : "http://terminology.hl7.org/CodeSystem/v2-0203",
            "code" : "PGN"
          } ]
>>>>>>> 9d88e4f6
        },
        "subject" : {
          "reference" : "Patient/1707795699641384000.6f31db78-779a-49f3-a7eb-77d56c0cbca8"
        },
<<<<<<< HEAD
        "specimen" : [
          {
            "reference" : "Specimen/1707795699811724000.4b4e1ac5-90e0-4ba6-a591-2e1a7cf972a1"
          },
          {
            "reference" : "Specimen/1707795699643197000.29c58c9e-11b0-428f-97c5-55227b854c19"
          }
        ]
      }
    }
  ]
=======
        "value" : "380604"
      } ]
    }
  }, {
    "fullUrl" : "ServiceRequest/1707834361028917000.b89dd2e5-d020-416b-89a5-7bdd625726f2",
    "resource" : {
      "resourceType" : "ServiceRequest",
      "id" : "1707834361028917000.b89dd2e5-d020-416b-89a5-7bdd625726f2",
      "status" : "unknown",
      "code" : {
        "coding" : [ {
          "extension" : [ {
            "url" : "https://reportstream.cdc.gov/fhir/StructureDefinition/cwe-coding",
            "valueString" : "coding"
          } ],
          "code" : "TEST"
        } ]
      },
      "subject" : {
        "reference" : "Patient/1707834360808599000.07569558-89de-4eff-b4da-5f7d1c8410fc"
      }
    }
  }, {
    "fullUrl" : "DiagnosticReport/1707834361030845000.76ef4f03-674f-4437-a964-7d504d8c8862",
    "resource" : {
      "resourceType" : "DiagnosticReport",
      "id" : "1707834361030845000.76ef4f03-674f-4437-a964-7d504d8c8862",
      "basedOn" : [ {
        "reference" : "ServiceRequest/1707834361028917000.b89dd2e5-d020-416b-89a5-7bdd625726f2"
      } ],
      "status" : "final",
      "code" : {
        "coding" : [ {
          "extension" : [ {
            "url" : "https://reportstream.cdc.gov/fhir/StructureDefinition/cwe-coding",
            "valueString" : "coding"
          } ],
          "code" : "TEST"
        } ]
      },
      "subject" : {
        "reference" : "Patient/1707834360808599000.07569558-89de-4eff-b4da-5f7d1c8410fc"
      },
      "specimen" : [ {
        "reference" : "Specimen/1707834361012070000.5ee23fcb-0ec9-49cb-8022-4196ed0eeee3"
      }, {
        "reference" : "Specimen/1707834360810577000.9b18dbf9-40a2-4a78-ae45-b4a06ba15681"
      } ]
    }
  } ]
>>>>>>> 9d88e4f6
}<|MERGE_RESOLUTION|>--- conflicted
+++ resolved
@@ -1,121 +1,14 @@
 {
   "resourceType" : "Bundle",
-<<<<<<< HEAD
-  "id" : "1707795699257855000.09802112-6330-4ae3-976d-077edb59ff74",
-  "meta" : {
-    "lastUpdated" : "2024-02-12T21:41:39.262-06:00"
-=======
   "id" : "1707834360414581000.2820cf05-0b45-4e58-83e4-f2839baf8f85",
   "meta" : {
     "lastUpdated" : "2024-02-13T09:26:00.420-05:00"
->>>>>>> 9d88e4f6
   },
   "identifier" : {
     "system" : "https://reportstream.cdc.gov/prime-router",
     "value" : "12345"
   },
   "type" : "message",
-<<<<<<< HEAD
-  "timestamp" : "2023-05-01T09:25:31.000-05:00",
-  "entry" : [
-    {
-      "fullUrl" : "MessageHeader/827ccb0e-ea8a-306c-8c34-a16891f84e7b",
-      "resource" : {
-        "resourceType" : "MessageHeader",
-        "id" : "827ccb0e-ea8a-306c-8c34-a16891f84e7b",
-        "extension" : [
-          {
-            "url" : "https://reportstream.cdc.gov/fhir/StructureDefinition/encoding-characters",
-            "valueString" : "^~\\&#"
-          },
-          {
-            "url" : "https://reportstream.cdc.gov/fhir/StructureDefinition/character-set",
-            "valueString" : "UNICODE UTF-8"
-          },
-          {
-            "url" : "https://reportstream.cdc.gov/fhir/StructureDefinition/msh-message-header",
-            "extension" : [
-              {
-                "url" : "MSH.7",
-                "valueString" : "20230501102531-0400"
-              }
-            ]
-          }
-        ],
-        "eventCoding" : {
-          "system" : "http://terminology.hl7.org/CodeSystem/v2-0003",
-          "code" : "R01",
-          "display" : "ORU^R01^ORU_R01"
-        },
-        "sender" : {
-          "reference" : "Organization/1707795699295689000.bfd54d94-860a-4811-8bae-ea71debb6df2"
-        },
-        "source" : {
-          "_endpoint" : {
-            "extension" : [
-              {
-                "url" : "http://hl7.org/fhir/StructureDefinition/data-absent-reason",
-                "valueCode" : "unknown"
-              }
-            ]
-          }
-        }
-      }
-    },
-    {
-      "fullUrl" : "Organization/1707795699295689000.bfd54d94-860a-4811-8bae-ea71debb6df2",
-      "resource" : {
-        "resourceType" : "Organization",
-        "id" : "1707795699295689000.bfd54d94-860a-4811-8bae-ea71debb6df2",
-        "address" : [
-          {
-            "country" : "USA"
-          }
-        ]
-      }
-    },
-    {
-      "fullUrl" : "Provenance/1707795699621784000.1fe7db73-4784-4f73-b0b7-83819c86686d",
-      "resource" : {
-        "resourceType" : "Provenance",
-        "id" : "1707795699621784000.1fe7db73-4784-4f73-b0b7-83819c86686d",
-        "target" : [
-          {
-            "reference" : "MessageHeader/827ccb0e-ea8a-306c-8c34-a16891f84e7b"
-          },
-          {
-            "reference" : "DiagnosticReport/1707795699828852000.9ecc9f05-81a3-4ec0-bb67-a075c5ae0469"
-          }
-        ],
-        "recorded" : "2023-05-01T10:25:31-04:00",
-        "activity" : {
-          "coding" : [
-            {
-              "display" : "ORU^R01^ORU_R01"
-            }
-          ]
-        }
-      }
-    },
-    {
-      "fullUrl" : "Provenance/1707795699628666000.6ee276c8-c7fe-4e49-9bf6-89acfefb19e1",
-      "resource" : {
-        "resourceType" : "Provenance",
-        "id" : "1707795699628666000.6ee276c8-c7fe-4e49-9bf6-89acfefb19e1",
-        "recorded" : "2024-02-12T21:41:39Z",
-        "policy" : [
-          "http://hl7.org/fhir/uv/v2mappings/message-oru-r01-to-bundle"
-        ],
-        "activity" : {
-          "coding" : [
-            {
-              "code" : "v2-FHIR transformation"
-            }
-          ]
-        },
-        "agent" : [
-          {
-=======
   "timestamp" : "2023-05-01T10:25:31.000-04:00",
   "entry" : [ {
     "fullUrl" : "MessageHeader/827ccb0e-ea8a-306c-8c34-a16891f84e7b",
@@ -292,34 +185,14 @@
               "url" : "https://reportstream.cdc.gov/fhir/StructureDefinition/hl7v2Field",
               "valueString" : "SPM.3"
             } ],
->>>>>>> 9d88e4f6
             "type" : {
-              "coding" : [
-                {
-                  "system" : "http://terminology.hl7.org/CodeSystem/provenance-participant-type",
-                  "code" : "assembler"
-                }
-              ]
+              "coding" : [ {
+                "system" : "http://terminology.hl7.org/CodeSystem/v2-0203",
+                "code" : "PGN"
+              } ]
             },
-            "who" : {
-              "reference" : "Organization/1707795699628228000.5d733e3e-450d-475a-a527-27d0b637329e"
-            }
-          }
-<<<<<<< HEAD
-        ]
-      }
-    },
-    {
-      "fullUrl" : "Organization/1707795699628228000.5d733e3e-450d-475a-a527-27d0b637329e",
-      "resource" : {
-        "resourceType" : "Organization",
-        "id" : "1707795699628228000.5d733e3e-450d-475a-a527-27d0b637329e",
-        "identifier" : [
-          {
-            "value" : "CDC PRIME - Atlanta"
-          },
-          {
-=======
+            "value" : "380604"
+          }
         }, {
           "url" : "SPM.3.1",
           "valueIdentifier" : {
@@ -351,969 +224,14 @@
               "url" : "https://reportstream.cdc.gov/fhir/StructureDefinition/hl7v2Field",
               "valueString" : "SPM.3"
             } ],
->>>>>>> 9d88e4f6
             "type" : {
-              "coding" : [
-                {
-                  "system" : "http://terminology.hl7.org/CodeSystem/v2-0301"
-                }
-              ]
+              "coding" : [ {
+                "system" : "http://terminology.hl7.org/CodeSystem/v2-0203",
+                "code" : "PGN"
+              } ]
             },
-            "system" : "urn:ietf:rfc:3986",
-            "value" : "2.16.840.1.114222.4.1.237821"
-          }
-        ]
-      }
-    },
-    {
-      "fullUrl" : "Patient/1707795699641384000.6f31db78-779a-49f3-a7eb-77d56c0cbca8",
-      "resource" : {
-        "resourceType" : "Patient",
-        "id" : "1707795699641384000.6f31db78-779a-49f3-a7eb-77d56c0cbca8"
-      }
-    },
-    {
-      "fullUrl" : "Provenance/1707795699641957000.6c1c131f-22f8-4a83-8552-f01a7fced011",
-      "resource" : {
-        "resourceType" : "Provenance",
-        "id" : "1707795699641957000.6c1c131f-22f8-4a83-8552-f01a7fced011",
-        "target" : [
-          {
-            "reference" : "Patient/1707795699641384000.6f31db78-779a-49f3-a7eb-77d56c0cbca8"
-          }
-        ],
-        "recorded" : "2024-02-12T21:41:39Z",
-        "activity" : {
-          "coding" : [
-            {
-              "system" : "https://terminology.hl7.org/CodeSystem/v3-DataOperation",
-              "code" : "UPDATE"
-            }
-          ]
-        }
-      }
-    },
-    {
-      "fullUrl" : "Specimen/1707795699643197000.29c58c9e-11b0-428f-97c5-55227b854c19",
-      "resource" : {
-        "resourceType" : "Specimen",
-        "id" : "1707795699643197000.29c58c9e-11b0-428f-97c5-55227b854c19",
-        "extension" : [
-          {
-            "url" : "https://reportstream.cdc.gov/fhir/StructureDefinition/hl7v2Segment",
-            "valueString" : "OBR"
-          }
-        ]
-      }
-    },
-    {
-      "fullUrl" : "Specimen/1707795699811724000.4b4e1ac5-90e0-4ba6-a591-2e1a7cf972a1",
-      "resource" : {
-        "resourceType" : "Specimen",
-        "id" : "1707795699811724000.4b4e1ac5-90e0-4ba6-a591-2e1a7cf972a1",
-        "extension" : [
-          {
-            "url" : "https://reportstream.cdc.gov/fhir/StructureDefinition/hl7v2Segment",
-            "valueString" : "SPM"
-          },
-          {
-            "url" : "https://reportstream.cdc.gov/fhir/StructureDefinition/spm-specimen",
-            "extension" : [
-              {
-                "url" : "spm-3-specimen-parent-id-placer",
-                "valueIdentifier" : {
-                  "extension" : [
-                    {
-                      "url" : "https://reportstream.cdc.gov/fhir/StructureDefinition/namespace-id",
-                      "valueString" : "Any lab USA"
-                    },
-                    {
-                      "url" : "https://reportstream.cdc.gov/fhir/StructureDefinition/universal-id",
-                      "valueString" : "36D1332559"
-                    },
-                    {
-                      "url" : "https://reportstream.cdc.gov/fhir/StructureDefinition/universal-id-type",
-                      "valueString" : "CLIA"
-                    },
-                    {
-                      "url" : "https://reportstream.cdc.gov/fhir/StructureDefinition/filler-assigned-identifier",
-                      "extension" : [
-                        {
-                          "url" : "https://reportstream.cdc.gov/fhir/StructureDefinition/entity-identifier",
-                          "valueString" : "380604"
-                        },
-                        {
-                          "url" : "https://reportstream.cdc.gov/fhir/StructureDefinition/namespace-id",
-                          "valueString" : "Any lab USA"
-                        },
-                        {
-                          "url" : "https://reportstream.cdc.gov/fhir/StructureDefinition/universal-id",
-                          "valueString" : "36D1332559"
-                        },
-                        {
-                          "url" : "https://reportstream.cdc.gov/fhir/StructureDefinition/universal-id-type",
-                          "valueString" : "CLIA"
-                        }
-                      ]
-                    },
-                    {
-                      "url" : "https://reportstream.cdc.gov/fhir/StructureDefinition/hl7v2Field",
-                      "valueString" : "SPM.3"
-                    }
-                  ],
-                  "type" : {
-                    "coding" : [
-                      {
-                        "system" : "http://terminology.hl7.org/CodeSystem/v2-0203",
-                        "code" : "PGN"
-                      }
-                    ]
-                  },
-                  "value" : "380604"
-                }
-              },
-              {
-                "url" : "spm-3-specimen-parent-id-placer",
-                "valueIdentifier" : {
-                  "extension" : [
-                    {
-                      "url" : "https://reportstream.cdc.gov/fhir/StructureDefinition/namespace-id",
-                      "valueString" : "Any lab USA"
-                    },
-                    {
-                      "url" : "https://reportstream.cdc.gov/fhir/StructureDefinition/universal-id",
-                      "valueString" : "36D1332559"
-                    },
-                    {
-                      "url" : "https://reportstream.cdc.gov/fhir/StructureDefinition/universal-id-type",
-                      "valueString" : "CLIA"
-                    },
-                    {
-                      "url" : "https://reportstream.cdc.gov/fhir/StructureDefinition/filler-assigned-identifier",
-                      "extension" : [
-                        {
-                          "url" : "https://reportstream.cdc.gov/fhir/StructureDefinition/entity-identifier",
-                          "valueString" : "380604"
-                        },
-                        {
-                          "url" : "https://reportstream.cdc.gov/fhir/StructureDefinition/namespace-id",
-                          "valueString" : "Any lab USA"
-                        },
-                        {
-                          "url" : "https://reportstream.cdc.gov/fhir/StructureDefinition/universal-id",
-                          "valueString" : "36D1332559"
-                        },
-                        {
-                          "url" : "https://reportstream.cdc.gov/fhir/StructureDefinition/universal-id-type",
-                          "valueString" : "CLIA"
-                        }
-                      ]
-                    },
-                    {
-                      "url" : "https://reportstream.cdc.gov/fhir/StructureDefinition/hl7v2Field",
-                      "valueString" : "SPM.3"
-                    }
-                  ],
-                  "type" : {
-                    "coding" : [
-                      {
-                        "system" : "http://terminology.hl7.org/CodeSystem/v2-0203",
-                        "code" : "PGN"
-                      }
-                    ]
-                  },
-                  "value" : "380604"
-                }
-              },
-              {
-                "url" : "spm-3-specimen-parent-id-filler",
-                "valueIdentifier" : {
-                  "extension" : [
-                    {
-                      "url" : "https://reportstream.cdc.gov/fhir/StructureDefinition/namespace-id",
-                      "valueString" : "Any lab USA"
-                    },
-                    {
-                      "url" : "https://reportstream.cdc.gov/fhir/StructureDefinition/universal-id",
-                      "valueString" : "36D1332559"
-                    },
-                    {
-                      "url" : "https://reportstream.cdc.gov/fhir/StructureDefinition/universal-id-type",
-                      "valueString" : "CLIA"
-                    },
-                    {
-                      "url" : "https://reportstream.cdc.gov/fhir/StructureDefinition/placer-assigned-identifier",
-                      "extension" : [
-                        {
-                          "url" : "https://reportstream.cdc.gov/fhir/StructureDefinition/entity-identifier",
-                          "valueString" : "380604"
-                        },
-                        {
-                          "url" : "https://reportstream.cdc.gov/fhir/StructureDefinition/namespace-id",
-                          "valueString" : "Any lab USA"
-                        },
-                        {
-                          "url" : "https://reportstream.cdc.gov/fhir/StructureDefinition/universal-id",
-                          "valueString" : "36D1332559"
-                        },
-                        {
-                          "url" : "https://reportstream.cdc.gov/fhir/StructureDefinition/universal-id-type",
-                          "valueString" : "CLIA"
-                        }
-                      ]
-                    },
-                    {
-                      "url" : "https://reportstream.cdc.gov/fhir/StructureDefinition/hl7v2Field",
-                      "valueString" : "SPM.3"
-                    }
-                  ],
-                  "type" : {
-                    "coding" : [
-                      {
-                        "system" : "http://terminology.hl7.org/CodeSystem/v2-0203",
-                        "code" : "FGN"
-                      }
-                    ]
-                  },
-                  "value" : "380604"
-                }
-              },
-              {
-                "url" : "spm-3-specimen-parent-id-filler",
-                "valueIdentifier" : {
-                  "extension" : [
-                    {
-                      "url" : "https://reportstream.cdc.gov/fhir/StructureDefinition/namespace-id",
-                      "valueString" : "Any lab USA"
-                    },
-                    {
-                      "url" : "https://reportstream.cdc.gov/fhir/StructureDefinition/universal-id",
-                      "valueString" : "36D1332559"
-                    },
-                    {
-                      "url" : "https://reportstream.cdc.gov/fhir/StructureDefinition/universal-id-type",
-                      "valueString" : "CLIA"
-                    },
-                    {
-                      "url" : "https://reportstream.cdc.gov/fhir/StructureDefinition/placer-assigned-identifier",
-                      "extension" : [
-                        {
-                          "url" : "https://reportstream.cdc.gov/fhir/StructureDefinition/entity-identifier",
-                          "valueString" : "380604"
-                        },
-                        {
-                          "url" : "https://reportstream.cdc.gov/fhir/StructureDefinition/namespace-id",
-                          "valueString" : "Any lab USA"
-                        },
-                        {
-                          "url" : "https://reportstream.cdc.gov/fhir/StructureDefinition/universal-id",
-                          "valueString" : "36D1332559"
-                        },
-                        {
-                          "url" : "https://reportstream.cdc.gov/fhir/StructureDefinition/universal-id-type",
-                          "valueString" : "CLIA"
-                        }
-                      ]
-                    },
-                    {
-                      "url" : "https://reportstream.cdc.gov/fhir/StructureDefinition/hl7v2Field",
-                      "valueString" : "SPM.3"
-                    }
-                  ],
-                  "type" : {
-                    "coding" : [
-                      {
-                        "system" : "http://terminology.hl7.org/CodeSystem/v2-0203",
-                        "code" : "FGN"
-                      }
-                    ]
-                  },
-                  "value" : "380604"
-                }
-              },
-              {
-                "url" : "spm-20-specimen-availability",
-                "valueString" : "Y"
-              },
-              {
-                "url" : "spm-22-specimen-quality",
-                "valueCodeableConcept" : {
-                  "coding" : [
-                    {
-                      "extension" : [
-                        {
-                          "url" : "https://reportstream.cdc.gov/fhir/StructureDefinition/cwe-coding",
-                          "valueString" : "coding"
-                        },
-                        {
-                          "url" : "https://reportstream.cdc.gov/fhir/StructureDefinition/cwe-coding-system",
-                          "valueString" : "SCT"
-                        }
-                      ],
-                      "system" : "http://snomed.info/sct",
-                      "version" : "2.67",
-                      "code" : "440500007",
-                      "display" : "SNOMEDTEXT"
-                    },
-                    {
-                      "extension" : [
-                        {
-                          "url" : "https://reportstream.cdc.gov/fhir/StructureDefinition/cwe-coding",
-                          "valueString" : "alt-coding"
-                        },
-                        {
-                          "url" : "https://reportstream.cdc.gov/fhir/StructureDefinition/cwe-coding-system",
-                          "valueString" : "LN"
-                        }
-                      ],
-                      "system" : "http://loinc.org",
-                      "code" : "12345-6",
-                      "display" : "LOINCTEXT"
-                    }
-                  ]
-                }
-              },
-              {
-                "url" : "spm-23-specimen-appropriateness",
-                "valueCodeableConcept" : {
-                  "coding" : [
-                    {
-                      "extension" : [
-                        {
-                          "url" : "https://reportstream.cdc.gov/fhir/StructureDefinition/cwe-coding",
-                          "valueString" : "coding"
-                        },
-                        {
-                          "url" : "https://reportstream.cdc.gov/fhir/StructureDefinition/cwe-coding-system",
-                          "valueString" : "SCT"
-                        }
-                      ],
-                      "system" : "http://snomed.info/sct",
-                      "version" : "2.67",
-                      "code" : "440500007",
-                      "display" : "SNOMEDTEXT"
-                    },
-                    {
-                      "extension" : [
-                        {
-                          "url" : "https://reportstream.cdc.gov/fhir/StructureDefinition/cwe-coding",
-                          "valueString" : "alt-coding"
-                        },
-                        {
-                          "url" : "https://reportstream.cdc.gov/fhir/StructureDefinition/cwe-coding-system",
-                          "valueString" : "LN"
-                        }
-                      ],
-                      "system" : "http://loinc.org",
-                      "code" : "12345-6",
-                      "display" : "LOINCTEXT"
-                    }
-                  ]
-                }
-              },
-              {
-                "url" : "spm-25-specimen-current-quantity",
-                "valueQuantity" : {
-                  "value" : 1
-                }
-              },
-              {
-                "url" : "spm-26-number-of-specimen-containers",
-                "valueString" : "2"
-              },
-              {
-                "url" : "spm-28-container-condition",
-                "valueCodeableConcept" : {
-                  "coding" : [
-                    {
-                      "extension" : [
-                        {
-                          "url" : "https://reportstream.cdc.gov/fhir/StructureDefinition/cwe-coding",
-                          "valueString" : "coding"
-                        },
-                        {
-                          "url" : "https://reportstream.cdc.gov/fhir/StructureDefinition/cwe-coding-system",
-                          "valueString" : "SCT"
-                        }
-                      ],
-                      "system" : "http://snomed.info/sct",
-                      "version" : "2.67",
-                      "code" : "440500007",
-                      "display" : "SNOMEDTEXT"
-                    },
-                    {
-                      "extension" : [
-                        {
-                          "url" : "https://reportstream.cdc.gov/fhir/StructureDefinition/cwe-coding",
-                          "valueString" : "alt-coding"
-                        },
-                        {
-                          "url" : "https://reportstream.cdc.gov/fhir/StructureDefinition/cwe-coding-system",
-                          "valueString" : "LN"
-                        }
-                      ],
-                      "system" : "http://loinc.org",
-                      "code" : "12345-6",
-                      "display" : "LOINCTEXT"
-                    }
-                  ]
-                }
-              },
-              {
-                "url" : "spm-29-specimen-child-role",
-                "valueCodeableConcept" : {
-                  "coding" : [
-                    {
-                      "extension" : [
-                        {
-                          "url" : "https://reportstream.cdc.gov/fhir/StructureDefinition/cwe-coding",
-                          "valueString" : "coding"
-                        },
-                        {
-                          "url" : "https://reportstream.cdc.gov/fhir/StructureDefinition/cwe-coding-system",
-                          "valueString" : "SCT"
-                        }
-                      ],
-                      "system" : "http://snomed.info/sct",
-                      "version" : "2.67",
-                      "code" : "440500007",
-                      "display" : "SNOMEDTEXT"
-                    },
-                    {
-                      "extension" : [
-                        {
-                          "url" : "https://reportstream.cdc.gov/fhir/StructureDefinition/cwe-coding",
-                          "valueString" : "alt-coding"
-                        },
-                        {
-                          "url" : "https://reportstream.cdc.gov/fhir/StructureDefinition/cwe-coding-system",
-                          "valueString" : "LN"
-                        }
-                      ],
-                      "system" : "http://loinc.org",
-                      "code" : "12345-6",
-                      "display" : "LOINCTEXT"
-                    }
-                  ]
-                }
-              },
-              {
-                "url" : "spm-30-accession-id",
-                "valueIdentifier" : {
-                  "value" : "IDNumber"
-                }
-              },
-              {
-                "url" : "spm-5-specimen-type-modifier",
-                "valueCodeableConcept" : {
-                  "coding" : [
-                    {
-                      "extension" : [
-                        {
-                          "url" : "https://reportstream.cdc.gov/fhir/StructureDefinition/cwe-coding",
-                          "valueString" : "coding"
-                        },
-                        {
-                          "url" : "https://reportstream.cdc.gov/fhir/StructureDefinition/cwe-coding-system",
-                          "valueString" : "SCT"
-                        }
-                      ],
-                      "system" : "http://snomed.info/sct",
-                      "version" : "2.67",
-                      "code" : "440500007",
-                      "display" : "SNOMEDTEXT"
-                    },
-                    {
-                      "extension" : [
-                        {
-                          "url" : "https://reportstream.cdc.gov/fhir/StructureDefinition/cwe-coding",
-                          "valueString" : "alt-coding"
-                        },
-                        {
-                          "url" : "https://reportstream.cdc.gov/fhir/StructureDefinition/cwe-coding-system",
-                          "valueString" : "LN"
-                        }
-                      ],
-                      "system" : "http://loinc.org",
-                      "code" : "12345-6",
-                      "display" : "LOINCTEXT"
-                    }
-                  ]
-                }
-              },
-              {
-                "url" : "spm-5-specimen-type-modifier",
-                "valueCodeableConcept" : {
-                  "coding" : [
-                    {
-                      "extension" : [
-                        {
-                          "url" : "https://reportstream.cdc.gov/fhir/StructureDefinition/cwe-coding",
-                          "valueString" : "coding"
-                        },
-                        {
-                          "url" : "https://reportstream.cdc.gov/fhir/StructureDefinition/cwe-coding-system",
-                          "valueString" : "SCT"
-                        }
-                      ],
-                      "system" : "http://snomed.info/sct",
-                      "version" : "2.67",
-                      "code" : "440500007",
-                      "display" : "SNOMEDTEXT"
-                    },
-                    {
-                      "extension" : [
-                        {
-                          "url" : "https://reportstream.cdc.gov/fhir/StructureDefinition/cwe-coding",
-                          "valueString" : "alt-coding"
-                        },
-                        {
-                          "url" : "https://reportstream.cdc.gov/fhir/StructureDefinition/cwe-coding-system",
-                          "valueString" : "LN"
-                        }
-                      ],
-                      "system" : "http://loinc.org",
-                      "code" : "12345-6",
-                      "display" : "LOINCTEXT"
-                    }
-                  ]
-                }
-              },
-              {
-                "url" : "spm-6-specimen-additives",
-                "valueCodeableConcept" : {
-                  "coding" : [
-                    {
-                      "extension" : [
-                        {
-                          "url" : "https://reportstream.cdc.gov/fhir/StructureDefinition/cwe-coding",
-                          "valueString" : "coding"
-                        },
-                        {
-                          "url" : "https://reportstream.cdc.gov/fhir/StructureDefinition/cwe-coding-system",
-                          "valueString" : "SCT"
-                        }
-                      ],
-                      "system" : "http://snomed.info/sct",
-                      "version" : "2.67",
-                      "code" : "440500007",
-                      "display" : "SNOMEDTEXT"
-                    },
-                    {
-                      "extension" : [
-                        {
-                          "url" : "https://reportstream.cdc.gov/fhir/StructureDefinition/cwe-coding",
-                          "valueString" : "alt-coding"
-                        },
-                        {
-                          "url" : "https://reportstream.cdc.gov/fhir/StructureDefinition/cwe-coding-system",
-                          "valueString" : "LN"
-                        }
-                      ],
-                      "system" : "http://loinc.org",
-                      "code" : "12345-6",
-                      "display" : "LOINCTEXT"
-                    }
-                  ]
-                }
-              },
-              {
-                "url" : "spm-6-specimen-additives",
-                "valueCodeableConcept" : {
-                  "coding" : [
-                    {
-                      "extension" : [
-                        {
-                          "url" : "https://reportstream.cdc.gov/fhir/StructureDefinition/cwe-coding",
-                          "valueString" : "coding"
-                        },
-                        {
-                          "url" : "https://reportstream.cdc.gov/fhir/StructureDefinition/cwe-coding-system",
-                          "valueString" : "SCT"
-                        }
-                      ],
-                      "system" : "http://snomed.info/sct",
-                      "version" : "2.67",
-                      "code" : "440500007",
-                      "display" : "SNOMEDTEXT"
-                    },
-                    {
-                      "extension" : [
-                        {
-                          "url" : "https://reportstream.cdc.gov/fhir/StructureDefinition/cwe-coding",
-                          "valueString" : "alt-coding"
-                        },
-                        {
-                          "url" : "https://reportstream.cdc.gov/fhir/StructureDefinition/cwe-coding-system",
-                          "valueString" : "LN"
-                        }
-                      ],
-                      "system" : "http://loinc.org",
-                      "code" : "12345-6",
-                      "display" : "LOINCTEXT"
-                    }
-                  ]
-                }
-              },
-              {
-                "url" : "spm-10-specimen-collection-site",
-                "valueCodeableConcept" : {
-                  "coding" : [
-                    {
-                      "extension" : [
-                        {
-                          "url" : "https://reportstream.cdc.gov/fhir/StructureDefinition/cwe-coding",
-                          "valueString" : "coding"
-                        },
-                        {
-                          "url" : "https://reportstream.cdc.gov/fhir/StructureDefinition/cwe-coding-system",
-                          "valueString" : "SCT"
-                        }
-                      ],
-                      "system" : "http://snomed.info/sct",
-                      "version" : "2.67",
-                      "code" : "440500007",
-                      "display" : "SNOMEDTEXT"
-                    },
-                    {
-                      "extension" : [
-                        {
-                          "url" : "https://reportstream.cdc.gov/fhir/StructureDefinition/cwe-coding",
-                          "valueString" : "alt-coding"
-                        },
-                        {
-                          "url" : "https://reportstream.cdc.gov/fhir/StructureDefinition/cwe-coding-system",
-                          "valueString" : "LN"
-                        }
-                      ],
-                      "system" : "http://loinc.org",
-                      "code" : "12345-6",
-                      "display" : "LOINCTEXT"
-                    }
-                  ]
-                }
-              },
-              {
-                "url" : "spm-11-specimen-role",
-                "valueCodeableConcept" : {
-                  "coding" : [
-                    {
-                      "extension" : [
-                        {
-                          "url" : "https://reportstream.cdc.gov/fhir/StructureDefinition/cwe-coding",
-                          "valueString" : "coding"
-                        },
-                        {
-                          "url" : "https://reportstream.cdc.gov/fhir/StructureDefinition/cwe-coding-system",
-                          "valueString" : "SCT"
-                        }
-                      ],
-                      "system" : "http://snomed.info/sct",
-                      "version" : "2.67",
-                      "code" : "440500007",
-                      "display" : "SNOMEDTEXT"
-                    },
-                    {
-                      "extension" : [
-                        {
-                          "url" : "https://reportstream.cdc.gov/fhir/StructureDefinition/cwe-coding",
-                          "valueString" : "alt-coding"
-                        },
-                        {
-                          "url" : "https://reportstream.cdc.gov/fhir/StructureDefinition/cwe-coding-system",
-                          "valueString" : "LN"
-                        }
-                      ],
-                      "system" : "http://loinc.org",
-                      "code" : "12345-6",
-                      "display" : "LOINCTEXT"
-                    }
-                  ]
-                }
-              },
-              {
-                "url" : "spm-11-specimen-role",
-                "valueCodeableConcept" : {
-                  "coding" : [
-                    {
-                      "extension" : [
-                        {
-                          "url" : "https://reportstream.cdc.gov/fhir/StructureDefinition/cwe-coding",
-                          "valueString" : "coding"
-                        },
-                        {
-                          "url" : "https://reportstream.cdc.gov/fhir/StructureDefinition/cwe-coding-system",
-                          "valueString" : "SCT"
-                        }
-                      ],
-                      "system" : "http://snomed.info/sct",
-                      "version" : "2.67",
-                      "code" : "440500007",
-                      "display" : "SNOMEDTEXT"
-                    },
-                    {
-                      "extension" : [
-                        {
-                          "url" : "https://reportstream.cdc.gov/fhir/StructureDefinition/cwe-coding",
-                          "valueString" : "alt-coding"
-                        },
-                        {
-                          "url" : "https://reportstream.cdc.gov/fhir/StructureDefinition/cwe-coding-system",
-                          "valueString" : "LN"
-                        }
-                      ],
-                      "system" : "http://loinc.org",
-                      "code" : "12345-6",
-                      "display" : "LOINCTEXT"
-                    }
-                  ]
-                }
-              },
-              {
-                "url" : "spm-13-grouped-specimen-count",
-                "valueString" : "2"
-              },
-              {
-                "url" : "spm-15-specimen-handling-code",
-                "valueCodeableConcept" : {
-                  "coding" : [
-                    {
-                      "extension" : [
-                        {
-                          "url" : "https://reportstream.cdc.gov/fhir/StructureDefinition/cwe-coding",
-                          "valueString" : "coding"
-                        },
-                        {
-                          "url" : "https://reportstream.cdc.gov/fhir/StructureDefinition/cwe-coding-system",
-                          "valueString" : "SCT"
-                        }
-                      ],
-                      "system" : "http://snomed.info/sct",
-                      "version" : "2.67",
-                      "code" : "440500007",
-                      "display" : "SNOMEDTEXT"
-                    },
-                    {
-                      "extension" : [
-                        {
-                          "url" : "https://reportstream.cdc.gov/fhir/StructureDefinition/cwe-coding",
-                          "valueString" : "alt-coding"
-                        },
-                        {
-                          "url" : "https://reportstream.cdc.gov/fhir/StructureDefinition/cwe-coding-system",
-                          "valueString" : "LN"
-                        }
-                      ],
-                      "system" : "http://loinc.org",
-                      "code" : "12345-6",
-                      "display" : "LOINCTEXT"
-                    }
-                  ]
-                }
-              },
-              {
-                "url" : "spm-15-specimen-handling-code",
-                "valueCodeableConcept" : {
-                  "coding" : [
-                    {
-                      "extension" : [
-                        {
-                          "url" : "https://reportstream.cdc.gov/fhir/StructureDefinition/cwe-coding",
-                          "valueString" : "coding"
-                        },
-                        {
-                          "url" : "https://reportstream.cdc.gov/fhir/StructureDefinition/cwe-coding-system",
-                          "valueString" : "SCT"
-                        }
-                      ],
-                      "system" : "http://snomed.info/sct",
-                      "version" : "2.67",
-                      "code" : "440500007",
-                      "display" : "SNOMEDTEXT"
-                    },
-                    {
-                      "extension" : [
-                        {
-                          "url" : "https://reportstream.cdc.gov/fhir/StructureDefinition/cwe-coding",
-                          "valueString" : "alt-coding"
-                        },
-                        {
-                          "url" : "https://reportstream.cdc.gov/fhir/StructureDefinition/cwe-coding-system",
-                          "valueString" : "LN"
-                        }
-                      ],
-                      "system" : "http://loinc.org",
-                      "code" : "12345-6",
-                      "display" : "LOINCTEXT"
-                    }
-                  ]
-                }
-              },
-              {
-                "url" : "spm-16-specimen-risk-code",
-                "valueCodeableConcept" : {
-                  "coding" : [
-                    {
-                      "extension" : [
-                        {
-                          "url" : "https://reportstream.cdc.gov/fhir/StructureDefinition/cwe-coding",
-                          "valueString" : "coding"
-                        },
-                        {
-                          "url" : "https://reportstream.cdc.gov/fhir/StructureDefinition/cwe-coding-system",
-                          "valueString" : "SCT"
-                        }
-                      ],
-                      "system" : "http://snomed.info/sct",
-                      "version" : "2.67",
-                      "code" : "440500007",
-                      "display" : "SNOMEDTEXT"
-                    },
-                    {
-                      "extension" : [
-                        {
-                          "url" : "https://reportstream.cdc.gov/fhir/StructureDefinition/cwe-coding",
-                          "valueString" : "alt-coding"
-                        },
-                        {
-                          "url" : "https://reportstream.cdc.gov/fhir/StructureDefinition/cwe-coding-system",
-                          "valueString" : "LN"
-                        }
-                      ],
-                      "system" : "http://loinc.org",
-                      "code" : "12345-6",
-                      "display" : "LOINCTEXT"
-                    }
-                  ]
-                }
-              },
-              {
-                "url" : "spm-16-specimen-risk-code",
-                "valueCodeableConcept" : {
-                  "coding" : [
-                    {
-                      "extension" : [
-                        {
-                          "url" : "https://reportstream.cdc.gov/fhir/StructureDefinition/cwe-coding",
-                          "valueString" : "coding"
-                        },
-                        {
-                          "url" : "https://reportstream.cdc.gov/fhir/StructureDefinition/cwe-coding-system",
-                          "valueString" : "SCT"
-                        }
-                      ],
-                      "system" : "http://snomed.info/sct",
-                      "version" : "2.67",
-                      "code" : "440500007",
-                      "display" : "SNOMEDTEXT"
-                    },
-                    {
-                      "extension" : [
-                        {
-                          "url" : "https://reportstream.cdc.gov/fhir/StructureDefinition/cwe-coding",
-                          "valueString" : "alt-coding"
-                        },
-                        {
-                          "url" : "https://reportstream.cdc.gov/fhir/StructureDefinition/cwe-coding-system",
-                          "valueString" : "LN"
-                        }
-                      ],
-                      "system" : "http://loinc.org",
-                      "code" : "12345-6",
-                      "display" : "LOINCTEXT"
-                    }
-                  ]
-                }
-              },
-              {
-                "url" : "spm-19-specimen-expiration-date",
-                "valueString" : "20210604112507+0000"
-              }
-            ]
-          },
-          {
-            "url" : "https://reportstream.cdc.gov/fhir/StructureDefinition/reject-reason",
-            "valueCodeableConcept" : {
-              "coding" : [
-                {
-                  "extension" : [
-                    {
-                      "url" : "https://reportstream.cdc.gov/fhir/StructureDefinition/cwe-coding",
-                      "valueString" : "coding"
-                    },
-                    {
-                      "url" : "https://reportstream.cdc.gov/fhir/StructureDefinition/cwe-coding-system",
-                      "valueString" : "SCT"
-                    }
-                  ],
-                  "system" : "http://snomed.info/sct",
-                  "version" : "2.67",
-                  "code" : "440500007",
-                  "display" : "SNOMEDTEXT"
-                },
-                {
-                  "extension" : [
-                    {
-                      "url" : "https://reportstream.cdc.gov/fhir/StructureDefinition/cwe-coding",
-                      "valueString" : "alt-coding"
-                    },
-                    {
-                      "url" : "https://reportstream.cdc.gov/fhir/StructureDefinition/cwe-coding-system",
-                      "valueString" : "LN"
-                    }
-                  ],
-                  "system" : "http://loinc.org",
-                  "code" : "12345-6",
-                  "display" : "LOINCTEXT"
-                }
-              ]
-            }
-          },
-          {
-            "url" : "https://reportstream.cdc.gov/fhir/StructureDefinition/reject-reason",
-            "valueCodeableConcept" : {
-              "coding" : [
-                {
-                  "extension" : [
-                    {
-                      "url" : "https://reportstream.cdc.gov/fhir/StructureDefinition/cwe-coding",
-                      "valueString" : "coding"
-                    },
-                    {
-                      "url" : "https://reportstream.cdc.gov/fhir/StructureDefinition/cwe-coding-system",
-                      "valueString" : "SCT"
-                    }
-                  ],
-                  "system" : "http://snomed.info/sct",
-                  "version" : "2.67",
-                  "code" : "440500007",
-                  "display" : "SNOMEDTEXT"
-                },
-                {
-                  "extension" : [
-                    {
-                      "url" : "https://reportstream.cdc.gov/fhir/StructureDefinition/cwe-coding",
-                      "valueString" : "alt-coding"
-                    },
-                    {
-                      "url" : "https://reportstream.cdc.gov/fhir/StructureDefinition/cwe-coding-system",
-                      "valueString" : "LN"
-                    }
-                  ],
-                  "system" : "http://loinc.org",
-                  "code" : "12345-6",
-                  "display" : "LOINCTEXT"
-                }
-              ]
-            }
-          }
-<<<<<<< HEAD
-        ],
-        "identifier" : [
-          {
-            "extension" : [
-              {
-=======
+            "value" : "380604"
+          }
         }, {
           "url" : "SPM.3.2",
           "valueIdentifier" : {
@@ -1332,59 +250,25 @@
                 "url" : "https://reportstream.cdc.gov/fhir/StructureDefinition/entity-identifier",
                 "valueString" : "380604"
               }, {
->>>>>>> 9d88e4f6
                 "url" : "https://reportstream.cdc.gov/fhir/StructureDefinition/namespace-id",
-                "valueString" : "Any lab USA-p"
-              },
-              {
+                "valueString" : "Any lab USA"
+              }, {
                 "url" : "https://reportstream.cdc.gov/fhir/StructureDefinition/universal-id",
-                "valueString" : "36D1332559-p"
-              },
-              {
+                "valueString" : "36D1332559"
+              }, {
                 "url" : "https://reportstream.cdc.gov/fhir/StructureDefinition/universal-id-type",
-                "valueString" : "CLIA-p"
-              },
-              {
-                "url" : "https://reportstream.cdc.gov/fhir/StructureDefinition/filler-assigned-identifier",
-                "extension" : [
-                  {
-                    "url" : "https://reportstream.cdc.gov/fhir/StructureDefinition/entity-identifier",
-                    "valueString" : "380604-s"
-                  },
-                  {
-                    "url" : "https://reportstream.cdc.gov/fhir/StructureDefinition/namespace-id",
-                    "valueString" : "Any lab USA-s"
-                  },
-                  {
-                    "url" : "https://reportstream.cdc.gov/fhir/StructureDefinition/universal-id",
-                    "valueString" : "36D1332559-s"
-                  },
-                  {
-                    "url" : "https://reportstream.cdc.gov/fhir/StructureDefinition/universal-id-type",
-                    "valueString" : "CLIA-s"
-                  }
-                ]
-              },
-              {
-                "url" : "https://reportstream.cdc.gov/fhir/StructureDefinition/hl7v2Component",
-                "valueString" : "SPM.2.1"
-              }
-            ],
+                "valueString" : "CLIA"
+              } ]
+            }, {
+              "url" : "https://reportstream.cdc.gov/fhir/StructureDefinition/hl7v2Field",
+              "valueString" : "SPM.3"
+            } ],
             "type" : {
-              "coding" : [
-                {
-                  "system" : "http://terminology.hl7.org/CodeSystem/v2-0203",
-                  "code" : "PGN"
-                }
-              ]
+              "coding" : [ {
+                "system" : "http://terminology.hl7.org/CodeSystem/v2-0203",
+                "code" : "FGN"
+              } ]
             },
-<<<<<<< HEAD
-            "value" : "380604-p"
-          },
-          {
-            "extension" : [
-              {
-=======
             "value" : "380604"
           }
         }, {
@@ -1405,117 +289,25 @@
                 "url" : "https://reportstream.cdc.gov/fhir/StructureDefinition/entity-identifier",
                 "valueString" : "380604"
               }, {
->>>>>>> 9d88e4f6
                 "url" : "https://reportstream.cdc.gov/fhir/StructureDefinition/namespace-id",
-                "valueString" : "Any lab USA-s"
-              },
-              {
+                "valueString" : "Any lab USA"
+              }, {
                 "url" : "https://reportstream.cdc.gov/fhir/StructureDefinition/universal-id",
-                "valueString" : "36D1332559-s"
-              },
-              {
+                "valueString" : "36D1332559"
+              }, {
                 "url" : "https://reportstream.cdc.gov/fhir/StructureDefinition/universal-id-type",
-                "valueString" : "CLIA-s"
-              },
-              {
-                "url" : "https://reportstream.cdc.gov/fhir/StructureDefinition/placer-assigned-identifier",
-                "extension" : [
-                  {
-                    "url" : "https://reportstream.cdc.gov/fhir/StructureDefinition/entity-identifier",
-                    "valueString" : "380604-p"
-                  },
-                  {
-                    "url" : "https://reportstream.cdc.gov/fhir/StructureDefinition/namespace-id",
-                    "valueString" : "Any lab USA-p"
-                  },
-                  {
-                    "url" : "https://reportstream.cdc.gov/fhir/StructureDefinition/universal-id",
-                    "valueString" : "36D1332559-p"
-                  },
-                  {
-                    "url" : "https://reportstream.cdc.gov/fhir/StructureDefinition/universal-id-type",
-                    "valueString" : "CLIA-p"
-                  }
-                ]
-              },
-              {
-                "url" : "https://reportstream.cdc.gov/fhir/StructureDefinition/hl7v2Component",
-                "valueString" : "SPM.2.2"
-              }
-            ],
+                "valueString" : "CLIA"
+              } ]
+            }, {
+              "url" : "https://reportstream.cdc.gov/fhir/StructureDefinition/hl7v2Field",
+              "valueString" : "SPM.3"
+            } ],
             "type" : {
-              "coding" : [
-                {
-                  "system" : "http://terminology.hl7.org/CodeSystem/v2-0203",
-                  "code" : "FGN"
-                }
-              ]
+              "coding" : [ {
+                "system" : "http://terminology.hl7.org/CodeSystem/v2-0203",
+                "code" : "FGN"
+              } ]
             },
-<<<<<<< HEAD
-            "value" : "380604-s"
-          },
-          {
-            "extension" : [
-              {
-                "url" : "https://reportstream.cdc.gov/fhir/StructureDefinition/hl7v2Field",
-                "valueString" : "SPM.31"
-              }
-            ],
-            "value" : "IDNumber"
-          },
-          {
-            "extension" : [
-              {
-                "url" : "https://reportstream.cdc.gov/fhir/StructureDefinition/hl7v2Field",
-                "valueString" : "SPM.32"
-              },
-              {
-                "url" : "https://reportstream.cdc.gov/fhir/StructureDefinition/assigning-authority",
-                "extension" : [
-                  {
-                    "url" : "https://reportstream.cdc.gov/fhir/StructureDefinition/assigning-authority-namespace-id",
-                    "valueString" : "Namespace ID"
-                  },
-                  {
-                    "url" : "https://reportstream.cdc.gov/fhir/StructureDefinition/assigning-authority-universal-id",
-                    "valueString" : "Universal ID"
-                  },
-                  {
-                    "url" : "https://reportstream.cdc.gov/fhir/StructureDefinition/universal-id-type",
-                    "valueCode" : "Universal ID Type"
-                  }
-                ]
-              }
-            ],
-            "type" : {
-              "coding" : [
-                {
-                  "system" : "http://terminology.hl7.org/CodeSystem/v2-0203",
-                  "code" : "SHIP"
-                }
-              ]
-            },
-            "value" : "Entity Identifier"
-          }
-        ],
-        "accessionIdentifier" : {
-          "value" : "IDNumber"
-        },
-        "status" : "available",
-        "type" : {
-          "coding" : [
-            {
-              "extension" : [
-                {
-                  "url" : "https://reportstream.cdc.gov/fhir/StructureDefinition/cwe-coding",
-                  "valueString" : "coding"
-                },
-                {
-                  "url" : "https://reportstream.cdc.gov/fhir/StructureDefinition/cwe-coding-system",
-                  "valueString" : "SCT"
-                }
-              ],
-=======
             "value" : "380604"
           }
         }, {
@@ -1560,362 +352,28 @@
                 "url" : "https://reportstream.cdc.gov/fhir/StructureDefinition/cwe-coding-system",
                 "valueString" : "SCT"
               } ],
->>>>>>> 9d88e4f6
-              "system" : "http://snomed.info/sct",
-              "version" : "2.67",
-              "code" : "440500007",
-              "display" : "SNOMEDTEXT"
-            },
-            {
-              "extension" : [
-                {
-                  "url" : "https://reportstream.cdc.gov/fhir/StructureDefinition/cwe-coding",
-                  "valueString" : "alt-coding"
-                },
-                {
-                  "url" : "https://reportstream.cdc.gov/fhir/StructureDefinition/cwe-coding-system",
-                  "valueString" : "LN"
-                }
-              ],
-              "system" : "http://loinc.org",
-              "code" : "12345-6",
-              "display" : "LOINCTEXT"
-            }
-          ]
-        },
-        "receivedTime" : "2021-06-04T11:25:06Z",
-        "_receivedTime" : {
-          "extension" : [
-            {
-              "url" : "https://reportstream.cdc.gov/fhir/StructureDefinition/hl7v2-date-time",
-              "valueString" : "20210604112506+0000"
-            }
-          ]
-        },
-        "parent" : [
-          {
-            "reference" : "Specimen/1707795699797989000.2034dd9f-ed55-4c24-90d5-4e9d573cf52b"
-          }
-<<<<<<< HEAD
-        ],
-        "collection" : {
-          "extension" : [
-            {
-              "url" : "https://reportstream.cdc.gov/fhir/StructureDefinition/bodySiteModifier",
-              "valueCodeableConcept" : {
-                "coding" : [
-                  {
-                    "extension" : [
-                      {
-                        "url" : "https://reportstream.cdc.gov/fhir/StructureDefinition/cwe-coding",
-                        "valueString" : "coding"
-                      },
-                      {
-                        "url" : "https://reportstream.cdc.gov/fhir/StructureDefinition/cwe-coding-system",
-                        "valueString" : "SCT"
-                      }
-                    ],
-                    "system" : "http://snomed.info/sct",
-                    "version" : "2.67",
-                    "code" : "440500007",
-                    "display" : "SNOMEDTEXT"
-                  },
-                  {
-                    "extension" : [
-                      {
-                        "url" : "https://reportstream.cdc.gov/fhir/StructureDefinition/cwe-coding",
-                        "valueString" : "alt-coding"
-                      },
-                      {
-                        "url" : "https://reportstream.cdc.gov/fhir/StructureDefinition/cwe-coding-system",
-                        "valueString" : "LN"
-                      }
-                    ],
-                    "system" : "http://loinc.org",
-                    "code" : "12345-6",
-                    "display" : "LOINCTEXT"
-                  }
-                ]
-              }
-            },
-            {
-              "url" : "https://reportstream.cdc.gov/fhir/StructureDefinition/bodySiteModifier",
-              "valueCodeableConcept" : {
-                "coding" : [
-                  {
-                    "extension" : [
-                      {
-                        "url" : "https://reportstream.cdc.gov/fhir/StructureDefinition/cwe-coding",
-                        "valueString" : "coding"
-                      },
-                      {
-                        "url" : "https://reportstream.cdc.gov/fhir/StructureDefinition/cwe-coding-system",
-                        "valueString" : "SCT"
-                      }
-                    ],
-                    "system" : "http://snomed.info/sct",
-                    "version" : "2.67",
-                    "code" : "440500007",
-                    "display" : "SNOMEDTEXT"
-                  },
-                  {
-                    "extension" : [
-                      {
-                        "url" : "https://reportstream.cdc.gov/fhir/StructureDefinition/cwe-coding",
-                        "valueString" : "alt-coding"
-                      },
-                      {
-                        "url" : "https://reportstream.cdc.gov/fhir/StructureDefinition/cwe-coding-system",
-                        "valueString" : "LN"
-                      }
-                    ],
-                    "system" : "http://loinc.org",
-                    "code" : "12345-6",
-                    "display" : "LOINCTEXT"
-                  }
-                ]
-              }
-            }
-          ],
-          "collectedDateTime" : "2021-06-04T11:25:00Z",
-          "_collectedDateTime" : {
-            "extension" : [
-              {
-                "url" : "https://reportstream.cdc.gov/fhir/StructureDefinition/hl7v2-date-time",
-                "valueString" : "20210604112500+0000"
-              }
-            ]
-          },
-          "quantity" : {
-=======
+              "system" : "http://snomed.info/sct",
+              "version" : "2.67",
+              "code" : "440500007",
+              "display" : "SNOMEDTEXT"
+            }, {
+              "extension" : [ {
+                "url" : "https://reportstream.cdc.gov/fhir/StructureDefinition/cwe-coding",
+                "valueString" : "alt-coding"
+              }, {
+                "url" : "https://reportstream.cdc.gov/fhir/StructureDefinition/cwe-coding-system",
+                "valueString" : "LN"
+              } ],
+              "system" : "http://loinc.org",
+              "code" : "12345-6",
+              "display" : "LOINCTEXT"
+            } ]
+          }
         }, {
           "url" : "SPM.25",
           "valueQuantity" : {
->>>>>>> 9d88e4f6
             "value" : 1
-          },
-          "method" : {
-            "coding" : [
-              {
-                "extension" : [
-                  {
-                    "url" : "https://reportstream.cdc.gov/fhir/StructureDefinition/cwe-coding",
-                    "valueString" : "coding"
-                  },
-                  {
-                    "url" : "https://reportstream.cdc.gov/fhir/StructureDefinition/cwe-coding-system",
-                    "valueString" : "SCT"
-                  }
-                ],
-                "system" : "http://snomed.info/sct",
-                "version" : "2.67",
-                "code" : "440500007",
-                "display" : "SNOMEDTEXT"
-              },
-              {
-                "extension" : [
-                  {
-                    "url" : "https://reportstream.cdc.gov/fhir/StructureDefinition/cwe-coding",
-                    "valueString" : "alt-coding"
-                  },
-                  {
-                    "url" : "https://reportstream.cdc.gov/fhir/StructureDefinition/cwe-coding-system",
-                    "valueString" : "LN"
-                  }
-                ],
-                "system" : "http://loinc.org",
-                "code" : "12345-6",
-                "display" : "LOINCTEXT"
-              }
-            ]
-          },
-          "bodySite" : {
-            "coding" : [
-              {
-                "extension" : [
-                  {
-                    "url" : "https://reportstream.cdc.gov/fhir/StructureDefinition/cwe-coding",
-                    "valueString" : "coding"
-                  },
-                  {
-                    "url" : "https://reportstream.cdc.gov/fhir/StructureDefinition/cwe-coding-system",
-                    "valueString" : "SCT"
-                  }
-                ],
-                "system" : "http://snomed.info/sct",
-                "version" : "2020-09-01",
-                "code" : "71836000",
-                "display" : "Nasopharyngeal structure (body structure)"
-              }
-            ]
-          }
-<<<<<<< HEAD
-        },
-        "container" : [
-          {
-            "type" : {
-              "coding" : [
-                {
-                  "extension" : [
-                    {
-                      "url" : "https://reportstream.cdc.gov/fhir/StructureDefinition/cwe-coding",
-                      "valueString" : "coding"
-                    },
-                    {
-                      "url" : "https://reportstream.cdc.gov/fhir/StructureDefinition/cwe-coding-system",
-                      "valueString" : "SCT"
-                    }
-                  ],
-                  "system" : "http://snomed.info/sct",
-                  "version" : "2.67",
-                  "code" : "440500007",
-                  "display" : "SNOMEDTEXT"
-                },
-                {
-                  "extension" : [
-                    {
-                      "url" : "https://reportstream.cdc.gov/fhir/StructureDefinition/cwe-coding",
-                      "valueString" : "alt-coding"
-                    },
-                    {
-                      "url" : "https://reportstream.cdc.gov/fhir/StructureDefinition/cwe-coding-system",
-                      "valueString" : "LN"
-                    }
-                  ],
-                  "system" : "http://loinc.org",
-                  "code" : "12345-6",
-                  "display" : "LOINCTEXT"
-                }
-              ]
-            },
-            "additiveCodeableConcept" : {
-              "coding" : [
-                {
-                  "extension" : [
-                    {
-                      "url" : "https://reportstream.cdc.gov/fhir/StructureDefinition/cwe-coding",
-                      "valueString" : "coding"
-                    },
-                    {
-                      "url" : "https://reportstream.cdc.gov/fhir/StructureDefinition/cwe-coding-system",
-                      "valueString" : "SCT"
-                    }
-                  ],
-                  "system" : "http://snomed.info/sct",
-                  "version" : "2.67",
-                  "code" : "440500007",
-                  "display" : "SNOMEDTEXT"
-                },
-                {
-                  "extension" : [
-                    {
-                      "url" : "https://reportstream.cdc.gov/fhir/StructureDefinition/cwe-coding",
-                      "valueString" : "alt-coding"
-                    },
-                    {
-                      "url" : "https://reportstream.cdc.gov/fhir/StructureDefinition/cwe-coding-system",
-                      "valueString" : "LN"
-                    }
-                  ],
-                  "system" : "http://loinc.org",
-                  "code" : "12345-6",
-                  "display" : "LOINCTEXT"
-                }
-              ]
-            }
-          }
-        ],
-        "condition" : [
-          {
-            "coding" : [
-              {
-                "extension" : [
-                  {
-                    "url" : "https://reportstream.cdc.gov/fhir/StructureDefinition/cwe-coding",
-                    "valueString" : "coding"
-                  },
-                  {
-                    "url" : "https://reportstream.cdc.gov/fhir/StructureDefinition/cwe-coding-system",
-                    "valueString" : "SCT"
-                  }
-                ],
-                "system" : "http://snomed.info/sct",
-                "version" : "2.67",
-                "code" : "440500007",
-                "display" : "SNOMEDTEXT"
-              },
-              {
-                "extension" : [
-                  {
-                    "url" : "https://reportstream.cdc.gov/fhir/StructureDefinition/cwe-coding",
-                    "valueString" : "alt-coding"
-                  },
-                  {
-                    "url" : "https://reportstream.cdc.gov/fhir/StructureDefinition/cwe-coding-system",
-                    "valueString" : "LN"
-                  }
-                ],
-                "system" : "http://loinc.org",
-                "code" : "12345-6",
-                "display" : "LOINCTEXT"
-              }
-            ]
-          },
-          {
-            "coding" : [
-              {
-                "extension" : [
-                  {
-                    "url" : "https://reportstream.cdc.gov/fhir/StructureDefinition/cwe-coding",
-                    "valueString" : "coding"
-                  },
-                  {
-                    "url" : "https://reportstream.cdc.gov/fhir/StructureDefinition/cwe-coding-system",
-                    "valueString" : "SCT"
-                  }
-                ],
-                "system" : "http://snomed.info/sct",
-                "version" : "2.67",
-                "code" : "440500007",
-                "display" : "SNOMEDTEXT"
-              },
-              {
-                "extension" : [
-                  {
-                    "url" : "https://reportstream.cdc.gov/fhir/StructureDefinition/cwe-coding",
-                    "valueString" : "alt-coding"
-                  },
-                  {
-                    "url" : "https://reportstream.cdc.gov/fhir/StructureDefinition/cwe-coding-system",
-                    "valueString" : "LN"
-                  }
-                ],
-                "system" : "http://loinc.org",
-                "code" : "12345-6",
-                "display" : "LOINCTEXT"
-              }
-            ]
-          }
-        ],
-        "note" : [
-          {
-            "extension" : [
-              {
-                "url" : "https://reportstream.cdc.gov/fhir/StructureDefinition/hl7v2Field",
-                "valueString" : "SPM.14"
-              }
-            ],
-            "text" : "TEST"
-          },
-          {
-            "extension" : [
-              {
-                "url" : "https://reportstream.cdc.gov/fhir/StructureDefinition/hl7v2Field",
-                "valueString" : "SPM.14"
-              }
-            ],
-            "text" : "TEST Two"
-=======
+          }
         }, {
           "url" : "SPM.26",
           "valueString" : "2"
@@ -2518,161 +976,141 @@
               "code" : "12345-6",
               "display" : "LOINCTEXT"
             } ]
->>>>>>> 9d88e4f6
-          }
-        ]
-      }
-    },
-    {
-      "fullUrl" : "Specimen/1707795699797989000.2034dd9f-ed55-4c24-90d5-4e9d573cf52b",
-      "resource" : {
-        "resourceType" : "Specimen",
-        "id" : "1707795699797989000.2034dd9f-ed55-4c24-90d5-4e9d573cf52b",
-        "identifier" : [
-          {
-            "extension" : [
-              {
-                "url" : "https://reportstream.cdc.gov/fhir/StructureDefinition/namespace-id",
-                "valueString" : "Any lab USA"
-              },
-              {
-                "url" : "https://reportstream.cdc.gov/fhir/StructureDefinition/universal-id",
-                "valueString" : "36D1332559"
-              },
-              {
-                "url" : "https://reportstream.cdc.gov/fhir/StructureDefinition/universal-id-type",
-                "valueString" : "CLIA"
-              },
-              {
-                "url" : "https://reportstream.cdc.gov/fhir/StructureDefinition/filler-assigned-identifier",
-                "extension" : [
-                  {
-                    "url" : "https://reportstream.cdc.gov/fhir/StructureDefinition/entity-identifier",
-                    "valueString" : "380604"
-                  },
-                  {
-                    "url" : "https://reportstream.cdc.gov/fhir/StructureDefinition/namespace-id",
-                    "valueString" : "Any lab USA"
-                  },
-                  {
-                    "url" : "https://reportstream.cdc.gov/fhir/StructureDefinition/universal-id",
-                    "valueString" : "36D1332559"
-                  },
-                  {
-                    "url" : "https://reportstream.cdc.gov/fhir/StructureDefinition/universal-id-type",
-                    "valueString" : "CLIA"
-                  }
-                ]
-              }
-            ],
-            "type" : {
-              "coding" : [
-                {
-                  "system" : "http://terminology.hl7.org/CodeSystem/v2-0203",
-                  "code" : "PGN"
-                }
-              ]
-            },
-            "value" : "380604"
-          },
-          {
-            "extension" : [
-              {
-                "url" : "https://reportstream.cdc.gov/fhir/StructureDefinition/namespace-id",
-                "valueString" : "Any lab USA"
-              },
-              {
-                "url" : "https://reportstream.cdc.gov/fhir/StructureDefinition/universal-id",
-                "valueString" : "36D1332559"
-              },
-              {
-                "url" : "https://reportstream.cdc.gov/fhir/StructureDefinition/universal-id-type",
-                "valueString" : "CLIA"
-              },
-              {
-                "url" : "https://reportstream.cdc.gov/fhir/StructureDefinition/placer-assigned-identifier",
-                "extension" : [
-                  {
-                    "url" : "https://reportstream.cdc.gov/fhir/StructureDefinition/entity-identifier",
-                    "valueString" : "380604"
-                  },
-                  {
-                    "url" : "https://reportstream.cdc.gov/fhir/StructureDefinition/namespace-id",
-                    "valueString" : "Any lab USA"
-                  },
-                  {
-                    "url" : "https://reportstream.cdc.gov/fhir/StructureDefinition/universal-id",
-                    "valueString" : "36D1332559"
-                  },
-                  {
-                    "url" : "https://reportstream.cdc.gov/fhir/StructureDefinition/universal-id-type",
-                    "valueString" : "CLIA"
-                  }
-                ]
-              }
-            ],
-            "type" : {
-              "coding" : [
-                {
-                  "system" : "http://terminology.hl7.org/CodeSystem/v2-0203",
-                  "code" : "FGN"
-                }
-              ]
-            },
-            "value" : "380604"
-          }
-        ]
-      }
-    },
-    {
-      "fullUrl" : "ServiceRequest/1707795699826872000.bd29c067-3aa8-4d7b-8170-a32b2b518b86",
-      "resource" : {
-        "resourceType" : "ServiceRequest",
-        "id" : "1707795699826872000.bd29c067-3aa8-4d7b-8170-a32b2b518b86",
-        "status" : "unknown",
-        "code" : {
-          "coding" : [
-            {
-              "extension" : [
-                {
-                  "url" : "https://reportstream.cdc.gov/fhir/StructureDefinition/cwe-coding",
-                  "valueString" : "coding"
-                }
-              ],
-              "code" : "TEST"
-            }
-          ]
+          }
+        }, {
+          "url" : "https://reportstream.cdc.gov/fhir/StructureDefinition/bodySiteModifier",
+          "valueCodeableConcept" : {
+            "coding" : [ {
+              "extension" : [ {
+                "url" : "https://reportstream.cdc.gov/fhir/StructureDefinition/cwe-coding",
+                "valueString" : "coding"
+              }, {
+                "url" : "https://reportstream.cdc.gov/fhir/StructureDefinition/cwe-coding-system",
+                "valueString" : "SCT"
+              } ],
+              "system" : "http://snomed.info/sct",
+              "version" : "2.67",
+              "code" : "440500007",
+              "display" : "SNOMEDTEXT"
+            }, {
+              "extension" : [ {
+                "url" : "https://reportstream.cdc.gov/fhir/StructureDefinition/cwe-coding",
+                "valueString" : "alt-coding"
+              }, {
+                "url" : "https://reportstream.cdc.gov/fhir/StructureDefinition/cwe-coding-system",
+                "valueString" : "LN"
+              } ],
+              "system" : "http://loinc.org",
+              "code" : "12345-6",
+              "display" : "LOINCTEXT"
+            } ]
+          }
+        } ],
+        "collectedDateTime" : "2021-06-04T11:25:00Z",
+        "_collectedDateTime" : {
+          "extension" : [ {
+            "url" : "https://reportstream.cdc.gov/fhir/StructureDefinition/hl7v2-date-time",
+            "valueString" : "20210604112500+0000"
+          } ]
         },
-        "subject" : {
-          "reference" : "Patient/1707795699641384000.6f31db78-779a-49f3-a7eb-77d56c0cbca8"
+        "quantity" : {
+          "value" : 1
+        },
+        "method" : {
+          "coding" : [ {
+            "extension" : [ {
+              "url" : "https://reportstream.cdc.gov/fhir/StructureDefinition/cwe-coding",
+              "valueString" : "coding"
+            }, {
+              "url" : "https://reportstream.cdc.gov/fhir/StructureDefinition/cwe-coding-system",
+              "valueString" : "SCT"
+            } ],
+            "system" : "http://snomed.info/sct",
+            "version" : "2.67",
+            "code" : "440500007",
+            "display" : "SNOMEDTEXT"
+          }, {
+            "extension" : [ {
+              "url" : "https://reportstream.cdc.gov/fhir/StructureDefinition/cwe-coding",
+              "valueString" : "alt-coding"
+            }, {
+              "url" : "https://reportstream.cdc.gov/fhir/StructureDefinition/cwe-coding-system",
+              "valueString" : "LN"
+            } ],
+            "system" : "http://loinc.org",
+            "code" : "12345-6",
+            "display" : "LOINCTEXT"
+          } ]
+        },
+        "bodySite" : {
+          "coding" : [ {
+            "extension" : [ {
+              "url" : "https://reportstream.cdc.gov/fhir/StructureDefinition/cwe-coding",
+              "valueString" : "coding"
+            }, {
+              "url" : "https://reportstream.cdc.gov/fhir/StructureDefinition/cwe-coding-system",
+              "valueString" : "SCT"
+            } ],
+            "system" : "http://snomed.info/sct",
+            "version" : "2020-09-01",
+            "code" : "71836000",
+            "display" : "Nasopharyngeal structure (body structure)"
+          } ]
         }
-<<<<<<< HEAD
-      }
-    },
-    {
-      "fullUrl" : "DiagnosticReport/1707795699828852000.9ecc9f05-81a3-4ec0-bb67-a075c5ae0469",
-      "resource" : {
-        "resourceType" : "DiagnosticReport",
-        "id" : "1707795699828852000.9ecc9f05-81a3-4ec0-bb67-a075c5ae0469",
-        "basedOn" : [
-          {
-            "reference" : "ServiceRequest/1707795699826872000.bd29c067-3aa8-4d7b-8170-a32b2b518b86"
-          }
-        ],
-        "status" : "final",
-        "code" : {
-          "coding" : [
-            {
-              "extension" : [
-                {
-                  "url" : "https://reportstream.cdc.gov/fhir/StructureDefinition/cwe-coding",
-                  "valueString" : "coding"
-                }
-              ],
-              "code" : "TEST"
-            }
-          ]
-=======
+      },
+      "container" : [ {
+        "type" : {
+          "coding" : [ {
+            "extension" : [ {
+              "url" : "https://reportstream.cdc.gov/fhir/StructureDefinition/cwe-coding",
+              "valueString" : "coding"
+            }, {
+              "url" : "https://reportstream.cdc.gov/fhir/StructureDefinition/cwe-coding-system",
+              "valueString" : "SCT"
+            } ],
+            "system" : "http://snomed.info/sct",
+            "version" : "2.67",
+            "code" : "440500007",
+            "display" : "SNOMEDTEXT"
+          }, {
+            "extension" : [ {
+              "url" : "https://reportstream.cdc.gov/fhir/StructureDefinition/cwe-coding",
+              "valueString" : "alt-coding"
+            }, {
+              "url" : "https://reportstream.cdc.gov/fhir/StructureDefinition/cwe-coding-system",
+              "valueString" : "LN"
+            } ],
+            "system" : "http://loinc.org",
+            "code" : "12345-6",
+            "display" : "LOINCTEXT"
+          } ]
+        },
+        "additiveCodeableConcept" : {
+          "coding" : [ {
+            "extension" : [ {
+              "url" : "https://reportstream.cdc.gov/fhir/StructureDefinition/cwe-coding",
+              "valueString" : "coding"
+            }, {
+              "url" : "https://reportstream.cdc.gov/fhir/StructureDefinition/cwe-coding-system",
+              "valueString" : "SCT"
+            } ],
+            "system" : "http://snomed.info/sct",
+            "version" : "2.67",
+            "code" : "440500007",
+            "display" : "SNOMEDTEXT"
+          }, {
+            "extension" : [ {
+              "url" : "https://reportstream.cdc.gov/fhir/StructureDefinition/cwe-coding",
+              "valueString" : "alt-coding"
+            }, {
+              "url" : "https://reportstream.cdc.gov/fhir/StructureDefinition/cwe-coding-system",
+              "valueString" : "LN"
+            } ],
+            "system" : "http://loinc.org",
+            "code" : "12345-6",
+            "display" : "LOINCTEXT"
+          } ]
+        }
       } ],
       "condition" : [ {
         "coding" : [ {
@@ -2775,24 +1213,40 @@
             "system" : "http://terminology.hl7.org/CodeSystem/v2-0203",
             "code" : "PGN"
           } ]
->>>>>>> 9d88e4f6
         },
-        "subject" : {
-          "reference" : "Patient/1707795699641384000.6f31db78-779a-49f3-a7eb-77d56c0cbca8"
+        "value" : "380604"
+      }, {
+        "extension" : [ {
+          "url" : "https://reportstream.cdc.gov/fhir/StructureDefinition/namespace-id",
+          "valueString" : "Any lab USA"
+        }, {
+          "url" : "https://reportstream.cdc.gov/fhir/StructureDefinition/universal-id",
+          "valueString" : "36D1332559"
+        }, {
+          "url" : "https://reportstream.cdc.gov/fhir/StructureDefinition/universal-id-type",
+          "valueString" : "CLIA"
+        }, {
+          "url" : "https://reportstream.cdc.gov/fhir/StructureDefinition/placer-assigned-identifier",
+          "extension" : [ {
+            "url" : "https://reportstream.cdc.gov/fhir/StructureDefinition/entity-identifier",
+            "valueString" : "380604"
+          }, {
+            "url" : "https://reportstream.cdc.gov/fhir/StructureDefinition/namespace-id",
+            "valueString" : "Any lab USA"
+          }, {
+            "url" : "https://reportstream.cdc.gov/fhir/StructureDefinition/universal-id",
+            "valueString" : "36D1332559"
+          }, {
+            "url" : "https://reportstream.cdc.gov/fhir/StructureDefinition/universal-id-type",
+            "valueString" : "CLIA"
+          } ]
+        } ],
+        "type" : {
+          "coding" : [ {
+            "system" : "http://terminology.hl7.org/CodeSystem/v2-0203",
+            "code" : "FGN"
+          } ]
         },
-<<<<<<< HEAD
-        "specimen" : [
-          {
-            "reference" : "Specimen/1707795699811724000.4b4e1ac5-90e0-4ba6-a591-2e1a7cf972a1"
-          },
-          {
-            "reference" : "Specimen/1707795699643197000.29c58c9e-11b0-428f-97c5-55227b854c19"
-          }
-        ]
-      }
-    }
-  ]
-=======
         "value" : "380604"
       } ]
     }
@@ -2843,5 +1297,4 @@
       } ]
     }
   } ]
->>>>>>> 9d88e4f6
 }