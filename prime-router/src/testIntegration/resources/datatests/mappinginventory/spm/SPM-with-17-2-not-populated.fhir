{
  "resourceType" : "Bundle",
<<<<<<< HEAD
  "id" : "1707429500651442000.a8cd2f41-fc71-458c-a6c2-dd2ce5f97d81",
  "meta" : {
    "lastUpdated" : "2024-02-08T16:58:20.657-05:00"
=======
  "id" : "1707767814318795000.ea98896e-ae30-49dd-84a5-a6422a16099f",
  "meta" : {
    "lastUpdated" : "2024-02-12T13:56:54.328-06:00"
>>>>>>> 44104ccc
  },
  "identifier" : {
    "system" : "https://reportstream.cdc.gov/prime-router",
    "value" : "12345"
  },
  "type" : "message",
<<<<<<< HEAD
  "timestamp" : "2023-05-01T10:25:31.000-04:00",
=======
  "timestamp" : "2023-05-01T09:25:31.000-05:00",
>>>>>>> 44104ccc
  "entry" : [ {
    "fullUrl" : "MessageHeader/827ccb0e-ea8a-306c-8c34-a16891f84e7b",
    "resource" : {
      "resourceType" : "MessageHeader",
      "id" : "827ccb0e-ea8a-306c-8c34-a16891f84e7b",
      "extension" : [ {
        "url" : "https://reportstream.cdc.gov/fhir/StructureDefinition/encoding-characters",
        "valueString" : "^~\\&#"
      }, {
        "url" : "https://reportstream.cdc.gov/fhir/StructureDefinition/character-set",
        "valueString" : "UNICODE UTF-8"
      }, {
        "url" : "https://reportstream.cdc.gov/fhir/StructureDefinition/msh-message-header",
        "extension" : [ {
          "url" : "MSH.7",
          "valueString" : "20230501102531-0400"
        } ]
      } ],
      "eventCoding" : {
        "system" : "http://terminology.hl7.org/CodeSystem/v2-0003",
        "code" : "R01",
        "display" : "ORU^R01^ORU_R01"
      },
      "sender" : {
<<<<<<< HEAD
        "reference" : "Organization/1707429500706723000.88a0303a-7f36-46d2-8c90-280a6a50cf6a"
=======
        "reference" : "Organization/1707767814398453000.a493e92c-263b-46a1-a3fa-4bad70fe758f"
>>>>>>> 44104ccc
      },
      "source" : {
        "_endpoint" : {
          "extension" : [ {
            "url" : "http://hl7.org/fhir/StructureDefinition/data-absent-reason",
            "valueCode" : "unknown"
          } ]
        }
      }
    }
  }, {
<<<<<<< HEAD
    "fullUrl" : "Organization/1707429500706723000.88a0303a-7f36-46d2-8c90-280a6a50cf6a",
    "resource" : {
      "resourceType" : "Organization",
      "id" : "1707429500706723000.88a0303a-7f36-46d2-8c90-280a6a50cf6a",
=======
    "fullUrl" : "Organization/1707767814398453000.a493e92c-263b-46a1-a3fa-4bad70fe758f",
    "resource" : {
      "resourceType" : "Organization",
      "id" : "1707767814398453000.a493e92c-263b-46a1-a3fa-4bad70fe758f",
>>>>>>> 44104ccc
      "address" : [ {
        "country" : "USA"
      } ]
    }
  }, {
<<<<<<< HEAD
    "fullUrl" : "Provenance/1707429501146679000.26f36dff-d064-4061-b87e-56018e01614a",
    "resource" : {
      "resourceType" : "Provenance",
      "id" : "1707429501146679000.26f36dff-d064-4061-b87e-56018e01614a",
      "target" : [ {
        "reference" : "MessageHeader/827ccb0e-ea8a-306c-8c34-a16891f84e7b"
      }, {
        "reference" : "DiagnosticReport/1707429501383620000.8aeb43df-fee7-446b-bbbf-67b8812678bc"
=======
    "fullUrl" : "Provenance/1707767814970652000.84e85aab-59ca-444d-8848-9f049fd4f161",
    "resource" : {
      "resourceType" : "Provenance",
      "id" : "1707767814970652000.84e85aab-59ca-444d-8848-9f049fd4f161",
      "target" : [ {
        "reference" : "MessageHeader/827ccb0e-ea8a-306c-8c34-a16891f84e7b"
      }, {
        "reference" : "DiagnosticReport/1707767815421519000.6ac80e16-9282-40b8-a017-9a87a7e6766d"
>>>>>>> 44104ccc
      } ],
      "recorded" : "2023-05-01T10:25:31-04:00",
      "activity" : {
        "coding" : [ {
          "display" : "ORU^R01^ORU_R01"
        } ]
      }
    }
  }, {
<<<<<<< HEAD
    "fullUrl" : "Provenance/1707429501156049000.fa64a5ab-6eaa-4022-a8df-554dcc61e49d",
    "resource" : {
      "resourceType" : "Provenance",
      "id" : "1707429501156049000.fa64a5ab-6eaa-4022-a8df-554dcc61e49d",
      "recorded" : "2024-02-08T16:58:21Z",
=======
    "fullUrl" : "Provenance/1707767814984731000.e1222e2d-7150-49af-888d-e36ccbc1aaf4",
    "resource" : {
      "resourceType" : "Provenance",
      "id" : "1707767814984731000.e1222e2d-7150-49af-888d-e36ccbc1aaf4",
      "recorded" : "2024-02-12T13:56:54Z",
>>>>>>> 44104ccc
      "policy" : [ "http://hl7.org/fhir/uv/v2mappings/message-oru-r01-to-bundle" ],
      "activity" : {
        "coding" : [ {
          "code" : "v2-FHIR transformation"
        } ]
      },
      "agent" : [ {
        "type" : {
          "coding" : [ {
            "system" : "http://terminology.hl7.org/CodeSystem/provenance-participant-type",
            "code" : "assembler"
          } ]
        },
        "who" : {
<<<<<<< HEAD
          "reference" : "Organization/1707429501155547000.de5a8049-169e-41fa-9918-7e9820f243b0"
        }
      } ]
    }
  }, {
    "fullUrl" : "Organization/1707429501155547000.de5a8049-169e-41fa-9918-7e9820f243b0",
    "resource" : {
      "resourceType" : "Organization",
      "id" : "1707429501155547000.de5a8049-169e-41fa-9918-7e9820f243b0",
=======
          "reference" : "Organization/1707767814983439000.8b64a356-d09c-42e2-8a93-b29507454ac0"
        }
      } ]
    }
  }, {
    "fullUrl" : "Organization/1707767814983439000.8b64a356-d09c-42e2-8a93-b29507454ac0",
    "resource" : {
      "resourceType" : "Organization",
      "id" : "1707767814983439000.8b64a356-d09c-42e2-8a93-b29507454ac0",
>>>>>>> 44104ccc
      "identifier" : [ {
        "value" : "CDC PRIME - Atlanta"
      }, {
        "type" : {
          "coding" : [ {
            "system" : "http://terminology.hl7.org/CodeSystem/v2-0301"
          } ]
        },
        "system" : "urn:ietf:rfc:3986",
        "value" : "2.16.840.1.114222.4.1.237821"
      } ]
    }
  }, {
<<<<<<< HEAD
    "fullUrl" : "Patient/1707429501173174000.b8b74801-db22-4dcc-9f6b-74d66fbff97f",
    "resource" : {
      "resourceType" : "Patient",
      "id" : "1707429501173174000.b8b74801-db22-4dcc-9f6b-74d66fbff97f"
    }
  }, {
    "fullUrl" : "Provenance/1707429501173987000.13d3c620-89c5-4707-96f7-3b767f9d18cb",
    "resource" : {
      "resourceType" : "Provenance",
      "id" : "1707429501173987000.13d3c620-89c5-4707-96f7-3b767f9d18cb",
      "target" : [ {
        "reference" : "Patient/1707429501173174000.b8b74801-db22-4dcc-9f6b-74d66fbff97f"
      } ],
      "recorded" : "2024-02-08T16:58:21Z",
=======
    "fullUrl" : "Patient/1707767815021336000.67197079-3a38-44b3-b73e-8b88900e5579",
    "resource" : {
      "resourceType" : "Patient",
      "id" : "1707767815021336000.67197079-3a38-44b3-b73e-8b88900e5579"
    }
  }, {
    "fullUrl" : "Provenance/1707767815023373000.3a9d16c4-fac5-4caf-8586-199449019841",
    "resource" : {
      "resourceType" : "Provenance",
      "id" : "1707767815023373000.3a9d16c4-fac5-4caf-8586-199449019841",
      "target" : [ {
        "reference" : "Patient/1707767815021336000.67197079-3a38-44b3-b73e-8b88900e5579"
      } ],
      "recorded" : "2024-02-12T13:56:55Z",
>>>>>>> 44104ccc
      "activity" : {
        "coding" : [ {
          "system" : "https://terminology.hl7.org/CodeSystem/v3-DataOperation",
          "code" : "UPDATE"
        } ]
      }
    }
  }, {
<<<<<<< HEAD
    "fullUrl" : "Specimen/1707429501204461000.f68eb2d7-1eb2-4f89-9378-0bda9ac236da",
    "resource" : {
      "resourceType" : "Specimen",
      "id" : "1707429501204461000.f68eb2d7-1eb2-4f89-9378-0bda9ac236da",
      "extension" : [ {
        "url" : "https://reportstream.cdc.gov/fhir/StructureDefinition/spm-specimen",
        "extension" : [ {
          "url" : "SPM.3.1",
=======
    "fullUrl" : "Specimen/1707767815027486000.a3d7c31d-d026-4b06-880b-a67759add45c",
    "resource" : {
      "resourceType" : "Specimen",
      "id" : "1707767815027486000.a3d7c31d-d026-4b06-880b-a67759add45c",
      "extension" : [ {
        "url" : "https://reportstream.cdc.gov/fhir/StructureDefinition/hl7v2Segment",
        "valueString" : "OBR"
      } ]
    }
  }, {
    "fullUrl" : "Specimen/1707767815375479000.60faa31a-87df-4f0a-bb11-4457fd13b05f",
    "resource" : {
      "resourceType" : "Specimen",
      "id" : "1707767815375479000.60faa31a-87df-4f0a-bb11-4457fd13b05f",
      "extension" : [ {
        "url" : "https://reportstream.cdc.gov/fhir/StructureDefinition/hl7v2Segment",
        "valueString" : "SPM"
      }, {
        "url" : "https://reportstream.cdc.gov/fhir/StructureDefinition/spm-specimen",
        "extension" : [ {
          "url" : "spm-3-specimen-parent-id-placer",
>>>>>>> 44104ccc
          "valueIdentifier" : {
            "extension" : [ {
              "url" : "https://reportstream.cdc.gov/fhir/StructureDefinition/namespace-id",
              "valueString" : "Any lab USA"
            }, {
              "url" : "https://reportstream.cdc.gov/fhir/StructureDefinition/universal-id",
              "valueString" : "36D1332559"
            }, {
              "url" : "https://reportstream.cdc.gov/fhir/StructureDefinition/universal-id-type",
              "valueString" : "CLIA"
            }, {
              "url" : "https://reportstream.cdc.gov/fhir/StructureDefinition/filler-assigned-identifier",
              "extension" : [ {
                "url" : "https://reportstream.cdc.gov/fhir/StructureDefinition/entity-identifier",
                "valueString" : "380604"
              }, {
                "url" : "https://reportstream.cdc.gov/fhir/StructureDefinition/namespace-id",
                "valueString" : "Any lab USA"
              }, {
                "url" : "https://reportstream.cdc.gov/fhir/StructureDefinition/universal-id",
                "valueString" : "36D1332559"
              }, {
                "url" : "https://reportstream.cdc.gov/fhir/StructureDefinition/universal-id-type",
                "valueString" : "CLIA"
              } ]
            }, {
              "url" : "https://reportstream.cdc.gov/fhir/StructureDefinition/hl7v2Field",
              "valueString" : "SPM.3"
            } ],
            "type" : {
              "coding" : [ {
                "system" : "http://terminology.hl7.org/CodeSystem/v2-0203",
                "code" : "PGN"
              } ]
            },
            "value" : "380604"
          }
        }, {
<<<<<<< HEAD
          "url" : "SPM.3.1",
=======
          "url" : "spm-3-specimen-parent-id-placer",
>>>>>>> 44104ccc
          "valueIdentifier" : {
            "extension" : [ {
              "url" : "https://reportstream.cdc.gov/fhir/StructureDefinition/namespace-id",
              "valueString" : "Any lab USA"
            }, {
              "url" : "https://reportstream.cdc.gov/fhir/StructureDefinition/universal-id",
              "valueString" : "36D1332559"
            }, {
              "url" : "https://reportstream.cdc.gov/fhir/StructureDefinition/universal-id-type",
              "valueString" : "CLIA"
            }, {
              "url" : "https://reportstream.cdc.gov/fhir/StructureDefinition/filler-assigned-identifier",
              "extension" : [ {
                "url" : "https://reportstream.cdc.gov/fhir/StructureDefinition/entity-identifier",
                "valueString" : "380604"
              }, {
                "url" : "https://reportstream.cdc.gov/fhir/StructureDefinition/namespace-id",
                "valueString" : "Any lab USA"
              }, {
                "url" : "https://reportstream.cdc.gov/fhir/StructureDefinition/universal-id",
                "valueString" : "36D1332559"
              }, {
                "url" : "https://reportstream.cdc.gov/fhir/StructureDefinition/universal-id-type",
                "valueString" : "CLIA"
              } ]
            }, {
              "url" : "https://reportstream.cdc.gov/fhir/StructureDefinition/hl7v2Field",
              "valueString" : "SPM.3"
            } ],
            "type" : {
              "coding" : [ {
                "system" : "http://terminology.hl7.org/CodeSystem/v2-0203",
                "code" : "PGN"
              } ]
            },
            "value" : "380604"
          }
        }, {
<<<<<<< HEAD
          "url" : "SPM.3.2",
=======
          "url" : "spm-3-specimen-parent-id-filler",
>>>>>>> 44104ccc
          "valueIdentifier" : {
            "extension" : [ {
              "url" : "https://reportstream.cdc.gov/fhir/StructureDefinition/namespace-id",
              "valueString" : "Any lab USA"
            }, {
              "url" : "https://reportstream.cdc.gov/fhir/StructureDefinition/universal-id",
              "valueString" : "36D1332559"
            }, {
              "url" : "https://reportstream.cdc.gov/fhir/StructureDefinition/universal-id-type",
              "valueString" : "CLIA"
            }, {
              "url" : "https://reportstream.cdc.gov/fhir/StructureDefinition/placer-assigned-identifier",
              "extension" : [ {
                "url" : "https://reportstream.cdc.gov/fhir/StructureDefinition/entity-identifier",
                "valueString" : "380604"
              }, {
                "url" : "https://reportstream.cdc.gov/fhir/StructureDefinition/namespace-id",
                "valueString" : "Any lab USA"
              }, {
                "url" : "https://reportstream.cdc.gov/fhir/StructureDefinition/universal-id",
                "valueString" : "36D1332559"
              }, {
                "url" : "https://reportstream.cdc.gov/fhir/StructureDefinition/universal-id-type",
                "valueString" : "CLIA"
              } ]
            }, {
              "url" : "https://reportstream.cdc.gov/fhir/StructureDefinition/hl7v2Field",
              "valueString" : "SPM.3"
            } ],
            "type" : {
              "coding" : [ {
                "system" : "http://terminology.hl7.org/CodeSystem/v2-0203",
                "code" : "FGN"
              } ]
            },
            "value" : "380604"
          }
        }, {
<<<<<<< HEAD
          "url" : "SPM.3.2",
=======
          "url" : "spm-3-specimen-parent-id-filler",
>>>>>>> 44104ccc
          "valueIdentifier" : {
            "extension" : [ {
              "url" : "https://reportstream.cdc.gov/fhir/StructureDefinition/namespace-id",
              "valueString" : "Any lab USA"
            }, {
              "url" : "https://reportstream.cdc.gov/fhir/StructureDefinition/universal-id",
              "valueString" : "36D1332559"
            }, {
              "url" : "https://reportstream.cdc.gov/fhir/StructureDefinition/universal-id-type",
              "valueString" : "CLIA"
            }, {
              "url" : "https://reportstream.cdc.gov/fhir/StructureDefinition/placer-assigned-identifier",
              "extension" : [ {
                "url" : "https://reportstream.cdc.gov/fhir/StructureDefinition/entity-identifier",
                "valueString" : "380604"
              }, {
                "url" : "https://reportstream.cdc.gov/fhir/StructureDefinition/namespace-id",
                "valueString" : "Any lab USA"
              }, {
                "url" : "https://reportstream.cdc.gov/fhir/StructureDefinition/universal-id",
                "valueString" : "36D1332559"
              }, {
                "url" : "https://reportstream.cdc.gov/fhir/StructureDefinition/universal-id-type",
                "valueString" : "CLIA"
              } ]
            }, {
              "url" : "https://reportstream.cdc.gov/fhir/StructureDefinition/hl7v2Field",
              "valueString" : "SPM.3"
            } ],
            "type" : {
              "coding" : [ {
                "system" : "http://terminology.hl7.org/CodeSystem/v2-0203",
                "code" : "FGN"
              } ]
            },
            "value" : "380604"
          }
        }, {
<<<<<<< HEAD
          "url" : "SPM.20",
          "valueString" : "Y"
        }, {
          "url" : "SPM.22",
=======
          "url" : "spm-20-specimen-availability",
          "valueString" : "Y"
        }, {
          "url" : "spm-22-specimen-quality",
>>>>>>> 44104ccc
          "valueCodeableConcept" : {
            "coding" : [ {
              "extension" : [ {
                "url" : "https://reportstream.cdc.gov/fhir/StructureDefinition/cwe-coding",
                "valueString" : "coding"
              }, {
                "url" : "https://reportstream.cdc.gov/fhir/StructureDefinition/cwe-coding-system",
                "valueString" : "SCT"
              } ],
              "system" : "http://snomed.info/sct",
              "version" : "2.67",
              "code" : "440500007",
              "display" : "SNOMEDTEXT"
            }, {
              "extension" : [ {
                "url" : "https://reportstream.cdc.gov/fhir/StructureDefinition/cwe-coding",
                "valueString" : "alt-coding"
              }, {
                "url" : "https://reportstream.cdc.gov/fhir/StructureDefinition/cwe-coding-system",
                "valueString" : "LN"
              } ],
              "system" : "http://loinc.org",
              "code" : "12345-6",
              "display" : "LOINCTEXT"
            } ]
          }
        }, {
<<<<<<< HEAD
          "url" : "SPM.23",
          "valueCodeableConcept" : {
            "coding" : [ {
              "extension" : [ {
                "url" : "https://reportstream.cdc.gov/fhir/StructureDefinition/cwe-coding",
                "valueString" : "coding"
              }, {
                "url" : "https://reportstream.cdc.gov/fhir/StructureDefinition/cwe-coding-system",
                "valueString" : "SCT"
              } ],
              "system" : "http://snomed.info/sct",
              "version" : "2.67",
              "code" : "440500007",
              "display" : "SNOMEDTEXT"
            }, {
              "extension" : [ {
                "url" : "https://reportstream.cdc.gov/fhir/StructureDefinition/cwe-coding",
                "valueString" : "alt-coding"
              }, {
                "url" : "https://reportstream.cdc.gov/fhir/StructureDefinition/cwe-coding-system",
                "valueString" : "LN"
              } ],
              "system" : "http://loinc.org",
              "code" : "12345-6",
              "display" : "LOINCTEXT"
            } ]
          }
        }, {
          "url" : "SPM.25",
          "valueQuantity" : {
            "value" : 1
          }
        }, {
          "url" : "SPM.26",
          "valueString" : "2"
        }, {
          "url" : "SPM.28",
          "valueCodeableConcept" : {
            "coding" : [ {
              "extension" : [ {
                "url" : "https://reportstream.cdc.gov/fhir/StructureDefinition/cwe-coding",
                "valueString" : "coding"
              }, {
                "url" : "https://reportstream.cdc.gov/fhir/StructureDefinition/cwe-coding-system",
                "valueString" : "SCT"
              } ],
              "system" : "http://snomed.info/sct",
              "version" : "2.67",
              "code" : "440500007",
              "display" : "SNOMEDTEXT"
            }, {
              "extension" : [ {
                "url" : "https://reportstream.cdc.gov/fhir/StructureDefinition/cwe-coding",
                "valueString" : "alt-coding"
              }, {
                "url" : "https://reportstream.cdc.gov/fhir/StructureDefinition/cwe-coding-system",
                "valueString" : "LN"
              } ],
              "system" : "http://loinc.org",
              "code" : "12345-6",
              "display" : "LOINCTEXT"
            } ]
          }
        }, {
          "url" : "SPM.29",
          "valueCodeableConcept" : {
            "coding" : [ {
              "extension" : [ {
                "url" : "https://reportstream.cdc.gov/fhir/StructureDefinition/cwe-coding",
                "valueString" : "coding"
              }, {
                "url" : "https://reportstream.cdc.gov/fhir/StructureDefinition/cwe-coding-system",
                "valueString" : "SCT"
              } ],
              "system" : "http://snomed.info/sct",
              "version" : "2.67",
              "code" : "440500007",
              "display" : "SNOMEDTEXT"
            }, {
              "extension" : [ {
                "url" : "https://reportstream.cdc.gov/fhir/StructureDefinition/cwe-coding",
                "valueString" : "alt-coding"
              }, {
                "url" : "https://reportstream.cdc.gov/fhir/StructureDefinition/cwe-coding-system",
                "valueString" : "LN"
              } ],
              "system" : "http://loinc.org",
              "code" : "12345-6",
              "display" : "LOINCTEXT"
            } ]
          }
        }, {
          "url" : "SPM.5",
          "valueCodeableConcept" : {
            "coding" : [ {
              "extension" : [ {
                "url" : "https://reportstream.cdc.gov/fhir/StructureDefinition/cwe-coding",
                "valueString" : "coding"
              }, {
                "url" : "https://reportstream.cdc.gov/fhir/StructureDefinition/cwe-coding-system",
                "valueString" : "SCT"
              } ],
              "system" : "http://snomed.info/sct",
              "version" : "2.67",
              "code" : "440500007",
              "display" : "SNOMEDTEXT"
            }, {
              "extension" : [ {
                "url" : "https://reportstream.cdc.gov/fhir/StructureDefinition/cwe-coding",
                "valueString" : "alt-coding"
              }, {
                "url" : "https://reportstream.cdc.gov/fhir/StructureDefinition/cwe-coding-system",
                "valueString" : "LN"
              } ],
              "system" : "http://loinc.org",
              "code" : "12345-6",
              "display" : "LOINCTEXT"
            } ]
          }
        }, {
          "url" : "SPM.5",
=======
          "url" : "spm-23-specimen-appropriateness",
>>>>>>> 44104ccc
          "valueCodeableConcept" : {
            "coding" : [ {
              "extension" : [ {
                "url" : "https://reportstream.cdc.gov/fhir/StructureDefinition/cwe-coding",
                "valueString" : "coding"
              }, {
                "url" : "https://reportstream.cdc.gov/fhir/StructureDefinition/cwe-coding-system",
                "valueString" : "SCT"
              } ],
              "system" : "http://snomed.info/sct",
              "version" : "2.67",
              "code" : "440500007",
              "display" : "SNOMEDTEXT"
            }, {
              "extension" : [ {
                "url" : "https://reportstream.cdc.gov/fhir/StructureDefinition/cwe-coding",
                "valueString" : "alt-coding"
              }, {
                "url" : "https://reportstream.cdc.gov/fhir/StructureDefinition/cwe-coding-system",
                "valueString" : "LN"
              } ],
              "system" : "http://loinc.org",
              "code" : "12345-6",
              "display" : "LOINCTEXT"
            } ]
          }
        }, {
<<<<<<< HEAD
          "url" : "SPM.6",
=======
          "url" : "spm-25-specimen-current-quantity",
          "valueQuantity" : {
            "value" : 1
          }
        }, {
          "url" : "spm-26-number-of-specimen-containers",
          "valueString" : "2"
        }, {
          "url" : "spm-28-container-condition",
          "valueCodeableConcept" : {
            "coding" : [ {
              "extension" : [ {
                "url" : "https://reportstream.cdc.gov/fhir/StructureDefinition/cwe-coding",
                "valueString" : "coding"
              }, {
                "url" : "https://reportstream.cdc.gov/fhir/StructureDefinition/cwe-coding-system",
                "valueString" : "SCT"
              } ],
              "system" : "http://snomed.info/sct",
              "version" : "2.67",
              "code" : "440500007",
              "display" : "SNOMEDTEXT"
            }, {
              "extension" : [ {
                "url" : "https://reportstream.cdc.gov/fhir/StructureDefinition/cwe-coding",
                "valueString" : "alt-coding"
              }, {
                "url" : "https://reportstream.cdc.gov/fhir/StructureDefinition/cwe-coding-system",
                "valueString" : "LN"
              } ],
              "system" : "http://loinc.org",
              "code" : "12345-6",
              "display" : "LOINCTEXT"
            } ]
          }
        }, {
          "url" : "spm-29-specimen-child-role",
          "valueCodeableConcept" : {
            "coding" : [ {
              "extension" : [ {
                "url" : "https://reportstream.cdc.gov/fhir/StructureDefinition/cwe-coding",
                "valueString" : "coding"
              }, {
                "url" : "https://reportstream.cdc.gov/fhir/StructureDefinition/cwe-coding-system",
                "valueString" : "SCT"
              } ],
              "system" : "http://snomed.info/sct",
              "version" : "2.67",
              "code" : "440500007",
              "display" : "SNOMEDTEXT"
            }, {
              "extension" : [ {
                "url" : "https://reportstream.cdc.gov/fhir/StructureDefinition/cwe-coding",
                "valueString" : "alt-coding"
              }, {
                "url" : "https://reportstream.cdc.gov/fhir/StructureDefinition/cwe-coding-system",
                "valueString" : "LN"
              } ],
              "system" : "http://loinc.org",
              "code" : "12345-6",
              "display" : "LOINCTEXT"
            } ]
          }
        }, {
          "url" : "spm-5-specimen-type-modifier",
          "valueCodeableConcept" : {
            "coding" : [ {
              "extension" : [ {
                "url" : "https://reportstream.cdc.gov/fhir/StructureDefinition/cwe-coding",
                "valueString" : "coding"
              }, {
                "url" : "https://reportstream.cdc.gov/fhir/StructureDefinition/cwe-coding-system",
                "valueString" : "SCT"
              } ],
              "system" : "http://snomed.info/sct",
              "version" : "2.67",
              "code" : "440500007",
              "display" : "SNOMEDTEXT"
            }, {
              "extension" : [ {
                "url" : "https://reportstream.cdc.gov/fhir/StructureDefinition/cwe-coding",
                "valueString" : "alt-coding"
              }, {
                "url" : "https://reportstream.cdc.gov/fhir/StructureDefinition/cwe-coding-system",
                "valueString" : "LN"
              } ],
              "system" : "http://loinc.org",
              "code" : "12345-6",
              "display" : "LOINCTEXT"
            } ]
          }
        }, {
          "url" : "spm-5-specimen-type-modifier",
          "valueCodeableConcept" : {
            "coding" : [ {
              "extension" : [ {
                "url" : "https://reportstream.cdc.gov/fhir/StructureDefinition/cwe-coding",
                "valueString" : "coding"
              }, {
                "url" : "https://reportstream.cdc.gov/fhir/StructureDefinition/cwe-coding-system",
                "valueString" : "SCT"
              } ],
              "system" : "http://snomed.info/sct",
              "version" : "2.67",
              "code" : "440500007",
              "display" : "SNOMEDTEXT"
            }, {
              "extension" : [ {
                "url" : "https://reportstream.cdc.gov/fhir/StructureDefinition/cwe-coding",
                "valueString" : "alt-coding"
              }, {
                "url" : "https://reportstream.cdc.gov/fhir/StructureDefinition/cwe-coding-system",
                "valueString" : "LN"
              } ],
              "system" : "http://loinc.org",
              "code" : "12345-6",
              "display" : "LOINCTEXT"
            } ]
          }
        }, {
          "url" : "spm-6-specimen-additives",
>>>>>>> 44104ccc
          "valueCodeableConcept" : {
            "coding" : [ {
              "extension" : [ {
                "url" : "https://reportstream.cdc.gov/fhir/StructureDefinition/cwe-coding",
                "valueString" : "coding"
              }, {
                "url" : "https://reportstream.cdc.gov/fhir/StructureDefinition/cwe-coding-system",
                "valueString" : "SCT"
              } ],
              "system" : "http://snomed.info/sct",
              "version" : "2.67",
              "code" : "440500007",
              "display" : "SNOMEDTEXT"
            }, {
              "extension" : [ {
                "url" : "https://reportstream.cdc.gov/fhir/StructureDefinition/cwe-coding",
                "valueString" : "alt-coding"
              }, {
                "url" : "https://reportstream.cdc.gov/fhir/StructureDefinition/cwe-coding-system",
                "valueString" : "LN"
              } ],
              "system" : "http://loinc.org",
              "code" : "12345-6",
              "display" : "LOINCTEXT"
            } ]
          }
        }, {
<<<<<<< HEAD
          "url" : "SPM.6",
=======
          "url" : "spm-6-specimen-additives",
>>>>>>> 44104ccc
          "valueCodeableConcept" : {
            "coding" : [ {
              "extension" : [ {
                "url" : "https://reportstream.cdc.gov/fhir/StructureDefinition/cwe-coding",
                "valueString" : "coding"
              }, {
                "url" : "https://reportstream.cdc.gov/fhir/StructureDefinition/cwe-coding-system",
                "valueString" : "SCT"
              } ],
              "system" : "http://snomed.info/sct",
              "version" : "2.67",
              "code" : "440500007",
              "display" : "SNOMEDTEXT"
            }, {
              "extension" : [ {
                "url" : "https://reportstream.cdc.gov/fhir/StructureDefinition/cwe-coding",
                "valueString" : "alt-coding"
              }, {
                "url" : "https://reportstream.cdc.gov/fhir/StructureDefinition/cwe-coding-system",
                "valueString" : "LN"
              } ],
              "system" : "http://loinc.org",
              "code" : "12345-6",
              "display" : "LOINCTEXT"
            } ]
          }
        }, {
<<<<<<< HEAD
          "url" : "SPM.10",
=======
          "url" : "spm-10-specimen-collection-site",
>>>>>>> 44104ccc
          "valueCodeableConcept" : {
            "coding" : [ {
              "extension" : [ {
                "url" : "https://reportstream.cdc.gov/fhir/StructureDefinition/cwe-coding",
                "valueString" : "coding"
              }, {
                "url" : "https://reportstream.cdc.gov/fhir/StructureDefinition/cwe-coding-system",
                "valueString" : "SCT"
              } ],
              "system" : "http://snomed.info/sct",
              "version" : "2.67",
              "code" : "440500007",
              "display" : "SNOMEDTEXT"
            }, {
              "extension" : [ {
                "url" : "https://reportstream.cdc.gov/fhir/StructureDefinition/cwe-coding",
                "valueString" : "alt-coding"
              }, {
                "url" : "https://reportstream.cdc.gov/fhir/StructureDefinition/cwe-coding-system",
                "valueString" : "LN"
              } ],
              "system" : "http://loinc.org",
              "code" : "12345-6",
              "display" : "LOINCTEXT"
            } ]
          }
        }, {
<<<<<<< HEAD
          "url" : "SPM.11",
=======
          "url" : "spm-11-specimen-role",
>>>>>>> 44104ccc
          "valueCodeableConcept" : {
            "coding" : [ {
              "extension" : [ {
                "url" : "https://reportstream.cdc.gov/fhir/StructureDefinition/cwe-coding",
                "valueString" : "coding"
              }, {
                "url" : "https://reportstream.cdc.gov/fhir/StructureDefinition/cwe-coding-system",
                "valueString" : "SCT"
              } ],
              "system" : "http://snomed.info/sct",
              "version" : "2.67",
              "code" : "440500007",
              "display" : "SNOMEDTEXT"
            }, {
              "extension" : [ {
                "url" : "https://reportstream.cdc.gov/fhir/StructureDefinition/cwe-coding",
                "valueString" : "alt-coding"
              }, {
                "url" : "https://reportstream.cdc.gov/fhir/StructureDefinition/cwe-coding-system",
                "valueString" : "LN"
              } ],
              "system" : "http://loinc.org",
              "code" : "12345-6",
              "display" : "LOINCTEXT"
            } ]
          }
        }, {
<<<<<<< HEAD
          "url" : "SPM.11",
=======
          "url" : "spm-11-specimen-role",
>>>>>>> 44104ccc
          "valueCodeableConcept" : {
            "coding" : [ {
              "extension" : [ {
                "url" : "https://reportstream.cdc.gov/fhir/StructureDefinition/cwe-coding",
                "valueString" : "coding"
              }, {
                "url" : "https://reportstream.cdc.gov/fhir/StructureDefinition/cwe-coding-system",
                "valueString" : "SCT"
              } ],
              "system" : "http://snomed.info/sct",
              "version" : "2.67",
              "code" : "440500007",
              "display" : "SNOMEDTEXT"
            }, {
              "extension" : [ {
                "url" : "https://reportstream.cdc.gov/fhir/StructureDefinition/cwe-coding",
                "valueString" : "alt-coding"
              }, {
                "url" : "https://reportstream.cdc.gov/fhir/StructureDefinition/cwe-coding-system",
                "valueString" : "LN"
              } ],
              "system" : "http://loinc.org",
              "code" : "12345-6",
              "display" : "LOINCTEXT"
            } ]
          }
        }, {
<<<<<<< HEAD
          "url" : "SPM.13",
          "valueString" : "2"
        }, {
          "url" : "SPM.15",
=======
          "url" : "spm-13-grouped-specimen-count",
          "valueString" : "2"
        }, {
          "url" : "spm-15-specimen-handling-code",
>>>>>>> 44104ccc
          "valueCodeableConcept" : {
            "coding" : [ {
              "extension" : [ {
                "url" : "https://reportstream.cdc.gov/fhir/StructureDefinition/cwe-coding",
                "valueString" : "coding"
              }, {
                "url" : "https://reportstream.cdc.gov/fhir/StructureDefinition/cwe-coding-system",
                "valueString" : "SCT"
              } ],
              "system" : "http://snomed.info/sct",
              "version" : "2.67",
              "code" : "440500007",
              "display" : "SNOMEDTEXT"
            }, {
              "extension" : [ {
                "url" : "https://reportstream.cdc.gov/fhir/StructureDefinition/cwe-coding",
                "valueString" : "alt-coding"
              }, {
                "url" : "https://reportstream.cdc.gov/fhir/StructureDefinition/cwe-coding-system",
                "valueString" : "LN"
              } ],
              "system" : "http://loinc.org",
              "code" : "12345-6",
              "display" : "LOINCTEXT"
            } ]
          }
        }, {
<<<<<<< HEAD
          "url" : "SPM.15",
=======
          "url" : "spm-15-specimen-handling-code",
>>>>>>> 44104ccc
          "valueCodeableConcept" : {
            "coding" : [ {
              "extension" : [ {
                "url" : "https://reportstream.cdc.gov/fhir/StructureDefinition/cwe-coding",
                "valueString" : "coding"
              }, {
                "url" : "https://reportstream.cdc.gov/fhir/StructureDefinition/cwe-coding-system",
                "valueString" : "SCT"
              } ],
              "system" : "http://snomed.info/sct",
              "version" : "2.67",
              "code" : "440500007",
              "display" : "SNOMEDTEXT"
            }, {
              "extension" : [ {
                "url" : "https://reportstream.cdc.gov/fhir/StructureDefinition/cwe-coding",
                "valueString" : "alt-coding"
              }, {
                "url" : "https://reportstream.cdc.gov/fhir/StructureDefinition/cwe-coding-system",
                "valueString" : "LN"
              } ],
              "system" : "http://loinc.org",
              "code" : "12345-6",
              "display" : "LOINCTEXT"
            } ]
          }
        }, {
<<<<<<< HEAD
          "url" : "SPM.16",
=======
          "url" : "spm-16-specimen-risk-code",
>>>>>>> 44104ccc
          "valueCodeableConcept" : {
            "coding" : [ {
              "extension" : [ {
                "url" : "https://reportstream.cdc.gov/fhir/StructureDefinition/cwe-coding",
                "valueString" : "coding"
              }, {
                "url" : "https://reportstream.cdc.gov/fhir/StructureDefinition/cwe-coding-system",
                "valueString" : "SCT"
              } ],
              "system" : "http://snomed.info/sct",
              "version" : "2.67",
              "code" : "440500007",
              "display" : "SNOMEDTEXT"
            }, {
              "extension" : [ {
                "url" : "https://reportstream.cdc.gov/fhir/StructureDefinition/cwe-coding",
                "valueString" : "alt-coding"
              }, {
                "url" : "https://reportstream.cdc.gov/fhir/StructureDefinition/cwe-coding-system",
                "valueString" : "LN"
              } ],
              "system" : "http://loinc.org",
              "code" : "12345-6",
              "display" : "LOINCTEXT"
            } ]
          }
        }, {
<<<<<<< HEAD
          "url" : "SPM.16",
=======
          "url" : "spm-16-specimen-risk-code",
>>>>>>> 44104ccc
          "valueCodeableConcept" : {
            "coding" : [ {
              "extension" : [ {
                "url" : "https://reportstream.cdc.gov/fhir/StructureDefinition/cwe-coding",
                "valueString" : "coding"
              }, {
                "url" : "https://reportstream.cdc.gov/fhir/StructureDefinition/cwe-coding-system",
                "valueString" : "SCT"
              } ],
              "system" : "http://snomed.info/sct",
              "version" : "2.67",
              "code" : "440500007",
              "display" : "SNOMEDTEXT"
            }, {
              "extension" : [ {
                "url" : "https://reportstream.cdc.gov/fhir/StructureDefinition/cwe-coding",
                "valueString" : "alt-coding"
              }, {
                "url" : "https://reportstream.cdc.gov/fhir/StructureDefinition/cwe-coding-system",
                "valueString" : "LN"
              } ],
              "system" : "http://loinc.org",
              "code" : "12345-6",
              "display" : "LOINCTEXT"
            } ]
          }
        }, {
<<<<<<< HEAD
          "url" : "SPM.19",
=======
          "url" : "spm-19-specimen-expiration-date",
>>>>>>> 44104ccc
          "valueString" : "20210604112507+0000"
        } ]
      }, {
        "url" : "https://reportstream.cdc.gov/fhir/StructureDefinition/reject-reason",
        "valueCodeableConcept" : {
          "coding" : [ {
            "extension" : [ {
              "url" : "https://reportstream.cdc.gov/fhir/StructureDefinition/cwe-coding",
              "valueString" : "coding"
            }, {
              "url" : "https://reportstream.cdc.gov/fhir/StructureDefinition/cwe-coding-system",
              "valueString" : "SCT"
            } ],
            "system" : "http://snomed.info/sct",
            "version" : "2.67",
            "code" : "440500007",
            "display" : "SNOMEDTEXT"
          }, {
            "extension" : [ {
              "url" : "https://reportstream.cdc.gov/fhir/StructureDefinition/cwe-coding",
              "valueString" : "alt-coding"
            }, {
              "url" : "https://reportstream.cdc.gov/fhir/StructureDefinition/cwe-coding-system",
              "valueString" : "LN"
            } ],
            "system" : "http://loinc.org",
            "code" : "12345-6",
            "display" : "LOINCTEXT"
          } ]
        }
      }, {
        "url" : "https://reportstream.cdc.gov/fhir/StructureDefinition/reject-reason",
        "valueCodeableConcept" : {
          "coding" : [ {
            "extension" : [ {
              "url" : "https://reportstream.cdc.gov/fhir/StructureDefinition/cwe-coding",
              "valueString" : "coding"
            }, {
              "url" : "https://reportstream.cdc.gov/fhir/StructureDefinition/cwe-coding-system",
              "valueString" : "SCT"
            } ],
            "system" : "http://snomed.info/sct",
            "version" : "2.67",
            "code" : "440500007",
            "display" : "SNOMEDTEXT"
          }, {
            "extension" : [ {
              "url" : "https://reportstream.cdc.gov/fhir/StructureDefinition/cwe-coding",
              "valueString" : "alt-coding"
            }, {
              "url" : "https://reportstream.cdc.gov/fhir/StructureDefinition/cwe-coding-system",
              "valueString" : "LN"
            } ],
            "system" : "http://loinc.org",
            "code" : "12345-6",
            "display" : "LOINCTEXT"
          } ]
        }
      } ],
      "identifier" : [ {
        "extension" : [ {
          "url" : "https://reportstream.cdc.gov/fhir/StructureDefinition/namespace-id",
          "valueString" : "Any lab USA-p"
        }, {
          "url" : "https://reportstream.cdc.gov/fhir/StructureDefinition/universal-id",
          "valueString" : "36D1332559-p"
        }, {
          "url" : "https://reportstream.cdc.gov/fhir/StructureDefinition/universal-id-type",
          "valueString" : "CLIA-p"
        }, {
          "url" : "https://reportstream.cdc.gov/fhir/StructureDefinition/filler-assigned-identifier",
          "extension" : [ {
            "url" : "https://reportstream.cdc.gov/fhir/StructureDefinition/entity-identifier",
            "valueString" : "380604-s"
          }, {
            "url" : "https://reportstream.cdc.gov/fhir/StructureDefinition/namespace-id",
            "valueString" : "Any lab USA-s"
          }, {
            "url" : "https://reportstream.cdc.gov/fhir/StructureDefinition/universal-id",
            "valueString" : "36D1332559-s"
          }, {
            "url" : "https://reportstream.cdc.gov/fhir/StructureDefinition/universal-id-type",
            "valueString" : "CLIA-s"
          } ]
        }, {
          "url" : "https://reportstream.cdc.gov/fhir/StructureDefinition/hl7v2Component",
          "valueString" : "SPM.2.1"
        } ],
        "type" : {
          "coding" : [ {
            "system" : "http://terminology.hl7.org/CodeSystem/v2-0203",
            "code" : "PGN"
          } ]
        },
        "value" : "380604-p"
      }, {
        "extension" : [ {
          "url" : "https://reportstream.cdc.gov/fhir/StructureDefinition/namespace-id",
          "valueString" : "Any lab USA-s"
        }, {
          "url" : "https://reportstream.cdc.gov/fhir/StructureDefinition/universal-id",
          "valueString" : "36D1332559-s"
        }, {
          "url" : "https://reportstream.cdc.gov/fhir/StructureDefinition/universal-id-type",
          "valueString" : "CLIA-s"
        }, {
          "url" : "https://reportstream.cdc.gov/fhir/StructureDefinition/placer-assigned-identifier",
          "extension" : [ {
            "url" : "https://reportstream.cdc.gov/fhir/StructureDefinition/entity-identifier",
            "valueString" : "380604-p"
          }, {
            "url" : "https://reportstream.cdc.gov/fhir/StructureDefinition/namespace-id",
            "valueString" : "Any lab USA-p"
          }, {
            "url" : "https://reportstream.cdc.gov/fhir/StructureDefinition/universal-id",
            "valueString" : "36D1332559-p"
          }, {
            "url" : "https://reportstream.cdc.gov/fhir/StructureDefinition/universal-id-type",
            "valueString" : "CLIA-p"
          } ]
        }, {
          "url" : "https://reportstream.cdc.gov/fhir/StructureDefinition/hl7v2Component",
          "valueString" : "SPM.2.2"
        } ],
        "type" : {
          "coding" : [ {
            "system" : "http://terminology.hl7.org/CodeSystem/v2-0203",
            "code" : "FGN"
          } ]
        },
        "value" : "380604-s"
      }, {
        "extension" : [ {
          "url" : "https://reportstream.cdc.gov/fhir/StructureDefinition/hl7v2Field",
          "valueString" : "SPM.31"
        } ],
        "value" : "IDNumber"
      }, {
        "extension" : [ {
          "url" : "https://reportstream.cdc.gov/fhir/StructureDefinition/hl7v2Field",
          "valueString" : "SPM.32"
        }, {
          "url" : "https://reportstream.cdc.gov/fhir/StructureDefinition/assigning-authority",
          "extension" : [ {
<<<<<<< HEAD
            "url" : "https://reportstream.cdc.gov/fhir/StructureDefinition/namespace-id",
            "valueString" : "Namespace ID"
          }, {
            "url" : "https://reportstream.cdc.gov/fhir/StructureDefinition/universal-id",
=======
            "url" : "https://reportstream.cdc.gov/fhir/StructureDefinition/assigning-authority-namespace-id",
            "valueString" : "Namespace ID"
          }, {
            "url" : "https://reportstream.cdc.gov/fhir/StructureDefinition/assigning-authority-universal-id",
>>>>>>> 44104ccc
            "valueString" : "Universal ID"
          }, {
            "url" : "https://reportstream.cdc.gov/fhir/StructureDefinition/universal-id-type",
            "valueCode" : "Universal ID Type"
          } ]
        } ],
        "type" : {
          "coding" : [ {
            "system" : "http://terminology.hl7.org/CodeSystem/v2-0203",
            "code" : "SHIP"
          } ]
        },
        "value" : "Entity Identifier"
      } ],
      "accessionIdentifier" : {
        "value" : "IDNumber"
      },
      "status" : "available",
      "type" : {
        "coding" : [ {
          "extension" : [ {
            "url" : "https://reportstream.cdc.gov/fhir/StructureDefinition/cwe-coding",
            "valueString" : "coding"
          }, {
            "url" : "https://reportstream.cdc.gov/fhir/StructureDefinition/cwe-coding-system",
            "valueString" : "SCT"
          } ],
          "system" : "http://snomed.info/sct",
          "version" : "2.67",
          "code" : "440500007",
          "display" : "SNOMEDTEXT"
        }, {
          "extension" : [ {
            "url" : "https://reportstream.cdc.gov/fhir/StructureDefinition/cwe-coding",
            "valueString" : "alt-coding"
          }, {
            "url" : "https://reportstream.cdc.gov/fhir/StructureDefinition/cwe-coding-system",
            "valueString" : "LN"
          } ],
          "system" : "http://loinc.org",
          "code" : "12345-6",
          "display" : "LOINCTEXT"
        } ]
      },
      "receivedTime" : "2021-06-04T11:25:06Z",
      "_receivedTime" : {
        "extension" : [ {
          "url" : "https://reportstream.cdc.gov/fhir/StructureDefinition/hl7v2-date-time",
          "valueString" : "20210604112506+0000"
        } ]
      },
      "parent" : [ {
<<<<<<< HEAD
        "reference" : "Specimen/1707429501183155000.7f915720-f100-40a3-bb1f-3cdcb92523d4"
=======
        "reference" : "Specimen/1707767815345872000.919ae291-2074-4b56-b7e9-acb1175b7849"
>>>>>>> 44104ccc
      } ],
      "collection" : {
        "extension" : [ {
          "url" : "https://reportstream.cdc.gov/fhir/StructureDefinition/bodySiteModifier",
          "valueCodeableConcept" : {
            "coding" : [ {
              "extension" : [ {
                "url" : "https://reportstream.cdc.gov/fhir/StructureDefinition/cwe-coding",
                "valueString" : "coding"
              }, {
                "url" : "https://reportstream.cdc.gov/fhir/StructureDefinition/cwe-coding-system",
                "valueString" : "SCT"
              } ],
              "system" : "http://snomed.info/sct",
              "version" : "2.67",
              "code" : "440500007",
              "display" : "SNOMEDTEXT"
            }, {
              "extension" : [ {
                "url" : "https://reportstream.cdc.gov/fhir/StructureDefinition/cwe-coding",
                "valueString" : "alt-coding"
              }, {
                "url" : "https://reportstream.cdc.gov/fhir/StructureDefinition/cwe-coding-system",
                "valueString" : "LN"
              } ],
              "system" : "http://loinc.org",
              "code" : "12345-6",
              "display" : "LOINCTEXT"
            } ]
          }
        }, {
          "url" : "https://reportstream.cdc.gov/fhir/StructureDefinition/bodySiteModifier",
          "valueCodeableConcept" : {
            "coding" : [ {
              "extension" : [ {
                "url" : "https://reportstream.cdc.gov/fhir/StructureDefinition/cwe-coding",
                "valueString" : "coding"
              }, {
                "url" : "https://reportstream.cdc.gov/fhir/StructureDefinition/cwe-coding-system",
                "valueString" : "SCT"
              } ],
              "system" : "http://snomed.info/sct",
              "version" : "2.67",
              "code" : "440500007",
              "display" : "SNOMEDTEXT"
            }, {
              "extension" : [ {
                "url" : "https://reportstream.cdc.gov/fhir/StructureDefinition/cwe-coding",
                "valueString" : "alt-coding"
              }, {
                "url" : "https://reportstream.cdc.gov/fhir/StructureDefinition/cwe-coding-system",
                "valueString" : "LN"
              } ],
              "system" : "http://loinc.org",
              "code" : "12345-6",
              "display" : "LOINCTEXT"
            } ]
          }
        } ],
        "collectedDateTime" : "2021-06-04T11:25:00Z",
        "_collectedDateTime" : {
          "extension" : [ {
            "url" : "https://reportstream.cdc.gov/fhir/StructureDefinition/hl7v2-date-time",
            "valueString" : "20210604112500+0000"
          } ]
        },
        "quantity" : {
          "value" : 1
        },
        "method" : {
          "coding" : [ {
            "extension" : [ {
              "url" : "https://reportstream.cdc.gov/fhir/StructureDefinition/cwe-coding",
              "valueString" : "coding"
            }, {
              "url" : "https://reportstream.cdc.gov/fhir/StructureDefinition/cwe-coding-system",
              "valueString" : "SCT"
            } ],
            "system" : "http://snomed.info/sct",
            "version" : "2.67",
            "code" : "440500007",
            "display" : "SNOMEDTEXT"
          }, {
            "extension" : [ {
              "url" : "https://reportstream.cdc.gov/fhir/StructureDefinition/cwe-coding",
              "valueString" : "alt-coding"
            }, {
              "url" : "https://reportstream.cdc.gov/fhir/StructureDefinition/cwe-coding-system",
              "valueString" : "LN"
            } ],
            "system" : "http://loinc.org",
            "code" : "12345-6",
            "display" : "LOINCTEXT"
          } ]
        },
        "bodySite" : {
          "coding" : [ {
            "extension" : [ {
              "url" : "https://reportstream.cdc.gov/fhir/StructureDefinition/cwe-coding",
              "valueString" : "coding"
            }, {
              "url" : "https://reportstream.cdc.gov/fhir/StructureDefinition/cwe-coding-system",
              "valueString" : "SCT"
            } ],
            "system" : "http://snomed.info/sct",
            "version" : "2020-09-01",
            "code" : "71836000",
            "display" : "Nasopharyngeal structure (body structure)"
          } ]
        }
      },
      "container" : [ {
        "type" : {
          "coding" : [ {
            "extension" : [ {
              "url" : "https://reportstream.cdc.gov/fhir/StructureDefinition/cwe-coding",
              "valueString" : "coding"
            }, {
              "url" : "https://reportstream.cdc.gov/fhir/StructureDefinition/cwe-coding-system",
              "valueString" : "SCT"
            } ],
            "system" : "http://snomed.info/sct",
            "version" : "2.67",
            "code" : "440500007",
            "display" : "SNOMEDTEXT"
          }, {
            "extension" : [ {
              "url" : "https://reportstream.cdc.gov/fhir/StructureDefinition/cwe-coding",
              "valueString" : "alt-coding"
            }, {
              "url" : "https://reportstream.cdc.gov/fhir/StructureDefinition/cwe-coding-system",
              "valueString" : "LN"
            } ],
            "system" : "http://loinc.org",
            "code" : "12345-6",
            "display" : "LOINCTEXT"
          } ]
        },
        "additiveCodeableConcept" : {
          "coding" : [ {
            "extension" : [ {
              "url" : "https://reportstream.cdc.gov/fhir/StructureDefinition/cwe-coding",
              "valueString" : "coding"
            }, {
              "url" : "https://reportstream.cdc.gov/fhir/StructureDefinition/cwe-coding-system",
              "valueString" : "SCT"
            } ],
            "system" : "http://snomed.info/sct",
            "version" : "2.67",
            "code" : "440500007",
            "display" : "SNOMEDTEXT"
          }, {
            "extension" : [ {
              "url" : "https://reportstream.cdc.gov/fhir/StructureDefinition/cwe-coding",
              "valueString" : "alt-coding"
            }, {
              "url" : "https://reportstream.cdc.gov/fhir/StructureDefinition/cwe-coding-system",
              "valueString" : "LN"
            } ],
            "system" : "http://loinc.org",
            "code" : "12345-6",
            "display" : "LOINCTEXT"
          } ]
        }
      } ],
      "condition" : [ {
        "coding" : [ {
          "extension" : [ {
            "url" : "https://reportstream.cdc.gov/fhir/StructureDefinition/cwe-coding",
            "valueString" : "coding"
          }, {
            "url" : "https://reportstream.cdc.gov/fhir/StructureDefinition/cwe-coding-system",
            "valueString" : "SCT"
          } ],
          "system" : "http://snomed.info/sct",
          "version" : "2.67",
          "code" : "440500007",
          "display" : "SNOMEDTEXT"
        }, {
          "extension" : [ {
            "url" : "https://reportstream.cdc.gov/fhir/StructureDefinition/cwe-coding",
            "valueString" : "alt-coding"
          }, {
            "url" : "https://reportstream.cdc.gov/fhir/StructureDefinition/cwe-coding-system",
            "valueString" : "LN"
          } ],
          "system" : "http://loinc.org",
          "code" : "12345-6",
          "display" : "LOINCTEXT"
        } ]
      }, {
        "coding" : [ {
          "extension" : [ {
            "url" : "https://reportstream.cdc.gov/fhir/StructureDefinition/cwe-coding",
            "valueString" : "coding"
          }, {
            "url" : "https://reportstream.cdc.gov/fhir/StructureDefinition/cwe-coding-system",
            "valueString" : "SCT"
          } ],
          "system" : "http://snomed.info/sct",
          "version" : "2.67",
          "code" : "440500007",
          "display" : "SNOMEDTEXT"
        }, {
          "extension" : [ {
            "url" : "https://reportstream.cdc.gov/fhir/StructureDefinition/cwe-coding",
            "valueString" : "alt-coding"
          }, {
            "url" : "https://reportstream.cdc.gov/fhir/StructureDefinition/cwe-coding-system",
            "valueString" : "LN"
          } ],
          "system" : "http://loinc.org",
          "code" : "12345-6",
          "display" : "LOINCTEXT"
        } ]
      } ],
      "note" : [ {
        "extension" : [ {
          "url" : "https://reportstream.cdc.gov/fhir/StructureDefinition/hl7v2Field",
          "valueString" : "SPM.14"
        } ],
        "text" : "TEST"
      }, {
        "extension" : [ {
          "url" : "https://reportstream.cdc.gov/fhir/StructureDefinition/hl7v2Field",
          "valueString" : "SPM.14"
        } ],
        "text" : "TEST Two"
      } ]
    }
  }, {
<<<<<<< HEAD
    "fullUrl" : "Specimen/1707429501183155000.7f915720-f100-40a3-bb1f-3cdcb92523d4",
    "resource" : {
      "resourceType" : "Specimen",
      "id" : "1707429501183155000.7f915720-f100-40a3-bb1f-3cdcb92523d4",
=======
    "fullUrl" : "Specimen/1707767815345872000.919ae291-2074-4b56-b7e9-acb1175b7849",
    "resource" : {
      "resourceType" : "Specimen",
      "id" : "1707767815345872000.919ae291-2074-4b56-b7e9-acb1175b7849",
>>>>>>> 44104ccc
      "identifier" : [ {
        "extension" : [ {
          "url" : "https://reportstream.cdc.gov/fhir/StructureDefinition/namespace-id",
          "valueString" : "Any lab USA"
        }, {
          "url" : "https://reportstream.cdc.gov/fhir/StructureDefinition/universal-id",
          "valueString" : "36D1332559"
        }, {
          "url" : "https://reportstream.cdc.gov/fhir/StructureDefinition/universal-id-type",
          "valueString" : "CLIA"
        }, {
          "url" : "https://reportstream.cdc.gov/fhir/StructureDefinition/filler-assigned-identifier",
          "extension" : [ {
            "url" : "https://reportstream.cdc.gov/fhir/StructureDefinition/entity-identifier",
            "valueString" : "380604"
          }, {
            "url" : "https://reportstream.cdc.gov/fhir/StructureDefinition/namespace-id",
            "valueString" : "Any lab USA"
          }, {
            "url" : "https://reportstream.cdc.gov/fhir/StructureDefinition/universal-id",
            "valueString" : "36D1332559"
          }, {
            "url" : "https://reportstream.cdc.gov/fhir/StructureDefinition/universal-id-type",
            "valueString" : "CLIA"
          } ]
        } ],
        "type" : {
          "coding" : [ {
            "system" : "http://terminology.hl7.org/CodeSystem/v2-0203",
            "code" : "PGN"
          } ]
        },
        "value" : "380604"
      }, {
        "extension" : [ {
          "url" : "https://reportstream.cdc.gov/fhir/StructureDefinition/namespace-id",
          "valueString" : "Any lab USA"
        }, {
          "url" : "https://reportstream.cdc.gov/fhir/StructureDefinition/universal-id",
          "valueString" : "36D1332559"
        }, {
          "url" : "https://reportstream.cdc.gov/fhir/StructureDefinition/universal-id-type",
          "valueString" : "CLIA"
        }, {
          "url" : "https://reportstream.cdc.gov/fhir/StructureDefinition/placer-assigned-identifier",
          "extension" : [ {
            "url" : "https://reportstream.cdc.gov/fhir/StructureDefinition/entity-identifier",
            "valueString" : "380604"
          }, {
            "url" : "https://reportstream.cdc.gov/fhir/StructureDefinition/namespace-id",
            "valueString" : "Any lab USA"
          }, {
            "url" : "https://reportstream.cdc.gov/fhir/StructureDefinition/universal-id",
            "valueString" : "36D1332559"
          }, {
            "url" : "https://reportstream.cdc.gov/fhir/StructureDefinition/universal-id-type",
            "valueString" : "CLIA"
          } ]
        } ],
        "type" : {
          "coding" : [ {
            "system" : "http://terminology.hl7.org/CodeSystem/v2-0203",
            "code" : "FGN"
          } ]
        },
        "value" : "380604"
      } ]
    }
  }, {
<<<<<<< HEAD
    "fullUrl" : "ServiceRequest/1707429501381585000.f0422988-9e4d-4b04-85d8-3d5eeaf1de5c",
    "resource" : {
      "resourceType" : "ServiceRequest",
      "id" : "1707429501381585000.f0422988-9e4d-4b04-85d8-3d5eeaf1de5c",
=======
    "fullUrl" : "ServiceRequest/1707767815416487000.70175697-1f5c-4dc4-9122-e6b87ea518b6",
    "resource" : {
      "resourceType" : "ServiceRequest",
      "id" : "1707767815416487000.70175697-1f5c-4dc4-9122-e6b87ea518b6",
>>>>>>> 44104ccc
      "status" : "unknown",
      "code" : {
        "coding" : [ {
          "extension" : [ {
            "url" : "https://reportstream.cdc.gov/fhir/StructureDefinition/cwe-coding",
            "valueString" : "coding"
          } ],
          "code" : "TEST"
        } ]
      },
      "subject" : {
<<<<<<< HEAD
        "reference" : "Patient/1707429501173174000.b8b74801-db22-4dcc-9f6b-74d66fbff97f"
      }
    }
  }, {
    "fullUrl" : "DiagnosticReport/1707429501383620000.8aeb43df-fee7-446b-bbbf-67b8812678bc",
    "resource" : {
      "resourceType" : "DiagnosticReport",
      "id" : "1707429501383620000.8aeb43df-fee7-446b-bbbf-67b8812678bc",
      "basedOn" : [ {
        "reference" : "ServiceRequest/1707429501381585000.f0422988-9e4d-4b04-85d8-3d5eeaf1de5c"
=======
        "reference" : "Patient/1707767815021336000.67197079-3a38-44b3-b73e-8b88900e5579"
      }
    }
  }, {
    "fullUrl" : "DiagnosticReport/1707767815421519000.6ac80e16-9282-40b8-a017-9a87a7e6766d",
    "resource" : {
      "resourceType" : "DiagnosticReport",
      "id" : "1707767815421519000.6ac80e16-9282-40b8-a017-9a87a7e6766d",
      "basedOn" : [ {
        "reference" : "ServiceRequest/1707767815416487000.70175697-1f5c-4dc4-9122-e6b87ea518b6"
>>>>>>> 44104ccc
      } ],
      "status" : "final",
      "code" : {
        "coding" : [ {
          "extension" : [ {
            "url" : "https://reportstream.cdc.gov/fhir/StructureDefinition/cwe-coding",
            "valueString" : "coding"
          } ],
          "code" : "TEST"
        } ]
      },
      "subject" : {
<<<<<<< HEAD
        "reference" : "Patient/1707429501173174000.b8b74801-db22-4dcc-9f6b-74d66fbff97f"
      },
      "specimen" : [ {
        "reference" : "Specimen/1707429501204461000.f68eb2d7-1eb2-4f89-9378-0bda9ac236da"
=======
        "reference" : "Patient/1707767815021336000.67197079-3a38-44b3-b73e-8b88900e5579"
      },
      "specimen" : [ {
        "reference" : "Specimen/1707767815375479000.60faa31a-87df-4f0a-bb11-4457fd13b05f"
      }, {
        "reference" : "Specimen/1707767815027486000.a3d7c31d-d026-4b06-880b-a67759add45c"
>>>>>>> 44104ccc
      } ]
    }
  } ]
}<|MERGE_RESOLUTION|>--- conflicted
+++ resolved
@@ -1,25 +1,15 @@
 {
   "resourceType" : "Bundle",
-<<<<<<< HEAD
-  "id" : "1707429500651442000.a8cd2f41-fc71-458c-a6c2-dd2ce5f97d81",
-  "meta" : {
-    "lastUpdated" : "2024-02-08T16:58:20.657-05:00"
-=======
   "id" : "1707767814318795000.ea98896e-ae30-49dd-84a5-a6422a16099f",
   "meta" : {
     "lastUpdated" : "2024-02-12T13:56:54.328-06:00"
->>>>>>> 44104ccc
   },
   "identifier" : {
     "system" : "https://reportstream.cdc.gov/prime-router",
     "value" : "12345"
   },
   "type" : "message",
-<<<<<<< HEAD
-  "timestamp" : "2023-05-01T10:25:31.000-04:00",
-=======
   "timestamp" : "2023-05-01T09:25:31.000-05:00",
->>>>>>> 44104ccc
   "entry" : [ {
     "fullUrl" : "MessageHeader/827ccb0e-ea8a-306c-8c34-a16891f84e7b",
     "resource" : {
@@ -44,11 +34,7 @@
         "display" : "ORU^R01^ORU_R01"
       },
       "sender" : {
-<<<<<<< HEAD
-        "reference" : "Organization/1707429500706723000.88a0303a-7f36-46d2-8c90-280a6a50cf6a"
-=======
         "reference" : "Organization/1707767814398453000.a493e92c-263b-46a1-a3fa-4bad70fe758f"
->>>>>>> 44104ccc
       },
       "source" : {
         "_endpoint" : {
@@ -60,32 +46,15 @@
       }
     }
   }, {
-<<<<<<< HEAD
-    "fullUrl" : "Organization/1707429500706723000.88a0303a-7f36-46d2-8c90-280a6a50cf6a",
-    "resource" : {
-      "resourceType" : "Organization",
-      "id" : "1707429500706723000.88a0303a-7f36-46d2-8c90-280a6a50cf6a",
-=======
     "fullUrl" : "Organization/1707767814398453000.a493e92c-263b-46a1-a3fa-4bad70fe758f",
     "resource" : {
       "resourceType" : "Organization",
       "id" : "1707767814398453000.a493e92c-263b-46a1-a3fa-4bad70fe758f",
->>>>>>> 44104ccc
       "address" : [ {
         "country" : "USA"
       } ]
     }
   }, {
-<<<<<<< HEAD
-    "fullUrl" : "Provenance/1707429501146679000.26f36dff-d064-4061-b87e-56018e01614a",
-    "resource" : {
-      "resourceType" : "Provenance",
-      "id" : "1707429501146679000.26f36dff-d064-4061-b87e-56018e01614a",
-      "target" : [ {
-        "reference" : "MessageHeader/827ccb0e-ea8a-306c-8c34-a16891f84e7b"
-      }, {
-        "reference" : "DiagnosticReport/1707429501383620000.8aeb43df-fee7-446b-bbbf-67b8812678bc"
-=======
     "fullUrl" : "Provenance/1707767814970652000.84e85aab-59ca-444d-8848-9f049fd4f161",
     "resource" : {
       "resourceType" : "Provenance",
@@ -94,7 +63,6 @@
         "reference" : "MessageHeader/827ccb0e-ea8a-306c-8c34-a16891f84e7b"
       }, {
         "reference" : "DiagnosticReport/1707767815421519000.6ac80e16-9282-40b8-a017-9a87a7e6766d"
->>>>>>> 44104ccc
       } ],
       "recorded" : "2023-05-01T10:25:31-04:00",
       "activity" : {
@@ -104,19 +72,11 @@
       }
     }
   }, {
-<<<<<<< HEAD
-    "fullUrl" : "Provenance/1707429501156049000.fa64a5ab-6eaa-4022-a8df-554dcc61e49d",
-    "resource" : {
-      "resourceType" : "Provenance",
-      "id" : "1707429501156049000.fa64a5ab-6eaa-4022-a8df-554dcc61e49d",
-      "recorded" : "2024-02-08T16:58:21Z",
-=======
     "fullUrl" : "Provenance/1707767814984731000.e1222e2d-7150-49af-888d-e36ccbc1aaf4",
     "resource" : {
       "resourceType" : "Provenance",
       "id" : "1707767814984731000.e1222e2d-7150-49af-888d-e36ccbc1aaf4",
       "recorded" : "2024-02-12T13:56:54Z",
->>>>>>> 44104ccc
       "policy" : [ "http://hl7.org/fhir/uv/v2mappings/message-oru-r01-to-bundle" ],
       "activity" : {
         "coding" : [ {
@@ -131,17 +91,6 @@
           } ]
         },
         "who" : {
-<<<<<<< HEAD
-          "reference" : "Organization/1707429501155547000.de5a8049-169e-41fa-9918-7e9820f243b0"
-        }
-      } ]
-    }
-  }, {
-    "fullUrl" : "Organization/1707429501155547000.de5a8049-169e-41fa-9918-7e9820f243b0",
-    "resource" : {
-      "resourceType" : "Organization",
-      "id" : "1707429501155547000.de5a8049-169e-41fa-9918-7e9820f243b0",
-=======
           "reference" : "Organization/1707767814983439000.8b64a356-d09c-42e2-8a93-b29507454ac0"
         }
       } ]
@@ -151,7 +100,6 @@
     "resource" : {
       "resourceType" : "Organization",
       "id" : "1707767814983439000.8b64a356-d09c-42e2-8a93-b29507454ac0",
->>>>>>> 44104ccc
       "identifier" : [ {
         "value" : "CDC PRIME - Atlanta"
       }, {
@@ -165,22 +113,6 @@
       } ]
     }
   }, {
-<<<<<<< HEAD
-    "fullUrl" : "Patient/1707429501173174000.b8b74801-db22-4dcc-9f6b-74d66fbff97f",
-    "resource" : {
-      "resourceType" : "Patient",
-      "id" : "1707429501173174000.b8b74801-db22-4dcc-9f6b-74d66fbff97f"
-    }
-  }, {
-    "fullUrl" : "Provenance/1707429501173987000.13d3c620-89c5-4707-96f7-3b767f9d18cb",
-    "resource" : {
-      "resourceType" : "Provenance",
-      "id" : "1707429501173987000.13d3c620-89c5-4707-96f7-3b767f9d18cb",
-      "target" : [ {
-        "reference" : "Patient/1707429501173174000.b8b74801-db22-4dcc-9f6b-74d66fbff97f"
-      } ],
-      "recorded" : "2024-02-08T16:58:21Z",
-=======
     "fullUrl" : "Patient/1707767815021336000.67197079-3a38-44b3-b73e-8b88900e5579",
     "resource" : {
       "resourceType" : "Patient",
@@ -195,7 +127,6 @@
         "reference" : "Patient/1707767815021336000.67197079-3a38-44b3-b73e-8b88900e5579"
       } ],
       "recorded" : "2024-02-12T13:56:55Z",
->>>>>>> 44104ccc
       "activity" : {
         "coding" : [ {
           "system" : "https://terminology.hl7.org/CodeSystem/v3-DataOperation",
@@ -204,16 +135,6 @@
       }
     }
   }, {
-<<<<<<< HEAD
-    "fullUrl" : "Specimen/1707429501204461000.f68eb2d7-1eb2-4f89-9378-0bda9ac236da",
-    "resource" : {
-      "resourceType" : "Specimen",
-      "id" : "1707429501204461000.f68eb2d7-1eb2-4f89-9378-0bda9ac236da",
-      "extension" : [ {
-        "url" : "https://reportstream.cdc.gov/fhir/StructureDefinition/spm-specimen",
-        "extension" : [ {
-          "url" : "SPM.3.1",
-=======
     "fullUrl" : "Specimen/1707767815027486000.a3d7c31d-d026-4b06-880b-a67759add45c",
     "resource" : {
       "resourceType" : "Specimen",
@@ -235,7 +156,6 @@
         "url" : "https://reportstream.cdc.gov/fhir/StructureDefinition/spm-specimen",
         "extension" : [ {
           "url" : "spm-3-specimen-parent-id-placer",
->>>>>>> 44104ccc
           "valueIdentifier" : {
             "extension" : [ {
               "url" : "https://reportstream.cdc.gov/fhir/StructureDefinition/namespace-id",
@@ -274,11 +194,7 @@
             "value" : "380604"
           }
         }, {
-<<<<<<< HEAD
-          "url" : "SPM.3.1",
-=======
           "url" : "spm-3-specimen-parent-id-placer",
->>>>>>> 44104ccc
           "valueIdentifier" : {
             "extension" : [ {
               "url" : "https://reportstream.cdc.gov/fhir/StructureDefinition/namespace-id",
@@ -317,11 +233,7 @@
             "value" : "380604"
           }
         }, {
-<<<<<<< HEAD
-          "url" : "SPM.3.2",
-=======
           "url" : "spm-3-specimen-parent-id-filler",
->>>>>>> 44104ccc
           "valueIdentifier" : {
             "extension" : [ {
               "url" : "https://reportstream.cdc.gov/fhir/StructureDefinition/namespace-id",
@@ -360,11 +272,7 @@
             "value" : "380604"
           }
         }, {
-<<<<<<< HEAD
-          "url" : "SPM.3.2",
-=======
           "url" : "spm-3-specimen-parent-id-filler",
->>>>>>> 44104ccc
           "valueIdentifier" : {
             "extension" : [ {
               "url" : "https://reportstream.cdc.gov/fhir/StructureDefinition/namespace-id",
@@ -403,199 +311,65 @@
             "value" : "380604"
           }
         }, {
-<<<<<<< HEAD
-          "url" : "SPM.20",
-          "valueString" : "Y"
-        }, {
-          "url" : "SPM.22",
-=======
           "url" : "spm-20-specimen-availability",
           "valueString" : "Y"
         }, {
           "url" : "spm-22-specimen-quality",
->>>>>>> 44104ccc
-          "valueCodeableConcept" : {
-            "coding" : [ {
-              "extension" : [ {
-                "url" : "https://reportstream.cdc.gov/fhir/StructureDefinition/cwe-coding",
-                "valueString" : "coding"
-              }, {
-                "url" : "https://reportstream.cdc.gov/fhir/StructureDefinition/cwe-coding-system",
-                "valueString" : "SCT"
-              } ],
-              "system" : "http://snomed.info/sct",
-              "version" : "2.67",
-              "code" : "440500007",
-              "display" : "SNOMEDTEXT"
-            }, {
-              "extension" : [ {
-                "url" : "https://reportstream.cdc.gov/fhir/StructureDefinition/cwe-coding",
-                "valueString" : "alt-coding"
-              }, {
-                "url" : "https://reportstream.cdc.gov/fhir/StructureDefinition/cwe-coding-system",
-                "valueString" : "LN"
-              } ],
-              "system" : "http://loinc.org",
-              "code" : "12345-6",
-              "display" : "LOINCTEXT"
-            } ]
-          }
-        }, {
-<<<<<<< HEAD
-          "url" : "SPM.23",
-          "valueCodeableConcept" : {
-            "coding" : [ {
-              "extension" : [ {
-                "url" : "https://reportstream.cdc.gov/fhir/StructureDefinition/cwe-coding",
-                "valueString" : "coding"
-              }, {
-                "url" : "https://reportstream.cdc.gov/fhir/StructureDefinition/cwe-coding-system",
-                "valueString" : "SCT"
-              } ],
-              "system" : "http://snomed.info/sct",
-              "version" : "2.67",
-              "code" : "440500007",
-              "display" : "SNOMEDTEXT"
-            }, {
-              "extension" : [ {
-                "url" : "https://reportstream.cdc.gov/fhir/StructureDefinition/cwe-coding",
-                "valueString" : "alt-coding"
-              }, {
-                "url" : "https://reportstream.cdc.gov/fhir/StructureDefinition/cwe-coding-system",
-                "valueString" : "LN"
-              } ],
-              "system" : "http://loinc.org",
-              "code" : "12345-6",
-              "display" : "LOINCTEXT"
-            } ]
-          }
-        }, {
-          "url" : "SPM.25",
-          "valueQuantity" : {
-            "value" : 1
-          }
-        }, {
-          "url" : "SPM.26",
-          "valueString" : "2"
-        }, {
-          "url" : "SPM.28",
-          "valueCodeableConcept" : {
-            "coding" : [ {
-              "extension" : [ {
-                "url" : "https://reportstream.cdc.gov/fhir/StructureDefinition/cwe-coding",
-                "valueString" : "coding"
-              }, {
-                "url" : "https://reportstream.cdc.gov/fhir/StructureDefinition/cwe-coding-system",
-                "valueString" : "SCT"
-              } ],
-              "system" : "http://snomed.info/sct",
-              "version" : "2.67",
-              "code" : "440500007",
-              "display" : "SNOMEDTEXT"
-            }, {
-              "extension" : [ {
-                "url" : "https://reportstream.cdc.gov/fhir/StructureDefinition/cwe-coding",
-                "valueString" : "alt-coding"
-              }, {
-                "url" : "https://reportstream.cdc.gov/fhir/StructureDefinition/cwe-coding-system",
-                "valueString" : "LN"
-              } ],
-              "system" : "http://loinc.org",
-              "code" : "12345-6",
-              "display" : "LOINCTEXT"
-            } ]
-          }
-        }, {
-          "url" : "SPM.29",
-          "valueCodeableConcept" : {
-            "coding" : [ {
-              "extension" : [ {
-                "url" : "https://reportstream.cdc.gov/fhir/StructureDefinition/cwe-coding",
-                "valueString" : "coding"
-              }, {
-                "url" : "https://reportstream.cdc.gov/fhir/StructureDefinition/cwe-coding-system",
-                "valueString" : "SCT"
-              } ],
-              "system" : "http://snomed.info/sct",
-              "version" : "2.67",
-              "code" : "440500007",
-              "display" : "SNOMEDTEXT"
-            }, {
-              "extension" : [ {
-                "url" : "https://reportstream.cdc.gov/fhir/StructureDefinition/cwe-coding",
-                "valueString" : "alt-coding"
-              }, {
-                "url" : "https://reportstream.cdc.gov/fhir/StructureDefinition/cwe-coding-system",
-                "valueString" : "LN"
-              } ],
-              "system" : "http://loinc.org",
-              "code" : "12345-6",
-              "display" : "LOINCTEXT"
-            } ]
-          }
-        }, {
-          "url" : "SPM.5",
-          "valueCodeableConcept" : {
-            "coding" : [ {
-              "extension" : [ {
-                "url" : "https://reportstream.cdc.gov/fhir/StructureDefinition/cwe-coding",
-                "valueString" : "coding"
-              }, {
-                "url" : "https://reportstream.cdc.gov/fhir/StructureDefinition/cwe-coding-system",
-                "valueString" : "SCT"
-              } ],
-              "system" : "http://snomed.info/sct",
-              "version" : "2.67",
-              "code" : "440500007",
-              "display" : "SNOMEDTEXT"
-            }, {
-              "extension" : [ {
-                "url" : "https://reportstream.cdc.gov/fhir/StructureDefinition/cwe-coding",
-                "valueString" : "alt-coding"
-              }, {
-                "url" : "https://reportstream.cdc.gov/fhir/StructureDefinition/cwe-coding-system",
-                "valueString" : "LN"
-              } ],
-              "system" : "http://loinc.org",
-              "code" : "12345-6",
-              "display" : "LOINCTEXT"
-            } ]
-          }
-        }, {
-          "url" : "SPM.5",
-=======
+          "valueCodeableConcept" : {
+            "coding" : [ {
+              "extension" : [ {
+                "url" : "https://reportstream.cdc.gov/fhir/StructureDefinition/cwe-coding",
+                "valueString" : "coding"
+              }, {
+                "url" : "https://reportstream.cdc.gov/fhir/StructureDefinition/cwe-coding-system",
+                "valueString" : "SCT"
+              } ],
+              "system" : "http://snomed.info/sct",
+              "version" : "2.67",
+              "code" : "440500007",
+              "display" : "SNOMEDTEXT"
+            }, {
+              "extension" : [ {
+                "url" : "https://reportstream.cdc.gov/fhir/StructureDefinition/cwe-coding",
+                "valueString" : "alt-coding"
+              }, {
+                "url" : "https://reportstream.cdc.gov/fhir/StructureDefinition/cwe-coding-system",
+                "valueString" : "LN"
+              } ],
+              "system" : "http://loinc.org",
+              "code" : "12345-6",
+              "display" : "LOINCTEXT"
+            } ]
+          }
+        }, {
           "url" : "spm-23-specimen-appropriateness",
->>>>>>> 44104ccc
-          "valueCodeableConcept" : {
-            "coding" : [ {
-              "extension" : [ {
-                "url" : "https://reportstream.cdc.gov/fhir/StructureDefinition/cwe-coding",
-                "valueString" : "coding"
-              }, {
-                "url" : "https://reportstream.cdc.gov/fhir/StructureDefinition/cwe-coding-system",
-                "valueString" : "SCT"
-              } ],
-              "system" : "http://snomed.info/sct",
-              "version" : "2.67",
-              "code" : "440500007",
-              "display" : "SNOMEDTEXT"
-            }, {
-              "extension" : [ {
-                "url" : "https://reportstream.cdc.gov/fhir/StructureDefinition/cwe-coding",
-                "valueString" : "alt-coding"
-              }, {
-                "url" : "https://reportstream.cdc.gov/fhir/StructureDefinition/cwe-coding-system",
-                "valueString" : "LN"
-              } ],
-              "system" : "http://loinc.org",
-              "code" : "12345-6",
-              "display" : "LOINCTEXT"
-            } ]
-          }
-        }, {
-<<<<<<< HEAD
-          "url" : "SPM.6",
-=======
+          "valueCodeableConcept" : {
+            "coding" : [ {
+              "extension" : [ {
+                "url" : "https://reportstream.cdc.gov/fhir/StructureDefinition/cwe-coding",
+                "valueString" : "coding"
+              }, {
+                "url" : "https://reportstream.cdc.gov/fhir/StructureDefinition/cwe-coding-system",
+                "valueString" : "SCT"
+              } ],
+              "system" : "http://snomed.info/sct",
+              "version" : "2.67",
+              "code" : "440500007",
+              "display" : "SNOMEDTEXT"
+            }, {
+              "extension" : [ {
+                "url" : "https://reportstream.cdc.gov/fhir/StructureDefinition/cwe-coding",
+                "valueString" : "alt-coding"
+              }, {
+                "url" : "https://reportstream.cdc.gov/fhir/StructureDefinition/cwe-coding-system",
+                "valueString" : "LN"
+              } ],
+              "system" : "http://loinc.org",
+              "code" : "12345-6",
+              "display" : "LOINCTEXT"
+            } ]
+          }
+        }, {
           "url" : "spm-25-specimen-current-quantity",
           "valueQuantity" : {
             "value" : 1
@@ -717,301 +491,261 @@
           }
         }, {
           "url" : "spm-6-specimen-additives",
->>>>>>> 44104ccc
-          "valueCodeableConcept" : {
-            "coding" : [ {
-              "extension" : [ {
-                "url" : "https://reportstream.cdc.gov/fhir/StructureDefinition/cwe-coding",
-                "valueString" : "coding"
-              }, {
-                "url" : "https://reportstream.cdc.gov/fhir/StructureDefinition/cwe-coding-system",
-                "valueString" : "SCT"
-              } ],
-              "system" : "http://snomed.info/sct",
-              "version" : "2.67",
-              "code" : "440500007",
-              "display" : "SNOMEDTEXT"
-            }, {
-              "extension" : [ {
-                "url" : "https://reportstream.cdc.gov/fhir/StructureDefinition/cwe-coding",
-                "valueString" : "alt-coding"
-              }, {
-                "url" : "https://reportstream.cdc.gov/fhir/StructureDefinition/cwe-coding-system",
-                "valueString" : "LN"
-              } ],
-              "system" : "http://loinc.org",
-              "code" : "12345-6",
-              "display" : "LOINCTEXT"
-            } ]
-          }
-        }, {
-<<<<<<< HEAD
-          "url" : "SPM.6",
-=======
+          "valueCodeableConcept" : {
+            "coding" : [ {
+              "extension" : [ {
+                "url" : "https://reportstream.cdc.gov/fhir/StructureDefinition/cwe-coding",
+                "valueString" : "coding"
+              }, {
+                "url" : "https://reportstream.cdc.gov/fhir/StructureDefinition/cwe-coding-system",
+                "valueString" : "SCT"
+              } ],
+              "system" : "http://snomed.info/sct",
+              "version" : "2.67",
+              "code" : "440500007",
+              "display" : "SNOMEDTEXT"
+            }, {
+              "extension" : [ {
+                "url" : "https://reportstream.cdc.gov/fhir/StructureDefinition/cwe-coding",
+                "valueString" : "alt-coding"
+              }, {
+                "url" : "https://reportstream.cdc.gov/fhir/StructureDefinition/cwe-coding-system",
+                "valueString" : "LN"
+              } ],
+              "system" : "http://loinc.org",
+              "code" : "12345-6",
+              "display" : "LOINCTEXT"
+            } ]
+          }
+        }, {
           "url" : "spm-6-specimen-additives",
->>>>>>> 44104ccc
-          "valueCodeableConcept" : {
-            "coding" : [ {
-              "extension" : [ {
-                "url" : "https://reportstream.cdc.gov/fhir/StructureDefinition/cwe-coding",
-                "valueString" : "coding"
-              }, {
-                "url" : "https://reportstream.cdc.gov/fhir/StructureDefinition/cwe-coding-system",
-                "valueString" : "SCT"
-              } ],
-              "system" : "http://snomed.info/sct",
-              "version" : "2.67",
-              "code" : "440500007",
-              "display" : "SNOMEDTEXT"
-            }, {
-              "extension" : [ {
-                "url" : "https://reportstream.cdc.gov/fhir/StructureDefinition/cwe-coding",
-                "valueString" : "alt-coding"
-              }, {
-                "url" : "https://reportstream.cdc.gov/fhir/StructureDefinition/cwe-coding-system",
-                "valueString" : "LN"
-              } ],
-              "system" : "http://loinc.org",
-              "code" : "12345-6",
-              "display" : "LOINCTEXT"
-            } ]
-          }
-        }, {
-<<<<<<< HEAD
-          "url" : "SPM.10",
-=======
+          "valueCodeableConcept" : {
+            "coding" : [ {
+              "extension" : [ {
+                "url" : "https://reportstream.cdc.gov/fhir/StructureDefinition/cwe-coding",
+                "valueString" : "coding"
+              }, {
+                "url" : "https://reportstream.cdc.gov/fhir/StructureDefinition/cwe-coding-system",
+                "valueString" : "SCT"
+              } ],
+              "system" : "http://snomed.info/sct",
+              "version" : "2.67",
+              "code" : "440500007",
+              "display" : "SNOMEDTEXT"
+            }, {
+              "extension" : [ {
+                "url" : "https://reportstream.cdc.gov/fhir/StructureDefinition/cwe-coding",
+                "valueString" : "alt-coding"
+              }, {
+                "url" : "https://reportstream.cdc.gov/fhir/StructureDefinition/cwe-coding-system",
+                "valueString" : "LN"
+              } ],
+              "system" : "http://loinc.org",
+              "code" : "12345-6",
+              "display" : "LOINCTEXT"
+            } ]
+          }
+        }, {
           "url" : "spm-10-specimen-collection-site",
->>>>>>> 44104ccc
-          "valueCodeableConcept" : {
-            "coding" : [ {
-              "extension" : [ {
-                "url" : "https://reportstream.cdc.gov/fhir/StructureDefinition/cwe-coding",
-                "valueString" : "coding"
-              }, {
-                "url" : "https://reportstream.cdc.gov/fhir/StructureDefinition/cwe-coding-system",
-                "valueString" : "SCT"
-              } ],
-              "system" : "http://snomed.info/sct",
-              "version" : "2.67",
-              "code" : "440500007",
-              "display" : "SNOMEDTEXT"
-            }, {
-              "extension" : [ {
-                "url" : "https://reportstream.cdc.gov/fhir/StructureDefinition/cwe-coding",
-                "valueString" : "alt-coding"
-              }, {
-                "url" : "https://reportstream.cdc.gov/fhir/StructureDefinition/cwe-coding-system",
-                "valueString" : "LN"
-              } ],
-              "system" : "http://loinc.org",
-              "code" : "12345-6",
-              "display" : "LOINCTEXT"
-            } ]
-          }
-        }, {
-<<<<<<< HEAD
-          "url" : "SPM.11",
-=======
+          "valueCodeableConcept" : {
+            "coding" : [ {
+              "extension" : [ {
+                "url" : "https://reportstream.cdc.gov/fhir/StructureDefinition/cwe-coding",
+                "valueString" : "coding"
+              }, {
+                "url" : "https://reportstream.cdc.gov/fhir/StructureDefinition/cwe-coding-system",
+                "valueString" : "SCT"
+              } ],
+              "system" : "http://snomed.info/sct",
+              "version" : "2.67",
+              "code" : "440500007",
+              "display" : "SNOMEDTEXT"
+            }, {
+              "extension" : [ {
+                "url" : "https://reportstream.cdc.gov/fhir/StructureDefinition/cwe-coding",
+                "valueString" : "alt-coding"
+              }, {
+                "url" : "https://reportstream.cdc.gov/fhir/StructureDefinition/cwe-coding-system",
+                "valueString" : "LN"
+              } ],
+              "system" : "http://loinc.org",
+              "code" : "12345-6",
+              "display" : "LOINCTEXT"
+            } ]
+          }
+        }, {
           "url" : "spm-11-specimen-role",
->>>>>>> 44104ccc
-          "valueCodeableConcept" : {
-            "coding" : [ {
-              "extension" : [ {
-                "url" : "https://reportstream.cdc.gov/fhir/StructureDefinition/cwe-coding",
-                "valueString" : "coding"
-              }, {
-                "url" : "https://reportstream.cdc.gov/fhir/StructureDefinition/cwe-coding-system",
-                "valueString" : "SCT"
-              } ],
-              "system" : "http://snomed.info/sct",
-              "version" : "2.67",
-              "code" : "440500007",
-              "display" : "SNOMEDTEXT"
-            }, {
-              "extension" : [ {
-                "url" : "https://reportstream.cdc.gov/fhir/StructureDefinition/cwe-coding",
-                "valueString" : "alt-coding"
-              }, {
-                "url" : "https://reportstream.cdc.gov/fhir/StructureDefinition/cwe-coding-system",
-                "valueString" : "LN"
-              } ],
-              "system" : "http://loinc.org",
-              "code" : "12345-6",
-              "display" : "LOINCTEXT"
-            } ]
-          }
-        }, {
-<<<<<<< HEAD
-          "url" : "SPM.11",
-=======
+          "valueCodeableConcept" : {
+            "coding" : [ {
+              "extension" : [ {
+                "url" : "https://reportstream.cdc.gov/fhir/StructureDefinition/cwe-coding",
+                "valueString" : "coding"
+              }, {
+                "url" : "https://reportstream.cdc.gov/fhir/StructureDefinition/cwe-coding-system",
+                "valueString" : "SCT"
+              } ],
+              "system" : "http://snomed.info/sct",
+              "version" : "2.67",
+              "code" : "440500007",
+              "display" : "SNOMEDTEXT"
+            }, {
+              "extension" : [ {
+                "url" : "https://reportstream.cdc.gov/fhir/StructureDefinition/cwe-coding",
+                "valueString" : "alt-coding"
+              }, {
+                "url" : "https://reportstream.cdc.gov/fhir/StructureDefinition/cwe-coding-system",
+                "valueString" : "LN"
+              } ],
+              "system" : "http://loinc.org",
+              "code" : "12345-6",
+              "display" : "LOINCTEXT"
+            } ]
+          }
+        }, {
           "url" : "spm-11-specimen-role",
->>>>>>> 44104ccc
-          "valueCodeableConcept" : {
-            "coding" : [ {
-              "extension" : [ {
-                "url" : "https://reportstream.cdc.gov/fhir/StructureDefinition/cwe-coding",
-                "valueString" : "coding"
-              }, {
-                "url" : "https://reportstream.cdc.gov/fhir/StructureDefinition/cwe-coding-system",
-                "valueString" : "SCT"
-              } ],
-              "system" : "http://snomed.info/sct",
-              "version" : "2.67",
-              "code" : "440500007",
-              "display" : "SNOMEDTEXT"
-            }, {
-              "extension" : [ {
-                "url" : "https://reportstream.cdc.gov/fhir/StructureDefinition/cwe-coding",
-                "valueString" : "alt-coding"
-              }, {
-                "url" : "https://reportstream.cdc.gov/fhir/StructureDefinition/cwe-coding-system",
-                "valueString" : "LN"
-              } ],
-              "system" : "http://loinc.org",
-              "code" : "12345-6",
-              "display" : "LOINCTEXT"
-            } ]
-          }
-        }, {
-<<<<<<< HEAD
-          "url" : "SPM.13",
-          "valueString" : "2"
-        }, {
-          "url" : "SPM.15",
-=======
+          "valueCodeableConcept" : {
+            "coding" : [ {
+              "extension" : [ {
+                "url" : "https://reportstream.cdc.gov/fhir/StructureDefinition/cwe-coding",
+                "valueString" : "coding"
+              }, {
+                "url" : "https://reportstream.cdc.gov/fhir/StructureDefinition/cwe-coding-system",
+                "valueString" : "SCT"
+              } ],
+              "system" : "http://snomed.info/sct",
+              "version" : "2.67",
+              "code" : "440500007",
+              "display" : "SNOMEDTEXT"
+            }, {
+              "extension" : [ {
+                "url" : "https://reportstream.cdc.gov/fhir/StructureDefinition/cwe-coding",
+                "valueString" : "alt-coding"
+              }, {
+                "url" : "https://reportstream.cdc.gov/fhir/StructureDefinition/cwe-coding-system",
+                "valueString" : "LN"
+              } ],
+              "system" : "http://loinc.org",
+              "code" : "12345-6",
+              "display" : "LOINCTEXT"
+            } ]
+          }
+        }, {
           "url" : "spm-13-grouped-specimen-count",
           "valueString" : "2"
         }, {
           "url" : "spm-15-specimen-handling-code",
->>>>>>> 44104ccc
-          "valueCodeableConcept" : {
-            "coding" : [ {
-              "extension" : [ {
-                "url" : "https://reportstream.cdc.gov/fhir/StructureDefinition/cwe-coding",
-                "valueString" : "coding"
-              }, {
-                "url" : "https://reportstream.cdc.gov/fhir/StructureDefinition/cwe-coding-system",
-                "valueString" : "SCT"
-              } ],
-              "system" : "http://snomed.info/sct",
-              "version" : "2.67",
-              "code" : "440500007",
-              "display" : "SNOMEDTEXT"
-            }, {
-              "extension" : [ {
-                "url" : "https://reportstream.cdc.gov/fhir/StructureDefinition/cwe-coding",
-                "valueString" : "alt-coding"
-              }, {
-                "url" : "https://reportstream.cdc.gov/fhir/StructureDefinition/cwe-coding-system",
-                "valueString" : "LN"
-              } ],
-              "system" : "http://loinc.org",
-              "code" : "12345-6",
-              "display" : "LOINCTEXT"
-            } ]
-          }
-        }, {
-<<<<<<< HEAD
-          "url" : "SPM.15",
-=======
+          "valueCodeableConcept" : {
+            "coding" : [ {
+              "extension" : [ {
+                "url" : "https://reportstream.cdc.gov/fhir/StructureDefinition/cwe-coding",
+                "valueString" : "coding"
+              }, {
+                "url" : "https://reportstream.cdc.gov/fhir/StructureDefinition/cwe-coding-system",
+                "valueString" : "SCT"
+              } ],
+              "system" : "http://snomed.info/sct",
+              "version" : "2.67",
+              "code" : "440500007",
+              "display" : "SNOMEDTEXT"
+            }, {
+              "extension" : [ {
+                "url" : "https://reportstream.cdc.gov/fhir/StructureDefinition/cwe-coding",
+                "valueString" : "alt-coding"
+              }, {
+                "url" : "https://reportstream.cdc.gov/fhir/StructureDefinition/cwe-coding-system",
+                "valueString" : "LN"
+              } ],
+              "system" : "http://loinc.org",
+              "code" : "12345-6",
+              "display" : "LOINCTEXT"
+            } ]
+          }
+        }, {
           "url" : "spm-15-specimen-handling-code",
->>>>>>> 44104ccc
-          "valueCodeableConcept" : {
-            "coding" : [ {
-              "extension" : [ {
-                "url" : "https://reportstream.cdc.gov/fhir/StructureDefinition/cwe-coding",
-                "valueString" : "coding"
-              }, {
-                "url" : "https://reportstream.cdc.gov/fhir/StructureDefinition/cwe-coding-system",
-                "valueString" : "SCT"
-              } ],
-              "system" : "http://snomed.info/sct",
-              "version" : "2.67",
-              "code" : "440500007",
-              "display" : "SNOMEDTEXT"
-            }, {
-              "extension" : [ {
-                "url" : "https://reportstream.cdc.gov/fhir/StructureDefinition/cwe-coding",
-                "valueString" : "alt-coding"
-              }, {
-                "url" : "https://reportstream.cdc.gov/fhir/StructureDefinition/cwe-coding-system",
-                "valueString" : "LN"
-              } ],
-              "system" : "http://loinc.org",
-              "code" : "12345-6",
-              "display" : "LOINCTEXT"
-            } ]
-          }
-        }, {
-<<<<<<< HEAD
-          "url" : "SPM.16",
-=======
+          "valueCodeableConcept" : {
+            "coding" : [ {
+              "extension" : [ {
+                "url" : "https://reportstream.cdc.gov/fhir/StructureDefinition/cwe-coding",
+                "valueString" : "coding"
+              }, {
+                "url" : "https://reportstream.cdc.gov/fhir/StructureDefinition/cwe-coding-system",
+                "valueString" : "SCT"
+              } ],
+              "system" : "http://snomed.info/sct",
+              "version" : "2.67",
+              "code" : "440500007",
+              "display" : "SNOMEDTEXT"
+            }, {
+              "extension" : [ {
+                "url" : "https://reportstream.cdc.gov/fhir/StructureDefinition/cwe-coding",
+                "valueString" : "alt-coding"
+              }, {
+                "url" : "https://reportstream.cdc.gov/fhir/StructureDefinition/cwe-coding-system",
+                "valueString" : "LN"
+              } ],
+              "system" : "http://loinc.org",
+              "code" : "12345-6",
+              "display" : "LOINCTEXT"
+            } ]
+          }
+        }, {
           "url" : "spm-16-specimen-risk-code",
->>>>>>> 44104ccc
-          "valueCodeableConcept" : {
-            "coding" : [ {
-              "extension" : [ {
-                "url" : "https://reportstream.cdc.gov/fhir/StructureDefinition/cwe-coding",
-                "valueString" : "coding"
-              }, {
-                "url" : "https://reportstream.cdc.gov/fhir/StructureDefinition/cwe-coding-system",
-                "valueString" : "SCT"
-              } ],
-              "system" : "http://snomed.info/sct",
-              "version" : "2.67",
-              "code" : "440500007",
-              "display" : "SNOMEDTEXT"
-            }, {
-              "extension" : [ {
-                "url" : "https://reportstream.cdc.gov/fhir/StructureDefinition/cwe-coding",
-                "valueString" : "alt-coding"
-              }, {
-                "url" : "https://reportstream.cdc.gov/fhir/StructureDefinition/cwe-coding-system",
-                "valueString" : "LN"
-              } ],
-              "system" : "http://loinc.org",
-              "code" : "12345-6",
-              "display" : "LOINCTEXT"
-            } ]
-          }
-        }, {
-<<<<<<< HEAD
-          "url" : "SPM.16",
-=======
+          "valueCodeableConcept" : {
+            "coding" : [ {
+              "extension" : [ {
+                "url" : "https://reportstream.cdc.gov/fhir/StructureDefinition/cwe-coding",
+                "valueString" : "coding"
+              }, {
+                "url" : "https://reportstream.cdc.gov/fhir/StructureDefinition/cwe-coding-system",
+                "valueString" : "SCT"
+              } ],
+              "system" : "http://snomed.info/sct",
+              "version" : "2.67",
+              "code" : "440500007",
+              "display" : "SNOMEDTEXT"
+            }, {
+              "extension" : [ {
+                "url" : "https://reportstream.cdc.gov/fhir/StructureDefinition/cwe-coding",
+                "valueString" : "alt-coding"
+              }, {
+                "url" : "https://reportstream.cdc.gov/fhir/StructureDefinition/cwe-coding-system",
+                "valueString" : "LN"
+              } ],
+              "system" : "http://loinc.org",
+              "code" : "12345-6",
+              "display" : "LOINCTEXT"
+            } ]
+          }
+        }, {
           "url" : "spm-16-specimen-risk-code",
->>>>>>> 44104ccc
-          "valueCodeableConcept" : {
-            "coding" : [ {
-              "extension" : [ {
-                "url" : "https://reportstream.cdc.gov/fhir/StructureDefinition/cwe-coding",
-                "valueString" : "coding"
-              }, {
-                "url" : "https://reportstream.cdc.gov/fhir/StructureDefinition/cwe-coding-system",
-                "valueString" : "SCT"
-              } ],
-              "system" : "http://snomed.info/sct",
-              "version" : "2.67",
-              "code" : "440500007",
-              "display" : "SNOMEDTEXT"
-            }, {
-              "extension" : [ {
-                "url" : "https://reportstream.cdc.gov/fhir/StructureDefinition/cwe-coding",
-                "valueString" : "alt-coding"
-              }, {
-                "url" : "https://reportstream.cdc.gov/fhir/StructureDefinition/cwe-coding-system",
-                "valueString" : "LN"
-              } ],
-              "system" : "http://loinc.org",
-              "code" : "12345-6",
-              "display" : "LOINCTEXT"
-            } ]
-          }
-        }, {
-<<<<<<< HEAD
-          "url" : "SPM.19",
-=======
+          "valueCodeableConcept" : {
+            "coding" : [ {
+              "extension" : [ {
+                "url" : "https://reportstream.cdc.gov/fhir/StructureDefinition/cwe-coding",
+                "valueString" : "coding"
+              }, {
+                "url" : "https://reportstream.cdc.gov/fhir/StructureDefinition/cwe-coding-system",
+                "valueString" : "SCT"
+              } ],
+              "system" : "http://snomed.info/sct",
+              "version" : "2.67",
+              "code" : "440500007",
+              "display" : "SNOMEDTEXT"
+            }, {
+              "extension" : [ {
+                "url" : "https://reportstream.cdc.gov/fhir/StructureDefinition/cwe-coding",
+                "valueString" : "alt-coding"
+              }, {
+                "url" : "https://reportstream.cdc.gov/fhir/StructureDefinition/cwe-coding-system",
+                "valueString" : "LN"
+              } ],
+              "system" : "http://loinc.org",
+              "code" : "12345-6",
+              "display" : "LOINCTEXT"
+            } ]
+          }
+        }, {
           "url" : "spm-19-specimen-expiration-date",
->>>>>>> 44104ccc
           "valueString" : "20210604112507+0000"
         } ]
       }, {
@@ -1156,17 +890,10 @@
         }, {
           "url" : "https://reportstream.cdc.gov/fhir/StructureDefinition/assigning-authority",
           "extension" : [ {
-<<<<<<< HEAD
-            "url" : "https://reportstream.cdc.gov/fhir/StructureDefinition/namespace-id",
-            "valueString" : "Namespace ID"
-          }, {
-            "url" : "https://reportstream.cdc.gov/fhir/StructureDefinition/universal-id",
-=======
             "url" : "https://reportstream.cdc.gov/fhir/StructureDefinition/assigning-authority-namespace-id",
             "valueString" : "Namespace ID"
           }, {
             "url" : "https://reportstream.cdc.gov/fhir/StructureDefinition/assigning-authority-universal-id",
->>>>>>> 44104ccc
             "valueString" : "Universal ID"
           }, {
             "url" : "https://reportstream.cdc.gov/fhir/StructureDefinition/universal-id-type",
@@ -1219,11 +946,7 @@
         } ]
       },
       "parent" : [ {
-<<<<<<< HEAD
-        "reference" : "Specimen/1707429501183155000.7f915720-f100-40a3-bb1f-3cdcb92523d4"
-=======
         "reference" : "Specimen/1707767815345872000.919ae291-2074-4b56-b7e9-acb1175b7849"
->>>>>>> 44104ccc
       } ],
       "collection" : {
         "extension" : [ {
@@ -1455,17 +1178,10 @@
       } ]
     }
   }, {
-<<<<<<< HEAD
-    "fullUrl" : "Specimen/1707429501183155000.7f915720-f100-40a3-bb1f-3cdcb92523d4",
-    "resource" : {
-      "resourceType" : "Specimen",
-      "id" : "1707429501183155000.7f915720-f100-40a3-bb1f-3cdcb92523d4",
-=======
     "fullUrl" : "Specimen/1707767815345872000.919ae291-2074-4b56-b7e9-acb1175b7849",
     "resource" : {
       "resourceType" : "Specimen",
       "id" : "1707767815345872000.919ae291-2074-4b56-b7e9-acb1175b7849",
->>>>>>> 44104ccc
       "identifier" : [ {
         "extension" : [ {
           "url" : "https://reportstream.cdc.gov/fhir/StructureDefinition/namespace-id",
@@ -1535,17 +1251,10 @@
       } ]
     }
   }, {
-<<<<<<< HEAD
-    "fullUrl" : "ServiceRequest/1707429501381585000.f0422988-9e4d-4b04-85d8-3d5eeaf1de5c",
-    "resource" : {
-      "resourceType" : "ServiceRequest",
-      "id" : "1707429501381585000.f0422988-9e4d-4b04-85d8-3d5eeaf1de5c",
-=======
     "fullUrl" : "ServiceRequest/1707767815416487000.70175697-1f5c-4dc4-9122-e6b87ea518b6",
     "resource" : {
       "resourceType" : "ServiceRequest",
       "id" : "1707767815416487000.70175697-1f5c-4dc4-9122-e6b87ea518b6",
->>>>>>> 44104ccc
       "status" : "unknown",
       "code" : {
         "coding" : [ {
@@ -1557,18 +1266,6 @@
         } ]
       },
       "subject" : {
-<<<<<<< HEAD
-        "reference" : "Patient/1707429501173174000.b8b74801-db22-4dcc-9f6b-74d66fbff97f"
-      }
-    }
-  }, {
-    "fullUrl" : "DiagnosticReport/1707429501383620000.8aeb43df-fee7-446b-bbbf-67b8812678bc",
-    "resource" : {
-      "resourceType" : "DiagnosticReport",
-      "id" : "1707429501383620000.8aeb43df-fee7-446b-bbbf-67b8812678bc",
-      "basedOn" : [ {
-        "reference" : "ServiceRequest/1707429501381585000.f0422988-9e4d-4b04-85d8-3d5eeaf1de5c"
-=======
         "reference" : "Patient/1707767815021336000.67197079-3a38-44b3-b73e-8b88900e5579"
       }
     }
@@ -1579,7 +1276,6 @@
       "id" : "1707767815421519000.6ac80e16-9282-40b8-a017-9a87a7e6766d",
       "basedOn" : [ {
         "reference" : "ServiceRequest/1707767815416487000.70175697-1f5c-4dc4-9122-e6b87ea518b6"
->>>>>>> 44104ccc
       } ],
       "status" : "final",
       "code" : {
@@ -1592,19 +1288,12 @@
         } ]
       },
       "subject" : {
-<<<<<<< HEAD
-        "reference" : "Patient/1707429501173174000.b8b74801-db22-4dcc-9f6b-74d66fbff97f"
-      },
-      "specimen" : [ {
-        "reference" : "Specimen/1707429501204461000.f68eb2d7-1eb2-4f89-9378-0bda9ac236da"
-=======
         "reference" : "Patient/1707767815021336000.67197079-3a38-44b3-b73e-8b88900e5579"
       },
       "specimen" : [ {
         "reference" : "Specimen/1707767815375479000.60faa31a-87df-4f0a-bb11-4457fd13b05f"
       }, {
         "reference" : "Specimen/1707767815027486000.a3d7c31d-d026-4b06-880b-a67759add45c"
->>>>>>> 44104ccc
       } ]
     }
   } ]
