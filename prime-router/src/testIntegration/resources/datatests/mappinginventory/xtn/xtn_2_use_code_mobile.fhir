{
  "resourceType" : "Bundle",
  "id" : "1697229891402572000.c2969352-73f8-408b-92f3-b1342ea5506d",
  "meta" : {
    "lastUpdated" : "2023-10-13T16:44:51.416-04:00"
  },
  "identifier" : {
    "system" : "https://reportstream.cdc.gov/prime-router",
    "value" : "3003786103_4988249_33033"
  },
  "type" : "message",
  "timestamp" : "2023-05-01T10:25:31.000-04:00",
  "entry" : [
    {
      "fullUrl" : "MessageHeader/0993dd0b-6ce5-3caf-a177-0b81cc780c18",
      "resource" : {
        "resourceType" : "MessageHeader",
        "id" : "0993dd0b-6ce5-3caf-a177-0b81cc780c18",
        "meta" : {
          "extension" : [
            {
              "url" : "http://ibm.com/fhir/cdm/StructureDefinition/source-data-model-version",
              "valueString" : "2.5.1"
            }
          ]
        },
        "extension" : [
          {
            "url" : "https://reportstream.cdc.gov/fhir/StructureDefinition/encoding-characters",
            "valueString" : "^~\\&#"
          },
          {
            "url" : "https://reportstream.cdc.gov/fhir/StructureDefinition/source-message-profile-id",
            "valueIdentifier" : {}
          },
          {
            "url" : "https://reportstream.cdc.gov/fhir/StructureDefinition/character-set",
            "valueString" : "UNICODE UTF-8"
          }
        ],
        "eventCoding" : {
          "system" : "http://terminology.hl7.org/CodeSystem/v2-0003",
          "code" : "R01",
          "display" : "ORU/ACK - Unsolicited transmission of an observation message"
        },
        "sender" : {
          "reference" : "Organization/1697229892331615000.7514b471-2604-451f-b9e2-dd369971efb2"
        },
        "source" : {},
        "responsible" : {
          "reference" : "Organization/1697229892333462000.ed6640f0-7450-4550-a217-e73770ccdd33"
        }
      }
    },
    {
      "fullUrl" : "Organization/1697229892331615000.7514b471-2604-451f-b9e2-dd369971efb2",
      "resource" : {
        "resourceType" : "Organization",
        "id" : "1697229892331615000.7514b471-2604-451f-b9e2-dd369971efb2",
        "meta" : {
          "extension" : [
            {
              "url" : "http://ibm.com/fhir/cdm/StructureDefinition/source-data-model-version",
              "valueString" : "2.5.1"
            }
          ]
        },
        "address" : [
          {
            "country" : "USA"
          }
        ]
      }
    },
    {
      "fullUrl" : "Organization/1697229892333462000.ed6640f0-7450-4550-a217-e73770ccdd33",
      "resource" : {
        "resourceType" : "Organization",
        "id" : "1697229892333462000.ed6640f0-7450-4550-a217-e73770ccdd33",
        "meta" : {
          "extension" : [
            {
              "url" : "http://ibm.com/fhir/cdm/StructureDefinition/source-data-model-version",
              "valueString" : "2.5.1"
            }
          ]
        },
        "identifier" : [
          {}
        ]
      }
    },
    {
      "fullUrl" : "Provenance/1697229892643754000.6f2375b9-15df-4706-81d2-f260d1d44e46",
      "resource" : {
        "resourceType" : "Provenance",
        "id" : "1697229892643754000.6f2375b9-15df-4706-81d2-f260d1d44e46",
        "meta" : {
          "extension" : [
            {
              "url" : "http://ibm.com/fhir/cdm/StructureDefinition/source-data-model-version",
              "valueString" : "2.5.1"
            }
          ]
        },
        "recorded" : "2023-05-01T10:25:31-04:00",
        "activity" : {
          "coding" : [
            {
              "extension" : [
                {
                  "url" : "https://reportstream.cdc.gov/fhir/StructureDefinition/code-index-name",
                  "valueString" : "identifier"
                }
              ],
              "system" : "http://terminology.hl7.org/CodeSystem/v2-0003",
              "code" : "R01",
              "display" : "ORU_R01"
            }
          ]
        },
        "agent" : [
          {
            "type" : {
              "coding" : [
                {
                  "extension" : [
                    {
                      "url" : "https://reportstream.cdc.gov/fhir/StructureDefinition/code-index-name",
                      "valueString" : "identifier"
                    }
                  ],
                  "system" : "http://terminology.hl7.org/CodeSystem/provenance-participant-type",
                  "code" : "author"
                }
              ]
            }
          }
        ],
        "entity" : [
          {
            "role" : "source",
            "what" : {
              "reference" : "Device/1697229892645907000.ad022f5d-f9d2-4bde-92f2-4d0a925ce9e4"
            }
          }
        ]
      }
    },
    {
      "fullUrl" : "Device/1697229892645907000.ad022f5d-f9d2-4bde-92f2-4d0a925ce9e4",
      "resource" : {
        "resourceType" : "Device",
        "id" : "1697229892645907000.ad022f5d-f9d2-4bde-92f2-4d0a925ce9e4",
        "meta" : {
          "extension" : [
            {
              "url" : "http://ibm.com/fhir/cdm/StructureDefinition/source-data-model-version",
              "valueString" : "2.5.1"
            }
          ]
        }
      }
    },
    {
      "fullUrl" : "Patient/1697229892690392000.0fffc1e4-eb88-4ab9-ab0c-f4461f81d558",
      "resource" : {
        "resourceType" : "Patient",
        "id" : "1697229892690392000.0fffc1e4-eb88-4ab9-ab0c-f4461f81d558",
        "meta" : {
          "extension" : [
            {
              "url" : "http://ibm.com/fhir/cdm/StructureDefinition/source-data-model-version",
              "valueString" : "2.5.1"
            }
          ]
        },
<<<<<<< HEAD
        "value" : "kc3oy"
      } ],
      "name" : [ {
        "use" : "official",
        "text" : "Stephenie Davis Schaefer",
        "family" : "Schaefer",
        "given" : [ "Stephenie", "Davis" ]
      } ],
      "telecom" : [ {
        "system" : "phone",
        "value" : "+1 260 759 5016",
        "use" : "mobile"
      } ],
      "gender" : "unknown",
      "birthDate" : "1993-02-27",
      "deceasedBoolean" : false,
      "address" : [ {
        "line" : [ "96633 Gilberto Course" ],
        "state" : "IG"
      } ]
=======
        "extension" : [
          {
            "url" : "http://ibm.com/fhir/cdm/StructureDefinition/local-race-cd",
            "valueCodeableConcept" : {
              "coding" : [
                {
                  "extension" : [
                    {
                      "url" : "https://reportstream.cdc.gov/fhir/StructureDefinition/code-index-name",
                      "valueString" : "identifier"
                    }
                  ],
                  "system" : "NULLFL",
                  "version" : "2.5.1",
                  "code" : "ASKU",
                  "display" : "Asked, but unknown"
                }
              ]
            }
          },
          {
            "url" : "https://reportstream.cdc.gov/fhir/StructureDefinition/ethnic-group",
            "valueCodeableConcept" : {
              "coding" : [
                {
                  "extension" : [
                    {
                      "url" : "https://reportstream.cdc.gov/fhir/StructureDefinition/code-index-name",
                      "valueString" : "identifier"
                    }
                  ],
                  "system" : "http://terminology.hl7.org/CodeSystem/v2-0189",
                  "version" : "2.9",
                  "code" : "N",
                  "display" : "Non Hispanic or Latino"
                }
              ]
            }
          }
        ],
        "identifier" : [
          {
            "extension" : [
              {
                "url" : "https://reportstream.cdc.gov/fhir/StructureDefinition/assigning-facility-namespace-id",
                "valueString" : "Any lab USA"
              }
            ],
            "type" : {
              "coding" : [
                {
                  "system" : "http://terminology.hl7.org/CodeSystem/v2-0203",
                  "code" : "PI",
                  "display" : "Patient internal identifier"
                }
              ]
            },
            "value" : "kc3oy"
          }
        ],
        "name" : [
          {
            "use" : "official",
            "text" : "Stephenie Davis Schaefer",
            "family" : "Schaefer",
            "given" : [
              "Stephenie",
              "Davis"
            ]
          }
        ],
        "telecom" : [
          {
            "system" : "phone",
            "value" : "+1 260 759 5016",
            "use" : "mobile"
          }
        ],
        "gender" : "unknown",
        "birthDate" : "1993-02-27",
        "deceasedBoolean" : false,
        "address" : [
          {
            "line" : [
              "96633 Gilberto Course"
            ],
            "state" : "IG"
          }
        ]
      }
>>>>>>> fd41979e
    }
  ]
}<|MERGE_RESOLUTION|>--- conflicted
+++ resolved
@@ -175,28 +175,6 @@
             }
           ]
         },
-<<<<<<< HEAD
-        "value" : "kc3oy"
-      } ],
-      "name" : [ {
-        "use" : "official",
-        "text" : "Stephenie Davis Schaefer",
-        "family" : "Schaefer",
-        "given" : [ "Stephenie", "Davis" ]
-      } ],
-      "telecom" : [ {
-        "system" : "phone",
-        "value" : "+1 260 759 5016",
-        "use" : "mobile"
-      } ],
-      "gender" : "unknown",
-      "birthDate" : "1993-02-27",
-      "deceasedBoolean" : false,
-      "address" : [ {
-        "line" : [ "96633 Gilberto Course" ],
-        "state" : "IG"
-      } ]
-=======
         "extension" : [
           {
             "url" : "http://ibm.com/fhir/cdm/StructureDefinition/local-race-cd",
@@ -287,7 +265,6 @@
           }
         ]
       }
->>>>>>> fd41979e
     }
   ]
 }