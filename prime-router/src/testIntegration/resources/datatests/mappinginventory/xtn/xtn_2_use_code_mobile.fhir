{
  "resourceType" : "Bundle",
<<<<<<< HEAD
  "id" : "1706636933151612000.1471c410-37bb-41a2-923f-83b9bda9aa1c",
  "meta" : {
    "lastUpdated" : "2024-01-30T12:48:53.159-05:00"
=======
  "id" : "1706548506240629000.b99f8cb7-8dce-4ee5-84ca-e6d4b2cf421e",
  "meta" : {
    "lastUpdated" : "2024-01-29T12:15:06.249-05:00"
>>>>>>> 1d045b56
  },
  "identifier" : {
    "system" : "https://reportstream.cdc.gov/prime-router",
    "value" : "3003786103_4988249_33033"
  },
  "type" : "message",
  "timestamp" : "2023-05-01T10:25:31.000-04:00",
  "entry" : [
    {
      "fullUrl" : "MessageHeader/0993dd0b-6ce5-3caf-a177-0b81cc780c18",
      "resource" : {
        "resourceType" : "MessageHeader",
        "id" : "0993dd0b-6ce5-3caf-a177-0b81cc780c18",
        "extension" : [
          {
            "url" : "https://reportstream.cdc.gov/fhir/StructureDefinition/encoding-characters",
            "valueString" : "^~\\&#"
          },
          {
            "url" : "https://reportstream.cdc.gov/fhir/StructureDefinition/msh-7-datetime-of-message",
            "valueString" : "20230501102531-0400"
          }
        ],
        "eventCoding" : {
          "system" : "http://terminology.hl7.org/CodeSystem/v2-0003",
          "code" : "R01",
          "display" : "ORU^R01^ORU_R01"
        },
        "source" : {
          "_endpoint" : {
            "extension" : [
              {
                "url" : "http://hl7.org/fhir/StructureDefinition/data-absent-reason",
                "valueCode" : "unknown"
              }
            ]
          }
        }
      }
    },
    {
<<<<<<< HEAD
      "fullUrl" : "Provenance/1706636933522492000.15540449-610c-4338-bcf1-3a70a7cbaf41",
      "resource" : {
        "resourceType" : "Provenance",
        "id" : "1706636933522492000.15540449-610c-4338-bcf1-3a70a7cbaf41",
=======
      "fullUrl" : "Provenance/1706548506715897000.d11a20ba-5214-4ab5-bba4-e7d3bf2102ed",
      "resource" : {
        "resourceType" : "Provenance",
        "id" : "1706548506715897000.d11a20ba-5214-4ab5-bba4-e7d3bf2102ed",
>>>>>>> 1d045b56
        "target" : [
          {
            "reference" : "MessageHeader/0993dd0b-6ce5-3caf-a177-0b81cc780c18"
          }
        ],
        "recorded" : "2023-05-01T10:25:31-04:00",
        "activity" : {
          "coding" : [
            {
              "display" : "ORU^R01^ORU_R01"
            }
          ]
        }
      }
    },
    {
<<<<<<< HEAD
      "fullUrl" : "Provenance/1706636933530333000.967e4c65-138a-4481-a938-42faf6ac8704",
      "resource" : {
        "resourceType" : "Provenance",
        "id" : "1706636933530333000.967e4c65-138a-4481-a938-42faf6ac8704",
        "recorded" : "2024-01-30T12:48:53Z",
=======
      "fullUrl" : "Provenance/1706548506723765000.a21f2df2-5f74-4f40-a153-d5b02cf4f6bf",
      "resource" : {
        "resourceType" : "Provenance",
        "id" : "1706548506723765000.a21f2df2-5f74-4f40-a153-d5b02cf4f6bf",
        "recorded" : "2024-01-29T12:15:06Z",
>>>>>>> 1d045b56
        "policy" : [
          "http://hl7.org/fhir/uv/v2mappings/message-oru-r01-to-bundle"
        ],
        "activity" : {
          "coding" : [
            {
              "code" : "v2-FHIR transformation"
            }
          ]
        },
        "agent" : [
          {
            "type" : {
              "coding" : [
                {
                  "system" : "http://terminology.hl7.org/CodeSystem/provenance-participant-type",
                  "code" : "assembler"
                }
              ]
            },
            "who" : {
<<<<<<< HEAD
              "reference" : "Organization/1706636933529858000.f26d2574-75d6-4f5b-9702-eeb604a12f41"
            }
          }
        ]
      }
    },
    {
      "fullUrl" : "Organization/1706636933529858000.f26d2574-75d6-4f5b-9702-eeb604a12f41",
      "resource" : {
        "resourceType" : "Organization",
        "id" : "1706636933529858000.f26d2574-75d6-4f5b-9702-eeb604a12f41",
=======
              "reference" : "Organization/1706548506723290000.179e1a59-c7dc-420a-a684-06ff1bc3e13f"
            }
          }
        ]
      }
    },
    {
      "fullUrl" : "Organization/1706548506723290000.179e1a59-c7dc-420a-a684-06ff1bc3e13f",
      "resource" : {
        "resourceType" : "Organization",
        "id" : "1706548506723290000.179e1a59-c7dc-420a-a684-06ff1bc3e13f",
>>>>>>> 1d045b56
        "identifier" : [
          {
            "value" : "CDC PRIME - Atlanta"
          },
          {
            "type" : {
              "coding" : [
                {
                  "system" : "http://terminology.hl7.org/CodeSystem/v2-0301"
                }
              ]
            },
            "system" : "urn:ietf:rfc:3986",
            "value" : "2.16.840.1.114222.4.1.237821"
          }
        ]
      }
    },
    {
<<<<<<< HEAD
      "fullUrl" : "Patient/1706636933556032000.9f7a17ee-25cc-4dcc-a1b9-4e73f20a708f",
      "resource" : {
        "resourceType" : "Patient",
        "id" : "1706636933556032000.9f7a17ee-25cc-4dcc-a1b9-4e73f20a708f",
=======
      "fullUrl" : "Patient/1706548506750125000.5e0ac6a3-c181-418a-83b8-31e5a37f4398",
      "resource" : {
        "resourceType" : "Patient",
        "id" : "1706548506750125000.5e0ac6a3-c181-418a-83b8-31e5a37f4398",
>>>>>>> 1d045b56
        "extension" : [
          {
            "url" : "https://reportstream.cdc.gov/fhir/StructureDefinition/pid-patient",
            "extension" : [
              {
                "url" : "pid-8-administrative-sex",
                "valueCodeableConcept" : {
                  "coding" : [
                    {
                      "extension" : [
                        {
                          "url" : "https://reportstream.cdc.gov/fhir/StructureDefinition/cwe-coding",
                          "valueString" : "coding"
                        }
                      ],
                      "code" : "U"
                    }
                  ]
                }
              },
              {
                "url" : "pid-30-patient-death-indicator",
                "valueString" : "N"
              }
            ]
          },
          {
            "url" : "http://ibm.com/fhir/cdm/StructureDefinition/local-race-cd",
            "valueCodeableConcept" : {
              "coding" : [
                {
                  "extension" : [
                    {
                      "url" : "https://reportstream.cdc.gov/fhir/StructureDefinition/cwe-coding",
                      "valueString" : "coding"
                    },
                    {
                      "url" : "https://reportstream.cdc.gov/fhir/StructureDefinition/cwe-coding-system",
                      "valueString" : "NULLFL"
                    }
                  ],
                  "version" : "2.5.1",
                  "code" : "ASKU",
                  "display" : "Asked, but unknown"
                }
              ]
            }
          },
          {
            "url" : "https://reportstream.cdc.gov/fhir/StructureDefinition/ethnic-group",
            "valueCodeableConcept" : {
              "coding" : [
                {
                  "extension" : [
                    {
                      "url" : "https://reportstream.cdc.gov/fhir/StructureDefinition/cwe-coding",
                      "valueString" : "coding"
                    },
                    {
                      "url" : "https://reportstream.cdc.gov/fhir/StructureDefinition/cwe-coding-system",
                      "valueString" : "HL70189"
                    }
                  ],
                  "system" : "http://terminology.hl7.org/CodeSystem/v2-0189",
                  "version" : "2.9",
                  "code" : "N",
                  "display" : "Non Hispanic or Latino"
                }
              ]
            }
          }
        ],
        "identifier" : [
          {
            "extension" : [
              {
                "url" : "https://reportstream.cdc.gov/fhir/StructureDefinition/assigning-facility",
                "valueReference" : {
<<<<<<< HEAD
                  "reference" : "Organization/1706636933536697000.986d61df-e802-4506-8cb9-327057480ca9"
=======
                  "reference" : "Organization/1706548506731816000.39cce8f7-5b01-4c53-98a3-226388d1e6e6"
>>>>>>> 1d045b56
                }
              },
              {
                "url" : "https://reportstream.cdc.gov/fhir/StructureDefinition/hl7-use",
                "valueString" : "patient-identifier-list"
              },
              {
                "url" : "https://reportstream.cdc.gov/fhir/StructureDefinition/identifier-type-code",
                "valueString" : "PI"
              }
            ],
            "type" : {
              "coding" : [
                {
                  "code" : "PI"
                }
              ]
            },
            "value" : "kc3oy"
          }
        ],
        "name" : [
          {
            "extension" : [
              {
                "url" : "https://reportstream.cdc.gov/fhir/StructureDefinition/xpn-human-name",
                "extension" : [
                  {
                    "url" : "XPN.2",
                    "valueString" : "Stephenie"
                  },
                  {
                    "url" : "XPN.3",
                    "valueString" : "Davis"
                  },
                  {
                    "url" : "XPN.7",
                    "valueString" : "L"
                  }
                ]
              }
            ],
            "use" : "official",
            "family" : "Schaefer",
            "given" : [
              "Stephenie",
              "Davis"
            ]
          }
        ],
        "telecom" : [
          {
            "extension" : [
              {
                "url" : "http://hl7.org/fhir/StructureDefinition/contactpoint-country",
                "valueString" : "1"
              },
              {
                "url" : "http://hl7.org/fhir/StructureDefinition/contactpoint-area",
                "valueString" : "260"
              },
              {
                "url" : "http://hl7.org/fhir/StructureDefinition/contactpoint-local",
                "valueString" : "7595016"
              },
              {
                "url" : "https://reportstream.cdc.gov/fhir/StructureDefinition/xtn-contact-point",
                "extension" : [
                  {
                    "url" : "XTN.2",
                    "valueString" : "PRS"
                  },
                  {
                    "url" : "XTN.3",
                    "valueString" : "CP"
                  },
                  {
                    "url" : "XTN.7",
                    "valueString" : "7595016"
                  },
                  {
                    "url" : "XTN.12",
                    "valueString" : "+1 260 759 5016"
                  }
                ]
              }
            ],
            "system" : "phone",
            "value" : "+1 260 759 5016",
            "use" : "home"
          }
        ],
        "gender" : "unknown",
        "deceasedBoolean" : false,
        "address" : [
          {
            "extension" : [
              {
                "url" : "https://reportstream.cdc.gov/fhir/StructureDefinition/xad-address",
                "extension" : [
                  {
                    "url" : "https://reportstream.cdc.gov/fhir/StructureDefinition/sad-address-line",
                    "extension" : [
                      {
                        "url" : "SAD.1",
                        "valueString" : "96633 Gilberto Course"
<<<<<<< HEAD
=======
                      },
                      {
                        "url" : "SAD.2"
                      },
                      {
                        "url" : "SAD.3"
>>>>>>> 1d045b56
                      }
                    ]
                  }
                ]
              }
            ],
            "line" : [
              "96633 Gilberto Course"
            ],
            "state" : "IG"
          }
        ]
      }
    },
    {
<<<<<<< HEAD
      "fullUrl" : "Organization/1706636933536697000.986d61df-e802-4506-8cb9-327057480ca9",
      "resource" : {
        "resourceType" : "Organization",
        "id" : "1706636933536697000.986d61df-e802-4506-8cb9-327057480ca9",
=======
      "fullUrl" : "Organization/1706548506731816000.39cce8f7-5b01-4c53-98a3-226388d1e6e6",
      "resource" : {
        "resourceType" : "Organization",
        "id" : "1706548506731816000.39cce8f7-5b01-4c53-98a3-226388d1e6e6",
>>>>>>> 1d045b56
        "identifier" : [
          {
            "extension" : [
              {
                "url" : "https://reportstream.cdc.gov/fhir/StructureDefinition/identifier-namespace-id",
                "valueBoolean" : true
              }
            ],
            "value" : "Any lab USA"
          }
        ]
      }
    },
    {
<<<<<<< HEAD
      "fullUrl" : "Provenance/1706636933559000000.c97c9e8f-555a-4eef-9be3-31f98f1736fc",
      "resource" : {
        "resourceType" : "Provenance",
        "id" : "1706636933559000000.c97c9e8f-555a-4eef-9be3-31f98f1736fc",
        "target" : [
          {
            "reference" : "Patient/1706636933556032000.9f7a17ee-25cc-4dcc-a1b9-4e73f20a708f"
          }
        ],
        "recorded" : "2024-01-30T12:48:53Z",
=======
      "fullUrl" : "Provenance/1706548506753221000.9bc6df13-b7d3-40f6-92a1-fb243c61e67d",
      "resource" : {
        "resourceType" : "Provenance",
        "id" : "1706548506753221000.9bc6df13-b7d3-40f6-92a1-fb243c61e67d",
        "target" : [
          {
            "reference" : "Patient/1706548506750125000.5e0ac6a3-c181-418a-83b8-31e5a37f4398"
          }
        ],
        "recorded" : "2024-01-29T12:15:06Z",
>>>>>>> 1d045b56
        "activity" : {
          "coding" : [
            {
              "system" : "https://terminology.hl7.org/CodeSystem/v3-DataOperation",
              "code" : "UPDATE"
            }
          ]
        }
      }
    }
  ]
}<|MERGE_RESOLUTION|>--- conflicted
+++ resolved
@@ -1,14 +1,8 @@
 {
   "resourceType" : "Bundle",
-<<<<<<< HEAD
-  "id" : "1706636933151612000.1471c410-37bb-41a2-923f-83b9bda9aa1c",
-  "meta" : {
-    "lastUpdated" : "2024-01-30T12:48:53.159-05:00"
-=======
   "id" : "1706548506240629000.b99f8cb7-8dce-4ee5-84ca-e6d4b2cf421e",
   "meta" : {
     "lastUpdated" : "2024-01-29T12:15:06.249-05:00"
->>>>>>> 1d045b56
   },
   "identifier" : {
     "system" : "https://reportstream.cdc.gov/prime-router",
@@ -50,17 +44,10 @@
       }
     },
     {
-<<<<<<< HEAD
-      "fullUrl" : "Provenance/1706636933522492000.15540449-610c-4338-bcf1-3a70a7cbaf41",
-      "resource" : {
-        "resourceType" : "Provenance",
-        "id" : "1706636933522492000.15540449-610c-4338-bcf1-3a70a7cbaf41",
-=======
       "fullUrl" : "Provenance/1706548506715897000.d11a20ba-5214-4ab5-bba4-e7d3bf2102ed",
       "resource" : {
         "resourceType" : "Provenance",
         "id" : "1706548506715897000.d11a20ba-5214-4ab5-bba4-e7d3bf2102ed",
->>>>>>> 1d045b56
         "target" : [
           {
             "reference" : "MessageHeader/0993dd0b-6ce5-3caf-a177-0b81cc780c18"
@@ -77,19 +64,11 @@
       }
     },
     {
-<<<<<<< HEAD
-      "fullUrl" : "Provenance/1706636933530333000.967e4c65-138a-4481-a938-42faf6ac8704",
-      "resource" : {
-        "resourceType" : "Provenance",
-        "id" : "1706636933530333000.967e4c65-138a-4481-a938-42faf6ac8704",
-        "recorded" : "2024-01-30T12:48:53Z",
-=======
       "fullUrl" : "Provenance/1706548506723765000.a21f2df2-5f74-4f40-a153-d5b02cf4f6bf",
       "resource" : {
         "resourceType" : "Provenance",
         "id" : "1706548506723765000.a21f2df2-5f74-4f40-a153-d5b02cf4f6bf",
         "recorded" : "2024-01-29T12:15:06Z",
->>>>>>> 1d045b56
         "policy" : [
           "http://hl7.org/fhir/uv/v2mappings/message-oru-r01-to-bundle"
         ],
@@ -111,19 +90,6 @@
               ]
             },
             "who" : {
-<<<<<<< HEAD
-              "reference" : "Organization/1706636933529858000.f26d2574-75d6-4f5b-9702-eeb604a12f41"
-            }
-          }
-        ]
-      }
-    },
-    {
-      "fullUrl" : "Organization/1706636933529858000.f26d2574-75d6-4f5b-9702-eeb604a12f41",
-      "resource" : {
-        "resourceType" : "Organization",
-        "id" : "1706636933529858000.f26d2574-75d6-4f5b-9702-eeb604a12f41",
-=======
               "reference" : "Organization/1706548506723290000.179e1a59-c7dc-420a-a684-06ff1bc3e13f"
             }
           }
@@ -135,7 +101,6 @@
       "resource" : {
         "resourceType" : "Organization",
         "id" : "1706548506723290000.179e1a59-c7dc-420a-a684-06ff1bc3e13f",
->>>>>>> 1d045b56
         "identifier" : [
           {
             "value" : "CDC PRIME - Atlanta"
@@ -155,17 +120,10 @@
       }
     },
     {
-<<<<<<< HEAD
-      "fullUrl" : "Patient/1706636933556032000.9f7a17ee-25cc-4dcc-a1b9-4e73f20a708f",
-      "resource" : {
-        "resourceType" : "Patient",
-        "id" : "1706636933556032000.9f7a17ee-25cc-4dcc-a1b9-4e73f20a708f",
-=======
       "fullUrl" : "Patient/1706548506750125000.5e0ac6a3-c181-418a-83b8-31e5a37f4398",
       "resource" : {
         "resourceType" : "Patient",
         "id" : "1706548506750125000.5e0ac6a3-c181-418a-83b8-31e5a37f4398",
->>>>>>> 1d045b56
         "extension" : [
           {
             "url" : "https://reportstream.cdc.gov/fhir/StructureDefinition/pid-patient",
@@ -244,11 +202,7 @@
               {
                 "url" : "https://reportstream.cdc.gov/fhir/StructureDefinition/assigning-facility",
                 "valueReference" : {
-<<<<<<< HEAD
-                  "reference" : "Organization/1706636933536697000.986d61df-e802-4506-8cb9-327057480ca9"
-=======
                   "reference" : "Organization/1706548506731816000.39cce8f7-5b01-4c53-98a3-226388d1e6e6"
->>>>>>> 1d045b56
                 }
               },
               {
@@ -274,21 +228,16 @@
           {
             "extension" : [
               {
-                "url" : "https://reportstream.cdc.gov/fhir/StructureDefinition/xpn-human-name",
-                "extension" : [
-                  {
-                    "url" : "XPN.2",
-                    "valueString" : "Stephenie"
-                  },
-                  {
-                    "url" : "XPN.3",
-                    "valueString" : "Davis"
-                  },
-                  {
-                    "url" : "XPN.7",
-                    "valueString" : "L"
-                  }
-                ]
+                "url" : "https://reportstream.cdc.gov/fhir/StructureDefinition/xpn2-given-name",
+                "valueString" : "Stephenie"
+              },
+              {
+                "url" : "https://reportstream.cdc.gov/fhir/StructureDefinition/xpn3-second-given-name",
+                "valueString" : "Davis"
+              },
+              {
+                "url" : "https://reportstream.cdc.gov/fhir/StructureDefinition/xpn7-name-type-code",
+                "valueString" : "L"
               }
             ],
             "use" : "official",
@@ -303,37 +252,32 @@
           {
             "extension" : [
               {
+                "url" : "https://reportstream.cdc.gov/fhir/StructureDefinition/xtn2-telecom-use-code",
+                "valueString" : "PRS"
+              },
+              {
+                "url" : "https://reportstream.cdc.gov/fhir/StructureDefinition/xtn7-local-number",
+                "valueString" : "7595016"
+              },
+              {
+                "url" : "http://hl7.org/fhir/StructureDefinition/contactpoint-area",
+                "valueString" : "260"
+              },
+              {
+                "url" : "http://hl7.org/fhir/StructureDefinition/contactpoint-local",
+                "valueString" : "7595016"
+              },
+              {
                 "url" : "http://hl7.org/fhir/StructureDefinition/contactpoint-country",
                 "valueString" : "1"
               },
               {
-                "url" : "http://hl7.org/fhir/StructureDefinition/contactpoint-area",
-                "valueString" : "260"
-              },
-              {
-                "url" : "http://hl7.org/fhir/StructureDefinition/contactpoint-local",
-                "valueString" : "7595016"
-              },
-              {
-                "url" : "https://reportstream.cdc.gov/fhir/StructureDefinition/xtn-contact-point",
-                "extension" : [
-                  {
-                    "url" : "XTN.2",
-                    "valueString" : "PRS"
-                  },
-                  {
-                    "url" : "XTN.3",
-                    "valueString" : "CP"
-                  },
-                  {
-                    "url" : "XTN.7",
-                    "valueString" : "7595016"
-                  },
-                  {
-                    "url" : "XTN.12",
-                    "valueString" : "+1 260 759 5016"
-                  }
-                ]
+                "url" : "https://reportstream.cdc.gov/fhir/StructureDefinition/xtn3-telecom-equipment-type",
+                "valueString" : "CP"
+              },
+              {
+                "url" : "https://reportstream.cdc.gov/fhir/StructureDefinition/xtn12-unformatted-telephone-number",
+                "valueString" : "+1 260 759 5016"
               }
             ],
             "system" : "phone",
@@ -355,15 +299,12 @@
                       {
                         "url" : "SAD.1",
                         "valueString" : "96633 Gilberto Course"
-<<<<<<< HEAD
-=======
                       },
                       {
                         "url" : "SAD.2"
                       },
                       {
                         "url" : "SAD.3"
->>>>>>> 1d045b56
                       }
                     ]
                   }
@@ -379,17 +320,10 @@
       }
     },
     {
-<<<<<<< HEAD
-      "fullUrl" : "Organization/1706636933536697000.986d61df-e802-4506-8cb9-327057480ca9",
-      "resource" : {
-        "resourceType" : "Organization",
-        "id" : "1706636933536697000.986d61df-e802-4506-8cb9-327057480ca9",
-=======
       "fullUrl" : "Organization/1706548506731816000.39cce8f7-5b01-4c53-98a3-226388d1e6e6",
       "resource" : {
         "resourceType" : "Organization",
         "id" : "1706548506731816000.39cce8f7-5b01-4c53-98a3-226388d1e6e6",
->>>>>>> 1d045b56
         "identifier" : [
           {
             "extension" : [
@@ -404,18 +338,6 @@
       }
     },
     {
-<<<<<<< HEAD
-      "fullUrl" : "Provenance/1706636933559000000.c97c9e8f-555a-4eef-9be3-31f98f1736fc",
-      "resource" : {
-        "resourceType" : "Provenance",
-        "id" : "1706636933559000000.c97c9e8f-555a-4eef-9be3-31f98f1736fc",
-        "target" : [
-          {
-            "reference" : "Patient/1706636933556032000.9f7a17ee-25cc-4dcc-a1b9-4e73f20a708f"
-          }
-        ],
-        "recorded" : "2024-01-30T12:48:53Z",
-=======
       "fullUrl" : "Provenance/1706548506753221000.9bc6df13-b7d3-40f6-92a1-fb243c61e67d",
       "resource" : {
         "resourceType" : "Provenance",
@@ -426,7 +348,6 @@
           }
         ],
         "recorded" : "2024-01-29T12:15:06Z",
->>>>>>> 1d045b56
         "activity" : {
           "coding" : [
             {
