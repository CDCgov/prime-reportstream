{
  "resourceType" : "Bundle",
<<<<<<< HEAD
  "id" : "1706636915071266000.dad749f2-eae0-443e-b218-3a098756fa98",
  "meta" : {
    "lastUpdated" : "2024-01-30T12:48:35.078-05:00"
=======
  "id" : "1706548483157251000.8c964bfe-9824-43d4-a759-72fec31e5932",
  "meta" : {
    "lastUpdated" : "2024-01-29T12:14:43.164-05:00"
>>>>>>> 1d045b56
  },
  "identifier" : {
    "system" : "https://reportstream.cdc.gov/prime-router",
    "value" : "3003786103_4988249_33033"
  },
  "type" : "message",
  "timestamp" : "2023-05-01T10:25:31.000-04:00",
  "entry" : [
    {
      "fullUrl" : "MessageHeader/0993dd0b-6ce5-3caf-a177-0b81cc780c18",
      "resource" : {
        "resourceType" : "MessageHeader",
        "id" : "0993dd0b-6ce5-3caf-a177-0b81cc780c18",
        "meta" : {
          "tag" : [
            {
              "system" : "http://terminology.hl7.org/CodeSystem/v2-0103",
              "code" : "T"
            }
          ]
        },
        "extension" : [
          {
            "url" : "https://reportstream.cdc.gov/fhir/StructureDefinition/encoding-characters",
            "valueString" : "^~\\&#"
          },
          {
            "url" : "https://reportstream.cdc.gov/fhir/StructureDefinition/msh-7-datetime-of-message",
            "valueString" : "20230501102531-0400"
          },
          {
            "url" : "https://reportstream.cdc.gov/fhir/StructureDefinition/msh-15-accept-acknowledgement-type",
            "valueString" : "NE"
          },
          {
            "url" : "https://reportstream.cdc.gov/fhir/StructureDefinition/msh-16-application-acknowledgement-type",
            "valueString" : "NE"
          },
          {
            "url" : "https://reportstream.cdc.gov/fhir/StructureDefinition/msh21-source-message-profile-id",
            "valueIdentifier" : {
              "extension" : [
                {
                  "url" : "https://reportstream.cdc.gov/fhir/StructureDefinition/universal-id",
                  "valueOid" : "urn:oid:2.16.840.1.113883.9.11"
                }
              ],
              "system" : "PHIN",
              "value" : "PHLabReport-NoAck"
            }
          }
        ],
        "eventCoding" : {
          "system" : "http://terminology.hl7.org/CodeSystem/v2-0003",
          "code" : "R01",
          "display" : "ORU^R01^ORU_R01"
        },
        "destination" : [
          {
            "extension" : [
              {
                "url" : "https://reportstream.cdc.gov/fhir/StructureDefinition/universal-id",
                "valueString" : "2.16.840.1.114222.4.3.3.6.2.1"
              },
              {
                "url" : "https://reportstream.cdc.gov/fhir/StructureDefinition/universal-id-type",
                "valueString" : "ISO"
              },
              {
                "url" : "https://reportstream.cdc.gov/fhir/StructureDefinition/hl7-use",
                "valueString" : "receiving-application"
              }
            ],
            "name" : "MEDSS-ELR ",
            "endpoint" : "urn:oid:2.16.840.1.114222.4.3.3.6.2.1",
            "receiver" : {
<<<<<<< HEAD
              "reference" : "Organization/1706636915138726000.fee4dd83-f513-4e19-a92e-36a2d4715343"
=======
              "reference" : "Organization/1706548483244349000.4d339b78-673c-4ab9-a081-e96d901fb5d5"
>>>>>>> 1d045b56
            }
          }
        ],
        "sender" : {
<<<<<<< HEAD
          "reference" : "Organization/1706636915142325000.a0a2240a-729c-4f58-b05b-97c0d7b3f84f"
=======
          "reference" : "Organization/1706548483249656000.a33f3df3-d4dc-4e09-b415-e57930ed0087"
>>>>>>> 1d045b56
        },
        "source" : {
          "extension" : [
            {
              "url" : "https://reportstream.cdc.gov/fhir/StructureDefinition/namespace-id",
              "valueString" : "STARLIMS.CDC.Stag"
            },
            {
              "url" : "https://reportstream.cdc.gov/fhir/StructureDefinition/universal-id",
              "valueString" : "2.16.840.1.114222.4.3.3.2.1.2"
            },
            {
              "url" : "https://reportstream.cdc.gov/fhir/StructureDefinition/universal-id-type",
              "valueString" : "ISO"
            },
            {
              "url" : "https://reportstream.cdc.gov/fhir/StructureDefinition/hl7-use",
              "valueString" : "sending-application"
            }
          ],
          "endpoint" : "urn:oid:2.16.840.1.114222.4.3.3.2.1.2"
        }
      }
    },
    {
<<<<<<< HEAD
      "fullUrl" : "Organization/1706636915138726000.fee4dd83-f513-4e19-a92e-36a2d4715343",
      "resource" : {
        "resourceType" : "Organization",
        "id" : "1706636915138726000.fee4dd83-f513-4e19-a92e-36a2d4715343",
=======
      "fullUrl" : "Organization/1706548483244349000.4d339b78-673c-4ab9-a081-e96d901fb5d5",
      "resource" : {
        "resourceType" : "Organization",
        "id" : "1706548483244349000.4d339b78-673c-4ab9-a081-e96d901fb5d5",
>>>>>>> 1d045b56
        "extension" : [
          {
            "url" : "https://reportstream.cdc.gov/fhir/StructureDefinition/hl7-use",
            "valueString" : "receiving-facility"
          }
        ],
        "identifier" : [
          {
            "extension" : [
              {
                "url" : "https://reportstream.cdc.gov/fhir/StructureDefinition/identifier-namespace-id",
                "valueBoolean" : true
              }
            ],
            "value" : "MNDOH"
          },
          {
            "extension" : [
              {
                "url" : "https://reportstream.cdc.gov/fhir/StructureDefinition/identifier-universal-id",
                "valueBoolean" : true
              }
            ],
            "type" : {
              "coding" : [
                {
                  "system" : "http://terminology.hl7.org/CodeSystem/v2-0301",
                  "code" : "ISO"
                }
              ]
            },
            "system" : "urn:ietf:rfc:3986",
            "value" : "2.16.840.1.114222.4.1.3661"
          }
        ]
      }
    },
    {
<<<<<<< HEAD
      "fullUrl" : "Organization/1706636915142325000.a0a2240a-729c-4f58-b05b-97c0d7b3f84f",
      "resource" : {
        "resourceType" : "Organization",
        "id" : "1706636915142325000.a0a2240a-729c-4f58-b05b-97c0d7b3f84f",
=======
      "fullUrl" : "Organization/1706548483249656000.a33f3df3-d4dc-4e09-b415-e57930ed0087",
      "resource" : {
        "resourceType" : "Organization",
        "id" : "1706548483249656000.a33f3df3-d4dc-4e09-b415-e57930ed0087",
>>>>>>> 1d045b56
        "identifier" : [
          {
            "extension" : [
              {
                "url" : "https://reportstream.cdc.gov/fhir/StructureDefinition/identifier-namespace-id",
                "valueBoolean" : true
              }
            ],
            "value" : "CDC Atlanta"
          },
          {
            "extension" : [
              {
                "url" : "https://reportstream.cdc.gov/fhir/StructureDefinition/identifier-universal-id",
                "valueBoolean" : true
              }
            ],
            "type" : {
              "coding" : [
                {
                  "system" : "http://terminology.hl7.org/CodeSystem/v2-0301",
                  "code" : "CLIA"
                }
              ]
            },
            "value" : "11D0668319"
          }
        ]
      }
    },
    {
<<<<<<< HEAD
      "fullUrl" : "Provenance/1706636915465745000.3ef19a5e-4d9f-4568-b03c-58637cfde89e",
      "resource" : {
        "resourceType" : "Provenance",
        "id" : "1706636915465745000.3ef19a5e-4d9f-4568-b03c-58637cfde89e",
=======
      "fullUrl" : "Provenance/1706548483596750000.ef338ca9-4cb2-4d3d-ad6d-39aab64f5eb2",
      "resource" : {
        "resourceType" : "Provenance",
        "id" : "1706548483596750000.ef338ca9-4cb2-4d3d-ad6d-39aab64f5eb2",
>>>>>>> 1d045b56
        "target" : [
          {
            "reference" : "MessageHeader/0993dd0b-6ce5-3caf-a177-0b81cc780c18"
          }
        ],
        "recorded" : "2023-05-01T10:25:31-04:00",
        "activity" : {
          "coding" : [
            {
              "display" : "ORU^R01^ORU_R01"
            }
          ]
        },
        "agent" : [
          {
            "type" : {
              "coding" : [
                {
                  "system" : "http://terminology.hl7.org/CodeSystem/provenance-participant-type",
                  "code" : "author"
                }
              ]
            },
            "who" : {
<<<<<<< HEAD
              "reference" : "Organization/1706636915464906000.ef2bfb80-c660-420a-9cd4-52978d993ac9"
            }
          }
        ]
      }
    },
    {
      "fullUrl" : "Organization/1706636915464906000.ef2bfb80-c660-420a-9cd4-52978d993ac9",
      "resource" : {
        "resourceType" : "Organization",
        "id" : "1706636915464906000.ef2bfb80-c660-420a-9cd4-52978d993ac9",
=======
              "reference" : "Organization/1706548483596094000.8e89e82b-ae97-4012-9f57-6a69e1296a7c"
            }
          }
        ]
      }
    },
    {
      "fullUrl" : "Organization/1706548483596094000.8e89e82b-ae97-4012-9f57-6a69e1296a7c",
      "resource" : {
        "resourceType" : "Organization",
        "id" : "1706548483596094000.8e89e82b-ae97-4012-9f57-6a69e1296a7c",
>>>>>>> 1d045b56
        "identifier" : [
          {
            "extension" : [
              {
                "url" : "https://reportstream.cdc.gov/fhir/StructureDefinition/identifier-namespace-id",
                "valueBoolean" : true
              }
            ],
            "value" : "CDC Atlanta"
          },
          {
            "extension" : [
              {
                "url" : "https://reportstream.cdc.gov/fhir/StructureDefinition/identifier-universal-id",
                "valueBoolean" : true
              }
            ],
            "type" : {
              "coding" : [
                {
                  "system" : "http://terminology.hl7.org/CodeSystem/v2-0301",
                  "code" : "CLIA"
                }
              ]
            },
            "value" : "11D0668319"
          }
        ]
      }
    },
    {
<<<<<<< HEAD
      "fullUrl" : "Provenance/1706636915473674000.ec913117-5402-49e8-bbad-d74bf3ade283",
      "resource" : {
        "resourceType" : "Provenance",
        "id" : "1706636915473674000.ec913117-5402-49e8-bbad-d74bf3ade283",
        "recorded" : "2024-01-30T12:48:35Z",
=======
      "fullUrl" : "Provenance/1706548483604314000.fc8ca8b7-2f18-4d48-a2a3-8854dcc92152",
      "resource" : {
        "resourceType" : "Provenance",
        "id" : "1706548483604314000.fc8ca8b7-2f18-4d48-a2a3-8854dcc92152",
        "recorded" : "2024-01-29T12:14:43Z",
>>>>>>> 1d045b56
        "policy" : [
          "http://hl7.org/fhir/uv/v2mappings/message-oru-r01-to-bundle"
        ],
        "activity" : {
          "coding" : [
            {
              "code" : "v2-FHIR transformation"
            }
          ]
        },
        "agent" : [
          {
            "type" : {
              "coding" : [
                {
                  "system" : "http://terminology.hl7.org/CodeSystem/provenance-participant-type",
                  "code" : "assembler"
                }
              ]
            },
            "who" : {
<<<<<<< HEAD
              "reference" : "Organization/1706636915473313000.f3d95ee3-fd9e-41bf-aad4-dec02b7b1203"
            }
          }
        ]
      }
    },
    {
      "fullUrl" : "Organization/1706636915473313000.f3d95ee3-fd9e-41bf-aad4-dec02b7b1203",
      "resource" : {
        "resourceType" : "Organization",
        "id" : "1706636915473313000.f3d95ee3-fd9e-41bf-aad4-dec02b7b1203",
=======
              "reference" : "Organization/1706548483603970000.44475d55-f31f-4f2d-8506-32f23336f287"
            }
          }
        ]
      }
    },
    {
      "fullUrl" : "Organization/1706548483603970000.44475d55-f31f-4f2d-8506-32f23336f287",
      "resource" : {
        "resourceType" : "Organization",
        "id" : "1706548483603970000.44475d55-f31f-4f2d-8506-32f23336f287",
>>>>>>> 1d045b56
        "identifier" : [
          {
            "value" : "CDC PRIME - Atlanta"
          },
          {
            "type" : {
              "coding" : [
                {
                  "system" : "http://terminology.hl7.org/CodeSystem/v2-0301"
                }
              ]
            },
            "system" : "urn:ietf:rfc:3986",
            "value" : "2.16.840.1.114222.4.1.237821"
          }
        ]
      }
    },
    {
<<<<<<< HEAD
      "fullUrl" : "Patient/1706636915497214000.208ef061-3a8a-47a9-91a4-89643e8d9f50",
      "resource" : {
        "resourceType" : "Patient",
        "id" : "1706636915497214000.208ef061-3a8a-47a9-91a4-89643e8d9f50",
=======
      "fullUrl" : "Patient/1706548483628897000.b6f4b1e2-407d-4782-9710-cf6af0fe185e",
      "resource" : {
        "resourceType" : "Patient",
        "id" : "1706548483628897000.b6f4b1e2-407d-4782-9710-cf6af0fe185e",
>>>>>>> 1d045b56
        "extension" : [
          {
            "url" : "https://reportstream.cdc.gov/fhir/StructureDefinition/pid-patient",
            "extension" : [
              {
                "url" : "pid-8-administrative-sex",
                "valueCodeableConcept" : {
                  "coding" : [
                    {
                      "extension" : [
                        {
                          "url" : "https://reportstream.cdc.gov/fhir/StructureDefinition/cwe-coding",
                          "valueString" : "coding"
                        }
                      ],
                      "code" : "U"
                    }
                  ]
                }
              },
              {
                "url" : "pid-30-patient-death-indicator",
                "valueString" : "N"
              }
            ]
          },
          {
            "url" : "http://ibm.com/fhir/cdm/StructureDefinition/local-race-cd",
            "valueCodeableConcept" : {
              "coding" : [
                {
                  "extension" : [
                    {
                      "url" : "https://reportstream.cdc.gov/fhir/StructureDefinition/cwe-coding",
                      "valueString" : "coding"
                    },
                    {
                      "url" : "https://reportstream.cdc.gov/fhir/StructureDefinition/cwe-coding-system",
                      "valueString" : "NULLFL"
                    }
                  ],
                  "version" : "2.5.1",
                  "code" : "ASKU",
                  "display" : "Asked, but unknown"
                }
              ]
            }
          },
          {
            "url" : "https://reportstream.cdc.gov/fhir/StructureDefinition/ethnic-group",
            "valueCodeableConcept" : {
              "coding" : [
                {
                  "extension" : [
                    {
                      "url" : "https://reportstream.cdc.gov/fhir/StructureDefinition/cwe-coding",
                      "valueString" : "coding"
                    },
                    {
                      "url" : "https://reportstream.cdc.gov/fhir/StructureDefinition/cwe-coding-system",
                      "valueString" : "HL70189"
                    }
                  ],
                  "system" : "http://terminology.hl7.org/CodeSystem/v2-0189",
                  "version" : "2.9",
                  "code" : "N",
                  "display" : "Non Hispanic or Latino"
                }
              ]
            }
          }
        ],
        "identifier" : [
          {
            "extension" : [
              {
                "url" : "https://reportstream.cdc.gov/fhir/StructureDefinition/assigning-facility",
                "valueReference" : {
<<<<<<< HEAD
                  "reference" : "Organization/1706636915480016000.8ba7edff-0e7b-4160-baed-ffe826ee01bc"
=======
                  "reference" : "Organization/1706548483611575000.1c1b72dc-4c11-4156-a59a-eaa4c03569fc"
>>>>>>> 1d045b56
                }
              },
              {
                "url" : "https://reportstream.cdc.gov/fhir/StructureDefinition/hl7-use",
                "valueString" : "patient-identifier-list"
              },
              {
                "url" : "https://reportstream.cdc.gov/fhir/StructureDefinition/identifier-type-code",
                "valueString" : "PI"
              }
            ],
            "type" : {
              "coding" : [
                {
                  "code" : "PI"
                }
              ]
            },
            "value" : "kc3oy"
          }
        ],
        "name" : [
          {
            "extension" : [
              {
                "url" : "https://reportstream.cdc.gov/fhir/StructureDefinition/xpn-human-name",
                "extension" : [
                  {
                    "url" : "XPN.2",
                    "valueString" : "Stephenie"
                  },
                  {
                    "url" : "XPN.3",
                    "valueString" : "Davis"
                  },
                  {
                    "url" : "XPN.7",
                    "valueString" : "L"
                  }
                ]
              }
            ],
            "use" : "official",
            "family" : "Schaefer",
            "given" : [
              "Stephenie",
              "Davis"
            ]
          }
        ],
        "telecom" : [
          {
            "extension" : [
              {
                "url" : "http://hl7.org/fhir/StructureDefinition/contactpoint-country",
                "valueString" : "1"
              },
              {
                "url" : "http://hl7.org/fhir/StructureDefinition/contactpoint-area",
                "valueString" : "260"
              },
              {
                "url" : "http://hl7.org/fhir/StructureDefinition/contactpoint-local",
                "valueString" : "7595016"
              },
              {
                "url" : "https://reportstream.cdc.gov/fhir/StructureDefinition/xtn-contact-point",
                "extension" : [
                  {
                    "url" : "XTN.2",
                    "valueString" : "BPN"
                  },
                  {
                    "url" : "XTN.3",
                    "valueString" : "BP"
                  },
                  {
                    "url" : "XTN.7",
                    "valueString" : "7595016"
                  },
                  {
                    "url" : "XTN.12",
                    "valueString" : "+1 260 759 5016"
                  }
                ]
              }
            ],
            "system" : "pager",
            "value" : "+1 260 759 5016",
            "use" : "home"
          }
        ],
        "gender" : "unknown",
        "deceasedBoolean" : false,
        "address" : [
          {
            "extension" : [
              {
                "url" : "https://reportstream.cdc.gov/fhir/StructureDefinition/xad-address",
                "extension" : [
                  {
                    "url" : "https://reportstream.cdc.gov/fhir/StructureDefinition/sad-address-line",
                    "extension" : [
                      {
                        "url" : "SAD.1",
                        "valueString" : "96633 Gilberto Course"
<<<<<<< HEAD
=======
                      },
                      {
                        "url" : "SAD.2"
                      },
                      {
                        "url" : "SAD.3"
>>>>>>> 1d045b56
                      }
                    ]
                  }
                ]
              }
            ],
            "line" : [
              "96633 Gilberto Course"
            ],
            "state" : "IG"
          }
        ]
      }
    },
    {
<<<<<<< HEAD
      "fullUrl" : "Organization/1706636915480016000.8ba7edff-0e7b-4160-baed-ffe826ee01bc",
      "resource" : {
        "resourceType" : "Organization",
        "id" : "1706636915480016000.8ba7edff-0e7b-4160-baed-ffe826ee01bc",
=======
      "fullUrl" : "Organization/1706548483611575000.1c1b72dc-4c11-4156-a59a-eaa4c03569fc",
      "resource" : {
        "resourceType" : "Organization",
        "id" : "1706548483611575000.1c1b72dc-4c11-4156-a59a-eaa4c03569fc",
>>>>>>> 1d045b56
        "identifier" : [
          {
            "extension" : [
              {
                "url" : "https://reportstream.cdc.gov/fhir/StructureDefinition/identifier-namespace-id",
                "valueBoolean" : true
              }
            ],
            "value" : "Any lab USA"
          }
        ]
      }
    },
    {
<<<<<<< HEAD
      "fullUrl" : "Provenance/1706636915500004000.540994fe-e725-4037-bf1e-d2c09ab8f8e8",
      "resource" : {
        "resourceType" : "Provenance",
        "id" : "1706636915500004000.540994fe-e725-4037-bf1e-d2c09ab8f8e8",
        "target" : [
          {
            "reference" : "Patient/1706636915497214000.208ef061-3a8a-47a9-91a4-89643e8d9f50"
          }
        ],
        "recorded" : "2024-01-30T12:48:35Z",
=======
      "fullUrl" : "Provenance/1706548483631602000.fc727c19-36fd-4f73-b67a-4cc830e796ca",
      "resource" : {
        "resourceType" : "Provenance",
        "id" : "1706548483631602000.fc727c19-36fd-4f73-b67a-4cc830e796ca",
        "target" : [
          {
            "reference" : "Patient/1706548483628897000.b6f4b1e2-407d-4782-9710-cf6af0fe185e"
          }
        ],
        "recorded" : "2024-01-29T12:14:43Z",
>>>>>>> 1d045b56
        "activity" : {
          "coding" : [
            {
              "system" : "https://terminology.hl7.org/CodeSystem/v3-DataOperation",
              "code" : "UPDATE"
            }
          ]
        }
      }
    }
  ]
}<|MERGE_RESOLUTION|>--- conflicted
+++ resolved
@@ -1,14 +1,8 @@
 {
   "resourceType" : "Bundle",
-<<<<<<< HEAD
-  "id" : "1706636915071266000.dad749f2-eae0-443e-b218-3a098756fa98",
-  "meta" : {
-    "lastUpdated" : "2024-01-30T12:48:35.078-05:00"
-=======
   "id" : "1706548483157251000.8c964bfe-9824-43d4-a759-72fec31e5932",
   "meta" : {
     "lastUpdated" : "2024-01-29T12:14:43.164-05:00"
->>>>>>> 1d045b56
   },
   "identifier" : {
     "system" : "https://reportstream.cdc.gov/prime-router",
@@ -85,20 +79,12 @@
             "name" : "MEDSS-ELR ",
             "endpoint" : "urn:oid:2.16.840.1.114222.4.3.3.6.2.1",
             "receiver" : {
-<<<<<<< HEAD
-              "reference" : "Organization/1706636915138726000.fee4dd83-f513-4e19-a92e-36a2d4715343"
-=======
               "reference" : "Organization/1706548483244349000.4d339b78-673c-4ab9-a081-e96d901fb5d5"
->>>>>>> 1d045b56
             }
           }
         ],
         "sender" : {
-<<<<<<< HEAD
-          "reference" : "Organization/1706636915142325000.a0a2240a-729c-4f58-b05b-97c0d7b3f84f"
-=======
           "reference" : "Organization/1706548483249656000.a33f3df3-d4dc-4e09-b415-e57930ed0087"
->>>>>>> 1d045b56
         },
         "source" : {
           "extension" : [
@@ -124,17 +110,10 @@
       }
     },
     {
-<<<<<<< HEAD
-      "fullUrl" : "Organization/1706636915138726000.fee4dd83-f513-4e19-a92e-36a2d4715343",
-      "resource" : {
-        "resourceType" : "Organization",
-        "id" : "1706636915138726000.fee4dd83-f513-4e19-a92e-36a2d4715343",
-=======
       "fullUrl" : "Organization/1706548483244349000.4d339b78-673c-4ab9-a081-e96d901fb5d5",
       "resource" : {
         "resourceType" : "Organization",
         "id" : "1706548483244349000.4d339b78-673c-4ab9-a081-e96d901fb5d5",
->>>>>>> 1d045b56
         "extension" : [
           {
             "url" : "https://reportstream.cdc.gov/fhir/StructureDefinition/hl7-use",
@@ -173,17 +152,10 @@
       }
     },
     {
-<<<<<<< HEAD
-      "fullUrl" : "Organization/1706636915142325000.a0a2240a-729c-4f58-b05b-97c0d7b3f84f",
-      "resource" : {
-        "resourceType" : "Organization",
-        "id" : "1706636915142325000.a0a2240a-729c-4f58-b05b-97c0d7b3f84f",
-=======
       "fullUrl" : "Organization/1706548483249656000.a33f3df3-d4dc-4e09-b415-e57930ed0087",
       "resource" : {
         "resourceType" : "Organization",
         "id" : "1706548483249656000.a33f3df3-d4dc-4e09-b415-e57930ed0087",
->>>>>>> 1d045b56
         "identifier" : [
           {
             "extension" : [
@@ -215,17 +187,10 @@
       }
     },
     {
-<<<<<<< HEAD
-      "fullUrl" : "Provenance/1706636915465745000.3ef19a5e-4d9f-4568-b03c-58637cfde89e",
-      "resource" : {
-        "resourceType" : "Provenance",
-        "id" : "1706636915465745000.3ef19a5e-4d9f-4568-b03c-58637cfde89e",
-=======
       "fullUrl" : "Provenance/1706548483596750000.ef338ca9-4cb2-4d3d-ad6d-39aab64f5eb2",
       "resource" : {
         "resourceType" : "Provenance",
         "id" : "1706548483596750000.ef338ca9-4cb2-4d3d-ad6d-39aab64f5eb2",
->>>>>>> 1d045b56
         "target" : [
           {
             "reference" : "MessageHeader/0993dd0b-6ce5-3caf-a177-0b81cc780c18"
@@ -250,19 +215,6 @@
               ]
             },
             "who" : {
-<<<<<<< HEAD
-              "reference" : "Organization/1706636915464906000.ef2bfb80-c660-420a-9cd4-52978d993ac9"
-            }
-          }
-        ]
-      }
-    },
-    {
-      "fullUrl" : "Organization/1706636915464906000.ef2bfb80-c660-420a-9cd4-52978d993ac9",
-      "resource" : {
-        "resourceType" : "Organization",
-        "id" : "1706636915464906000.ef2bfb80-c660-420a-9cd4-52978d993ac9",
-=======
               "reference" : "Organization/1706548483596094000.8e89e82b-ae97-4012-9f57-6a69e1296a7c"
             }
           }
@@ -274,7 +226,6 @@
       "resource" : {
         "resourceType" : "Organization",
         "id" : "1706548483596094000.8e89e82b-ae97-4012-9f57-6a69e1296a7c",
->>>>>>> 1d045b56
         "identifier" : [
           {
             "extension" : [
@@ -306,19 +257,11 @@
       }
     },
     {
-<<<<<<< HEAD
-      "fullUrl" : "Provenance/1706636915473674000.ec913117-5402-49e8-bbad-d74bf3ade283",
-      "resource" : {
-        "resourceType" : "Provenance",
-        "id" : "1706636915473674000.ec913117-5402-49e8-bbad-d74bf3ade283",
-        "recorded" : "2024-01-30T12:48:35Z",
-=======
       "fullUrl" : "Provenance/1706548483604314000.fc8ca8b7-2f18-4d48-a2a3-8854dcc92152",
       "resource" : {
         "resourceType" : "Provenance",
         "id" : "1706548483604314000.fc8ca8b7-2f18-4d48-a2a3-8854dcc92152",
         "recorded" : "2024-01-29T12:14:43Z",
->>>>>>> 1d045b56
         "policy" : [
           "http://hl7.org/fhir/uv/v2mappings/message-oru-r01-to-bundle"
         ],
@@ -340,19 +283,6 @@
               ]
             },
             "who" : {
-<<<<<<< HEAD
-              "reference" : "Organization/1706636915473313000.f3d95ee3-fd9e-41bf-aad4-dec02b7b1203"
-            }
-          }
-        ]
-      }
-    },
-    {
-      "fullUrl" : "Organization/1706636915473313000.f3d95ee3-fd9e-41bf-aad4-dec02b7b1203",
-      "resource" : {
-        "resourceType" : "Organization",
-        "id" : "1706636915473313000.f3d95ee3-fd9e-41bf-aad4-dec02b7b1203",
-=======
               "reference" : "Organization/1706548483603970000.44475d55-f31f-4f2d-8506-32f23336f287"
             }
           }
@@ -364,7 +294,6 @@
       "resource" : {
         "resourceType" : "Organization",
         "id" : "1706548483603970000.44475d55-f31f-4f2d-8506-32f23336f287",
->>>>>>> 1d045b56
         "identifier" : [
           {
             "value" : "CDC PRIME - Atlanta"
@@ -384,17 +313,10 @@
       }
     },
     {
-<<<<<<< HEAD
-      "fullUrl" : "Patient/1706636915497214000.208ef061-3a8a-47a9-91a4-89643e8d9f50",
-      "resource" : {
-        "resourceType" : "Patient",
-        "id" : "1706636915497214000.208ef061-3a8a-47a9-91a4-89643e8d9f50",
-=======
       "fullUrl" : "Patient/1706548483628897000.b6f4b1e2-407d-4782-9710-cf6af0fe185e",
       "resource" : {
         "resourceType" : "Patient",
         "id" : "1706548483628897000.b6f4b1e2-407d-4782-9710-cf6af0fe185e",
->>>>>>> 1d045b56
         "extension" : [
           {
             "url" : "https://reportstream.cdc.gov/fhir/StructureDefinition/pid-patient",
@@ -473,11 +395,7 @@
               {
                 "url" : "https://reportstream.cdc.gov/fhir/StructureDefinition/assigning-facility",
                 "valueReference" : {
-<<<<<<< HEAD
-                  "reference" : "Organization/1706636915480016000.8ba7edff-0e7b-4160-baed-ffe826ee01bc"
-=======
                   "reference" : "Organization/1706548483611575000.1c1b72dc-4c11-4156-a59a-eaa4c03569fc"
->>>>>>> 1d045b56
                 }
               },
               {
@@ -503,21 +421,16 @@
           {
             "extension" : [
               {
-                "url" : "https://reportstream.cdc.gov/fhir/StructureDefinition/xpn-human-name",
-                "extension" : [
-                  {
-                    "url" : "XPN.2",
-                    "valueString" : "Stephenie"
-                  },
-                  {
-                    "url" : "XPN.3",
-                    "valueString" : "Davis"
-                  },
-                  {
-                    "url" : "XPN.7",
-                    "valueString" : "L"
-                  }
-                ]
+                "url" : "https://reportstream.cdc.gov/fhir/StructureDefinition/xpn2-given-name",
+                "valueString" : "Stephenie"
+              },
+              {
+                "url" : "https://reportstream.cdc.gov/fhir/StructureDefinition/xpn3-second-given-name",
+                "valueString" : "Davis"
+              },
+              {
+                "url" : "https://reportstream.cdc.gov/fhir/StructureDefinition/xpn7-name-type-code",
+                "valueString" : "L"
               }
             ],
             "use" : "official",
@@ -532,37 +445,32 @@
           {
             "extension" : [
               {
+                "url" : "https://reportstream.cdc.gov/fhir/StructureDefinition/xtn2-telecom-use-code",
+                "valueString" : "BPN"
+              },
+              {
+                "url" : "https://reportstream.cdc.gov/fhir/StructureDefinition/xtn7-local-number",
+                "valueString" : "7595016"
+              },
+              {
+                "url" : "http://hl7.org/fhir/StructureDefinition/contactpoint-area",
+                "valueString" : "260"
+              },
+              {
+                "url" : "http://hl7.org/fhir/StructureDefinition/contactpoint-local",
+                "valueString" : "7595016"
+              },
+              {
                 "url" : "http://hl7.org/fhir/StructureDefinition/contactpoint-country",
                 "valueString" : "1"
               },
               {
-                "url" : "http://hl7.org/fhir/StructureDefinition/contactpoint-area",
-                "valueString" : "260"
-              },
-              {
-                "url" : "http://hl7.org/fhir/StructureDefinition/contactpoint-local",
-                "valueString" : "7595016"
-              },
-              {
-                "url" : "https://reportstream.cdc.gov/fhir/StructureDefinition/xtn-contact-point",
-                "extension" : [
-                  {
-                    "url" : "XTN.2",
-                    "valueString" : "BPN"
-                  },
-                  {
-                    "url" : "XTN.3",
-                    "valueString" : "BP"
-                  },
-                  {
-                    "url" : "XTN.7",
-                    "valueString" : "7595016"
-                  },
-                  {
-                    "url" : "XTN.12",
-                    "valueString" : "+1 260 759 5016"
-                  }
-                ]
+                "url" : "https://reportstream.cdc.gov/fhir/StructureDefinition/xtn3-telecom-equipment-type",
+                "valueString" : "BP"
+              },
+              {
+                "url" : "https://reportstream.cdc.gov/fhir/StructureDefinition/xtn12-unformatted-telephone-number",
+                "valueString" : "+1 260 759 5016"
               }
             ],
             "system" : "pager",
@@ -584,15 +492,12 @@
                       {
                         "url" : "SAD.1",
                         "valueString" : "96633 Gilberto Course"
-<<<<<<< HEAD
-=======
                       },
                       {
                         "url" : "SAD.2"
                       },
                       {
                         "url" : "SAD.3"
->>>>>>> 1d045b56
                       }
                     ]
                   }
@@ -608,17 +513,10 @@
       }
     },
     {
-<<<<<<< HEAD
-      "fullUrl" : "Organization/1706636915480016000.8ba7edff-0e7b-4160-baed-ffe826ee01bc",
-      "resource" : {
-        "resourceType" : "Organization",
-        "id" : "1706636915480016000.8ba7edff-0e7b-4160-baed-ffe826ee01bc",
-=======
       "fullUrl" : "Organization/1706548483611575000.1c1b72dc-4c11-4156-a59a-eaa4c03569fc",
       "resource" : {
         "resourceType" : "Organization",
         "id" : "1706548483611575000.1c1b72dc-4c11-4156-a59a-eaa4c03569fc",
->>>>>>> 1d045b56
         "identifier" : [
           {
             "extension" : [
@@ -633,18 +531,6 @@
       }
     },
     {
-<<<<<<< HEAD
-      "fullUrl" : "Provenance/1706636915500004000.540994fe-e725-4037-bf1e-d2c09ab8f8e8",
-      "resource" : {
-        "resourceType" : "Provenance",
-        "id" : "1706636915500004000.540994fe-e725-4037-bf1e-d2c09ab8f8e8",
-        "target" : [
-          {
-            "reference" : "Patient/1706636915497214000.208ef061-3a8a-47a9-91a4-89643e8d9f50"
-          }
-        ],
-        "recorded" : "2024-01-30T12:48:35Z",
-=======
       "fullUrl" : "Provenance/1706548483631602000.fc727c19-36fd-4f73-b67a-4cc830e796ca",
       "resource" : {
         "resourceType" : "Provenance",
@@ -655,7 +541,6 @@
           }
         ],
         "recorded" : "2024-01-29T12:14:43Z",
->>>>>>> 1d045b56
         "activity" : {
           "coding" : [
             {
