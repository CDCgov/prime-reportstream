{
  "resourceType" : "Bundle",
<<<<<<< HEAD
  "id" : "1706215019177801000.e66ea99f-cb08-45d1-96db-a71e7f3c1e85",
  "meta" : {
    "lastUpdated" : "2024-01-25T15:36:59.192-05:00"
=======
  "id" : "1706312350171135000.9e1f4d83-97a2-493e-a08c-0c67dc03fbbe",
  "meta" : {
    "lastUpdated" : "2024-01-26T17:39:10.184-06:00"
>>>>>>> 711af84e
  },
  "identifier" : {
    "system" : "https://reportstream.cdc.gov/prime-router",
    "value" : "3003786103_4988249_33033"
  },
  "type" : "message",
<<<<<<< HEAD
  "timestamp" : "2023-05-01T10:25:31.000-04:00",
=======
  "timestamp" : "2023-05-01T09:25:31.000-05:00",
>>>>>>> 711af84e
  "entry" : [
    {
      "fullUrl" : "MessageHeader/0993dd0b-6ce5-3caf-a177-0b81cc780c18",
      "resource" : {
        "resourceType" : "MessageHeader",
        "id" : "0993dd0b-6ce5-3caf-a177-0b81cc780c18",
        "meta" : {
          "tag" : [
            {
              "system" : "http://terminology.hl7.org/CodeSystem/v2-0103",
              "code" : "T"
            }
          ]
        },
        "extension" : [
          {
            "url" : "https://reportstream.cdc.gov/fhir/StructureDefinition/encoding-characters",
            "valueString" : "^~\\&#"
          },
          {
            "url" : "https://reportstream.cdc.gov/fhir/StructureDefinition/msh-7-datetime-of-message",
            "valueString" : "20230501102531-0400"
          },
          {
            "url" : "https://reportstream.cdc.gov/fhir/StructureDefinition/msh-15-accept-acknowledgement-type",
            "valueString" : "NE"
          },
          {
            "url" : "https://reportstream.cdc.gov/fhir/StructureDefinition/msh-16-application-acknowledgement-type",
            "valueString" : "NE"
          },
          {
            "url" : "https://reportstream.cdc.gov/fhir/StructureDefinition/msh21-source-message-profile-id",
            "valueIdentifier" : {
              "extension" : [
                {
                  "url" : "https://reportstream.cdc.gov/fhir/StructureDefinition/universal-id",
                  "valueOid" : "urn:oid:2.16.840.1.113883.9.11"
                }
              ],
              "system" : "PHIN",
              "value" : "PHLabReport-NoAck"
            }
          }
        ],
        "eventCoding" : {
          "system" : "http://terminology.hl7.org/CodeSystem/v2-0003",
          "code" : "R01",
          "display" : "ORU^R01^ORU_R01"
        },
        "destination" : [
          {
            "extension" : [
              {
                "url" : "https://reportstream.cdc.gov/fhir/StructureDefinition/universal-id",
                "valueString" : "2.16.840.1.114222.4.3.3.6.2.1"
              },
              {
                "url" : "https://reportstream.cdc.gov/fhir/StructureDefinition/universal-id-type",
                "valueString" : "ISO"
              },
              {
                "url" : "https://reportstream.cdc.gov/fhir/StructureDefinition/hl7-use",
                "valueString" : "receiving-application"
              }
            ],
            "name" : "MEDSS-ELR ",
            "endpoint" : "urn:oid:2.16.840.1.114222.4.3.3.6.2.1",
            "receiver" : {
<<<<<<< HEAD
              "reference" : "Organization/1706215019263633000.5c44a412-963d-45c0-8d9c-b12d2de95ba6"
=======
              "reference" : "Organization/1706312350257725000.f1225689-af7d-4ea3-9bfc-680a442d292e"
>>>>>>> 711af84e
            }
          }
        ],
        "sender" : {
<<<<<<< HEAD
          "reference" : "Organization/1706215019268613000.ba1a3d77-c0f4-428a-8290-68e03e2815bc"
=======
          "reference" : "Organization/1706312350261448000.fb5e9e77-0ffc-44ba-ae58-832ba48202f0"
>>>>>>> 711af84e
        },
        "source" : {
          "extension" : [
            {
              "url" : "https://reportstream.cdc.gov/fhir/StructureDefinition/namespace-id",
              "valueString" : "STARLIMS.CDC.Stag"
            },
            {
              "url" : "https://reportstream.cdc.gov/fhir/StructureDefinition/universal-id",
              "valueString" : "2.16.840.1.114222.4.3.3.2.1.2"
            },
            {
              "url" : "https://reportstream.cdc.gov/fhir/StructureDefinition/universal-id-type",
              "valueString" : "ISO"
            },
            {
              "url" : "https://reportstream.cdc.gov/fhir/StructureDefinition/hl7-use",
              "valueString" : "sending-application"
            }
          ],
          "endpoint" : "urn:oid:2.16.840.1.114222.4.3.3.2.1.2"
        }
      }
    },
    {
<<<<<<< HEAD
      "fullUrl" : "Organization/1706215019263633000.5c44a412-963d-45c0-8d9c-b12d2de95ba6",
      "resource" : {
        "resourceType" : "Organization",
        "id" : "1706215019263633000.5c44a412-963d-45c0-8d9c-b12d2de95ba6",
=======
      "fullUrl" : "Organization/1706312350257725000.f1225689-af7d-4ea3-9bfc-680a442d292e",
      "resource" : {
        "resourceType" : "Organization",
        "id" : "1706312350257725000.f1225689-af7d-4ea3-9bfc-680a442d292e",
>>>>>>> 711af84e
        "extension" : [
          {
            "url" : "https://reportstream.cdc.gov/fhir/StructureDefinition/hl7-use",
            "valueString" : "receiving-facility"
          }
        ],
        "identifier" : [
          {
            "extension" : [
              {
                "url" : "https://reportstream.cdc.gov/fhir/StructureDefinition/identifier-namespace-id",
                "valueBoolean" : true
              }
            ],
            "value" : "MNDOH"
          },
          {
            "extension" : [
              {
                "url" : "https://reportstream.cdc.gov/fhir/StructureDefinition/identifier-universal-id",
                "valueBoolean" : true
              }
            ],
            "type" : {
              "coding" : [
                {
                  "system" : "http://terminology.hl7.org/CodeSystem/v2-0301",
                  "code" : "ISO"
                }
              ]
            },
            "system" : "urn:ietf:rfc:3986",
            "value" : "2.16.840.1.114222.4.1.3661"
          }
        ]
      }
    },
    {
<<<<<<< HEAD
      "fullUrl" : "Organization/1706215019268613000.ba1a3d77-c0f4-428a-8290-68e03e2815bc",
      "resource" : {
        "resourceType" : "Organization",
        "id" : "1706215019268613000.ba1a3d77-c0f4-428a-8290-68e03e2815bc",
=======
      "fullUrl" : "Organization/1706312350261448000.fb5e9e77-0ffc-44ba-ae58-832ba48202f0",
      "resource" : {
        "resourceType" : "Organization",
        "id" : "1706312350261448000.fb5e9e77-0ffc-44ba-ae58-832ba48202f0",
>>>>>>> 711af84e
        "identifier" : [
          {
            "extension" : [
              {
                "url" : "https://reportstream.cdc.gov/fhir/StructureDefinition/identifier-namespace-id",
                "valueBoolean" : true
              }
            ],
            "value" : "CDC Atlanta"
          },
          {
            "extension" : [
              {
                "url" : "https://reportstream.cdc.gov/fhir/StructureDefinition/identifier-universal-id",
                "valueBoolean" : true
              }
            ],
            "type" : {
              "coding" : [
                {
                  "system" : "http://terminology.hl7.org/CodeSystem/v2-0301",
                  "code" : "CLIA"
                }
              ]
            },
            "value" : "11D0668319"
          }
        ]
      }
    },
    {
<<<<<<< HEAD
      "fullUrl" : "Provenance/1706215019577513000.7b81c286-f510-483f-9cab-d709b34f632c",
      "resource" : {
        "resourceType" : "Provenance",
        "id" : "1706215019577513000.7b81c286-f510-483f-9cab-d709b34f632c",
=======
      "fullUrl" : "Provenance/1706312350546035000.42d22985-9a02-4b48-a48b-8f67bdb842d2",
      "resource" : {
        "resourceType" : "Provenance",
        "id" : "1706312350546035000.42d22985-9a02-4b48-a48b-8f67bdb842d2",
        "target" : [
          {
            "reference" : "MessageHeader/0993dd0b-6ce5-3caf-a177-0b81cc780c18"
          }
        ],
>>>>>>> 711af84e
        "recorded" : "2023-05-01T10:25:31-04:00",
        "activity" : {
          "coding" : [
            {
              "display" : "ORU^R01^ORU_R01"
            }
          ]
        },
        "agent" : [
          {
            "type" : {
              "coding" : [
                {
                  "system" : "http://terminology.hl7.org/CodeSystem/provenance-participant-type",
                  "code" : "author"
                }
              ]
            },
            "who" : {
<<<<<<< HEAD
              "reference" : "Organization/1706215019576911000.547d3efb-39db-4b65-b7f1-369029066087"
            }
          }
        ],
        "entity" : [
          {
            "role" : "source",
            "what" : {
              "reference" : "Device/1706215019579741000.b12f5a1c-38a9-41a9-bb4a-edce0cd0a2c2"
            }
          }
        ]
      }
    },
    {
      "fullUrl" : "Organization/1706215019576911000.547d3efb-39db-4b65-b7f1-369029066087",
      "resource" : {
        "resourceType" : "Organization",
        "id" : "1706215019576911000.547d3efb-39db-4b65-b7f1-369029066087",
=======
              "reference" : "Organization/1706312350545174000.f3ab77b2-835b-406c-9c28-3af876d12125"
            }
          }
        ]
      }
    },
    {
      "fullUrl" : "Organization/1706312350545174000.f3ab77b2-835b-406c-9c28-3af876d12125",
      "resource" : {
        "resourceType" : "Organization",
        "id" : "1706312350545174000.f3ab77b2-835b-406c-9c28-3af876d12125",
>>>>>>> 711af84e
        "identifier" : [
          {
            "extension" : [
              {
                "url" : "https://reportstream.cdc.gov/fhir/StructureDefinition/identifier-namespace-id",
                "valueBoolean" : true
              }
            ],
            "value" : "CDC Atlanta"
          },
          {
            "extension" : [
              {
                "url" : "https://reportstream.cdc.gov/fhir/StructureDefinition/identifier-universal-id",
                "valueBoolean" : true
              }
            ],
            "type" : {
              "coding" : [
                {
                  "system" : "http://terminology.hl7.org/CodeSystem/v2-0301",
                  "code" : "CLIA"
                }
              ]
            },
            "value" : "11D0668319"
          }
        ]
      }
    },
    {
<<<<<<< HEAD
      "fullUrl" : "Device/1706215019579741000.b12f5a1c-38a9-41a9-bb4a-edce0cd0a2c2",
      "resource" : {
        "resourceType" : "Device",
        "id" : "1706215019579741000.b12f5a1c-38a9-41a9-bb4a-edce0cd0a2c2",
        "identifier" : [
=======
      "fullUrl" : "Provenance/1706312350553635000.968e7c51-ae97-437f-b166-eb3df25a244b",
      "resource" : {
        "resourceType" : "Provenance",
        "id" : "1706312350553635000.968e7c51-ae97-437f-b166-eb3df25a244b",
        "recorded" : "2024-01-26T17:39:10Z",
        "policy" : [
          "http://hl7.org/fhir/uv/v2mappings/message-oru-r01-to-bundle"
        ],
        "activity" : {
          "coding" : [
            {
              "code" : "v2-FHIR transformation"
            }
          ]
        },
        "agent" : [
>>>>>>> 711af84e
          {
            "type" : {
              "coding" : [
                {
                  "system" : "http://terminology.hl7.org/CodeSystem/provenance-participant-type",
                  "code" : "assembler"
                }
              ]
            },
            "who" : {
              "reference" : "Organization/1706312350553311000.26f52dc2-371e-418f-ad95-eaff0f12b984"
            }
          }
        ]
      }
    },
    {
      "fullUrl" : "Organization/1706312350553311000.26f52dc2-371e-418f-ad95-eaff0f12b984",
      "resource" : {
        "resourceType" : "Organization",
        "id" : "1706312350553311000.26f52dc2-371e-418f-ad95-eaff0f12b984",
        "identifier" : [
          {
            "value" : "CDC PRIME - Atlanta"
          },
          {
            "type" : {
              "coding" : [
                {
                  "system" : "http://terminology.hl7.org/CodeSystem/v2-0301"
                }
              ]
            },
            "system" : "urn:ietf:rfc:3986",
            "value" : "2.16.840.1.114222.4.1.237821"
          }
        ]
      }
    },
    {
<<<<<<< HEAD
      "fullUrl" : "Patient/1706215019603365000.b85b8d82-857d-4238-8b24-e2423e1f1dc1",
      "resource" : {
        "resourceType" : "Patient",
        "id" : "1706215019603365000.b85b8d82-857d-4238-8b24-e2423e1f1dc1",
=======
      "fullUrl" : "Patient/1706312350575269000.26a1f6d6-4ba9-4f7e-bc10-00770f1a5c66",
      "resource" : {
        "resourceType" : "Patient",
        "id" : "1706312350575269000.26a1f6d6-4ba9-4f7e-bc10-00770f1a5c66",
>>>>>>> 711af84e
        "extension" : [
          {
            "url" : "https://reportstream.cdc.gov/fhir/StructureDefinition/pid-patient",
            "extension" : [
              {
                "url" : "pid-8-administrative-sex",
                "valueCodeableConcept" : {
                  "coding" : [
                    {
                      "extension" : [
                        {
                          "url" : "https://reportstream.cdc.gov/fhir/StructureDefinition/cwe-coding",
                          "valueString" : "coding"
                        }
                      ],
                      "code" : "U"
                    }
                  ]
                }
              },
              {
                "url" : "pid-30-patient-death-indicator",
                "valueString" : "N"
              }
            ]
          },
          {
            "url" : "http://ibm.com/fhir/cdm/StructureDefinition/local-race-cd",
            "valueCodeableConcept" : {
              "coding" : [
                {
                  "extension" : [
                    {
                      "url" : "https://reportstream.cdc.gov/fhir/StructureDefinition/cwe-coding",
                      "valueString" : "coding"
                    },
                    {
                      "url" : "https://reportstream.cdc.gov/fhir/StructureDefinition/cwe-coding-system",
                      "valueString" : "NULLFL"
                    }
                  ],
                  "version" : "2.5.1",
                  "code" : "ASKU",
                  "display" : "Asked, but unknown"
                }
              ]
            }
          },
          {
            "url" : "https://reportstream.cdc.gov/fhir/StructureDefinition/ethnic-group",
            "valueCodeableConcept" : {
              "coding" : [
                {
                  "extension" : [
                    {
                      "url" : "https://reportstream.cdc.gov/fhir/StructureDefinition/cwe-coding",
                      "valueString" : "coding"
                    },
                    {
                      "url" : "https://reportstream.cdc.gov/fhir/StructureDefinition/cwe-coding-system",
                      "valueString" : "HL70189"
                    }
                  ],
                  "system" : "http://terminology.hl7.org/CodeSystem/v2-0189",
                  "version" : "2.9",
                  "code" : "N",
                  "display" : "Non Hispanic or Latino"
                }
              ]
            }
          }
        ],
        "identifier" : [
          {
            "extension" : [
              {
                "url" : "https://reportstream.cdc.gov/fhir/StructureDefinition/assigning-facility",
                "valueReference" : {
<<<<<<< HEAD
                  "reference" : "Organization/1706215019592828000.10ebfaa2-87a3-4083-82b0-99b2e1c36f87"
=======
                  "reference" : "Organization/1706312350559575000.c049050d-c24e-405d-990b-ecd964e7365b"
>>>>>>> 711af84e
                }
              },
              {
                "url" : "https://reportstream.cdc.gov/fhir/StructureDefinition/hl7-use",
                "valueString" : "patient-identifier-list"
              },
              {
                "url" : "https://reportstream.cdc.gov/fhir/StructureDefinition/identifier-type-code",
                "valueString" : "PI"
              }
            ],
            "type" : {
              "coding" : [
                {
                  "code" : "PI"
                }
              ]
            },
            "value" : "kc3oy"
          }
        ],
        "name" : [
          {
            "extension" : [
              {
                "url" : "https://reportstream.cdc.gov/fhir/StructureDefinition/xpn2-given-name",
                "valueString" : "Stephenie"
              },
              {
                "url" : "https://reportstream.cdc.gov/fhir/StructureDefinition/xpn3-second-given-name",
                "valueString" : "Davis"
              },
              {
                "url" : "https://reportstream.cdc.gov/fhir/StructureDefinition/xpn7-name-type-code",
                "valueString" : "L"
              }
            ],
            "use" : "official",
            "family" : "Schaefer",
            "given" : [
              "Stephenie",
              "Davis"
            ]
          }
        ],
        "telecom" : [
          {
            "extension" : [
              {
                "url" : "https://reportstream.cdc.gov/fhir/StructureDefinition/xtn2-telecom-use-code",
                "valueString" : "NET"
              },
              {
                "url" : "https://reportstream.cdc.gov/fhir/StructureDefinition/xtn4-communication-address",
                "valueString" : "otto.daugherty@email.com"
              },
              {
                "url" : "https://reportstream.cdc.gov/fhir/StructureDefinition/xtn3-telecom-equipment-type",
                "valueString" : "Internet"
              }
            ],
            "system" : "email",
            "value" : "otto.daugherty@email.com",
            "use" : "home"
          }
        ],
        "gender" : "unknown",
        "deceasedBoolean" : false,
        "address" : [
          {
            "extension" : [
              {
<<<<<<< HEAD
                "url" : "https://reportstream.cdc.gov/fhir/StructureDefinition/xad-address",
                "extension" : [
                  {
                    "url" : "https://reportstream.cdc.gov/fhir/StructureDefinition/sad-address-line",
                    "extension" : [
                      {
                        "url" : "SAD.1",
                        "valueString" : "96633 Gilberto Course"
                      },
                      {
                        "url" : "SAD.2"
                      },
                      {
                        "url" : "SAD.3"
                      }
                    ]
                  },
                  {
                    "url" : "XAD.2"
                  },
                  {
                    "url" : "XAD.7"
                  },
                  {
                    "url" : "XAD.8"
                  },
                  {
                    "url" : "XAD.11"
                  },
                  {
                    "url" : "XAD.19"
                  }
                ]
=======
                "url" : "https://reportstream.cdc.gov/fhir/StructureDefinition/xad1-sad1-street-or-mailing-address",
                "valueString" : "96633 Gilberto Course"
>>>>>>> 711af84e
              }
            ],
            "line" : [
              "96633 Gilberto Course"
            ],
            "state" : "IG"
          }
        ]
      }
    },
    {
<<<<<<< HEAD
      "fullUrl" : "Organization/1706215019592828000.10ebfaa2-87a3-4083-82b0-99b2e1c36f87",
      "resource" : {
        "resourceType" : "Organization",
        "id" : "1706215019592828000.10ebfaa2-87a3-4083-82b0-99b2e1c36f87",
=======
      "fullUrl" : "Organization/1706312350559575000.c049050d-c24e-405d-990b-ecd964e7365b",
      "resource" : {
        "resourceType" : "Organization",
        "id" : "1706312350559575000.c049050d-c24e-405d-990b-ecd964e7365b",
>>>>>>> 711af84e
        "identifier" : [
          {
            "extension" : [
              {
                "url" : "https://reportstream.cdc.gov/fhir/StructureDefinition/identifier-namespace-id",
                "valueBoolean" : true
              }
            ],
            "value" : "Any lab USA"
          }
        ]
      }
<<<<<<< HEAD
=======
    },
    {
      "fullUrl" : "Provenance/1706312350578067000.7a985d92-1a77-47e9-8d6f-cc9d09b57e69",
      "resource" : {
        "resourceType" : "Provenance",
        "id" : "1706312350578067000.7a985d92-1a77-47e9-8d6f-cc9d09b57e69",
        "target" : [
          {
            "reference" : "Patient/1706312350575269000.26a1f6d6-4ba9-4f7e-bc10-00770f1a5c66"
          }
        ],
        "recorded" : "2024-01-26T17:39:10Z",
        "activity" : {
          "coding" : [
            {
              "system" : "https://terminology.hl7.org/CodeSystem/v3-DataOperation",
              "code" : "UPDATE"
            }
          ]
        }
      }
>>>>>>> 711af84e
    }
  ]
}<|MERGE_RESOLUTION|>--- conflicted
+++ resolved
@@ -1,25 +1,15 @@
 {
   "resourceType" : "Bundle",
-<<<<<<< HEAD
-  "id" : "1706215019177801000.e66ea99f-cb08-45d1-96db-a71e7f3c1e85",
-  "meta" : {
-    "lastUpdated" : "2024-01-25T15:36:59.192-05:00"
-=======
   "id" : "1706312350171135000.9e1f4d83-97a2-493e-a08c-0c67dc03fbbe",
   "meta" : {
     "lastUpdated" : "2024-01-26T17:39:10.184-06:00"
->>>>>>> 711af84e
   },
   "identifier" : {
     "system" : "https://reportstream.cdc.gov/prime-router",
     "value" : "3003786103_4988249_33033"
   },
   "type" : "message",
-<<<<<<< HEAD
-  "timestamp" : "2023-05-01T10:25:31.000-04:00",
-=======
   "timestamp" : "2023-05-01T09:25:31.000-05:00",
->>>>>>> 711af84e
   "entry" : [
     {
       "fullUrl" : "MessageHeader/0993dd0b-6ce5-3caf-a177-0b81cc780c18",
@@ -89,20 +79,12 @@
             "name" : "MEDSS-ELR ",
             "endpoint" : "urn:oid:2.16.840.1.114222.4.3.3.6.2.1",
             "receiver" : {
-<<<<<<< HEAD
-              "reference" : "Organization/1706215019263633000.5c44a412-963d-45c0-8d9c-b12d2de95ba6"
-=======
               "reference" : "Organization/1706312350257725000.f1225689-af7d-4ea3-9bfc-680a442d292e"
->>>>>>> 711af84e
             }
           }
         ],
         "sender" : {
-<<<<<<< HEAD
-          "reference" : "Organization/1706215019268613000.ba1a3d77-c0f4-428a-8290-68e03e2815bc"
-=======
           "reference" : "Organization/1706312350261448000.fb5e9e77-0ffc-44ba-ae58-832ba48202f0"
->>>>>>> 711af84e
         },
         "source" : {
           "extension" : [
@@ -128,17 +110,10 @@
       }
     },
     {
-<<<<<<< HEAD
-      "fullUrl" : "Organization/1706215019263633000.5c44a412-963d-45c0-8d9c-b12d2de95ba6",
-      "resource" : {
-        "resourceType" : "Organization",
-        "id" : "1706215019263633000.5c44a412-963d-45c0-8d9c-b12d2de95ba6",
-=======
       "fullUrl" : "Organization/1706312350257725000.f1225689-af7d-4ea3-9bfc-680a442d292e",
       "resource" : {
         "resourceType" : "Organization",
         "id" : "1706312350257725000.f1225689-af7d-4ea3-9bfc-680a442d292e",
->>>>>>> 711af84e
         "extension" : [
           {
             "url" : "https://reportstream.cdc.gov/fhir/StructureDefinition/hl7-use",
@@ -177,17 +152,10 @@
       }
     },
     {
-<<<<<<< HEAD
-      "fullUrl" : "Organization/1706215019268613000.ba1a3d77-c0f4-428a-8290-68e03e2815bc",
-      "resource" : {
-        "resourceType" : "Organization",
-        "id" : "1706215019268613000.ba1a3d77-c0f4-428a-8290-68e03e2815bc",
-=======
       "fullUrl" : "Organization/1706312350261448000.fb5e9e77-0ffc-44ba-ae58-832ba48202f0",
       "resource" : {
         "resourceType" : "Organization",
         "id" : "1706312350261448000.fb5e9e77-0ffc-44ba-ae58-832ba48202f0",
->>>>>>> 711af84e
         "identifier" : [
           {
             "extension" : [
@@ -219,12 +187,6 @@
       }
     },
     {
-<<<<<<< HEAD
-      "fullUrl" : "Provenance/1706215019577513000.7b81c286-f510-483f-9cab-d709b34f632c",
-      "resource" : {
-        "resourceType" : "Provenance",
-        "id" : "1706215019577513000.7b81c286-f510-483f-9cab-d709b34f632c",
-=======
       "fullUrl" : "Provenance/1706312350546035000.42d22985-9a02-4b48-a48b-8f67bdb842d2",
       "resource" : {
         "resourceType" : "Provenance",
@@ -234,7 +196,6 @@
             "reference" : "MessageHeader/0993dd0b-6ce5-3caf-a177-0b81cc780c18"
           }
         ],
->>>>>>> 711af84e
         "recorded" : "2023-05-01T10:25:31-04:00",
         "activity" : {
           "coding" : [
@@ -254,27 +215,6 @@
               ]
             },
             "who" : {
-<<<<<<< HEAD
-              "reference" : "Organization/1706215019576911000.547d3efb-39db-4b65-b7f1-369029066087"
-            }
-          }
-        ],
-        "entity" : [
-          {
-            "role" : "source",
-            "what" : {
-              "reference" : "Device/1706215019579741000.b12f5a1c-38a9-41a9-bb4a-edce0cd0a2c2"
-            }
-          }
-        ]
-      }
-    },
-    {
-      "fullUrl" : "Organization/1706215019576911000.547d3efb-39db-4b65-b7f1-369029066087",
-      "resource" : {
-        "resourceType" : "Organization",
-        "id" : "1706215019576911000.547d3efb-39db-4b65-b7f1-369029066087",
-=======
               "reference" : "Organization/1706312350545174000.f3ab77b2-835b-406c-9c28-3af876d12125"
             }
           }
@@ -286,7 +226,6 @@
       "resource" : {
         "resourceType" : "Organization",
         "id" : "1706312350545174000.f3ab77b2-835b-406c-9c28-3af876d12125",
->>>>>>> 711af84e
         "identifier" : [
           {
             "extension" : [
@@ -318,13 +257,6 @@
       }
     },
     {
-<<<<<<< HEAD
-      "fullUrl" : "Device/1706215019579741000.b12f5a1c-38a9-41a9-bb4a-edce0cd0a2c2",
-      "resource" : {
-        "resourceType" : "Device",
-        "id" : "1706215019579741000.b12f5a1c-38a9-41a9-bb4a-edce0cd0a2c2",
-        "identifier" : [
-=======
       "fullUrl" : "Provenance/1706312350553635000.968e7c51-ae97-437f-b166-eb3df25a244b",
       "resource" : {
         "resourceType" : "Provenance",
@@ -341,7 +273,6 @@
           ]
         },
         "agent" : [
->>>>>>> 711af84e
           {
             "type" : {
               "coding" : [
@@ -382,17 +313,10 @@
       }
     },
     {
-<<<<<<< HEAD
-      "fullUrl" : "Patient/1706215019603365000.b85b8d82-857d-4238-8b24-e2423e1f1dc1",
-      "resource" : {
-        "resourceType" : "Patient",
-        "id" : "1706215019603365000.b85b8d82-857d-4238-8b24-e2423e1f1dc1",
-=======
       "fullUrl" : "Patient/1706312350575269000.26a1f6d6-4ba9-4f7e-bc10-00770f1a5c66",
       "resource" : {
         "resourceType" : "Patient",
         "id" : "1706312350575269000.26a1f6d6-4ba9-4f7e-bc10-00770f1a5c66",
->>>>>>> 711af84e
         "extension" : [
           {
             "url" : "https://reportstream.cdc.gov/fhir/StructureDefinition/pid-patient",
@@ -471,11 +395,7 @@
               {
                 "url" : "https://reportstream.cdc.gov/fhir/StructureDefinition/assigning-facility",
                 "valueReference" : {
-<<<<<<< HEAD
-                  "reference" : "Organization/1706215019592828000.10ebfaa2-87a3-4083-82b0-99b2e1c36f87"
-=======
                   "reference" : "Organization/1706312350559575000.c049050d-c24e-405d-990b-ecd964e7365b"
->>>>>>> 711af84e
                 }
               },
               {
@@ -548,44 +468,8 @@
           {
             "extension" : [
               {
-<<<<<<< HEAD
-                "url" : "https://reportstream.cdc.gov/fhir/StructureDefinition/xad-address",
-                "extension" : [
-                  {
-                    "url" : "https://reportstream.cdc.gov/fhir/StructureDefinition/sad-address-line",
-                    "extension" : [
-                      {
-                        "url" : "SAD.1",
-                        "valueString" : "96633 Gilberto Course"
-                      },
-                      {
-                        "url" : "SAD.2"
-                      },
-                      {
-                        "url" : "SAD.3"
-                      }
-                    ]
-                  },
-                  {
-                    "url" : "XAD.2"
-                  },
-                  {
-                    "url" : "XAD.7"
-                  },
-                  {
-                    "url" : "XAD.8"
-                  },
-                  {
-                    "url" : "XAD.11"
-                  },
-                  {
-                    "url" : "XAD.19"
-                  }
-                ]
-=======
                 "url" : "https://reportstream.cdc.gov/fhir/StructureDefinition/xad1-sad1-street-or-mailing-address",
                 "valueString" : "96633 Gilberto Course"
->>>>>>> 711af84e
               }
             ],
             "line" : [
@@ -597,17 +481,10 @@
       }
     },
     {
-<<<<<<< HEAD
-      "fullUrl" : "Organization/1706215019592828000.10ebfaa2-87a3-4083-82b0-99b2e1c36f87",
-      "resource" : {
-        "resourceType" : "Organization",
-        "id" : "1706215019592828000.10ebfaa2-87a3-4083-82b0-99b2e1c36f87",
-=======
       "fullUrl" : "Organization/1706312350559575000.c049050d-c24e-405d-990b-ecd964e7365b",
       "resource" : {
         "resourceType" : "Organization",
         "id" : "1706312350559575000.c049050d-c24e-405d-990b-ecd964e7365b",
->>>>>>> 711af84e
         "identifier" : [
           {
             "extension" : [
@@ -620,8 +497,6 @@
           }
         ]
       }
-<<<<<<< HEAD
-=======
     },
     {
       "fullUrl" : "Provenance/1706312350578067000.7a985d92-1a77-47e9-8d6f-cc9d09b57e69",
@@ -643,7 +518,6 @@
           ]
         }
       }
->>>>>>> 711af84e
     }
   ]
 }