{
  "resourceType" : "Bundle",
<<<<<<< HEAD
  "id" : "1706215057640477000.d3d19f07-5890-47ec-9024-5d7623101157",
  "meta" : {
    "lastUpdated" : "2024-01-25T15:37:37.654-05:00"
=======
  "id" : "1706312384469995000.12276e0e-5dd9-49e7-b45a-fd856968baeb",
  "meta" : {
    "lastUpdated" : "2024-01-26T17:39:44.482-06:00"
>>>>>>> 711af84e
  },
  "identifier" : {
    "system" : "https://reportstream.cdc.gov/prime-router",
    "value" : "3003786103_4988249_33033"
  },
  "type" : "message",
<<<<<<< HEAD
  "timestamp" : "2023-05-01T10:25:31.000-04:00",
=======
  "timestamp" : "2023-05-01T09:25:31.000-05:00",
>>>>>>> 711af84e
  "entry" : [
    {
      "fullUrl" : "MessageHeader/0993dd0b-6ce5-3caf-a177-0b81cc780c18",
      "resource" : {
        "resourceType" : "MessageHeader",
        "id" : "0993dd0b-6ce5-3caf-a177-0b81cc780c18",
        "meta" : {
          "tag" : [
            {
              "system" : "http://terminology.hl7.org/CodeSystem/v2-0103",
              "code" : "T"
            }
          ]
        },
        "extension" : [
          {
            "url" : "https://reportstream.cdc.gov/fhir/StructureDefinition/encoding-characters",
            "valueString" : "^~\\&#"
          },
          {
            "url" : "https://reportstream.cdc.gov/fhir/StructureDefinition/msh-7-datetime-of-message",
            "valueString" : "20230501102531-0400"
          },
          {
            "url" : "https://reportstream.cdc.gov/fhir/StructureDefinition/msh-15-accept-acknowledgement-type",
            "valueString" : "NE"
          },
          {
            "url" : "https://reportstream.cdc.gov/fhir/StructureDefinition/msh-16-application-acknowledgement-type",
            "valueString" : "NE"
          },
          {
            "url" : "https://reportstream.cdc.gov/fhir/StructureDefinition/msh21-source-message-profile-id",
            "valueIdentifier" : {
              "extension" : [
                {
                  "url" : "https://reportstream.cdc.gov/fhir/StructureDefinition/universal-id",
                  "valueOid" : "urn:oid:2.16.840.1.113883.9.11"
                }
              ],
              "system" : "PHIN",
              "value" : "PHLabReport-NoAck"
            }
          }
        ],
        "eventCoding" : {
          "system" : "http://terminology.hl7.org/CodeSystem/v2-0003",
          "code" : "R01",
          "display" : "ORU^R01^ORU_R01"
        },
        "destination" : [
          {
            "extension" : [
              {
                "url" : "https://reportstream.cdc.gov/fhir/StructureDefinition/universal-id",
                "valueString" : "2.16.840.1.114222.4.3.3.6.2.1"
              },
              {
                "url" : "https://reportstream.cdc.gov/fhir/StructureDefinition/universal-id-type",
                "valueString" : "ISO"
              },
              {
                "url" : "https://reportstream.cdc.gov/fhir/StructureDefinition/hl7-use",
                "valueString" : "receiving-application"
              }
            ],
            "name" : "MEDSS-ELR ",
            "endpoint" : "urn:oid:2.16.840.1.114222.4.3.3.6.2.1",
            "receiver" : {
<<<<<<< HEAD
              "reference" : "Organization/1706215057730765000.ab4169e3-ed7c-43cf-99bd-f2051a4937d1"
=======
              "reference" : "Organization/1706312384553166000.29d93b33-9ff9-4f46-b848-f077c287d2e0"
>>>>>>> 711af84e
            }
          }
        ],
        "sender" : {
<<<<<<< HEAD
          "reference" : "Organization/1706215057734900000.038b9b27-4f94-4929-b4b5-e4585abc3c9f"
=======
          "reference" : "Organization/1706312384556507000.c66ec27e-d961-47d7-898a-6ff6987f9c73"
>>>>>>> 711af84e
        },
        "source" : {
          "extension" : [
            {
              "url" : "https://reportstream.cdc.gov/fhir/StructureDefinition/namespace-id",
              "valueString" : "STARLIMS.CDC.Stag"
            },
            {
              "url" : "https://reportstream.cdc.gov/fhir/StructureDefinition/universal-id",
              "valueString" : "2.16.840.1.114222.4.3.3.2.1.2"
            },
            {
              "url" : "https://reportstream.cdc.gov/fhir/StructureDefinition/universal-id-type",
              "valueString" : "ISO"
            },
            {
              "url" : "https://reportstream.cdc.gov/fhir/StructureDefinition/hl7-use",
              "valueString" : "sending-application"
            }
          ],
          "endpoint" : "urn:oid:2.16.840.1.114222.4.3.3.2.1.2"
        }
      }
    },
    {
<<<<<<< HEAD
      "fullUrl" : "Organization/1706215057730765000.ab4169e3-ed7c-43cf-99bd-f2051a4937d1",
      "resource" : {
        "resourceType" : "Organization",
        "id" : "1706215057730765000.ab4169e3-ed7c-43cf-99bd-f2051a4937d1",
=======
      "fullUrl" : "Organization/1706312384553166000.29d93b33-9ff9-4f46-b848-f077c287d2e0",
      "resource" : {
        "resourceType" : "Organization",
        "id" : "1706312384553166000.29d93b33-9ff9-4f46-b848-f077c287d2e0",
>>>>>>> 711af84e
        "extension" : [
          {
            "url" : "https://reportstream.cdc.gov/fhir/StructureDefinition/hl7-use",
            "valueString" : "receiving-facility"
          }
        ],
        "identifier" : [
          {
            "extension" : [
              {
                "url" : "https://reportstream.cdc.gov/fhir/StructureDefinition/identifier-namespace-id",
                "valueBoolean" : true
              }
            ],
            "value" : "MNDOH"
          },
          {
            "extension" : [
              {
                "url" : "https://reportstream.cdc.gov/fhir/StructureDefinition/identifier-universal-id",
                "valueBoolean" : true
              }
            ],
            "type" : {
              "coding" : [
                {
                  "system" : "http://terminology.hl7.org/CodeSystem/v2-0301",
                  "code" : "ISO"
                }
              ]
            },
            "system" : "urn:ietf:rfc:3986",
            "value" : "2.16.840.1.114222.4.1.3661"
          }
        ]
      }
    },
    {
<<<<<<< HEAD
      "fullUrl" : "Organization/1706215057734900000.038b9b27-4f94-4929-b4b5-e4585abc3c9f",
      "resource" : {
        "resourceType" : "Organization",
        "id" : "1706215057734900000.038b9b27-4f94-4929-b4b5-e4585abc3c9f",
=======
      "fullUrl" : "Organization/1706312384556507000.c66ec27e-d961-47d7-898a-6ff6987f9c73",
      "resource" : {
        "resourceType" : "Organization",
        "id" : "1706312384556507000.c66ec27e-d961-47d7-898a-6ff6987f9c73",
>>>>>>> 711af84e
        "identifier" : [
          {
            "extension" : [
              {
                "url" : "https://reportstream.cdc.gov/fhir/StructureDefinition/identifier-namespace-id",
                "valueBoolean" : true
              }
            ],
            "value" : "CDC Atlanta"
          },
          {
            "extension" : [
              {
                "url" : "https://reportstream.cdc.gov/fhir/StructureDefinition/identifier-universal-id",
                "valueBoolean" : true
              }
            ],
            "type" : {
              "coding" : [
                {
                  "system" : "http://terminology.hl7.org/CodeSystem/v2-0301",
                  "code" : "CLIA"
                }
              ]
            },
            "value" : "11D0668319"
          }
        ]
      }
    },
    {
<<<<<<< HEAD
      "fullUrl" : "Provenance/1706215058043366000.f9647a0a-2c3a-4076-860d-87a028299f76",
      "resource" : {
        "resourceType" : "Provenance",
        "id" : "1706215058043366000.f9647a0a-2c3a-4076-860d-87a028299f76",
=======
      "fullUrl" : "Provenance/1706312384858225000.1c437687-ab6a-4dc1-bbb1-1058e3aecaab",
      "resource" : {
        "resourceType" : "Provenance",
        "id" : "1706312384858225000.1c437687-ab6a-4dc1-bbb1-1058e3aecaab",
        "target" : [
          {
            "reference" : "MessageHeader/0993dd0b-6ce5-3caf-a177-0b81cc780c18"
          }
        ],
>>>>>>> 711af84e
        "recorded" : "2023-05-01T10:25:31-04:00",
        "activity" : {
          "coding" : [
            {
              "display" : "ORU^R01^ORU_R01"
            }
          ]
        },
        "agent" : [
          {
            "type" : {
              "coding" : [
                {
                  "system" : "http://terminology.hl7.org/CodeSystem/provenance-participant-type",
                  "code" : "author"
                }
              ]
            },
            "who" : {
<<<<<<< HEAD
              "reference" : "Organization/1706215058042772000.3a026b30-7471-42b9-895e-da427f0bc821"
            }
          }
        ],
        "entity" : [
          {
            "role" : "source",
            "what" : {
              "reference" : "Device/1706215058045871000.0bba7b8a-aa8d-4c87-9835-2a059c537ab9"
            }
          }
        ]
      }
    },
    {
      "fullUrl" : "Organization/1706215058042772000.3a026b30-7471-42b9-895e-da427f0bc821",
      "resource" : {
        "resourceType" : "Organization",
        "id" : "1706215058042772000.3a026b30-7471-42b9-895e-da427f0bc821",
=======
              "reference" : "Organization/1706312384857554000.7b0de74b-948e-435f-8373-94b9187e752f"
            }
          }
        ]
      }
    },
    {
      "fullUrl" : "Organization/1706312384857554000.7b0de74b-948e-435f-8373-94b9187e752f",
      "resource" : {
        "resourceType" : "Organization",
        "id" : "1706312384857554000.7b0de74b-948e-435f-8373-94b9187e752f",
>>>>>>> 711af84e
        "identifier" : [
          {
            "extension" : [
              {
                "url" : "https://reportstream.cdc.gov/fhir/StructureDefinition/identifier-namespace-id",
                "valueBoolean" : true
              }
            ],
            "value" : "CDC Atlanta"
          },
          {
            "extension" : [
              {
                "url" : "https://reportstream.cdc.gov/fhir/StructureDefinition/identifier-universal-id",
                "valueBoolean" : true
              }
            ],
            "type" : {
              "coding" : [
                {
                  "system" : "http://terminology.hl7.org/CodeSystem/v2-0301",
                  "code" : "CLIA"
                }
              ]
            },
            "value" : "11D0668319"
          }
        ]
      }
    },
    {
<<<<<<< HEAD
      "fullUrl" : "Device/1706215058045871000.0bba7b8a-aa8d-4c87-9835-2a059c537ab9",
      "resource" : {
        "resourceType" : "Device",
        "id" : "1706215058045871000.0bba7b8a-aa8d-4c87-9835-2a059c537ab9",
        "identifier" : [
=======
      "fullUrl" : "Provenance/1706312384865430000.f7805ba2-b3d1-4700-ac60-b7d720d46514",
      "resource" : {
        "resourceType" : "Provenance",
        "id" : "1706312384865430000.f7805ba2-b3d1-4700-ac60-b7d720d46514",
        "recorded" : "2024-01-26T17:39:44Z",
        "policy" : [
          "http://hl7.org/fhir/uv/v2mappings/message-oru-r01-to-bundle"
        ],
        "activity" : {
          "coding" : [
            {
              "code" : "v2-FHIR transformation"
            }
          ]
        },
        "agent" : [
>>>>>>> 711af84e
          {
            "type" : {
              "coding" : [
                {
                  "system" : "http://terminology.hl7.org/CodeSystem/provenance-participant-type",
                  "code" : "assembler"
                }
              ]
            },
            "who" : {
              "reference" : "Organization/1706312384865132000.a57b56c7-5497-4900-aad2-37173892faa7"
            }
          }
        ]
      }
    },
    {
      "fullUrl" : "Organization/1706312384865132000.a57b56c7-5497-4900-aad2-37173892faa7",
      "resource" : {
        "resourceType" : "Organization",
        "id" : "1706312384865132000.a57b56c7-5497-4900-aad2-37173892faa7",
        "identifier" : [
          {
            "value" : "CDC PRIME - Atlanta"
          },
          {
            "type" : {
              "coding" : [
                {
                  "system" : "http://terminology.hl7.org/CodeSystem/v2-0301"
                }
              ]
            },
            "system" : "urn:ietf:rfc:3986",
            "value" : "2.16.840.1.114222.4.1.237821"
          }
        ]
      }
    },
    {
<<<<<<< HEAD
      "fullUrl" : "Patient/1706215058069811000.46ab669e-5bfc-4a98-825f-b33cd504cfa0",
      "resource" : {
        "resourceType" : "Patient",
        "id" : "1706215058069811000.46ab669e-5bfc-4a98-825f-b33cd504cfa0",
=======
      "fullUrl" : "Patient/1706312384884121000.37db365a-85fa-438f-8340-6f80d9a2e122",
      "resource" : {
        "resourceType" : "Patient",
        "id" : "1706312384884121000.37db365a-85fa-438f-8340-6f80d9a2e122",
>>>>>>> 711af84e
        "extension" : [
          {
            "url" : "https://reportstream.cdc.gov/fhir/StructureDefinition/pid-patient",
            "extension" : [
              {
                "url" : "pid-8-administrative-sex",
                "valueCodeableConcept" : {
                  "coding" : [
                    {
                      "extension" : [
                        {
                          "url" : "https://reportstream.cdc.gov/fhir/StructureDefinition/cwe-coding",
                          "valueString" : "coding"
                        }
                      ],
                      "code" : "U"
                    }
                  ]
                }
              },
              {
                "url" : "pid-30-patient-death-indicator",
                "valueString" : "N"
              }
            ]
          },
          {
            "url" : "http://ibm.com/fhir/cdm/StructureDefinition/local-race-cd",
            "valueCodeableConcept" : {
              "coding" : [
                {
                  "extension" : [
                    {
                      "url" : "https://reportstream.cdc.gov/fhir/StructureDefinition/cwe-coding",
                      "valueString" : "coding"
                    },
                    {
                      "url" : "https://reportstream.cdc.gov/fhir/StructureDefinition/cwe-coding-system",
                      "valueString" : "NULLFL"
                    }
                  ],
                  "version" : "2.5.1",
                  "code" : "ASKU",
                  "display" : "Asked, but unknown"
                }
              ]
            }
          },
          {
            "url" : "https://reportstream.cdc.gov/fhir/StructureDefinition/ethnic-group",
            "valueCodeableConcept" : {
              "coding" : [
                {
                  "extension" : [
                    {
                      "url" : "https://reportstream.cdc.gov/fhir/StructureDefinition/cwe-coding",
                      "valueString" : "coding"
                    },
                    {
                      "url" : "https://reportstream.cdc.gov/fhir/StructureDefinition/cwe-coding-system",
                      "valueString" : "HL70189"
                    }
                  ],
                  "system" : "http://terminology.hl7.org/CodeSystem/v2-0189",
                  "version" : "2.9",
                  "code" : "N",
                  "display" : "Non Hispanic or Latino"
                }
              ]
            }
          }
        ],
        "identifier" : [
          {
            "extension" : [
              {
                "url" : "https://reportstream.cdc.gov/fhir/StructureDefinition/assigning-facility",
                "valueReference" : {
<<<<<<< HEAD
                  "reference" : "Organization/1706215058059630000.8fa1f9da-c36b-4a7a-b775-11b058064c8c"
=======
                  "reference" : "Organization/1706312384870910000.fbe6b8bc-3457-4825-a3cd-5eec9e9ca0a1"
>>>>>>> 711af84e
                }
              },
              {
                "url" : "https://reportstream.cdc.gov/fhir/StructureDefinition/hl7-use",
                "valueString" : "patient-identifier-list"
              },
              {
                "url" : "https://reportstream.cdc.gov/fhir/StructureDefinition/identifier-type-code",
                "valueString" : "PI"
              }
            ],
            "type" : {
              "coding" : [
                {
                  "code" : "PI"
                }
              ]
            },
            "value" : "kc3oy"
          }
        ],
        "name" : [
          {
            "extension" : [
              {
                "url" : "https://reportstream.cdc.gov/fhir/StructureDefinition/xpn2-given-name",
                "valueString" : "Stephenie"
              },
              {
                "url" : "https://reportstream.cdc.gov/fhir/StructureDefinition/xpn3-second-given-name",
                "valueString" : "Davis"
              },
              {
                "url" : "https://reportstream.cdc.gov/fhir/StructureDefinition/xpn7-name-type-code",
                "valueString" : "L"
              }
            ],
            "use" : "official",
            "family" : "Schaefer",
            "given" : [
              "Stephenie",
              "Davis"
            ]
          }
        ],
        "telecom" : [
          {
            "extension" : [
              {
                "url" : "https://reportstream.cdc.gov/fhir/StructureDefinition/xtn2-telecom-use-code",
                "valueString" : "ORN"
              },
              {
                "url" : "https://reportstream.cdc.gov/fhir/StructureDefinition/xtn7-local-number",
                "valueString" : "7595016"
              },
              {
                "url" : "http://hl7.org/fhir/StructureDefinition/contactpoint-area",
                "valueString" : "260"
              },
              {
                "url" : "http://hl7.org/fhir/StructureDefinition/contactpoint-local",
                "valueString" : "7595016"
              },
              {
                "url" : "http://hl7.org/fhir/StructureDefinition/contactpoint-country",
                "valueString" : "1"
              },
              {
                "url" : "https://reportstream.cdc.gov/fhir/StructureDefinition/xtn3-telecom-equipment-type",
                "valueString" : "BP"
              },
              {
                "url" : "https://reportstream.cdc.gov/fhir/StructureDefinition/xtn12-unformatted-telephone-number",
                "valueString" : "+1 260 759 5016"
              }
            ],
            "system" : "pager",
            "value" : "+1 260 759 5016",
            "use" : "home"
          }
        ],
        "gender" : "unknown",
        "deceasedBoolean" : false,
        "address" : [
          {
            "extension" : [
              {
                "url" : "https://reportstream.cdc.gov/fhir/StructureDefinition/xad1-sad1-street-or-mailing-address",
                "valueString" : "96633 Gilberto Course"
              }
            ],
            "line" : [
              "96633 Gilberto Course"
            ],
            "state" : "IG"
          }
        ]
      }
    },
    {
<<<<<<< HEAD
      "fullUrl" : "Organization/1706215058059630000.8fa1f9da-c36b-4a7a-b775-11b058064c8c",
      "resource" : {
        "resourceType" : "Organization",
        "id" : "1706215058059630000.8fa1f9da-c36b-4a7a-b775-11b058064c8c",
=======
      "fullUrl" : "Organization/1706312384870910000.fbe6b8bc-3457-4825-a3cd-5eec9e9ca0a1",
      "resource" : {
        "resourceType" : "Organization",
        "id" : "1706312384870910000.fbe6b8bc-3457-4825-a3cd-5eec9e9ca0a1",
>>>>>>> 711af84e
        "identifier" : [
          {
            "extension" : [
              {
                "url" : "https://reportstream.cdc.gov/fhir/StructureDefinition/identifier-namespace-id",
                "valueBoolean" : true
              }
            ],
            "value" : "Any lab USA"
          }
        ]
      }
<<<<<<< HEAD
=======
    },
    {
      "fullUrl" : "Provenance/1706312384886545000.bd926d8d-bd52-48bd-a7a4-eb03c27e947b",
      "resource" : {
        "resourceType" : "Provenance",
        "id" : "1706312384886545000.bd926d8d-bd52-48bd-a7a4-eb03c27e947b",
        "target" : [
          {
            "reference" : "Patient/1706312384884121000.37db365a-85fa-438f-8340-6f80d9a2e122"
          }
        ],
        "recorded" : "2024-01-26T17:39:44Z",
        "activity" : {
          "coding" : [
            {
              "system" : "https://terminology.hl7.org/CodeSystem/v3-DataOperation",
              "code" : "UPDATE"
            }
          ]
        }
      }
>>>>>>> 711af84e
    }
  ]
}<|MERGE_RESOLUTION|>--- conflicted
+++ resolved
@@ -1,25 +1,15 @@
 {
   "resourceType" : "Bundle",
-<<<<<<< HEAD
-  "id" : "1706215057640477000.d3d19f07-5890-47ec-9024-5d7623101157",
-  "meta" : {
-    "lastUpdated" : "2024-01-25T15:37:37.654-05:00"
-=======
   "id" : "1706312384469995000.12276e0e-5dd9-49e7-b45a-fd856968baeb",
   "meta" : {
     "lastUpdated" : "2024-01-26T17:39:44.482-06:00"
->>>>>>> 711af84e
   },
   "identifier" : {
     "system" : "https://reportstream.cdc.gov/prime-router",
     "value" : "3003786103_4988249_33033"
   },
   "type" : "message",
-<<<<<<< HEAD
-  "timestamp" : "2023-05-01T10:25:31.000-04:00",
-=======
   "timestamp" : "2023-05-01T09:25:31.000-05:00",
->>>>>>> 711af84e
   "entry" : [
     {
       "fullUrl" : "MessageHeader/0993dd0b-6ce5-3caf-a177-0b81cc780c18",
@@ -89,20 +79,12 @@
             "name" : "MEDSS-ELR ",
             "endpoint" : "urn:oid:2.16.840.1.114222.4.3.3.6.2.1",
             "receiver" : {
-<<<<<<< HEAD
-              "reference" : "Organization/1706215057730765000.ab4169e3-ed7c-43cf-99bd-f2051a4937d1"
-=======
               "reference" : "Organization/1706312384553166000.29d93b33-9ff9-4f46-b848-f077c287d2e0"
->>>>>>> 711af84e
             }
           }
         ],
         "sender" : {
-<<<<<<< HEAD
-          "reference" : "Organization/1706215057734900000.038b9b27-4f94-4929-b4b5-e4585abc3c9f"
-=======
           "reference" : "Organization/1706312384556507000.c66ec27e-d961-47d7-898a-6ff6987f9c73"
->>>>>>> 711af84e
         },
         "source" : {
           "extension" : [
@@ -128,17 +110,10 @@
       }
     },
     {
-<<<<<<< HEAD
-      "fullUrl" : "Organization/1706215057730765000.ab4169e3-ed7c-43cf-99bd-f2051a4937d1",
-      "resource" : {
-        "resourceType" : "Organization",
-        "id" : "1706215057730765000.ab4169e3-ed7c-43cf-99bd-f2051a4937d1",
-=======
       "fullUrl" : "Organization/1706312384553166000.29d93b33-9ff9-4f46-b848-f077c287d2e0",
       "resource" : {
         "resourceType" : "Organization",
         "id" : "1706312384553166000.29d93b33-9ff9-4f46-b848-f077c287d2e0",
->>>>>>> 711af84e
         "extension" : [
           {
             "url" : "https://reportstream.cdc.gov/fhir/StructureDefinition/hl7-use",
@@ -177,17 +152,10 @@
       }
     },
     {
-<<<<<<< HEAD
-      "fullUrl" : "Organization/1706215057734900000.038b9b27-4f94-4929-b4b5-e4585abc3c9f",
-      "resource" : {
-        "resourceType" : "Organization",
-        "id" : "1706215057734900000.038b9b27-4f94-4929-b4b5-e4585abc3c9f",
-=======
       "fullUrl" : "Organization/1706312384556507000.c66ec27e-d961-47d7-898a-6ff6987f9c73",
       "resource" : {
         "resourceType" : "Organization",
         "id" : "1706312384556507000.c66ec27e-d961-47d7-898a-6ff6987f9c73",
->>>>>>> 711af84e
         "identifier" : [
           {
             "extension" : [
@@ -219,12 +187,6 @@
       }
     },
     {
-<<<<<<< HEAD
-      "fullUrl" : "Provenance/1706215058043366000.f9647a0a-2c3a-4076-860d-87a028299f76",
-      "resource" : {
-        "resourceType" : "Provenance",
-        "id" : "1706215058043366000.f9647a0a-2c3a-4076-860d-87a028299f76",
-=======
       "fullUrl" : "Provenance/1706312384858225000.1c437687-ab6a-4dc1-bbb1-1058e3aecaab",
       "resource" : {
         "resourceType" : "Provenance",
@@ -234,7 +196,6 @@
             "reference" : "MessageHeader/0993dd0b-6ce5-3caf-a177-0b81cc780c18"
           }
         ],
->>>>>>> 711af84e
         "recorded" : "2023-05-01T10:25:31-04:00",
         "activity" : {
           "coding" : [
@@ -254,27 +215,6 @@
               ]
             },
             "who" : {
-<<<<<<< HEAD
-              "reference" : "Organization/1706215058042772000.3a026b30-7471-42b9-895e-da427f0bc821"
-            }
-          }
-        ],
-        "entity" : [
-          {
-            "role" : "source",
-            "what" : {
-              "reference" : "Device/1706215058045871000.0bba7b8a-aa8d-4c87-9835-2a059c537ab9"
-            }
-          }
-        ]
-      }
-    },
-    {
-      "fullUrl" : "Organization/1706215058042772000.3a026b30-7471-42b9-895e-da427f0bc821",
-      "resource" : {
-        "resourceType" : "Organization",
-        "id" : "1706215058042772000.3a026b30-7471-42b9-895e-da427f0bc821",
-=======
               "reference" : "Organization/1706312384857554000.7b0de74b-948e-435f-8373-94b9187e752f"
             }
           }
@@ -286,7 +226,6 @@
       "resource" : {
         "resourceType" : "Organization",
         "id" : "1706312384857554000.7b0de74b-948e-435f-8373-94b9187e752f",
->>>>>>> 711af84e
         "identifier" : [
           {
             "extension" : [
@@ -318,13 +257,6 @@
       }
     },
     {
-<<<<<<< HEAD
-      "fullUrl" : "Device/1706215058045871000.0bba7b8a-aa8d-4c87-9835-2a059c537ab9",
-      "resource" : {
-        "resourceType" : "Device",
-        "id" : "1706215058045871000.0bba7b8a-aa8d-4c87-9835-2a059c537ab9",
-        "identifier" : [
-=======
       "fullUrl" : "Provenance/1706312384865430000.f7805ba2-b3d1-4700-ac60-b7d720d46514",
       "resource" : {
         "resourceType" : "Provenance",
@@ -341,7 +273,6 @@
           ]
         },
         "agent" : [
->>>>>>> 711af84e
           {
             "type" : {
               "coding" : [
@@ -382,17 +313,10 @@
       }
     },
     {
-<<<<<<< HEAD
-      "fullUrl" : "Patient/1706215058069811000.46ab669e-5bfc-4a98-825f-b33cd504cfa0",
-      "resource" : {
-        "resourceType" : "Patient",
-        "id" : "1706215058069811000.46ab669e-5bfc-4a98-825f-b33cd504cfa0",
-=======
       "fullUrl" : "Patient/1706312384884121000.37db365a-85fa-438f-8340-6f80d9a2e122",
       "resource" : {
         "resourceType" : "Patient",
         "id" : "1706312384884121000.37db365a-85fa-438f-8340-6f80d9a2e122",
->>>>>>> 711af84e
         "extension" : [
           {
             "url" : "https://reportstream.cdc.gov/fhir/StructureDefinition/pid-patient",
@@ -471,11 +395,7 @@
               {
                 "url" : "https://reportstream.cdc.gov/fhir/StructureDefinition/assigning-facility",
                 "valueReference" : {
-<<<<<<< HEAD
-                  "reference" : "Organization/1706215058059630000.8fa1f9da-c36b-4a7a-b775-11b058064c8c"
-=======
                   "reference" : "Organization/1706312384870910000.fbe6b8bc-3457-4825-a3cd-5eec9e9ca0a1"
->>>>>>> 711af84e
                 }
               },
               {
@@ -577,17 +497,10 @@
       }
     },
     {
-<<<<<<< HEAD
-      "fullUrl" : "Organization/1706215058059630000.8fa1f9da-c36b-4a7a-b775-11b058064c8c",
-      "resource" : {
-        "resourceType" : "Organization",
-        "id" : "1706215058059630000.8fa1f9da-c36b-4a7a-b775-11b058064c8c",
-=======
       "fullUrl" : "Organization/1706312384870910000.fbe6b8bc-3457-4825-a3cd-5eec9e9ca0a1",
       "resource" : {
         "resourceType" : "Organization",
         "id" : "1706312384870910000.fbe6b8bc-3457-4825-a3cd-5eec9e9ca0a1",
->>>>>>> 711af84e
         "identifier" : [
           {
             "extension" : [
@@ -600,8 +513,6 @@
           }
         ]
       }
-<<<<<<< HEAD
-=======
     },
     {
       "fullUrl" : "Provenance/1706312384886545000.bd926d8d-bd52-48bd-a7a4-eb03c27e947b",
@@ -623,7 +534,6 @@
           ]
         }
       }
->>>>>>> 711af84e
     }
   ]
 }