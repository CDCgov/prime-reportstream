--- conflicted
+++ resolved
@@ -1,14 +1,8 @@
 {
   "resourceType" : "Bundle",
-<<<<<<< HEAD
-  "id" : "1706636951160548000.08442993-6f4b-4291-a80d-529d20cdad6a",
-  "meta" : {
-    "lastUpdated" : "2024-01-30T12:49:11.167-05:00"
-=======
   "id" : "1706548528674421000.b7648b08-5033-413c-a459-f1915879b0e4",
   "meta" : {
     "lastUpdated" : "2024-01-29T12:15:28.681-05:00"
->>>>>>> 1d045b56
   },
   "identifier" : {
     "system" : "https://reportstream.cdc.gov/prime-router",
@@ -50,17 +44,10 @@
       }
     },
     {
-<<<<<<< HEAD
-      "fullUrl" : "Provenance/1706636951527558000.1ee657be-23c7-41d3-97f3-80c580465517",
-      "resource" : {
-        "resourceType" : "Provenance",
-        "id" : "1706636951527558000.1ee657be-23c7-41d3-97f3-80c580465517",
-=======
       "fullUrl" : "Provenance/1706548529111473000.dbf7b400-ef6f-4a26-b798-af1b36ed863f",
       "resource" : {
         "resourceType" : "Provenance",
         "id" : "1706548529111473000.dbf7b400-ef6f-4a26-b798-af1b36ed863f",
->>>>>>> 1d045b56
         "target" : [
           {
             "reference" : "MessageHeader/0993dd0b-6ce5-3caf-a177-0b81cc780c18"
@@ -77,19 +64,11 @@
       }
     },
     {
-<<<<<<< HEAD
-      "fullUrl" : "Provenance/1706636951534848000.8eae6b2a-6097-41a0-8d57-57ccf5b6c89e",
-      "resource" : {
-        "resourceType" : "Provenance",
-        "id" : "1706636951534848000.8eae6b2a-6097-41a0-8d57-57ccf5b6c89e",
-        "recorded" : "2024-01-30T12:49:11Z",
-=======
       "fullUrl" : "Provenance/1706548529120787000.de29497f-b657-41f5-8f7c-c534dd5792d3",
       "resource" : {
         "resourceType" : "Provenance",
         "id" : "1706548529120787000.de29497f-b657-41f5-8f7c-c534dd5792d3",
         "recorded" : "2024-01-29T12:15:29Z",
->>>>>>> 1d045b56
         "policy" : [
           "http://hl7.org/fhir/uv/v2mappings/message-oru-r01-to-bundle"
         ],
@@ -111,19 +90,6 @@
               ]
             },
             "who" : {
-<<<<<<< HEAD
-              "reference" : "Organization/1706636951534405000.d3f2ec24-b5eb-4c9c-8c19-ab71e034b1f1"
-            }
-          }
-        ]
-      }
-    },
-    {
-      "fullUrl" : "Organization/1706636951534405000.d3f2ec24-b5eb-4c9c-8c19-ab71e034b1f1",
-      "resource" : {
-        "resourceType" : "Organization",
-        "id" : "1706636951534405000.d3f2ec24-b5eb-4c9c-8c19-ab71e034b1f1",
-=======
               "reference" : "Organization/1706548529120264000.3682f838-da08-42b4-89cd-8c7582af04fe"
             }
           }
@@ -135,7 +101,6 @@
       "resource" : {
         "resourceType" : "Organization",
         "id" : "1706548529120264000.3682f838-da08-42b4-89cd-8c7582af04fe",
->>>>>>> 1d045b56
         "identifier" : [
           {
             "value" : "CDC PRIME - Atlanta"
@@ -155,17 +120,10 @@
       }
     },
     {
-<<<<<<< HEAD
-      "fullUrl" : "Patient/1706636951558746000.946159f8-e96a-4596-b371-ec5c0eea494b",
-      "resource" : {
-        "resourceType" : "Patient",
-        "id" : "1706636951558746000.946159f8-e96a-4596-b371-ec5c0eea494b",
-=======
       "fullUrl" : "Patient/1706548529156968000.a2e2b309-3766-4c72-a5b9-f11372c04d80",
       "resource" : {
         "resourceType" : "Patient",
         "id" : "1706548529156968000.a2e2b309-3766-4c72-a5b9-f11372c04d80",
->>>>>>> 1d045b56
         "extension" : [
           {
             "url" : "https://reportstream.cdc.gov/fhir/StructureDefinition/pid-patient",
@@ -244,11 +202,7 @@
               {
                 "url" : "https://reportstream.cdc.gov/fhir/StructureDefinition/assigning-facility",
                 "valueReference" : {
-<<<<<<< HEAD
-                  "reference" : "Organization/1706636951541174000.c3a41f12-527e-4d12-8e3b-65ab18ea6904"
-=======
                   "reference" : "Organization/1706548529129570000.accaf42f-8da9-42f9-9add-b78981e72948"
->>>>>>> 1d045b56
                 }
               },
               {
@@ -274,21 +228,16 @@
           {
             "extension" : [
               {
-                "url" : "https://reportstream.cdc.gov/fhir/StructureDefinition/xpn-human-name",
-                "extension" : [
-                  {
-                    "url" : "XPN.2",
-                    "valueString" : "Stephenie"
-                  },
-                  {
-                    "url" : "XPN.3",
-                    "valueString" : "Davis"
-                  },
-                  {
-                    "url" : "XPN.7",
-                    "valueString" : "L"
-                  }
-                ]
+                "url" : "https://reportstream.cdc.gov/fhir/StructureDefinition/xpn2-given-name",
+                "valueString" : "Stephenie"
+              },
+              {
+                "url" : "https://reportstream.cdc.gov/fhir/StructureDefinition/xpn3-second-given-name",
+                "valueString" : "Davis"
+              },
+              {
+                "url" : "https://reportstream.cdc.gov/fhir/StructureDefinition/xpn7-name-type-code",
+                "valueString" : "L"
               }
             ],
             "use" : "official",
@@ -303,37 +252,32 @@
           {
             "extension" : [
               {
+                "url" : "https://reportstream.cdc.gov/fhir/StructureDefinition/xtn2-telecom-use-code",
+                "valueString" : "WPN"
+              },
+              {
+                "url" : "https://reportstream.cdc.gov/fhir/StructureDefinition/xtn7-local-number",
+                "valueString" : "7595016"
+              },
+              {
+                "url" : "http://hl7.org/fhir/StructureDefinition/contactpoint-area",
+                "valueString" : "260"
+              },
+              {
+                "url" : "http://hl7.org/fhir/StructureDefinition/contactpoint-local",
+                "valueString" : "7595016"
+              },
+              {
                 "url" : "http://hl7.org/fhir/StructureDefinition/contactpoint-country",
                 "valueString" : "1"
               },
               {
-                "url" : "http://hl7.org/fhir/StructureDefinition/contactpoint-area",
-                "valueString" : "260"
-              },
-              {
-                "url" : "http://hl7.org/fhir/StructureDefinition/contactpoint-local",
-                "valueString" : "7595016"
-              },
-              {
-                "url" : "https://reportstream.cdc.gov/fhir/StructureDefinition/xtn-contact-point",
-                "extension" : [
-                  {
-                    "url" : "XTN.2",
-                    "valueString" : "WPN"
-                  },
-                  {
-                    "url" : "XTN.3",
-                    "valueString" : "BP"
-                  },
-                  {
-                    "url" : "XTN.7",
-                    "valueString" : "7595016"
-                  },
-                  {
-                    "url" : "XTN.12",
-                    "valueString" : "+1 260 759 5016"
-                  }
-                ]
+                "url" : "https://reportstream.cdc.gov/fhir/StructureDefinition/xtn3-telecom-equipment-type",
+                "valueString" : "BP"
+              },
+              {
+                "url" : "https://reportstream.cdc.gov/fhir/StructureDefinition/xtn12-unformatted-telephone-number",
+                "valueString" : "+1 260 759 5016"
               }
             ],
             "system" : "pager",
@@ -343,21 +287,16 @@
           {
             "extension" : [
               {
-                "url" : "https://reportstream.cdc.gov/fhir/StructureDefinition/xtn-contact-point",
-                "extension" : [
-                  {
-                    "url" : "XTN.2",
-                    "valueString" : "WPN"
-                  },
-                  {
-                    "url" : "XTN.3",
-                    "valueString" : "Internet"
-                  },
-                  {
-                    "url" : "XTN.4",
-                    "valueString" : "otto.daugherty@email.com"
-                  }
-                ]
+                "url" : "https://reportstream.cdc.gov/fhir/StructureDefinition/xtn2-telecom-use-code",
+                "valueString" : "WPN"
+              },
+              {
+                "url" : "https://reportstream.cdc.gov/fhir/StructureDefinition/xtn4-communication-address",
+                "valueString" : "otto.daugherty@email.com"
+              },
+              {
+                "url" : "https://reportstream.cdc.gov/fhir/StructureDefinition/xtn3-telecom-equipment-type",
+                "valueString" : "Internet"
               }
             ],
             "system" : "email",
@@ -379,15 +318,12 @@
                       {
                         "url" : "SAD.1",
                         "valueString" : "96633 Gilberto Course"
-<<<<<<< HEAD
-=======
                       },
                       {
                         "url" : "SAD.2"
                       },
                       {
                         "url" : "SAD.3"
->>>>>>> 1d045b56
                       }
                     ]
                   }
@@ -403,17 +339,10 @@
       }
     },
     {
-<<<<<<< HEAD
-      "fullUrl" : "Organization/1706636951541174000.c3a41f12-527e-4d12-8e3b-65ab18ea6904",
-      "resource" : {
-        "resourceType" : "Organization",
-        "id" : "1706636951541174000.c3a41f12-527e-4d12-8e3b-65ab18ea6904",
-=======
       "fullUrl" : "Organization/1706548529129570000.accaf42f-8da9-42f9-9add-b78981e72948",
       "resource" : {
         "resourceType" : "Organization",
         "id" : "1706548529129570000.accaf42f-8da9-42f9-9add-b78981e72948",
->>>>>>> 1d045b56
         "identifier" : [
           {
             "extension" : [
@@ -428,18 +357,6 @@
       }
     },
     {
-<<<<<<< HEAD
-      "fullUrl" : "Provenance/1706636951562663000.868a5145-a345-4a99-94d9-0fbc062776c3",
-      "resource" : {
-        "resourceType" : "Provenance",
-        "id" : "1706636951562663000.868a5145-a345-4a99-94d9-0fbc062776c3",
-        "target" : [
-          {
-            "reference" : "Patient/1706636951558746000.946159f8-e96a-4596-b371-ec5c0eea494b"
-          }
-        ],
-        "recorded" : "2024-01-30T12:49:11Z",
-=======
       "fullUrl" : "Provenance/1706548529161833000.a65472aa-b2cb-439f-b4cb-6d9894964898",
       "resource" : {
         "resourceType" : "Provenance",
@@ -450,7 +367,6 @@
           }
         ],
         "recorded" : "2024-01-29T12:15:29Z",
->>>>>>> 1d045b56
         "activity" : {
           "coding" : [
             {
