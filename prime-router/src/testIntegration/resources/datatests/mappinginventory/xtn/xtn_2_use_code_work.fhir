--- conflicted
+++ resolved
@@ -9,498 +9,6 @@
     "value" : "3003786103_4988249_33033"
   },
   "type" : "message",
-<<<<<<< HEAD
-  "timestamp" : "2023-05-01T07:25:31.000-07:00",
-  "entry" : [
-    {
-      "fullUrl" : "MessageHeader/0993dd0b-6ce5-3caf-a177-0b81cc780c18",
-      "resource" : {
-        "resourceType" : "MessageHeader",
-        "id" : "0993dd0b-6ce5-3caf-a177-0b81cc780c18",
-        "meta" : {
-          "extension" : [
-            {
-              "url" : "http://ibm.com/fhir/cdm/StructureDefinition/source-data-model-version",
-              "valueString" : "2.5.1"
-            }
-          ],
-          "tag" : [
-            {
-              "extension" : [
-                {
-                  "url" : "https://reportstream.cdc.gov/fhir/StructureDefinition/code-index-name",
-                  "valueString" : "identifier"
-                }
-              ],
-              "system" : "http://terminology.hl7.org/CodeSystem/v2-0103",
-              "code" : "T"
-            }
-          ]
-        },
-        "extension" : [
-          {
-            "url" : "https://reportstream.cdc.gov/fhir/StructureDefinition/encoding-characters",
-            "valueString" : "^~\\&#"
-          },
-          {
-            "url" : "https://reportstream.cdc.gov/fhir/StructureDefinition/application-acknowledgement-type",
-            "valueIdentifier" : {
-              "type" : {
-                "coding" : [
-                  {
-                    "extension" : [
-                      {
-                        "url" : "https://reportstream.cdc.gov/fhir/StructureDefinition/code-index-name",
-                        "valueString" : "identifier"
-                      }
-                    ],
-                    "system" : "http://terminology.hl7.org/CodeSystem/v3-AcknowledgementCondition",
-                    "code" : "NE"
-                  }
-                ]
-              }
-            }
-          },
-          {
-            "url" : "https://reportstream.cdc.gov/fhir/StructureDefinition/accept-acknowledgement-type",
-            "valueIdentifier" : {
-              "type" : {
-                "coding" : [
-                  {
-                    "extension" : [
-                      {
-                        "url" : "https://reportstream.cdc.gov/fhir/StructureDefinition/code-index-name",
-                        "valueString" : "identifier"
-                      }
-                    ],
-                    "system" : "http://terminology.hl7.org/CodeSystem/v3-AcknowledgementCondition",
-                    "code" : "NE"
-                  }
-                ]
-              }
-            }
-          },
-          {
-            "url" : "https://reportstream.cdc.gov/fhir/StructureDefinition/source-message-profile-id",
-            "valueIdentifier" : {
-              "extension" : [
-                {
-                  "url" : "https://reportstream.cdc.gov/fhir/StructureDefinition/universal-id",
-                  "valueOid" : "urn:oid:2.16.840.1.113883.9.11"
-                }
-              ],
-              "system" : "PHIN",
-              "value" : "PHLabReport-NoAck"
-            }
-          },
-          {
-            "url" : "https://reportstream.cdc.gov/fhir/StructureDefinition/character-set",
-            "valueString" : "UNICODE UTF-8"
-          }
-        ],
-        "eventCoding" : {
-          "system" : "http://terminology.hl7.org/CodeSystem/v2-0003",
-          "code" : "R01",
-          "display" : "ORU/ACK - Unsolicited transmission of an observation message"
-        },
-        "destination" : [
-          {
-            "target" : {
-              "reference" : "Device/1695741448210995000.a2ccc6d6-b5fa-4141-950f-a8df448e6901"
-            },
-            "endpoint" : "urn:oid:2.16.840.1.114222.4.3.3.6.2.1",
-            "receiver" : {
-              "reference" : "Organization/urn-oid-2.16.840.1.114222.4.1.3661"
-            }
-          }
-        ],
-        "sender" : {
-          "reference" : "Organization/1695741448957921000.da5f6349-3633-4412-af3b-dfd0f4686a20"
-        },
-        "source" : {
-          "extension" : [
-            {
-              "url" : "https://reportstream.cdc.gov/fhir/StructureDefinition/software-vendor-org",
-              "valueReference" : {
-                "reference" : "Organization/1695741448220959000.f073313b-c4d7-4089-b3a5-2ae5b40c77eb"
-              }
-            }
-          ],
-          "name" : "STARLIMS.CDC.Stag",
-          "endpoint" : "urn:oid:2.16.840.1.114222.4.3.3.2.1.2"
-        }
-      }
-    },
-    {
-      "fullUrl" : "Device/1695741448210995000.a2ccc6d6-b5fa-4141-950f-a8df448e6901",
-      "resource" : {
-        "resourceType" : "Device",
-        "id" : "1695741448210995000.a2ccc6d6-b5fa-4141-950f-a8df448e6901",
-        "meta" : {
-          "extension" : [
-            {
-              "url" : "http://ibm.com/fhir/cdm/StructureDefinition/source-data-model-version",
-              "valueString" : "2.5.1"
-            }
-          ],
-          "tag" : [
-            {
-              "extension" : [
-                {
-                  "url" : "https://reportstream.cdc.gov/fhir/StructureDefinition/code-index-name",
-                  "valueString" : "identifier"
-                }
-              ],
-              "system" : "http://terminology.hl7.org/CodeSystem/v2-0103",
-              "code" : "T"
-            }
-          ]
-        },
-        "identifier" : [
-          {
-            "value" : "MEDSS-ELR "
-          },
-          {
-            "type" : {
-              "coding" : [
-                {
-                  "extension" : [
-                    {
-                      "url" : "https://reportstream.cdc.gov/fhir/StructureDefinition/code-index-name",
-                      "valueString" : "identifier"
-                    }
-                  ],
-                  "system" : "http://terminology.hl7.org/CodeSystem/v2-0301",
-                  "code" : "ISO"
-                }
-              ]
-            },
-            "value" : "urn:oid:2.16.840.1.114222.4.3.3.6.2.1"
-          }
-        ]
-      }
-    },
-    {
-      "fullUrl" : "Organization/urn-oid-2.16.840.1.114222.4.1.3661",
-      "resource" : {
-        "resourceType" : "Organization",
-        "id" : "urn-oid-2.16.840.1.114222.4.1.3661",
-        "meta" : {
-          "extension" : [
-            {
-              "url" : "http://ibm.com/fhir/cdm/StructureDefinition/source-data-model-version",
-              "valueString" : "2.5.1"
-            }
-          ],
-          "tag" : [
-            {
-              "extension" : [
-                {
-                  "url" : "https://reportstream.cdc.gov/fhir/StructureDefinition/code-index-name",
-                  "valueString" : "identifier"
-                }
-              ],
-              "system" : "http://terminology.hl7.org/CodeSystem/v2-0103",
-              "code" : "T"
-            }
-          ]
-        },
-        "identifier" : [
-          {
-            "value" : "MNDOH"
-          },
-          {
-            "system" : "urn:id:ISO",
-            "value" : "urn:oid:2.16.840.1.114222.4.1.3661"
-          }
-        ],
-        "name" : "MNDOH"
-      }
-    },
-    {
-      "fullUrl" : "Organization/1695741448220959000.f073313b-c4d7-4089-b3a5-2ae5b40c77eb",
-      "resource" : {
-        "resourceType" : "Organization",
-        "id" : "1695741448220959000.f073313b-c4d7-4089-b3a5-2ae5b40c77eb",
-        "meta" : {
-          "extension" : [
-            {
-              "url" : "http://ibm.com/fhir/cdm/StructureDefinition/source-data-model-version",
-              "valueString" : "2.5.1"
-            }
-          ],
-          "tag" : [
-            {
-              "extension" : [
-                {
-                  "url" : "https://reportstream.cdc.gov/fhir/StructureDefinition/code-index-name",
-                  "valueString" : "identifier"
-                }
-              ],
-              "system" : "http://terminology.hl7.org/CodeSystem/v2-0103",
-              "code" : "T"
-            }
-          ]
-        }
-      }
-    },
-    {
-      "fullUrl" : "Organization/1695741448957921000.da5f6349-3633-4412-af3b-dfd0f4686a20",
-      "resource" : {
-        "resourceType" : "Organization",
-        "id" : "1695741448957921000.da5f6349-3633-4412-af3b-dfd0f4686a20",
-        "meta" : {
-          "extension" : [
-            {
-              "url" : "http://ibm.com/fhir/cdm/StructureDefinition/source-data-model-version",
-              "valueString" : "2.5.1"
-            }
-          ],
-          "tag" : [
-            {
-              "extension" : [
-                {
-                  "url" : "https://reportstream.cdc.gov/fhir/StructureDefinition/code-index-name",
-                  "valueString" : "identifier"
-                }
-              ],
-              "system" : "http://terminology.hl7.org/CodeSystem/v2-0103",
-              "code" : "T"
-            }
-          ]
-        },
-        "identifier" : [
-          {
-            "value" : "CDC Atlanta"
-          },
-          {
-            "type" : {
-              "coding" : [
-                {
-                  "extension" : [
-                    {
-                      "url" : "https://reportstream.cdc.gov/fhir/StructureDefinition/code-index-name",
-                      "valueString" : "identifier"
-                    }
-                  ],
-                  "system" : "http://terminology.hl7.org/CodeSystem/v2-0301",
-                  "code" : "CLIA"
-                }
-              ]
-            },
-            "value" : "urn:clia:11D0668319"
-          }
-        ],
-        "address" : [
-          {
-            "country" : "USA"
-          }
-        ]
-      }
-    },
-    {
-      "fullUrl" : "Provenance/1695741449257532000.8bca774b-74d4-4ec0-ba4a-5c6c84b3a240",
-      "resource" : {
-        "resourceType" : "Provenance",
-        "id" : "1695741449257532000.8bca774b-74d4-4ec0-ba4a-5c6c84b3a240",
-        "meta" : {
-          "extension" : [
-            {
-              "url" : "http://ibm.com/fhir/cdm/StructureDefinition/source-data-model-version",
-              "valueString" : "2.5.1"
-            }
-          ],
-          "tag" : [
-            {
-              "extension" : [
-                {
-                  "url" : "https://reportstream.cdc.gov/fhir/StructureDefinition/code-index-name",
-                  "valueString" : "identifier"
-                }
-              ],
-              "system" : "http://terminology.hl7.org/CodeSystem/v2-0103",
-              "code" : "T"
-            }
-          ]
-        },
-        "recorded" : "2023-05-01T10:25:31-04:00",
-        "activity" : {
-          "coding" : [
-            {
-              "extension" : [
-                {
-                  "url" : "https://reportstream.cdc.gov/fhir/StructureDefinition/code-index-name",
-                  "valueString" : "identifier"
-                }
-              ],
-              "system" : "http://terminology.hl7.org/CodeSystem/v2-0003",
-              "code" : "R01",
-              "display" : "ORU_R01"
-            }
-          ]
-        },
-        "agent" : [
-          {
-            "type" : {
-              "coding" : [
-                {
-                  "extension" : [
-                    {
-                      "url" : "https://reportstream.cdc.gov/fhir/StructureDefinition/code-index-name",
-                      "valueString" : "identifier"
-                    }
-                  ],
-                  "system" : "http://terminology.hl7.org/CodeSystem/provenance-participant-type",
-                  "code" : "author"
-                }
-              ]
-            },
-            "who" : {
-              "reference" : "Organization/1695741449256736000.7a08cd4f-25a8-4ae4-bd9d-69312d986393"
-            }
-          }
-        ],
-        "entity" : [
-          {
-            "role" : "source",
-            "what" : {
-              "reference" : "Device/1695741449259895000.66eec690-1ae0-44f7-81a1-cc443fc761ac"
-            }
-          }
-        ]
-      }
-    },
-    {
-      "fullUrl" : "Organization/1695741449256736000.7a08cd4f-25a8-4ae4-bd9d-69312d986393",
-      "resource" : {
-        "resourceType" : "Organization",
-        "id" : "1695741449256736000.7a08cd4f-25a8-4ae4-bd9d-69312d986393",
-        "meta" : {
-          "extension" : [
-            {
-              "url" : "http://ibm.com/fhir/cdm/StructureDefinition/source-data-model-version",
-              "valueString" : "2.5.1"
-            }
-          ],
-          "tag" : [
-            {
-              "extension" : [
-                {
-                  "url" : "https://reportstream.cdc.gov/fhir/StructureDefinition/code-index-name",
-                  "valueString" : "identifier"
-                }
-              ],
-              "system" : "http://terminology.hl7.org/CodeSystem/v2-0103",
-              "code" : "T"
-            }
-          ]
-        },
-        "identifier" : [
-          {
-            "value" : "CDC Atlanta"
-          }
-        ],
-        "name" : "CDC Atlanta",
-        "contact" : [
-          {
-            "purpose" : {
-              "coding" : [
-                {
-                  "extension" : [
-                    {
-                      "url" : "https://reportstream.cdc.gov/fhir/StructureDefinition/code-index-name",
-                      "valueString" : "identifier"
-                    }
-                  ],
-                  "system" : "http://terminology.hl7.org/CodeSystem/contactentity-type",
-                  "code" : "ADMIN",
-                  "display" : "Administrative"
-                }
-              ],
-              "text" : "Organization Medical Director"
-            }
-          }
-        ]
-      }
-    },
-    {
-      "fullUrl" : "Device/1695741449259895000.66eec690-1ae0-44f7-81a1-cc443fc761ac",
-      "resource" : {
-        "resourceType" : "Device",
-        "id" : "1695741449259895000.66eec690-1ae0-44f7-81a1-cc443fc761ac",
-        "meta" : {
-          "extension" : [
-            {
-              "url" : "http://ibm.com/fhir/cdm/StructureDefinition/source-data-model-version",
-              "valueString" : "2.5.1"
-            }
-          ],
-          "tag" : [
-            {
-              "extension" : [
-                {
-                  "url" : "https://reportstream.cdc.gov/fhir/StructureDefinition/code-index-name",
-                  "valueString" : "identifier"
-                }
-              ],
-              "system" : "http://terminology.hl7.org/CodeSystem/v2-0103",
-              "code" : "T",
-              "display" : "STARLIMS.CDC.Stag"
-            }
-          ]
-        },
-        "identifier" : [
-          {
-            "type" : {
-              "coding" : [
-                {
-                  "extension" : [
-                    {
-                      "url" : "https://reportstream.cdc.gov/fhir/StructureDefinition/code-index-name",
-                      "valueString" : "identifier"
-                    }
-                  ],
-                  "system" : "http://terminology.hl7.org/NamingSystem/uri",
-                  "code" : "2.16.840.1.114222.4.3.3.2.1.2",
-                  "display" : "STARLIMS.CDC.Stag"
-                }
-              ]
-            }
-          }
-        ],
-        "deviceName" : [
-          {
-            "name" : "STARLIMS.CDC.Stag",
-            "type" : "user-friendly-name"
-          }
-        ]
-      }
-    },
-    {
-      "fullUrl" : "Patient/1695741449293616000.f95509ab-167b-4551-b516-a38cd608fbe7",
-      "resource" : {
-        "resourceType" : "Patient",
-        "id" : "1695741449293616000.f95509ab-167b-4551-b516-a38cd608fbe7",
-        "meta" : {
-          "extension" : [
-            {
-              "url" : "http://ibm.com/fhir/cdm/StructureDefinition/source-data-model-version",
-              "valueString" : "2.5.1"
-            }
-          ],
-          "tag" : [
-            {
-              "extension" : [
-                {
-                  "url" : "https://reportstream.cdc.gov/fhir/StructureDefinition/code-index-name",
-                  "valueString" : "identifier"
-                }
-              ],
-              "system" : "http://terminology.hl7.org/CodeSystem/v2-0103",
-              "code" : "T"
-            }
-          ]
-=======
   "timestamp" : "2023-05-01T10:25:31.000-04:00",
   "entry" : [ {
     "fullUrl" : "MessageHeader/0993dd0b-6ce5-3caf-a177-0b81cc780c18",
@@ -669,103 +177,31 @@
             "code" : "PI",
             "display" : "Patient internal identifier"
           } ]
->>>>>>> 968e0d76
         },
-        "extension" : [
-          {
-            "url" : "http://ibm.com/fhir/cdm/StructureDefinition/local-race-cd",
-            "valueCodeableConcept" : {
-              "coding" : [
-                {
-                  "extension" : [
-                    {
-                      "url" : "https://reportstream.cdc.gov/fhir/StructureDefinition/code-index-name",
-                      "valueString" : "identifier"
-                    }
-                  ],
-                  "system" : "NULLFL",
-                  "version" : "2.5.1",
-                  "code" : "ASKU",
-                  "display" : "Asked, but unknown"
-                }
-              ]
-            }
-          },
-          {
-            "url" : "https://reportstream.cdc.gov/fhir/StructureDefinition/ethnic-group",
-            "valueCodeableConcept" : {
-              "coding" : [
-                {
-                  "extension" : [
-                    {
-                      "url" : "https://reportstream.cdc.gov/fhir/StructureDefinition/code-index-name",
-                      "valueString" : "identifier"
-                    }
-                  ],
-                  "system" : "http://terminology.hl7.org/CodeSystem/v2-0189",
-                  "version" : "2.9",
-                  "code" : "N",
-                  "display" : "Non Hispanic or Latino"
-                }
-              ]
-            }
-          }
-        ],
-        "identifier" : [
-          {
-            "extension" : [
-              {
-                "url" : "https://reportstream.cdc.gov/fhir/StructureDefinition/assigning-facility-namespace-id",
-                "valueString" : "Any lab USA"
-              }
-            ],
-            "type" : {
-              "coding" : [
-                {
-                  "system" : "http://terminology.hl7.org/CodeSystem/v2-0203",
-                  "code" : "PI",
-                  "display" : "Patient internal identifier"
-                }
-              ]
-            },
-            "value" : "kc3oy"
-          }
-        ],
-        "name" : [
-          {
-            "use" : "official",
-            "text" : "Stephenie Davis Schaefer",
-            "family" : "Schaefer",
-            "given" : [
-              "Stephenie",
-              "Davis"
-            ]
-          }
-        ],
-        "telecom" : [
-          {
-            "system" : "pager",
-            "value" : "+1 260 759 5016",
-            "use" : "work"
-          },
-          {
-            "system" : "email",
-            "value" : "otto.daugherty@email.com",
-            "use" : "work"
-          }
-        ],
-        "gender" : "unknown",
-        "birthDate" : "1993-02-27",
-        "deceasedBoolean" : false,
-        "address" : [
-          {
-            "line" : [
-              "96633 Gilberto Course"
-            ],
-            "state" : "IG"
-          }
-        ]
-      }
-    }
-  ]
+        "value" : "kc3oy"
+      } ],
+      "name" : [ {
+        "use" : "official",
+        "text" : "Stephenie Davis Schaefer",
+        "family" : "Schaefer",
+        "given" : [ "Stephenie", "Davis" ]
+      } ],
+      "telecom" : [ {
+        "system" : "pager",
+        "value" : "+1 260 759 5016",
+        "use" : "work"
+      }, {
+        "system" : "email",
+        "value" : "otto.daugherty@email.com",
+        "use" : "work"
+      } ],
+      "gender" : "unknown",
+      "birthDate" : "1993-02-27",
+      "deceasedBoolean" : false,
+      "address" : [ {
+        "line" : [ "96633 Gilberto Course" ],
+        "state" : "IG"
+      } ]
+    }
+  } ]
 }