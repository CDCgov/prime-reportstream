--- conflicted
+++ resolved
@@ -1,14 +1,8 @@
 {
   "resourceType" : "Bundle",
-<<<<<<< HEAD
-  "id" : "1706636725902660000.a106c6b4-186f-4aad-9fb6-ecf98c329f7a",
-  "meta" : {
-    "lastUpdated" : "2024-01-30T12:45:25.909-05:00"
-=======
   "id" : "1706548257575450000.cf057bcd-db45-4494-bb80-f4e3d9c18c8b",
   "meta" : {
     "lastUpdated" : "2024-01-29T12:10:57.583-05:00"
->>>>>>> 1d045b56
   },
   "identifier" : {
     "system" : "https://reportstream.cdc.gov/prime-router",
@@ -16,207 +10,6 @@
   },
   "type" : "message",
   "timestamp" : "2023-05-01T10:25:31.000-04:00",
-<<<<<<< HEAD
-  "entry" : [
-    {
-      "fullUrl" : "MessageHeader/827ccb0e-ea8a-306c-8c34-a16891f84e7b",
-      "resource" : {
-        "resourceType" : "MessageHeader",
-        "id" : "827ccb0e-ea8a-306c-8c34-a16891f84e7b",
-        "extension" : [
-          {
-            "url" : "https://reportstream.cdc.gov/fhir/StructureDefinition/encoding-characters",
-            "valueString" : "^~\\&#"
-          },
-          {
-            "url" : "https://reportstream.cdc.gov/fhir/StructureDefinition/msh-7-datetime-of-message",
-            "valueString" : "20230501102531-0400"
-          },
-          {
-            "url" : "https://reportstream.cdc.gov/fhir/StructureDefinition/character-set",
-            "valueString" : "UNICODE UTF-8"
-          }
-        ],
-        "eventCoding" : {
-          "system" : "http://terminology.hl7.org/CodeSystem/v2-0003",
-          "code" : "R01",
-          "display" : "ORU^R01^ORU_R01"
-        },
-        "sender" : {
-          "reference" : "Organization/1706636725974466000.0b088dc6-dd9f-4272-a945-c444af89d9dd"
-        },
-        "source" : {
-          "_endpoint" : {
-            "extension" : [
-              {
-                "url" : "http://hl7.org/fhir/StructureDefinition/data-absent-reason",
-                "valueCode" : "unknown"
-              }
-            ]
-          }
-        }
-      }
-    },
-    {
-      "fullUrl" : "Organization/1706636725974466000.0b088dc6-dd9f-4272-a945-c444af89d9dd",
-      "resource" : {
-        "resourceType" : "Organization",
-        "id" : "1706636725974466000.0b088dc6-dd9f-4272-a945-c444af89d9dd",
-        "address" : [
-          {
-            "country" : "USA"
-          }
-        ]
-      }
-    },
-    {
-      "fullUrl" : "Provenance/1706636726268958000.3111a9a0-9844-427f-9da6-ff4b235447f1",
-      "resource" : {
-        "resourceType" : "Provenance",
-        "id" : "1706636726268958000.3111a9a0-9844-427f-9da6-ff4b235447f1",
-        "target" : [
-          {
-            "reference" : "MessageHeader/827ccb0e-ea8a-306c-8c34-a16891f84e7b"
-          }
-        ],
-        "recorded" : "2023-05-01T10:25:31-04:00",
-        "activity" : {
-          "coding" : [
-            {
-              "display" : "ORU^R01^ORU_R01"
-            }
-          ]
-        }
-      }
-    },
-    {
-      "fullUrl" : "Provenance/1706636726276435000.780307ec-9ab3-4aaf-a1c3-826e09b3690a",
-      "resource" : {
-        "resourceType" : "Provenance",
-        "id" : "1706636726276435000.780307ec-9ab3-4aaf-a1c3-826e09b3690a",
-        "recorded" : "2024-01-30T12:45:26Z",
-        "policy" : [
-          "http://hl7.org/fhir/uv/v2mappings/message-oru-r01-to-bundle"
-        ],
-        "activity" : {
-          "coding" : [
-            {
-              "code" : "v2-FHIR transformation"
-            }
-          ]
-        },
-        "agent" : [
-          {
-            "type" : {
-              "coding" : [
-                {
-                  "system" : "http://terminology.hl7.org/CodeSystem/provenance-participant-type",
-                  "code" : "assembler"
-                }
-              ]
-            },
-            "who" : {
-              "reference" : "Organization/1706636726275778000.417cdf97-a03f-4c00-929d-ee9f3b478295"
-            }
-          }
-        ]
-      }
-    },
-    {
-      "fullUrl" : "Organization/1706636726275778000.417cdf97-a03f-4c00-929d-ee9f3b478295",
-      "resource" : {
-        "resourceType" : "Organization",
-        "id" : "1706636726275778000.417cdf97-a03f-4c00-929d-ee9f3b478295",
-        "identifier" : [
-          {
-            "value" : "CDC PRIME - Atlanta"
-          },
-          {
-            "type" : {
-              "coding" : [
-                {
-                  "system" : "http://terminology.hl7.org/CodeSystem/v2-0301"
-                }
-              ]
-            },
-            "system" : "urn:ietf:rfc:3986",
-            "value" : "2.16.840.1.114222.4.1.237821"
-          }
-        ]
-      }
-    },
-    {
-      "fullUrl" : "Patient/1706636726291661000.b000dee1-448d-4801-bc9d-6dbc5f1b245d",
-      "resource" : {
-        "resourceType" : "Patient",
-        "id" : "1706636726291661000.b000dee1-448d-4801-bc9d-6dbc5f1b245d",
-        "contact" : [
-          {
-            "name" : {}
-          }
-        ]
-      }
-    },
-    {
-      "fullUrl" : "Provenance/1706636726292285000.09d1bc68-bdd7-4e28-a89a-5e0227198ab2",
-      "resource" : {
-        "resourceType" : "Provenance",
-        "id" : "1706636726292285000.09d1bc68-bdd7-4e28-a89a-5e0227198ab2",
-        "target" : [
-          {
-            "reference" : "Patient/1706636726291661000.b000dee1-448d-4801-bc9d-6dbc5f1b245d"
-          }
-        ],
-        "recorded" : "2024-01-30T12:45:26Z",
-        "activity" : {
-          "coding" : [
-            {
-              "system" : "https://terminology.hl7.org/CodeSystem/v3-DataOperation",
-              "code" : "UPDATE"
-            }
-          ]
-        }
-      }
-    },
-    {
-      "fullUrl" : "RelatedPerson/1706636726294128000.9b426e1d-e6dc-478d-9094-09989e5a97da",
-      "resource" : {
-        "resourceType" : "RelatedPerson",
-        "id" : "1706636726294128000.9b426e1d-e6dc-478d-9094-09989e5a97da",
-        "extension" : [
-          {
-            "url" : "https://reportstream.cdc.gov/fhir/StructureDefinition/hl7v2Name",
-            "valueString" : "NK1"
-          }
-        ],
-        "patient" : {
-          "reference" : "Patient/1706636726291661000.b000dee1-448d-4801-bc9d-6dbc5f1b245d"
-        },
-        "telecom" : [
-          {
-            "extension" : [
-              {
-                "url" : "https://reportstream.cdc.gov/fhir/StructureDefinition/xtn-contact-point",
-                "extension" : [
-                  {
-                    "url" : "XTN.3",
-                    "valueString" : "Internet"
-                  },
-                  {
-                    "url" : "XTN.12",
-                    "valueString" : "281-3308004"
-                  }
-                ]
-              },
-              {
-                "url" : "https://reportstream.cdc.gov/fhir/StructureDefinition/hl7v2Name",
-                "valueString" : "next-of-kin-telecomm-info"
-              }
-            ],
-            "system" : "email"
-          }
-        ]
-=======
   "entry" : [ {
     "fullUrl" : "MessageHeader/827ccb0e-ea8a-306c-8c34-a16891f84e7b",
     "resource" : {
@@ -335,7 +128,6 @@
           "system" : "https://terminology.hl7.org/CodeSystem/v3-DataOperation",
           "code" : "UPDATE"
         } ]
->>>>>>> 1d045b56
       }
     }
   }, {
