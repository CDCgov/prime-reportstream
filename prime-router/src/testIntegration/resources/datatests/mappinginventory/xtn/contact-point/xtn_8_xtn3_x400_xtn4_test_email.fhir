{
  "resourceType" : "Bundle",
<<<<<<< HEAD
  "id" : "1704922779112292000.2a262017-936b-41cd-9826-7a225077c4dd",
  "meta" : {
    "lastUpdated" : "2024-01-10T15:39:39.133-06:00"
=======
  "id" : "1704841428079334000.5879227d-87e1-4fed-bbeb-64cba66030cb",
  "meta" : {
    "lastUpdated" : "2024-01-09T15:03:48.093-08:00"
>>>>>>> b7d18e61
  },
  "identifier" : {
    "system" : "https://reportstream.cdc.gov/prime-router",
    "value" : "12345"
  },
  "type" : "message",
<<<<<<< HEAD
  "timestamp" : "2023-05-01T09:25:31.000-05:00",
  "entry" : [ {
    "fullUrl" : "MessageHeader/827ccb0e-ea8a-306c-8c34-a16891f84e7b",
    "resource" : {
      "resourceType" : "MessageHeader",
      "id" : "827ccb0e-ea8a-306c-8c34-a16891f84e7b",
      "extension" : [ {
        "url" : "https://reportstream.cdc.gov/fhir/StructureDefinition/encoding-characters",
        "valueString" : "^~\\&#"
      }, {
        "url" : "https://reportstream.cdc.gov/fhir/StructureDefinition/msh-7-datetime-of-message",
        "valueString" : "20230501102531-0400"
      }, {
        "url" : "https://reportstream.cdc.gov/fhir/StructureDefinition/character-set",
        "valueString" : "UNICODE UTF-8"
      } ],
      "eventCoding" : {
        "system" : "http://terminology.hl7.org/CodeSystem/v2-0003",
        "code" : "R01",
        "display" : "ORU^R01^ORU_R01"
      },
      "sender" : {
        "reference" : "Organization/1704922779258838000.8b07d74f-e2b1-4394-a10c-6df9f4f13f78"
      },
      "source" : {
        "_endpoint" : {
          "extension" : [ {
            "url" : "http://hl7.org/fhir/StructureDefinition/data-absent-reason",
            "valueCode" : "unknown"
          } ]
        }
      }
    }
  }, {
    "fullUrl" : "Organization/1704922779258838000.8b07d74f-e2b1-4394-a10c-6df9f4f13f78",
    "resource" : {
      "resourceType" : "Organization",
      "id" : "1704922779258838000.8b07d74f-e2b1-4394-a10c-6df9f4f13f78",
      "address" : [ {
        "country" : "USA"
      } ]
    }
  }, {
    "fullUrl" : "Provenance/1704922779765630000.78a45825-7fd9-4ca4-9349-ea6d542d0ece",
    "resource" : {
      "resourceType" : "Provenance",
      "id" : "1704922779765630000.78a45825-7fd9-4ca4-9349-ea6d542d0ece",
      "recorded" : "2023-05-01T10:25:31-04:00",
      "_recorded" : {
        "extension" : [ {
          "url" : "https://reportstream.cdc.gov/fhir/StructureDefinition/hl7v2-date-time",
          "valueString" : "20230501102531-0400"
        } ]
      },
      "activity" : {
        "coding" : [ {
          "extension" : [ {
            "url" : "https://reportstream.cdc.gov/fhir/StructureDefinition/code-index-name",
            "valueString" : "identifier"
          } ],
          "system" : "http://terminology.hl7.org/CodeSystem/v2-0003",
          "code" : "R01",
          "display" : "ORU_R01"
        } ]
      },
      "agent" : [ {
        "type" : {
          "coding" : [ {
            "extension" : [ {
              "url" : "https://reportstream.cdc.gov/fhir/StructureDefinition/code-index-name",
              "valueString" : "identifier"
            } ],
            "system" : "http://terminology.hl7.org/CodeSystem/provenance-participant-type",
            "code" : "author"
          } ]
        }
      } ],
      "entity" : [ {
        "role" : "source",
        "what" : {
          "reference" : "Device/1704922779769341000.69636491-5567-42b8-bfbb-b31a878a025f"
        }
      } ]
    }
  }, {
    "fullUrl" : "Device/1704922779769341000.69636491-5567-42b8-bfbb-b31a878a025f",
    "resource" : {
      "resourceType" : "Device",
      "id" : "1704922779769341000.69636491-5567-42b8-bfbb-b31a878a025f"
    }
  }, {
    "fullUrl" : "Patient/1704922779796717000.2b41fee9-d11e-4854-8f81-ae17f32447c3",
    "resource" : {
      "resourceType" : "Patient",
      "id" : "1704922779796717000.2b41fee9-d11e-4854-8f81-ae17f32447c3",
      "contact" : [ { } ]
=======
  "timestamp" : "2023-05-01T07:25:31.000-07:00",
  "entry" : [
    {
      "fullUrl" : "MessageHeader/827ccb0e-ea8a-306c-8c34-a16891f84e7b",
      "resource" : {
        "resourceType" : "MessageHeader",
        "id" : "827ccb0e-ea8a-306c-8c34-a16891f84e7b",
        "extension" : [
          {
            "url" : "https://reportstream.cdc.gov/fhir/StructureDefinition/encoding-characters",
            "valueString" : "^~\\&#"
          },
          {
            "url" : "https://reportstream.cdc.gov/fhir/StructureDefinition/msh-7-datetime-of-message",
            "valueString" : "20230501102531-0400"
          },
          {
            "url" : "https://reportstream.cdc.gov/fhir/StructureDefinition/character-set",
            "valueString" : "UNICODE UTF-8"
          }
        ],
        "eventCoding" : {
          "system" : "http://terminology.hl7.org/CodeSystem/v2-0003",
          "code" : "R01",
          "display" : "ORU^R01^ORU_R01"
        },
        "sender" : {
          "reference" : "Organization/1704841428163336000.298afd73-0e7b-4612-b158-ee4bbae4db0c"
        },
        "source" : {
          "_endpoint" : {
            "extension" : [
              {
                "url" : "http://hl7.org/fhir/StructureDefinition/data-absent-reason",
                "valueCode" : "unknown"
              }
            ]
          }
        }
      }
    },
    {
      "fullUrl" : "Organization/1704841428163336000.298afd73-0e7b-4612-b158-ee4bbae4db0c",
      "resource" : {
        "resourceType" : "Organization",
        "id" : "1704841428163336000.298afd73-0e7b-4612-b158-ee4bbae4db0c",
        "address" : [
          {
            "country" : "USA"
          }
        ]
      }
    },
    {
      "fullUrl" : "Provenance/1704841428463178000.2a2fac0b-9919-463c-b26e-25248d58bf02",
      "resource" : {
        "resourceType" : "Provenance",
        "id" : "1704841428463178000.2a2fac0b-9919-463c-b26e-25248d58bf02",
        "recorded" : "2023-05-01T10:25:31-04:00",
        "_recorded" : {
          "extension" : [
            {
              "url" : "https://reportstream.cdc.gov/fhir/StructureDefinition/hl7v2-date-time",
              "valueString" : "20230501102531-0400"
            }
          ]
        },
        "activity" : {
          "coding" : [
            {
              "extension" : [
                {
                  "url" : "https://reportstream.cdc.gov/fhir/StructureDefinition/code-index-name",
                  "valueString" : "identifier"
                }
              ],
              "system" : "http://terminology.hl7.org/CodeSystem/v2-0003",
              "code" : "R01",
              "display" : "ORU_R01"
            }
          ]
        },
        "agent" : [
          {
            "type" : {
              "coding" : [
                {
                  "extension" : [
                    {
                      "url" : "https://reportstream.cdc.gov/fhir/StructureDefinition/code-index-name",
                      "valueString" : "identifier"
                    }
                  ],
                  "system" : "http://terminology.hl7.org/CodeSystem/provenance-participant-type",
                  "code" : "author"
                }
              ]
            }
          }
        ],
        "entity" : [
          {
            "role" : "source",
            "what" : {
              "reference" : "Device/1704841428465667000.825ff8b4-9143-475a-8d79-77193e23373b"
            }
          }
        ]
      }
    },
    {
      "fullUrl" : "Device/1704841428465667000.825ff8b4-9143-475a-8d79-77193e23373b",
      "resource" : {
        "resourceType" : "Device",
        "id" : "1704841428465667000.825ff8b4-9143-475a-8d79-77193e23373b"
      }
    },
    {
      "fullUrl" : "RelatedPerson/1704841428486547000.1b61920e-95f9-4fa0-942d-52b857c3251d",
      "resource" : {
        "resourceType" : "RelatedPerson",
        "id" : "1704841428486547000.1b61920e-95f9-4fa0-942d-52b857c3251d",
        "extension" : [
          {
            "url" : "https://reportstream.cdc.gov/fhir/StructureDefinition/hl7v2Name",
            "valueString" : "NK1"
          }
        ],
        "patient" : {
          "reference" : "Patient/1704841428482023000.677df87f-569c-4928-9d89-2d79c888ecc5"
        },
        "telecom" : [
          {
            "extension" : [
              {
                "url" : "https://reportstream.cdc.gov/fhir/StructureDefinition/hl7v2Name",
                "valueString" : "next-of-kin-telecomm-info"
              },
              {
                "url" : "https://reportstream.cdc.gov/fhir/StructureDefinition/xtn4-communication-address",
                "valueString" : "test@aol.net"
              },
              {
                "url" : "https://reportstream.cdc.gov/fhir/StructureDefinition/xtn3-telecom-equipment-type",
                "valueString" : "X.400"
              }
            ],
            "system" : "email",
            "value" : "test@aol.net"
          }
        ]
      }
    },
    {
      "fullUrl" : "Patient/1704841428482023000.677df87f-569c-4928-9d89-2d79c888ecc5",
      "resource" : {
        "resourceType" : "Patient",
        "id" : "1704841428482023000.677df87f-569c-4928-9d89-2d79c888ecc5",
        "contact" : [
          {
            "telecom" : [
              {
                "extension" : [
                  {
                    "url" : "https://reportstream.cdc.gov/fhir/StructureDefinition/hl7v2Name",
                    "valueString" : "next-of-kin-telecomm-info"
                  },
                  {
                    "url" : "https://reportstream.cdc.gov/fhir/StructureDefinition/xtn4-communication-address",
                    "valueString" : "test@aol.net"
                  },
                  {
                    "url" : "https://reportstream.cdc.gov/fhir/StructureDefinition/xtn3-telecom-equipment-type",
                    "valueString" : "X.400"
                  }
                ],
                "system" : "email",
                "value" : "test@aol.net"
              }
            ]
          }
        ]
      }
>>>>>>> b7d18e61
    }
  } ]
}<|MERGE_RESOLUTION|>--- conflicted
+++ resolved
@@ -1,118 +1,14 @@
 {
   "resourceType" : "Bundle",
-<<<<<<< HEAD
-  "id" : "1704922779112292000.2a262017-936b-41cd-9826-7a225077c4dd",
-  "meta" : {
-    "lastUpdated" : "2024-01-10T15:39:39.133-06:00"
-=======
   "id" : "1704841428079334000.5879227d-87e1-4fed-bbeb-64cba66030cb",
   "meta" : {
     "lastUpdated" : "2024-01-09T15:03:48.093-08:00"
->>>>>>> b7d18e61
   },
   "identifier" : {
     "system" : "https://reportstream.cdc.gov/prime-router",
     "value" : "12345"
   },
   "type" : "message",
-<<<<<<< HEAD
-  "timestamp" : "2023-05-01T09:25:31.000-05:00",
-  "entry" : [ {
-    "fullUrl" : "MessageHeader/827ccb0e-ea8a-306c-8c34-a16891f84e7b",
-    "resource" : {
-      "resourceType" : "MessageHeader",
-      "id" : "827ccb0e-ea8a-306c-8c34-a16891f84e7b",
-      "extension" : [ {
-        "url" : "https://reportstream.cdc.gov/fhir/StructureDefinition/encoding-characters",
-        "valueString" : "^~\\&#"
-      }, {
-        "url" : "https://reportstream.cdc.gov/fhir/StructureDefinition/msh-7-datetime-of-message",
-        "valueString" : "20230501102531-0400"
-      }, {
-        "url" : "https://reportstream.cdc.gov/fhir/StructureDefinition/character-set",
-        "valueString" : "UNICODE UTF-8"
-      } ],
-      "eventCoding" : {
-        "system" : "http://terminology.hl7.org/CodeSystem/v2-0003",
-        "code" : "R01",
-        "display" : "ORU^R01^ORU_R01"
-      },
-      "sender" : {
-        "reference" : "Organization/1704922779258838000.8b07d74f-e2b1-4394-a10c-6df9f4f13f78"
-      },
-      "source" : {
-        "_endpoint" : {
-          "extension" : [ {
-            "url" : "http://hl7.org/fhir/StructureDefinition/data-absent-reason",
-            "valueCode" : "unknown"
-          } ]
-        }
-      }
-    }
-  }, {
-    "fullUrl" : "Organization/1704922779258838000.8b07d74f-e2b1-4394-a10c-6df9f4f13f78",
-    "resource" : {
-      "resourceType" : "Organization",
-      "id" : "1704922779258838000.8b07d74f-e2b1-4394-a10c-6df9f4f13f78",
-      "address" : [ {
-        "country" : "USA"
-      } ]
-    }
-  }, {
-    "fullUrl" : "Provenance/1704922779765630000.78a45825-7fd9-4ca4-9349-ea6d542d0ece",
-    "resource" : {
-      "resourceType" : "Provenance",
-      "id" : "1704922779765630000.78a45825-7fd9-4ca4-9349-ea6d542d0ece",
-      "recorded" : "2023-05-01T10:25:31-04:00",
-      "_recorded" : {
-        "extension" : [ {
-          "url" : "https://reportstream.cdc.gov/fhir/StructureDefinition/hl7v2-date-time",
-          "valueString" : "20230501102531-0400"
-        } ]
-      },
-      "activity" : {
-        "coding" : [ {
-          "extension" : [ {
-            "url" : "https://reportstream.cdc.gov/fhir/StructureDefinition/code-index-name",
-            "valueString" : "identifier"
-          } ],
-          "system" : "http://terminology.hl7.org/CodeSystem/v2-0003",
-          "code" : "R01",
-          "display" : "ORU_R01"
-        } ]
-      },
-      "agent" : [ {
-        "type" : {
-          "coding" : [ {
-            "extension" : [ {
-              "url" : "https://reportstream.cdc.gov/fhir/StructureDefinition/code-index-name",
-              "valueString" : "identifier"
-            } ],
-            "system" : "http://terminology.hl7.org/CodeSystem/provenance-participant-type",
-            "code" : "author"
-          } ]
-        }
-      } ],
-      "entity" : [ {
-        "role" : "source",
-        "what" : {
-          "reference" : "Device/1704922779769341000.69636491-5567-42b8-bfbb-b31a878a025f"
-        }
-      } ]
-    }
-  }, {
-    "fullUrl" : "Device/1704922779769341000.69636491-5567-42b8-bfbb-b31a878a025f",
-    "resource" : {
-      "resourceType" : "Device",
-      "id" : "1704922779769341000.69636491-5567-42b8-bfbb-b31a878a025f"
-    }
-  }, {
-    "fullUrl" : "Patient/1704922779796717000.2b41fee9-d11e-4854-8f81-ae17f32447c3",
-    "resource" : {
-      "resourceType" : "Patient",
-      "id" : "1704922779796717000.2b41fee9-d11e-4854-8f81-ae17f32447c3",
-      "contact" : [ { } ]
-=======
   "timestamp" : "2023-05-01T07:25:31.000-07:00",
   "entry" : [
     {
@@ -296,7 +192,6 @@
           }
         ]
       }
->>>>>>> b7d18e61
     }
-  } ]
+  ]
 }