--- conflicted
+++ resolved
@@ -1,14 +1,8 @@
 {
   "resourceType" : "Bundle",
-<<<<<<< HEAD
-  "id" : "1706636734736641000.9c2db14f-3eba-4c55-a93a-4562e5db045c",
-  "meta" : {
-    "lastUpdated" : "2024-01-30T12:45:34.743-05:00"
-=======
   "id" : "1706548267919389000.aedd5390-a9f2-4284-b993-c97f907c0f42",
   "meta" : {
     "lastUpdated" : "2024-01-29T12:11:07.929-05:00"
->>>>>>> 1d045b56
   },
   "identifier" : {
     "system" : "https://reportstream.cdc.gov/prime-router",
@@ -42,11 +36,7 @@
           "display" : "ORU^R01^ORU_R01"
         },
         "sender" : {
-<<<<<<< HEAD
-          "reference" : "Organization/1706636734807879000.d530cc63-e111-4897-9e66-e6105d31f84d"
-=======
           "reference" : "Organization/1706548268004983000.8f68ea7d-7125-479e-a354-1acf87fd2e45"
->>>>>>> 1d045b56
         },
         "source" : {
           "_endpoint" : {
@@ -61,17 +51,10 @@
       }
     },
     {
-<<<<<<< HEAD
-      "fullUrl" : "Organization/1706636734807879000.d530cc63-e111-4897-9e66-e6105d31f84d",
-      "resource" : {
-        "resourceType" : "Organization",
-        "id" : "1706636734807879000.d530cc63-e111-4897-9e66-e6105d31f84d",
-=======
       "fullUrl" : "Organization/1706548268004983000.8f68ea7d-7125-479e-a354-1acf87fd2e45",
       "resource" : {
         "resourceType" : "Organization",
         "id" : "1706548268004983000.8f68ea7d-7125-479e-a354-1acf87fd2e45",
->>>>>>> 1d045b56
         "address" : [
           {
             "country" : "USA"
@@ -80,17 +63,10 @@
       }
     },
     {
-<<<<<<< HEAD
-      "fullUrl" : "Provenance/1706636735116985000.241f502a-6287-4ec2-8259-e75189270d3f",
-      "resource" : {
-        "resourceType" : "Provenance",
-        "id" : "1706636735116985000.241f502a-6287-4ec2-8259-e75189270d3f",
-=======
       "fullUrl" : "Provenance/1706548268357109000.04ca81d8-7ee1-40d6-a55d-9b78e2e88406",
       "resource" : {
         "resourceType" : "Provenance",
         "id" : "1706548268357109000.04ca81d8-7ee1-40d6-a55d-9b78e2e88406",
->>>>>>> 1d045b56
         "target" : [
           {
             "reference" : "MessageHeader/827ccb0e-ea8a-306c-8c34-a16891f84e7b"
@@ -107,19 +83,11 @@
       }
     },
     {
-<<<<<<< HEAD
-      "fullUrl" : "Provenance/1706636735125214000.99db11a1-6151-4e90-b7b1-41f0d6c005cb",
-      "resource" : {
-        "resourceType" : "Provenance",
-        "id" : "1706636735125214000.99db11a1-6151-4e90-b7b1-41f0d6c005cb",
-        "recorded" : "2024-01-30T12:45:35Z",
-=======
       "fullUrl" : "Provenance/1706548268365624000.51390bc9-3420-4610-bedb-5ba6730662ed",
       "resource" : {
         "resourceType" : "Provenance",
         "id" : "1706548268365624000.51390bc9-3420-4610-bedb-5ba6730662ed",
         "recorded" : "2024-01-29T12:11:08Z",
->>>>>>> 1d045b56
         "policy" : [
           "http://hl7.org/fhir/uv/v2mappings/message-oru-r01-to-bundle"
         ],
@@ -141,19 +109,6 @@
               ]
             },
             "who" : {
-<<<<<<< HEAD
-              "reference" : "Organization/1706636735124766000.c1a68ae1-7ba7-4409-93ec-f3577dcf3de5"
-            }
-          }
-        ]
-      }
-    },
-    {
-      "fullUrl" : "Organization/1706636735124766000.c1a68ae1-7ba7-4409-93ec-f3577dcf3de5",
-      "resource" : {
-        "resourceType" : "Organization",
-        "id" : "1706636735124766000.c1a68ae1-7ba7-4409-93ec-f3577dcf3de5",
-=======
               "reference" : "Organization/1706548268365053000.c86b0341-9c4c-4a01-8533-b76e23669427"
             }
           }
@@ -165,7 +120,6 @@
       "resource" : {
         "resourceType" : "Organization",
         "id" : "1706548268365053000.c86b0341-9c4c-4a01-8533-b76e23669427",
->>>>>>> 1d045b56
         "identifier" : [
           {
             "value" : "CDC PRIME - Atlanta"
@@ -185,37 +139,16 @@
       }
     },
     {
-<<<<<<< HEAD
-      "fullUrl" : "Patient/1706636735139775000.e43c7048-9cc8-44f0-bb42-f8ee4370670f",
-      "resource" : {
-        "resourceType" : "Patient",
-        "id" : "1706636735139775000.e43c7048-9cc8-44f0-bb42-f8ee4370670f",
-=======
       "fullUrl" : "Patient/1706548268383611000.b6fe6fb3-6c28-42cf-ba70-d233d40dee1b",
       "resource" : {
         "resourceType" : "Patient",
         "id" : "1706548268383611000.b6fe6fb3-6c28-42cf-ba70-d233d40dee1b",
->>>>>>> 1d045b56
         "contact" : [
-          {
-            "name" : {}
-          }
-        ]
-      }
-    },
-    {
-<<<<<<< HEAD
-      "fullUrl" : "Provenance/1706636735140415000.e161ed9b-f115-420f-ae8d-94e3776681ad",
-      "resource" : {
-        "resourceType" : "Provenance",
-        "id" : "1706636735140415000.e161ed9b-f115-420f-ae8d-94e3776681ad",
-        "target" : [
-          {
-            "reference" : "Patient/1706636735139775000.e43c7048-9cc8-44f0-bb42-f8ee4370670f"
-          }
-        ],
-        "recorded" : "2024-01-30T12:45:35Z",
-=======
+          {}
+        ]
+      }
+    },
+    {
       "fullUrl" : "Provenance/1706548268384474000.e5e09538-5ed1-4ed5-8d73-9af526161fba",
       "resource" : {
         "resourceType" : "Provenance",
@@ -226,7 +159,6 @@
           }
         ],
         "recorded" : "2024-01-29T12:11:08Z",
->>>>>>> 1d045b56
         "activity" : {
           "coding" : [
             {
@@ -238,17 +170,10 @@
       }
     },
     {
-<<<<<<< HEAD
-      "fullUrl" : "RelatedPerson/1706636735142562000.aae9b96c-4df3-48c7-92c1-37d4f6530a40",
-      "resource" : {
-        "resourceType" : "RelatedPerson",
-        "id" : "1706636735142562000.aae9b96c-4df3-48c7-92c1-37d4f6530a40",
-=======
       "fullUrl" : "RelatedPerson/1706548268386897000.2d4d104d-5f42-4e00-af07-8eddec673fe1",
       "resource" : {
         "resourceType" : "RelatedPerson",
         "id" : "1706548268386897000.2d4d104d-5f42-4e00-af07-8eddec673fe1",
->>>>>>> 1d045b56
         "extension" : [
           {
             "url" : "https://reportstream.cdc.gov/fhir/StructureDefinition/hl7v2Name",
@@ -256,31 +181,22 @@
           }
         ],
         "patient" : {
-<<<<<<< HEAD
-          "reference" : "Patient/1706636735139775000.e43c7048-9cc8-44f0-bb42-f8ee4370670f"
-=======
           "reference" : "Patient/1706548268383611000.b6fe6fb3-6c28-42cf-ba70-d233d40dee1b"
->>>>>>> 1d045b56
         },
         "telecom" : [
           {
             "extension" : [
-              {
-                "url" : "https://reportstream.cdc.gov/fhir/StructureDefinition/xtn-contact-point",
-                "extension" : [
-                  {
-                    "url" : "XTN.3",
-                    "valueString" : "PH"
-                  },
-                  {
-                    "url" : "XTN.12",
-                    "valueString" : "281-3308004"
-                  }
-                ]
-              },
               {
                 "url" : "https://reportstream.cdc.gov/fhir/StructureDefinition/hl7v2Name",
                 "valueString" : "next-of-kin-telecomm-info"
+              },
+              {
+                "url" : "https://reportstream.cdc.gov/fhir/StructureDefinition/xtn3-telecom-equipment-type",
+                "valueString" : "PH"
+              },
+              {
+                "url" : "https://reportstream.cdc.gov/fhir/StructureDefinition/xtn12-unformatted-telephone-number",
+                "valueString" : "281-3308004"
               }
             ],
             "system" : "phone",
