{
  "resourceType" : "Bundle",
<<<<<<< HEAD
  "id" : "1706214941759993000.ef661a43-54eb-4826-89b5-826004c3c15d",
  "meta" : {
    "lastUpdated" : "2024-01-25T15:35:41.774-05:00"
=======
  "id" : "1706312280331818000.1541984a-5c02-4fdf-a5c4-ca2722bb09ce",
  "meta" : {
    "lastUpdated" : "2024-01-26T17:38:00.345-06:00"
>>>>>>> 711af84e
  },
  "identifier" : {
    "system" : "https://reportstream.cdc.gov/prime-router",
    "value" : "12345"
  },
  "type" : "message",
<<<<<<< HEAD
  "timestamp" : "2023-05-01T10:25:31.000-04:00",
=======
  "timestamp" : "2023-05-01T09:25:31.000-05:00",
>>>>>>> 711af84e
  "entry" : [
    {
      "fullUrl" : "MessageHeader/827ccb0e-ea8a-306c-8c34-a16891f84e7b",
      "resource" : {
        "resourceType" : "MessageHeader",
        "id" : "827ccb0e-ea8a-306c-8c34-a16891f84e7b",
        "extension" : [
          {
            "url" : "https://reportstream.cdc.gov/fhir/StructureDefinition/encoding-characters",
            "valueString" : "^~\\&#"
          },
          {
            "url" : "https://reportstream.cdc.gov/fhir/StructureDefinition/msh-7-datetime-of-message",
            "valueString" : "20230501102531-0400"
          },
          {
            "url" : "https://reportstream.cdc.gov/fhir/StructureDefinition/character-set",
            "valueString" : "UNICODE UTF-8"
          }
        ],
        "eventCoding" : {
          "system" : "http://terminology.hl7.org/CodeSystem/v2-0003",
          "code" : "R01",
          "display" : "ORU^R01^ORU_R01"
        },
        "sender" : {
<<<<<<< HEAD
          "reference" : "Organization/1706214941843575000.2d467ab3-70c6-4301-a717-aec2f66e80ab"
=======
          "reference" : "Organization/1706312280416351000.e653c41f-e523-4576-8966-e6af719111cf"
>>>>>>> 711af84e
        },
        "source" : {
          "_endpoint" : {
            "extension" : [
              {
                "url" : "http://hl7.org/fhir/StructureDefinition/data-absent-reason",
                "valueCode" : "unknown"
              }
            ]
          }
<<<<<<< HEAD
        }
      }
    },
    {
      "fullUrl" : "Organization/1706214941843575000.2d467ab3-70c6-4301-a717-aec2f66e80ab",
      "resource" : {
        "resourceType" : "Organization",
        "id" : "1706214941843575000.2d467ab3-70c6-4301-a717-aec2f66e80ab",
        "address" : [
          {
            "country" : "USA"
          }
        ]
      }
    },
    {
      "fullUrl" : "Provenance/1706214942135915000.76c11248-4c71-43e2-883f-2fa33968d7ea",
      "resource" : {
        "resourceType" : "Provenance",
        "id" : "1706214942135915000.76c11248-4c71-43e2-883f-2fa33968d7ea",
        "recorded" : "2023-05-01T10:25:31-04:00",
        "_recorded" : {
          "extension" : [
            {
              "url" : "https://reportstream.cdc.gov/fhir/StructureDefinition/hl7v2-date-time",
              "valueString" : "20230501102531-0400"
            }
          ]
        },
        "activity" : {
          "coding" : [
            {
              "extension" : [
                {
                  "url" : "https://reportstream.cdc.gov/fhir/StructureDefinition/code-index-name",
                  "valueString" : "identifier"
                }
              ],
              "system" : "http://terminology.hl7.org/CodeSystem/v2-0003",
              "code" : "R01",
              "display" : "ORU_R01"
            }
          ]
        },
=======
        }
      }
    },
    {
      "fullUrl" : "Organization/1706312280416351000.e653c41f-e523-4576-8966-e6af719111cf",
      "resource" : {
        "resourceType" : "Organization",
        "id" : "1706312280416351000.e653c41f-e523-4576-8966-e6af719111cf",
        "address" : [
          {
            "country" : "USA"
          }
        ]
      }
    },
    {
      "fullUrl" : "Provenance/1706312280702866000.a061a954-6901-40a7-8959-8e7489bc1ee0",
      "resource" : {
        "resourceType" : "Provenance",
        "id" : "1706312280702866000.a061a954-6901-40a7-8959-8e7489bc1ee0",
        "target" : [
          {
            "reference" : "MessageHeader/827ccb0e-ea8a-306c-8c34-a16891f84e7b"
          }
        ],
        "recorded" : "2023-05-01T10:25:31-04:00",
        "activity" : {
          "coding" : [
            {
              "display" : "ORU^R01^ORU_R01"
            }
          ]
        }
      }
    },
    {
      "fullUrl" : "Provenance/1706312280710194000.5ac94c17-2efe-481f-9229-91b896ee98ae",
      "resource" : {
        "resourceType" : "Provenance",
        "id" : "1706312280710194000.5ac94c17-2efe-481f-9229-91b896ee98ae",
        "recorded" : "2024-01-26T17:38:00Z",
        "policy" : [
          "http://hl7.org/fhir/uv/v2mappings/message-oru-r01-to-bundle"
        ],
        "activity" : {
          "coding" : [
            {
              "code" : "v2-FHIR transformation"
            }
          ]
        },
>>>>>>> 711af84e
        "agent" : [
          {
            "type" : {
              "coding" : [
                {
<<<<<<< HEAD
                  "extension" : [
                    {
                      "url" : "https://reportstream.cdc.gov/fhir/StructureDefinition/code-index-name",
                      "valueString" : "identifier"
                    }
                  ],
                  "system" : "http://terminology.hl7.org/CodeSystem/provenance-participant-type",
                  "code" : "author"
                }
              ]
            }
          }
        ],
        "entity" : [
          {
            "role" : "source",
            "what" : {
              "reference" : "Device/1706214942138499000.1bd9a5e9-03de-4556-a93d-e00394ef6687"
            }
          }
        ]
      }
    },
    {
      "fullUrl" : "Device/1706214942138499000.1bd9a5e9-03de-4556-a93d-e00394ef6687",
      "resource" : {
        "resourceType" : "Device",
        "id" : "1706214942138499000.1bd9a5e9-03de-4556-a93d-e00394ef6687"
      }
    },
    {
      "fullUrl" : "Patient/1706214942157786000.75d28160-5dd9-45e7-9d32-cedd830c7162",
      "resource" : {
        "resourceType" : "Patient",
        "id" : "1706214942157786000.75d28160-5dd9-45e7-9d32-cedd830c7162",
=======
                  "system" : "http://terminology.hl7.org/CodeSystem/provenance-participant-type",
                  "code" : "assembler"
                }
              ]
            },
            "who" : {
              "reference" : "Organization/1706312280709114000.7c0ff5c6-79bf-451a-ac9d-29b8988aa67f"
            }
          }
        ]
      }
    },
    {
      "fullUrl" : "Organization/1706312280709114000.7c0ff5c6-79bf-451a-ac9d-29b8988aa67f",
      "resource" : {
        "resourceType" : "Organization",
        "id" : "1706312280709114000.7c0ff5c6-79bf-451a-ac9d-29b8988aa67f",
        "identifier" : [
          {
            "value" : "CDC PRIME - Atlanta"
          },
          {
            "type" : {
              "coding" : [
                {
                  "system" : "http://terminology.hl7.org/CodeSystem/v2-0301"
                }
              ]
            },
            "system" : "urn:ietf:rfc:3986",
            "value" : "2.16.840.1.114222.4.1.237821"
          }
        ]
      }
    },
    {
      "fullUrl" : "Patient/1706312280726304000.74bc2d47-68c7-4a0a-82a1-69d2e2f2457b",
      "resource" : {
        "resourceType" : "Patient",
        "id" : "1706312280726304000.74bc2d47-68c7-4a0a-82a1-69d2e2f2457b",
>>>>>>> 711af84e
        "contact" : [
          {}
        ]
      }
    },
    {
<<<<<<< HEAD
      "fullUrl" : "RelatedPerson/1706214942159458000.1e916d9c-5d88-469d-b995-4ac9a5ccac03",
      "resource" : {
        "resourceType" : "RelatedPerson",
        "id" : "1706214942159458000.1e916d9c-5d88-469d-b995-4ac9a5ccac03",
=======
      "fullUrl" : "Provenance/1706312280727236000.c84cb8e7-cf43-4510-aa3f-b0968fcbb3f3",
      "resource" : {
        "resourceType" : "Provenance",
        "id" : "1706312280727236000.c84cb8e7-cf43-4510-aa3f-b0968fcbb3f3",
        "target" : [
          {
            "reference" : "Patient/1706312280726304000.74bc2d47-68c7-4a0a-82a1-69d2e2f2457b"
          }
        ],
        "recorded" : "2024-01-26T17:38:00Z",
        "activity" : {
          "coding" : [
            {
              "system" : "https://terminology.hl7.org/CodeSystem/v3-DataOperation",
              "code" : "UPDATE"
            }
          ]
        }
      }
    },
    {
      "fullUrl" : "RelatedPerson/1706312280729120000.1aa40562-625f-4ae5-bb95-e98977611530",
      "resource" : {
        "resourceType" : "RelatedPerson",
        "id" : "1706312280729120000.1aa40562-625f-4ae5-bb95-e98977611530",
>>>>>>> 711af84e
        "extension" : [
          {
            "url" : "https://reportstream.cdc.gov/fhir/StructureDefinition/hl7v2Name",
            "valueString" : "NK1"
          }
        ],
        "patient" : {
<<<<<<< HEAD
          "reference" : "Patient/1706214942157786000.75d28160-5dd9-45e7-9d32-cedd830c7162"
=======
          "reference" : "Patient/1706312280726304000.74bc2d47-68c7-4a0a-82a1-69d2e2f2457b"
>>>>>>> 711af84e
        },
        "telecom" : [
          {
            "extension" : [
              {
                "url" : "https://reportstream.cdc.gov/fhir/StructureDefinition/xtn2-telecom-use-code",
                "valueString" : "PRN"
              },
              {
                "url" : "https://reportstream.cdc.gov/fhir/StructureDefinition/hl7v2Name",
                "valueString" : "next-of-kin-telecomm-info"
              }
            ],
            "_system" : {
              "extension" : [
                {
                  "url" : "http://hl7.org/fhir/StructureDefinition/data-absent-reason",
                  "valueCode" : "unknown"
                }
              ]
            },
            "use" : "home"
          }
        ]
      }
    }
  ]
}<|MERGE_RESOLUTION|>--- conflicted
+++ resolved
@@ -1,25 +1,15 @@
 {
   "resourceType" : "Bundle",
-<<<<<<< HEAD
-  "id" : "1706214941759993000.ef661a43-54eb-4826-89b5-826004c3c15d",
-  "meta" : {
-    "lastUpdated" : "2024-01-25T15:35:41.774-05:00"
-=======
   "id" : "1706312280331818000.1541984a-5c02-4fdf-a5c4-ca2722bb09ce",
   "meta" : {
     "lastUpdated" : "2024-01-26T17:38:00.345-06:00"
->>>>>>> 711af84e
   },
   "identifier" : {
     "system" : "https://reportstream.cdc.gov/prime-router",
     "value" : "12345"
   },
   "type" : "message",
-<<<<<<< HEAD
-  "timestamp" : "2023-05-01T10:25:31.000-04:00",
-=======
   "timestamp" : "2023-05-01T09:25:31.000-05:00",
->>>>>>> 711af84e
   "entry" : [
     {
       "fullUrl" : "MessageHeader/827ccb0e-ea8a-306c-8c34-a16891f84e7b",
@@ -46,11 +36,7 @@
           "display" : "ORU^R01^ORU_R01"
         },
         "sender" : {
-<<<<<<< HEAD
-          "reference" : "Organization/1706214941843575000.2d467ab3-70c6-4301-a717-aec2f66e80ab"
-=======
           "reference" : "Organization/1706312280416351000.e653c41f-e523-4576-8966-e6af719111cf"
->>>>>>> 711af84e
         },
         "source" : {
           "_endpoint" : {
@@ -61,52 +47,6 @@
               }
             ]
           }
-<<<<<<< HEAD
-        }
-      }
-    },
-    {
-      "fullUrl" : "Organization/1706214941843575000.2d467ab3-70c6-4301-a717-aec2f66e80ab",
-      "resource" : {
-        "resourceType" : "Organization",
-        "id" : "1706214941843575000.2d467ab3-70c6-4301-a717-aec2f66e80ab",
-        "address" : [
-          {
-            "country" : "USA"
-          }
-        ]
-      }
-    },
-    {
-      "fullUrl" : "Provenance/1706214942135915000.76c11248-4c71-43e2-883f-2fa33968d7ea",
-      "resource" : {
-        "resourceType" : "Provenance",
-        "id" : "1706214942135915000.76c11248-4c71-43e2-883f-2fa33968d7ea",
-        "recorded" : "2023-05-01T10:25:31-04:00",
-        "_recorded" : {
-          "extension" : [
-            {
-              "url" : "https://reportstream.cdc.gov/fhir/StructureDefinition/hl7v2-date-time",
-              "valueString" : "20230501102531-0400"
-            }
-          ]
-        },
-        "activity" : {
-          "coding" : [
-            {
-              "extension" : [
-                {
-                  "url" : "https://reportstream.cdc.gov/fhir/StructureDefinition/code-index-name",
-                  "valueString" : "identifier"
-                }
-              ],
-              "system" : "http://terminology.hl7.org/CodeSystem/v2-0003",
-              "code" : "R01",
-              "display" : "ORU_R01"
-            }
-          ]
-        },
-=======
         }
       }
     },
@@ -158,49 +98,11 @@
             }
           ]
         },
->>>>>>> 711af84e
         "agent" : [
           {
             "type" : {
               "coding" : [
                 {
-<<<<<<< HEAD
-                  "extension" : [
-                    {
-                      "url" : "https://reportstream.cdc.gov/fhir/StructureDefinition/code-index-name",
-                      "valueString" : "identifier"
-                    }
-                  ],
-                  "system" : "http://terminology.hl7.org/CodeSystem/provenance-participant-type",
-                  "code" : "author"
-                }
-              ]
-            }
-          }
-        ],
-        "entity" : [
-          {
-            "role" : "source",
-            "what" : {
-              "reference" : "Device/1706214942138499000.1bd9a5e9-03de-4556-a93d-e00394ef6687"
-            }
-          }
-        ]
-      }
-    },
-    {
-      "fullUrl" : "Device/1706214942138499000.1bd9a5e9-03de-4556-a93d-e00394ef6687",
-      "resource" : {
-        "resourceType" : "Device",
-        "id" : "1706214942138499000.1bd9a5e9-03de-4556-a93d-e00394ef6687"
-      }
-    },
-    {
-      "fullUrl" : "Patient/1706214942157786000.75d28160-5dd9-45e7-9d32-cedd830c7162",
-      "resource" : {
-        "resourceType" : "Patient",
-        "id" : "1706214942157786000.75d28160-5dd9-45e7-9d32-cedd830c7162",
-=======
                   "system" : "http://terminology.hl7.org/CodeSystem/provenance-participant-type",
                   "code" : "assembler"
                 }
@@ -241,19 +143,12 @@
       "resource" : {
         "resourceType" : "Patient",
         "id" : "1706312280726304000.74bc2d47-68c7-4a0a-82a1-69d2e2f2457b",
->>>>>>> 711af84e
         "contact" : [
           {}
         ]
       }
     },
     {
-<<<<<<< HEAD
-      "fullUrl" : "RelatedPerson/1706214942159458000.1e916d9c-5d88-469d-b995-4ac9a5ccac03",
-      "resource" : {
-        "resourceType" : "RelatedPerson",
-        "id" : "1706214942159458000.1e916d9c-5d88-469d-b995-4ac9a5ccac03",
-=======
       "fullUrl" : "Provenance/1706312280727236000.c84cb8e7-cf43-4510-aa3f-b0968fcbb3f3",
       "resource" : {
         "resourceType" : "Provenance",
@@ -279,7 +174,6 @@
       "resource" : {
         "resourceType" : "RelatedPerson",
         "id" : "1706312280729120000.1aa40562-625f-4ae5-bb95-e98977611530",
->>>>>>> 711af84e
         "extension" : [
           {
             "url" : "https://reportstream.cdc.gov/fhir/StructureDefinition/hl7v2Name",
@@ -287,11 +181,7 @@
           }
         ],
         "patient" : {
-<<<<<<< HEAD
-          "reference" : "Patient/1706214942157786000.75d28160-5dd9-45e7-9d32-cedd830c7162"
-=======
           "reference" : "Patient/1706312280726304000.74bc2d47-68c7-4a0a-82a1-69d2e2f2457b"
->>>>>>> 711af84e
         },
         "telecom" : [
           {
