--- conflicted
+++ resolved
@@ -1,118 +1,14 @@
 {
   "resourceType" : "Bundle",
-<<<<<<< HEAD
-  "id" : "1704922677829195000.b553b369-f301-4c0c-9772-78332e76ede1",
-  "meta" : {
-    "lastUpdated" : "2024-01-10T15:37:57.856-06:00"
-=======
   "id" : "1704841404523837000.fd27d61e-b384-4fc8-963e-0673b8187500",
   "meta" : {
     "lastUpdated" : "2024-01-09T15:03:24.538-08:00"
->>>>>>> b7d18e61
   },
   "identifier" : {
     "system" : "https://reportstream.cdc.gov/prime-router",
     "value" : "12345"
   },
   "type" : "message",
-<<<<<<< HEAD
-  "timestamp" : "2023-05-01T09:25:31.000-05:00",
-  "entry" : [ {
-    "fullUrl" : "MessageHeader/827ccb0e-ea8a-306c-8c34-a16891f84e7b",
-    "resource" : {
-      "resourceType" : "MessageHeader",
-      "id" : "827ccb0e-ea8a-306c-8c34-a16891f84e7b",
-      "extension" : [ {
-        "url" : "https://reportstream.cdc.gov/fhir/StructureDefinition/encoding-characters",
-        "valueString" : "^~\\&#"
-      }, {
-        "url" : "https://reportstream.cdc.gov/fhir/StructureDefinition/msh-7-datetime-of-message",
-        "valueString" : "20230501102531-0400"
-      }, {
-        "url" : "https://reportstream.cdc.gov/fhir/StructureDefinition/character-set",
-        "valueString" : "UNICODE UTF-8"
-      } ],
-      "eventCoding" : {
-        "system" : "http://terminology.hl7.org/CodeSystem/v2-0003",
-        "code" : "R01",
-        "display" : "ORU^R01^ORU_R01"
-      },
-      "sender" : {
-        "reference" : "Organization/1704922678012154000.902ae28c-74c6-4da2-abff-34466393fd34"
-      },
-      "source" : {
-        "_endpoint" : {
-          "extension" : [ {
-            "url" : "http://hl7.org/fhir/StructureDefinition/data-absent-reason",
-            "valueCode" : "unknown"
-          } ]
-        }
-      }
-    }
-  }, {
-    "fullUrl" : "Organization/1704922678012154000.902ae28c-74c6-4da2-abff-34466393fd34",
-    "resource" : {
-      "resourceType" : "Organization",
-      "id" : "1704922678012154000.902ae28c-74c6-4da2-abff-34466393fd34",
-      "address" : [ {
-        "country" : "USA"
-      } ]
-    }
-  }, {
-    "fullUrl" : "Provenance/1704922678587073000.ba6a1254-86ac-43af-8d9f-cb336973eb96",
-    "resource" : {
-      "resourceType" : "Provenance",
-      "id" : "1704922678587073000.ba6a1254-86ac-43af-8d9f-cb336973eb96",
-      "recorded" : "2023-05-01T10:25:31-04:00",
-      "_recorded" : {
-        "extension" : [ {
-          "url" : "https://reportstream.cdc.gov/fhir/StructureDefinition/hl7v2-date-time",
-          "valueString" : "20230501102531-0400"
-        } ]
-      },
-      "activity" : {
-        "coding" : [ {
-          "extension" : [ {
-            "url" : "https://reportstream.cdc.gov/fhir/StructureDefinition/code-index-name",
-            "valueString" : "identifier"
-          } ],
-          "system" : "http://terminology.hl7.org/CodeSystem/v2-0003",
-          "code" : "R01",
-          "display" : "ORU_R01"
-        } ]
-      },
-      "agent" : [ {
-        "type" : {
-          "coding" : [ {
-            "extension" : [ {
-              "url" : "https://reportstream.cdc.gov/fhir/StructureDefinition/code-index-name",
-              "valueString" : "identifier"
-            } ],
-            "system" : "http://terminology.hl7.org/CodeSystem/provenance-participant-type",
-            "code" : "author"
-          } ]
-        }
-      } ],
-      "entity" : [ {
-        "role" : "source",
-        "what" : {
-          "reference" : "Device/1704922678591821000.0a9fbe98-3578-4961-a1c1-bc3e6e2eb1dd"
-        }
-      } ]
-    }
-  }, {
-    "fullUrl" : "Device/1704922678591821000.0a9fbe98-3578-4961-a1c1-bc3e6e2eb1dd",
-    "resource" : {
-      "resourceType" : "Device",
-      "id" : "1704922678591821000.0a9fbe98-3578-4961-a1c1-bc3e6e2eb1dd"
-    }
-  }, {
-    "fullUrl" : "Patient/1704922678626253000.1b5aaf4a-1b52-486e-8d72-ae1b3142cf57",
-    "resource" : {
-      "resourceType" : "Patient",
-      "id" : "1704922678626253000.1b5aaf4a-1b52-486e-8d72-ae1b3142cf57",
-      "contact" : [ { } ]
-=======
   "timestamp" : "2023-05-01T07:25:31.000-07:00",
   "entry" : [
     {
@@ -302,7 +198,6 @@
           }
         ]
       }
->>>>>>> b7d18e61
     }
-  } ]
+  ]
 }