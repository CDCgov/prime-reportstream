--- conflicted
+++ resolved
@@ -1,118 +1,14 @@
 {
   "resourceType" : "Bundle",
-<<<<<<< HEAD
-  "id" : "1704922661081665000.f96f1ad1-6aa7-4285-99dd-b0e83b3178d8",
-  "meta" : {
-    "lastUpdated" : "2024-01-10T15:37:41.104-06:00"
-=======
   "id" : "1704841400669414000.52ed725e-cf94-4e19-a3a4-d444776cf561",
   "meta" : {
     "lastUpdated" : "2024-01-09T15:03:20.683-08:00"
->>>>>>> b7d18e61
   },
   "identifier" : {
     "system" : "https://reportstream.cdc.gov/prime-router",
     "value" : "12345"
   },
   "type" : "message",
-<<<<<<< HEAD
-  "timestamp" : "2023-05-01T09:25:31.000-05:00",
-  "entry" : [ {
-    "fullUrl" : "MessageHeader/827ccb0e-ea8a-306c-8c34-a16891f84e7b",
-    "resource" : {
-      "resourceType" : "MessageHeader",
-      "id" : "827ccb0e-ea8a-306c-8c34-a16891f84e7b",
-      "extension" : [ {
-        "url" : "https://reportstream.cdc.gov/fhir/StructureDefinition/encoding-characters",
-        "valueString" : "^~\\&#"
-      }, {
-        "url" : "https://reportstream.cdc.gov/fhir/StructureDefinition/msh-7-datetime-of-message",
-        "valueString" : "20230501102531-0400"
-      }, {
-        "url" : "https://reportstream.cdc.gov/fhir/StructureDefinition/character-set",
-        "valueString" : "UNICODE UTF-8"
-      } ],
-      "eventCoding" : {
-        "system" : "http://terminology.hl7.org/CodeSystem/v2-0003",
-        "code" : "R01",
-        "display" : "ORU^R01^ORU_R01"
-      },
-      "sender" : {
-        "reference" : "Organization/1704922661225139000.a0e4ff67-3fca-46d8-81e9-568b60df5d4f"
-      },
-      "source" : {
-        "_endpoint" : {
-          "extension" : [ {
-            "url" : "http://hl7.org/fhir/StructureDefinition/data-absent-reason",
-            "valueCode" : "unknown"
-          } ]
-        }
-      }
-    }
-  }, {
-    "fullUrl" : "Organization/1704922661225139000.a0e4ff67-3fca-46d8-81e9-568b60df5d4f",
-    "resource" : {
-      "resourceType" : "Organization",
-      "id" : "1704922661225139000.a0e4ff67-3fca-46d8-81e9-568b60df5d4f",
-      "address" : [ {
-        "country" : "USA"
-      } ]
-    }
-  }, {
-    "fullUrl" : "Provenance/1704922661781104000.6daebb3c-f052-4dff-a6fe-cec778f6875c",
-    "resource" : {
-      "resourceType" : "Provenance",
-      "id" : "1704922661781104000.6daebb3c-f052-4dff-a6fe-cec778f6875c",
-      "recorded" : "2023-05-01T10:25:31-04:00",
-      "_recorded" : {
-        "extension" : [ {
-          "url" : "https://reportstream.cdc.gov/fhir/StructureDefinition/hl7v2-date-time",
-          "valueString" : "20230501102531-0400"
-        } ]
-      },
-      "activity" : {
-        "coding" : [ {
-          "extension" : [ {
-            "url" : "https://reportstream.cdc.gov/fhir/StructureDefinition/code-index-name",
-            "valueString" : "identifier"
-          } ],
-          "system" : "http://terminology.hl7.org/CodeSystem/v2-0003",
-          "code" : "R01",
-          "display" : "ORU_R01"
-        } ]
-      },
-      "agent" : [ {
-        "type" : {
-          "coding" : [ {
-            "extension" : [ {
-              "url" : "https://reportstream.cdc.gov/fhir/StructureDefinition/code-index-name",
-              "valueString" : "identifier"
-            } ],
-            "system" : "http://terminology.hl7.org/CodeSystem/provenance-participant-type",
-            "code" : "author"
-          } ]
-        }
-      } ],
-      "entity" : [ {
-        "role" : "source",
-        "what" : {
-          "reference" : "Device/1704922661785856000.1fe713a4-39fc-4d97-9357-c20762bceb09"
-        }
-      } ]
-    }
-  }, {
-    "fullUrl" : "Device/1704922661785856000.1fe713a4-39fc-4d97-9357-c20762bceb09",
-    "resource" : {
-      "resourceType" : "Device",
-      "id" : "1704922661785856000.1fe713a4-39fc-4d97-9357-c20762bceb09"
-    }
-  }, {
-    "fullUrl" : "Patient/1704922661818689000.f564557d-8e31-40cf-ba18-9bec55521dad",
-    "resource" : {
-      "resourceType" : "Patient",
-      "id" : "1704922661818689000.f564557d-8e31-40cf-ba18-9bec55521dad",
-      "contact" : [ { } ]
-=======
   "timestamp" : "2023-05-01T07:25:31.000-07:00",
   "entry" : [
     {
@@ -300,7 +196,6 @@
           }
         ]
       }
->>>>>>> b7d18e61
     }
-  } ]
+  ]
 }