--- conflicted
+++ resolved
@@ -1,14 +1,8 @@
 {
   "resourceType" : "Bundle",
-<<<<<<< HEAD
-  "id" : "1706636824392136000.352fba28-84c8-46a7-9614-9dc12623ac74",
-  "meta" : {
-    "lastUpdated" : "2024-01-30T12:47:04.398-05:00"
-=======
   "id" : "1706548373697570000.26a87cd4-46f9-4b67-b3d1-58daae26d87c",
   "meta" : {
     "lastUpdated" : "2024-01-29T12:12:53.724-05:00"
->>>>>>> 1d045b56
   },
   "identifier" : {
     "system" : "https://reportstream.cdc.gov/prime-router",
@@ -16,100 +10,6 @@
   },
   "type" : "message",
   "timestamp" : "2023-05-01T10:25:31.000-04:00",
-<<<<<<< HEAD
-  "entry" : [ {
-    "fullUrl" : "MessageHeader/827ccb0e-ea8a-306c-8c34-a16891f84e7b",
-    "resource" : {
-      "resourceType" : "MessageHeader",
-      "id" : "827ccb0e-ea8a-306c-8c34-a16891f84e7b",
-      "extension" : [ {
-        "url" : "https://reportstream.cdc.gov/fhir/StructureDefinition/encoding-characters",
-        "valueString" : "^~\\&#"
-      }, {
-        "url" : "https://reportstream.cdc.gov/fhir/StructureDefinition/msh-7-datetime-of-message",
-        "valueString" : "20230501102531-0400"
-      }, {
-        "url" : "https://reportstream.cdc.gov/fhir/StructureDefinition/character-set",
-        "valueString" : "UNICODE UTF-8"
-      } ],
-      "eventCoding" : {
-        "system" : "http://terminology.hl7.org/CodeSystem/v2-0003",
-        "code" : "R01",
-        "display" : "ORU^R01^ORU_R01"
-      },
-      "sender" : {
-        "reference" : "Organization/1706636824464508000.e2793955-c589-4ed0-aa8e-a3f4e74510af"
-      },
-      "source" : {
-        "_endpoint" : {
-          "extension" : [ {
-            "url" : "http://hl7.org/fhir/StructureDefinition/data-absent-reason",
-            "valueCode" : "unknown"
-          } ]
-        }
-      }
-    }
-  }, {
-    "fullUrl" : "Organization/1706636824464508000.e2793955-c589-4ed0-aa8e-a3f4e74510af",
-    "resource" : {
-      "resourceType" : "Organization",
-      "id" : "1706636824464508000.e2793955-c589-4ed0-aa8e-a3f4e74510af",
-      "address" : [ {
-        "country" : "USA"
-      } ]
-    }
-  }, {
-    "fullUrl" : "Provenance/1706636824773099000.99118c86-24fb-4a99-ba8a-d5ac93a86d59",
-    "resource" : {
-      "resourceType" : "Provenance",
-      "id" : "1706636824773099000.99118c86-24fb-4a99-ba8a-d5ac93a86d59",
-      "target" : [ {
-        "reference" : "MessageHeader/827ccb0e-ea8a-306c-8c34-a16891f84e7b"
-      } ],
-      "recorded" : "2023-05-01T10:25:31-04:00",
-      "activity" : {
-        "coding" : [ {
-          "display" : "ORU^R01^ORU_R01"
-        } ]
-      }
-    }
-  }, {
-    "fullUrl" : "Provenance/1706636824780523000.411ec75a-c72f-4612-935d-b4f28e393b15",
-    "resource" : {
-      "resourceType" : "Provenance",
-      "id" : "1706636824780523000.411ec75a-c72f-4612-935d-b4f28e393b15",
-      "recorded" : "2024-01-30T12:47:04Z",
-      "policy" : [ "http://hl7.org/fhir/uv/v2mappings/message-oru-r01-to-bundle" ],
-      "activity" : {
-        "coding" : [ {
-          "code" : "v2-FHIR transformation"
-        } ]
-      },
-      "agent" : [ {
-        "type" : {
-          "coding" : [ {
-            "system" : "http://terminology.hl7.org/CodeSystem/provenance-participant-type",
-            "code" : "assembler"
-          } ]
-        },
-        "who" : {
-          "reference" : "Organization/1706636824780069000.269f4c28-16a0-43f4-9add-7ef1f59ea7c2"
-        }
-      } ]
-    }
-  }, {
-    "fullUrl" : "Organization/1706636824780069000.269f4c28-16a0-43f4-9add-7ef1f59ea7c2",
-    "resource" : {
-      "resourceType" : "Organization",
-      "id" : "1706636824780069000.269f4c28-16a0-43f4-9add-7ef1f59ea7c2",
-      "identifier" : [ {
-        "value" : "CDC PRIME - Atlanta"
-      }, {
-        "type" : {
-          "coding" : [ {
-            "system" : "http://terminology.hl7.org/CodeSystem/v2-0301"
-          } ]
-=======
   "entry" : [
     {
       "fullUrl" : "MessageHeader/827ccb0e-ea8a-306c-8c34-a16891f84e7b",
@@ -282,67 +182,30 @@
         ],
         "patient" : {
           "reference" : "Patient/1706548374254447000.33ab7e5f-d394-4964-9d44-c0a2521e0ed4"
->>>>>>> 1d045b56
-        },
-        "system" : "urn:ietf:rfc:3986",
-        "value" : "2.16.840.1.114222.4.1.237821"
-      } ]
+        },
+        "telecom" : [
+          {
+            "extension" : [
+              {
+                "url" : "https://reportstream.cdc.gov/fhir/StructureDefinition/xtn2-telecom-use-code",
+                "valueString" : "ORN"
+              },
+              {
+                "url" : "https://reportstream.cdc.gov/fhir/StructureDefinition/hl7v2Name",
+                "valueString" : "next-of-kin-telecomm-info"
+              }
+            ],
+            "_system" : {
+              "extension" : [
+                {
+                  "url" : "http://hl7.org/fhir/StructureDefinition/data-absent-reason",
+                  "valueCode" : "unknown"
+                }
+              ]
+            }
+          }
+        ]
+      }
     }
-  }, {
-    "fullUrl" : "Patient/1706636824796704000.6079abce-4b51-44e9-89b5-c41cf1d61ec6",
-    "resource" : {
-      "resourceType" : "Patient",
-      "id" : "1706636824796704000.6079abce-4b51-44e9-89b5-c41cf1d61ec6",
-      "contact" : [ {
-        "name" : { }
-      } ]
-    }
-  }, {
-    "fullUrl" : "Provenance/1706636824797360000.e59d1939-9469-4929-84c5-8441028fbb39",
-    "resource" : {
-      "resourceType" : "Provenance",
-      "id" : "1706636824797360000.e59d1939-9469-4929-84c5-8441028fbb39",
-      "target" : [ {
-        "reference" : "Patient/1706636824796704000.6079abce-4b51-44e9-89b5-c41cf1d61ec6"
-      } ],
-      "recorded" : "2024-01-30T12:47:04Z",
-      "activity" : {
-        "coding" : [ {
-          "system" : "https://terminology.hl7.org/CodeSystem/v3-DataOperation",
-          "code" : "UPDATE"
-        } ]
-      }
-    }
-  }, {
-    "fullUrl" : "RelatedPerson/1706636824799059000.6d922451-8373-40d6-b18e-927be246334c",
-    "resource" : {
-      "resourceType" : "RelatedPerson",
-      "id" : "1706636824799059000.6d922451-8373-40d6-b18e-927be246334c",
-      "extension" : [ {
-        "url" : "https://reportstream.cdc.gov/fhir/StructureDefinition/hl7v2Name",
-        "valueString" : "NK1"
-      } ],
-      "patient" : {
-        "reference" : "Patient/1706636824796704000.6079abce-4b51-44e9-89b5-c41cf1d61ec6"
-      },
-      "telecom" : [ {
-        "extension" : [ {
-          "url" : "https://reportstream.cdc.gov/fhir/StructureDefinition/xtn-contact-point",
-          "extension" : [ {
-            "url" : "XTN.2",
-            "valueString" : "ORN"
-          } ]
-        }, {
-          "url" : "https://reportstream.cdc.gov/fhir/StructureDefinition/hl7v2Name",
-          "valueString" : "next-of-kin-telecomm-info"
-        } ],
-        "_system" : {
-          "extension" : [ {
-            "url" : "http://hl7.org/fhir/StructureDefinition/data-absent-reason",
-            "valueCode" : "unknown"
-          } ]
-        }
-      } ]
-    }
-  } ]
+  ]
 }