--- conflicted
+++ resolved
@@ -1,25 +1,15 @@
 {
   "resourceType" : "Bundle",
-<<<<<<< HEAD
-  "id" : "1706214932696996000.c73ee495-d9f8-4ce8-bacc-293000bc0eea",
-  "meta" : {
-    "lastUpdated" : "2024-01-25T15:35:32.711-05:00"
-=======
   "id" : "1706312271326754000.6dd88aa6-08d1-4131-87f7-c47c4d1426eb",
   "meta" : {
     "lastUpdated" : "2024-01-26T17:37:51.339-06:00"
->>>>>>> 711af84e
   },
   "identifier" : {
     "system" : "https://reportstream.cdc.gov/prime-router",
     "value" : "12345"
   },
   "type" : "message",
-<<<<<<< HEAD
-  "timestamp" : "2023-05-01T10:25:31.000-04:00",
-=======
   "timestamp" : "2023-05-01T09:25:31.000-05:00",
->>>>>>> 711af84e
   "entry" : [
     {
       "fullUrl" : "MessageHeader/827ccb0e-ea8a-306c-8c34-a16891f84e7b",
@@ -46,11 +36,7 @@
           "display" : "ORU^R01^ORU_R01"
         },
         "sender" : {
-<<<<<<< HEAD
-          "reference" : "Organization/1706214932784724000.489ccab4-863e-4935-a6bd-b340e70011b5"
-=======
           "reference" : "Organization/1706312271413725000.7ef30d8c-87d9-4dc2-bf1d-64b94d40a720"
->>>>>>> 711af84e
         },
         "source" : {
           "_endpoint" : {
@@ -65,17 +51,10 @@
       }
     },
     {
-<<<<<<< HEAD
-      "fullUrl" : "Organization/1706214932784724000.489ccab4-863e-4935-a6bd-b340e70011b5",
-      "resource" : {
-        "resourceType" : "Organization",
-        "id" : "1706214932784724000.489ccab4-863e-4935-a6bd-b340e70011b5",
-=======
       "fullUrl" : "Organization/1706312271413725000.7ef30d8c-87d9-4dc2-bf1d-64b94d40a720",
       "resource" : {
         "resourceType" : "Organization",
         "id" : "1706312271413725000.7ef30d8c-87d9-4dc2-bf1d-64b94d40a720",
->>>>>>> 711af84e
         "address" : [
           {
             "country" : "USA"
@@ -84,33 +63,6 @@
       }
     },
     {
-<<<<<<< HEAD
-      "fullUrl" : "Provenance/1706214933099673000.474e60c1-f15f-48fe-9224-5d3a046322ec",
-      "resource" : {
-        "resourceType" : "Provenance",
-        "id" : "1706214933099673000.474e60c1-f15f-48fe-9224-5d3a046322ec",
-        "recorded" : "2023-05-01T10:25:31-04:00",
-        "_recorded" : {
-          "extension" : [
-            {
-              "url" : "https://reportstream.cdc.gov/fhir/StructureDefinition/hl7v2-date-time",
-              "valueString" : "20230501102531-0400"
-            }
-          ]
-        },
-        "activity" : {
-          "coding" : [
-            {
-              "extension" : [
-                {
-                  "url" : "https://reportstream.cdc.gov/fhir/StructureDefinition/code-index-name",
-                  "valueString" : "identifier"
-                }
-              ],
-              "system" : "http://terminology.hl7.org/CodeSystem/v2-0003",
-              "code" : "R01",
-              "display" : "ORU_R01"
-=======
       "fullUrl" : "Provenance/1706312271708953000.742fbaa0-e001-4877-8cf8-d804b2d709de",
       "resource" : {
         "resourceType" : "Provenance",
@@ -143,7 +95,6 @@
           "coding" : [
             {
               "code" : "v2-FHIR transformation"
->>>>>>> 711af84e
             }
           ]
         },
@@ -152,43 +103,6 @@
             "type" : {
               "coding" : [
                 {
-<<<<<<< HEAD
-                  "extension" : [
-                    {
-                      "url" : "https://reportstream.cdc.gov/fhir/StructureDefinition/code-index-name",
-                      "valueString" : "identifier"
-                    }
-                  ],
-                  "system" : "http://terminology.hl7.org/CodeSystem/provenance-participant-type",
-                  "code" : "author"
-                }
-              ]
-            }
-          }
-        ],
-        "entity" : [
-          {
-            "role" : "source",
-            "what" : {
-              "reference" : "Device/1706214933102084000.1c295841-ef24-48fb-be90-6e65301be72a"
-            }
-          }
-        ]
-      }
-    },
-    {
-      "fullUrl" : "Device/1706214933102084000.1c295841-ef24-48fb-be90-6e65301be72a",
-      "resource" : {
-        "resourceType" : "Device",
-        "id" : "1706214933102084000.1c295841-ef24-48fb-be90-6e65301be72a"
-      }
-    },
-    {
-      "fullUrl" : "Patient/1706214933120836000.95c29833-8abf-44fb-95c4-ecde0217a245",
-      "resource" : {
-        "resourceType" : "Patient",
-        "id" : "1706214933120836000.95c29833-8abf-44fb-95c4-ecde0217a245",
-=======
                   "system" : "http://terminology.hl7.org/CodeSystem/provenance-participant-type",
                   "code" : "assembler"
                 }
@@ -229,19 +143,12 @@
       "resource" : {
         "resourceType" : "Patient",
         "id" : "1706312271729786000.abc350ff-103c-4977-af26-c729957e9e13",
->>>>>>> 711af84e
         "contact" : [
           {}
         ]
       }
     },
     {
-<<<<<<< HEAD
-      "fullUrl" : "RelatedPerson/1706214933122459000.5ad262c8-0ae4-4a54-9848-94fb3cc0a4bf",
-      "resource" : {
-        "resourceType" : "RelatedPerson",
-        "id" : "1706214933122459000.5ad262c8-0ae4-4a54-9848-94fb3cc0a4bf",
-=======
       "fullUrl" : "Provenance/1706312271730439000.18bc85fb-8b68-42b3-8897-3887bac45a91",
       "resource" : {
         "resourceType" : "Provenance",
@@ -267,7 +174,6 @@
       "resource" : {
         "resourceType" : "RelatedPerson",
         "id" : "1706312271732253000.b26f7348-f725-4998-980b-d703403b60e8",
->>>>>>> 711af84e
         "extension" : [
           {
             "url" : "https://reportstream.cdc.gov/fhir/StructureDefinition/hl7v2Name",
@@ -275,11 +181,7 @@
           }
         ],
         "patient" : {
-<<<<<<< HEAD
-          "reference" : "Patient/1706214933120836000.95c29833-8abf-44fb-95c4-ecde0217a245"
-=======
           "reference" : "Patient/1706312271729786000.abc350ff-103c-4977-af26-c729957e9e13"
->>>>>>> 711af84e
         },
         "telecom" : [
           {
