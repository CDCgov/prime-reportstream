{
  "resourceType" : "Bundle",
<<<<<<< HEAD
  "id" : "1704922386701092000.769ccfc8-1506-46d3-9039-0c60ec3fbbf7",
  "meta" : {
    "lastUpdated" : "2024-01-10T15:33:06.720-06:00"
=======
  "id" : "1704841333602366000.530398b6-1397-4261-ba84-da54133d1d1c",
  "meta" : {
    "lastUpdated" : "2024-01-09T15:02:13.617-08:00"
>>>>>>> b7d18e61
  },
  "identifier" : {
    "system" : "https://reportstream.cdc.gov/prime-router",
    "value" : "12345"
  },
  "type" : "message",
<<<<<<< HEAD
  "timestamp" : "2023-05-01T09:25:31.000-05:00",
  "entry" : [ {
    "fullUrl" : "MessageHeader/827ccb0e-ea8a-306c-8c34-a16891f84e7b",
    "resource" : {
      "resourceType" : "MessageHeader",
      "id" : "827ccb0e-ea8a-306c-8c34-a16891f84e7b",
      "extension" : [ {
        "url" : "https://reportstream.cdc.gov/fhir/StructureDefinition/encoding-characters",
        "valueString" : "^~\\&#"
      }, {
        "url" : "https://reportstream.cdc.gov/fhir/StructureDefinition/msh-7-datetime-of-message",
        "valueString" : "20230501102531-0400"
      }, {
        "url" : "https://reportstream.cdc.gov/fhir/StructureDefinition/character-set",
        "valueString" : "UNICODE UTF-8"
      } ],
      "eventCoding" : {
        "system" : "http://terminology.hl7.org/CodeSystem/v2-0003",
        "code" : "R01",
        "display" : "ORU^R01^ORU_R01"
      },
      "sender" : {
        "reference" : "Organization/1704922386831670000.694fc4f9-b68a-4296-b4fd-2cf5b5f9dfeb"
      },
      "source" : {
        "_endpoint" : {
          "extension" : [ {
            "url" : "http://hl7.org/fhir/StructureDefinition/data-absent-reason",
            "valueCode" : "unknown"
          } ]
        }
      }
    }
  }, {
    "fullUrl" : "Organization/1704922386831670000.694fc4f9-b68a-4296-b4fd-2cf5b5f9dfeb",
    "resource" : {
      "resourceType" : "Organization",
      "id" : "1704922386831670000.694fc4f9-b68a-4296-b4fd-2cf5b5f9dfeb",
      "address" : [ {
        "country" : "USA"
      } ]
    }
  }, {
    "fullUrl" : "Provenance/1704922387317646000.4a0cca48-fa56-4db0-922b-187b714c2760",
    "resource" : {
      "resourceType" : "Provenance",
      "id" : "1704922387317646000.4a0cca48-fa56-4db0-922b-187b714c2760",
      "recorded" : "2023-05-01T10:25:31-04:00",
      "_recorded" : {
        "extension" : [ {
          "url" : "https://reportstream.cdc.gov/fhir/StructureDefinition/hl7v2-date-time",
          "valueString" : "20230501102531-0400"
        } ]
      },
      "activity" : {
        "coding" : [ {
          "extension" : [ {
            "url" : "https://reportstream.cdc.gov/fhir/StructureDefinition/code-index-name",
            "valueString" : "identifier"
          } ],
          "system" : "http://terminology.hl7.org/CodeSystem/v2-0003",
          "code" : "R01",
          "display" : "ORU_R01"
        } ]
      },
      "agent" : [ {
        "type" : {
          "coding" : [ {
            "extension" : [ {
              "url" : "https://reportstream.cdc.gov/fhir/StructureDefinition/code-index-name",
              "valueString" : "identifier"
            } ],
            "system" : "http://terminology.hl7.org/CodeSystem/provenance-participant-type",
            "code" : "author"
          } ]
        }
      } ],
      "entity" : [ {
        "role" : "source",
        "what" : {
          "reference" : "Device/1704922387321621000.adc8afe6-5f6a-4f46-aab3-225df68fa3bb"
        }
      } ]
    }
  }, {
    "fullUrl" : "Device/1704922387321621000.adc8afe6-5f6a-4f46-aab3-225df68fa3bb",
    "resource" : {
      "resourceType" : "Device",
      "id" : "1704922387321621000.adc8afe6-5f6a-4f46-aab3-225df68fa3bb"
    }
  }, {
    "fullUrl" : "Patient/1704922387354971000.fc03e3d4-2015-4d52-9f18-ca9521c01261",
    "resource" : {
      "resourceType" : "Patient",
      "id" : "1704922387354971000.fc03e3d4-2015-4d52-9f18-ca9521c01261",
      "contact" : [ { } ]
=======
  "timestamp" : "2023-05-01T07:25:31.000-07:00",
  "entry" : [
    {
      "fullUrl" : "MessageHeader/827ccb0e-ea8a-306c-8c34-a16891f84e7b",
      "resource" : {
        "resourceType" : "MessageHeader",
        "id" : "827ccb0e-ea8a-306c-8c34-a16891f84e7b",
        "extension" : [
          {
            "url" : "https://reportstream.cdc.gov/fhir/StructureDefinition/encoding-characters",
            "valueString" : "^~\\&#"
          },
          {
            "url" : "https://reportstream.cdc.gov/fhir/StructureDefinition/msh-7-datetime-of-message",
            "valueString" : "20230501102531-0400"
          },
          {
            "url" : "https://reportstream.cdc.gov/fhir/StructureDefinition/character-set",
            "valueString" : "UNICODE UTF-8"
          }
        ],
        "eventCoding" : {
          "system" : "http://terminology.hl7.org/CodeSystem/v2-0003",
          "code" : "R01",
          "display" : "ORU^R01^ORU_R01"
        },
        "sender" : {
          "reference" : "Organization/1704841333683431000.03eb072d-6768-4f9b-8e6c-e25a53ec9025"
        },
        "source" : {
          "_endpoint" : {
            "extension" : [
              {
                "url" : "http://hl7.org/fhir/StructureDefinition/data-absent-reason",
                "valueCode" : "unknown"
              }
            ]
          }
        }
      }
    },
    {
      "fullUrl" : "Organization/1704841333683431000.03eb072d-6768-4f9b-8e6c-e25a53ec9025",
      "resource" : {
        "resourceType" : "Organization",
        "id" : "1704841333683431000.03eb072d-6768-4f9b-8e6c-e25a53ec9025",
        "address" : [
          {
            "country" : "USA"
          }
        ]
      }
    },
    {
      "fullUrl" : "Provenance/1704841333989618000.4804e8c1-da25-490c-8060-31cd8582c9ba",
      "resource" : {
        "resourceType" : "Provenance",
        "id" : "1704841333989618000.4804e8c1-da25-490c-8060-31cd8582c9ba",
        "recorded" : "2023-05-01T10:25:31-04:00",
        "_recorded" : {
          "extension" : [
            {
              "url" : "https://reportstream.cdc.gov/fhir/StructureDefinition/hl7v2-date-time",
              "valueString" : "20230501102531-0400"
            }
          ]
        },
        "activity" : {
          "coding" : [
            {
              "extension" : [
                {
                  "url" : "https://reportstream.cdc.gov/fhir/StructureDefinition/code-index-name",
                  "valueString" : "identifier"
                }
              ],
              "system" : "http://terminology.hl7.org/CodeSystem/v2-0003",
              "code" : "R01",
              "display" : "ORU_R01"
            }
          ]
        },
        "agent" : [
          {
            "type" : {
              "coding" : [
                {
                  "extension" : [
                    {
                      "url" : "https://reportstream.cdc.gov/fhir/StructureDefinition/code-index-name",
                      "valueString" : "identifier"
                    }
                  ],
                  "system" : "http://terminology.hl7.org/CodeSystem/provenance-participant-type",
                  "code" : "author"
                }
              ]
            }
          }
        ],
        "entity" : [
          {
            "role" : "source",
            "what" : {
              "reference" : "Device/1704841333992340000.9bf93abc-8ad1-4600-8e03-7c0f9f03b6a8"
            }
          }
        ]
      }
    },
    {
      "fullUrl" : "Device/1704841333992340000.9bf93abc-8ad1-4600-8e03-7c0f9f03b6a8",
      "resource" : {
        "resourceType" : "Device",
        "id" : "1704841333992340000.9bf93abc-8ad1-4600-8e03-7c0f9f03b6a8"
      }
    },
    {
      "fullUrl" : "RelatedPerson/1704841334013713000.b9ec8a79-a383-4991-bc26-5c0210943124",
      "resource" : {
        "resourceType" : "RelatedPerson",
        "id" : "1704841334013713000.b9ec8a79-a383-4991-bc26-5c0210943124",
        "extension" : [
          {
            "url" : "https://reportstream.cdc.gov/fhir/StructureDefinition/hl7v2Name",
            "valueString" : "NK1"
          }
        ],
        "patient" : {
          "reference" : "Patient/1704841334009274000.05389b6f-6668-483b-8350-f13513a17ca6"
        },
        "telecom" : [
          {
            "extension" : [
              {
                "url" : "https://reportstream.cdc.gov/fhir/StructureDefinition/hl7v2Name",
                "valueString" : "next-of-kin-telecomm-info"
              },
              {
                "url" : "http://hl7.org/fhir/StructureDefinition/contactpoint-area",
                "valueString" : "218"
              }
            ],
            "_system" : {
              "extension" : [
                {
                  "url" : "http://hl7.org/fhir/StructureDefinition/data-absent-reason",
                  "valueCode" : "unknown"
                }
              ]
            }
          }
        ]
      }
    },
    {
      "fullUrl" : "Patient/1704841334009274000.05389b6f-6668-483b-8350-f13513a17ca6",
      "resource" : {
        "resourceType" : "Patient",
        "id" : "1704841334009274000.05389b6f-6668-483b-8350-f13513a17ca6",
        "contact" : [
          {
            "telecom" : [
              {
                "extension" : [
                  {
                    "url" : "https://reportstream.cdc.gov/fhir/StructureDefinition/hl7v2Name",
                    "valueString" : "next-of-kin-telecomm-info"
                  },
                  {
                    "url" : "http://hl7.org/fhir/StructureDefinition/contactpoint-area",
                    "valueString" : "218"
                  }
                ],
                "_system" : {
                  "extension" : [
                    {
                      "url" : "http://hl7.org/fhir/StructureDefinition/data-absent-reason",
                      "valueCode" : "unknown"
                    }
                  ]
                }
              }
            ]
          }
        ]
      }
>>>>>>> b7d18e61
    }
  } ]
}<|MERGE_RESOLUTION|>--- conflicted
+++ resolved
@@ -1,118 +1,14 @@
 {
   "resourceType" : "Bundle",
-<<<<<<< HEAD
-  "id" : "1704922386701092000.769ccfc8-1506-46d3-9039-0c60ec3fbbf7",
-  "meta" : {
-    "lastUpdated" : "2024-01-10T15:33:06.720-06:00"
-=======
   "id" : "1704841333602366000.530398b6-1397-4261-ba84-da54133d1d1c",
   "meta" : {
     "lastUpdated" : "2024-01-09T15:02:13.617-08:00"
->>>>>>> b7d18e61
   },
   "identifier" : {
     "system" : "https://reportstream.cdc.gov/prime-router",
     "value" : "12345"
   },
   "type" : "message",
-<<<<<<< HEAD
-  "timestamp" : "2023-05-01T09:25:31.000-05:00",
-  "entry" : [ {
-    "fullUrl" : "MessageHeader/827ccb0e-ea8a-306c-8c34-a16891f84e7b",
-    "resource" : {
-      "resourceType" : "MessageHeader",
-      "id" : "827ccb0e-ea8a-306c-8c34-a16891f84e7b",
-      "extension" : [ {
-        "url" : "https://reportstream.cdc.gov/fhir/StructureDefinition/encoding-characters",
-        "valueString" : "^~\\&#"
-      }, {
-        "url" : "https://reportstream.cdc.gov/fhir/StructureDefinition/msh-7-datetime-of-message",
-        "valueString" : "20230501102531-0400"
-      }, {
-        "url" : "https://reportstream.cdc.gov/fhir/StructureDefinition/character-set",
-        "valueString" : "UNICODE UTF-8"
-      } ],
-      "eventCoding" : {
-        "system" : "http://terminology.hl7.org/CodeSystem/v2-0003",
-        "code" : "R01",
-        "display" : "ORU^R01^ORU_R01"
-      },
-      "sender" : {
-        "reference" : "Organization/1704922386831670000.694fc4f9-b68a-4296-b4fd-2cf5b5f9dfeb"
-      },
-      "source" : {
-        "_endpoint" : {
-          "extension" : [ {
-            "url" : "http://hl7.org/fhir/StructureDefinition/data-absent-reason",
-            "valueCode" : "unknown"
-          } ]
-        }
-      }
-    }
-  }, {
-    "fullUrl" : "Organization/1704922386831670000.694fc4f9-b68a-4296-b4fd-2cf5b5f9dfeb",
-    "resource" : {
-      "resourceType" : "Organization",
-      "id" : "1704922386831670000.694fc4f9-b68a-4296-b4fd-2cf5b5f9dfeb",
-      "address" : [ {
-        "country" : "USA"
-      } ]
-    }
-  }, {
-    "fullUrl" : "Provenance/1704922387317646000.4a0cca48-fa56-4db0-922b-187b714c2760",
-    "resource" : {
-      "resourceType" : "Provenance",
-      "id" : "1704922387317646000.4a0cca48-fa56-4db0-922b-187b714c2760",
-      "recorded" : "2023-05-01T10:25:31-04:00",
-      "_recorded" : {
-        "extension" : [ {
-          "url" : "https://reportstream.cdc.gov/fhir/StructureDefinition/hl7v2-date-time",
-          "valueString" : "20230501102531-0400"
-        } ]
-      },
-      "activity" : {
-        "coding" : [ {
-          "extension" : [ {
-            "url" : "https://reportstream.cdc.gov/fhir/StructureDefinition/code-index-name",
-            "valueString" : "identifier"
-          } ],
-          "system" : "http://terminology.hl7.org/CodeSystem/v2-0003",
-          "code" : "R01",
-          "display" : "ORU_R01"
-        } ]
-      },
-      "agent" : [ {
-        "type" : {
-          "coding" : [ {
-            "extension" : [ {
-              "url" : "https://reportstream.cdc.gov/fhir/StructureDefinition/code-index-name",
-              "valueString" : "identifier"
-            } ],
-            "system" : "http://terminology.hl7.org/CodeSystem/provenance-participant-type",
-            "code" : "author"
-          } ]
-        }
-      } ],
-      "entity" : [ {
-        "role" : "source",
-        "what" : {
-          "reference" : "Device/1704922387321621000.adc8afe6-5f6a-4f46-aab3-225df68fa3bb"
-        }
-      } ]
-    }
-  }, {
-    "fullUrl" : "Device/1704922387321621000.adc8afe6-5f6a-4f46-aab3-225df68fa3bb",
-    "resource" : {
-      "resourceType" : "Device",
-      "id" : "1704922387321621000.adc8afe6-5f6a-4f46-aab3-225df68fa3bb"
-    }
-  }, {
-    "fullUrl" : "Patient/1704922387354971000.fc03e3d4-2015-4d52-9f18-ca9521c01261",
-    "resource" : {
-      "resourceType" : "Patient",
-      "id" : "1704922387354971000.fc03e3d4-2015-4d52-9f18-ca9521c01261",
-      "contact" : [ { } ]
-=======
   "timestamp" : "2023-05-01T07:25:31.000-07:00",
   "entry" : [
     {
@@ -300,7 +196,6 @@
           }
         ]
       }
->>>>>>> b7d18e61
     }
-  } ]
+  ]
 }