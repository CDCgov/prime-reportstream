--- conflicted
+++ resolved
@@ -1,14 +1,8 @@
 {
   "resourceType" : "Bundle",
-<<<<<<< HEAD
-  "id" : "1706636671574165000.c4ad60e9-8453-4513-ac5c-7d6da68f5941",
-  "meta" : {
-    "lastUpdated" : "2024-01-30T12:44:31.580-05:00"
-=======
   "id" : "1706548191191947000.9fc52e48-2c0c-4b8b-9dbf-415a0fd7eb16",
   "meta" : {
     "lastUpdated" : "2024-01-29T12:09:51.201-05:00"
->>>>>>> 1d045b56
   },
   "identifier" : {
     "system" : "https://reportstream.cdc.gov/prime-router",
@@ -42,11 +36,7 @@
           "display" : "ORU^R01^ORU_R01"
         },
         "sender" : {
-<<<<<<< HEAD
-          "reference" : "Organization/1706636671640836000.8eaedd6e-6cdf-4698-8d84-536d0f552d94"
-=======
           "reference" : "Organization/1706548191339252000.63d096e2-6e79-454b-b72e-887ad043361d"
->>>>>>> 1d045b56
         },
         "source" : {
           "_endpoint" : {
@@ -61,17 +51,10 @@
       }
     },
     {
-<<<<<<< HEAD
-      "fullUrl" : "Organization/1706636671640836000.8eaedd6e-6cdf-4698-8d84-536d0f552d94",
-      "resource" : {
-        "resourceType" : "Organization",
-        "id" : "1706636671640836000.8eaedd6e-6cdf-4698-8d84-536d0f552d94",
-=======
       "fullUrl" : "Organization/1706548191339252000.63d096e2-6e79-454b-b72e-887ad043361d",
       "resource" : {
         "resourceType" : "Organization",
         "id" : "1706548191339252000.63d096e2-6e79-454b-b72e-887ad043361d",
->>>>>>> 1d045b56
         "address" : [
           {
             "country" : "USA"
@@ -80,17 +63,10 @@
       }
     },
     {
-<<<<<<< HEAD
-      "fullUrl" : "Provenance/1706636671946594000.4c72fd94-cc3a-45e3-a989-132d37e3e83b",
-      "resource" : {
-        "resourceType" : "Provenance",
-        "id" : "1706636671946594000.4c72fd94-cc3a-45e3-a989-132d37e3e83b",
-=======
       "fullUrl" : "Provenance/1706548191697006000.0e0686ad-9388-432d-b3c7-bb52e9ae8f3c",
       "resource" : {
         "resourceType" : "Provenance",
         "id" : "1706548191697006000.0e0686ad-9388-432d-b3c7-bb52e9ae8f3c",
->>>>>>> 1d045b56
         "target" : [
           {
             "reference" : "MessageHeader/827ccb0e-ea8a-306c-8c34-a16891f84e7b"
@@ -107,19 +83,11 @@
       }
     },
     {
-<<<<<<< HEAD
-      "fullUrl" : "Provenance/1706636671953803000.39397a91-eb17-4caf-8059-2f512251ed25",
-      "resource" : {
-        "resourceType" : "Provenance",
-        "id" : "1706636671953803000.39397a91-eb17-4caf-8059-2f512251ed25",
-        "recorded" : "2024-01-30T12:44:31Z",
-=======
       "fullUrl" : "Provenance/1706548191704239000.e8600b91-08b4-41ba-b581-4b5bc5f2cc5a",
       "resource" : {
         "resourceType" : "Provenance",
         "id" : "1706548191704239000.e8600b91-08b4-41ba-b581-4b5bc5f2cc5a",
         "recorded" : "2024-01-29T12:09:51Z",
->>>>>>> 1d045b56
         "policy" : [
           "http://hl7.org/fhir/uv/v2mappings/message-oru-r01-to-bundle"
         ],
@@ -141,19 +109,6 @@
               ]
             },
             "who" : {
-<<<<<<< HEAD
-              "reference" : "Organization/1706636671952916000.96624092-5776-4afd-9306-65722998b423"
-            }
-          }
-        ]
-      }
-    },
-    {
-      "fullUrl" : "Organization/1706636671952916000.96624092-5776-4afd-9306-65722998b423",
-      "resource" : {
-        "resourceType" : "Organization",
-        "id" : "1706636671952916000.96624092-5776-4afd-9306-65722998b423",
-=======
               "reference" : "Organization/1706548191703784000.8f0941e8-bf65-4340-9a51-08a2c24dd633"
             }
           }
@@ -165,7 +120,6 @@
       "resource" : {
         "resourceType" : "Organization",
         "id" : "1706548191703784000.8f0941e8-bf65-4340-9a51-08a2c24dd633",
->>>>>>> 1d045b56
         "identifier" : [
           {
             "value" : "CDC PRIME - Atlanta"
@@ -185,37 +139,16 @@
       }
     },
     {
-<<<<<<< HEAD
-      "fullUrl" : "Patient/1706636671968975000.27e02211-0ecd-4365-bb2a-409f6b08d467",
-      "resource" : {
-        "resourceType" : "Patient",
-        "id" : "1706636671968975000.27e02211-0ecd-4365-bb2a-409f6b08d467",
-=======
       "fullUrl" : "Patient/1706548191724990000.2b3f2e51-7429-495f-87d3-a3a47502bb88",
       "resource" : {
         "resourceType" : "Patient",
         "id" : "1706548191724990000.2b3f2e51-7429-495f-87d3-a3a47502bb88",
->>>>>>> 1d045b56
         "contact" : [
-          {
-            "name" : {}
-          }
-        ]
-      }
-    },
-    {
-<<<<<<< HEAD
-      "fullUrl" : "Provenance/1706636671970003000.1c205642-3ea9-4c45-8592-ca9dbced9e28",
-      "resource" : {
-        "resourceType" : "Provenance",
-        "id" : "1706636671970003000.1c205642-3ea9-4c45-8592-ca9dbced9e28",
-        "target" : [
-          {
-            "reference" : "Patient/1706636671968975000.27e02211-0ecd-4365-bb2a-409f6b08d467"
-          }
-        ],
-        "recorded" : "2024-01-30T12:44:31Z",
-=======
+          {}
+        ]
+      }
+    },
+    {
       "fullUrl" : "Provenance/1706548191725712000.685d512f-1d84-4f86-864e-6e8c37b22750",
       "resource" : {
         "resourceType" : "Provenance",
@@ -226,7 +159,6 @@
           }
         ],
         "recorded" : "2024-01-29T12:09:51Z",
->>>>>>> 1d045b56
         "activity" : {
           "coding" : [
             {
@@ -238,17 +170,10 @@
       }
     },
     {
-<<<<<<< HEAD
-      "fullUrl" : "RelatedPerson/1706636671971685000.76abcde6-1a04-44ee-b1bc-ae54b777515d",
-      "resource" : {
-        "resourceType" : "RelatedPerson",
-        "id" : "1706636671971685000.76abcde6-1a04-44ee-b1bc-ae54b777515d",
-=======
       "fullUrl" : "RelatedPerson/1706548191727473000.004bc09c-e6ee-4b55-b909-82112a83c546",
       "resource" : {
         "resourceType" : "RelatedPerson",
         "id" : "1706548191727473000.004bc09c-e6ee-4b55-b909-82112a83c546",
->>>>>>> 1d045b56
         "extension" : [
           {
             "url" : "https://reportstream.cdc.gov/fhir/StructureDefinition/hl7v2Name",
@@ -256,22 +181,18 @@
           }
         ],
         "patient" : {
-<<<<<<< HEAD
-          "reference" : "Patient/1706636671968975000.27e02211-0ecd-4365-bb2a-409f6b08d467"
-=======
           "reference" : "Patient/1706548191724990000.2b3f2e51-7429-495f-87d3-a3a47502bb88"
->>>>>>> 1d045b56
         },
         "telecom" : [
           {
             "extension" : [
+              {
+                "url" : "https://reportstream.cdc.gov/fhir/StructureDefinition/hl7v2Name",
+                "valueString" : "next-of-kin-telecomm-info"
+              },
               {
                 "url" : "http://hl7.org/fhir/StructureDefinition/contactpoint-area",
                 "valueString" : "218"
-              },
-              {
-                "url" : "https://reportstream.cdc.gov/fhir/StructureDefinition/hl7v2Name",
-                "valueString" : "next-of-kin-telecomm-info"
               }
             ],
             "_system" : {
