{
  "resourceType" : "Bundle",
<<<<<<< HEAD
  "id" : "1706636743795040000.9f52f285-f652-46fe-a471-d308c926fd2e",
  "meta" : {
    "lastUpdated" : "2024-01-30T12:45:43.801-05:00"
=======
  "id" : "1706548278960819000.0842f632-7fd7-43db-9d5f-9c8b3244f340",
  "meta" : {
    "lastUpdated" : "2024-01-29T12:11:18.970-05:00"
>>>>>>> 1d045b56
  },
  "identifier" : {
    "system" : "https://reportstream.cdc.gov/prime-router",
    "value" : "12345"
  },
  "type" : "message",
  "timestamp" : "2023-05-01T10:25:31.000-04:00",
  "entry" : [
    {
      "fullUrl" : "MessageHeader/827ccb0e-ea8a-306c-8c34-a16891f84e7b",
      "resource" : {
        "resourceType" : "MessageHeader",
        "id" : "827ccb0e-ea8a-306c-8c34-a16891f84e7b",
        "extension" : [
          {
            "url" : "https://reportstream.cdc.gov/fhir/StructureDefinition/encoding-characters",
            "valueString" : "^~\\&#"
          },
          {
            "url" : "https://reportstream.cdc.gov/fhir/StructureDefinition/msh-7-datetime-of-message",
            "valueString" : "20230501102531-0400"
          },
          {
            "url" : "https://reportstream.cdc.gov/fhir/StructureDefinition/character-set",
            "valueString" : "UNICODE UTF-8"
          }
        ],
        "eventCoding" : {
          "system" : "http://terminology.hl7.org/CodeSystem/v2-0003",
          "code" : "R01",
          "display" : "ORU^R01^ORU_R01"
        },
        "sender" : {
<<<<<<< HEAD
          "reference" : "Organization/1706636743863434000.b9c81204-a59e-45db-bdf9-db1c7d85c908"
=======
          "reference" : "Organization/1706548279047797000.bc1fd561-97cb-4d7b-b2ef-fc16d4f78f5f"
>>>>>>> 1d045b56
        },
        "source" : {
          "_endpoint" : {
            "extension" : [
              {
                "url" : "http://hl7.org/fhir/StructureDefinition/data-absent-reason",
                "valueCode" : "unknown"
              }
            ]
          }
        }
      }
    },
    {
<<<<<<< HEAD
      "fullUrl" : "Organization/1706636743863434000.b9c81204-a59e-45db-bdf9-db1c7d85c908",
      "resource" : {
        "resourceType" : "Organization",
        "id" : "1706636743863434000.b9c81204-a59e-45db-bdf9-db1c7d85c908",
=======
      "fullUrl" : "Organization/1706548279047797000.bc1fd561-97cb-4d7b-b2ef-fc16d4f78f5f",
      "resource" : {
        "resourceType" : "Organization",
        "id" : "1706548279047797000.bc1fd561-97cb-4d7b-b2ef-fc16d4f78f5f",
>>>>>>> 1d045b56
        "address" : [
          {
            "country" : "USA"
          }
        ]
      }
    },
    {
<<<<<<< HEAD
      "fullUrl" : "Provenance/1706636744168056000.7100b3c8-7f05-4a46-8658-efbb4d7e0629",
      "resource" : {
        "resourceType" : "Provenance",
        "id" : "1706636744168056000.7100b3c8-7f05-4a46-8658-efbb4d7e0629",
=======
      "fullUrl" : "Provenance/1706548279405907000.44b8122e-54ee-4c14-ba09-e81f62fab851",
      "resource" : {
        "resourceType" : "Provenance",
        "id" : "1706548279405907000.44b8122e-54ee-4c14-ba09-e81f62fab851",
>>>>>>> 1d045b56
        "target" : [
          {
            "reference" : "MessageHeader/827ccb0e-ea8a-306c-8c34-a16891f84e7b"
          }
        ],
        "recorded" : "2023-05-01T10:25:31-04:00",
        "activity" : {
          "coding" : [
            {
              "display" : "ORU^R01^ORU_R01"
            }
          ]
        }
      }
    },
    {
<<<<<<< HEAD
      "fullUrl" : "Provenance/1706636744174946000.83215ec7-a1a3-429d-a284-e1a88f41306f",
      "resource" : {
        "resourceType" : "Provenance",
        "id" : "1706636744174946000.83215ec7-a1a3-429d-a284-e1a88f41306f",
        "recorded" : "2024-01-30T12:45:44Z",
=======
      "fullUrl" : "Provenance/1706548279416679000.df0ba1e7-2fbe-406b-9d43-7f0947f9da9e",
      "resource" : {
        "resourceType" : "Provenance",
        "id" : "1706548279416679000.df0ba1e7-2fbe-406b-9d43-7f0947f9da9e",
        "recorded" : "2024-01-29T12:11:19Z",
>>>>>>> 1d045b56
        "policy" : [
          "http://hl7.org/fhir/uv/v2mappings/message-oru-r01-to-bundle"
        ],
        "activity" : {
          "coding" : [
            {
              "code" : "v2-FHIR transformation"
            }
          ]
        },
        "agent" : [
          {
            "type" : {
              "coding" : [
                {
                  "system" : "http://terminology.hl7.org/CodeSystem/provenance-participant-type",
                  "code" : "assembler"
                }
              ]
            },
            "who" : {
<<<<<<< HEAD
              "reference" : "Organization/1706636744174500000.7031f899-787e-40d7-9dc5-d21f06a4f312"
            }
          }
        ]
      }
    },
    {
      "fullUrl" : "Organization/1706636744174500000.7031f899-787e-40d7-9dc5-d21f06a4f312",
      "resource" : {
        "resourceType" : "Organization",
        "id" : "1706636744174500000.7031f899-787e-40d7-9dc5-d21f06a4f312",
=======
              "reference" : "Organization/1706548279416130000.fc3e34e7-597f-4963-a2ad-66d3d058625c"
            }
          }
        ]
      }
    },
    {
      "fullUrl" : "Organization/1706548279416130000.fc3e34e7-597f-4963-a2ad-66d3d058625c",
      "resource" : {
        "resourceType" : "Organization",
        "id" : "1706548279416130000.fc3e34e7-597f-4963-a2ad-66d3d058625c",
>>>>>>> 1d045b56
        "identifier" : [
          {
            "value" : "CDC PRIME - Atlanta"
          },
          {
            "type" : {
              "coding" : [
                {
                  "system" : "http://terminology.hl7.org/CodeSystem/v2-0301"
                }
              ]
            },
            "system" : "urn:ietf:rfc:3986",
            "value" : "2.16.840.1.114222.4.1.237821"
          }
        ]
      }
    },
    {
<<<<<<< HEAD
      "fullUrl" : "Patient/1706636744192085000.bd9702c3-74c3-40c1-b6b6-eaade8b59c7f",
      "resource" : {
        "resourceType" : "Patient",
        "id" : "1706636744192085000.bd9702c3-74c3-40c1-b6b6-eaade8b59c7f",
=======
      "fullUrl" : "Patient/1706548279435483000.c546ab30-b123-4e1f-b74c-ddd67e7e07d2",
      "resource" : {
        "resourceType" : "Patient",
        "id" : "1706548279435483000.c546ab30-b123-4e1f-b74c-ddd67e7e07d2",
>>>>>>> 1d045b56
        "contact" : [
          {
            "name" : {}
          }
        ]
      }
    },
    {
<<<<<<< HEAD
      "fullUrl" : "Provenance/1706636744192761000.202dc825-b052-4eab-abce-65ced0accef7",
      "resource" : {
        "resourceType" : "Provenance",
        "id" : "1706636744192761000.202dc825-b052-4eab-abce-65ced0accef7",
        "target" : [
          {
            "reference" : "Patient/1706636744192085000.bd9702c3-74c3-40c1-b6b6-eaade8b59c7f"
          }
        ],
        "recorded" : "2024-01-30T12:45:44Z",
=======
      "fullUrl" : "Provenance/1706548279436387000.1898bcb8-41c7-4c57-a442-056289ba0cb1",
      "resource" : {
        "resourceType" : "Provenance",
        "id" : "1706548279436387000.1898bcb8-41c7-4c57-a442-056289ba0cb1",
        "target" : [
          {
            "reference" : "Patient/1706548279435483000.c546ab30-b123-4e1f-b74c-ddd67e7e07d2"
          }
        ],
        "recorded" : "2024-01-29T12:11:19Z",
>>>>>>> 1d045b56
        "activity" : {
          "coding" : [
            {
              "system" : "https://terminology.hl7.org/CodeSystem/v3-DataOperation",
              "code" : "UPDATE"
            }
          ]
        }
      }
    },
    {
<<<<<<< HEAD
      "fullUrl" : "RelatedPerson/1706636744194487000.cd87b0ab-ff67-45cb-86b4-b05322d06ffa",
      "resource" : {
        "resourceType" : "RelatedPerson",
        "id" : "1706636744194487000.cd87b0ab-ff67-45cb-86b4-b05322d06ffa",
=======
      "fullUrl" : "RelatedPerson/1706548279438471000.a8086940-54fe-4e95-a265-133b511bf3f8",
      "resource" : {
        "resourceType" : "RelatedPerson",
        "id" : "1706548279438471000.a8086940-54fe-4e95-a265-133b511bf3f8",
>>>>>>> 1d045b56
        "extension" : [
          {
            "url" : "https://reportstream.cdc.gov/fhir/StructureDefinition/hl7v2Name",
            "valueString" : "NK1"
          }
        ],
        "patient" : {
<<<<<<< HEAD
          "reference" : "Patient/1706636744192085000.bd9702c3-74c3-40c1-b6b6-eaade8b59c7f"
=======
          "reference" : "Patient/1706548279435483000.c546ab30-b123-4e1f-b74c-ddd67e7e07d2"
>>>>>>> 1d045b56
        },
        "telecom" : [
          {
            "extension" : [
              {
                "url" : "https://reportstream.cdc.gov/fhir/StructureDefinition/xtn-contact-point",
                "extension" : [
                  {
                    "url" : "XTN.12",
                    "valueString" : "281-3308004"
                  }
                ]
              },
              {
                "url" : "https://reportstream.cdc.gov/fhir/StructureDefinition/hl7v2Name",
                "valueString" : "next-of-kin-telecomm-info"
              }
            ],
            "_system" : {
              "extension" : [
                {
                  "url" : "http://hl7.org/fhir/StructureDefinition/data-absent-reason",
                  "valueCode" : "unknown"
                }
              ]
            },
            "value" : "281-3308004"
          }
        ]
      }
    }
  ]
}<|MERGE_RESOLUTION|>--- conflicted
+++ resolved
@@ -1,14 +1,8 @@
 {
   "resourceType" : "Bundle",
-<<<<<<< HEAD
-  "id" : "1706636743795040000.9f52f285-f652-46fe-a471-d308c926fd2e",
-  "meta" : {
-    "lastUpdated" : "2024-01-30T12:45:43.801-05:00"
-=======
   "id" : "1706548278960819000.0842f632-7fd7-43db-9d5f-9c8b3244f340",
   "meta" : {
     "lastUpdated" : "2024-01-29T12:11:18.970-05:00"
->>>>>>> 1d045b56
   },
   "identifier" : {
     "system" : "https://reportstream.cdc.gov/prime-router",
@@ -42,11 +36,7 @@
           "display" : "ORU^R01^ORU_R01"
         },
         "sender" : {
-<<<<<<< HEAD
-          "reference" : "Organization/1706636743863434000.b9c81204-a59e-45db-bdf9-db1c7d85c908"
-=======
           "reference" : "Organization/1706548279047797000.bc1fd561-97cb-4d7b-b2ef-fc16d4f78f5f"
->>>>>>> 1d045b56
         },
         "source" : {
           "_endpoint" : {
@@ -61,17 +51,10 @@
       }
     },
     {
-<<<<<<< HEAD
-      "fullUrl" : "Organization/1706636743863434000.b9c81204-a59e-45db-bdf9-db1c7d85c908",
-      "resource" : {
-        "resourceType" : "Organization",
-        "id" : "1706636743863434000.b9c81204-a59e-45db-bdf9-db1c7d85c908",
-=======
       "fullUrl" : "Organization/1706548279047797000.bc1fd561-97cb-4d7b-b2ef-fc16d4f78f5f",
       "resource" : {
         "resourceType" : "Organization",
         "id" : "1706548279047797000.bc1fd561-97cb-4d7b-b2ef-fc16d4f78f5f",
->>>>>>> 1d045b56
         "address" : [
           {
             "country" : "USA"
@@ -80,17 +63,10 @@
       }
     },
     {
-<<<<<<< HEAD
-      "fullUrl" : "Provenance/1706636744168056000.7100b3c8-7f05-4a46-8658-efbb4d7e0629",
-      "resource" : {
-        "resourceType" : "Provenance",
-        "id" : "1706636744168056000.7100b3c8-7f05-4a46-8658-efbb4d7e0629",
-=======
       "fullUrl" : "Provenance/1706548279405907000.44b8122e-54ee-4c14-ba09-e81f62fab851",
       "resource" : {
         "resourceType" : "Provenance",
         "id" : "1706548279405907000.44b8122e-54ee-4c14-ba09-e81f62fab851",
->>>>>>> 1d045b56
         "target" : [
           {
             "reference" : "MessageHeader/827ccb0e-ea8a-306c-8c34-a16891f84e7b"
@@ -107,19 +83,11 @@
       }
     },
     {
-<<<<<<< HEAD
-      "fullUrl" : "Provenance/1706636744174946000.83215ec7-a1a3-429d-a284-e1a88f41306f",
-      "resource" : {
-        "resourceType" : "Provenance",
-        "id" : "1706636744174946000.83215ec7-a1a3-429d-a284-e1a88f41306f",
-        "recorded" : "2024-01-30T12:45:44Z",
-=======
       "fullUrl" : "Provenance/1706548279416679000.df0ba1e7-2fbe-406b-9d43-7f0947f9da9e",
       "resource" : {
         "resourceType" : "Provenance",
         "id" : "1706548279416679000.df0ba1e7-2fbe-406b-9d43-7f0947f9da9e",
         "recorded" : "2024-01-29T12:11:19Z",
->>>>>>> 1d045b56
         "policy" : [
           "http://hl7.org/fhir/uv/v2mappings/message-oru-r01-to-bundle"
         ],
@@ -141,19 +109,6 @@
               ]
             },
             "who" : {
-<<<<<<< HEAD
-              "reference" : "Organization/1706636744174500000.7031f899-787e-40d7-9dc5-d21f06a4f312"
-            }
-          }
-        ]
-      }
-    },
-    {
-      "fullUrl" : "Organization/1706636744174500000.7031f899-787e-40d7-9dc5-d21f06a4f312",
-      "resource" : {
-        "resourceType" : "Organization",
-        "id" : "1706636744174500000.7031f899-787e-40d7-9dc5-d21f06a4f312",
-=======
               "reference" : "Organization/1706548279416130000.fc3e34e7-597f-4963-a2ad-66d3d058625c"
             }
           }
@@ -165,7 +120,6 @@
       "resource" : {
         "resourceType" : "Organization",
         "id" : "1706548279416130000.fc3e34e7-597f-4963-a2ad-66d3d058625c",
->>>>>>> 1d045b56
         "identifier" : [
           {
             "value" : "CDC PRIME - Atlanta"
@@ -185,37 +139,16 @@
       }
     },
     {
-<<<<<<< HEAD
-      "fullUrl" : "Patient/1706636744192085000.bd9702c3-74c3-40c1-b6b6-eaade8b59c7f",
-      "resource" : {
-        "resourceType" : "Patient",
-        "id" : "1706636744192085000.bd9702c3-74c3-40c1-b6b6-eaade8b59c7f",
-=======
       "fullUrl" : "Patient/1706548279435483000.c546ab30-b123-4e1f-b74c-ddd67e7e07d2",
       "resource" : {
         "resourceType" : "Patient",
         "id" : "1706548279435483000.c546ab30-b123-4e1f-b74c-ddd67e7e07d2",
->>>>>>> 1d045b56
         "contact" : [
-          {
-            "name" : {}
-          }
-        ]
-      }
-    },
-    {
-<<<<<<< HEAD
-      "fullUrl" : "Provenance/1706636744192761000.202dc825-b052-4eab-abce-65ced0accef7",
-      "resource" : {
-        "resourceType" : "Provenance",
-        "id" : "1706636744192761000.202dc825-b052-4eab-abce-65ced0accef7",
-        "target" : [
-          {
-            "reference" : "Patient/1706636744192085000.bd9702c3-74c3-40c1-b6b6-eaade8b59c7f"
-          }
-        ],
-        "recorded" : "2024-01-30T12:45:44Z",
-=======
+          {}
+        ]
+      }
+    },
+    {
       "fullUrl" : "Provenance/1706548279436387000.1898bcb8-41c7-4c57-a442-056289ba0cb1",
       "resource" : {
         "resourceType" : "Provenance",
@@ -226,7 +159,6 @@
           }
         ],
         "recorded" : "2024-01-29T12:11:19Z",
->>>>>>> 1d045b56
         "activity" : {
           "coding" : [
             {
@@ -238,17 +170,10 @@
       }
     },
     {
-<<<<<<< HEAD
-      "fullUrl" : "RelatedPerson/1706636744194487000.cd87b0ab-ff67-45cb-86b4-b05322d06ffa",
-      "resource" : {
-        "resourceType" : "RelatedPerson",
-        "id" : "1706636744194487000.cd87b0ab-ff67-45cb-86b4-b05322d06ffa",
-=======
       "fullUrl" : "RelatedPerson/1706548279438471000.a8086940-54fe-4e95-a265-133b511bf3f8",
       "resource" : {
         "resourceType" : "RelatedPerson",
         "id" : "1706548279438471000.a8086940-54fe-4e95-a265-133b511bf3f8",
->>>>>>> 1d045b56
         "extension" : [
           {
             "url" : "https://reportstream.cdc.gov/fhir/StructureDefinition/hl7v2Name",
@@ -256,27 +181,18 @@
           }
         ],
         "patient" : {
-<<<<<<< HEAD
-          "reference" : "Patient/1706636744192085000.bd9702c3-74c3-40c1-b6b6-eaade8b59c7f"
-=======
           "reference" : "Patient/1706548279435483000.c546ab30-b123-4e1f-b74c-ddd67e7e07d2"
->>>>>>> 1d045b56
         },
         "telecom" : [
           {
             "extension" : [
-              {
-                "url" : "https://reportstream.cdc.gov/fhir/StructureDefinition/xtn-contact-point",
-                "extension" : [
-                  {
-                    "url" : "XTN.12",
-                    "valueString" : "281-3308004"
-                  }
-                ]
-              },
               {
                 "url" : "https://reportstream.cdc.gov/fhir/StructureDefinition/hl7v2Name",
                 "valueString" : "next-of-kin-telecomm-info"
+              },
+              {
+                "url" : "https://reportstream.cdc.gov/fhir/StructureDefinition/xtn12-unformatted-telephone-number",
+                "valueString" : "281-3308004"
               }
             ],
             "_system" : {
