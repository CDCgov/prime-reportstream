{
  "resourceType" : "Bundle",
<<<<<<< HEAD
  "id" : "1706636851687770000.9592acd3-28d8-4898-92dd-e948fdc30ba3",
  "meta" : {
    "lastUpdated" : "2024-01-30T12:47:31.694-05:00"
=======
  "id" : "1706548405670576000.5f47c5e3-d838-4723-b5ef-d9e765b6dc20",
  "meta" : {
    "lastUpdated" : "2024-01-29T12:13:25.679-05:00"
>>>>>>> 1d045b56
  },
  "identifier" : {
    "system" : "https://reportstream.cdc.gov/prime-router",
    "value" : "12345"
  },
  "type" : "message",
  "timestamp" : "2023-05-01T10:25:31.000-04:00",
  "entry" : [
    {
      "fullUrl" : "MessageHeader/827ccb0e-ea8a-306c-8c34-a16891f84e7b",
      "resource" : {
        "resourceType" : "MessageHeader",
        "id" : "827ccb0e-ea8a-306c-8c34-a16891f84e7b",
        "extension" : [
          {
            "url" : "https://reportstream.cdc.gov/fhir/StructureDefinition/encoding-characters",
            "valueString" : "^~\\&#"
          },
          {
            "url" : "https://reportstream.cdc.gov/fhir/StructureDefinition/msh-7-datetime-of-message",
            "valueString" : "20230501102531-0400"
          },
          {
            "url" : "https://reportstream.cdc.gov/fhir/StructureDefinition/character-set",
            "valueString" : "UNICODE UTF-8"
          }
        ],
        "eventCoding" : {
          "system" : "http://terminology.hl7.org/CodeSystem/v2-0003",
          "code" : "R01",
          "display" : "ORU^R01^ORU_R01"
        },
        "sender" : {
<<<<<<< HEAD
          "reference" : "Organization/1706636851753850000.6f17a4e0-b073-4a27-8352-079cae87d01e"
=======
          "reference" : "Organization/1706548405748818000.266fc0c4-be5d-497f-a1ab-ad9e0e289597"
>>>>>>> 1d045b56
        },
        "source" : {
          "_endpoint" : {
            "extension" : [
              {
                "url" : "http://hl7.org/fhir/StructureDefinition/data-absent-reason",
                "valueCode" : "unknown"
              }
            ]
          }
        }
      }
    },
    {
<<<<<<< HEAD
      "fullUrl" : "Organization/1706636851753850000.6f17a4e0-b073-4a27-8352-079cae87d01e",
      "resource" : {
        "resourceType" : "Organization",
        "id" : "1706636851753850000.6f17a4e0-b073-4a27-8352-079cae87d01e",
=======
      "fullUrl" : "Organization/1706548405748818000.266fc0c4-be5d-497f-a1ab-ad9e0e289597",
      "resource" : {
        "resourceType" : "Organization",
        "id" : "1706548405748818000.266fc0c4-be5d-497f-a1ab-ad9e0e289597",
>>>>>>> 1d045b56
        "address" : [
          {
            "country" : "USA"
          }
        ]
      }
    },
    {
<<<<<<< HEAD
      "fullUrl" : "Provenance/1706636852073779000.85b849b5-6cfa-4a5d-b28e-72da58ede676",
      "resource" : {
        "resourceType" : "Provenance",
        "id" : "1706636852073779000.85b849b5-6cfa-4a5d-b28e-72da58ede676",
=======
      "fullUrl" : "Provenance/1706548406110614000.c0eb234a-3648-4802-9b25-8add611cc73a",
      "resource" : {
        "resourceType" : "Provenance",
        "id" : "1706548406110614000.c0eb234a-3648-4802-9b25-8add611cc73a",
>>>>>>> 1d045b56
        "target" : [
          {
            "reference" : "MessageHeader/827ccb0e-ea8a-306c-8c34-a16891f84e7b"
          }
        ],
        "recorded" : "2023-05-01T10:25:31-04:00",
        "activity" : {
          "coding" : [
            {
              "display" : "ORU^R01^ORU_R01"
            }
          ]
        }
      }
    },
    {
<<<<<<< HEAD
      "fullUrl" : "Provenance/1706636852081683000.4d9e38d4-df3e-4c0a-b0f7-9d963ad89f61",
      "resource" : {
        "resourceType" : "Provenance",
        "id" : "1706636852081683000.4d9e38d4-df3e-4c0a-b0f7-9d963ad89f61",
        "recorded" : "2024-01-30T12:47:32Z",
=======
      "fullUrl" : "Provenance/1706548406117769000.119d71ab-c41e-4009-abf3-129ecfd49c01",
      "resource" : {
        "resourceType" : "Provenance",
        "id" : "1706548406117769000.119d71ab-c41e-4009-abf3-129ecfd49c01",
        "recorded" : "2024-01-29T12:13:26Z",
>>>>>>> 1d045b56
        "policy" : [
          "http://hl7.org/fhir/uv/v2mappings/message-oru-r01-to-bundle"
        ],
        "activity" : {
          "coding" : [
            {
              "code" : "v2-FHIR transformation"
            }
          ]
        },
        "agent" : [
          {
            "type" : {
              "coding" : [
                {
                  "system" : "http://terminology.hl7.org/CodeSystem/provenance-participant-type",
                  "code" : "assembler"
                }
              ]
            },
            "who" : {
<<<<<<< HEAD
              "reference" : "Organization/1706636852081177000.04c77692-a154-4903-a3b3-f4c770e71410"
            }
          }
        ]
      }
    },
    {
      "fullUrl" : "Organization/1706636852081177000.04c77692-a154-4903-a3b3-f4c770e71410",
      "resource" : {
        "resourceType" : "Organization",
        "id" : "1706636852081177000.04c77692-a154-4903-a3b3-f4c770e71410",
=======
              "reference" : "Organization/1706548406117285000.933e0691-1f8f-4d99-8be9-859b75a04ab5"
            }
          }
        ]
      }
    },
    {
      "fullUrl" : "Organization/1706548406117285000.933e0691-1f8f-4d99-8be9-859b75a04ab5",
      "resource" : {
        "resourceType" : "Organization",
        "id" : "1706548406117285000.933e0691-1f8f-4d99-8be9-859b75a04ab5",
>>>>>>> 1d045b56
        "identifier" : [
          {
            "value" : "CDC PRIME - Atlanta"
          },
          {
            "type" : {
              "coding" : [
                {
                  "system" : "http://terminology.hl7.org/CodeSystem/v2-0301"
                }
              ]
            },
            "system" : "urn:ietf:rfc:3986",
            "value" : "2.16.840.1.114222.4.1.237821"
          }
        ]
      }
    },
    {
<<<<<<< HEAD
      "fullUrl" : "Patient/1706636852097910000.7c933d21-eb87-4dd9-857e-ccd71edf289a",
      "resource" : {
        "resourceType" : "Patient",
        "id" : "1706636852097910000.7c933d21-eb87-4dd9-857e-ccd71edf289a",
=======
      "fullUrl" : "Patient/1706548406136561000.30d8c0b2-a86b-43d2-a238-3b8b91c29092",
      "resource" : {
        "resourceType" : "Patient",
        "id" : "1706548406136561000.30d8c0b2-a86b-43d2-a238-3b8b91c29092",
>>>>>>> 1d045b56
        "contact" : [
          {
            "name" : {}
          }
        ]
      }
    },
    {
<<<<<<< HEAD
      "fullUrl" : "Provenance/1706636852098657000.e8736fc4-7df3-4425-ad8b-a3afab0867fd",
      "resource" : {
        "resourceType" : "Provenance",
        "id" : "1706636852098657000.e8736fc4-7df3-4425-ad8b-a3afab0867fd",
        "target" : [
          {
            "reference" : "Patient/1706636852097910000.7c933d21-eb87-4dd9-857e-ccd71edf289a"
          }
        ],
        "recorded" : "2024-01-30T12:47:32Z",
=======
      "fullUrl" : "Provenance/1706548406137492000.77af132b-0822-45bf-8ae9-be9a24c3af68",
      "resource" : {
        "resourceType" : "Provenance",
        "id" : "1706548406137492000.77af132b-0822-45bf-8ae9-be9a24c3af68",
        "target" : [
          {
            "reference" : "Patient/1706548406136561000.30d8c0b2-a86b-43d2-a238-3b8b91c29092"
          }
        ],
        "recorded" : "2024-01-29T12:13:26Z",
>>>>>>> 1d045b56
        "activity" : {
          "coding" : [
            {
              "system" : "https://terminology.hl7.org/CodeSystem/v3-DataOperation",
              "code" : "UPDATE"
            }
          ]
        }
      }
    },
    {
<<<<<<< HEAD
      "fullUrl" : "RelatedPerson/1706636852100444000.2ac90703-d068-49cb-a04c-926d3b599d83",
      "resource" : {
        "resourceType" : "RelatedPerson",
        "id" : "1706636852100444000.2ac90703-d068-49cb-a04c-926d3b599d83",
=======
      "fullUrl" : "RelatedPerson/1706548406139534000.3dc5b5c6-5712-4002-9cbf-12f66f546cf3",
      "resource" : {
        "resourceType" : "RelatedPerson",
        "id" : "1706548406139534000.3dc5b5c6-5712-4002-9cbf-12f66f546cf3",
>>>>>>> 1d045b56
        "extension" : [
          {
            "url" : "https://reportstream.cdc.gov/fhir/StructureDefinition/hl7v2Name",
            "valueString" : "NK1"
          }
        ],
        "patient" : {
<<<<<<< HEAD
          "reference" : "Patient/1706636852097910000.7c933d21-eb87-4dd9-857e-ccd71edf289a"
=======
          "reference" : "Patient/1706548406136561000.30d8c0b2-a86b-43d2-a238-3b8b91c29092"
>>>>>>> 1d045b56
        },
        "telecom" : [
          {
            "extension" : [
              {
                "url" : "https://reportstream.cdc.gov/fhir/StructureDefinition/xtn-contact-point",
                "extension" : [
                  {
                    "url" : "XTN.2",
                    "valueString" : "WPN"
                  }
                ]
              },
              {
                "url" : "https://reportstream.cdc.gov/fhir/StructureDefinition/hl7v2Name",
                "valueString" : "next-of-kin-telecomm-info"
              }
            ],
            "_system" : {
              "extension" : [
                {
                  "url" : "http://hl7.org/fhir/StructureDefinition/data-absent-reason",
                  "valueCode" : "unknown"
                }
              ]
            },
            "use" : "work"
          }
        ]
      }
    }
  ]
}<|MERGE_RESOLUTION|>--- conflicted
+++ resolved
@@ -1,14 +1,8 @@
 {
   "resourceType" : "Bundle",
-<<<<<<< HEAD
-  "id" : "1706636851687770000.9592acd3-28d8-4898-92dd-e948fdc30ba3",
-  "meta" : {
-    "lastUpdated" : "2024-01-30T12:47:31.694-05:00"
-=======
   "id" : "1706548405670576000.5f47c5e3-d838-4723-b5ef-d9e765b6dc20",
   "meta" : {
     "lastUpdated" : "2024-01-29T12:13:25.679-05:00"
->>>>>>> 1d045b56
   },
   "identifier" : {
     "system" : "https://reportstream.cdc.gov/prime-router",
@@ -42,11 +36,7 @@
           "display" : "ORU^R01^ORU_R01"
         },
         "sender" : {
-<<<<<<< HEAD
-          "reference" : "Organization/1706636851753850000.6f17a4e0-b073-4a27-8352-079cae87d01e"
-=======
           "reference" : "Organization/1706548405748818000.266fc0c4-be5d-497f-a1ab-ad9e0e289597"
->>>>>>> 1d045b56
         },
         "source" : {
           "_endpoint" : {
@@ -61,17 +51,10 @@
       }
     },
     {
-<<<<<<< HEAD
-      "fullUrl" : "Organization/1706636851753850000.6f17a4e0-b073-4a27-8352-079cae87d01e",
-      "resource" : {
-        "resourceType" : "Organization",
-        "id" : "1706636851753850000.6f17a4e0-b073-4a27-8352-079cae87d01e",
-=======
       "fullUrl" : "Organization/1706548405748818000.266fc0c4-be5d-497f-a1ab-ad9e0e289597",
       "resource" : {
         "resourceType" : "Organization",
         "id" : "1706548405748818000.266fc0c4-be5d-497f-a1ab-ad9e0e289597",
->>>>>>> 1d045b56
         "address" : [
           {
             "country" : "USA"
@@ -80,17 +63,10 @@
       }
     },
     {
-<<<<<<< HEAD
-      "fullUrl" : "Provenance/1706636852073779000.85b849b5-6cfa-4a5d-b28e-72da58ede676",
-      "resource" : {
-        "resourceType" : "Provenance",
-        "id" : "1706636852073779000.85b849b5-6cfa-4a5d-b28e-72da58ede676",
-=======
       "fullUrl" : "Provenance/1706548406110614000.c0eb234a-3648-4802-9b25-8add611cc73a",
       "resource" : {
         "resourceType" : "Provenance",
         "id" : "1706548406110614000.c0eb234a-3648-4802-9b25-8add611cc73a",
->>>>>>> 1d045b56
         "target" : [
           {
             "reference" : "MessageHeader/827ccb0e-ea8a-306c-8c34-a16891f84e7b"
@@ -107,19 +83,11 @@
       }
     },
     {
-<<<<<<< HEAD
-      "fullUrl" : "Provenance/1706636852081683000.4d9e38d4-df3e-4c0a-b0f7-9d963ad89f61",
-      "resource" : {
-        "resourceType" : "Provenance",
-        "id" : "1706636852081683000.4d9e38d4-df3e-4c0a-b0f7-9d963ad89f61",
-        "recorded" : "2024-01-30T12:47:32Z",
-=======
       "fullUrl" : "Provenance/1706548406117769000.119d71ab-c41e-4009-abf3-129ecfd49c01",
       "resource" : {
         "resourceType" : "Provenance",
         "id" : "1706548406117769000.119d71ab-c41e-4009-abf3-129ecfd49c01",
         "recorded" : "2024-01-29T12:13:26Z",
->>>>>>> 1d045b56
         "policy" : [
           "http://hl7.org/fhir/uv/v2mappings/message-oru-r01-to-bundle"
         ],
@@ -141,19 +109,6 @@
               ]
             },
             "who" : {
-<<<<<<< HEAD
-              "reference" : "Organization/1706636852081177000.04c77692-a154-4903-a3b3-f4c770e71410"
-            }
-          }
-        ]
-      }
-    },
-    {
-      "fullUrl" : "Organization/1706636852081177000.04c77692-a154-4903-a3b3-f4c770e71410",
-      "resource" : {
-        "resourceType" : "Organization",
-        "id" : "1706636852081177000.04c77692-a154-4903-a3b3-f4c770e71410",
-=======
               "reference" : "Organization/1706548406117285000.933e0691-1f8f-4d99-8be9-859b75a04ab5"
             }
           }
@@ -165,7 +120,6 @@
       "resource" : {
         "resourceType" : "Organization",
         "id" : "1706548406117285000.933e0691-1f8f-4d99-8be9-859b75a04ab5",
->>>>>>> 1d045b56
         "identifier" : [
           {
             "value" : "CDC PRIME - Atlanta"
@@ -185,37 +139,16 @@
       }
     },
     {
-<<<<<<< HEAD
-      "fullUrl" : "Patient/1706636852097910000.7c933d21-eb87-4dd9-857e-ccd71edf289a",
-      "resource" : {
-        "resourceType" : "Patient",
-        "id" : "1706636852097910000.7c933d21-eb87-4dd9-857e-ccd71edf289a",
-=======
       "fullUrl" : "Patient/1706548406136561000.30d8c0b2-a86b-43d2-a238-3b8b91c29092",
       "resource" : {
         "resourceType" : "Patient",
         "id" : "1706548406136561000.30d8c0b2-a86b-43d2-a238-3b8b91c29092",
->>>>>>> 1d045b56
         "contact" : [
-          {
-            "name" : {}
-          }
-        ]
-      }
-    },
-    {
-<<<<<<< HEAD
-      "fullUrl" : "Provenance/1706636852098657000.e8736fc4-7df3-4425-ad8b-a3afab0867fd",
-      "resource" : {
-        "resourceType" : "Provenance",
-        "id" : "1706636852098657000.e8736fc4-7df3-4425-ad8b-a3afab0867fd",
-        "target" : [
-          {
-            "reference" : "Patient/1706636852097910000.7c933d21-eb87-4dd9-857e-ccd71edf289a"
-          }
-        ],
-        "recorded" : "2024-01-30T12:47:32Z",
-=======
+          {}
+        ]
+      }
+    },
+    {
       "fullUrl" : "Provenance/1706548406137492000.77af132b-0822-45bf-8ae9-be9a24c3af68",
       "resource" : {
         "resourceType" : "Provenance",
@@ -226,7 +159,6 @@
           }
         ],
         "recorded" : "2024-01-29T12:13:26Z",
->>>>>>> 1d045b56
         "activity" : {
           "coding" : [
             {
@@ -238,17 +170,10 @@
       }
     },
     {
-<<<<<<< HEAD
-      "fullUrl" : "RelatedPerson/1706636852100444000.2ac90703-d068-49cb-a04c-926d3b599d83",
-      "resource" : {
-        "resourceType" : "RelatedPerson",
-        "id" : "1706636852100444000.2ac90703-d068-49cb-a04c-926d3b599d83",
-=======
       "fullUrl" : "RelatedPerson/1706548406139534000.3dc5b5c6-5712-4002-9cbf-12f66f546cf3",
       "resource" : {
         "resourceType" : "RelatedPerson",
         "id" : "1706548406139534000.3dc5b5c6-5712-4002-9cbf-12f66f546cf3",
->>>>>>> 1d045b56
         "extension" : [
           {
             "url" : "https://reportstream.cdc.gov/fhir/StructureDefinition/hl7v2Name",
@@ -256,23 +181,14 @@
           }
         ],
         "patient" : {
-<<<<<<< HEAD
-          "reference" : "Patient/1706636852097910000.7c933d21-eb87-4dd9-857e-ccd71edf289a"
-=======
           "reference" : "Patient/1706548406136561000.30d8c0b2-a86b-43d2-a238-3b8b91c29092"
->>>>>>> 1d045b56
         },
         "telecom" : [
           {
             "extension" : [
               {
-                "url" : "https://reportstream.cdc.gov/fhir/StructureDefinition/xtn-contact-point",
-                "extension" : [
-                  {
-                    "url" : "XTN.2",
-                    "valueString" : "WPN"
-                  }
-                ]
+                "url" : "https://reportstream.cdc.gov/fhir/StructureDefinition/xtn2-telecom-use-code",
+                "valueString" : "WPN"
               },
               {
                 "url" : "https://reportstream.cdc.gov/fhir/StructureDefinition/hl7v2Name",
