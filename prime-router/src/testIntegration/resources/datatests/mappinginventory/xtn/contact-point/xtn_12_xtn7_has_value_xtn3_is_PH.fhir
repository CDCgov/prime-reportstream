{
  "resourceType" : "Bundle",
<<<<<<< HEAD
  "id" : "1706636689497300000.f302ebd0-3d18-44fd-b047-e6b098814e50",
  "meta" : {
    "lastUpdated" : "2024-01-30T12:44:49.503-05:00"
=======
  "id" : "1706548212796720000.85530083-7854-4bd3-bfc4-c4fbf9abd2cb",
  "meta" : {
    "lastUpdated" : "2024-01-29T12:10:12.804-05:00"
>>>>>>> 1d045b56
  },
  "identifier" : {
    "system" : "https://reportstream.cdc.gov/prime-router",
    "value" : "12345"
  },
  "type" : "message",
  "timestamp" : "2023-05-01T10:25:31.000-04:00",
  "entry" : [
    {
      "fullUrl" : "MessageHeader/827ccb0e-ea8a-306c-8c34-a16891f84e7b",
      "resource" : {
        "resourceType" : "MessageHeader",
        "id" : "827ccb0e-ea8a-306c-8c34-a16891f84e7b",
        "extension" : [
          {
            "url" : "https://reportstream.cdc.gov/fhir/StructureDefinition/encoding-characters",
            "valueString" : "^~\\&#"
          },
          {
            "url" : "https://reportstream.cdc.gov/fhir/StructureDefinition/msh-7-datetime-of-message",
            "valueString" : "20230501102531-0400"
          },
          {
            "url" : "https://reportstream.cdc.gov/fhir/StructureDefinition/character-set",
            "valueString" : "UNICODE UTF-8"
          }
        ],
        "eventCoding" : {
          "system" : "http://terminology.hl7.org/CodeSystem/v2-0003",
          "code" : "R01",
          "display" : "ORU^R01^ORU_R01"
        },
        "sender" : {
<<<<<<< HEAD
          "reference" : "Organization/1706636689568721000.11c36a6e-a89b-466d-850b-83d166ca7860"
=======
          "reference" : "Organization/1706548212880259000.1aba988b-d33a-442f-8ba5-4df91f0bd2e0"
>>>>>>> 1d045b56
        },
        "source" : {
          "_endpoint" : {
            "extension" : [
              {
                "url" : "http://hl7.org/fhir/StructureDefinition/data-absent-reason",
                "valueCode" : "unknown"
              }
            ]
          }
        }
      }
    },
    {
<<<<<<< HEAD
      "fullUrl" : "Organization/1706636689568721000.11c36a6e-a89b-466d-850b-83d166ca7860",
      "resource" : {
        "resourceType" : "Organization",
        "id" : "1706636689568721000.11c36a6e-a89b-466d-850b-83d166ca7860",
=======
      "fullUrl" : "Organization/1706548212880259000.1aba988b-d33a-442f-8ba5-4df91f0bd2e0",
      "resource" : {
        "resourceType" : "Organization",
        "id" : "1706548212880259000.1aba988b-d33a-442f-8ba5-4df91f0bd2e0",
>>>>>>> 1d045b56
        "address" : [
          {
            "country" : "USA"
          }
        ]
      }
    },
    {
<<<<<<< HEAD
      "fullUrl" : "Provenance/1706636689874638000.44eedd4c-650a-4999-8f42-f1d22f86bc32",
      "resource" : {
        "resourceType" : "Provenance",
        "id" : "1706636689874638000.44eedd4c-650a-4999-8f42-f1d22f86bc32",
=======
      "fullUrl" : "Provenance/1706548213245559000.11a3c506-f642-4aa6-a02d-4e707342367f",
      "resource" : {
        "resourceType" : "Provenance",
        "id" : "1706548213245559000.11a3c506-f642-4aa6-a02d-4e707342367f",
>>>>>>> 1d045b56
        "target" : [
          {
            "reference" : "MessageHeader/827ccb0e-ea8a-306c-8c34-a16891f84e7b"
          }
        ],
        "recorded" : "2023-05-01T10:25:31-04:00",
        "activity" : {
          "coding" : [
            {
              "display" : "ORU^R01^ORU_R01"
            }
          ]
        }
      }
    },
    {
<<<<<<< HEAD
      "fullUrl" : "Provenance/1706636689883497000.7bfc4e6b-0308-4114-9dd2-2da4549bfeb1",
      "resource" : {
        "resourceType" : "Provenance",
        "id" : "1706636689883497000.7bfc4e6b-0308-4114-9dd2-2da4549bfeb1",
        "recorded" : "2024-01-30T12:44:49Z",
=======
      "fullUrl" : "Provenance/1706548213253470000.e84edef4-4cae-4daf-916e-fb436f73c919",
      "resource" : {
        "resourceType" : "Provenance",
        "id" : "1706548213253470000.e84edef4-4cae-4daf-916e-fb436f73c919",
        "recorded" : "2024-01-29T12:10:13Z",
>>>>>>> 1d045b56
        "policy" : [
          "http://hl7.org/fhir/uv/v2mappings/message-oru-r01-to-bundle"
        ],
        "activity" : {
          "coding" : [
            {
              "code" : "v2-FHIR transformation"
            }
          ]
        },
        "agent" : [
          {
            "type" : {
              "coding" : [
                {
                  "system" : "http://terminology.hl7.org/CodeSystem/provenance-participant-type",
                  "code" : "assembler"
                }
              ]
            },
            "who" : {
<<<<<<< HEAD
              "reference" : "Organization/1706636689883045000.c343d933-9052-49ab-abcd-b075c4ff1ef0"
            }
          }
        ]
      }
    },
    {
      "fullUrl" : "Organization/1706636689883045000.c343d933-9052-49ab-abcd-b075c4ff1ef0",
      "resource" : {
        "resourceType" : "Organization",
        "id" : "1706636689883045000.c343d933-9052-49ab-abcd-b075c4ff1ef0",
=======
              "reference" : "Organization/1706548213253016000.81a88d26-f7e3-45b8-bed3-bd1870192808"
            }
          }
        ]
      }
    },
    {
      "fullUrl" : "Organization/1706548213253016000.81a88d26-f7e3-45b8-bed3-bd1870192808",
      "resource" : {
        "resourceType" : "Organization",
        "id" : "1706548213253016000.81a88d26-f7e3-45b8-bed3-bd1870192808",
>>>>>>> 1d045b56
        "identifier" : [
          {
            "value" : "CDC PRIME - Atlanta"
          },
          {
            "type" : {
              "coding" : [
                {
                  "system" : "http://terminology.hl7.org/CodeSystem/v2-0301"
                }
              ]
            },
            "system" : "urn:ietf:rfc:3986",
            "value" : "2.16.840.1.114222.4.1.237821"
          }
        ]
      }
    },
    {
<<<<<<< HEAD
      "fullUrl" : "Patient/1706636689899934000.a462bbd0-40d8-4968-9f2a-fe0815fac5e5",
      "resource" : {
        "resourceType" : "Patient",
        "id" : "1706636689899934000.a462bbd0-40d8-4968-9f2a-fe0815fac5e5",
=======
      "fullUrl" : "Patient/1706548213272297000.70e630a6-48e4-4cfa-b37b-f1ee2320110c",
      "resource" : {
        "resourceType" : "Patient",
        "id" : "1706548213272297000.70e630a6-48e4-4cfa-b37b-f1ee2320110c",
>>>>>>> 1d045b56
        "contact" : [
          {
            "name" : {}
          }
        ]
      }
    },
    {
<<<<<<< HEAD
      "fullUrl" : "Provenance/1706636689900618000.336f4d80-6000-42bd-be96-dace9a0c5c75",
      "resource" : {
        "resourceType" : "Provenance",
        "id" : "1706636689900618000.336f4d80-6000-42bd-be96-dace9a0c5c75",
        "target" : [
          {
            "reference" : "Patient/1706636689899934000.a462bbd0-40d8-4968-9f2a-fe0815fac5e5"
          }
        ],
        "recorded" : "2024-01-30T12:44:49Z",
=======
      "fullUrl" : "Provenance/1706548213273050000.8c1f30b1-f42c-4813-8884-a196ad0fe1a2",
      "resource" : {
        "resourceType" : "Provenance",
        "id" : "1706548213273050000.8c1f30b1-f42c-4813-8884-a196ad0fe1a2",
        "target" : [
          {
            "reference" : "Patient/1706548213272297000.70e630a6-48e4-4cfa-b37b-f1ee2320110c"
          }
        ],
        "recorded" : "2024-01-29T12:10:13Z",
>>>>>>> 1d045b56
        "activity" : {
          "coding" : [
            {
              "system" : "https://terminology.hl7.org/CodeSystem/v3-DataOperation",
              "code" : "UPDATE"
            }
          ]
        }
      }
    },
    {
<<<<<<< HEAD
      "fullUrl" : "RelatedPerson/1706636689902970000.7172df0e-b44c-4aab-90d9-a1ef794bdf86",
      "resource" : {
        "resourceType" : "RelatedPerson",
        "id" : "1706636689902970000.7172df0e-b44c-4aab-90d9-a1ef794bdf86",
=======
      "fullUrl" : "RelatedPerson/1706548213275454000.679fcebd-8fa6-4a1f-8f47-1afb208994b0",
      "resource" : {
        "resourceType" : "RelatedPerson",
        "id" : "1706548213275454000.679fcebd-8fa6-4a1f-8f47-1afb208994b0",
>>>>>>> 1d045b56
        "extension" : [
          {
            "url" : "https://reportstream.cdc.gov/fhir/StructureDefinition/hl7v2Name",
            "valueString" : "NK1"
          }
        ],
        "patient" : {
<<<<<<< HEAD
          "reference" : "Patient/1706636689899934000.a462bbd0-40d8-4968-9f2a-fe0815fac5e5"
=======
          "reference" : "Patient/1706548213272297000.70e630a6-48e4-4cfa-b37b-f1ee2320110c"
>>>>>>> 1d045b56
        },
        "telecom" : [
          {
            "extension" : [
              {
                "url" : "http://hl7.org/fhir/StructureDefinition/contactpoint-local",
                "valueString" : "12813308004"
              },
              {
                "url" : "https://reportstream.cdc.gov/fhir/StructureDefinition/xtn-contact-point",
                "extension" : [
                  {
                    "url" : "XTN.3",
                    "valueString" : "PH"
                  },
                  {
                    "url" : "XTN.7",
                    "valueString" : "12813308004"
                  }
                ]
              },
              {
                "url" : "https://reportstream.cdc.gov/fhir/StructureDefinition/hl7v2Name",
                "valueString" : "next-of-kin-telecomm-info"
              }
            ],
            "system" : "phone"
          }
        ]
      }
    }
  ]
}<|MERGE_RESOLUTION|>--- conflicted
+++ resolved
@@ -1,14 +1,8 @@
 {
   "resourceType" : "Bundle",
-<<<<<<< HEAD
-  "id" : "1706636689497300000.f302ebd0-3d18-44fd-b047-e6b098814e50",
-  "meta" : {
-    "lastUpdated" : "2024-01-30T12:44:49.503-05:00"
-=======
   "id" : "1706548212796720000.85530083-7854-4bd3-bfc4-c4fbf9abd2cb",
   "meta" : {
     "lastUpdated" : "2024-01-29T12:10:12.804-05:00"
->>>>>>> 1d045b56
   },
   "identifier" : {
     "system" : "https://reportstream.cdc.gov/prime-router",
@@ -42,11 +36,7 @@
           "display" : "ORU^R01^ORU_R01"
         },
         "sender" : {
-<<<<<<< HEAD
-          "reference" : "Organization/1706636689568721000.11c36a6e-a89b-466d-850b-83d166ca7860"
-=======
           "reference" : "Organization/1706548212880259000.1aba988b-d33a-442f-8ba5-4df91f0bd2e0"
->>>>>>> 1d045b56
         },
         "source" : {
           "_endpoint" : {
@@ -61,17 +51,10 @@
       }
     },
     {
-<<<<<<< HEAD
-      "fullUrl" : "Organization/1706636689568721000.11c36a6e-a89b-466d-850b-83d166ca7860",
-      "resource" : {
-        "resourceType" : "Organization",
-        "id" : "1706636689568721000.11c36a6e-a89b-466d-850b-83d166ca7860",
-=======
       "fullUrl" : "Organization/1706548212880259000.1aba988b-d33a-442f-8ba5-4df91f0bd2e0",
       "resource" : {
         "resourceType" : "Organization",
         "id" : "1706548212880259000.1aba988b-d33a-442f-8ba5-4df91f0bd2e0",
->>>>>>> 1d045b56
         "address" : [
           {
             "country" : "USA"
@@ -80,17 +63,10 @@
       }
     },
     {
-<<<<<<< HEAD
-      "fullUrl" : "Provenance/1706636689874638000.44eedd4c-650a-4999-8f42-f1d22f86bc32",
-      "resource" : {
-        "resourceType" : "Provenance",
-        "id" : "1706636689874638000.44eedd4c-650a-4999-8f42-f1d22f86bc32",
-=======
       "fullUrl" : "Provenance/1706548213245559000.11a3c506-f642-4aa6-a02d-4e707342367f",
       "resource" : {
         "resourceType" : "Provenance",
         "id" : "1706548213245559000.11a3c506-f642-4aa6-a02d-4e707342367f",
->>>>>>> 1d045b56
         "target" : [
           {
             "reference" : "MessageHeader/827ccb0e-ea8a-306c-8c34-a16891f84e7b"
@@ -107,19 +83,11 @@
       }
     },
     {
-<<<<<<< HEAD
-      "fullUrl" : "Provenance/1706636689883497000.7bfc4e6b-0308-4114-9dd2-2da4549bfeb1",
-      "resource" : {
-        "resourceType" : "Provenance",
-        "id" : "1706636689883497000.7bfc4e6b-0308-4114-9dd2-2da4549bfeb1",
-        "recorded" : "2024-01-30T12:44:49Z",
-=======
       "fullUrl" : "Provenance/1706548213253470000.e84edef4-4cae-4daf-916e-fb436f73c919",
       "resource" : {
         "resourceType" : "Provenance",
         "id" : "1706548213253470000.e84edef4-4cae-4daf-916e-fb436f73c919",
         "recorded" : "2024-01-29T12:10:13Z",
->>>>>>> 1d045b56
         "policy" : [
           "http://hl7.org/fhir/uv/v2mappings/message-oru-r01-to-bundle"
         ],
@@ -141,19 +109,6 @@
               ]
             },
             "who" : {
-<<<<<<< HEAD
-              "reference" : "Organization/1706636689883045000.c343d933-9052-49ab-abcd-b075c4ff1ef0"
-            }
-          }
-        ]
-      }
-    },
-    {
-      "fullUrl" : "Organization/1706636689883045000.c343d933-9052-49ab-abcd-b075c4ff1ef0",
-      "resource" : {
-        "resourceType" : "Organization",
-        "id" : "1706636689883045000.c343d933-9052-49ab-abcd-b075c4ff1ef0",
-=======
               "reference" : "Organization/1706548213253016000.81a88d26-f7e3-45b8-bed3-bd1870192808"
             }
           }
@@ -165,7 +120,6 @@
       "resource" : {
         "resourceType" : "Organization",
         "id" : "1706548213253016000.81a88d26-f7e3-45b8-bed3-bd1870192808",
->>>>>>> 1d045b56
         "identifier" : [
           {
             "value" : "CDC PRIME - Atlanta"
@@ -185,37 +139,16 @@
       }
     },
     {
-<<<<<<< HEAD
-      "fullUrl" : "Patient/1706636689899934000.a462bbd0-40d8-4968-9f2a-fe0815fac5e5",
-      "resource" : {
-        "resourceType" : "Patient",
-        "id" : "1706636689899934000.a462bbd0-40d8-4968-9f2a-fe0815fac5e5",
-=======
       "fullUrl" : "Patient/1706548213272297000.70e630a6-48e4-4cfa-b37b-f1ee2320110c",
       "resource" : {
         "resourceType" : "Patient",
         "id" : "1706548213272297000.70e630a6-48e4-4cfa-b37b-f1ee2320110c",
->>>>>>> 1d045b56
         "contact" : [
-          {
-            "name" : {}
-          }
-        ]
-      }
-    },
-    {
-<<<<<<< HEAD
-      "fullUrl" : "Provenance/1706636689900618000.336f4d80-6000-42bd-be96-dace9a0c5c75",
-      "resource" : {
-        "resourceType" : "Provenance",
-        "id" : "1706636689900618000.336f4d80-6000-42bd-be96-dace9a0c5c75",
-        "target" : [
-          {
-            "reference" : "Patient/1706636689899934000.a462bbd0-40d8-4968-9f2a-fe0815fac5e5"
-          }
-        ],
-        "recorded" : "2024-01-30T12:44:49Z",
-=======
+          {}
+        ]
+      }
+    },
+    {
       "fullUrl" : "Provenance/1706548213273050000.8c1f30b1-f42c-4813-8884-a196ad0fe1a2",
       "resource" : {
         "resourceType" : "Provenance",
@@ -226,7 +159,6 @@
           }
         ],
         "recorded" : "2024-01-29T12:10:13Z",
->>>>>>> 1d045b56
         "activity" : {
           "coding" : [
             {
@@ -238,17 +170,10 @@
       }
     },
     {
-<<<<<<< HEAD
-      "fullUrl" : "RelatedPerson/1706636689902970000.7172df0e-b44c-4aab-90d9-a1ef794bdf86",
-      "resource" : {
-        "resourceType" : "RelatedPerson",
-        "id" : "1706636689902970000.7172df0e-b44c-4aab-90d9-a1ef794bdf86",
-=======
       "fullUrl" : "RelatedPerson/1706548213275454000.679fcebd-8fa6-4a1f-8f47-1afb208994b0",
       "resource" : {
         "resourceType" : "RelatedPerson",
         "id" : "1706548213275454000.679fcebd-8fa6-4a1f-8f47-1afb208994b0",
->>>>>>> 1d045b56
         "extension" : [
           {
             "url" : "https://reportstream.cdc.gov/fhir/StructureDefinition/hl7v2Name",
@@ -256,35 +181,26 @@
           }
         ],
         "patient" : {
-<<<<<<< HEAD
-          "reference" : "Patient/1706636689899934000.a462bbd0-40d8-4968-9f2a-fe0815fac5e5"
-=======
           "reference" : "Patient/1706548213272297000.70e630a6-48e4-4cfa-b37b-f1ee2320110c"
->>>>>>> 1d045b56
         },
         "telecom" : [
           {
             "extension" : [
+              {
+                "url" : "https://reportstream.cdc.gov/fhir/StructureDefinition/hl7v2Name",
+                "valueString" : "next-of-kin-telecomm-info"
+              },
+              {
+                "url" : "https://reportstream.cdc.gov/fhir/StructureDefinition/xtn7-local-number",
+                "valueString" : "12813308004"
+              },
               {
                 "url" : "http://hl7.org/fhir/StructureDefinition/contactpoint-local",
                 "valueString" : "12813308004"
               },
               {
-                "url" : "https://reportstream.cdc.gov/fhir/StructureDefinition/xtn-contact-point",
-                "extension" : [
-                  {
-                    "url" : "XTN.3",
-                    "valueString" : "PH"
-                  },
-                  {
-                    "url" : "XTN.7",
-                    "valueString" : "12813308004"
-                  }
-                ]
-              },
-              {
-                "url" : "https://reportstream.cdc.gov/fhir/StructureDefinition/hl7v2Name",
-                "valueString" : "next-of-kin-telecomm-info"
+                "url" : "https://reportstream.cdc.gov/fhir/StructureDefinition/xtn3-telecom-equipment-type",
+                "valueString" : "PH"
               }
             ],
             "system" : "phone"
