{
  "resourceType" : "Bundle",
<<<<<<< HEAD
  "id" : "1706214790476380000.ab8bf669-48ab-4518-8182-72387578bbe3",
  "meta" : {
    "lastUpdated" : "2024-01-25T15:33:10.491-05:00"
=======
  "id" : "1706312141120955000.23dbfa8e-599b-4978-838d-db62457d5c15",
  "meta" : {
    "lastUpdated" : "2024-01-26T17:35:41.134-06:00"
>>>>>>> 711af84e
  },
  "identifier" : {
    "system" : "https://reportstream.cdc.gov/prime-router",
    "value" : "12345"
  },
  "type" : "message",
<<<<<<< HEAD
  "timestamp" : "2023-05-01T10:25:31.000-04:00",
  "entry" : [ {
    "fullUrl" : "MessageHeader/827ccb0e-ea8a-306c-8c34-a16891f84e7b",
    "resource" : {
      "resourceType" : "MessageHeader",
      "id" : "827ccb0e-ea8a-306c-8c34-a16891f84e7b",
      "extension" : [ {
        "url" : "https://reportstream.cdc.gov/fhir/StructureDefinition/encoding-characters",
        "valueString" : "^~\\&#"
      }, {
        "url" : "https://reportstream.cdc.gov/fhir/StructureDefinition/msh-7-datetime-of-message",
        "valueString" : "20230501102531-0400"
      }, {
        "url" : "https://reportstream.cdc.gov/fhir/StructureDefinition/character-set",
        "valueString" : "UNICODE UTF-8"
      } ],
      "eventCoding" : {
        "system" : "http://terminology.hl7.org/CodeSystem/v2-0003",
        "code" : "R01",
        "display" : "ORU^R01^ORU_R01"
      },
      "sender" : {
        "reference" : "Organization/1706214790572268000.a29990bf-617c-450c-b2a9-eb7e48fb7c89"
      },
      "source" : {
        "_endpoint" : {
          "extension" : [ {
            "url" : "http://hl7.org/fhir/StructureDefinition/data-absent-reason",
            "valueCode" : "unknown"
          } ]
        }
      }
    }
  }, {
    "fullUrl" : "Organization/1706214790572268000.a29990bf-617c-450c-b2a9-eb7e48fb7c89",
    "resource" : {
      "resourceType" : "Organization",
      "id" : "1706214790572268000.a29990bf-617c-450c-b2a9-eb7e48fb7c89",
      "address" : [ {
        "country" : "USA"
      } ]
    }
  }, {
    "fullUrl" : "Provenance/1706214790869975000.4832a919-6dbf-40c6-b352-376a04a0db6a",
    "resource" : {
      "resourceType" : "Provenance",
      "id" : "1706214790869975000.4832a919-6dbf-40c6-b352-376a04a0db6a",
      "recorded" : "2023-05-01T10:25:31-04:00",
      "_recorded" : {
        "extension" : [ {
          "url" : "https://reportstream.cdc.gov/fhir/StructureDefinition/hl7v2-date-time",
          "valueString" : "20230501102531-0400"
        } ]
      },
      "activity" : {
        "coding" : [ {
          "extension" : [ {
            "url" : "https://reportstream.cdc.gov/fhir/StructureDefinition/code-index-name",
            "valueString" : "identifier"
          } ],
=======
  "timestamp" : "2023-05-01T09:25:31.000-05:00",
  "entry" : [
    {
      "fullUrl" : "MessageHeader/827ccb0e-ea8a-306c-8c34-a16891f84e7b",
      "resource" : {
        "resourceType" : "MessageHeader",
        "id" : "827ccb0e-ea8a-306c-8c34-a16891f84e7b",
        "extension" : [
          {
            "url" : "https://reportstream.cdc.gov/fhir/StructureDefinition/encoding-characters",
            "valueString" : "^~\\&#"
          },
          {
            "url" : "https://reportstream.cdc.gov/fhir/StructureDefinition/msh-7-datetime-of-message",
            "valueString" : "20230501102531-0400"
          },
          {
            "url" : "https://reportstream.cdc.gov/fhir/StructureDefinition/character-set",
            "valueString" : "UNICODE UTF-8"
          }
        ],
        "eventCoding" : {
>>>>>>> 711af84e
          "system" : "http://terminology.hl7.org/CodeSystem/v2-0003",
          "code" : "R01",
          "display" : "ORU^R01^ORU_R01"
        },
        "sender" : {
          "reference" : "Organization/1706312141214865000.39f6e153-1499-458c-b074-e4ba7a70298b"
        },
        "source" : {
          "_endpoint" : {
            "extension" : [
              {
                "url" : "http://hl7.org/fhir/StructureDefinition/data-absent-reason",
                "valueCode" : "unknown"
              }
            ]
          }
        }
<<<<<<< HEAD
      } ],
      "entity" : [ {
        "role" : "source",
        "what" : {
          "reference" : "Device/1706214790873374000.321f73e8-51de-4c52-86e0-97635b145deb"
        }
      } ]
    }
  }, {
    "fullUrl" : "Device/1706214790873374000.321f73e8-51de-4c52-86e0-97635b145deb",
    "resource" : {
      "resourceType" : "Device",
      "id" : "1706214790873374000.321f73e8-51de-4c52-86e0-97635b145deb"
    }
  }, {
    "fullUrl" : "Patient/1706214790894969000.1c606a50-9f7a-4f94-9483-c4d300850184",
    "resource" : {
      "resourceType" : "Patient",
      "id" : "1706214790894969000.1c606a50-9f7a-4f94-9483-c4d300850184",
      "contact" : [ { } ]
    }
  }, {
    "fullUrl" : "RelatedPerson/1706214790896937000.3ea96500-40ef-4d30-aa46-daf78cc17c2a",
    "resource" : {
      "resourceType" : "RelatedPerson",
      "id" : "1706214790896937000.3ea96500-40ef-4d30-aa46-daf78cc17c2a",
      "extension" : [ {
        "url" : "https://reportstream.cdc.gov/fhir/StructureDefinition/hl7v2Name",
        "valueString" : "NK1"
      } ],
      "patient" : {
        "reference" : "Patient/1706214790894969000.1c606a50-9f7a-4f94-9483-c4d300850184"
      },
      "telecom" : [ {
        "extension" : [ {
          "url" : "https://reportstream.cdc.gov/fhir/StructureDefinition/hl7v2Name",
          "valueString" : "next-of-kin-telecomm-info"
        }, {
          "url" : "https://reportstream.cdc.gov/fhir/StructureDefinition/xtn7-local-number",
          "valueString" : "12813308004"
        }, {
          "url" : "http://hl7.org/fhir/StructureDefinition/contactpoint-local",
          "valueString" : "12813308004"
        }, {
          "url" : "https://reportstream.cdc.gov/fhir/StructureDefinition/xtn3-telecom-equipment-type",
          "valueString" : "PH"
        } ],
        "system" : "phone"
      } ]
=======
      }
    },
    {
      "fullUrl" : "Organization/1706312141214865000.39f6e153-1499-458c-b074-e4ba7a70298b",
      "resource" : {
        "resourceType" : "Organization",
        "id" : "1706312141214865000.39f6e153-1499-458c-b074-e4ba7a70298b",
        "address" : [
          {
            "country" : "USA"
          }
        ]
      }
    },
    {
      "fullUrl" : "Provenance/1706312141509552000.83fff2cb-947b-482c-89ec-1d27ad809265",
      "resource" : {
        "resourceType" : "Provenance",
        "id" : "1706312141509552000.83fff2cb-947b-482c-89ec-1d27ad809265",
        "target" : [
          {
            "reference" : "MessageHeader/827ccb0e-ea8a-306c-8c34-a16891f84e7b"
          }
        ],
        "recorded" : "2023-05-01T10:25:31-04:00",
        "activity" : {
          "coding" : [
            {
              "display" : "ORU^R01^ORU_R01"
            }
          ]
        }
      }
    },
    {
      "fullUrl" : "Provenance/1706312141517602000.4480e8e6-b058-493b-8683-59c22e679b2b",
      "resource" : {
        "resourceType" : "Provenance",
        "id" : "1706312141517602000.4480e8e6-b058-493b-8683-59c22e679b2b",
        "recorded" : "2024-01-26T17:35:41Z",
        "policy" : [
          "http://hl7.org/fhir/uv/v2mappings/message-oru-r01-to-bundle"
        ],
        "activity" : {
          "coding" : [
            {
              "code" : "v2-FHIR transformation"
            }
          ]
        },
        "agent" : [
          {
            "type" : {
              "coding" : [
                {
                  "system" : "http://terminology.hl7.org/CodeSystem/provenance-participant-type",
                  "code" : "assembler"
                }
              ]
            },
            "who" : {
              "reference" : "Organization/1706312141517098000.7c96a475-c2eb-417d-9470-a43c399835a7"
            }
          }
        ]
      }
    },
    {
      "fullUrl" : "Organization/1706312141517098000.7c96a475-c2eb-417d-9470-a43c399835a7",
      "resource" : {
        "resourceType" : "Organization",
        "id" : "1706312141517098000.7c96a475-c2eb-417d-9470-a43c399835a7",
        "identifier" : [
          {
            "value" : "CDC PRIME - Atlanta"
          },
          {
            "type" : {
              "coding" : [
                {
                  "system" : "http://terminology.hl7.org/CodeSystem/v2-0301"
                }
              ]
            },
            "system" : "urn:ietf:rfc:3986",
            "value" : "2.16.840.1.114222.4.1.237821"
          }
        ]
      }
    },
    {
      "fullUrl" : "Patient/1706312141531577000.31594115-b516-4fe1-b5d2-b1bfcec25520",
      "resource" : {
        "resourceType" : "Patient",
        "id" : "1706312141531577000.31594115-b516-4fe1-b5d2-b1bfcec25520",
        "contact" : [
          {}
        ]
      }
    },
    {
      "fullUrl" : "Provenance/1706312141532483000.7c21d257-1f45-475d-96ec-442c3dc367ac",
      "resource" : {
        "resourceType" : "Provenance",
        "id" : "1706312141532483000.7c21d257-1f45-475d-96ec-442c3dc367ac",
        "target" : [
          {
            "reference" : "Patient/1706312141531577000.31594115-b516-4fe1-b5d2-b1bfcec25520"
          }
        ],
        "recorded" : "2024-01-26T17:35:41Z",
        "activity" : {
          "coding" : [
            {
              "system" : "https://terminology.hl7.org/CodeSystem/v3-DataOperation",
              "code" : "UPDATE"
            }
          ]
        }
      }
    },
    {
      "fullUrl" : "RelatedPerson/1706312141534684000.86389424-f267-4474-a065-346a3bec592e",
      "resource" : {
        "resourceType" : "RelatedPerson",
        "id" : "1706312141534684000.86389424-f267-4474-a065-346a3bec592e",
        "extension" : [
          {
            "url" : "https://reportstream.cdc.gov/fhir/StructureDefinition/hl7v2Name",
            "valueString" : "NK1"
          }
        ],
        "patient" : {
          "reference" : "Patient/1706312141531577000.31594115-b516-4fe1-b5d2-b1bfcec25520"
        },
        "telecom" : [
          {
            "extension" : [
              {
                "url" : "https://reportstream.cdc.gov/fhir/StructureDefinition/hl7v2Name",
                "valueString" : "next-of-kin-telecomm-info"
              },
              {
                "url" : "https://reportstream.cdc.gov/fhir/StructureDefinition/xtn7-local-number",
                "valueString" : "12813308004"
              },
              {
                "url" : "http://hl7.org/fhir/StructureDefinition/contactpoint-local",
                "valueString" : "12813308004"
              },
              {
                "url" : "https://reportstream.cdc.gov/fhir/StructureDefinition/xtn3-telecom-equipment-type",
                "valueString" : "PH"
              }
            ],
            "system" : "phone"
          }
        ]
      }
>>>>>>> 711af84e
    }
  ]
}<|MERGE_RESOLUTION|>--- conflicted
+++ resolved
@@ -1,82 +1,14 @@
 {
   "resourceType" : "Bundle",
-<<<<<<< HEAD
-  "id" : "1706214790476380000.ab8bf669-48ab-4518-8182-72387578bbe3",
-  "meta" : {
-    "lastUpdated" : "2024-01-25T15:33:10.491-05:00"
-=======
   "id" : "1706312141120955000.23dbfa8e-599b-4978-838d-db62457d5c15",
   "meta" : {
     "lastUpdated" : "2024-01-26T17:35:41.134-06:00"
->>>>>>> 711af84e
   },
   "identifier" : {
     "system" : "https://reportstream.cdc.gov/prime-router",
     "value" : "12345"
   },
   "type" : "message",
-<<<<<<< HEAD
-  "timestamp" : "2023-05-01T10:25:31.000-04:00",
-  "entry" : [ {
-    "fullUrl" : "MessageHeader/827ccb0e-ea8a-306c-8c34-a16891f84e7b",
-    "resource" : {
-      "resourceType" : "MessageHeader",
-      "id" : "827ccb0e-ea8a-306c-8c34-a16891f84e7b",
-      "extension" : [ {
-        "url" : "https://reportstream.cdc.gov/fhir/StructureDefinition/encoding-characters",
-        "valueString" : "^~\\&#"
-      }, {
-        "url" : "https://reportstream.cdc.gov/fhir/StructureDefinition/msh-7-datetime-of-message",
-        "valueString" : "20230501102531-0400"
-      }, {
-        "url" : "https://reportstream.cdc.gov/fhir/StructureDefinition/character-set",
-        "valueString" : "UNICODE UTF-8"
-      } ],
-      "eventCoding" : {
-        "system" : "http://terminology.hl7.org/CodeSystem/v2-0003",
-        "code" : "R01",
-        "display" : "ORU^R01^ORU_R01"
-      },
-      "sender" : {
-        "reference" : "Organization/1706214790572268000.a29990bf-617c-450c-b2a9-eb7e48fb7c89"
-      },
-      "source" : {
-        "_endpoint" : {
-          "extension" : [ {
-            "url" : "http://hl7.org/fhir/StructureDefinition/data-absent-reason",
-            "valueCode" : "unknown"
-          } ]
-        }
-      }
-    }
-  }, {
-    "fullUrl" : "Organization/1706214790572268000.a29990bf-617c-450c-b2a9-eb7e48fb7c89",
-    "resource" : {
-      "resourceType" : "Organization",
-      "id" : "1706214790572268000.a29990bf-617c-450c-b2a9-eb7e48fb7c89",
-      "address" : [ {
-        "country" : "USA"
-      } ]
-    }
-  }, {
-    "fullUrl" : "Provenance/1706214790869975000.4832a919-6dbf-40c6-b352-376a04a0db6a",
-    "resource" : {
-      "resourceType" : "Provenance",
-      "id" : "1706214790869975000.4832a919-6dbf-40c6-b352-376a04a0db6a",
-      "recorded" : "2023-05-01T10:25:31-04:00",
-      "_recorded" : {
-        "extension" : [ {
-          "url" : "https://reportstream.cdc.gov/fhir/StructureDefinition/hl7v2-date-time",
-          "valueString" : "20230501102531-0400"
-        } ]
-      },
-      "activity" : {
-        "coding" : [ {
-          "extension" : [ {
-            "url" : "https://reportstream.cdc.gov/fhir/StructureDefinition/code-index-name",
-            "valueString" : "identifier"
-          } ],
-=======
   "timestamp" : "2023-05-01T09:25:31.000-05:00",
   "entry" : [
     {
@@ -99,7 +31,6 @@
           }
         ],
         "eventCoding" : {
->>>>>>> 711af84e
           "system" : "http://terminology.hl7.org/CodeSystem/v2-0003",
           "code" : "R01",
           "display" : "ORU^R01^ORU_R01"
@@ -117,57 +48,6 @@
             ]
           }
         }
-<<<<<<< HEAD
-      } ],
-      "entity" : [ {
-        "role" : "source",
-        "what" : {
-          "reference" : "Device/1706214790873374000.321f73e8-51de-4c52-86e0-97635b145deb"
-        }
-      } ]
-    }
-  }, {
-    "fullUrl" : "Device/1706214790873374000.321f73e8-51de-4c52-86e0-97635b145deb",
-    "resource" : {
-      "resourceType" : "Device",
-      "id" : "1706214790873374000.321f73e8-51de-4c52-86e0-97635b145deb"
-    }
-  }, {
-    "fullUrl" : "Patient/1706214790894969000.1c606a50-9f7a-4f94-9483-c4d300850184",
-    "resource" : {
-      "resourceType" : "Patient",
-      "id" : "1706214790894969000.1c606a50-9f7a-4f94-9483-c4d300850184",
-      "contact" : [ { } ]
-    }
-  }, {
-    "fullUrl" : "RelatedPerson/1706214790896937000.3ea96500-40ef-4d30-aa46-daf78cc17c2a",
-    "resource" : {
-      "resourceType" : "RelatedPerson",
-      "id" : "1706214790896937000.3ea96500-40ef-4d30-aa46-daf78cc17c2a",
-      "extension" : [ {
-        "url" : "https://reportstream.cdc.gov/fhir/StructureDefinition/hl7v2Name",
-        "valueString" : "NK1"
-      } ],
-      "patient" : {
-        "reference" : "Patient/1706214790894969000.1c606a50-9f7a-4f94-9483-c4d300850184"
-      },
-      "telecom" : [ {
-        "extension" : [ {
-          "url" : "https://reportstream.cdc.gov/fhir/StructureDefinition/hl7v2Name",
-          "valueString" : "next-of-kin-telecomm-info"
-        }, {
-          "url" : "https://reportstream.cdc.gov/fhir/StructureDefinition/xtn7-local-number",
-          "valueString" : "12813308004"
-        }, {
-          "url" : "http://hl7.org/fhir/StructureDefinition/contactpoint-local",
-          "valueString" : "12813308004"
-        }, {
-          "url" : "https://reportstream.cdc.gov/fhir/StructureDefinition/xtn3-telecom-equipment-type",
-          "valueString" : "PH"
-        } ],
-        "system" : "phone"
-      } ]
-=======
       }
     },
     {
@@ -327,7 +207,6 @@
           }
         ]
       }
->>>>>>> 711af84e
     }
   ]
 }