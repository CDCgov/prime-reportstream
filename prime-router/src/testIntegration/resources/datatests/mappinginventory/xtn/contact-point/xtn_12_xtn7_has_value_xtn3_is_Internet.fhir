{
  "resourceType" : "Bundle",
<<<<<<< HEAD
  "id" : "1706214780628245000.345a251d-f488-4067-aabb-d260fcfc9d1b",
  "meta" : {
    "lastUpdated" : "2024-01-25T15:33:00.644-05:00"
=======
  "id" : "1706312132382463000.056ae629-c71a-452e-a9e5-03b67184498a",
  "meta" : {
    "lastUpdated" : "2024-01-26T17:35:32.397-06:00"
>>>>>>> 711af84e
  },
  "identifier" : {
    "system" : "https://reportstream.cdc.gov/prime-router",
    "value" : "12345"
  },
  "type" : "message",
<<<<<<< HEAD
  "timestamp" : "2023-05-01T10:25:31.000-04:00",
=======
  "timestamp" : "2023-05-01T09:25:31.000-05:00",
>>>>>>> 711af84e
  "entry" : [
    {
      "fullUrl" : "MessageHeader/827ccb0e-ea8a-306c-8c34-a16891f84e7b",
      "resource" : {
        "resourceType" : "MessageHeader",
        "id" : "827ccb0e-ea8a-306c-8c34-a16891f84e7b",
        "extension" : [
          {
            "url" : "https://reportstream.cdc.gov/fhir/StructureDefinition/encoding-characters",
            "valueString" : "^~\\&#"
          },
          {
            "url" : "https://reportstream.cdc.gov/fhir/StructureDefinition/msh-7-datetime-of-message",
            "valueString" : "20230501102531-0400"
          },
          {
            "url" : "https://reportstream.cdc.gov/fhir/StructureDefinition/character-set",
            "valueString" : "UNICODE UTF-8"
          }
        ],
        "eventCoding" : {
          "system" : "http://terminology.hl7.org/CodeSystem/v2-0003",
          "code" : "R01",
          "display" : "ORU^R01^ORU_R01"
        },
        "sender" : {
<<<<<<< HEAD
          "reference" : "Organization/1706214780774156000.2103f023-b796-4bb5-a8b2-df27075ee623"
=======
          "reference" : "Organization/1706312132472815000.9866d292-b2b0-419f-8332-913b92827cd0"
>>>>>>> 711af84e
        },
        "source" : {
          "_endpoint" : {
            "extension" : [
              {
                "url" : "http://hl7.org/fhir/StructureDefinition/data-absent-reason",
                "valueCode" : "unknown"
              }
            ]
          }
        }
      }
    },
    {
<<<<<<< HEAD
      "fullUrl" : "Organization/1706214780774156000.2103f023-b796-4bb5-a8b2-df27075ee623",
      "resource" : {
        "resourceType" : "Organization",
        "id" : "1706214780774156000.2103f023-b796-4bb5-a8b2-df27075ee623",
=======
      "fullUrl" : "Organization/1706312132472815000.9866d292-b2b0-419f-8332-913b92827cd0",
      "resource" : {
        "resourceType" : "Organization",
        "id" : "1706312132472815000.9866d292-b2b0-419f-8332-913b92827cd0",
>>>>>>> 711af84e
        "address" : [
          {
            "country" : "USA"
          }
        ]
      }
    },
    {
<<<<<<< HEAD
      "fullUrl" : "Provenance/1706214781103455000.47ed179f-a44b-4a41-b726-fa9e75e10fb3",
      "resource" : {
        "resourceType" : "Provenance",
        "id" : "1706214781103455000.47ed179f-a44b-4a41-b726-fa9e75e10fb3",
        "recorded" : "2023-05-01T10:25:31-04:00",
        "_recorded" : {
          "extension" : [
            {
              "url" : "https://reportstream.cdc.gov/fhir/StructureDefinition/hl7v2-date-time",
              "valueString" : "20230501102531-0400"
            }
          ]
        },
        "activity" : {
          "coding" : [
            {
              "extension" : [
                {
                  "url" : "https://reportstream.cdc.gov/fhir/StructureDefinition/code-index-name",
                  "valueString" : "identifier"
                }
              ],
              "system" : "http://terminology.hl7.org/CodeSystem/v2-0003",
              "code" : "R01",
              "display" : "ORU_R01"
=======
      "fullUrl" : "Provenance/1706312132779390000.ba93ae4b-e229-4b75-977d-aa88d1ca77ae",
      "resource" : {
        "resourceType" : "Provenance",
        "id" : "1706312132779390000.ba93ae4b-e229-4b75-977d-aa88d1ca77ae",
        "target" : [
          {
            "reference" : "MessageHeader/827ccb0e-ea8a-306c-8c34-a16891f84e7b"
          }
        ],
        "recorded" : "2023-05-01T10:25:31-04:00",
        "activity" : {
          "coding" : [
            {
              "display" : "ORU^R01^ORU_R01"
            }
          ]
        }
      }
    },
    {
      "fullUrl" : "Provenance/1706312132786171000.aa337af9-8869-4d17-bb52-4067732fd46d",
      "resource" : {
        "resourceType" : "Provenance",
        "id" : "1706312132786171000.aa337af9-8869-4d17-bb52-4067732fd46d",
        "recorded" : "2024-01-26T17:35:32Z",
        "policy" : [
          "http://hl7.org/fhir/uv/v2mappings/message-oru-r01-to-bundle"
        ],
        "activity" : {
          "coding" : [
            {
              "code" : "v2-FHIR transformation"
>>>>>>> 711af84e
            }
          ]
        },
        "agent" : [
          {
            "type" : {
              "coding" : [
                {
<<<<<<< HEAD
                  "extension" : [
                    {
                      "url" : "https://reportstream.cdc.gov/fhir/StructureDefinition/code-index-name",
                      "valueString" : "identifier"
                    }
                  ],
                  "system" : "http://terminology.hl7.org/CodeSystem/provenance-participant-type",
                  "code" : "author"
                }
              ]
            }
          }
        ],
        "entity" : [
          {
            "role" : "source",
            "what" : {
              "reference" : "Device/1706214781105707000.36b1f0e5-a5ad-4924-a7d1-34e66e9007ab"
            }
          }
        ]
      }
    },
    {
      "fullUrl" : "Device/1706214781105707000.36b1f0e5-a5ad-4924-a7d1-34e66e9007ab",
      "resource" : {
        "resourceType" : "Device",
        "id" : "1706214781105707000.36b1f0e5-a5ad-4924-a7d1-34e66e9007ab"
      }
    },
    {
      "fullUrl" : "Patient/1706214781123550000.0a2522a0-57d9-4d8a-a1ab-a65dda3d118b",
      "resource" : {
        "resourceType" : "Patient",
        "id" : "1706214781123550000.0a2522a0-57d9-4d8a-a1ab-a65dda3d118b",
=======
                  "system" : "http://terminology.hl7.org/CodeSystem/provenance-participant-type",
                  "code" : "assembler"
                }
              ]
            },
            "who" : {
              "reference" : "Organization/1706312132785759000.69173b5a-cc7b-4957-8d1e-fb2ec73157bf"
            }
          }
        ]
      }
    },
    {
      "fullUrl" : "Organization/1706312132785759000.69173b5a-cc7b-4957-8d1e-fb2ec73157bf",
      "resource" : {
        "resourceType" : "Organization",
        "id" : "1706312132785759000.69173b5a-cc7b-4957-8d1e-fb2ec73157bf",
        "identifier" : [
          {
            "value" : "CDC PRIME - Atlanta"
          },
          {
            "type" : {
              "coding" : [
                {
                  "system" : "http://terminology.hl7.org/CodeSystem/v2-0301"
                }
              ]
            },
            "system" : "urn:ietf:rfc:3986",
            "value" : "2.16.840.1.114222.4.1.237821"
          }
        ]
      }
    },
    {
      "fullUrl" : "Patient/1706312132802729000.1b0963b9-e889-4b4d-bef1-f09cd81c6e21",
      "resource" : {
        "resourceType" : "Patient",
        "id" : "1706312132802729000.1b0963b9-e889-4b4d-bef1-f09cd81c6e21",
>>>>>>> 711af84e
        "contact" : [
          {}
        ]
      }
    },
    {
<<<<<<< HEAD
      "fullUrl" : "RelatedPerson/1706214781125473000.550899fc-aba2-48b2-ba0c-88e52297cbf3",
      "resource" : {
        "resourceType" : "RelatedPerson",
        "id" : "1706214781125473000.550899fc-aba2-48b2-ba0c-88e52297cbf3",
=======
      "fullUrl" : "Provenance/1706312132803417000.b570db8c-bf6e-4fba-9de5-d4aea6e36434",
      "resource" : {
        "resourceType" : "Provenance",
        "id" : "1706312132803417000.b570db8c-bf6e-4fba-9de5-d4aea6e36434",
        "target" : [
          {
            "reference" : "Patient/1706312132802729000.1b0963b9-e889-4b4d-bef1-f09cd81c6e21"
          }
        ],
        "recorded" : "2024-01-26T17:35:32Z",
        "activity" : {
          "coding" : [
            {
              "system" : "https://terminology.hl7.org/CodeSystem/v3-DataOperation",
              "code" : "UPDATE"
            }
          ]
        }
      }
    },
    {
      "fullUrl" : "RelatedPerson/1706312132806393000.cbe15f8c-1e13-497a-a203-f139eb3c3217",
      "resource" : {
        "resourceType" : "RelatedPerson",
        "id" : "1706312132806393000.cbe15f8c-1e13-497a-a203-f139eb3c3217",
>>>>>>> 711af84e
        "extension" : [
          {
            "url" : "https://reportstream.cdc.gov/fhir/StructureDefinition/hl7v2Name",
            "valueString" : "NK1"
          }
        ],
        "patient" : {
<<<<<<< HEAD
          "reference" : "Patient/1706214781123550000.0a2522a0-57d9-4d8a-a1ab-a65dda3d118b"
=======
          "reference" : "Patient/1706312132802729000.1b0963b9-e889-4b4d-bef1-f09cd81c6e21"
>>>>>>> 711af84e
        },
        "telecom" : [
          {
            "extension" : [
              {
                "url" : "https://reportstream.cdc.gov/fhir/StructureDefinition/hl7v2Name",
                "valueString" : "next-of-kin-telecomm-info"
              },
              {
                "url" : "https://reportstream.cdc.gov/fhir/StructureDefinition/xtn7-local-number",
                "valueString" : "12813308004"
              },
              {
                "url" : "https://reportstream.cdc.gov/fhir/StructureDefinition/xtn3-telecom-equipment-type",
                "valueString" : "Internet"
              }
            ],
            "system" : "email"
          }
        ]
      }
    }
  ]
}<|MERGE_RESOLUTION|>--- conflicted
+++ resolved
@@ -1,25 +1,15 @@
 {
   "resourceType" : "Bundle",
-<<<<<<< HEAD
-  "id" : "1706214780628245000.345a251d-f488-4067-aabb-d260fcfc9d1b",
-  "meta" : {
-    "lastUpdated" : "2024-01-25T15:33:00.644-05:00"
-=======
   "id" : "1706312132382463000.056ae629-c71a-452e-a9e5-03b67184498a",
   "meta" : {
     "lastUpdated" : "2024-01-26T17:35:32.397-06:00"
->>>>>>> 711af84e
   },
   "identifier" : {
     "system" : "https://reportstream.cdc.gov/prime-router",
     "value" : "12345"
   },
   "type" : "message",
-<<<<<<< HEAD
-  "timestamp" : "2023-05-01T10:25:31.000-04:00",
-=======
   "timestamp" : "2023-05-01T09:25:31.000-05:00",
->>>>>>> 711af84e
   "entry" : [
     {
       "fullUrl" : "MessageHeader/827ccb0e-ea8a-306c-8c34-a16891f84e7b",
@@ -46,11 +36,7 @@
           "display" : "ORU^R01^ORU_R01"
         },
         "sender" : {
-<<<<<<< HEAD
-          "reference" : "Organization/1706214780774156000.2103f023-b796-4bb5-a8b2-df27075ee623"
-=======
           "reference" : "Organization/1706312132472815000.9866d292-b2b0-419f-8332-913b92827cd0"
->>>>>>> 711af84e
         },
         "source" : {
           "_endpoint" : {
@@ -65,17 +51,10 @@
       }
     },
     {
-<<<<<<< HEAD
-      "fullUrl" : "Organization/1706214780774156000.2103f023-b796-4bb5-a8b2-df27075ee623",
-      "resource" : {
-        "resourceType" : "Organization",
-        "id" : "1706214780774156000.2103f023-b796-4bb5-a8b2-df27075ee623",
-=======
       "fullUrl" : "Organization/1706312132472815000.9866d292-b2b0-419f-8332-913b92827cd0",
       "resource" : {
         "resourceType" : "Organization",
         "id" : "1706312132472815000.9866d292-b2b0-419f-8332-913b92827cd0",
->>>>>>> 711af84e
         "address" : [
           {
             "country" : "USA"
@@ -84,33 +63,6 @@
       }
     },
     {
-<<<<<<< HEAD
-      "fullUrl" : "Provenance/1706214781103455000.47ed179f-a44b-4a41-b726-fa9e75e10fb3",
-      "resource" : {
-        "resourceType" : "Provenance",
-        "id" : "1706214781103455000.47ed179f-a44b-4a41-b726-fa9e75e10fb3",
-        "recorded" : "2023-05-01T10:25:31-04:00",
-        "_recorded" : {
-          "extension" : [
-            {
-              "url" : "https://reportstream.cdc.gov/fhir/StructureDefinition/hl7v2-date-time",
-              "valueString" : "20230501102531-0400"
-            }
-          ]
-        },
-        "activity" : {
-          "coding" : [
-            {
-              "extension" : [
-                {
-                  "url" : "https://reportstream.cdc.gov/fhir/StructureDefinition/code-index-name",
-                  "valueString" : "identifier"
-                }
-              ],
-              "system" : "http://terminology.hl7.org/CodeSystem/v2-0003",
-              "code" : "R01",
-              "display" : "ORU_R01"
-=======
       "fullUrl" : "Provenance/1706312132779390000.ba93ae4b-e229-4b75-977d-aa88d1ca77ae",
       "resource" : {
         "resourceType" : "Provenance",
@@ -143,7 +95,6 @@
           "coding" : [
             {
               "code" : "v2-FHIR transformation"
->>>>>>> 711af84e
             }
           ]
         },
@@ -152,43 +103,6 @@
             "type" : {
               "coding" : [
                 {
-<<<<<<< HEAD
-                  "extension" : [
-                    {
-                      "url" : "https://reportstream.cdc.gov/fhir/StructureDefinition/code-index-name",
-                      "valueString" : "identifier"
-                    }
-                  ],
-                  "system" : "http://terminology.hl7.org/CodeSystem/provenance-participant-type",
-                  "code" : "author"
-                }
-              ]
-            }
-          }
-        ],
-        "entity" : [
-          {
-            "role" : "source",
-            "what" : {
-              "reference" : "Device/1706214781105707000.36b1f0e5-a5ad-4924-a7d1-34e66e9007ab"
-            }
-          }
-        ]
-      }
-    },
-    {
-      "fullUrl" : "Device/1706214781105707000.36b1f0e5-a5ad-4924-a7d1-34e66e9007ab",
-      "resource" : {
-        "resourceType" : "Device",
-        "id" : "1706214781105707000.36b1f0e5-a5ad-4924-a7d1-34e66e9007ab"
-      }
-    },
-    {
-      "fullUrl" : "Patient/1706214781123550000.0a2522a0-57d9-4d8a-a1ab-a65dda3d118b",
-      "resource" : {
-        "resourceType" : "Patient",
-        "id" : "1706214781123550000.0a2522a0-57d9-4d8a-a1ab-a65dda3d118b",
-=======
                   "system" : "http://terminology.hl7.org/CodeSystem/provenance-participant-type",
                   "code" : "assembler"
                 }
@@ -229,19 +143,12 @@
       "resource" : {
         "resourceType" : "Patient",
         "id" : "1706312132802729000.1b0963b9-e889-4b4d-bef1-f09cd81c6e21",
->>>>>>> 711af84e
         "contact" : [
           {}
         ]
       }
     },
     {
-<<<<<<< HEAD
-      "fullUrl" : "RelatedPerson/1706214781125473000.550899fc-aba2-48b2-ba0c-88e52297cbf3",
-      "resource" : {
-        "resourceType" : "RelatedPerson",
-        "id" : "1706214781125473000.550899fc-aba2-48b2-ba0c-88e52297cbf3",
-=======
       "fullUrl" : "Provenance/1706312132803417000.b570db8c-bf6e-4fba-9de5-d4aea6e36434",
       "resource" : {
         "resourceType" : "Provenance",
@@ -267,7 +174,6 @@
       "resource" : {
         "resourceType" : "RelatedPerson",
         "id" : "1706312132806393000.cbe15f8c-1e13-497a-a203-f139eb3c3217",
->>>>>>> 711af84e
         "extension" : [
           {
             "url" : "https://reportstream.cdc.gov/fhir/StructureDefinition/hl7v2Name",
@@ -275,11 +181,7 @@
           }
         ],
         "patient" : {
-<<<<<<< HEAD
-          "reference" : "Patient/1706214781123550000.0a2522a0-57d9-4d8a-a1ab-a65dda3d118b"
-=======
           "reference" : "Patient/1706312132802729000.1b0963b9-e889-4b4d-bef1-f09cd81c6e21"
->>>>>>> 711af84e
         },
         "telecom" : [
           {
