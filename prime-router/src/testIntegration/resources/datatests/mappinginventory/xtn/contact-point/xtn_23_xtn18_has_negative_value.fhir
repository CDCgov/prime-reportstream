{
  "resourceType" : "Bundle",
<<<<<<< HEAD
  "id" : "1706214876382985000.c252d21e-efb2-489d-a6ec-53bae67a40ad",
  "meta" : {
    "lastUpdated" : "2024-01-25T15:34:36.396-05:00"
=======
  "id" : "1706312219569809000.dd7789d7-eaf2-4991-9133-ee275a203ab8",
  "meta" : {
    "lastUpdated" : "2024-01-26T17:36:59.584-06:00"
>>>>>>> 711af84e
  },
  "identifier" : {
    "system" : "https://reportstream.cdc.gov/prime-router",
    "value" : "12345"
  },
  "type" : "message",
<<<<<<< HEAD
  "timestamp" : "2023-05-01T10:25:31.000-04:00",
=======
  "timestamp" : "2023-05-01T09:25:31.000-05:00",
>>>>>>> 711af84e
  "entry" : [
    {
      "fullUrl" : "MessageHeader/827ccb0e-ea8a-306c-8c34-a16891f84e7b",
      "resource" : {
        "resourceType" : "MessageHeader",
        "id" : "827ccb0e-ea8a-306c-8c34-a16891f84e7b",
        "extension" : [
          {
            "url" : "https://reportstream.cdc.gov/fhir/StructureDefinition/encoding-characters",
            "valueString" : "^~\\&#"
          },
          {
            "url" : "https://reportstream.cdc.gov/fhir/StructureDefinition/msh-7-datetime-of-message",
            "valueString" : "20230501102531-0400"
          },
          {
            "url" : "https://reportstream.cdc.gov/fhir/StructureDefinition/character-set",
            "valueString" : "UNICODE UTF-8"
          }
        ],
        "eventCoding" : {
          "system" : "http://terminology.hl7.org/CodeSystem/v2-0003",
          "code" : "R01",
          "display" : "ORU^R01^ORU_R01"
        },
        "sender" : {
<<<<<<< HEAD
          "reference" : "Organization/1706214876465807000.46bf79a7-4871-4d6b-840a-0586c2ab4f53"
=======
          "reference" : "Organization/1706312219657449000.ae60ed80-f09c-4aad-bd31-ce979f59b465"
>>>>>>> 711af84e
        },
        "source" : {
          "_endpoint" : {
            "extension" : [
              {
                "url" : "http://hl7.org/fhir/StructureDefinition/data-absent-reason",
                "valueCode" : "unknown"
              }
            ]
          }
<<<<<<< HEAD
        }
      }
    },
    {
      "fullUrl" : "Organization/1706214876465807000.46bf79a7-4871-4d6b-840a-0586c2ab4f53",
      "resource" : {
        "resourceType" : "Organization",
        "id" : "1706214876465807000.46bf79a7-4871-4d6b-840a-0586c2ab4f53",
        "address" : [
          {
            "country" : "USA"
          }
        ]
      }
    },
    {
      "fullUrl" : "Provenance/1706214876751042000.1236cbf8-a346-4d4f-a65a-77630e44e27e",
      "resource" : {
        "resourceType" : "Provenance",
        "id" : "1706214876751042000.1236cbf8-a346-4d4f-a65a-77630e44e27e",
        "recorded" : "2023-05-01T10:25:31-04:00",
        "_recorded" : {
          "extension" : [
            {
              "url" : "https://reportstream.cdc.gov/fhir/StructureDefinition/hl7v2-date-time",
              "valueString" : "20230501102531-0400"
            }
          ]
        },
        "activity" : {
          "coding" : [
            {
              "extension" : [
                {
                  "url" : "https://reportstream.cdc.gov/fhir/StructureDefinition/code-index-name",
                  "valueString" : "identifier"
                }
              ],
              "system" : "http://terminology.hl7.org/CodeSystem/v2-0003",
              "code" : "R01",
              "display" : "ORU_R01"
            }
          ]
        },
=======
        }
      }
    },
    {
      "fullUrl" : "Organization/1706312219657449000.ae60ed80-f09c-4aad-bd31-ce979f59b465",
      "resource" : {
        "resourceType" : "Organization",
        "id" : "1706312219657449000.ae60ed80-f09c-4aad-bd31-ce979f59b465",
        "address" : [
          {
            "country" : "USA"
          }
        ]
      }
    },
    {
      "fullUrl" : "Provenance/1706312219946926000.abf37fb2-0536-4534-b68c-5faf74b3490a",
      "resource" : {
        "resourceType" : "Provenance",
        "id" : "1706312219946926000.abf37fb2-0536-4534-b68c-5faf74b3490a",
        "target" : [
          {
            "reference" : "MessageHeader/827ccb0e-ea8a-306c-8c34-a16891f84e7b"
          }
        ],
        "recorded" : "2023-05-01T10:25:31-04:00",
        "activity" : {
          "coding" : [
            {
              "display" : "ORU^R01^ORU_R01"
            }
          ]
        }
      }
    },
    {
      "fullUrl" : "Provenance/1706312219953531000.674b004e-6ead-4490-9f92-12c53a7ded7e",
      "resource" : {
        "resourceType" : "Provenance",
        "id" : "1706312219953531000.674b004e-6ead-4490-9f92-12c53a7ded7e",
        "recorded" : "2024-01-26T17:36:59Z",
        "policy" : [
          "http://hl7.org/fhir/uv/v2mappings/message-oru-r01-to-bundle"
        ],
        "activity" : {
          "coding" : [
            {
              "code" : "v2-FHIR transformation"
            }
          ]
        },
>>>>>>> 711af84e
        "agent" : [
          {
            "type" : {
              "coding" : [
                {
<<<<<<< HEAD
                  "extension" : [
                    {
                      "url" : "https://reportstream.cdc.gov/fhir/StructureDefinition/code-index-name",
                      "valueString" : "identifier"
                    }
                  ],
                  "system" : "http://terminology.hl7.org/CodeSystem/provenance-participant-type",
                  "code" : "author"
                }
              ]
            }
          }
        ],
        "entity" : [
          {
            "role" : "source",
            "what" : {
              "reference" : "Device/1706214876753504000.4e0f3bcb-69c4-45b8-be5c-8cba328007a4"
            }
          }
        ]
      }
    },
    {
      "fullUrl" : "Device/1706214876753504000.4e0f3bcb-69c4-45b8-be5c-8cba328007a4",
      "resource" : {
        "resourceType" : "Device",
        "id" : "1706214876753504000.4e0f3bcb-69c4-45b8-be5c-8cba328007a4"
      }
    },
    {
      "fullUrl" : "Patient/1706214876771653000.f5483e33-f123-4923-9edb-ae0ed7518a65",
      "resource" : {
        "resourceType" : "Patient",
        "id" : "1706214876771653000.f5483e33-f123-4923-9edb-ae0ed7518a65",
=======
                  "system" : "http://terminology.hl7.org/CodeSystem/provenance-participant-type",
                  "code" : "assembler"
                }
              ]
            },
            "who" : {
              "reference" : "Organization/1706312219953116000.6ab4f25a-6393-4236-a89b-0bbc2a4fd1bf"
            }
          }
        ]
      }
    },
    {
      "fullUrl" : "Organization/1706312219953116000.6ab4f25a-6393-4236-a89b-0bbc2a4fd1bf",
      "resource" : {
        "resourceType" : "Organization",
        "id" : "1706312219953116000.6ab4f25a-6393-4236-a89b-0bbc2a4fd1bf",
        "identifier" : [
          {
            "value" : "CDC PRIME - Atlanta"
          },
          {
            "type" : {
              "coding" : [
                {
                  "system" : "http://terminology.hl7.org/CodeSystem/v2-0301"
                }
              ]
            },
            "system" : "urn:ietf:rfc:3986",
            "value" : "2.16.840.1.114222.4.1.237821"
          }
        ]
      }
    },
    {
      "fullUrl" : "Patient/1706312219966787000.f16a61f1-81d0-46dd-b2c9-a9baf27dc523",
      "resource" : {
        "resourceType" : "Patient",
        "id" : "1706312219966787000.f16a61f1-81d0-46dd-b2c9-a9baf27dc523",
>>>>>>> 711af84e
        "contact" : [
          {}
        ]
      }
    },
    {
<<<<<<< HEAD
      "fullUrl" : "RelatedPerson/1706214876773143000.b575e836-3277-4716-a821-f65a16900565",
      "resource" : {
        "resourceType" : "RelatedPerson",
        "id" : "1706214876773143000.b575e836-3277-4716-a821-f65a16900565",
=======
      "fullUrl" : "Provenance/1706312219967833000.d24d5855-780c-45d5-8967-bca2b7d47caf",
      "resource" : {
        "resourceType" : "Provenance",
        "id" : "1706312219967833000.d24d5855-780c-45d5-8967-bca2b7d47caf",
        "target" : [
          {
            "reference" : "Patient/1706312219966787000.f16a61f1-81d0-46dd-b2c9-a9baf27dc523"
          }
        ],
        "recorded" : "2024-01-26T17:36:59Z",
        "activity" : {
          "coding" : [
            {
              "system" : "https://terminology.hl7.org/CodeSystem/v3-DataOperation",
              "code" : "UPDATE"
            }
          ]
        }
      }
    },
    {
      "fullUrl" : "RelatedPerson/1706312219969973000.9ff9cdd9-f4a3-4cdd-a939-687e460fc965",
      "resource" : {
        "resourceType" : "RelatedPerson",
        "id" : "1706312219969973000.9ff9cdd9-f4a3-4cdd-a939-687e460fc965",
>>>>>>> 711af84e
        "extension" : [
          {
            "url" : "https://reportstream.cdc.gov/fhir/StructureDefinition/hl7v2Name",
            "valueString" : "NK1"
          }
        ],
        "patient" : {
<<<<<<< HEAD
          "reference" : "Patient/1706214876771653000.f5483e33-f123-4923-9edb-ae0ed7518a65"
=======
          "reference" : "Patient/1706312219966787000.f16a61f1-81d0-46dd-b2c9-a9baf27dc523"
>>>>>>> 711af84e
        },
        "telecom" : [
          {
            "extension" : [
              {
                "url" : "https://reportstream.cdc.gov/fhir/StructureDefinition/hl7v2Name",
                "valueString" : "next-of-kin-telecomm-info"
              }
            ],
            "_system" : {
              "extension" : [
                {
                  "url" : "http://hl7.org/fhir/StructureDefinition/data-absent-reason",
                  "valueCode" : "unknown"
                }
              ]
            },
            "rank" : -1
          }
        ]
      }
    }
  ]
}<|MERGE_RESOLUTION|>--- conflicted
+++ resolved
@@ -1,25 +1,15 @@
 {
   "resourceType" : "Bundle",
-<<<<<<< HEAD
-  "id" : "1706214876382985000.c252d21e-efb2-489d-a6ec-53bae67a40ad",
-  "meta" : {
-    "lastUpdated" : "2024-01-25T15:34:36.396-05:00"
-=======
   "id" : "1706312219569809000.dd7789d7-eaf2-4991-9133-ee275a203ab8",
   "meta" : {
     "lastUpdated" : "2024-01-26T17:36:59.584-06:00"
->>>>>>> 711af84e
   },
   "identifier" : {
     "system" : "https://reportstream.cdc.gov/prime-router",
     "value" : "12345"
   },
   "type" : "message",
-<<<<<<< HEAD
-  "timestamp" : "2023-05-01T10:25:31.000-04:00",
-=======
   "timestamp" : "2023-05-01T09:25:31.000-05:00",
->>>>>>> 711af84e
   "entry" : [
     {
       "fullUrl" : "MessageHeader/827ccb0e-ea8a-306c-8c34-a16891f84e7b",
@@ -46,11 +36,7 @@
           "display" : "ORU^R01^ORU_R01"
         },
         "sender" : {
-<<<<<<< HEAD
-          "reference" : "Organization/1706214876465807000.46bf79a7-4871-4d6b-840a-0586c2ab4f53"
-=======
           "reference" : "Organization/1706312219657449000.ae60ed80-f09c-4aad-bd31-ce979f59b465"
->>>>>>> 711af84e
         },
         "source" : {
           "_endpoint" : {
@@ -61,52 +47,6 @@
               }
             ]
           }
-<<<<<<< HEAD
-        }
-      }
-    },
-    {
-      "fullUrl" : "Organization/1706214876465807000.46bf79a7-4871-4d6b-840a-0586c2ab4f53",
-      "resource" : {
-        "resourceType" : "Organization",
-        "id" : "1706214876465807000.46bf79a7-4871-4d6b-840a-0586c2ab4f53",
-        "address" : [
-          {
-            "country" : "USA"
-          }
-        ]
-      }
-    },
-    {
-      "fullUrl" : "Provenance/1706214876751042000.1236cbf8-a346-4d4f-a65a-77630e44e27e",
-      "resource" : {
-        "resourceType" : "Provenance",
-        "id" : "1706214876751042000.1236cbf8-a346-4d4f-a65a-77630e44e27e",
-        "recorded" : "2023-05-01T10:25:31-04:00",
-        "_recorded" : {
-          "extension" : [
-            {
-              "url" : "https://reportstream.cdc.gov/fhir/StructureDefinition/hl7v2-date-time",
-              "valueString" : "20230501102531-0400"
-            }
-          ]
-        },
-        "activity" : {
-          "coding" : [
-            {
-              "extension" : [
-                {
-                  "url" : "https://reportstream.cdc.gov/fhir/StructureDefinition/code-index-name",
-                  "valueString" : "identifier"
-                }
-              ],
-              "system" : "http://terminology.hl7.org/CodeSystem/v2-0003",
-              "code" : "R01",
-              "display" : "ORU_R01"
-            }
-          ]
-        },
-=======
         }
       }
     },
@@ -158,49 +98,11 @@
             }
           ]
         },
->>>>>>> 711af84e
         "agent" : [
           {
             "type" : {
               "coding" : [
                 {
-<<<<<<< HEAD
-                  "extension" : [
-                    {
-                      "url" : "https://reportstream.cdc.gov/fhir/StructureDefinition/code-index-name",
-                      "valueString" : "identifier"
-                    }
-                  ],
-                  "system" : "http://terminology.hl7.org/CodeSystem/provenance-participant-type",
-                  "code" : "author"
-                }
-              ]
-            }
-          }
-        ],
-        "entity" : [
-          {
-            "role" : "source",
-            "what" : {
-              "reference" : "Device/1706214876753504000.4e0f3bcb-69c4-45b8-be5c-8cba328007a4"
-            }
-          }
-        ]
-      }
-    },
-    {
-      "fullUrl" : "Device/1706214876753504000.4e0f3bcb-69c4-45b8-be5c-8cba328007a4",
-      "resource" : {
-        "resourceType" : "Device",
-        "id" : "1706214876753504000.4e0f3bcb-69c4-45b8-be5c-8cba328007a4"
-      }
-    },
-    {
-      "fullUrl" : "Patient/1706214876771653000.f5483e33-f123-4923-9edb-ae0ed7518a65",
-      "resource" : {
-        "resourceType" : "Patient",
-        "id" : "1706214876771653000.f5483e33-f123-4923-9edb-ae0ed7518a65",
-=======
                   "system" : "http://terminology.hl7.org/CodeSystem/provenance-participant-type",
                   "code" : "assembler"
                 }
@@ -241,19 +143,12 @@
       "resource" : {
         "resourceType" : "Patient",
         "id" : "1706312219966787000.f16a61f1-81d0-46dd-b2c9-a9baf27dc523",
->>>>>>> 711af84e
         "contact" : [
           {}
         ]
       }
     },
     {
-<<<<<<< HEAD
-      "fullUrl" : "RelatedPerson/1706214876773143000.b575e836-3277-4716-a821-f65a16900565",
-      "resource" : {
-        "resourceType" : "RelatedPerson",
-        "id" : "1706214876773143000.b575e836-3277-4716-a821-f65a16900565",
-=======
       "fullUrl" : "Provenance/1706312219967833000.d24d5855-780c-45d5-8967-bca2b7d47caf",
       "resource" : {
         "resourceType" : "Provenance",
@@ -279,7 +174,6 @@
       "resource" : {
         "resourceType" : "RelatedPerson",
         "id" : "1706312219969973000.9ff9cdd9-f4a3-4cdd-a939-687e460fc965",
->>>>>>> 711af84e
         "extension" : [
           {
             "url" : "https://reportstream.cdc.gov/fhir/StructureDefinition/hl7v2Name",
@@ -287,11 +181,7 @@
           }
         ],
         "patient" : {
-<<<<<<< HEAD
-          "reference" : "Patient/1706214876771653000.f5483e33-f123-4923-9edb-ae0ed7518a65"
-=======
           "reference" : "Patient/1706312219966787000.f16a61f1-81d0-46dd-b2c9-a9baf27dc523"
->>>>>>> 711af84e
         },
         "telecom" : [
           {
