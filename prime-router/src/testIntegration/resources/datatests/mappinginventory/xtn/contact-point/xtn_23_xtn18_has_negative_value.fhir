{
  "resourceType" : "Bundle",
<<<<<<< HEAD
  "id" : "1706636770511324000.09e6e29d-3c61-4c8b-9892-f9d307f93cb4",
  "meta" : {
    "lastUpdated" : "2024-01-30T12:46:10.517-05:00"
=======
  "id" : "1706548310748736000.2bbccc73-04e0-4754-a8d9-a0bf9f7cdfbd",
  "meta" : {
    "lastUpdated" : "2024-01-29T12:11:50.755-05:00"
>>>>>>> 1d045b56
  },
  "identifier" : {
    "system" : "https://reportstream.cdc.gov/prime-router",
    "value" : "12345"
  },
  "type" : "message",
  "timestamp" : "2023-05-01T10:25:31.000-04:00",
  "entry" : [
    {
      "fullUrl" : "MessageHeader/827ccb0e-ea8a-306c-8c34-a16891f84e7b",
      "resource" : {
        "resourceType" : "MessageHeader",
        "id" : "827ccb0e-ea8a-306c-8c34-a16891f84e7b",
        "extension" : [
          {
            "url" : "https://reportstream.cdc.gov/fhir/StructureDefinition/encoding-characters",
            "valueString" : "^~\\&#"
          },
          {
            "url" : "https://reportstream.cdc.gov/fhir/StructureDefinition/msh-7-datetime-of-message",
            "valueString" : "20230501102531-0400"
          },
          {
            "url" : "https://reportstream.cdc.gov/fhir/StructureDefinition/character-set",
            "valueString" : "UNICODE UTF-8"
          }
        ],
        "eventCoding" : {
          "system" : "http://terminology.hl7.org/CodeSystem/v2-0003",
          "code" : "R01",
          "display" : "ORU^R01^ORU_R01"
        },
        "sender" : {
<<<<<<< HEAD
          "reference" : "Organization/1706636770578061000.6d1c6d38-3b10-48ff-8102-865b57c6065c"
=======
          "reference" : "Organization/1706548310832120000.f4d91665-2575-4f07-b6ee-c6fc1d066271"
>>>>>>> 1d045b56
        },
        "source" : {
          "_endpoint" : {
            "extension" : [
              {
                "url" : "http://hl7.org/fhir/StructureDefinition/data-absent-reason",
                "valueCode" : "unknown"
              }
            ]
          }
        }
      }
    },
    {
<<<<<<< HEAD
      "fullUrl" : "Organization/1706636770578061000.6d1c6d38-3b10-48ff-8102-865b57c6065c",
      "resource" : {
        "resourceType" : "Organization",
        "id" : "1706636770578061000.6d1c6d38-3b10-48ff-8102-865b57c6065c",
=======
      "fullUrl" : "Organization/1706548310832120000.f4d91665-2575-4f07-b6ee-c6fc1d066271",
      "resource" : {
        "resourceType" : "Organization",
        "id" : "1706548310832120000.f4d91665-2575-4f07-b6ee-c6fc1d066271",
>>>>>>> 1d045b56
        "address" : [
          {
            "country" : "USA"
          }
        ]
      }
    },
    {
<<<<<<< HEAD
      "fullUrl" : "Provenance/1706636770882613000.d0707670-da0b-4948-862b-224a3f060158",
      "resource" : {
        "resourceType" : "Provenance",
        "id" : "1706636770882613000.d0707670-da0b-4948-862b-224a3f060158",
=======
      "fullUrl" : "Provenance/1706548311188859000.82b70182-5739-4f4c-aa4e-3101490f61f8",
      "resource" : {
        "resourceType" : "Provenance",
        "id" : "1706548311188859000.82b70182-5739-4f4c-aa4e-3101490f61f8",
>>>>>>> 1d045b56
        "target" : [
          {
            "reference" : "MessageHeader/827ccb0e-ea8a-306c-8c34-a16891f84e7b"
          }
        ],
        "recorded" : "2023-05-01T10:25:31-04:00",
        "activity" : {
          "coding" : [
            {
              "display" : "ORU^R01^ORU_R01"
            }
          ]
        }
      }
    },
    {
<<<<<<< HEAD
      "fullUrl" : "Provenance/1706636770888966000.53373a03-80a3-4496-b01f-0086c2bd2236",
      "resource" : {
        "resourceType" : "Provenance",
        "id" : "1706636770888966000.53373a03-80a3-4496-b01f-0086c2bd2236",
        "recorded" : "2024-01-30T12:46:10Z",
=======
      "fullUrl" : "Provenance/1706548311197322000.6df8a54a-121b-432e-83ba-cb4b7ce2bd25",
      "resource" : {
        "resourceType" : "Provenance",
        "id" : "1706548311197322000.6df8a54a-121b-432e-83ba-cb4b7ce2bd25",
        "recorded" : "2024-01-29T12:11:51Z",
>>>>>>> 1d045b56
        "policy" : [
          "http://hl7.org/fhir/uv/v2mappings/message-oru-r01-to-bundle"
        ],
        "activity" : {
          "coding" : [
            {
              "code" : "v2-FHIR transformation"
            }
          ]
        },
        "agent" : [
          {
            "type" : {
              "coding" : [
                {
                  "system" : "http://terminology.hl7.org/CodeSystem/provenance-participant-type",
                  "code" : "assembler"
                }
              ]
            },
            "who" : {
<<<<<<< HEAD
              "reference" : "Organization/1706636770888354000.065a1f75-ce24-41c0-a811-62a75da29c5a"
            }
          }
        ]
      }
    },
    {
      "fullUrl" : "Organization/1706636770888354000.065a1f75-ce24-41c0-a811-62a75da29c5a",
      "resource" : {
        "resourceType" : "Organization",
        "id" : "1706636770888354000.065a1f75-ce24-41c0-a811-62a75da29c5a",
=======
              "reference" : "Organization/1706548311196895000.21f548d7-3925-4116-9d83-55e2bbed4692"
            }
          }
        ]
      }
    },
    {
      "fullUrl" : "Organization/1706548311196895000.21f548d7-3925-4116-9d83-55e2bbed4692",
      "resource" : {
        "resourceType" : "Organization",
        "id" : "1706548311196895000.21f548d7-3925-4116-9d83-55e2bbed4692",
>>>>>>> 1d045b56
        "identifier" : [
          {
            "value" : "CDC PRIME - Atlanta"
          },
          {
            "type" : {
              "coding" : [
                {
                  "system" : "http://terminology.hl7.org/CodeSystem/v2-0301"
                }
              ]
            },
            "system" : "urn:ietf:rfc:3986",
            "value" : "2.16.840.1.114222.4.1.237821"
          }
        ]
      }
    },
    {
<<<<<<< HEAD
      "fullUrl" : "Patient/1706636770909704000.eeb56c53-7611-40a1-a1ca-5e421eaa368d",
      "resource" : {
        "resourceType" : "Patient",
        "id" : "1706636770909704000.eeb56c53-7611-40a1-a1ca-5e421eaa368d",
=======
      "fullUrl" : "Patient/1706548311214976000.d77ceb0b-eff5-4763-ab8b-f2e5c86f80e5",
      "resource" : {
        "resourceType" : "Patient",
        "id" : "1706548311214976000.d77ceb0b-eff5-4763-ab8b-f2e5c86f80e5",
>>>>>>> 1d045b56
        "contact" : [
          {
            "name" : {}
          }
        ]
      }
    },
    {
<<<<<<< HEAD
      "fullUrl" : "Provenance/1706636770910661000.88e8131f-43f5-432a-bc74-9891392ae4ee",
      "resource" : {
        "resourceType" : "Provenance",
        "id" : "1706636770910661000.88e8131f-43f5-432a-bc74-9891392ae4ee",
        "target" : [
          {
            "reference" : "Patient/1706636770909704000.eeb56c53-7611-40a1-a1ca-5e421eaa368d"
          }
        ],
        "recorded" : "2024-01-30T12:46:10Z",
=======
      "fullUrl" : "Provenance/1706548311215773000.229833de-4528-497c-8c0b-c871b6cfaa97",
      "resource" : {
        "resourceType" : "Provenance",
        "id" : "1706548311215773000.229833de-4528-497c-8c0b-c871b6cfaa97",
        "target" : [
          {
            "reference" : "Patient/1706548311214976000.d77ceb0b-eff5-4763-ab8b-f2e5c86f80e5"
          }
        ],
        "recorded" : "2024-01-29T12:11:51Z",
>>>>>>> 1d045b56
        "activity" : {
          "coding" : [
            {
              "system" : "https://terminology.hl7.org/CodeSystem/v3-DataOperation",
              "code" : "UPDATE"
            }
          ]
        }
      }
    },
    {
<<<<<<< HEAD
      "fullUrl" : "RelatedPerson/1706636770912986000.211e842c-c897-4c0e-bc42-b627928ee49b",
      "resource" : {
        "resourceType" : "RelatedPerson",
        "id" : "1706636770912986000.211e842c-c897-4c0e-bc42-b627928ee49b",
=======
      "fullUrl" : "RelatedPerson/1706548311217534000.f69c3077-ba5a-4202-8dd6-f06ef4e1118e",
      "resource" : {
        "resourceType" : "RelatedPerson",
        "id" : "1706548311217534000.f69c3077-ba5a-4202-8dd6-f06ef4e1118e",
>>>>>>> 1d045b56
        "extension" : [
          {
            "url" : "https://reportstream.cdc.gov/fhir/StructureDefinition/hl7v2Name",
            "valueString" : "NK1"
          }
        ],
        "patient" : {
<<<<<<< HEAD
          "reference" : "Patient/1706636770909704000.eeb56c53-7611-40a1-a1ca-5e421eaa368d"
=======
          "reference" : "Patient/1706548311214976000.d77ceb0b-eff5-4763-ab8b-f2e5c86f80e5"
>>>>>>> 1d045b56
        },
        "telecom" : [
          {
            "extension" : [
              {
                "url" : "https://reportstream.cdc.gov/fhir/StructureDefinition/hl7v2Name",
                "valueString" : "next-of-kin-telecomm-info"
              }
            ],
            "_system" : {
              "extension" : [
                {
                  "url" : "http://hl7.org/fhir/StructureDefinition/data-absent-reason",
                  "valueCode" : "unknown"
                }
              ]
            },
            "rank" : -1
          }
        ]
      }
    }
  ]
}<|MERGE_RESOLUTION|>--- conflicted
+++ resolved
@@ -1,14 +1,8 @@
 {
   "resourceType" : "Bundle",
-<<<<<<< HEAD
-  "id" : "1706636770511324000.09e6e29d-3c61-4c8b-9892-f9d307f93cb4",
-  "meta" : {
-    "lastUpdated" : "2024-01-30T12:46:10.517-05:00"
-=======
   "id" : "1706548310748736000.2bbccc73-04e0-4754-a8d9-a0bf9f7cdfbd",
   "meta" : {
     "lastUpdated" : "2024-01-29T12:11:50.755-05:00"
->>>>>>> 1d045b56
   },
   "identifier" : {
     "system" : "https://reportstream.cdc.gov/prime-router",
@@ -42,11 +36,7 @@
           "display" : "ORU^R01^ORU_R01"
         },
         "sender" : {
-<<<<<<< HEAD
-          "reference" : "Organization/1706636770578061000.6d1c6d38-3b10-48ff-8102-865b57c6065c"
-=======
           "reference" : "Organization/1706548310832120000.f4d91665-2575-4f07-b6ee-c6fc1d066271"
->>>>>>> 1d045b56
         },
         "source" : {
           "_endpoint" : {
@@ -61,17 +51,10 @@
       }
     },
     {
-<<<<<<< HEAD
-      "fullUrl" : "Organization/1706636770578061000.6d1c6d38-3b10-48ff-8102-865b57c6065c",
-      "resource" : {
-        "resourceType" : "Organization",
-        "id" : "1706636770578061000.6d1c6d38-3b10-48ff-8102-865b57c6065c",
-=======
       "fullUrl" : "Organization/1706548310832120000.f4d91665-2575-4f07-b6ee-c6fc1d066271",
       "resource" : {
         "resourceType" : "Organization",
         "id" : "1706548310832120000.f4d91665-2575-4f07-b6ee-c6fc1d066271",
->>>>>>> 1d045b56
         "address" : [
           {
             "country" : "USA"
@@ -80,17 +63,10 @@
       }
     },
     {
-<<<<<<< HEAD
-      "fullUrl" : "Provenance/1706636770882613000.d0707670-da0b-4948-862b-224a3f060158",
-      "resource" : {
-        "resourceType" : "Provenance",
-        "id" : "1706636770882613000.d0707670-da0b-4948-862b-224a3f060158",
-=======
       "fullUrl" : "Provenance/1706548311188859000.82b70182-5739-4f4c-aa4e-3101490f61f8",
       "resource" : {
         "resourceType" : "Provenance",
         "id" : "1706548311188859000.82b70182-5739-4f4c-aa4e-3101490f61f8",
->>>>>>> 1d045b56
         "target" : [
           {
             "reference" : "MessageHeader/827ccb0e-ea8a-306c-8c34-a16891f84e7b"
@@ -107,19 +83,11 @@
       }
     },
     {
-<<<<<<< HEAD
-      "fullUrl" : "Provenance/1706636770888966000.53373a03-80a3-4496-b01f-0086c2bd2236",
-      "resource" : {
-        "resourceType" : "Provenance",
-        "id" : "1706636770888966000.53373a03-80a3-4496-b01f-0086c2bd2236",
-        "recorded" : "2024-01-30T12:46:10Z",
-=======
       "fullUrl" : "Provenance/1706548311197322000.6df8a54a-121b-432e-83ba-cb4b7ce2bd25",
       "resource" : {
         "resourceType" : "Provenance",
         "id" : "1706548311197322000.6df8a54a-121b-432e-83ba-cb4b7ce2bd25",
         "recorded" : "2024-01-29T12:11:51Z",
->>>>>>> 1d045b56
         "policy" : [
           "http://hl7.org/fhir/uv/v2mappings/message-oru-r01-to-bundle"
         ],
@@ -141,19 +109,6 @@
               ]
             },
             "who" : {
-<<<<<<< HEAD
-              "reference" : "Organization/1706636770888354000.065a1f75-ce24-41c0-a811-62a75da29c5a"
-            }
-          }
-        ]
-      }
-    },
-    {
-      "fullUrl" : "Organization/1706636770888354000.065a1f75-ce24-41c0-a811-62a75da29c5a",
-      "resource" : {
-        "resourceType" : "Organization",
-        "id" : "1706636770888354000.065a1f75-ce24-41c0-a811-62a75da29c5a",
-=======
               "reference" : "Organization/1706548311196895000.21f548d7-3925-4116-9d83-55e2bbed4692"
             }
           }
@@ -165,7 +120,6 @@
       "resource" : {
         "resourceType" : "Organization",
         "id" : "1706548311196895000.21f548d7-3925-4116-9d83-55e2bbed4692",
->>>>>>> 1d045b56
         "identifier" : [
           {
             "value" : "CDC PRIME - Atlanta"
@@ -185,37 +139,16 @@
       }
     },
     {
-<<<<<<< HEAD
-      "fullUrl" : "Patient/1706636770909704000.eeb56c53-7611-40a1-a1ca-5e421eaa368d",
-      "resource" : {
-        "resourceType" : "Patient",
-        "id" : "1706636770909704000.eeb56c53-7611-40a1-a1ca-5e421eaa368d",
-=======
       "fullUrl" : "Patient/1706548311214976000.d77ceb0b-eff5-4763-ab8b-f2e5c86f80e5",
       "resource" : {
         "resourceType" : "Patient",
         "id" : "1706548311214976000.d77ceb0b-eff5-4763-ab8b-f2e5c86f80e5",
->>>>>>> 1d045b56
         "contact" : [
-          {
-            "name" : {}
-          }
-        ]
-      }
-    },
-    {
-<<<<<<< HEAD
-      "fullUrl" : "Provenance/1706636770910661000.88e8131f-43f5-432a-bc74-9891392ae4ee",
-      "resource" : {
-        "resourceType" : "Provenance",
-        "id" : "1706636770910661000.88e8131f-43f5-432a-bc74-9891392ae4ee",
-        "target" : [
-          {
-            "reference" : "Patient/1706636770909704000.eeb56c53-7611-40a1-a1ca-5e421eaa368d"
-          }
-        ],
-        "recorded" : "2024-01-30T12:46:10Z",
-=======
+          {}
+        ]
+      }
+    },
+    {
       "fullUrl" : "Provenance/1706548311215773000.229833de-4528-497c-8c0b-c871b6cfaa97",
       "resource" : {
         "resourceType" : "Provenance",
@@ -226,7 +159,6 @@
           }
         ],
         "recorded" : "2024-01-29T12:11:51Z",
->>>>>>> 1d045b56
         "activity" : {
           "coding" : [
             {
@@ -238,17 +170,10 @@
       }
     },
     {
-<<<<<<< HEAD
-      "fullUrl" : "RelatedPerson/1706636770912986000.211e842c-c897-4c0e-bc42-b627928ee49b",
-      "resource" : {
-        "resourceType" : "RelatedPerson",
-        "id" : "1706636770912986000.211e842c-c897-4c0e-bc42-b627928ee49b",
-=======
       "fullUrl" : "RelatedPerson/1706548311217534000.f69c3077-ba5a-4202-8dd6-f06ef4e1118e",
       "resource" : {
         "resourceType" : "RelatedPerson",
         "id" : "1706548311217534000.f69c3077-ba5a-4202-8dd6-f06ef4e1118e",
->>>>>>> 1d045b56
         "extension" : [
           {
             "url" : "https://reportstream.cdc.gov/fhir/StructureDefinition/hl7v2Name",
@@ -256,11 +181,7 @@
           }
         ],
         "patient" : {
-<<<<<<< HEAD
-          "reference" : "Patient/1706636770909704000.eeb56c53-7611-40a1-a1ca-5e421eaa368d"
-=======
           "reference" : "Patient/1706548311214976000.d77ceb0b-eff5-4763-ab8b-f2e5c86f80e5"
->>>>>>> 1d045b56
         },
         "telecom" : [
           {
