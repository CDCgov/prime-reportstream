{
  "resourceType" : "Bundle",
<<<<<<< HEAD
  "id" : "1704922627030972000.f1394d70-893a-4ce9-b219-f8c427ac5b7d",
  "meta" : {
    "lastUpdated" : "2024-01-10T15:37:07.054-06:00"
=======
  "id" : "1704841392817660000.8483b18a-99f4-492c-8967-6fda37af08d0",
  "meta" : {
    "lastUpdated" : "2024-01-09T15:03:12.832-08:00"
>>>>>>> b7d18e61
  },
  "identifier" : {
    "system" : "https://reportstream.cdc.gov/prime-router",
    "value" : "12345"
  },
  "type" : "message",
<<<<<<< HEAD
  "timestamp" : "2023-05-01T09:25:31.000-05:00",
  "entry" : [ {
    "fullUrl" : "MessageHeader/827ccb0e-ea8a-306c-8c34-a16891f84e7b",
    "resource" : {
      "resourceType" : "MessageHeader",
      "id" : "827ccb0e-ea8a-306c-8c34-a16891f84e7b",
      "extension" : [ {
        "url" : "https://reportstream.cdc.gov/fhir/StructureDefinition/encoding-characters",
        "valueString" : "^~\\&#"
      }, {
        "url" : "https://reportstream.cdc.gov/fhir/StructureDefinition/msh-7-datetime-of-message",
        "valueString" : "20230501102531-0400"
      }, {
        "url" : "https://reportstream.cdc.gov/fhir/StructureDefinition/character-set",
        "valueString" : "UNICODE UTF-8"
      } ],
      "eventCoding" : {
        "system" : "http://terminology.hl7.org/CodeSystem/v2-0003",
        "code" : "R01",
        "display" : "ORU^R01^ORU_R01"
      },
      "sender" : {
        "reference" : "Organization/1704922627196699000.fcadfb48-dd90-4820-9804-15ce505a8b69"
      },
      "source" : {
        "_endpoint" : {
          "extension" : [ {
            "url" : "http://hl7.org/fhir/StructureDefinition/data-absent-reason",
            "valueCode" : "unknown"
          } ]
        }
      }
    }
  }, {
    "fullUrl" : "Organization/1704922627196699000.fcadfb48-dd90-4820-9804-15ce505a8b69",
    "resource" : {
      "resourceType" : "Organization",
      "id" : "1704922627196699000.fcadfb48-dd90-4820-9804-15ce505a8b69",
      "address" : [ {
        "country" : "USA"
      } ]
    }
  }, {
    "fullUrl" : "Provenance/1704922627846886000.cb1488e7-daa9-42b6-92e2-e08e6e265284",
    "resource" : {
      "resourceType" : "Provenance",
      "id" : "1704922627846886000.cb1488e7-daa9-42b6-92e2-e08e6e265284",
      "recorded" : "2023-05-01T10:25:31-04:00",
      "_recorded" : {
        "extension" : [ {
          "url" : "https://reportstream.cdc.gov/fhir/StructureDefinition/hl7v2-date-time",
          "valueString" : "20230501102531-0400"
        } ]
      },
      "activity" : {
        "coding" : [ {
          "extension" : [ {
            "url" : "https://reportstream.cdc.gov/fhir/StructureDefinition/code-index-name",
            "valueString" : "identifier"
          } ],
          "system" : "http://terminology.hl7.org/CodeSystem/v2-0003",
          "code" : "R01",
          "display" : "ORU_R01"
        } ]
      },
      "agent" : [ {
        "type" : {
          "coding" : [ {
            "extension" : [ {
              "url" : "https://reportstream.cdc.gov/fhir/StructureDefinition/code-index-name",
              "valueString" : "identifier"
            } ],
            "system" : "http://terminology.hl7.org/CodeSystem/provenance-participant-type",
            "code" : "author"
          } ]
        }
      } ],
      "entity" : [ {
        "role" : "source",
        "what" : {
          "reference" : "Device/1704922627852317000.a13dd14e-f4aa-4d32-81cc-f0a4c3c2810f"
        }
      } ]
    }
  }, {
    "fullUrl" : "Device/1704922627852317000.a13dd14e-f4aa-4d32-81cc-f0a4c3c2810f",
    "resource" : {
      "resourceType" : "Device",
      "id" : "1704922627852317000.a13dd14e-f4aa-4d32-81cc-f0a4c3c2810f"
    }
  }, {
    "fullUrl" : "Patient/1704922627891101000.0d90ee0f-8be2-493a-bc8b-df837545fc10",
    "resource" : {
      "resourceType" : "Patient",
      "id" : "1704922627891101000.0d90ee0f-8be2-493a-bc8b-df837545fc10",
      "contact" : [ {
        "telecom" : [ {
          "extension" : [ {
            "url" : "https://reportstream.cdc.gov/fhir/StructureDefinition/xtn1-telephone-number",
            "valueString" : "12813308004"
          }, {
            "url" : "https://reportstream.cdc.gov/fhir/StructureDefinition/xtn3-telecom-equipment-type",
            "valueString" : "test"
          }, {
            "url" : "https://reportstream.cdc.gov/fhir/StructureDefinition/xtn12-unformatted-telephone-number",
            "valueString" : "test"
          } ],
          "value" : "test"
        } ]
      } ]
=======
  "timestamp" : "2023-05-01T07:25:31.000-07:00",
  "entry" : [
    {
      "fullUrl" : "MessageHeader/827ccb0e-ea8a-306c-8c34-a16891f84e7b",
      "resource" : {
        "resourceType" : "MessageHeader",
        "id" : "827ccb0e-ea8a-306c-8c34-a16891f84e7b",
        "extension" : [
          {
            "url" : "https://reportstream.cdc.gov/fhir/StructureDefinition/encoding-characters",
            "valueString" : "^~\\&#"
          },
          {
            "url" : "https://reportstream.cdc.gov/fhir/StructureDefinition/msh-7-datetime-of-message",
            "valueString" : "20230501102531-0400"
          },
          {
            "url" : "https://reportstream.cdc.gov/fhir/StructureDefinition/character-set",
            "valueString" : "UNICODE UTF-8"
          }
        ],
        "eventCoding" : {
          "system" : "http://terminology.hl7.org/CodeSystem/v2-0003",
          "code" : "R01",
          "display" : "ORU^R01^ORU_R01"
        },
        "sender" : {
          "reference" : "Organization/1704841392903685000.a5390029-fa7b-4131-8d80-a56c25cb674e"
        },
        "source" : {
          "_endpoint" : {
            "extension" : [
              {
                "url" : "http://hl7.org/fhir/StructureDefinition/data-absent-reason",
                "valueCode" : "unknown"
              }
            ]
          }
        }
      }
    },
    {
      "fullUrl" : "Organization/1704841392903685000.a5390029-fa7b-4131-8d80-a56c25cb674e",
      "resource" : {
        "resourceType" : "Organization",
        "id" : "1704841392903685000.a5390029-fa7b-4131-8d80-a56c25cb674e",
        "address" : [
          {
            "country" : "USA"
          }
        ]
      }
    },
    {
      "fullUrl" : "Provenance/1704841393205981000.23528816-ae42-4916-aa8b-bc75926e9382",
      "resource" : {
        "resourceType" : "Provenance",
        "id" : "1704841393205981000.23528816-ae42-4916-aa8b-bc75926e9382",
        "recorded" : "2023-05-01T10:25:31-04:00",
        "_recorded" : {
          "extension" : [
            {
              "url" : "https://reportstream.cdc.gov/fhir/StructureDefinition/hl7v2-date-time",
              "valueString" : "20230501102531-0400"
            }
          ]
        },
        "activity" : {
          "coding" : [
            {
              "extension" : [
                {
                  "url" : "https://reportstream.cdc.gov/fhir/StructureDefinition/code-index-name",
                  "valueString" : "identifier"
                }
              ],
              "system" : "http://terminology.hl7.org/CodeSystem/v2-0003",
              "code" : "R01",
              "display" : "ORU_R01"
            }
          ]
        },
        "agent" : [
          {
            "type" : {
              "coding" : [
                {
                  "extension" : [
                    {
                      "url" : "https://reportstream.cdc.gov/fhir/StructureDefinition/code-index-name",
                      "valueString" : "identifier"
                    }
                  ],
                  "system" : "http://terminology.hl7.org/CodeSystem/provenance-participant-type",
                  "code" : "author"
                }
              ]
            }
          }
        ],
        "entity" : [
          {
            "role" : "source",
            "what" : {
              "reference" : "Device/1704841393208578000.65452716-11a6-41b7-88bb-58a569c80ae0"
            }
          }
        ]
      }
    },
    {
      "fullUrl" : "Device/1704841393208578000.65452716-11a6-41b7-88bb-58a569c80ae0",
      "resource" : {
        "resourceType" : "Device",
        "id" : "1704841393208578000.65452716-11a6-41b7-88bb-58a569c80ae0"
      }
    },
    {
      "fullUrl" : "RelatedPerson/1704841393228841000.739639a5-1acb-4162-9c76-79d262d9dcc6",
      "resource" : {
        "resourceType" : "RelatedPerson",
        "id" : "1704841393228841000.739639a5-1acb-4162-9c76-79d262d9dcc6",
        "extension" : [
          {
            "url" : "https://reportstream.cdc.gov/fhir/StructureDefinition/hl7v2Name",
            "valueString" : "NK1"
          }
        ],
        "patient" : {
          "reference" : "Patient/1704841393225076000.1e006e6a-1c30-4374-937a-cd02a2320ecc"
        },
        "telecom" : [
          {
            "extension" : [
              {
                "url" : "https://reportstream.cdc.gov/fhir/StructureDefinition/hl7v2Name",
                "valueString" : "next-of-kin-telecomm-info"
              },
              {
                "url" : "https://reportstream.cdc.gov/fhir/StructureDefinition/xtn1-telephone-number",
                "valueString" : "12813308004"
              },
              {
                "url" : "https://reportstream.cdc.gov/fhir/StructureDefinition/xtn3-telecom-equipment-type",
                "valueString" : "test"
              },
              {
                "url" : "https://reportstream.cdc.gov/fhir/StructureDefinition/xtn12-unformatted-telephone-number",
                "valueString" : "test"
              }
            ],
            "value" : "test"
          }
        ]
      }
    },
    {
      "fullUrl" : "Patient/1704841393225076000.1e006e6a-1c30-4374-937a-cd02a2320ecc",
      "resource" : {
        "resourceType" : "Patient",
        "id" : "1704841393225076000.1e006e6a-1c30-4374-937a-cd02a2320ecc",
        "contact" : [
          {
            "telecom" : [
              {
                "extension" : [
                  {
                    "url" : "https://reportstream.cdc.gov/fhir/StructureDefinition/hl7v2Name",
                    "valueString" : "next-of-kin-telecomm-info"
                  },
                  {
                    "url" : "https://reportstream.cdc.gov/fhir/StructureDefinition/xtn1-telephone-number",
                    "valueString" : "12813308004"
                  },
                  {
                    "url" : "https://reportstream.cdc.gov/fhir/StructureDefinition/xtn3-telecom-equipment-type",
                    "valueString" : "test"
                  },
                  {
                    "url" : "https://reportstream.cdc.gov/fhir/StructureDefinition/xtn12-unformatted-telephone-number",
                    "valueString" : "test"
                  }
                ],
                "value" : "test"
              }
            ]
          }
        ]
      }
>>>>>>> b7d18e61
    }
  } ]
}<|MERGE_RESOLUTION|>--- conflicted
+++ resolved
@@ -1,132 +1,14 @@
 {
   "resourceType" : "Bundle",
-<<<<<<< HEAD
-  "id" : "1704922627030972000.f1394d70-893a-4ce9-b219-f8c427ac5b7d",
-  "meta" : {
-    "lastUpdated" : "2024-01-10T15:37:07.054-06:00"
-=======
   "id" : "1704841392817660000.8483b18a-99f4-492c-8967-6fda37af08d0",
   "meta" : {
     "lastUpdated" : "2024-01-09T15:03:12.832-08:00"
->>>>>>> b7d18e61
   },
   "identifier" : {
     "system" : "https://reportstream.cdc.gov/prime-router",
     "value" : "12345"
   },
   "type" : "message",
-<<<<<<< HEAD
-  "timestamp" : "2023-05-01T09:25:31.000-05:00",
-  "entry" : [ {
-    "fullUrl" : "MessageHeader/827ccb0e-ea8a-306c-8c34-a16891f84e7b",
-    "resource" : {
-      "resourceType" : "MessageHeader",
-      "id" : "827ccb0e-ea8a-306c-8c34-a16891f84e7b",
-      "extension" : [ {
-        "url" : "https://reportstream.cdc.gov/fhir/StructureDefinition/encoding-characters",
-        "valueString" : "^~\\&#"
-      }, {
-        "url" : "https://reportstream.cdc.gov/fhir/StructureDefinition/msh-7-datetime-of-message",
-        "valueString" : "20230501102531-0400"
-      }, {
-        "url" : "https://reportstream.cdc.gov/fhir/StructureDefinition/character-set",
-        "valueString" : "UNICODE UTF-8"
-      } ],
-      "eventCoding" : {
-        "system" : "http://terminology.hl7.org/CodeSystem/v2-0003",
-        "code" : "R01",
-        "display" : "ORU^R01^ORU_R01"
-      },
-      "sender" : {
-        "reference" : "Organization/1704922627196699000.fcadfb48-dd90-4820-9804-15ce505a8b69"
-      },
-      "source" : {
-        "_endpoint" : {
-          "extension" : [ {
-            "url" : "http://hl7.org/fhir/StructureDefinition/data-absent-reason",
-            "valueCode" : "unknown"
-          } ]
-        }
-      }
-    }
-  }, {
-    "fullUrl" : "Organization/1704922627196699000.fcadfb48-dd90-4820-9804-15ce505a8b69",
-    "resource" : {
-      "resourceType" : "Organization",
-      "id" : "1704922627196699000.fcadfb48-dd90-4820-9804-15ce505a8b69",
-      "address" : [ {
-        "country" : "USA"
-      } ]
-    }
-  }, {
-    "fullUrl" : "Provenance/1704922627846886000.cb1488e7-daa9-42b6-92e2-e08e6e265284",
-    "resource" : {
-      "resourceType" : "Provenance",
-      "id" : "1704922627846886000.cb1488e7-daa9-42b6-92e2-e08e6e265284",
-      "recorded" : "2023-05-01T10:25:31-04:00",
-      "_recorded" : {
-        "extension" : [ {
-          "url" : "https://reportstream.cdc.gov/fhir/StructureDefinition/hl7v2-date-time",
-          "valueString" : "20230501102531-0400"
-        } ]
-      },
-      "activity" : {
-        "coding" : [ {
-          "extension" : [ {
-            "url" : "https://reportstream.cdc.gov/fhir/StructureDefinition/code-index-name",
-            "valueString" : "identifier"
-          } ],
-          "system" : "http://terminology.hl7.org/CodeSystem/v2-0003",
-          "code" : "R01",
-          "display" : "ORU_R01"
-        } ]
-      },
-      "agent" : [ {
-        "type" : {
-          "coding" : [ {
-            "extension" : [ {
-              "url" : "https://reportstream.cdc.gov/fhir/StructureDefinition/code-index-name",
-              "valueString" : "identifier"
-            } ],
-            "system" : "http://terminology.hl7.org/CodeSystem/provenance-participant-type",
-            "code" : "author"
-          } ]
-        }
-      } ],
-      "entity" : [ {
-        "role" : "source",
-        "what" : {
-          "reference" : "Device/1704922627852317000.a13dd14e-f4aa-4d32-81cc-f0a4c3c2810f"
-        }
-      } ]
-    }
-  }, {
-    "fullUrl" : "Device/1704922627852317000.a13dd14e-f4aa-4d32-81cc-f0a4c3c2810f",
-    "resource" : {
-      "resourceType" : "Device",
-      "id" : "1704922627852317000.a13dd14e-f4aa-4d32-81cc-f0a4c3c2810f"
-    }
-  }, {
-    "fullUrl" : "Patient/1704922627891101000.0d90ee0f-8be2-493a-bc8b-df837545fc10",
-    "resource" : {
-      "resourceType" : "Patient",
-      "id" : "1704922627891101000.0d90ee0f-8be2-493a-bc8b-df837545fc10",
-      "contact" : [ {
-        "telecom" : [ {
-          "extension" : [ {
-            "url" : "https://reportstream.cdc.gov/fhir/StructureDefinition/xtn1-telephone-number",
-            "valueString" : "12813308004"
-          }, {
-            "url" : "https://reportstream.cdc.gov/fhir/StructureDefinition/xtn3-telecom-equipment-type",
-            "valueString" : "test"
-          }, {
-            "url" : "https://reportstream.cdc.gov/fhir/StructureDefinition/xtn12-unformatted-telephone-number",
-            "valueString" : "test"
-          } ],
-          "value" : "test"
-        } ]
-      } ]
-=======
   "timestamp" : "2023-05-01T07:25:31.000-07:00",
   "entry" : [
     {
@@ -316,7 +198,6 @@
           }
         ]
       }
->>>>>>> b7d18e61
     }
-  } ]
+  ]
 }