--- conflicted
+++ resolved
@@ -1,25 +1,15 @@
 {
   "resourceType" : "Bundle",
-<<<<<<< HEAD
-  "id" : "1706214904152726000.5a842e51-50f1-4ee3-ac53-fb6ca9f3ba83",
-  "meta" : {
-    "lastUpdated" : "2024-01-25T15:35:04.170-05:00"
-=======
   "id" : "1706312245844932000.b8fe5379-7ff6-4b5a-a298-3a8b3591cb2e",
   "meta" : {
     "lastUpdated" : "2024-01-26T17:37:25.857-06:00"
->>>>>>> 711af84e
   },
   "identifier" : {
     "system" : "https://reportstream.cdc.gov/prime-router",
     "value" : "12345"
   },
   "type" : "message",
-<<<<<<< HEAD
-  "timestamp" : "2023-05-01T10:25:31.000-04:00",
-=======
   "timestamp" : "2023-05-01T09:25:31.000-05:00",
->>>>>>> 711af84e
   "entry" : [
     {
       "fullUrl" : "MessageHeader/827ccb0e-ea8a-306c-8c34-a16891f84e7b",
@@ -46,11 +36,7 @@
           "display" : "ORU^R01^ORU_R01"
         },
         "sender" : {
-<<<<<<< HEAD
-          "reference" : "Organization/1706214904248625000.95aa9fab-f129-473f-b94b-d7c48b25d482"
-=======
           "reference" : "Organization/1706312245919271000.783bbd1c-d7a9-4a47-8dcf-a5a25ebcfd32"
->>>>>>> 711af84e
         },
         "source" : {
           "_endpoint" : {
@@ -61,15 +47,14 @@
               }
             ]
           }
-<<<<<<< HEAD
         }
       }
     },
     {
-      "fullUrl" : "Organization/1706214904248625000.95aa9fab-f129-473f-b94b-d7c48b25d482",
+      "fullUrl" : "Organization/1706312245919271000.783bbd1c-d7a9-4a47-8dcf-a5a25ebcfd32",
       "resource" : {
         "resourceType" : "Organization",
-        "id" : "1706214904248625000.95aa9fab-f129-473f-b94b-d7c48b25d482",
+        "id" : "1706312245919271000.783bbd1c-d7a9-4a47-8dcf-a5a25ebcfd32",
         "address" : [
           {
             "country" : "USA"
@@ -78,31 +63,38 @@
       }
     },
     {
-      "fullUrl" : "Provenance/1706214904551872000.9cb9b838-a7cc-4f84-98e0-8ca93d531557",
+      "fullUrl" : "Provenance/1706312246224225000.2070d8ed-7e40-4641-9c5a-8b802f58c7ca",
       "resource" : {
         "resourceType" : "Provenance",
-        "id" : "1706214904551872000.9cb9b838-a7cc-4f84-98e0-8ca93d531557",
+        "id" : "1706312246224225000.2070d8ed-7e40-4641-9c5a-8b802f58c7ca",
+        "target" : [
+          {
+            "reference" : "MessageHeader/827ccb0e-ea8a-306c-8c34-a16891f84e7b"
+          }
+        ],
         "recorded" : "2023-05-01T10:25:31-04:00",
-        "_recorded" : {
-          "extension" : [
-            {
-              "url" : "https://reportstream.cdc.gov/fhir/StructureDefinition/hl7v2-date-time",
-              "valueString" : "20230501102531-0400"
-            }
-          ]
-        },
         "activity" : {
           "coding" : [
             {
-              "extension" : [
-                {
-                  "url" : "https://reportstream.cdc.gov/fhir/StructureDefinition/code-index-name",
-                  "valueString" : "identifier"
-                }
-              ],
-              "system" : "http://terminology.hl7.org/CodeSystem/v2-0003",
-              "code" : "R01",
-              "display" : "ORU_R01"
+              "display" : "ORU^R01^ORU_R01"
+            }
+          ]
+        }
+      }
+    },
+    {
+      "fullUrl" : "Provenance/1706312246230614000.dd069dae-7a6e-4500-88f2-63ca022c77ce",
+      "resource" : {
+        "resourceType" : "Provenance",
+        "id" : "1706312246230614000.dd069dae-7a6e-4500-88f2-63ca022c77ce",
+        "recorded" : "2024-01-26T17:37:26Z",
+        "policy" : [
+          "http://hl7.org/fhir/uv/v2mappings/message-oru-r01-to-bundle"
+        ],
+        "activity" : {
+          "coding" : [
+            {
+              "code" : "v2-FHIR transformation"
             }
           ]
         },
@@ -111,41 +103,46 @@
             "type" : {
               "coding" : [
                 {
-                  "extension" : [
-                    {
-                      "url" : "https://reportstream.cdc.gov/fhir/StructureDefinition/code-index-name",
-                      "valueString" : "identifier"
-                    }
-                  ],
                   "system" : "http://terminology.hl7.org/CodeSystem/provenance-participant-type",
-                  "code" : "author"
+                  "code" : "assembler"
                 }
               ]
-            }
-          }
-        ],
-        "entity" : [
-          {
-            "role" : "source",
-            "what" : {
-              "reference" : "Device/1706214904554734000.c0ac69e6-9da4-46d4-8e79-4ff8b6d1c280"
-            }
-          }
-        ]
-      }
-    },
-    {
-      "fullUrl" : "Device/1706214904554734000.c0ac69e6-9da4-46d4-8e79-4ff8b6d1c280",
-      "resource" : {
-        "resourceType" : "Device",
-        "id" : "1706214904554734000.c0ac69e6-9da4-46d4-8e79-4ff8b6d1c280"
-      }
-    },
-    {
-      "fullUrl" : "Patient/1706214904575346000.09655dd1-f759-4d0d-b614-c6c5584c1115",
+            },
+            "who" : {
+              "reference" : "Organization/1706312246230266000.f1ef9ad8-a385-4eda-ae4c-5ad71a244f81"
+            }
+          }
+        ]
+      }
+    },
+    {
+      "fullUrl" : "Organization/1706312246230266000.f1ef9ad8-a385-4eda-ae4c-5ad71a244f81",
+      "resource" : {
+        "resourceType" : "Organization",
+        "id" : "1706312246230266000.f1ef9ad8-a385-4eda-ae4c-5ad71a244f81",
+        "identifier" : [
+          {
+            "value" : "CDC PRIME - Atlanta"
+          },
+          {
+            "type" : {
+              "coding" : [
+                {
+                  "system" : "http://terminology.hl7.org/CodeSystem/v2-0301"
+                }
+              ]
+            },
+            "system" : "urn:ietf:rfc:3986",
+            "value" : "2.16.840.1.114222.4.1.237821"
+          }
+        ]
+      }
+    },
+    {
+      "fullUrl" : "Patient/1706312246243755000.a555d3c8-d8ff-49a6-b048-3de4eb769bd3",
       "resource" : {
         "resourceType" : "Patient",
-        "id" : "1706214904575346000.09655dd1-f759-4d0d-b614-c6c5584c1115",
+        "id" : "1706312246243755000.a555d3c8-d8ff-49a6-b048-3de4eb769bd3",
         "contact" : [
           {
             "telecom" : [
@@ -172,142 +169,6 @@
       }
     },
     {
-      "fullUrl" : "RelatedPerson/1706214904577176000.d1d39b0b-bdc8-4f04-b5a3-3df895373124",
-      "resource" : {
-        "resourceType" : "RelatedPerson",
-        "id" : "1706214904577176000.d1d39b0b-bdc8-4f04-b5a3-3df895373124",
-        "extension" : [
-          {
-            "url" : "https://reportstream.cdc.gov/fhir/StructureDefinition/hl7v2Name",
-            "valueString" : "NK1"
-          }
-        ],
-        "patient" : {
-          "reference" : "Patient/1706214904575346000.09655dd1-f759-4d0d-b614-c6c5584c1115"
-        },
-=======
-        }
-      }
-    },
-    {
-      "fullUrl" : "Organization/1706312245919271000.783bbd1c-d7a9-4a47-8dcf-a5a25ebcfd32",
-      "resource" : {
-        "resourceType" : "Organization",
-        "id" : "1706312245919271000.783bbd1c-d7a9-4a47-8dcf-a5a25ebcfd32",
-        "address" : [
-          {
-            "country" : "USA"
-          }
-        ]
-      }
-    },
-    {
-      "fullUrl" : "Provenance/1706312246224225000.2070d8ed-7e40-4641-9c5a-8b802f58c7ca",
-      "resource" : {
-        "resourceType" : "Provenance",
-        "id" : "1706312246224225000.2070d8ed-7e40-4641-9c5a-8b802f58c7ca",
-        "target" : [
-          {
-            "reference" : "MessageHeader/827ccb0e-ea8a-306c-8c34-a16891f84e7b"
-          }
-        ],
-        "recorded" : "2023-05-01T10:25:31-04:00",
-        "activity" : {
-          "coding" : [
-            {
-              "display" : "ORU^R01^ORU_R01"
-            }
-          ]
-        }
-      }
-    },
-    {
-      "fullUrl" : "Provenance/1706312246230614000.dd069dae-7a6e-4500-88f2-63ca022c77ce",
-      "resource" : {
-        "resourceType" : "Provenance",
-        "id" : "1706312246230614000.dd069dae-7a6e-4500-88f2-63ca022c77ce",
-        "recorded" : "2024-01-26T17:37:26Z",
-        "policy" : [
-          "http://hl7.org/fhir/uv/v2mappings/message-oru-r01-to-bundle"
-        ],
-        "activity" : {
-          "coding" : [
-            {
-              "code" : "v2-FHIR transformation"
-            }
-          ]
-        },
-        "agent" : [
-          {
-            "type" : {
-              "coding" : [
-                {
-                  "system" : "http://terminology.hl7.org/CodeSystem/provenance-participant-type",
-                  "code" : "assembler"
-                }
-              ]
-            },
-            "who" : {
-              "reference" : "Organization/1706312246230266000.f1ef9ad8-a385-4eda-ae4c-5ad71a244f81"
-            }
-          }
-        ]
-      }
-    },
-    {
-      "fullUrl" : "Organization/1706312246230266000.f1ef9ad8-a385-4eda-ae4c-5ad71a244f81",
-      "resource" : {
-        "resourceType" : "Organization",
-        "id" : "1706312246230266000.f1ef9ad8-a385-4eda-ae4c-5ad71a244f81",
-        "identifier" : [
-          {
-            "value" : "CDC PRIME - Atlanta"
-          },
-          {
-            "type" : {
-              "coding" : [
-                {
-                  "system" : "http://terminology.hl7.org/CodeSystem/v2-0301"
-                }
-              ]
-            },
-            "system" : "urn:ietf:rfc:3986",
-            "value" : "2.16.840.1.114222.4.1.237821"
-          }
-        ]
-      }
-    },
-    {
-      "fullUrl" : "Patient/1706312246243755000.a555d3c8-d8ff-49a6-b048-3de4eb769bd3",
-      "resource" : {
-        "resourceType" : "Patient",
-        "id" : "1706312246243755000.a555d3c8-d8ff-49a6-b048-3de4eb769bd3",
-        "contact" : [
-          {
-            "telecom" : [
-              {
-                "extension" : [
-                  {
-                    "url" : "https://reportstream.cdc.gov/fhir/StructureDefinition/xtn1-telephone-number",
-                    "valueString" : "12813308004"
-                  }
-                ],
-                "_system" : {
-                  "extension" : [
-                    {
-                      "url" : "http://hl7.org/fhir/StructureDefinition/data-absent-reason",
-                      "valueCode" : "unknown"
-                    }
-                  ]
-                },
-                "value" : "12813308004"
-              }
-            ]
-          }
-        ]
-      }
-    },
-    {
       "fullUrl" : "Provenance/1706312246244625000.1436c8e5-0f11-4898-80a2-e0d79e67f4ea",
       "resource" : {
         "resourceType" : "Provenance",
@@ -342,7 +203,6 @@
         "patient" : {
           "reference" : "Patient/1706312246243755000.a555d3c8-d8ff-49a6-b048-3de4eb769bd3"
         },
->>>>>>> 711af84e
         "telecom" : [
           {
             "extension" : [
