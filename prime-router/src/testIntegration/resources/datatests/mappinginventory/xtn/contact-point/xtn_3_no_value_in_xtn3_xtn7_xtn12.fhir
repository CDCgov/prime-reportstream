--- conflicted
+++ resolved
@@ -1,14 +1,8 @@
 {
   "resourceType" : "Bundle",
-<<<<<<< HEAD
-  "id" : "1706636797454199000.4af0e423-0895-4c7b-910e-babf79433e1c",
-  "meta" : {
-    "lastUpdated" : "2024-01-30T12:46:37.462-05:00"
-=======
   "id" : "1706548342034392000.a49b3b02-2ef2-4efd-892e-731927fb7bdc",
   "meta" : {
     "lastUpdated" : "2024-01-29T12:12:22.040-05:00"
->>>>>>> 1d045b56
   },
   "identifier" : {
     "system" : "https://reportstream.cdc.gov/prime-router",
@@ -42,11 +36,7 @@
           "display" : "ORU^R01^ORU_R01"
         },
         "sender" : {
-<<<<<<< HEAD
-          "reference" : "Organization/1706636797529281000.b71fddc0-06f5-4ba0-863d-e6fca9080c2c"
-=======
           "reference" : "Organization/1706548342111530000.5746c97f-acb4-4579-aa17-e0d27d88a2eb"
->>>>>>> 1d045b56
         },
         "source" : {
           "_endpoint" : {
@@ -61,17 +51,10 @@
       }
     },
     {
-<<<<<<< HEAD
-      "fullUrl" : "Organization/1706636797529281000.b71fddc0-06f5-4ba0-863d-e6fca9080c2c",
-      "resource" : {
-        "resourceType" : "Organization",
-        "id" : "1706636797529281000.b71fddc0-06f5-4ba0-863d-e6fca9080c2c",
-=======
       "fullUrl" : "Organization/1706548342111530000.5746c97f-acb4-4579-aa17-e0d27d88a2eb",
       "resource" : {
         "resourceType" : "Organization",
         "id" : "1706548342111530000.5746c97f-acb4-4579-aa17-e0d27d88a2eb",
->>>>>>> 1d045b56
         "address" : [
           {
             "country" : "USA"
@@ -80,17 +63,10 @@
       }
     },
     {
-<<<<<<< HEAD
-      "fullUrl" : "Provenance/1706636797837204000.672bb2cc-2733-4d7f-8de2-42244e8e7a60",
-      "resource" : {
-        "resourceType" : "Provenance",
-        "id" : "1706636797837204000.672bb2cc-2733-4d7f-8de2-42244e8e7a60",
-=======
       "fullUrl" : "Provenance/1706548342525273000.c859fb80-77ad-44f0-a624-68926de4c337",
       "resource" : {
         "resourceType" : "Provenance",
         "id" : "1706548342525273000.c859fb80-77ad-44f0-a624-68926de4c337",
->>>>>>> 1d045b56
         "target" : [
           {
             "reference" : "MessageHeader/827ccb0e-ea8a-306c-8c34-a16891f84e7b"
@@ -107,19 +83,11 @@
       }
     },
     {
-<<<<<<< HEAD
-      "fullUrl" : "Provenance/1706636797845361000.a5c590e1-b07f-46a4-b4ef-8af45345f032",
-      "resource" : {
-        "resourceType" : "Provenance",
-        "id" : "1706636797845361000.a5c590e1-b07f-46a4-b4ef-8af45345f032",
-        "recorded" : "2024-01-30T12:46:37Z",
-=======
       "fullUrl" : "Provenance/1706548342533538000.c43f2d72-4fc9-4670-9e85-4fbf7af1d578",
       "resource" : {
         "resourceType" : "Provenance",
         "id" : "1706548342533538000.c43f2d72-4fc9-4670-9e85-4fbf7af1d578",
         "recorded" : "2024-01-29T12:12:22Z",
->>>>>>> 1d045b56
         "policy" : [
           "http://hl7.org/fhir/uv/v2mappings/message-oru-r01-to-bundle"
         ],
@@ -141,19 +109,6 @@
               ]
             },
             "who" : {
-<<<<<<< HEAD
-              "reference" : "Organization/1706636797844937000.c69b4400-0966-4bdf-a787-2ba047a331ac"
-            }
-          }
-        ]
-      }
-    },
-    {
-      "fullUrl" : "Organization/1706636797844937000.c69b4400-0966-4bdf-a787-2ba047a331ac",
-      "resource" : {
-        "resourceType" : "Organization",
-        "id" : "1706636797844937000.c69b4400-0966-4bdf-a787-2ba047a331ac",
-=======
               "reference" : "Organization/1706548342533030000.c0a694fc-687a-4ade-aae3-4d2763744939"
             }
           }
@@ -165,7 +120,6 @@
       "resource" : {
         "resourceType" : "Organization",
         "id" : "1706548342533030000.c0a694fc-687a-4ade-aae3-4d2763744939",
->>>>>>> 1d045b56
         "identifier" : [
           {
             "value" : "CDC PRIME - Atlanta"
@@ -185,31 +139,18 @@
       }
     },
     {
-<<<<<<< HEAD
-      "fullUrl" : "Patient/1706636797862527000.dd992976-5544-4c2e-8edc-5ff1160a0aff",
-      "resource" : {
-        "resourceType" : "Patient",
-        "id" : "1706636797862527000.dd992976-5544-4c2e-8edc-5ff1160a0aff",
-=======
       "fullUrl" : "Patient/1706548342551169000.99bb064a-55b8-4622-8c82-ebdef475f2c5",
       "resource" : {
         "resourceType" : "Patient",
         "id" : "1706548342551169000.99bb064a-55b8-4622-8c82-ebdef475f2c5",
->>>>>>> 1d045b56
         "contact" : [
           {
-            "name" : {},
             "telecom" : [
               {
                 "extension" : [
                   {
-                    "url" : "https://reportstream.cdc.gov/fhir/StructureDefinition/xtn-contact-point",
-                    "extension" : [
-                      {
-                        "url" : "XTN.1",
-                        "valueString" : "12813308004"
-                      }
-                    ]
+                    "url" : "https://reportstream.cdc.gov/fhir/StructureDefinition/xtn1-telephone-number",
+                    "valueString" : "12813308004"
                   }
                 ],
                 "_system" : {
@@ -228,18 +169,6 @@
       }
     },
     {
-<<<<<<< HEAD
-      "fullUrl" : "Provenance/1706636797863778000.ad2ffac4-8745-4016-86c1-d870c8951010",
-      "resource" : {
-        "resourceType" : "Provenance",
-        "id" : "1706636797863778000.ad2ffac4-8745-4016-86c1-d870c8951010",
-        "target" : [
-          {
-            "reference" : "Patient/1706636797862527000.dd992976-5544-4c2e-8edc-5ff1160a0aff"
-          }
-        ],
-        "recorded" : "2024-01-30T12:46:37Z",
-=======
       "fullUrl" : "Provenance/1706548342552541000.7a3d3ca8-876e-4203-91ef-a06c8078c44e",
       "resource" : {
         "resourceType" : "Provenance",
@@ -250,7 +179,6 @@
           }
         ],
         "recorded" : "2024-01-29T12:12:22Z",
->>>>>>> 1d045b56
         "activity" : {
           "coding" : [
             {
@@ -262,17 +190,10 @@
       }
     },
     {
-<<<<<<< HEAD
-      "fullUrl" : "RelatedPerson/1706636797865567000.4a3b9243-3bd8-4995-a2c9-ef81fd55151c",
-      "resource" : {
-        "resourceType" : "RelatedPerson",
-        "id" : "1706636797865567000.4a3b9243-3bd8-4995-a2c9-ef81fd55151c",
-=======
       "fullUrl" : "RelatedPerson/1706548342554687000.f4a9ed32-2897-4c26-b99e-a2881316a861",
       "resource" : {
         "resourceType" : "RelatedPerson",
         "id" : "1706548342554687000.f4a9ed32-2897-4c26-b99e-a2881316a861",
->>>>>>> 1d045b56
         "extension" : [
           {
             "url" : "https://reportstream.cdc.gov/fhir/StructureDefinition/hl7v2Name",
@@ -280,27 +201,18 @@
           }
         ],
         "patient" : {
-<<<<<<< HEAD
-          "reference" : "Patient/1706636797862527000.dd992976-5544-4c2e-8edc-5ff1160a0aff"
-=======
           "reference" : "Patient/1706548342551169000.99bb064a-55b8-4622-8c82-ebdef475f2c5"
->>>>>>> 1d045b56
         },
         "telecom" : [
           {
             "extension" : [
-              {
-                "url" : "https://reportstream.cdc.gov/fhir/StructureDefinition/xtn-contact-point",
-                "extension" : [
-                  {
-                    "url" : "XTN.1",
-                    "valueString" : "12813308004"
-                  }
-                ]
-              },
               {
                 "url" : "https://reportstream.cdc.gov/fhir/StructureDefinition/hl7v2Name",
                 "valueString" : "next-of-kin-telecomm-info"
+              },
+              {
+                "url" : "https://reportstream.cdc.gov/fhir/StructureDefinition/xtn1-telephone-number",
+                "valueString" : "12813308004"
               }
             ],
             "_system" : {
