{
  "resourceType" : "Bundle",
<<<<<<< HEAD
  "id" : "1704922725891479000.3adb1f23-ac75-4f33-a97d-347bcf239faa",
  "meta" : {
    "lastUpdated" : "2024-01-10T15:38:45.913-06:00"
=======
  "id" : "1704841416309362000.4e3c2979-0467-4272-b9ef-54bd903c277a",
  "meta" : {
    "lastUpdated" : "2024-01-09T15:03:36.326-08:00"
>>>>>>> b7d18e61
  },
  "identifier" : {
    "system" : "https://reportstream.cdc.gov/prime-router",
    "value" : "12345"
  },
  "type" : "message",
<<<<<<< HEAD
  "timestamp" : "2023-05-01T09:25:31.000-05:00",
  "entry" : [ {
    "fullUrl" : "MessageHeader/827ccb0e-ea8a-306c-8c34-a16891f84e7b",
    "resource" : {
      "resourceType" : "MessageHeader",
      "id" : "827ccb0e-ea8a-306c-8c34-a16891f84e7b",
      "extension" : [ {
        "url" : "https://reportstream.cdc.gov/fhir/StructureDefinition/encoding-characters",
        "valueString" : "^~\\&#"
      }, {
        "url" : "https://reportstream.cdc.gov/fhir/StructureDefinition/msh-7-datetime-of-message",
        "valueString" : "20230501102531-0400"
      }, {
        "url" : "https://reportstream.cdc.gov/fhir/StructureDefinition/character-set",
        "valueString" : "UNICODE UTF-8"
      } ],
      "eventCoding" : {
        "system" : "http://terminology.hl7.org/CodeSystem/v2-0003",
        "code" : "R01",
        "display" : "ORU^R01^ORU_R01"
      },
      "sender" : {
        "reference" : "Organization/1704922726034063000.1c78a41b-68e7-4c17-9c7a-4e81ba019be1"
      },
      "source" : {
        "_endpoint" : {
          "extension" : [ {
            "url" : "http://hl7.org/fhir/StructureDefinition/data-absent-reason",
            "valueCode" : "unknown"
          } ]
        }
      }
    }
  }, {
    "fullUrl" : "Organization/1704922726034063000.1c78a41b-68e7-4c17-9c7a-4e81ba019be1",
    "resource" : {
      "resourceType" : "Organization",
      "id" : "1704922726034063000.1c78a41b-68e7-4c17-9c7a-4e81ba019be1",
      "address" : [ {
        "country" : "USA"
      } ]
    }
  }, {
    "fullUrl" : "Provenance/1704922726561110000.1a2890c2-8702-4b5b-8099-aec600e316e1",
    "resource" : {
      "resourceType" : "Provenance",
      "id" : "1704922726561110000.1a2890c2-8702-4b5b-8099-aec600e316e1",
      "recorded" : "2023-05-01T10:25:31-04:00",
      "_recorded" : {
        "extension" : [ {
          "url" : "https://reportstream.cdc.gov/fhir/StructureDefinition/hl7v2-date-time",
          "valueString" : "20230501102531-0400"
        } ]
      },
      "activity" : {
        "coding" : [ {
          "extension" : [ {
            "url" : "https://reportstream.cdc.gov/fhir/StructureDefinition/code-index-name",
            "valueString" : "identifier"
          } ],
          "system" : "http://terminology.hl7.org/CodeSystem/v2-0003",
          "code" : "R01",
          "display" : "ORU_R01"
        } ]
      },
      "agent" : [ {
        "type" : {
          "coding" : [ {
            "extension" : [ {
              "url" : "https://reportstream.cdc.gov/fhir/StructureDefinition/code-index-name",
              "valueString" : "identifier"
            } ],
            "system" : "http://terminology.hl7.org/CodeSystem/provenance-participant-type",
            "code" : "author"
          } ]
        }
      } ],
      "entity" : [ {
        "role" : "source",
        "what" : {
          "reference" : "Device/1704922726566034000.17e7fbd1-b9ff-441f-9885-e19c5fdc2b45"
        }
      } ]
    }
  }, {
    "fullUrl" : "Device/1704922726566034000.17e7fbd1-b9ff-441f-9885-e19c5fdc2b45",
    "resource" : {
      "resourceType" : "Device",
      "id" : "1704922726566034000.17e7fbd1-b9ff-441f-9885-e19c5fdc2b45"
    }
  }, {
    "fullUrl" : "Patient/1704922726599124000.6f3aec7d-ab89-434e-b013-4e62c9a6c483",
    "resource" : {
      "resourceType" : "Patient",
      "id" : "1704922726599124000.6f3aec7d-ab89-434e-b013-4e62c9a6c483",
      "contact" : [ { } ]
=======
  "timestamp" : "2023-05-01T07:25:31.000-07:00",
  "entry" : [
    {
      "fullUrl" : "MessageHeader/827ccb0e-ea8a-306c-8c34-a16891f84e7b",
      "resource" : {
        "resourceType" : "MessageHeader",
        "id" : "827ccb0e-ea8a-306c-8c34-a16891f84e7b",
        "extension" : [
          {
            "url" : "https://reportstream.cdc.gov/fhir/StructureDefinition/encoding-characters",
            "valueString" : "^~\\&#"
          },
          {
            "url" : "https://reportstream.cdc.gov/fhir/StructureDefinition/msh-7-datetime-of-message",
            "valueString" : "20230501102531-0400"
          },
          {
            "url" : "https://reportstream.cdc.gov/fhir/StructureDefinition/character-set",
            "valueString" : "UNICODE UTF-8"
          }
        ],
        "eventCoding" : {
          "system" : "http://terminology.hl7.org/CodeSystem/v2-0003",
          "code" : "R01",
          "display" : "ORU^R01^ORU_R01"
        },
        "sender" : {
          "reference" : "Organization/1704841416390931000.e950be73-a401-46f8-a702-c58738253886"
        },
        "source" : {
          "_endpoint" : {
            "extension" : [
              {
                "url" : "http://hl7.org/fhir/StructureDefinition/data-absent-reason",
                "valueCode" : "unknown"
              }
            ]
          }
        }
      }
    },
    {
      "fullUrl" : "Organization/1704841416390931000.e950be73-a401-46f8-a702-c58738253886",
      "resource" : {
        "resourceType" : "Organization",
        "id" : "1704841416390931000.e950be73-a401-46f8-a702-c58738253886",
        "address" : [
          {
            "country" : "USA"
          }
        ]
      }
    },
    {
      "fullUrl" : "Provenance/1704841416693350000.1dd64691-0417-4145-8e62-741cae171146",
      "resource" : {
        "resourceType" : "Provenance",
        "id" : "1704841416693350000.1dd64691-0417-4145-8e62-741cae171146",
        "recorded" : "2023-05-01T10:25:31-04:00",
        "_recorded" : {
          "extension" : [
            {
              "url" : "https://reportstream.cdc.gov/fhir/StructureDefinition/hl7v2-date-time",
              "valueString" : "20230501102531-0400"
            }
          ]
        },
        "activity" : {
          "coding" : [
            {
              "extension" : [
                {
                  "url" : "https://reportstream.cdc.gov/fhir/StructureDefinition/code-index-name",
                  "valueString" : "identifier"
                }
              ],
              "system" : "http://terminology.hl7.org/CodeSystem/v2-0003",
              "code" : "R01",
              "display" : "ORU_R01"
            }
          ]
        },
        "agent" : [
          {
            "type" : {
              "coding" : [
                {
                  "extension" : [
                    {
                      "url" : "https://reportstream.cdc.gov/fhir/StructureDefinition/code-index-name",
                      "valueString" : "identifier"
                    }
                  ],
                  "system" : "http://terminology.hl7.org/CodeSystem/provenance-participant-type",
                  "code" : "author"
                }
              ]
            }
          }
        ],
        "entity" : [
          {
            "role" : "source",
            "what" : {
              "reference" : "Device/1704841416695673000.330846ea-4803-4c8e-a61c-18e2f968de15"
            }
          }
        ]
      }
    },
    {
      "fullUrl" : "Device/1704841416695673000.330846ea-4803-4c8e-a61c-18e2f968de15",
      "resource" : {
        "resourceType" : "Device",
        "id" : "1704841416695673000.330846ea-4803-4c8e-a61c-18e2f968de15"
      }
    },
    {
      "fullUrl" : "RelatedPerson/1704841416717027000.30df507b-6d34-4bea-b586-6cff92e408f9",
      "resource" : {
        "resourceType" : "RelatedPerson",
        "id" : "1704841416717027000.30df507b-6d34-4bea-b586-6cff92e408f9",
        "extension" : [
          {
            "url" : "https://reportstream.cdc.gov/fhir/StructureDefinition/hl7v2Name",
            "valueString" : "NK1"
          }
        ],
        "patient" : {
          "reference" : "Patient/1704841416712575000.2e915daa-bd95-4589-965e-42a9d83dd6c8"
        },
        "telecom" : [
          {
            "extension" : [
              {
                "url" : "https://reportstream.cdc.gov/fhir/StructureDefinition/hl7v2Name",
                "valueString" : "next-of-kin-telecomm-info"
              },
              {
                "url" : "https://reportstream.cdc.gov/fhir/StructureDefinition/xtn4-communication-address",
                "valueString" : "test@aol.net"
              }
            ],
            "system" : "email"
          }
        ]
      }
    },
    {
      "fullUrl" : "Patient/1704841416712575000.2e915daa-bd95-4589-965e-42a9d83dd6c8",
      "resource" : {
        "resourceType" : "Patient",
        "id" : "1704841416712575000.2e915daa-bd95-4589-965e-42a9d83dd6c8",
        "contact" : [
          {
            "telecom" : [
              {
                "extension" : [
                  {
                    "url" : "https://reportstream.cdc.gov/fhir/StructureDefinition/hl7v2Name",
                    "valueString" : "next-of-kin-telecomm-info"
                  },
                  {
                    "url" : "https://reportstream.cdc.gov/fhir/StructureDefinition/xtn4-communication-address",
                    "valueString" : "test@aol.net"
                  }
                ],
                "system" : "email"
              }
            ]
          }
        ]
      }
>>>>>>> b7d18e61
    }
  } ]
}<|MERGE_RESOLUTION|>--- conflicted
+++ resolved
@@ -1,118 +1,14 @@
 {
   "resourceType" : "Bundle",
-<<<<<<< HEAD
-  "id" : "1704922725891479000.3adb1f23-ac75-4f33-a97d-347bcf239faa",
-  "meta" : {
-    "lastUpdated" : "2024-01-10T15:38:45.913-06:00"
-=======
   "id" : "1704841416309362000.4e3c2979-0467-4272-b9ef-54bd903c277a",
   "meta" : {
     "lastUpdated" : "2024-01-09T15:03:36.326-08:00"
->>>>>>> b7d18e61
   },
   "identifier" : {
     "system" : "https://reportstream.cdc.gov/prime-router",
     "value" : "12345"
   },
   "type" : "message",
-<<<<<<< HEAD
-  "timestamp" : "2023-05-01T09:25:31.000-05:00",
-  "entry" : [ {
-    "fullUrl" : "MessageHeader/827ccb0e-ea8a-306c-8c34-a16891f84e7b",
-    "resource" : {
-      "resourceType" : "MessageHeader",
-      "id" : "827ccb0e-ea8a-306c-8c34-a16891f84e7b",
-      "extension" : [ {
-        "url" : "https://reportstream.cdc.gov/fhir/StructureDefinition/encoding-characters",
-        "valueString" : "^~\\&#"
-      }, {
-        "url" : "https://reportstream.cdc.gov/fhir/StructureDefinition/msh-7-datetime-of-message",
-        "valueString" : "20230501102531-0400"
-      }, {
-        "url" : "https://reportstream.cdc.gov/fhir/StructureDefinition/character-set",
-        "valueString" : "UNICODE UTF-8"
-      } ],
-      "eventCoding" : {
-        "system" : "http://terminology.hl7.org/CodeSystem/v2-0003",
-        "code" : "R01",
-        "display" : "ORU^R01^ORU_R01"
-      },
-      "sender" : {
-        "reference" : "Organization/1704922726034063000.1c78a41b-68e7-4c17-9c7a-4e81ba019be1"
-      },
-      "source" : {
-        "_endpoint" : {
-          "extension" : [ {
-            "url" : "http://hl7.org/fhir/StructureDefinition/data-absent-reason",
-            "valueCode" : "unknown"
-          } ]
-        }
-      }
-    }
-  }, {
-    "fullUrl" : "Organization/1704922726034063000.1c78a41b-68e7-4c17-9c7a-4e81ba019be1",
-    "resource" : {
-      "resourceType" : "Organization",
-      "id" : "1704922726034063000.1c78a41b-68e7-4c17-9c7a-4e81ba019be1",
-      "address" : [ {
-        "country" : "USA"
-      } ]
-    }
-  }, {
-    "fullUrl" : "Provenance/1704922726561110000.1a2890c2-8702-4b5b-8099-aec600e316e1",
-    "resource" : {
-      "resourceType" : "Provenance",
-      "id" : "1704922726561110000.1a2890c2-8702-4b5b-8099-aec600e316e1",
-      "recorded" : "2023-05-01T10:25:31-04:00",
-      "_recorded" : {
-        "extension" : [ {
-          "url" : "https://reportstream.cdc.gov/fhir/StructureDefinition/hl7v2-date-time",
-          "valueString" : "20230501102531-0400"
-        } ]
-      },
-      "activity" : {
-        "coding" : [ {
-          "extension" : [ {
-            "url" : "https://reportstream.cdc.gov/fhir/StructureDefinition/code-index-name",
-            "valueString" : "identifier"
-          } ],
-          "system" : "http://terminology.hl7.org/CodeSystem/v2-0003",
-          "code" : "R01",
-          "display" : "ORU_R01"
-        } ]
-      },
-      "agent" : [ {
-        "type" : {
-          "coding" : [ {
-            "extension" : [ {
-              "url" : "https://reportstream.cdc.gov/fhir/StructureDefinition/code-index-name",
-              "valueString" : "identifier"
-            } ],
-            "system" : "http://terminology.hl7.org/CodeSystem/provenance-participant-type",
-            "code" : "author"
-          } ]
-        }
-      } ],
-      "entity" : [ {
-        "role" : "source",
-        "what" : {
-          "reference" : "Device/1704922726566034000.17e7fbd1-b9ff-441f-9885-e19c5fdc2b45"
-        }
-      } ]
-    }
-  }, {
-    "fullUrl" : "Device/1704922726566034000.17e7fbd1-b9ff-441f-9885-e19c5fdc2b45",
-    "resource" : {
-      "resourceType" : "Device",
-      "id" : "1704922726566034000.17e7fbd1-b9ff-441f-9885-e19c5fdc2b45"
-    }
-  }, {
-    "fullUrl" : "Patient/1704922726599124000.6f3aec7d-ab89-434e-b013-4e62c9a6c483",
-    "resource" : {
-      "resourceType" : "Patient",
-      "id" : "1704922726599124000.6f3aec7d-ab89-434e-b013-4e62c9a6c483",
-      "contact" : [ { } ]
-=======
   "timestamp" : "2023-05-01T07:25:31.000-07:00",
   "entry" : [
     {
@@ -286,7 +182,6 @@
           }
         ]
       }
->>>>>>> b7d18e61
     }
-  } ]
+  ]
 }