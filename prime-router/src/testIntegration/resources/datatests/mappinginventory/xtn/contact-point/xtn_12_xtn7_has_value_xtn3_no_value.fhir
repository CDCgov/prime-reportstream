--- conflicted
+++ resolved
@@ -1,14 +1,8 @@
 {
   "resourceType" : "Bundle",
-<<<<<<< HEAD
-  "id" : "1706636698553546000.d7fb06f7-59a1-425e-99f0-1a41acaf25e5",
-  "meta" : {
-    "lastUpdated" : "2024-01-30T12:44:58.558-05:00"
-=======
   "id" : "1706548223627432000.5e7c1c3c-9acb-4cee-ba9c-dee9d937ba4b",
   "meta" : {
     "lastUpdated" : "2024-01-29T12:10:23.634-05:00"
->>>>>>> 1d045b56
   },
   "identifier" : {
     "system" : "https://reportstream.cdc.gov/prime-router",
@@ -42,11 +36,7 @@
           "display" : "ORU^R01^ORU_R01"
         },
         "sender" : {
-<<<<<<< HEAD
-          "reference" : "Organization/1706636698624967000.038fea98-63aa-4590-9c4e-9e1713533b5b"
-=======
           "reference" : "Organization/1706548223712169000.dce2597a-94d0-49dd-8102-7d9ec8516219"
->>>>>>> 1d045b56
         },
         "source" : {
           "_endpoint" : {
@@ -61,17 +51,10 @@
       }
     },
     {
-<<<<<<< HEAD
-      "fullUrl" : "Organization/1706636698624967000.038fea98-63aa-4590-9c4e-9e1713533b5b",
-      "resource" : {
-        "resourceType" : "Organization",
-        "id" : "1706636698624967000.038fea98-63aa-4590-9c4e-9e1713533b5b",
-=======
       "fullUrl" : "Organization/1706548223712169000.dce2597a-94d0-49dd-8102-7d9ec8516219",
       "resource" : {
         "resourceType" : "Organization",
         "id" : "1706548223712169000.dce2597a-94d0-49dd-8102-7d9ec8516219",
->>>>>>> 1d045b56
         "address" : [
           {
             "country" : "USA"
@@ -80,17 +63,10 @@
       }
     },
     {
-<<<<<<< HEAD
-      "fullUrl" : "Provenance/1706636698932430000.a9d934a7-8dce-4516-aef2-f5f92c754848",
-      "resource" : {
-        "resourceType" : "Provenance",
-        "id" : "1706636698932430000.a9d934a7-8dce-4516-aef2-f5f92c754848",
-=======
       "fullUrl" : "Provenance/1706548224059950000.40a9b674-96a4-494a-9705-c45e7cf83460",
       "resource" : {
         "resourceType" : "Provenance",
         "id" : "1706548224059950000.40a9b674-96a4-494a-9705-c45e7cf83460",
->>>>>>> 1d045b56
         "target" : [
           {
             "reference" : "MessageHeader/827ccb0e-ea8a-306c-8c34-a16891f84e7b"
@@ -107,19 +83,11 @@
       }
     },
     {
-<<<<<<< HEAD
-      "fullUrl" : "Provenance/1706636698939963000.33ea0080-792d-423f-ab1d-f68915f5c96a",
-      "resource" : {
-        "resourceType" : "Provenance",
-        "id" : "1706636698939963000.33ea0080-792d-423f-ab1d-f68915f5c96a",
-        "recorded" : "2024-01-30T12:44:58Z",
-=======
       "fullUrl" : "Provenance/1706548224068200000.8570a312-20c0-43b2-89d3-3c4e9ed25728",
       "resource" : {
         "resourceType" : "Provenance",
         "id" : "1706548224068200000.8570a312-20c0-43b2-89d3-3c4e9ed25728",
         "recorded" : "2024-01-29T12:10:24Z",
->>>>>>> 1d045b56
         "policy" : [
           "http://hl7.org/fhir/uv/v2mappings/message-oru-r01-to-bundle"
         ],
@@ -141,19 +109,6 @@
               ]
             },
             "who" : {
-<<<<<<< HEAD
-              "reference" : "Organization/1706636698939464000.6391730e-aa43-4612-bce7-d0d82c5558dc"
-            }
-          }
-        ]
-      }
-    },
-    {
-      "fullUrl" : "Organization/1706636698939464000.6391730e-aa43-4612-bce7-d0d82c5558dc",
-      "resource" : {
-        "resourceType" : "Organization",
-        "id" : "1706636698939464000.6391730e-aa43-4612-bce7-d0d82c5558dc",
-=======
               "reference" : "Organization/1706548224067666000.90f2e98a-81f3-465d-9224-b68f86f6bc79"
             }
           }
@@ -165,7 +120,6 @@
       "resource" : {
         "resourceType" : "Organization",
         "id" : "1706548224067666000.90f2e98a-81f3-465d-9224-b68f86f6bc79",
->>>>>>> 1d045b56
         "identifier" : [
           {
             "value" : "CDC PRIME - Atlanta"
@@ -185,37 +139,16 @@
       }
     },
     {
-<<<<<<< HEAD
-      "fullUrl" : "Patient/1706636698955704000.fe916083-524c-4dd4-81e0-60d989ff641c",
-      "resource" : {
-        "resourceType" : "Patient",
-        "id" : "1706636698955704000.fe916083-524c-4dd4-81e0-60d989ff641c",
-=======
       "fullUrl" : "Patient/1706548224084719000.0b5a1ac5-ab77-4807-be3d-baa4537c1a52",
       "resource" : {
         "resourceType" : "Patient",
         "id" : "1706548224084719000.0b5a1ac5-ab77-4807-be3d-baa4537c1a52",
->>>>>>> 1d045b56
         "contact" : [
-          {
-            "name" : {}
-          }
-        ]
-      }
-    },
-    {
-<<<<<<< HEAD
-      "fullUrl" : "Provenance/1706636698956476000.31b056b8-2abc-4c0e-8093-f883870fe502",
-      "resource" : {
-        "resourceType" : "Provenance",
-        "id" : "1706636698956476000.31b056b8-2abc-4c0e-8093-f883870fe502",
-        "target" : [
-          {
-            "reference" : "Patient/1706636698955704000.fe916083-524c-4dd4-81e0-60d989ff641c"
-          }
-        ],
-        "recorded" : "2024-01-30T12:44:58Z",
-=======
+          {}
+        ]
+      }
+    },
+    {
       "fullUrl" : "Provenance/1706548224085431000.f35b1852-0826-43e3-abfc-5d1153ad2968",
       "resource" : {
         "resourceType" : "Provenance",
@@ -226,7 +159,6 @@
           }
         ],
         "recorded" : "2024-01-29T12:10:24Z",
->>>>>>> 1d045b56
         "activity" : {
           "coding" : [
             {
@@ -238,17 +170,10 @@
       }
     },
     {
-<<<<<<< HEAD
-      "fullUrl" : "RelatedPerson/1706636698958507000.4deeb241-3881-4c85-97f1-1b5552bd8094",
-      "resource" : {
-        "resourceType" : "RelatedPerson",
-        "id" : "1706636698958507000.4deeb241-3881-4c85-97f1-1b5552bd8094",
-=======
       "fullUrl" : "RelatedPerson/1706548224087371000.d27194d1-c070-493e-ba77-733c7c45594f",
       "resource" : {
         "resourceType" : "RelatedPerson",
         "id" : "1706548224087371000.d27194d1-c070-493e-ba77-733c7c45594f",
->>>>>>> 1d045b56
         "extension" : [
           {
             "url" : "https://reportstream.cdc.gov/fhir/StructureDefinition/hl7v2Name",
@@ -256,31 +181,22 @@
           }
         ],
         "patient" : {
-<<<<<<< HEAD
-          "reference" : "Patient/1706636698955704000.fe916083-524c-4dd4-81e0-60d989ff641c"
-=======
           "reference" : "Patient/1706548224084719000.0b5a1ac5-ab77-4807-be3d-baa4537c1a52"
->>>>>>> 1d045b56
         },
         "telecom" : [
           {
             "extension" : [
+              {
+                "url" : "https://reportstream.cdc.gov/fhir/StructureDefinition/hl7v2Name",
+                "valueString" : "next-of-kin-telecomm-info"
+              },
+              {
+                "url" : "https://reportstream.cdc.gov/fhir/StructureDefinition/xtn7-local-number",
+                "valueString" : "12813308004"
+              },
               {
                 "url" : "http://hl7.org/fhir/StructureDefinition/contactpoint-local",
                 "valueString" : "12813308004"
-              },
-              {
-                "url" : "https://reportstream.cdc.gov/fhir/StructureDefinition/xtn-contact-point",
-                "extension" : [
-                  {
-                    "url" : "XTN.7",
-                    "valueString" : "12813308004"
-                  }
-                ]
-              },
-              {
-                "url" : "https://reportstream.cdc.gov/fhir/StructureDefinition/hl7v2Name",
-                "valueString" : "next-of-kin-telecomm-info"
               }
             ],
             "_system" : {
