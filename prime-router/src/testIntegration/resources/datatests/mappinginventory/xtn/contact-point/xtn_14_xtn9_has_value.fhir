--- conflicted
+++ resolved
@@ -1,14 +1,8 @@
 {
   "resourceType" : "Bundle",
-<<<<<<< HEAD
-  "id" : "1706636717112184000.c03e3098-74bb-489a-be71-9da10486f136",
-  "meta" : {
-    "lastUpdated" : "2024-01-30T12:45:17.118-05:00"
-=======
   "id" : "1706548246304811000.2b21fe0a-1682-4dc6-85f2-60606540dbe3",
   "meta" : {
     "lastUpdated" : "2024-01-29T12:10:46.311-05:00"
->>>>>>> 1d045b56
   },
   "identifier" : {
     "system" : "https://reportstream.cdc.gov/prime-router",
@@ -42,11 +36,7 @@
           "display" : "ORU^R01^ORU_R01"
         },
         "sender" : {
-<<<<<<< HEAD
-          "reference" : "Organization/1706636717185476000.c63d9df3-d9dd-468f-b2e5-f776cd51abcb"
-=======
           "reference" : "Organization/1706548246375024000.5540a6b6-e86f-4614-865a-255815e46ca3"
->>>>>>> 1d045b56
         },
         "source" : {
           "_endpoint" : {
@@ -61,17 +51,10 @@
       }
     },
     {
-<<<<<<< HEAD
-      "fullUrl" : "Organization/1706636717185476000.c63d9df3-d9dd-468f-b2e5-f776cd51abcb",
-      "resource" : {
-        "resourceType" : "Organization",
-        "id" : "1706636717185476000.c63d9df3-d9dd-468f-b2e5-f776cd51abcb",
-=======
       "fullUrl" : "Organization/1706548246375024000.5540a6b6-e86f-4614-865a-255815e46ca3",
       "resource" : {
         "resourceType" : "Organization",
         "id" : "1706548246375024000.5540a6b6-e86f-4614-865a-255815e46ca3",
->>>>>>> 1d045b56
         "address" : [
           {
             "country" : "USA"
@@ -80,17 +63,10 @@
       }
     },
     {
-<<<<<<< HEAD
-      "fullUrl" : "Provenance/1706636717492312000.af0f8b01-6ebd-4e83-9b5a-03883d361415",
-      "resource" : {
-        "resourceType" : "Provenance",
-        "id" : "1706636717492312000.af0f8b01-6ebd-4e83-9b5a-03883d361415",
-=======
       "fullUrl" : "Provenance/1706548246742689000.6e3a5f6d-fb39-4485-9620-a11d7169296f",
       "resource" : {
         "resourceType" : "Provenance",
         "id" : "1706548246742689000.6e3a5f6d-fb39-4485-9620-a11d7169296f",
->>>>>>> 1d045b56
         "target" : [
           {
             "reference" : "MessageHeader/827ccb0e-ea8a-306c-8c34-a16891f84e7b"
@@ -107,19 +83,11 @@
       }
     },
     {
-<<<<<<< HEAD
-      "fullUrl" : "Provenance/1706636717498946000.ce2e3ce2-dbcf-432c-9d51-122a0c8bb358",
-      "resource" : {
-        "resourceType" : "Provenance",
-        "id" : "1706636717498946000.ce2e3ce2-dbcf-432c-9d51-122a0c8bb358",
-        "recorded" : "2024-01-30T12:45:17Z",
-=======
       "fullUrl" : "Provenance/1706548246751767000.58957b19-d9fb-4bb0-859d-5ee33f312690",
       "resource" : {
         "resourceType" : "Provenance",
         "id" : "1706548246751767000.58957b19-d9fb-4bb0-859d-5ee33f312690",
         "recorded" : "2024-01-29T12:10:46Z",
->>>>>>> 1d045b56
         "policy" : [
           "http://hl7.org/fhir/uv/v2mappings/message-oru-r01-to-bundle"
         ],
@@ -141,19 +109,6 @@
               ]
             },
             "who" : {
-<<<<<<< HEAD
-              "reference" : "Organization/1706636717498541000.64861065-46ee-427e-b897-04c9ed6dc18f"
-            }
-          }
-        ]
-      }
-    },
-    {
-      "fullUrl" : "Organization/1706636717498541000.64861065-46ee-427e-b897-04c9ed6dc18f",
-      "resource" : {
-        "resourceType" : "Organization",
-        "id" : "1706636717498541000.64861065-46ee-427e-b897-04c9ed6dc18f",
-=======
               "reference" : "Organization/1706548246750691000.f62dd0c9-b90c-412c-8b56-a84971693d2f"
             }
           }
@@ -165,7 +120,6 @@
       "resource" : {
         "resourceType" : "Organization",
         "id" : "1706548246750691000.f62dd0c9-b90c-412c-8b56-a84971693d2f",
->>>>>>> 1d045b56
         "identifier" : [
           {
             "value" : "CDC PRIME - Atlanta"
@@ -185,37 +139,16 @@
       }
     },
     {
-<<<<<<< HEAD
-      "fullUrl" : "Patient/1706636717514495000.977fa90d-c55b-49bb-b189-7d8731e9af4e",
-      "resource" : {
-        "resourceType" : "Patient",
-        "id" : "1706636717514495000.977fa90d-c55b-49bb-b189-7d8731e9af4e",
-=======
       "fullUrl" : "Patient/1706548246769876000.5f72735d-b385-4e1b-b495-0af8c4700a45",
       "resource" : {
         "resourceType" : "Patient",
         "id" : "1706548246769876000.5f72735d-b385-4e1b-b495-0af8c4700a45",
->>>>>>> 1d045b56
         "contact" : [
-          {
-            "name" : {}
-          }
-        ]
-      }
-    },
-    {
-<<<<<<< HEAD
-      "fullUrl" : "Provenance/1706636717515190000.25d5eecb-4047-4bd9-b9a0-fda069f5e541",
-      "resource" : {
-        "resourceType" : "Provenance",
-        "id" : "1706636717515190000.25d5eecb-4047-4bd9-b9a0-fda069f5e541",
-        "target" : [
-          {
-            "reference" : "Patient/1706636717514495000.977fa90d-c55b-49bb-b189-7d8731e9af4e"
-          }
-        ],
-        "recorded" : "2024-01-30T12:45:17Z",
-=======
+          {}
+        ]
+      }
+    },
+    {
       "fullUrl" : "Provenance/1706548246770651000.788a89b6-c0e8-4f91-a07e-7747bd0b352e",
       "resource" : {
         "resourceType" : "Provenance",
@@ -226,7 +159,6 @@
           }
         ],
         "recorded" : "2024-01-29T12:10:46Z",
->>>>>>> 1d045b56
         "activity" : {
           "coding" : [
             {
@@ -238,17 +170,10 @@
       }
     },
     {
-<<<<<<< HEAD
-      "fullUrl" : "RelatedPerson/1706636717517103000.7055d740-85bd-496a-b689-8e2d4454bebc",
-      "resource" : {
-        "resourceType" : "RelatedPerson",
-        "id" : "1706636717517103000.7055d740-85bd-496a-b689-8e2d4454bebc",
-=======
       "fullUrl" : "RelatedPerson/1706548246772351000.bd4e2bb7-8712-4046-b1dc-c48a546ffb4d",
       "resource" : {
         "resourceType" : "RelatedPerson",
         "id" : "1706548246772351000.bd4e2bb7-8712-4046-b1dc-c48a546ffb4d",
->>>>>>> 1d045b56
         "extension" : [
           {
             "url" : "https://reportstream.cdc.gov/fhir/StructureDefinition/hl7v2Name",
@@ -256,27 +181,18 @@
           }
         ],
         "patient" : {
-<<<<<<< HEAD
-          "reference" : "Patient/1706636717514495000.977fa90d-c55b-49bb-b189-7d8731e9af4e"
-=======
           "reference" : "Patient/1706548246769876000.5f72735d-b385-4e1b-b495-0af8c4700a45"
->>>>>>> 1d045b56
         },
         "telecom" : [
           {
             "extension" : [
-              {
-                "url" : "https://reportstream.cdc.gov/fhir/StructureDefinition/xtn-contact-point",
-                "extension" : [
-                  {
-                    "url" : "XTN.9",
-                    "valueString" : "any-text-1234"
-                  }
-                ]
-              },
               {
                 "url" : "https://reportstream.cdc.gov/fhir/StructureDefinition/hl7v2Name",
                 "valueString" : "next-of-kin-telecomm-info"
+              },
+              {
+                "url" : "https://reportstream.cdc.gov/fhir/StructureDefinition/xtn9-any-text",
+                "valueString" : "any-text-1234"
               }
             ],
             "_system" : {
