--- conflicted
+++ resolved
@@ -1,82 +1,14 @@
 {
   "resourceType" : "Bundle",
-<<<<<<< HEAD
-  "id" : "1706214818585381000.5c65e642-4ccc-484a-81de-30eb1d025a0c",
-  "meta" : {
-    "lastUpdated" : "2024-01-25T15:33:38.600-05:00"
-=======
   "id" : "1706312167271918000.af07ea13-7f71-4caf-aaa7-9d0f2636df1c",
   "meta" : {
     "lastUpdated" : "2024-01-26T17:36:07.285-06:00"
->>>>>>> 711af84e
   },
   "identifier" : {
     "system" : "https://reportstream.cdc.gov/prime-router",
     "value" : "12345"
   },
   "type" : "message",
-<<<<<<< HEAD
-  "timestamp" : "2023-05-01T10:25:31.000-04:00",
-  "entry" : [ {
-    "fullUrl" : "MessageHeader/827ccb0e-ea8a-306c-8c34-a16891f84e7b",
-    "resource" : {
-      "resourceType" : "MessageHeader",
-      "id" : "827ccb0e-ea8a-306c-8c34-a16891f84e7b",
-      "extension" : [ {
-        "url" : "https://reportstream.cdc.gov/fhir/StructureDefinition/encoding-characters",
-        "valueString" : "^~\\&#"
-      }, {
-        "url" : "https://reportstream.cdc.gov/fhir/StructureDefinition/msh-7-datetime-of-message",
-        "valueString" : "20230501102531-0400"
-      }, {
-        "url" : "https://reportstream.cdc.gov/fhir/StructureDefinition/character-set",
-        "valueString" : "UNICODE UTF-8"
-      } ],
-      "eventCoding" : {
-        "system" : "http://terminology.hl7.org/CodeSystem/v2-0003",
-        "code" : "R01",
-        "display" : "ORU^R01^ORU_R01"
-      },
-      "sender" : {
-        "reference" : "Organization/1706214818675001000.300fec45-fc32-4b24-8c9e-bfc4704c4898"
-      },
-      "source" : {
-        "_endpoint" : {
-          "extension" : [ {
-            "url" : "http://hl7.org/fhir/StructureDefinition/data-absent-reason",
-            "valueCode" : "unknown"
-          } ]
-        }
-      }
-    }
-  }, {
-    "fullUrl" : "Organization/1706214818675001000.300fec45-fc32-4b24-8c9e-bfc4704c4898",
-    "resource" : {
-      "resourceType" : "Organization",
-      "id" : "1706214818675001000.300fec45-fc32-4b24-8c9e-bfc4704c4898",
-      "address" : [ {
-        "country" : "USA"
-      } ]
-    }
-  }, {
-    "fullUrl" : "Provenance/1706214818995500000.93f49d25-508f-4fd0-9d90-41a4f35188d6",
-    "resource" : {
-      "resourceType" : "Provenance",
-      "id" : "1706214818995500000.93f49d25-508f-4fd0-9d90-41a4f35188d6",
-      "recorded" : "2023-05-01T10:25:31-04:00",
-      "_recorded" : {
-        "extension" : [ {
-          "url" : "https://reportstream.cdc.gov/fhir/StructureDefinition/hl7v2-date-time",
-          "valueString" : "20230501102531-0400"
-        } ]
-      },
-      "activity" : {
-        "coding" : [ {
-          "extension" : [ {
-            "url" : "https://reportstream.cdc.gov/fhir/StructureDefinition/code-index-name",
-            "valueString" : "identifier"
-          } ],
-=======
   "timestamp" : "2023-05-01T09:25:31.000-05:00",
   "entry" : [
     {
@@ -99,7 +31,6 @@
           }
         ],
         "eventCoding" : {
->>>>>>> 711af84e
           "system" : "http://terminology.hl7.org/CodeSystem/v2-0003",
           "code" : "R01",
           "display" : "ORU^R01^ORU_R01"
@@ -117,54 +48,6 @@
             ]
           }
         }
-<<<<<<< HEAD
-      } ],
-      "entity" : [ {
-        "role" : "source",
-        "what" : {
-          "reference" : "Device/1706214818998864000.4da1f102-4583-4d6f-987e-b65fdeb1f08a"
-        }
-      } ]
-    }
-  }, {
-    "fullUrl" : "Device/1706214818998864000.4da1f102-4583-4d6f-987e-b65fdeb1f08a",
-    "resource" : {
-      "resourceType" : "Device",
-      "id" : "1706214818998864000.4da1f102-4583-4d6f-987e-b65fdeb1f08a"
-    }
-  }, {
-    "fullUrl" : "Patient/1706214819016960000.422d15ed-0863-4124-b24f-9da7c2d5ab20",
-    "resource" : {
-      "resourceType" : "Patient",
-      "id" : "1706214819016960000.422d15ed-0863-4124-b24f-9da7c2d5ab20",
-      "contact" : [ { } ]
-    }
-  }, {
-    "fullUrl" : "RelatedPerson/1706214819018480000.2cebba4f-9e84-4e03-887e-7914b5673c40",
-    "resource" : {
-      "resourceType" : "RelatedPerson",
-      "id" : "1706214819018480000.2cebba4f-9e84-4e03-887e-7914b5673c40",
-      "extension" : [ {
-        "url" : "https://reportstream.cdc.gov/fhir/StructureDefinition/hl7v2Name",
-        "valueString" : "NK1"
-      } ],
-      "patient" : {
-        "reference" : "Patient/1706214819016960000.422d15ed-0863-4124-b24f-9da7c2d5ab20"
-      },
-      "telecom" : [ {
-        "extension" : [ {
-          "url" : "https://reportstream.cdc.gov/fhir/StructureDefinition/hl7v2Name",
-          "valueString" : "next-of-kin-telecomm-info"
-        }, {
-          "url" : "https://reportstream.cdc.gov/fhir/StructureDefinition/xtn9-any-text",
-          "valueString" : "any-text-1234"
-        } ],
-        "_system" : {
-          "extension" : [ {
-            "url" : "http://hl7.org/fhir/StructureDefinition/data-absent-reason",
-            "valueCode" : "unknown"
-          } ]
-=======
       }
     },
     {
@@ -283,7 +166,6 @@
               "code" : "UPDATE"
             }
           ]
->>>>>>> 711af84e
         }
       }
     },
