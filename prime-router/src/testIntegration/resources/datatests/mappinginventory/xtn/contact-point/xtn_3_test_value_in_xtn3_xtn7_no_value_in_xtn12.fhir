{
  "resourceType" : "Bundle",
<<<<<<< HEAD
  "id" : "1706636815457529000.ccbc1ed0-467d-41db-b98e-3148dd13f3d8",
  "meta" : {
    "lastUpdated" : "2024-01-30T12:46:55.463-05:00"
=======
  "id" : "1706548363339603000.6e4bbbbd-77a5-404a-81c6-49b7ab9fd632",
  "meta" : {
    "lastUpdated" : "2024-01-29T12:12:43.347-05:00"
>>>>>>> 1d045b56
  },
  "identifier" : {
    "system" : "https://reportstream.cdc.gov/prime-router",
    "value" : "12345"
  },
  "type" : "message",
  "timestamp" : "2023-05-01T10:25:31.000-04:00",
  "entry" : [
    {
      "fullUrl" : "MessageHeader/827ccb0e-ea8a-306c-8c34-a16891f84e7b",
      "resource" : {
        "resourceType" : "MessageHeader",
        "id" : "827ccb0e-ea8a-306c-8c34-a16891f84e7b",
        "extension" : [
          {
            "url" : "https://reportstream.cdc.gov/fhir/StructureDefinition/encoding-characters",
            "valueString" : "^~\\&#"
          },
          {
            "url" : "https://reportstream.cdc.gov/fhir/StructureDefinition/msh-7-datetime-of-message",
            "valueString" : "20230501102531-0400"
          },
          {
            "url" : "https://reportstream.cdc.gov/fhir/StructureDefinition/character-set",
            "valueString" : "UNICODE UTF-8"
          }
        ],
        "eventCoding" : {
          "system" : "http://terminology.hl7.org/CodeSystem/v2-0003",
          "code" : "R01",
          "display" : "ORU^R01^ORU_R01"
        },
        "sender" : {
<<<<<<< HEAD
          "reference" : "Organization/1706636815527425000.579b102f-658b-434e-9d34-c5d8e9957f99"
=======
          "reference" : "Organization/1706548363423679000.a4081679-7e16-4ed8-9e89-cda38a5ddabf"
>>>>>>> 1d045b56
        },
        "source" : {
          "_endpoint" : {
            "extension" : [
              {
                "url" : "http://hl7.org/fhir/StructureDefinition/data-absent-reason",
                "valueCode" : "unknown"
              }
            ]
          }
        }
      }
    },
    {
<<<<<<< HEAD
      "fullUrl" : "Organization/1706636815527425000.579b102f-658b-434e-9d34-c5d8e9957f99",
      "resource" : {
        "resourceType" : "Organization",
        "id" : "1706636815527425000.579b102f-658b-434e-9d34-c5d8e9957f99",
=======
      "fullUrl" : "Organization/1706548363423679000.a4081679-7e16-4ed8-9e89-cda38a5ddabf",
      "resource" : {
        "resourceType" : "Organization",
        "id" : "1706548363423679000.a4081679-7e16-4ed8-9e89-cda38a5ddabf",
>>>>>>> 1d045b56
        "address" : [
          {
            "country" : "USA"
          }
        ]
      }
    },
    {
<<<<<<< HEAD
      "fullUrl" : "Provenance/1706636815841333000.34a88627-804e-4861-96ed-950b900c9211",
      "resource" : {
        "resourceType" : "Provenance",
        "id" : "1706636815841333000.34a88627-804e-4861-96ed-950b900c9211",
=======
      "fullUrl" : "Provenance/1706548363794342000.935db6ad-4a49-4bce-8235-fdc2c0187c1d",
      "resource" : {
        "resourceType" : "Provenance",
        "id" : "1706548363794342000.935db6ad-4a49-4bce-8235-fdc2c0187c1d",
>>>>>>> 1d045b56
        "target" : [
          {
            "reference" : "MessageHeader/827ccb0e-ea8a-306c-8c34-a16891f84e7b"
          }
        ],
        "recorded" : "2023-05-01T10:25:31-04:00",
        "activity" : {
          "coding" : [
            {
              "display" : "ORU^R01^ORU_R01"
            }
          ]
        }
      }
    },
    {
<<<<<<< HEAD
      "fullUrl" : "Provenance/1706636815848762000.c58c5365-7c0f-4800-b4b5-251b0f2ec109",
      "resource" : {
        "resourceType" : "Provenance",
        "id" : "1706636815848762000.c58c5365-7c0f-4800-b4b5-251b0f2ec109",
        "recorded" : "2024-01-30T12:46:55Z",
=======
      "fullUrl" : "Provenance/1706548363802903000.981f6fa7-efef-4158-9f99-8d7e968e137c",
      "resource" : {
        "resourceType" : "Provenance",
        "id" : "1706548363802903000.981f6fa7-efef-4158-9f99-8d7e968e137c",
        "recorded" : "2024-01-29T12:12:43Z",
>>>>>>> 1d045b56
        "policy" : [
          "http://hl7.org/fhir/uv/v2mappings/message-oru-r01-to-bundle"
        ],
        "activity" : {
          "coding" : [
            {
              "code" : "v2-FHIR transformation"
            }
          ]
        },
        "agent" : [
          {
            "type" : {
              "coding" : [
                {
                  "system" : "http://terminology.hl7.org/CodeSystem/provenance-participant-type",
                  "code" : "assembler"
                }
              ]
            },
            "who" : {
<<<<<<< HEAD
              "reference" : "Organization/1706636815848091000.e08653f0-9665-472c-8775-1abb6cfacacc"
            }
          }
        ]
      }
    },
    {
      "fullUrl" : "Organization/1706636815848091000.e08653f0-9665-472c-8775-1abb6cfacacc",
      "resource" : {
        "resourceType" : "Organization",
        "id" : "1706636815848091000.e08653f0-9665-472c-8775-1abb6cfacacc",
=======
              "reference" : "Organization/1706548363802397000.5f54cf40-f67f-4ba7-978c-b81f12cb1295"
            }
          }
        ]
      }
    },
    {
      "fullUrl" : "Organization/1706548363802397000.5f54cf40-f67f-4ba7-978c-b81f12cb1295",
      "resource" : {
        "resourceType" : "Organization",
        "id" : "1706548363802397000.5f54cf40-f67f-4ba7-978c-b81f12cb1295",
>>>>>>> 1d045b56
        "identifier" : [
          {
            "value" : "CDC PRIME - Atlanta"
          },
          {
            "type" : {
              "coding" : [
                {
                  "system" : "http://terminology.hl7.org/CodeSystem/v2-0301"
                }
              ]
            },
            "system" : "urn:ietf:rfc:3986",
            "value" : "2.16.840.1.114222.4.1.237821"
          }
        ]
      }
    },
    {
<<<<<<< HEAD
      "fullUrl" : "Patient/1706636815867438000.be8393f5-1296-48bf-927d-ea27fa2fee30",
      "resource" : {
        "resourceType" : "Patient",
        "id" : "1706636815867438000.be8393f5-1296-48bf-927d-ea27fa2fee30",
=======
      "fullUrl" : "Patient/1706548363821976000.5e848cbb-1dab-45bf-a52f-80cfdbd08aa1",
      "resource" : {
        "resourceType" : "Patient",
        "id" : "1706548363821976000.5e848cbb-1dab-45bf-a52f-80cfdbd08aa1",
>>>>>>> 1d045b56
        "contact" : [
          {
            "name" : {},
            "telecom" : [
              {
                "extension" : [
                  {
                    "url" : "http://hl7.org/fhir/StructureDefinition/contactpoint-local",
                    "valueString" : "test"
                  },
                  {
                    "url" : "https://reportstream.cdc.gov/fhir/StructureDefinition/xtn-contact-point",
                    "extension" : [
                      {
                        "url" : "XTN.1",
                        "valueString" : "12813308004"
                      },
                      {
                        "url" : "XTN.3",
                        "valueString" : "test"
                      },
                      {
                        "url" : "XTN.7",
                        "valueString" : "test"
                      }
                    ]
                  }
                ]
              }
            ]
          }
        ]
      }
    },
    {
<<<<<<< HEAD
      "fullUrl" : "Provenance/1706636815868224000.19620b66-8c7f-48ec-9bb2-5497c8aaae6e",
      "resource" : {
        "resourceType" : "Provenance",
        "id" : "1706636815868224000.19620b66-8c7f-48ec-9bb2-5497c8aaae6e",
        "target" : [
          {
            "reference" : "Patient/1706636815867438000.be8393f5-1296-48bf-927d-ea27fa2fee30"
          }
        ],
        "recorded" : "2024-01-30T12:46:55Z",
=======
      "fullUrl" : "Provenance/1706548363823105000.075e42f0-d869-45d7-98da-09c0f450676f",
      "resource" : {
        "resourceType" : "Provenance",
        "id" : "1706548363823105000.075e42f0-d869-45d7-98da-09c0f450676f",
        "target" : [
          {
            "reference" : "Patient/1706548363821976000.5e848cbb-1dab-45bf-a52f-80cfdbd08aa1"
          }
        ],
        "recorded" : "2024-01-29T12:12:43Z",
>>>>>>> 1d045b56
        "activity" : {
          "coding" : [
            {
              "system" : "https://terminology.hl7.org/CodeSystem/v3-DataOperation",
              "code" : "UPDATE"
            }
          ]
        }
      }
    },
    {
<<<<<<< HEAD
      "fullUrl" : "RelatedPerson/1706636815870321000.6d536b1e-5e42-4a4e-abef-44daf555ee2c",
      "resource" : {
        "resourceType" : "RelatedPerson",
        "id" : "1706636815870321000.6d536b1e-5e42-4a4e-abef-44daf555ee2c",
=======
      "fullUrl" : "RelatedPerson/1706548363825133000.c9bd2385-4eaf-4fc7-9ff3-6b5e56ff3e12",
      "resource" : {
        "resourceType" : "RelatedPerson",
        "id" : "1706548363825133000.c9bd2385-4eaf-4fc7-9ff3-6b5e56ff3e12",
>>>>>>> 1d045b56
        "extension" : [
          {
            "url" : "https://reportstream.cdc.gov/fhir/StructureDefinition/hl7v2Name",
            "valueString" : "NK1"
          }
        ],
        "patient" : {
<<<<<<< HEAD
          "reference" : "Patient/1706636815867438000.be8393f5-1296-48bf-927d-ea27fa2fee30"
=======
          "reference" : "Patient/1706548363821976000.5e848cbb-1dab-45bf-a52f-80cfdbd08aa1"
>>>>>>> 1d045b56
        },
        "telecom" : [
          {
            "extension" : [
              {
                "url" : "http://hl7.org/fhir/StructureDefinition/contactpoint-local",
                "valueString" : "test"
              },
              {
                "url" : "https://reportstream.cdc.gov/fhir/StructureDefinition/xtn-contact-point",
                "extension" : [
                  {
                    "url" : "XTN.1",
                    "valueString" : "12813308004"
                  },
                  {
                    "url" : "XTN.3",
                    "valueString" : "test"
                  },
                  {
                    "url" : "XTN.7",
                    "valueString" : "test"
                  }
                ]
              },
              {
                "url" : "https://reportstream.cdc.gov/fhir/StructureDefinition/hl7v2Name",
                "valueString" : "next-of-kin-telecomm-info"
              }
            ]
          }
        ]
      }
    }
  ]
}<|MERGE_RESOLUTION|>--- conflicted
+++ resolved
@@ -1,14 +1,8 @@
 {
   "resourceType" : "Bundle",
-<<<<<<< HEAD
-  "id" : "1706636815457529000.ccbc1ed0-467d-41db-b98e-3148dd13f3d8",
-  "meta" : {
-    "lastUpdated" : "2024-01-30T12:46:55.463-05:00"
-=======
   "id" : "1706548363339603000.6e4bbbbd-77a5-404a-81c6-49b7ab9fd632",
   "meta" : {
     "lastUpdated" : "2024-01-29T12:12:43.347-05:00"
->>>>>>> 1d045b56
   },
   "identifier" : {
     "system" : "https://reportstream.cdc.gov/prime-router",
@@ -42,11 +36,7 @@
           "display" : "ORU^R01^ORU_R01"
         },
         "sender" : {
-<<<<<<< HEAD
-          "reference" : "Organization/1706636815527425000.579b102f-658b-434e-9d34-c5d8e9957f99"
-=======
           "reference" : "Organization/1706548363423679000.a4081679-7e16-4ed8-9e89-cda38a5ddabf"
->>>>>>> 1d045b56
         },
         "source" : {
           "_endpoint" : {
@@ -61,17 +51,10 @@
       }
     },
     {
-<<<<<<< HEAD
-      "fullUrl" : "Organization/1706636815527425000.579b102f-658b-434e-9d34-c5d8e9957f99",
-      "resource" : {
-        "resourceType" : "Organization",
-        "id" : "1706636815527425000.579b102f-658b-434e-9d34-c5d8e9957f99",
-=======
       "fullUrl" : "Organization/1706548363423679000.a4081679-7e16-4ed8-9e89-cda38a5ddabf",
       "resource" : {
         "resourceType" : "Organization",
         "id" : "1706548363423679000.a4081679-7e16-4ed8-9e89-cda38a5ddabf",
->>>>>>> 1d045b56
         "address" : [
           {
             "country" : "USA"
@@ -80,17 +63,10 @@
       }
     },
     {
-<<<<<<< HEAD
-      "fullUrl" : "Provenance/1706636815841333000.34a88627-804e-4861-96ed-950b900c9211",
-      "resource" : {
-        "resourceType" : "Provenance",
-        "id" : "1706636815841333000.34a88627-804e-4861-96ed-950b900c9211",
-=======
       "fullUrl" : "Provenance/1706548363794342000.935db6ad-4a49-4bce-8235-fdc2c0187c1d",
       "resource" : {
         "resourceType" : "Provenance",
         "id" : "1706548363794342000.935db6ad-4a49-4bce-8235-fdc2c0187c1d",
->>>>>>> 1d045b56
         "target" : [
           {
             "reference" : "MessageHeader/827ccb0e-ea8a-306c-8c34-a16891f84e7b"
@@ -107,19 +83,11 @@
       }
     },
     {
-<<<<<<< HEAD
-      "fullUrl" : "Provenance/1706636815848762000.c58c5365-7c0f-4800-b4b5-251b0f2ec109",
-      "resource" : {
-        "resourceType" : "Provenance",
-        "id" : "1706636815848762000.c58c5365-7c0f-4800-b4b5-251b0f2ec109",
-        "recorded" : "2024-01-30T12:46:55Z",
-=======
       "fullUrl" : "Provenance/1706548363802903000.981f6fa7-efef-4158-9f99-8d7e968e137c",
       "resource" : {
         "resourceType" : "Provenance",
         "id" : "1706548363802903000.981f6fa7-efef-4158-9f99-8d7e968e137c",
         "recorded" : "2024-01-29T12:12:43Z",
->>>>>>> 1d045b56
         "policy" : [
           "http://hl7.org/fhir/uv/v2mappings/message-oru-r01-to-bundle"
         ],
@@ -141,19 +109,6 @@
               ]
             },
             "who" : {
-<<<<<<< HEAD
-              "reference" : "Organization/1706636815848091000.e08653f0-9665-472c-8775-1abb6cfacacc"
-            }
-          }
-        ]
-      }
-    },
-    {
-      "fullUrl" : "Organization/1706636815848091000.e08653f0-9665-472c-8775-1abb6cfacacc",
-      "resource" : {
-        "resourceType" : "Organization",
-        "id" : "1706636815848091000.e08653f0-9665-472c-8775-1abb6cfacacc",
-=======
               "reference" : "Organization/1706548363802397000.5f54cf40-f67f-4ba7-978c-b81f12cb1295"
             }
           }
@@ -165,7 +120,6 @@
       "resource" : {
         "resourceType" : "Organization",
         "id" : "1706548363802397000.5f54cf40-f67f-4ba7-978c-b81f12cb1295",
->>>>>>> 1d045b56
         "identifier" : [
           {
             "value" : "CDC PRIME - Atlanta"
@@ -185,43 +139,30 @@
       }
     },
     {
-<<<<<<< HEAD
-      "fullUrl" : "Patient/1706636815867438000.be8393f5-1296-48bf-927d-ea27fa2fee30",
-      "resource" : {
-        "resourceType" : "Patient",
-        "id" : "1706636815867438000.be8393f5-1296-48bf-927d-ea27fa2fee30",
-=======
       "fullUrl" : "Patient/1706548363821976000.5e848cbb-1dab-45bf-a52f-80cfdbd08aa1",
       "resource" : {
         "resourceType" : "Patient",
         "id" : "1706548363821976000.5e848cbb-1dab-45bf-a52f-80cfdbd08aa1",
->>>>>>> 1d045b56
         "contact" : [
           {
-            "name" : {},
             "telecom" : [
               {
                 "extension" : [
+                  {
+                    "url" : "https://reportstream.cdc.gov/fhir/StructureDefinition/xtn7-local-number",
+                    "valueString" : "test"
+                  },
                   {
                     "url" : "http://hl7.org/fhir/StructureDefinition/contactpoint-local",
                     "valueString" : "test"
                   },
                   {
-                    "url" : "https://reportstream.cdc.gov/fhir/StructureDefinition/xtn-contact-point",
-                    "extension" : [
-                      {
-                        "url" : "XTN.1",
-                        "valueString" : "12813308004"
-                      },
-                      {
-                        "url" : "XTN.3",
-                        "valueString" : "test"
-                      },
-                      {
-                        "url" : "XTN.7",
-                        "valueString" : "test"
-                      }
-                    ]
+                    "url" : "https://reportstream.cdc.gov/fhir/StructureDefinition/xtn1-telephone-number",
+                    "valueString" : "12813308004"
+                  },
+                  {
+                    "url" : "https://reportstream.cdc.gov/fhir/StructureDefinition/xtn3-telecom-equipment-type",
+                    "valueString" : "test"
                   }
                 ]
               }
@@ -231,18 +172,6 @@
       }
     },
     {
-<<<<<<< HEAD
-      "fullUrl" : "Provenance/1706636815868224000.19620b66-8c7f-48ec-9bb2-5497c8aaae6e",
-      "resource" : {
-        "resourceType" : "Provenance",
-        "id" : "1706636815868224000.19620b66-8c7f-48ec-9bb2-5497c8aaae6e",
-        "target" : [
-          {
-            "reference" : "Patient/1706636815867438000.be8393f5-1296-48bf-927d-ea27fa2fee30"
-          }
-        ],
-        "recorded" : "2024-01-30T12:46:55Z",
-=======
       "fullUrl" : "Provenance/1706548363823105000.075e42f0-d869-45d7-98da-09c0f450676f",
       "resource" : {
         "resourceType" : "Provenance",
@@ -253,7 +182,6 @@
           }
         ],
         "recorded" : "2024-01-29T12:12:43Z",
->>>>>>> 1d045b56
         "activity" : {
           "coding" : [
             {
@@ -265,17 +193,10 @@
       }
     },
     {
-<<<<<<< HEAD
-      "fullUrl" : "RelatedPerson/1706636815870321000.6d536b1e-5e42-4a4e-abef-44daf555ee2c",
-      "resource" : {
-        "resourceType" : "RelatedPerson",
-        "id" : "1706636815870321000.6d536b1e-5e42-4a4e-abef-44daf555ee2c",
-=======
       "fullUrl" : "RelatedPerson/1706548363825133000.c9bd2385-4eaf-4fc7-9ff3-6b5e56ff3e12",
       "resource" : {
         "resourceType" : "RelatedPerson",
         "id" : "1706548363825133000.c9bd2385-4eaf-4fc7-9ff3-6b5e56ff3e12",
->>>>>>> 1d045b56
         "extension" : [
           {
             "url" : "https://reportstream.cdc.gov/fhir/StructureDefinition/hl7v2Name",
@@ -283,39 +204,30 @@
           }
         ],
         "patient" : {
-<<<<<<< HEAD
-          "reference" : "Patient/1706636815867438000.be8393f5-1296-48bf-927d-ea27fa2fee30"
-=======
           "reference" : "Patient/1706548363821976000.5e848cbb-1dab-45bf-a52f-80cfdbd08aa1"
->>>>>>> 1d045b56
         },
         "telecom" : [
           {
             "extension" : [
+              {
+                "url" : "https://reportstream.cdc.gov/fhir/StructureDefinition/hl7v2Name",
+                "valueString" : "next-of-kin-telecomm-info"
+              },
+              {
+                "url" : "https://reportstream.cdc.gov/fhir/StructureDefinition/xtn7-local-number",
+                "valueString" : "test"
+              },
               {
                 "url" : "http://hl7.org/fhir/StructureDefinition/contactpoint-local",
                 "valueString" : "test"
               },
               {
-                "url" : "https://reportstream.cdc.gov/fhir/StructureDefinition/xtn-contact-point",
-                "extension" : [
-                  {
-                    "url" : "XTN.1",
-                    "valueString" : "12813308004"
-                  },
-                  {
-                    "url" : "XTN.3",
-                    "valueString" : "test"
-                  },
-                  {
-                    "url" : "XTN.7",
-                    "valueString" : "test"
-                  }
-                ]
-              },
-              {
-                "url" : "https://reportstream.cdc.gov/fhir/StructureDefinition/hl7v2Name",
-                "valueString" : "next-of-kin-telecomm-info"
+                "url" : "https://reportstream.cdc.gov/fhir/StructureDefinition/xtn1-telephone-number",
+                "valueString" : "12813308004"
+              },
+              {
+                "url" : "https://reportstream.cdc.gov/fhir/StructureDefinition/xtn3-telecom-equipment-type",
+                "valueString" : "test"
               }
             ]
           }
