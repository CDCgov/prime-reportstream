--- conflicted
+++ resolved
@@ -1,25 +1,15 @@
 {
   "resourceType" : "Bundle",
-<<<<<<< HEAD
-  "id" : "1706214923526883000.2ce44897-5ce2-47b5-aa32-aca9c2de02fe",
-  "meta" : {
-    "lastUpdated" : "2024-01-25T15:35:23.541-05:00"
-=======
   "id" : "1706312262844588000.90955d27-54ed-47ac-92c6-070eb2f09a9b",
   "meta" : {
     "lastUpdated" : "2024-01-26T17:37:42.858-06:00"
->>>>>>> 711af84e
   },
   "identifier" : {
     "system" : "https://reportstream.cdc.gov/prime-router",
     "value" : "12345"
   },
   "type" : "message",
-<<<<<<< HEAD
-  "timestamp" : "2023-05-01T10:25:31.000-04:00",
-=======
   "timestamp" : "2023-05-01T09:25:31.000-05:00",
->>>>>>> 711af84e
   "entry" : [
     {
       "fullUrl" : "MessageHeader/827ccb0e-ea8a-306c-8c34-a16891f84e7b",
@@ -46,11 +36,7 @@
           "display" : "ORU^R01^ORU_R01"
         },
         "sender" : {
-<<<<<<< HEAD
-          "reference" : "Organization/1706214923606520000.34ee9990-acdb-4a82-a41e-a8dca14d971a"
-=======
           "reference" : "Organization/1706312262925753000.f96a799e-3f8a-4325-b549-9bb3a01174a0"
->>>>>>> 711af84e
         },
         "source" : {
           "_endpoint" : {
@@ -65,17 +51,10 @@
       }
     },
     {
-<<<<<<< HEAD
-      "fullUrl" : "Organization/1706214923606520000.34ee9990-acdb-4a82-a41e-a8dca14d971a",
-      "resource" : {
-        "resourceType" : "Organization",
-        "id" : "1706214923606520000.34ee9990-acdb-4a82-a41e-a8dca14d971a",
-=======
       "fullUrl" : "Organization/1706312262925753000.f96a799e-3f8a-4325-b549-9bb3a01174a0",
       "resource" : {
         "resourceType" : "Organization",
         "id" : "1706312262925753000.f96a799e-3f8a-4325-b549-9bb3a01174a0",
->>>>>>> 711af84e
         "address" : [
           {
             "country" : "USA"
@@ -84,33 +63,6 @@
       }
     },
     {
-<<<<<<< HEAD
-      "fullUrl" : "Provenance/1706214923883715000.0fb2a582-fbb8-4b26-a5aa-c35e5c28c71f",
-      "resource" : {
-        "resourceType" : "Provenance",
-        "id" : "1706214923883715000.0fb2a582-fbb8-4b26-a5aa-c35e5c28c71f",
-        "recorded" : "2023-05-01T10:25:31-04:00",
-        "_recorded" : {
-          "extension" : [
-            {
-              "url" : "https://reportstream.cdc.gov/fhir/StructureDefinition/hl7v2-date-time",
-              "valueString" : "20230501102531-0400"
-            }
-          ]
-        },
-        "activity" : {
-          "coding" : [
-            {
-              "extension" : [
-                {
-                  "url" : "https://reportstream.cdc.gov/fhir/StructureDefinition/code-index-name",
-                  "valueString" : "identifier"
-                }
-              ],
-              "system" : "http://terminology.hl7.org/CodeSystem/v2-0003",
-              "code" : "R01",
-              "display" : "ORU_R01"
-=======
       "fullUrl" : "Provenance/1706312263230449000.86cb19ee-7a2d-4d49-8fb7-5762ab02d5dd",
       "resource" : {
         "resourceType" : "Provenance",
@@ -143,7 +95,6 @@
           "coding" : [
             {
               "code" : "v2-FHIR transformation"
->>>>>>> 711af84e
             }
           ]
         },
@@ -152,43 +103,6 @@
             "type" : {
               "coding" : [
                 {
-<<<<<<< HEAD
-                  "extension" : [
-                    {
-                      "url" : "https://reportstream.cdc.gov/fhir/StructureDefinition/code-index-name",
-                      "valueString" : "identifier"
-                    }
-                  ],
-                  "system" : "http://terminology.hl7.org/CodeSystem/provenance-participant-type",
-                  "code" : "author"
-                }
-              ]
-            }
-          }
-        ],
-        "entity" : [
-          {
-            "role" : "source",
-            "what" : {
-              "reference" : "Device/1706214923886647000.4edd30b4-e6c2-4dca-a640-0b174708b311"
-            }
-          }
-        ]
-      }
-    },
-    {
-      "fullUrl" : "Device/1706214923886647000.4edd30b4-e6c2-4dca-a640-0b174708b311",
-      "resource" : {
-        "resourceType" : "Device",
-        "id" : "1706214923886647000.4edd30b4-e6c2-4dca-a640-0b174708b311"
-      }
-    },
-    {
-      "fullUrl" : "Patient/1706214923905477000.0436fd28-5b43-4cd5-8512-1e8fc0601bf9",
-      "resource" : {
-        "resourceType" : "Patient",
-        "id" : "1706214923905477000.0436fd28-5b43-4cd5-8512-1e8fc0601bf9",
-=======
                   "system" : "http://terminology.hl7.org/CodeSystem/provenance-participant-type",
                   "code" : "assembler"
                 }
@@ -229,7 +143,6 @@
       "resource" : {
         "resourceType" : "Patient",
         "id" : "1706312263256940000.863e53b8-ef70-4260-bfa1-077387675643",
->>>>>>> 711af84e
         "contact" : [
           {
             "telecom" : [
@@ -259,12 +172,6 @@
       }
     },
     {
-<<<<<<< HEAD
-      "fullUrl" : "RelatedPerson/1706214923907401000.1caf5057-644b-4adc-a09e-4a8746759230",
-      "resource" : {
-        "resourceType" : "RelatedPerson",
-        "id" : "1706214923907401000.1caf5057-644b-4adc-a09e-4a8746759230",
-=======
       "fullUrl" : "Provenance/1706312263257857000.f33951f5-672c-4c19-8598-11602ef9fd88",
       "resource" : {
         "resourceType" : "Provenance",
@@ -290,7 +197,6 @@
       "resource" : {
         "resourceType" : "RelatedPerson",
         "id" : "1706312263259892000.2709628e-a3a1-43da-99d4-0228b963be6f",
->>>>>>> 711af84e
         "extension" : [
           {
             "url" : "https://reportstream.cdc.gov/fhir/StructureDefinition/hl7v2Name",
@@ -298,11 +204,7 @@
           }
         ],
         "patient" : {
-<<<<<<< HEAD
-          "reference" : "Patient/1706214923905477000.0436fd28-5b43-4cd5-8512-1e8fc0601bf9"
-=======
           "reference" : "Patient/1706312263256940000.863e53b8-ef70-4260-bfa1-077387675643"
->>>>>>> 711af84e
         },
         "telecom" : [
           {
