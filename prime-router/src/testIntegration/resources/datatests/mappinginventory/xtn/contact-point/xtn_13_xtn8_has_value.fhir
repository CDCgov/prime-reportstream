--- conflicted
+++ resolved
@@ -1,25 +1,15 @@
 {
   "resourceType" : "Bundle",
-<<<<<<< HEAD
-  "id" : "1706214809137224000.902d7838-a049-4c22-92fd-d0704e7dedd3",
-  "meta" : {
-    "lastUpdated" : "2024-01-25T15:33:29.152-05:00"
-=======
   "id" : "1706312158407730000.1528f994-3dfb-4464-849e-3d6a8d0e2038",
   "meta" : {
     "lastUpdated" : "2024-01-26T17:35:58.426-06:00"
->>>>>>> 711af84e
   },
   "identifier" : {
     "system" : "https://reportstream.cdc.gov/prime-router",
     "value" : "12345"
   },
   "type" : "message",
-<<<<<<< HEAD
-  "timestamp" : "2023-05-01T10:25:31.000-04:00",
-=======
   "timestamp" : "2023-05-01T09:25:31.000-05:00",
->>>>>>> 711af84e
   "entry" : [
     {
       "fullUrl" : "MessageHeader/827ccb0e-ea8a-306c-8c34-a16891f84e7b",
@@ -46,11 +36,7 @@
           "display" : "ORU^R01^ORU_R01"
         },
         "sender" : {
-<<<<<<< HEAD
-          "reference" : "Organization/1706214809233976000.8a14569c-b937-4325-af31-75d11f1ee9cb"
-=======
           "reference" : "Organization/1706312158500367000.af9f99e0-f78c-4e6d-9044-9fc6e689a594"
->>>>>>> 711af84e
         },
         "source" : {
           "_endpoint" : {
@@ -65,17 +51,10 @@
       }
     },
     {
-<<<<<<< HEAD
-      "fullUrl" : "Organization/1706214809233976000.8a14569c-b937-4325-af31-75d11f1ee9cb",
-      "resource" : {
-        "resourceType" : "Organization",
-        "id" : "1706214809233976000.8a14569c-b937-4325-af31-75d11f1ee9cb",
-=======
       "fullUrl" : "Organization/1706312158500367000.af9f99e0-f78c-4e6d-9044-9fc6e689a594",
       "resource" : {
         "resourceType" : "Organization",
         "id" : "1706312158500367000.af9f99e0-f78c-4e6d-9044-9fc6e689a594",
->>>>>>> 711af84e
         "address" : [
           {
             "country" : "USA"
@@ -84,33 +63,6 @@
       }
     },
     {
-<<<<<<< HEAD
-      "fullUrl" : "Provenance/1706214809549753000.47c0669c-6da0-4e98-bd2c-edc7ab5630bc",
-      "resource" : {
-        "resourceType" : "Provenance",
-        "id" : "1706214809549753000.47c0669c-6da0-4e98-bd2c-edc7ab5630bc",
-        "recorded" : "2023-05-01T10:25:31-04:00",
-        "_recorded" : {
-          "extension" : [
-            {
-              "url" : "https://reportstream.cdc.gov/fhir/StructureDefinition/hl7v2-date-time",
-              "valueString" : "20230501102531-0400"
-            }
-          ]
-        },
-        "activity" : {
-          "coding" : [
-            {
-              "extension" : [
-                {
-                  "url" : "https://reportstream.cdc.gov/fhir/StructureDefinition/code-index-name",
-                  "valueString" : "identifier"
-                }
-              ],
-              "system" : "http://terminology.hl7.org/CodeSystem/v2-0003",
-              "code" : "R01",
-              "display" : "ORU_R01"
-=======
       "fullUrl" : "Provenance/1706312158795193000.177d8d2c-1f80-46c3-8e8d-7172bedc183d",
       "resource" : {
         "resourceType" : "Provenance",
@@ -143,7 +95,6 @@
           "coding" : [
             {
               "code" : "v2-FHIR transformation"
->>>>>>> 711af84e
             }
           ]
         },
@@ -152,43 +103,6 @@
             "type" : {
               "coding" : [
                 {
-<<<<<<< HEAD
-                  "extension" : [
-                    {
-                      "url" : "https://reportstream.cdc.gov/fhir/StructureDefinition/code-index-name",
-                      "valueString" : "identifier"
-                    }
-                  ],
-                  "system" : "http://terminology.hl7.org/CodeSystem/provenance-participant-type",
-                  "code" : "author"
-                }
-              ]
-            }
-          }
-        ],
-        "entity" : [
-          {
-            "role" : "source",
-            "what" : {
-              "reference" : "Device/1706214809552273000.4e5aaac1-e0da-44d8-afa3-9e6f0a98f9b3"
-            }
-          }
-        ]
-      }
-    },
-    {
-      "fullUrl" : "Device/1706214809552273000.4e5aaac1-e0da-44d8-afa3-9e6f0a98f9b3",
-      "resource" : {
-        "resourceType" : "Device",
-        "id" : "1706214809552273000.4e5aaac1-e0da-44d8-afa3-9e6f0a98f9b3"
-      }
-    },
-    {
-      "fullUrl" : "Patient/1706214809573761000.2999cc05-66d1-4a48-bafb-391733de0404",
-      "resource" : {
-        "resourceType" : "Patient",
-        "id" : "1706214809573761000.2999cc05-66d1-4a48-bafb-391733de0404",
-=======
                   "system" : "http://terminology.hl7.org/CodeSystem/provenance-participant-type",
                   "code" : "assembler"
                 }
@@ -229,19 +143,12 @@
       "resource" : {
         "resourceType" : "Patient",
         "id" : "1706312158816293000.50523d4c-c7e6-4ae5-90e0-2e0af24fa0ab",
->>>>>>> 711af84e
         "contact" : [
           {}
         ]
       }
     },
     {
-<<<<<<< HEAD
-      "fullUrl" : "RelatedPerson/1706214809575820000.9d2f66e9-0d3b-4867-aebb-411a7b7a9adf",
-      "resource" : {
-        "resourceType" : "RelatedPerson",
-        "id" : "1706214809575820000.9d2f66e9-0d3b-4867-aebb-411a7b7a9adf",
-=======
       "fullUrl" : "Provenance/1706312158817167000.b271fc31-4ed0-46cd-93ca-013707fcdf22",
       "resource" : {
         "resourceType" : "Provenance",
@@ -267,7 +174,6 @@
       "resource" : {
         "resourceType" : "RelatedPerson",
         "id" : "1706312158819184000.b51bac7b-8e44-4d1f-8620-de1bbaf8ea73",
->>>>>>> 711af84e
         "extension" : [
           {
             "url" : "https://reportstream.cdc.gov/fhir/StructureDefinition/hl7v2Name",
@@ -275,11 +181,7 @@
           }
         ],
         "patient" : {
-<<<<<<< HEAD
-          "reference" : "Patient/1706214809573761000.2999cc05-66d1-4a48-bafb-391733de0404"
-=======
           "reference" : "Patient/1706312158816293000.50523d4c-c7e6-4ae5-90e0-2e0af24fa0ab"
->>>>>>> 711af84e
         },
         "telecom" : [
           {
