{
  "resourceType" : "Bundle",
<<<<<<< HEAD
  "id" : "1706636878639852000.c25987b4-2f6b-4cb1-b874-7fd8bd87855d",
  "meta" : {
    "lastUpdated" : "2024-01-30T12:47:58.646-05:00"
=======
  "id" : "1706548436705158000.3831acb9-4594-4f10-a3fa-5238c7227d65",
  "meta" : {
    "lastUpdated" : "2024-01-29T12:13:56.712-05:00"
>>>>>>> 1d045b56
  },
  "identifier" : {
    "system" : "https://reportstream.cdc.gov/prime-router",
    "value" : "12345"
  },
  "type" : "message",
  "timestamp" : "2023-05-01T10:25:31.000-04:00",
  "entry" : [
    {
      "fullUrl" : "MessageHeader/827ccb0e-ea8a-306c-8c34-a16891f84e7b",
      "resource" : {
        "resourceType" : "MessageHeader",
        "id" : "827ccb0e-ea8a-306c-8c34-a16891f84e7b",
        "extension" : [
          {
            "url" : "https://reportstream.cdc.gov/fhir/StructureDefinition/encoding-characters",
            "valueString" : "^~\\&#"
          },
          {
            "url" : "https://reportstream.cdc.gov/fhir/StructureDefinition/msh-7-datetime-of-message",
            "valueString" : "20230501102531-0400"
          },
          {
            "url" : "https://reportstream.cdc.gov/fhir/StructureDefinition/character-set",
            "valueString" : "UNICODE UTF-8"
          }
        ],
        "eventCoding" : {
          "system" : "http://terminology.hl7.org/CodeSystem/v2-0003",
          "code" : "R01",
          "display" : "ORU^R01^ORU_R01"
        },
        "sender" : {
<<<<<<< HEAD
          "reference" : "Organization/1706636878711214000.96b80c54-a0d4-42e8-8e86-c2933adfbaa1"
=======
          "reference" : "Organization/1706548436790542000.32cdf7d3-3431-4451-b78e-753fde7c1c32"
>>>>>>> 1d045b56
        },
        "source" : {
          "_endpoint" : {
            "extension" : [
              {
                "url" : "http://hl7.org/fhir/StructureDefinition/data-absent-reason",
                "valueCode" : "unknown"
              }
            ]
          }
        }
      }
    },
    {
<<<<<<< HEAD
      "fullUrl" : "Organization/1706636878711214000.96b80c54-a0d4-42e8-8e86-c2933adfbaa1",
      "resource" : {
        "resourceType" : "Organization",
        "id" : "1706636878711214000.96b80c54-a0d4-42e8-8e86-c2933adfbaa1",
=======
      "fullUrl" : "Organization/1706548436790542000.32cdf7d3-3431-4451-b78e-753fde7c1c32",
      "resource" : {
        "resourceType" : "Organization",
        "id" : "1706548436790542000.32cdf7d3-3431-4451-b78e-753fde7c1c32",
>>>>>>> 1d045b56
        "address" : [
          {
            "country" : "USA"
          }
        ]
      }
    },
    {
<<<<<<< HEAD
      "fullUrl" : "Provenance/1706636879025981000.b121e348-aa90-414a-b567-27fef13d1a12",
      "resource" : {
        "resourceType" : "Provenance",
        "id" : "1706636879025981000.b121e348-aa90-414a-b567-27fef13d1a12",
=======
      "fullUrl" : "Provenance/1706548437200812000.58c23ad1-3f24-4638-8f3a-dc7d6a6e0ad0",
      "resource" : {
        "resourceType" : "Provenance",
        "id" : "1706548437200812000.58c23ad1-3f24-4638-8f3a-dc7d6a6e0ad0",
>>>>>>> 1d045b56
        "target" : [
          {
            "reference" : "MessageHeader/827ccb0e-ea8a-306c-8c34-a16891f84e7b"
          }
        ],
        "recorded" : "2023-05-01T10:25:31-04:00",
        "activity" : {
          "coding" : [
            {
              "display" : "ORU^R01^ORU_R01"
            }
          ]
        }
      }
    },
    {
<<<<<<< HEAD
      "fullUrl" : "Provenance/1706636879033058000.26e9ad50-baf7-4e5b-acf1-de1d844bfe9a",
      "resource" : {
        "resourceType" : "Provenance",
        "id" : "1706636879033058000.26e9ad50-baf7-4e5b-acf1-de1d844bfe9a",
        "recorded" : "2024-01-30T12:47:59Z",
=======
      "fullUrl" : "Provenance/1706548437208976000.38e2668a-5d82-4dd9-82ae-db2862aca7a7",
      "resource" : {
        "resourceType" : "Provenance",
        "id" : "1706548437208976000.38e2668a-5d82-4dd9-82ae-db2862aca7a7",
        "recorded" : "2024-01-29T12:13:57Z",
>>>>>>> 1d045b56
        "policy" : [
          "http://hl7.org/fhir/uv/v2mappings/message-oru-r01-to-bundle"
        ],
        "activity" : {
          "coding" : [
            {
              "code" : "v2-FHIR transformation"
            }
          ]
        },
        "agent" : [
          {
            "type" : {
              "coding" : [
                {
                  "system" : "http://terminology.hl7.org/CodeSystem/provenance-participant-type",
                  "code" : "assembler"
                }
              ]
            },
            "who" : {
<<<<<<< HEAD
              "reference" : "Organization/1706636879032629000.ee9002c4-1da3-4787-9055-4ffeaa1e1423"
            }
          }
        ]
      }
    },
    {
      "fullUrl" : "Organization/1706636879032629000.ee9002c4-1da3-4787-9055-4ffeaa1e1423",
      "resource" : {
        "resourceType" : "Organization",
        "id" : "1706636879032629000.ee9002c4-1da3-4787-9055-4ffeaa1e1423",
=======
              "reference" : "Organization/1706548437208506000.5dd0c076-7ecf-4385-a887-16f36d646978"
            }
          }
        ]
      }
    },
    {
      "fullUrl" : "Organization/1706548437208506000.5dd0c076-7ecf-4385-a887-16f36d646978",
      "resource" : {
        "resourceType" : "Organization",
        "id" : "1706548437208506000.5dd0c076-7ecf-4385-a887-16f36d646978",
>>>>>>> 1d045b56
        "identifier" : [
          {
            "value" : "CDC PRIME - Atlanta"
          },
          {
            "type" : {
              "coding" : [
                {
                  "system" : "http://terminology.hl7.org/CodeSystem/v2-0301"
                }
              ]
            },
            "system" : "urn:ietf:rfc:3986",
            "value" : "2.16.840.1.114222.4.1.237821"
          }
        ]
      }
    },
    {
<<<<<<< HEAD
      "fullUrl" : "Patient/1706636879049779000.d23bbd61-c129-4904-9a86-4f6c1c7b5f8c",
      "resource" : {
        "resourceType" : "Patient",
        "id" : "1706636879049779000.d23bbd61-c129-4904-9a86-4f6c1c7b5f8c",
=======
      "fullUrl" : "Patient/1706548437228458000.0c714f71-ad77-463d-b860-674708a6638b",
      "resource" : {
        "resourceType" : "Patient",
        "id" : "1706548437228458000.0c714f71-ad77-463d-b860-674708a6638b",
>>>>>>> 1d045b56
        "contact" : [
          {
            "name" : {}
          }
        ]
      }
    },
    {
<<<<<<< HEAD
      "fullUrl" : "Provenance/1706636879050516000.016636b1-70c8-412d-b535-1075cdda7d72",
      "resource" : {
        "resourceType" : "Provenance",
        "id" : "1706636879050516000.016636b1-70c8-412d-b535-1075cdda7d72",
        "target" : [
          {
            "reference" : "Patient/1706636879049779000.d23bbd61-c129-4904-9a86-4f6c1c7b5f8c"
          }
        ],
        "recorded" : "2024-01-30T12:47:59Z",
=======
      "fullUrl" : "Provenance/1706548437229234000.73bd9e7c-7e08-4a71-8900-d6400f8585d9",
      "resource" : {
        "resourceType" : "Provenance",
        "id" : "1706548437229234000.73bd9e7c-7e08-4a71-8900-d6400f8585d9",
        "target" : [
          {
            "reference" : "Patient/1706548437228458000.0c714f71-ad77-463d-b860-674708a6638b"
          }
        ],
        "recorded" : "2024-01-29T12:13:57Z",
>>>>>>> 1d045b56
        "activity" : {
          "coding" : [
            {
              "system" : "https://terminology.hl7.org/CodeSystem/v3-DataOperation",
              "code" : "UPDATE"
            }
          ]
        }
      }
    },
    {
<<<<<<< HEAD
      "fullUrl" : "RelatedPerson/1706636879052522000.a609a24a-88c2-4f0a-bdff-586236258850",
      "resource" : {
        "resourceType" : "RelatedPerson",
        "id" : "1706636879052522000.a609a24a-88c2-4f0a-bdff-586236258850",
=======
      "fullUrl" : "RelatedPerson/1706548437231218000.44fbfb95-5a37-4a13-876d-14a9aa4f641e",
      "resource" : {
        "resourceType" : "RelatedPerson",
        "id" : "1706548437231218000.44fbfb95-5a37-4a13-876d-14a9aa4f641e",
>>>>>>> 1d045b56
        "extension" : [
          {
            "url" : "https://reportstream.cdc.gov/fhir/StructureDefinition/hl7v2Name",
            "valueString" : "NK1"
          }
        ],
        "patient" : {
<<<<<<< HEAD
          "reference" : "Patient/1706636879049779000.d23bbd61-c129-4904-9a86-4f6c1c7b5f8c"
=======
          "reference" : "Patient/1706548437228458000.0c714f71-ad77-463d-b860-674708a6638b"
>>>>>>> 1d045b56
        },
        "telecom" : [
          {
            "extension" : [
              {
                "url" : "https://reportstream.cdc.gov/fhir/StructureDefinition/xtn-contact-point",
                "extension" : [
                  {
                    "url" : "XTN.3",
                    "valueString" : "Internet"
                  },
                  {
                    "url" : "XTN.4",
                    "valueString" : "test@aol.net"
                  }
                ]
              },
              {
                "url" : "https://reportstream.cdc.gov/fhir/StructureDefinition/hl7v2Name",
                "valueString" : "next-of-kin-telecomm-info"
              }
            ],
            "system" : "email",
            "value" : "test@aol.net"
          }
        ]
      }
    }
  ]
}<|MERGE_RESOLUTION|>--- conflicted
+++ resolved
@@ -1,14 +1,8 @@
 {
   "resourceType" : "Bundle",
-<<<<<<< HEAD
-  "id" : "1706636878639852000.c25987b4-2f6b-4cb1-b874-7fd8bd87855d",
-  "meta" : {
-    "lastUpdated" : "2024-01-30T12:47:58.646-05:00"
-=======
   "id" : "1706548436705158000.3831acb9-4594-4f10-a3fa-5238c7227d65",
   "meta" : {
     "lastUpdated" : "2024-01-29T12:13:56.712-05:00"
->>>>>>> 1d045b56
   },
   "identifier" : {
     "system" : "https://reportstream.cdc.gov/prime-router",
@@ -42,11 +36,7 @@
           "display" : "ORU^R01^ORU_R01"
         },
         "sender" : {
-<<<<<<< HEAD
-          "reference" : "Organization/1706636878711214000.96b80c54-a0d4-42e8-8e86-c2933adfbaa1"
-=======
           "reference" : "Organization/1706548436790542000.32cdf7d3-3431-4451-b78e-753fde7c1c32"
->>>>>>> 1d045b56
         },
         "source" : {
           "_endpoint" : {
@@ -61,17 +51,10 @@
       }
     },
     {
-<<<<<<< HEAD
-      "fullUrl" : "Organization/1706636878711214000.96b80c54-a0d4-42e8-8e86-c2933adfbaa1",
-      "resource" : {
-        "resourceType" : "Organization",
-        "id" : "1706636878711214000.96b80c54-a0d4-42e8-8e86-c2933adfbaa1",
-=======
       "fullUrl" : "Organization/1706548436790542000.32cdf7d3-3431-4451-b78e-753fde7c1c32",
       "resource" : {
         "resourceType" : "Organization",
         "id" : "1706548436790542000.32cdf7d3-3431-4451-b78e-753fde7c1c32",
->>>>>>> 1d045b56
         "address" : [
           {
             "country" : "USA"
@@ -80,17 +63,10 @@
       }
     },
     {
-<<<<<<< HEAD
-      "fullUrl" : "Provenance/1706636879025981000.b121e348-aa90-414a-b567-27fef13d1a12",
-      "resource" : {
-        "resourceType" : "Provenance",
-        "id" : "1706636879025981000.b121e348-aa90-414a-b567-27fef13d1a12",
-=======
       "fullUrl" : "Provenance/1706548437200812000.58c23ad1-3f24-4638-8f3a-dc7d6a6e0ad0",
       "resource" : {
         "resourceType" : "Provenance",
         "id" : "1706548437200812000.58c23ad1-3f24-4638-8f3a-dc7d6a6e0ad0",
->>>>>>> 1d045b56
         "target" : [
           {
             "reference" : "MessageHeader/827ccb0e-ea8a-306c-8c34-a16891f84e7b"
@@ -107,19 +83,11 @@
       }
     },
     {
-<<<<<<< HEAD
-      "fullUrl" : "Provenance/1706636879033058000.26e9ad50-baf7-4e5b-acf1-de1d844bfe9a",
-      "resource" : {
-        "resourceType" : "Provenance",
-        "id" : "1706636879033058000.26e9ad50-baf7-4e5b-acf1-de1d844bfe9a",
-        "recorded" : "2024-01-30T12:47:59Z",
-=======
       "fullUrl" : "Provenance/1706548437208976000.38e2668a-5d82-4dd9-82ae-db2862aca7a7",
       "resource" : {
         "resourceType" : "Provenance",
         "id" : "1706548437208976000.38e2668a-5d82-4dd9-82ae-db2862aca7a7",
         "recorded" : "2024-01-29T12:13:57Z",
->>>>>>> 1d045b56
         "policy" : [
           "http://hl7.org/fhir/uv/v2mappings/message-oru-r01-to-bundle"
         ],
@@ -141,19 +109,6 @@
               ]
             },
             "who" : {
-<<<<<<< HEAD
-              "reference" : "Organization/1706636879032629000.ee9002c4-1da3-4787-9055-4ffeaa1e1423"
-            }
-          }
-        ]
-      }
-    },
-    {
-      "fullUrl" : "Organization/1706636879032629000.ee9002c4-1da3-4787-9055-4ffeaa1e1423",
-      "resource" : {
-        "resourceType" : "Organization",
-        "id" : "1706636879032629000.ee9002c4-1da3-4787-9055-4ffeaa1e1423",
-=======
               "reference" : "Organization/1706548437208506000.5dd0c076-7ecf-4385-a887-16f36d646978"
             }
           }
@@ -165,7 +120,6 @@
       "resource" : {
         "resourceType" : "Organization",
         "id" : "1706548437208506000.5dd0c076-7ecf-4385-a887-16f36d646978",
->>>>>>> 1d045b56
         "identifier" : [
           {
             "value" : "CDC PRIME - Atlanta"
@@ -185,37 +139,16 @@
       }
     },
     {
-<<<<<<< HEAD
-      "fullUrl" : "Patient/1706636879049779000.d23bbd61-c129-4904-9a86-4f6c1c7b5f8c",
-      "resource" : {
-        "resourceType" : "Patient",
-        "id" : "1706636879049779000.d23bbd61-c129-4904-9a86-4f6c1c7b5f8c",
-=======
       "fullUrl" : "Patient/1706548437228458000.0c714f71-ad77-463d-b860-674708a6638b",
       "resource" : {
         "resourceType" : "Patient",
         "id" : "1706548437228458000.0c714f71-ad77-463d-b860-674708a6638b",
->>>>>>> 1d045b56
         "contact" : [
-          {
-            "name" : {}
-          }
-        ]
-      }
-    },
-    {
-<<<<<<< HEAD
-      "fullUrl" : "Provenance/1706636879050516000.016636b1-70c8-412d-b535-1075cdda7d72",
-      "resource" : {
-        "resourceType" : "Provenance",
-        "id" : "1706636879050516000.016636b1-70c8-412d-b535-1075cdda7d72",
-        "target" : [
-          {
-            "reference" : "Patient/1706636879049779000.d23bbd61-c129-4904-9a86-4f6c1c7b5f8c"
-          }
-        ],
-        "recorded" : "2024-01-30T12:47:59Z",
-=======
+          {}
+        ]
+      }
+    },
+    {
       "fullUrl" : "Provenance/1706548437229234000.73bd9e7c-7e08-4a71-8900-d6400f8585d9",
       "resource" : {
         "resourceType" : "Provenance",
@@ -226,7 +159,6 @@
           }
         ],
         "recorded" : "2024-01-29T12:13:57Z",
->>>>>>> 1d045b56
         "activity" : {
           "coding" : [
             {
@@ -238,17 +170,10 @@
       }
     },
     {
-<<<<<<< HEAD
-      "fullUrl" : "RelatedPerson/1706636879052522000.a609a24a-88c2-4f0a-bdff-586236258850",
-      "resource" : {
-        "resourceType" : "RelatedPerson",
-        "id" : "1706636879052522000.a609a24a-88c2-4f0a-bdff-586236258850",
-=======
       "fullUrl" : "RelatedPerson/1706548437231218000.44fbfb95-5a37-4a13-876d-14a9aa4f641e",
       "resource" : {
         "resourceType" : "RelatedPerson",
         "id" : "1706548437231218000.44fbfb95-5a37-4a13-876d-14a9aa4f641e",
->>>>>>> 1d045b56
         "extension" : [
           {
             "url" : "https://reportstream.cdc.gov/fhir/StructureDefinition/hl7v2Name",
@@ -256,31 +181,22 @@
           }
         ],
         "patient" : {
-<<<<<<< HEAD
-          "reference" : "Patient/1706636879049779000.d23bbd61-c129-4904-9a86-4f6c1c7b5f8c"
-=======
           "reference" : "Patient/1706548437228458000.0c714f71-ad77-463d-b860-674708a6638b"
->>>>>>> 1d045b56
         },
         "telecom" : [
           {
             "extension" : [
-              {
-                "url" : "https://reportstream.cdc.gov/fhir/StructureDefinition/xtn-contact-point",
-                "extension" : [
-                  {
-                    "url" : "XTN.3",
-                    "valueString" : "Internet"
-                  },
-                  {
-                    "url" : "XTN.4",
-                    "valueString" : "test@aol.net"
-                  }
-                ]
-              },
               {
                 "url" : "https://reportstream.cdc.gov/fhir/StructureDefinition/hl7v2Name",
                 "valueString" : "next-of-kin-telecomm-info"
+              },
+              {
+                "url" : "https://reportstream.cdc.gov/fhir/StructureDefinition/xtn4-communication-address",
+                "valueString" : "test@aol.net"
+              },
+              {
+                "url" : "https://reportstream.cdc.gov/fhir/StructureDefinition/xtn3-telecom-equipment-type",
+                "valueString" : "Internet"
               }
             ],
             "system" : "email",
