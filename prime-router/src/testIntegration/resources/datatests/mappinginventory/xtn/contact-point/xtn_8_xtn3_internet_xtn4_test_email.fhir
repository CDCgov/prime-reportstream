{
  "resourceType" : "Bundle",
<<<<<<< HEAD
  "id" : "1706214990300260000.4ce26de3-a929-4d0d-b069-0b259a3984c3",
  "meta" : {
    "lastUpdated" : "2024-01-25T15:36:30.317-05:00"
=======
  "id" : "1706312324482184000.91023dd5-1924-4ee5-9ed1-35a33869c7ef",
  "meta" : {
    "lastUpdated" : "2024-01-26T17:38:44.495-06:00"
>>>>>>> 711af84e
  },
  "identifier" : {
    "system" : "https://reportstream.cdc.gov/prime-router",
    "value" : "12345"
  },
  "type" : "message",
<<<<<<< HEAD
  "timestamp" : "2023-05-01T10:25:31.000-04:00",
  "entry" : [ {
    "fullUrl" : "MessageHeader/827ccb0e-ea8a-306c-8c34-a16891f84e7b",
    "resource" : {
      "resourceType" : "MessageHeader",
      "id" : "827ccb0e-ea8a-306c-8c34-a16891f84e7b",
      "extension" : [ {
        "url" : "https://reportstream.cdc.gov/fhir/StructureDefinition/encoding-characters",
        "valueString" : "^~\\&#"
      }, {
        "url" : "https://reportstream.cdc.gov/fhir/StructureDefinition/msh-7-datetime-of-message",
        "valueString" : "20230501102531-0400"
      }, {
        "url" : "https://reportstream.cdc.gov/fhir/StructureDefinition/character-set",
        "valueString" : "UNICODE UTF-8"
      } ],
      "eventCoding" : {
        "system" : "http://terminology.hl7.org/CodeSystem/v2-0003",
        "code" : "R01",
        "display" : "ORU^R01^ORU_R01"
      },
      "sender" : {
        "reference" : "Organization/1706214990393499000.3f3e5653-3189-4b96-825f-0a3b712d4725"
      },
      "source" : {
        "_endpoint" : {
          "extension" : [ {
            "url" : "http://hl7.org/fhir/StructureDefinition/data-absent-reason",
            "valueCode" : "unknown"
          } ]
        }
      }
    }
  }, {
    "fullUrl" : "Organization/1706214990393499000.3f3e5653-3189-4b96-825f-0a3b712d4725",
    "resource" : {
      "resourceType" : "Organization",
      "id" : "1706214990393499000.3f3e5653-3189-4b96-825f-0a3b712d4725",
      "address" : [ {
        "country" : "USA"
      } ]
    }
  }, {
    "fullUrl" : "Provenance/1706214990671532000.a862626a-98a8-475b-989e-d29f1f5a5ce4",
    "resource" : {
      "resourceType" : "Provenance",
      "id" : "1706214990671532000.a862626a-98a8-475b-989e-d29f1f5a5ce4",
      "recorded" : "2023-05-01T10:25:31-04:00",
      "_recorded" : {
        "extension" : [ {
          "url" : "https://reportstream.cdc.gov/fhir/StructureDefinition/hl7v2-date-time",
          "valueString" : "20230501102531-0400"
        } ]
      },
      "activity" : {
        "coding" : [ {
          "extension" : [ {
            "url" : "https://reportstream.cdc.gov/fhir/StructureDefinition/code-index-name",
            "valueString" : "identifier"
          } ],
=======
  "timestamp" : "2023-05-01T09:25:31.000-05:00",
  "entry" : [
    {
      "fullUrl" : "MessageHeader/827ccb0e-ea8a-306c-8c34-a16891f84e7b",
      "resource" : {
        "resourceType" : "MessageHeader",
        "id" : "827ccb0e-ea8a-306c-8c34-a16891f84e7b",
        "extension" : [
          {
            "url" : "https://reportstream.cdc.gov/fhir/StructureDefinition/encoding-characters",
            "valueString" : "^~\\&#"
          },
          {
            "url" : "https://reportstream.cdc.gov/fhir/StructureDefinition/msh-7-datetime-of-message",
            "valueString" : "20230501102531-0400"
          },
          {
            "url" : "https://reportstream.cdc.gov/fhir/StructureDefinition/character-set",
            "valueString" : "UNICODE UTF-8"
          }
        ],
        "eventCoding" : {
>>>>>>> 711af84e
          "system" : "http://terminology.hl7.org/CodeSystem/v2-0003",
          "code" : "R01",
          "display" : "ORU^R01^ORU_R01"
        },
        "sender" : {
          "reference" : "Organization/1706312324560706000.8c26b63f-17f4-4bac-88ed-dab765adb27f"
        },
        "source" : {
          "_endpoint" : {
            "extension" : [
              {
                "url" : "http://hl7.org/fhir/StructureDefinition/data-absent-reason",
                "valueCode" : "unknown"
              }
            ]
          }
        }
<<<<<<< HEAD
      } ],
      "entity" : [ {
        "role" : "source",
        "what" : {
          "reference" : "Device/1706214990674126000.ea8b7b9b-bbf7-4ba6-96e7-9669f2db1234"
        }
      } ]
    }
  }, {
    "fullUrl" : "Device/1706214990674126000.ea8b7b9b-bbf7-4ba6-96e7-9669f2db1234",
    "resource" : {
      "resourceType" : "Device",
      "id" : "1706214990674126000.ea8b7b9b-bbf7-4ba6-96e7-9669f2db1234"
    }
  }, {
    "fullUrl" : "Patient/1706214990692005000.2261e7ff-20ab-48c7-bffc-c734f7e5d3aa",
    "resource" : {
      "resourceType" : "Patient",
      "id" : "1706214990692005000.2261e7ff-20ab-48c7-bffc-c734f7e5d3aa",
      "contact" : [ { } ]
    }
  }, {
    "fullUrl" : "RelatedPerson/1706214990694011000.b2bfad1e-f10c-4169-9dbd-50eecfa3c876",
    "resource" : {
      "resourceType" : "RelatedPerson",
      "id" : "1706214990694011000.b2bfad1e-f10c-4169-9dbd-50eecfa3c876",
      "extension" : [ {
        "url" : "https://reportstream.cdc.gov/fhir/StructureDefinition/hl7v2Name",
        "valueString" : "NK1"
      } ],
      "patient" : {
        "reference" : "Patient/1706214990692005000.2261e7ff-20ab-48c7-bffc-c734f7e5d3aa"
      },
      "telecom" : [ {
        "extension" : [ {
          "url" : "https://reportstream.cdc.gov/fhir/StructureDefinition/hl7v2Name",
          "valueString" : "next-of-kin-telecomm-info"
        }, {
          "url" : "https://reportstream.cdc.gov/fhir/StructureDefinition/xtn4-communication-address",
          "valueString" : "test@aol.net"
        }, {
          "url" : "https://reportstream.cdc.gov/fhir/StructureDefinition/xtn3-telecom-equipment-type",
          "valueString" : "Internet"
        } ],
        "system" : "email",
        "value" : "test@aol.net"
      } ]
=======
      }
    },
    {
      "fullUrl" : "Organization/1706312324560706000.8c26b63f-17f4-4bac-88ed-dab765adb27f",
      "resource" : {
        "resourceType" : "Organization",
        "id" : "1706312324560706000.8c26b63f-17f4-4bac-88ed-dab765adb27f",
        "address" : [
          {
            "country" : "USA"
          }
        ]
      }
    },
    {
      "fullUrl" : "Provenance/1706312324859964000.b63e81d8-0e08-4c2d-89d6-046039e846a8",
      "resource" : {
        "resourceType" : "Provenance",
        "id" : "1706312324859964000.b63e81d8-0e08-4c2d-89d6-046039e846a8",
        "target" : [
          {
            "reference" : "MessageHeader/827ccb0e-ea8a-306c-8c34-a16891f84e7b"
          }
        ],
        "recorded" : "2023-05-01T10:25:31-04:00",
        "activity" : {
          "coding" : [
            {
              "display" : "ORU^R01^ORU_R01"
            }
          ]
        }
      }
    },
    {
      "fullUrl" : "Provenance/1706312324866709000.4be4ca89-2f2c-4446-9cbc-250b3855d7ca",
      "resource" : {
        "resourceType" : "Provenance",
        "id" : "1706312324866709000.4be4ca89-2f2c-4446-9cbc-250b3855d7ca",
        "recorded" : "2024-01-26T17:38:44Z",
        "policy" : [
          "http://hl7.org/fhir/uv/v2mappings/message-oru-r01-to-bundle"
        ],
        "activity" : {
          "coding" : [
            {
              "code" : "v2-FHIR transformation"
            }
          ]
        },
        "agent" : [
          {
            "type" : {
              "coding" : [
                {
                  "system" : "http://terminology.hl7.org/CodeSystem/provenance-participant-type",
                  "code" : "assembler"
                }
              ]
            },
            "who" : {
              "reference" : "Organization/1706312324866299000.abad6165-5e95-4b1b-8da1-ba4085da6a4b"
            }
          }
        ]
      }
    },
    {
      "fullUrl" : "Organization/1706312324866299000.abad6165-5e95-4b1b-8da1-ba4085da6a4b",
      "resource" : {
        "resourceType" : "Organization",
        "id" : "1706312324866299000.abad6165-5e95-4b1b-8da1-ba4085da6a4b",
        "identifier" : [
          {
            "value" : "CDC PRIME - Atlanta"
          },
          {
            "type" : {
              "coding" : [
                {
                  "system" : "http://terminology.hl7.org/CodeSystem/v2-0301"
                }
              ]
            },
            "system" : "urn:ietf:rfc:3986",
            "value" : "2.16.840.1.114222.4.1.237821"
          }
        ]
      }
    },
    {
      "fullUrl" : "Patient/1706312324882462000.872653fa-e825-482e-9e9b-ebf60abfc7eb",
      "resource" : {
        "resourceType" : "Patient",
        "id" : "1706312324882462000.872653fa-e825-482e-9e9b-ebf60abfc7eb",
        "contact" : [
          {}
        ]
      }
    },
    {
      "fullUrl" : "Provenance/1706312324883196000.067e0c61-0614-4e3e-89e2-05e2f5712e5f",
      "resource" : {
        "resourceType" : "Provenance",
        "id" : "1706312324883196000.067e0c61-0614-4e3e-89e2-05e2f5712e5f",
        "target" : [
          {
            "reference" : "Patient/1706312324882462000.872653fa-e825-482e-9e9b-ebf60abfc7eb"
          }
        ],
        "recorded" : "2024-01-26T17:38:44Z",
        "activity" : {
          "coding" : [
            {
              "system" : "https://terminology.hl7.org/CodeSystem/v3-DataOperation",
              "code" : "UPDATE"
            }
          ]
        }
      }
    },
    {
      "fullUrl" : "RelatedPerson/1706312324885275000.4a0d27d9-0133-4ba1-a451-85d853eebc8e",
      "resource" : {
        "resourceType" : "RelatedPerson",
        "id" : "1706312324885275000.4a0d27d9-0133-4ba1-a451-85d853eebc8e",
        "extension" : [
          {
            "url" : "https://reportstream.cdc.gov/fhir/StructureDefinition/hl7v2Name",
            "valueString" : "NK1"
          }
        ],
        "patient" : {
          "reference" : "Patient/1706312324882462000.872653fa-e825-482e-9e9b-ebf60abfc7eb"
        },
        "telecom" : [
          {
            "extension" : [
              {
                "url" : "https://reportstream.cdc.gov/fhir/StructureDefinition/hl7v2Name",
                "valueString" : "next-of-kin-telecomm-info"
              },
              {
                "url" : "https://reportstream.cdc.gov/fhir/StructureDefinition/xtn4-communication-address",
                "valueString" : "test@aol.net"
              },
              {
                "url" : "https://reportstream.cdc.gov/fhir/StructureDefinition/xtn3-telecom-equipment-type",
                "valueString" : "Internet"
              }
            ],
            "system" : "email",
            "value" : "test@aol.net"
          }
        ]
      }
>>>>>>> 711af84e
    }
  ]
}<|MERGE_RESOLUTION|>--- conflicted
+++ resolved
@@ -1,82 +1,14 @@
 {
   "resourceType" : "Bundle",
-<<<<<<< HEAD
-  "id" : "1706214990300260000.4ce26de3-a929-4d0d-b069-0b259a3984c3",
-  "meta" : {
-    "lastUpdated" : "2024-01-25T15:36:30.317-05:00"
-=======
   "id" : "1706312324482184000.91023dd5-1924-4ee5-9ed1-35a33869c7ef",
   "meta" : {
     "lastUpdated" : "2024-01-26T17:38:44.495-06:00"
->>>>>>> 711af84e
   },
   "identifier" : {
     "system" : "https://reportstream.cdc.gov/prime-router",
     "value" : "12345"
   },
   "type" : "message",
-<<<<<<< HEAD
-  "timestamp" : "2023-05-01T10:25:31.000-04:00",
-  "entry" : [ {
-    "fullUrl" : "MessageHeader/827ccb0e-ea8a-306c-8c34-a16891f84e7b",
-    "resource" : {
-      "resourceType" : "MessageHeader",
-      "id" : "827ccb0e-ea8a-306c-8c34-a16891f84e7b",
-      "extension" : [ {
-        "url" : "https://reportstream.cdc.gov/fhir/StructureDefinition/encoding-characters",
-        "valueString" : "^~\\&#"
-      }, {
-        "url" : "https://reportstream.cdc.gov/fhir/StructureDefinition/msh-7-datetime-of-message",
-        "valueString" : "20230501102531-0400"
-      }, {
-        "url" : "https://reportstream.cdc.gov/fhir/StructureDefinition/character-set",
-        "valueString" : "UNICODE UTF-8"
-      } ],
-      "eventCoding" : {
-        "system" : "http://terminology.hl7.org/CodeSystem/v2-0003",
-        "code" : "R01",
-        "display" : "ORU^R01^ORU_R01"
-      },
-      "sender" : {
-        "reference" : "Organization/1706214990393499000.3f3e5653-3189-4b96-825f-0a3b712d4725"
-      },
-      "source" : {
-        "_endpoint" : {
-          "extension" : [ {
-            "url" : "http://hl7.org/fhir/StructureDefinition/data-absent-reason",
-            "valueCode" : "unknown"
-          } ]
-        }
-      }
-    }
-  }, {
-    "fullUrl" : "Organization/1706214990393499000.3f3e5653-3189-4b96-825f-0a3b712d4725",
-    "resource" : {
-      "resourceType" : "Organization",
-      "id" : "1706214990393499000.3f3e5653-3189-4b96-825f-0a3b712d4725",
-      "address" : [ {
-        "country" : "USA"
-      } ]
-    }
-  }, {
-    "fullUrl" : "Provenance/1706214990671532000.a862626a-98a8-475b-989e-d29f1f5a5ce4",
-    "resource" : {
-      "resourceType" : "Provenance",
-      "id" : "1706214990671532000.a862626a-98a8-475b-989e-d29f1f5a5ce4",
-      "recorded" : "2023-05-01T10:25:31-04:00",
-      "_recorded" : {
-        "extension" : [ {
-          "url" : "https://reportstream.cdc.gov/fhir/StructureDefinition/hl7v2-date-time",
-          "valueString" : "20230501102531-0400"
-        } ]
-      },
-      "activity" : {
-        "coding" : [ {
-          "extension" : [ {
-            "url" : "https://reportstream.cdc.gov/fhir/StructureDefinition/code-index-name",
-            "valueString" : "identifier"
-          } ],
-=======
   "timestamp" : "2023-05-01T09:25:31.000-05:00",
   "entry" : [
     {
@@ -99,7 +31,6 @@
           }
         ],
         "eventCoding" : {
->>>>>>> 711af84e
           "system" : "http://terminology.hl7.org/CodeSystem/v2-0003",
           "code" : "R01",
           "display" : "ORU^R01^ORU_R01"
@@ -117,55 +48,6 @@
             ]
           }
         }
-<<<<<<< HEAD
-      } ],
-      "entity" : [ {
-        "role" : "source",
-        "what" : {
-          "reference" : "Device/1706214990674126000.ea8b7b9b-bbf7-4ba6-96e7-9669f2db1234"
-        }
-      } ]
-    }
-  }, {
-    "fullUrl" : "Device/1706214990674126000.ea8b7b9b-bbf7-4ba6-96e7-9669f2db1234",
-    "resource" : {
-      "resourceType" : "Device",
-      "id" : "1706214990674126000.ea8b7b9b-bbf7-4ba6-96e7-9669f2db1234"
-    }
-  }, {
-    "fullUrl" : "Patient/1706214990692005000.2261e7ff-20ab-48c7-bffc-c734f7e5d3aa",
-    "resource" : {
-      "resourceType" : "Patient",
-      "id" : "1706214990692005000.2261e7ff-20ab-48c7-bffc-c734f7e5d3aa",
-      "contact" : [ { } ]
-    }
-  }, {
-    "fullUrl" : "RelatedPerson/1706214990694011000.b2bfad1e-f10c-4169-9dbd-50eecfa3c876",
-    "resource" : {
-      "resourceType" : "RelatedPerson",
-      "id" : "1706214990694011000.b2bfad1e-f10c-4169-9dbd-50eecfa3c876",
-      "extension" : [ {
-        "url" : "https://reportstream.cdc.gov/fhir/StructureDefinition/hl7v2Name",
-        "valueString" : "NK1"
-      } ],
-      "patient" : {
-        "reference" : "Patient/1706214990692005000.2261e7ff-20ab-48c7-bffc-c734f7e5d3aa"
-      },
-      "telecom" : [ {
-        "extension" : [ {
-          "url" : "https://reportstream.cdc.gov/fhir/StructureDefinition/hl7v2Name",
-          "valueString" : "next-of-kin-telecomm-info"
-        }, {
-          "url" : "https://reportstream.cdc.gov/fhir/StructureDefinition/xtn4-communication-address",
-          "valueString" : "test@aol.net"
-        }, {
-          "url" : "https://reportstream.cdc.gov/fhir/StructureDefinition/xtn3-telecom-equipment-type",
-          "valueString" : "Internet"
-        } ],
-        "system" : "email",
-        "value" : "test@aol.net"
-      } ]
-=======
       }
     },
     {
@@ -322,7 +204,6 @@
           }
         ]
       }
->>>>>>> 711af84e
     }
   ]
 }