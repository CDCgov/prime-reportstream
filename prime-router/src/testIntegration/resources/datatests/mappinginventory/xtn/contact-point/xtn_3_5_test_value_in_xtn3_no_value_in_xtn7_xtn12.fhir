{
  "resourceType" : "Bundle",
<<<<<<< HEAD
  "id" : "1706214894141123000.a8f65142-523d-498d-806c-d4a95396611e",
  "meta" : {
    "lastUpdated" : "2024-01-25T15:34:54.159-05:00"
=======
  "id" : "1706312237046539000.f097f63d-8b1d-4431-a94b-9bade8777b22",
  "meta" : {
    "lastUpdated" : "2024-01-26T17:37:17.059-06:00"
>>>>>>> 711af84e
  },
  "identifier" : {
    "system" : "https://reportstream.cdc.gov/prime-router",
    "value" : "12345"
  },
  "type" : "message",
<<<<<<< HEAD
  "timestamp" : "2023-05-01T10:25:31.000-04:00",
=======
  "timestamp" : "2023-05-01T09:25:31.000-05:00",
>>>>>>> 711af84e
  "entry" : [
    {
      "fullUrl" : "MessageHeader/827ccb0e-ea8a-306c-8c34-a16891f84e7b",
      "resource" : {
        "resourceType" : "MessageHeader",
        "id" : "827ccb0e-ea8a-306c-8c34-a16891f84e7b",
        "extension" : [
          {
            "url" : "https://reportstream.cdc.gov/fhir/StructureDefinition/encoding-characters",
            "valueString" : "^~\\&#"
          },
          {
            "url" : "https://reportstream.cdc.gov/fhir/StructureDefinition/msh-7-datetime-of-message",
            "valueString" : "20230501102531-0400"
          },
          {
            "url" : "https://reportstream.cdc.gov/fhir/StructureDefinition/character-set",
            "valueString" : "UNICODE UTF-8"
          }
        ],
        "eventCoding" : {
          "system" : "http://terminology.hl7.org/CodeSystem/v2-0003",
          "code" : "R01",
          "display" : "ORU^R01^ORU_R01"
        },
        "sender" : {
<<<<<<< HEAD
          "reference" : "Organization/1706214894281645000.20e18421-d5d0-4cbd-9783-962b7bd9b34b"
=======
          "reference" : "Organization/1706312237132093000.febdd895-8c86-4586-8fed-dc78440df9fe"
>>>>>>> 711af84e
        },
        "source" : {
          "_endpoint" : {
            "extension" : [
              {
                "url" : "http://hl7.org/fhir/StructureDefinition/data-absent-reason",
                "valueCode" : "unknown"
              }
            ]
          }
        }
      }
    },
    {
<<<<<<< HEAD
      "fullUrl" : "Organization/1706214894281645000.20e18421-d5d0-4cbd-9783-962b7bd9b34b",
      "resource" : {
        "resourceType" : "Organization",
        "id" : "1706214894281645000.20e18421-d5d0-4cbd-9783-962b7bd9b34b",
=======
      "fullUrl" : "Organization/1706312237132093000.febdd895-8c86-4586-8fed-dc78440df9fe",
      "resource" : {
        "resourceType" : "Organization",
        "id" : "1706312237132093000.febdd895-8c86-4586-8fed-dc78440df9fe",
>>>>>>> 711af84e
        "address" : [
          {
            "country" : "USA"
          }
        ]
      }
    },
    {
<<<<<<< HEAD
      "fullUrl" : "Provenance/1706214894600805000.92cbb470-b295-4186-af6c-288cf2c3084f",
      "resource" : {
        "resourceType" : "Provenance",
        "id" : "1706214894600805000.92cbb470-b295-4186-af6c-288cf2c3084f",
        "recorded" : "2023-05-01T10:25:31-04:00",
        "_recorded" : {
          "extension" : [
            {
              "url" : "https://reportstream.cdc.gov/fhir/StructureDefinition/hl7v2-date-time",
              "valueString" : "20230501102531-0400"
            }
          ]
        },
        "activity" : {
          "coding" : [
            {
              "extension" : [
                {
                  "url" : "https://reportstream.cdc.gov/fhir/StructureDefinition/code-index-name",
                  "valueString" : "identifier"
                }
              ],
              "system" : "http://terminology.hl7.org/CodeSystem/v2-0003",
              "code" : "R01",
              "display" : "ORU_R01"
=======
      "fullUrl" : "Provenance/1706312237432661000.d99eb967-27ee-49be-baf3-706c4a20cbd6",
      "resource" : {
        "resourceType" : "Provenance",
        "id" : "1706312237432661000.d99eb967-27ee-49be-baf3-706c4a20cbd6",
        "target" : [
          {
            "reference" : "MessageHeader/827ccb0e-ea8a-306c-8c34-a16891f84e7b"
          }
        ],
        "recorded" : "2023-05-01T10:25:31-04:00",
        "activity" : {
          "coding" : [
            {
              "display" : "ORU^R01^ORU_R01"
            }
          ]
        }
      }
    },
    {
      "fullUrl" : "Provenance/1706312237439661000.cb6e5850-ab19-4da2-87f8-65a67374b574",
      "resource" : {
        "resourceType" : "Provenance",
        "id" : "1706312237439661000.cb6e5850-ab19-4da2-87f8-65a67374b574",
        "recorded" : "2024-01-26T17:37:17Z",
        "policy" : [
          "http://hl7.org/fhir/uv/v2mappings/message-oru-r01-to-bundle"
        ],
        "activity" : {
          "coding" : [
            {
              "code" : "v2-FHIR transformation"
>>>>>>> 711af84e
            }
          ]
        },
        "agent" : [
          {
            "type" : {
              "coding" : [
                {
<<<<<<< HEAD
                  "extension" : [
                    {
                      "url" : "https://reportstream.cdc.gov/fhir/StructureDefinition/code-index-name",
                      "valueString" : "identifier"
                    }
                  ],
                  "system" : "http://terminology.hl7.org/CodeSystem/provenance-participant-type",
                  "code" : "author"
                }
              ]
            }
          }
        ],
        "entity" : [
          {
            "role" : "source",
            "what" : {
              "reference" : "Device/1706214894603767000.c139049b-9447-4592-9ac9-777b0e830cb4"
            }
          }
        ]
      }
    },
    {
      "fullUrl" : "Device/1706214894603767000.c139049b-9447-4592-9ac9-777b0e830cb4",
      "resource" : {
        "resourceType" : "Device",
        "id" : "1706214894603767000.c139049b-9447-4592-9ac9-777b0e830cb4"
      }
    },
    {
      "fullUrl" : "Patient/1706214894623050000.b8428589-b8ec-4b12-8a4f-7767c68e9827",
      "resource" : {
        "resourceType" : "Patient",
        "id" : "1706214894623050000.b8428589-b8ec-4b12-8a4f-7767c68e9827",
=======
                  "system" : "http://terminology.hl7.org/CodeSystem/provenance-participant-type",
                  "code" : "assembler"
                }
              ]
            },
            "who" : {
              "reference" : "Organization/1706312237439115000.d8d428c1-1766-4b01-b865-0b1214619a32"
            }
          }
        ]
      }
    },
    {
      "fullUrl" : "Organization/1706312237439115000.d8d428c1-1766-4b01-b865-0b1214619a32",
      "resource" : {
        "resourceType" : "Organization",
        "id" : "1706312237439115000.d8d428c1-1766-4b01-b865-0b1214619a32",
        "identifier" : [
          {
            "value" : "CDC PRIME - Atlanta"
          },
          {
            "type" : {
              "coding" : [
                {
                  "system" : "http://terminology.hl7.org/CodeSystem/v2-0301"
                }
              ]
            },
            "system" : "urn:ietf:rfc:3986",
            "value" : "2.16.840.1.114222.4.1.237821"
          }
        ]
      }
    },
    {
      "fullUrl" : "Patient/1706312237453704000.caa695b9-a242-4da5-91d7-22140ad6d70f",
      "resource" : {
        "resourceType" : "Patient",
        "id" : "1706312237453704000.caa695b9-a242-4da5-91d7-22140ad6d70f",
>>>>>>> 711af84e
        "contact" : [
          {
            "telecom" : [
              {
                "extension" : [
                  {
                    "url" : "https://reportstream.cdc.gov/fhir/StructureDefinition/xtn1-telephone-number",
                    "valueString" : "12813308004"
                  },
                  {
                    "url" : "https://reportstream.cdc.gov/fhir/StructureDefinition/xtn3-telecom-equipment-type",
                    "valueString" : "test"
                  }
                ],
                "value" : "12813308004"
              }
            ]
          }
        ]
      }
    },
    {
<<<<<<< HEAD
      "fullUrl" : "RelatedPerson/1706214894624741000.0191eb0a-3235-4836-8b77-8975eea035db",
      "resource" : {
        "resourceType" : "RelatedPerson",
        "id" : "1706214894624741000.0191eb0a-3235-4836-8b77-8975eea035db",
=======
      "fullUrl" : "Provenance/1706312237454816000.e6382821-4128-446a-b35e-1bffd07a2248",
      "resource" : {
        "resourceType" : "Provenance",
        "id" : "1706312237454816000.e6382821-4128-446a-b35e-1bffd07a2248",
        "target" : [
          {
            "reference" : "Patient/1706312237453704000.caa695b9-a242-4da5-91d7-22140ad6d70f"
          }
        ],
        "recorded" : "2024-01-26T17:37:17Z",
        "activity" : {
          "coding" : [
            {
              "system" : "https://terminology.hl7.org/CodeSystem/v3-DataOperation",
              "code" : "UPDATE"
            }
          ]
        }
      }
    },
    {
      "fullUrl" : "RelatedPerson/1706312237456682000.94380ca0-b8fc-4751-bc1e-db6bef0bdf45",
      "resource" : {
        "resourceType" : "RelatedPerson",
        "id" : "1706312237456682000.94380ca0-b8fc-4751-bc1e-db6bef0bdf45",
>>>>>>> 711af84e
        "extension" : [
          {
            "url" : "https://reportstream.cdc.gov/fhir/StructureDefinition/hl7v2Name",
            "valueString" : "NK1"
          }
        ],
        "patient" : {
<<<<<<< HEAD
          "reference" : "Patient/1706214894623050000.b8428589-b8ec-4b12-8a4f-7767c68e9827"
=======
          "reference" : "Patient/1706312237453704000.caa695b9-a242-4da5-91d7-22140ad6d70f"
>>>>>>> 711af84e
        },
        "telecom" : [
          {
            "extension" : [
              {
                "url" : "https://reportstream.cdc.gov/fhir/StructureDefinition/hl7v2Name",
                "valueString" : "next-of-kin-telecomm-info"
              },
              {
                "url" : "https://reportstream.cdc.gov/fhir/StructureDefinition/xtn1-telephone-number",
                "valueString" : "12813308004"
              },
              {
                "url" : "https://reportstream.cdc.gov/fhir/StructureDefinition/xtn3-telecom-equipment-type",
                "valueString" : "test"
              }
            ],
            "value" : "12813308004"
          }
        ]
      }
    }
  ]
}<|MERGE_RESOLUTION|>--- conflicted
+++ resolved
@@ -1,25 +1,15 @@
 {
   "resourceType" : "Bundle",
-<<<<<<< HEAD
-  "id" : "1706214894141123000.a8f65142-523d-498d-806c-d4a95396611e",
-  "meta" : {
-    "lastUpdated" : "2024-01-25T15:34:54.159-05:00"
-=======
   "id" : "1706312237046539000.f097f63d-8b1d-4431-a94b-9bade8777b22",
   "meta" : {
     "lastUpdated" : "2024-01-26T17:37:17.059-06:00"
->>>>>>> 711af84e
   },
   "identifier" : {
     "system" : "https://reportstream.cdc.gov/prime-router",
     "value" : "12345"
   },
   "type" : "message",
-<<<<<<< HEAD
-  "timestamp" : "2023-05-01T10:25:31.000-04:00",
-=======
   "timestamp" : "2023-05-01T09:25:31.000-05:00",
->>>>>>> 711af84e
   "entry" : [
     {
       "fullUrl" : "MessageHeader/827ccb0e-ea8a-306c-8c34-a16891f84e7b",
@@ -46,11 +36,7 @@
           "display" : "ORU^R01^ORU_R01"
         },
         "sender" : {
-<<<<<<< HEAD
-          "reference" : "Organization/1706214894281645000.20e18421-d5d0-4cbd-9783-962b7bd9b34b"
-=======
           "reference" : "Organization/1706312237132093000.febdd895-8c86-4586-8fed-dc78440df9fe"
->>>>>>> 711af84e
         },
         "source" : {
           "_endpoint" : {
@@ -65,17 +51,10 @@
       }
     },
     {
-<<<<<<< HEAD
-      "fullUrl" : "Organization/1706214894281645000.20e18421-d5d0-4cbd-9783-962b7bd9b34b",
-      "resource" : {
-        "resourceType" : "Organization",
-        "id" : "1706214894281645000.20e18421-d5d0-4cbd-9783-962b7bd9b34b",
-=======
       "fullUrl" : "Organization/1706312237132093000.febdd895-8c86-4586-8fed-dc78440df9fe",
       "resource" : {
         "resourceType" : "Organization",
         "id" : "1706312237132093000.febdd895-8c86-4586-8fed-dc78440df9fe",
->>>>>>> 711af84e
         "address" : [
           {
             "country" : "USA"
@@ -84,33 +63,6 @@
       }
     },
     {
-<<<<<<< HEAD
-      "fullUrl" : "Provenance/1706214894600805000.92cbb470-b295-4186-af6c-288cf2c3084f",
-      "resource" : {
-        "resourceType" : "Provenance",
-        "id" : "1706214894600805000.92cbb470-b295-4186-af6c-288cf2c3084f",
-        "recorded" : "2023-05-01T10:25:31-04:00",
-        "_recorded" : {
-          "extension" : [
-            {
-              "url" : "https://reportstream.cdc.gov/fhir/StructureDefinition/hl7v2-date-time",
-              "valueString" : "20230501102531-0400"
-            }
-          ]
-        },
-        "activity" : {
-          "coding" : [
-            {
-              "extension" : [
-                {
-                  "url" : "https://reportstream.cdc.gov/fhir/StructureDefinition/code-index-name",
-                  "valueString" : "identifier"
-                }
-              ],
-              "system" : "http://terminology.hl7.org/CodeSystem/v2-0003",
-              "code" : "R01",
-              "display" : "ORU_R01"
-=======
       "fullUrl" : "Provenance/1706312237432661000.d99eb967-27ee-49be-baf3-706c4a20cbd6",
       "resource" : {
         "resourceType" : "Provenance",
@@ -143,7 +95,6 @@
           "coding" : [
             {
               "code" : "v2-FHIR transformation"
->>>>>>> 711af84e
             }
           ]
         },
@@ -152,43 +103,6 @@
             "type" : {
               "coding" : [
                 {
-<<<<<<< HEAD
-                  "extension" : [
-                    {
-                      "url" : "https://reportstream.cdc.gov/fhir/StructureDefinition/code-index-name",
-                      "valueString" : "identifier"
-                    }
-                  ],
-                  "system" : "http://terminology.hl7.org/CodeSystem/provenance-participant-type",
-                  "code" : "author"
-                }
-              ]
-            }
-          }
-        ],
-        "entity" : [
-          {
-            "role" : "source",
-            "what" : {
-              "reference" : "Device/1706214894603767000.c139049b-9447-4592-9ac9-777b0e830cb4"
-            }
-          }
-        ]
-      }
-    },
-    {
-      "fullUrl" : "Device/1706214894603767000.c139049b-9447-4592-9ac9-777b0e830cb4",
-      "resource" : {
-        "resourceType" : "Device",
-        "id" : "1706214894603767000.c139049b-9447-4592-9ac9-777b0e830cb4"
-      }
-    },
-    {
-      "fullUrl" : "Patient/1706214894623050000.b8428589-b8ec-4b12-8a4f-7767c68e9827",
-      "resource" : {
-        "resourceType" : "Patient",
-        "id" : "1706214894623050000.b8428589-b8ec-4b12-8a4f-7767c68e9827",
-=======
                   "system" : "http://terminology.hl7.org/CodeSystem/provenance-participant-type",
                   "code" : "assembler"
                 }
@@ -229,7 +143,6 @@
       "resource" : {
         "resourceType" : "Patient",
         "id" : "1706312237453704000.caa695b9-a242-4da5-91d7-22140ad6d70f",
->>>>>>> 711af84e
         "contact" : [
           {
             "telecom" : [
@@ -252,12 +165,6 @@
       }
     },
     {
-<<<<<<< HEAD
-      "fullUrl" : "RelatedPerson/1706214894624741000.0191eb0a-3235-4836-8b77-8975eea035db",
-      "resource" : {
-        "resourceType" : "RelatedPerson",
-        "id" : "1706214894624741000.0191eb0a-3235-4836-8b77-8975eea035db",
-=======
       "fullUrl" : "Provenance/1706312237454816000.e6382821-4128-446a-b35e-1bffd07a2248",
       "resource" : {
         "resourceType" : "Provenance",
@@ -283,7 +190,6 @@
       "resource" : {
         "resourceType" : "RelatedPerson",
         "id" : "1706312237456682000.94380ca0-b8fc-4751-bc1e-db6bef0bdf45",
->>>>>>> 711af84e
         "extension" : [
           {
             "url" : "https://reportstream.cdc.gov/fhir/StructureDefinition/hl7v2Name",
@@ -291,11 +197,7 @@
           }
         ],
         "patient" : {
-<<<<<<< HEAD
-          "reference" : "Patient/1706214894623050000.b8428589-b8ec-4b12-8a4f-7767c68e9827"
-=======
           "reference" : "Patient/1706312237453704000.caa695b9-a242-4da5-91d7-22140ad6d70f"
->>>>>>> 711af84e
         },
         "telecom" : [
           {
