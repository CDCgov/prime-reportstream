--- conflicted
+++ resolved
@@ -1,118 +1,14 @@
 {
   "resourceType" : "Bundle",
-<<<<<<< HEAD
-  "id" : "1704922795094086000.29fc57b3-1e4e-4470-8902-e10c8b129a86",
-  "meta" : {
-    "lastUpdated" : "2024-01-10T15:39:55.117-06:00"
-=======
   "id" : "1704841431966124000.8b4f01da-fab2-49e4-a1c1-627829cda47a",
   "meta" : {
     "lastUpdated" : "2024-01-09T15:03:51.983-08:00"
->>>>>>> b7d18e61
   },
   "identifier" : {
     "system" : "https://reportstream.cdc.gov/prime-router",
     "value" : "12345"
   },
   "type" : "message",
-<<<<<<< HEAD
-  "timestamp" : "2023-05-01T09:25:31.000-05:00",
-  "entry" : [ {
-    "fullUrl" : "MessageHeader/827ccb0e-ea8a-306c-8c34-a16891f84e7b",
-    "resource" : {
-      "resourceType" : "MessageHeader",
-      "id" : "827ccb0e-ea8a-306c-8c34-a16891f84e7b",
-      "extension" : [ {
-        "url" : "https://reportstream.cdc.gov/fhir/StructureDefinition/encoding-characters",
-        "valueString" : "^~\\&#"
-      }, {
-        "url" : "https://reportstream.cdc.gov/fhir/StructureDefinition/msh-7-datetime-of-message",
-        "valueString" : "20230501102531-0400"
-      }, {
-        "url" : "https://reportstream.cdc.gov/fhir/StructureDefinition/character-set",
-        "valueString" : "UNICODE UTF-8"
-      } ],
-      "eventCoding" : {
-        "system" : "http://terminology.hl7.org/CodeSystem/v2-0003",
-        "code" : "R01",
-        "display" : "ORU^R01^ORU_R01"
-      },
-      "sender" : {
-        "reference" : "Organization/1704922795236555000.9f0c1070-d610-4946-b16f-bc3d483e764a"
-      },
-      "source" : {
-        "_endpoint" : {
-          "extension" : [ {
-            "url" : "http://hl7.org/fhir/StructureDefinition/data-absent-reason",
-            "valueCode" : "unknown"
-          } ]
-        }
-      }
-    }
-  }, {
-    "fullUrl" : "Organization/1704922795236555000.9f0c1070-d610-4946-b16f-bc3d483e764a",
-    "resource" : {
-      "resourceType" : "Organization",
-      "id" : "1704922795236555000.9f0c1070-d610-4946-b16f-bc3d483e764a",
-      "address" : [ {
-        "country" : "USA"
-      } ]
-    }
-  }, {
-    "fullUrl" : "Provenance/1704922795736333000.71fbef83-f291-461b-be67-7aa7101661e7",
-    "resource" : {
-      "resourceType" : "Provenance",
-      "id" : "1704922795736333000.71fbef83-f291-461b-be67-7aa7101661e7",
-      "recorded" : "2023-05-01T10:25:31-04:00",
-      "_recorded" : {
-        "extension" : [ {
-          "url" : "https://reportstream.cdc.gov/fhir/StructureDefinition/hl7v2-date-time",
-          "valueString" : "20230501102531-0400"
-        } ]
-      },
-      "activity" : {
-        "coding" : [ {
-          "extension" : [ {
-            "url" : "https://reportstream.cdc.gov/fhir/StructureDefinition/code-index-name",
-            "valueString" : "identifier"
-          } ],
-          "system" : "http://terminology.hl7.org/CodeSystem/v2-0003",
-          "code" : "R01",
-          "display" : "ORU_R01"
-        } ]
-      },
-      "agent" : [ {
-        "type" : {
-          "coding" : [ {
-            "extension" : [ {
-              "url" : "https://reportstream.cdc.gov/fhir/StructureDefinition/code-index-name",
-              "valueString" : "identifier"
-            } ],
-            "system" : "http://terminology.hl7.org/CodeSystem/provenance-participant-type",
-            "code" : "author"
-          } ]
-        }
-      } ],
-      "entity" : [ {
-        "role" : "source",
-        "what" : {
-          "reference" : "Device/1704922795740975000.c3eadc28-04a6-4cb5-9303-d3136ee09cb3"
-        }
-      } ]
-    }
-  }, {
-    "fullUrl" : "Device/1704922795740975000.c3eadc28-04a6-4cb5-9303-d3136ee09cb3",
-    "resource" : {
-      "resourceType" : "Device",
-      "id" : "1704922795740975000.c3eadc28-04a6-4cb5-9303-d3136ee09cb3"
-    }
-  }, {
-    "fullUrl" : "Patient/1704922795769925000.3fd4cb92-d966-4e04-9b6b-3ee997b152c6",
-    "resource" : {
-      "resourceType" : "Patient",
-      "id" : "1704922795769925000.3fd4cb92-d966-4e04-9b6b-3ee997b152c6",
-      "contact" : [ { } ]
-=======
   "timestamp" : "2023-05-01T07:25:31.000-07:00",
   "entry" : [
     {
@@ -300,7 +196,6 @@
           }
         ]
       }
->>>>>>> b7d18e61
     }
-  } ]
+  ]
 }