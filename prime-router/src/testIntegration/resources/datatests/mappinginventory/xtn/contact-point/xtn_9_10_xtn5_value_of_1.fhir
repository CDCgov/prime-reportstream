{
  "resourceType" : "Bundle",
<<<<<<< HEAD
  "id" : "1706215009611855000.e9d99ac2-bba1-4d15-b621-ed66d2050019",
  "meta" : {
    "lastUpdated" : "2024-01-25T15:36:49.627-05:00"
=======
  "id" : "1706312341171227000.99ccce25-5801-412a-8278-462165de97f2",
  "meta" : {
    "lastUpdated" : "2024-01-26T17:39:01.183-06:00"
>>>>>>> 711af84e
  },
  "identifier" : {
    "system" : "https://reportstream.cdc.gov/prime-router",
    "value" : "12345"
  },
  "type" : "message",
<<<<<<< HEAD
  "timestamp" : "2023-05-01T10:25:31.000-04:00",
  "entry" : [ {
    "fullUrl" : "MessageHeader/827ccb0e-ea8a-306c-8c34-a16891f84e7b",
    "resource" : {
      "resourceType" : "MessageHeader",
      "id" : "827ccb0e-ea8a-306c-8c34-a16891f84e7b",
      "extension" : [ {
        "url" : "https://reportstream.cdc.gov/fhir/StructureDefinition/encoding-characters",
        "valueString" : "^~\\&#"
      }, {
        "url" : "https://reportstream.cdc.gov/fhir/StructureDefinition/msh-7-datetime-of-message",
        "valueString" : "20230501102531-0400"
      }, {
        "url" : "https://reportstream.cdc.gov/fhir/StructureDefinition/character-set",
        "valueString" : "UNICODE UTF-8"
      } ],
      "eventCoding" : {
        "system" : "http://terminology.hl7.org/CodeSystem/v2-0003",
        "code" : "R01",
        "display" : "ORU^R01^ORU_R01"
      },
      "sender" : {
        "reference" : "Organization/1706215009710672000.0417731f-8b23-43a5-8851-ab2232da5b80"
      },
      "source" : {
        "_endpoint" : {
          "extension" : [ {
            "url" : "http://hl7.org/fhir/StructureDefinition/data-absent-reason",
            "valueCode" : "unknown"
          } ]
        }
      }
    }
  }, {
    "fullUrl" : "Organization/1706215009710672000.0417731f-8b23-43a5-8851-ab2232da5b80",
    "resource" : {
      "resourceType" : "Organization",
      "id" : "1706215009710672000.0417731f-8b23-43a5-8851-ab2232da5b80",
      "address" : [ {
        "country" : "USA"
      } ]
    }
  }, {
    "fullUrl" : "Provenance/1706215010092594000.c78dc282-fe3d-42e8-9a65-7012ef2a8d88",
    "resource" : {
      "resourceType" : "Provenance",
      "id" : "1706215010092594000.c78dc282-fe3d-42e8-9a65-7012ef2a8d88",
      "recorded" : "2023-05-01T10:25:31-04:00",
      "_recorded" : {
        "extension" : [ {
          "url" : "https://reportstream.cdc.gov/fhir/StructureDefinition/hl7v2-date-time",
          "valueString" : "20230501102531-0400"
        } ]
      },
      "activity" : {
        "coding" : [ {
          "extension" : [ {
            "url" : "https://reportstream.cdc.gov/fhir/StructureDefinition/code-index-name",
            "valueString" : "identifier"
          } ],
=======
  "timestamp" : "2023-05-01T09:25:31.000-05:00",
  "entry" : [
    {
      "fullUrl" : "MessageHeader/827ccb0e-ea8a-306c-8c34-a16891f84e7b",
      "resource" : {
        "resourceType" : "MessageHeader",
        "id" : "827ccb0e-ea8a-306c-8c34-a16891f84e7b",
        "extension" : [
          {
            "url" : "https://reportstream.cdc.gov/fhir/StructureDefinition/encoding-characters",
            "valueString" : "^~\\&#"
          },
          {
            "url" : "https://reportstream.cdc.gov/fhir/StructureDefinition/msh-7-datetime-of-message",
            "valueString" : "20230501102531-0400"
          },
          {
            "url" : "https://reportstream.cdc.gov/fhir/StructureDefinition/character-set",
            "valueString" : "UNICODE UTF-8"
          }
        ],
        "eventCoding" : {
>>>>>>> 711af84e
          "system" : "http://terminology.hl7.org/CodeSystem/v2-0003",
          "code" : "R01",
          "display" : "ORU^R01^ORU_R01"
        },
        "sender" : {
          "reference" : "Organization/1706312341256153000.d9e194ba-e4be-4e1e-bcbd-888332ee38c3"
        },
        "source" : {
          "_endpoint" : {
            "extension" : [
              {
                "url" : "http://hl7.org/fhir/StructureDefinition/data-absent-reason",
                "valueCode" : "unknown"
              }
            ]
          }
        }
<<<<<<< HEAD
      } ],
      "entity" : [ {
        "role" : "source",
        "what" : {
          "reference" : "Device/1706215010095117000.d03dfc1d-e854-4bca-b881-85381b5c5071"
        }
      } ]
    }
  }, {
    "fullUrl" : "Device/1706215010095117000.d03dfc1d-e854-4bca-b881-85381b5c5071",
    "resource" : {
      "resourceType" : "Device",
      "id" : "1706215010095117000.d03dfc1d-e854-4bca-b881-85381b5c5071"
    }
  }, {
    "fullUrl" : "Patient/1706215010116792000.093be36c-31ad-4685-998a-d331cffcc04a",
    "resource" : {
      "resourceType" : "Patient",
      "id" : "1706215010116792000.093be36c-31ad-4685-998a-d331cffcc04a",
      "contact" : [ { } ]
    }
  }, {
    "fullUrl" : "RelatedPerson/1706215010118558000.6bb1846f-98c8-411a-b383-a3c8a68673b2",
    "resource" : {
      "resourceType" : "RelatedPerson",
      "id" : "1706215010118558000.6bb1846f-98c8-411a-b383-a3c8a68673b2",
      "extension" : [ {
        "url" : "https://reportstream.cdc.gov/fhir/StructureDefinition/hl7v2Name",
        "valueString" : "NK1"
      } ],
      "patient" : {
        "reference" : "Patient/1706215010116792000.093be36c-31ad-4685-998a-d331cffcc04a"
      },
      "telecom" : [ {
        "extension" : [ {
          "url" : "https://reportstream.cdc.gov/fhir/StructureDefinition/hl7v2Name",
          "valueString" : "next-of-kin-telecomm-info"
        }, {
          "url" : "http://hl7.org/fhir/StructureDefinition/contactpoint-country",
          "valueString" : "1"
        } ],
        "_system" : {
          "extension" : [ {
            "url" : "http://hl7.org/fhir/StructureDefinition/data-absent-reason",
            "valueCode" : "unknown"
          } ]
=======
      }
    },
    {
      "fullUrl" : "Organization/1706312341256153000.d9e194ba-e4be-4e1e-bcbd-888332ee38c3",
      "resource" : {
        "resourceType" : "Organization",
        "id" : "1706312341256153000.d9e194ba-e4be-4e1e-bcbd-888332ee38c3",
        "address" : [
          {
            "country" : "USA"
          }
        ]
      }
    },
    {
      "fullUrl" : "Provenance/1706312341559993000.12669252-2974-43a1-becc-d4a23f9b330e",
      "resource" : {
        "resourceType" : "Provenance",
        "id" : "1706312341559993000.12669252-2974-43a1-becc-d4a23f9b330e",
        "target" : [
          {
            "reference" : "MessageHeader/827ccb0e-ea8a-306c-8c34-a16891f84e7b"
          }
        ],
        "recorded" : "2023-05-01T10:25:31-04:00",
        "activity" : {
          "coding" : [
            {
              "display" : "ORU^R01^ORU_R01"
            }
          ]
        }
      }
    },
    {
      "fullUrl" : "Provenance/1706312341566921000.2a7fc948-7a86-490f-b913-ef8ea2b5c065",
      "resource" : {
        "resourceType" : "Provenance",
        "id" : "1706312341566921000.2a7fc948-7a86-490f-b913-ef8ea2b5c065",
        "recorded" : "2024-01-26T17:39:01Z",
        "policy" : [
          "http://hl7.org/fhir/uv/v2mappings/message-oru-r01-to-bundle"
        ],
        "activity" : {
          "coding" : [
            {
              "code" : "v2-FHIR transformation"
            }
          ]
        },
        "agent" : [
          {
            "type" : {
              "coding" : [
                {
                  "system" : "http://terminology.hl7.org/CodeSystem/provenance-participant-type",
                  "code" : "assembler"
                }
              ]
            },
            "who" : {
              "reference" : "Organization/1706312341566493000.a415018d-d1b2-43fb-ab1c-cd77b0fcb856"
            }
          }
        ]
      }
    },
    {
      "fullUrl" : "Organization/1706312341566493000.a415018d-d1b2-43fb-ab1c-cd77b0fcb856",
      "resource" : {
        "resourceType" : "Organization",
        "id" : "1706312341566493000.a415018d-d1b2-43fb-ab1c-cd77b0fcb856",
        "identifier" : [
          {
            "value" : "CDC PRIME - Atlanta"
          },
          {
            "type" : {
              "coding" : [
                {
                  "system" : "http://terminology.hl7.org/CodeSystem/v2-0301"
                }
              ]
            },
            "system" : "urn:ietf:rfc:3986",
            "value" : "2.16.840.1.114222.4.1.237821"
          }
        ]
      }
    },
    {
      "fullUrl" : "Patient/1706312341580768000.a5fe0144-5065-4e7a-8bb2-0143761a4231",
      "resource" : {
        "resourceType" : "Patient",
        "id" : "1706312341580768000.a5fe0144-5065-4e7a-8bb2-0143761a4231",
        "contact" : [
          {}
        ]
      }
    },
    {
      "fullUrl" : "Provenance/1706312341581443000.c0328394-a766-4126-8a08-94d9b87fa9ea",
      "resource" : {
        "resourceType" : "Provenance",
        "id" : "1706312341581443000.c0328394-a766-4126-8a08-94d9b87fa9ea",
        "target" : [
          {
            "reference" : "Patient/1706312341580768000.a5fe0144-5065-4e7a-8bb2-0143761a4231"
          }
        ],
        "recorded" : "2024-01-26T17:39:01Z",
        "activity" : {
          "coding" : [
            {
              "system" : "https://terminology.hl7.org/CodeSystem/v3-DataOperation",
              "code" : "UPDATE"
            }
          ]
>>>>>>> 711af84e
        }
      }
    },
    {
      "fullUrl" : "RelatedPerson/1706312341583047000.e74b77ed-5778-4c15-8849-95b0bc44e514",
      "resource" : {
        "resourceType" : "RelatedPerson",
        "id" : "1706312341583047000.e74b77ed-5778-4c15-8849-95b0bc44e514",
        "extension" : [
          {
            "url" : "https://reportstream.cdc.gov/fhir/StructureDefinition/hl7v2Name",
            "valueString" : "NK1"
          }
        ],
        "patient" : {
          "reference" : "Patient/1706312341580768000.a5fe0144-5065-4e7a-8bb2-0143761a4231"
        },
        "telecom" : [
          {
            "extension" : [
              {
                "url" : "https://reportstream.cdc.gov/fhir/StructureDefinition/hl7v2Name",
                "valueString" : "next-of-kin-telecomm-info"
              },
              {
                "url" : "http://hl7.org/fhir/StructureDefinition/contactpoint-country",
                "valueString" : "1"
              }
            ],
            "_system" : {
              "extension" : [
                {
                  "url" : "http://hl7.org/fhir/StructureDefinition/data-absent-reason",
                  "valueCode" : "unknown"
                }
              ]
            }
          }
        ]
      }
    }
  ]
}<|MERGE_RESOLUTION|>--- conflicted
+++ resolved
@@ -1,82 +1,14 @@
 {
   "resourceType" : "Bundle",
-<<<<<<< HEAD
-  "id" : "1706215009611855000.e9d99ac2-bba1-4d15-b621-ed66d2050019",
-  "meta" : {
-    "lastUpdated" : "2024-01-25T15:36:49.627-05:00"
-=======
   "id" : "1706312341171227000.99ccce25-5801-412a-8278-462165de97f2",
   "meta" : {
     "lastUpdated" : "2024-01-26T17:39:01.183-06:00"
->>>>>>> 711af84e
   },
   "identifier" : {
     "system" : "https://reportstream.cdc.gov/prime-router",
     "value" : "12345"
   },
   "type" : "message",
-<<<<<<< HEAD
-  "timestamp" : "2023-05-01T10:25:31.000-04:00",
-  "entry" : [ {
-    "fullUrl" : "MessageHeader/827ccb0e-ea8a-306c-8c34-a16891f84e7b",
-    "resource" : {
-      "resourceType" : "MessageHeader",
-      "id" : "827ccb0e-ea8a-306c-8c34-a16891f84e7b",
-      "extension" : [ {
-        "url" : "https://reportstream.cdc.gov/fhir/StructureDefinition/encoding-characters",
-        "valueString" : "^~\\&#"
-      }, {
-        "url" : "https://reportstream.cdc.gov/fhir/StructureDefinition/msh-7-datetime-of-message",
-        "valueString" : "20230501102531-0400"
-      }, {
-        "url" : "https://reportstream.cdc.gov/fhir/StructureDefinition/character-set",
-        "valueString" : "UNICODE UTF-8"
-      } ],
-      "eventCoding" : {
-        "system" : "http://terminology.hl7.org/CodeSystem/v2-0003",
-        "code" : "R01",
-        "display" : "ORU^R01^ORU_R01"
-      },
-      "sender" : {
-        "reference" : "Organization/1706215009710672000.0417731f-8b23-43a5-8851-ab2232da5b80"
-      },
-      "source" : {
-        "_endpoint" : {
-          "extension" : [ {
-            "url" : "http://hl7.org/fhir/StructureDefinition/data-absent-reason",
-            "valueCode" : "unknown"
-          } ]
-        }
-      }
-    }
-  }, {
-    "fullUrl" : "Organization/1706215009710672000.0417731f-8b23-43a5-8851-ab2232da5b80",
-    "resource" : {
-      "resourceType" : "Organization",
-      "id" : "1706215009710672000.0417731f-8b23-43a5-8851-ab2232da5b80",
-      "address" : [ {
-        "country" : "USA"
-      } ]
-    }
-  }, {
-    "fullUrl" : "Provenance/1706215010092594000.c78dc282-fe3d-42e8-9a65-7012ef2a8d88",
-    "resource" : {
-      "resourceType" : "Provenance",
-      "id" : "1706215010092594000.c78dc282-fe3d-42e8-9a65-7012ef2a8d88",
-      "recorded" : "2023-05-01T10:25:31-04:00",
-      "_recorded" : {
-        "extension" : [ {
-          "url" : "https://reportstream.cdc.gov/fhir/StructureDefinition/hl7v2-date-time",
-          "valueString" : "20230501102531-0400"
-        } ]
-      },
-      "activity" : {
-        "coding" : [ {
-          "extension" : [ {
-            "url" : "https://reportstream.cdc.gov/fhir/StructureDefinition/code-index-name",
-            "valueString" : "identifier"
-          } ],
-=======
   "timestamp" : "2023-05-01T09:25:31.000-05:00",
   "entry" : [
     {
@@ -99,7 +31,6 @@
           }
         ],
         "eventCoding" : {
->>>>>>> 711af84e
           "system" : "http://terminology.hl7.org/CodeSystem/v2-0003",
           "code" : "R01",
           "display" : "ORU^R01^ORU_R01"
@@ -117,54 +48,6 @@
             ]
           }
         }
-<<<<<<< HEAD
-      } ],
-      "entity" : [ {
-        "role" : "source",
-        "what" : {
-          "reference" : "Device/1706215010095117000.d03dfc1d-e854-4bca-b881-85381b5c5071"
-        }
-      } ]
-    }
-  }, {
-    "fullUrl" : "Device/1706215010095117000.d03dfc1d-e854-4bca-b881-85381b5c5071",
-    "resource" : {
-      "resourceType" : "Device",
-      "id" : "1706215010095117000.d03dfc1d-e854-4bca-b881-85381b5c5071"
-    }
-  }, {
-    "fullUrl" : "Patient/1706215010116792000.093be36c-31ad-4685-998a-d331cffcc04a",
-    "resource" : {
-      "resourceType" : "Patient",
-      "id" : "1706215010116792000.093be36c-31ad-4685-998a-d331cffcc04a",
-      "contact" : [ { } ]
-    }
-  }, {
-    "fullUrl" : "RelatedPerson/1706215010118558000.6bb1846f-98c8-411a-b383-a3c8a68673b2",
-    "resource" : {
-      "resourceType" : "RelatedPerson",
-      "id" : "1706215010118558000.6bb1846f-98c8-411a-b383-a3c8a68673b2",
-      "extension" : [ {
-        "url" : "https://reportstream.cdc.gov/fhir/StructureDefinition/hl7v2Name",
-        "valueString" : "NK1"
-      } ],
-      "patient" : {
-        "reference" : "Patient/1706215010116792000.093be36c-31ad-4685-998a-d331cffcc04a"
-      },
-      "telecom" : [ {
-        "extension" : [ {
-          "url" : "https://reportstream.cdc.gov/fhir/StructureDefinition/hl7v2Name",
-          "valueString" : "next-of-kin-telecomm-info"
-        }, {
-          "url" : "http://hl7.org/fhir/StructureDefinition/contactpoint-country",
-          "valueString" : "1"
-        } ],
-        "_system" : {
-          "extension" : [ {
-            "url" : "http://hl7.org/fhir/StructureDefinition/data-absent-reason",
-            "valueCode" : "unknown"
-          } ]
-=======
       }
     },
     {
@@ -283,7 +166,6 @@
               "code" : "UPDATE"
             }
           ]
->>>>>>> 711af84e
         }
       }
     },
