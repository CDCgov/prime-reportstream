--- conflicted
+++ resolved
@@ -1,14 +1,8 @@
 {
   "resourceType" : "Bundle",
-<<<<<<< HEAD
-  "id" : "1706636779434183000.aa4dc5d3-79bd-4dc9-a7b2-fabffa00c707",
-  "meta" : {
-    "lastUpdated" : "2024-01-30T12:46:19.440-05:00"
-=======
   "id" : "1706548321430915000.fd17b183-76b1-48d5-a838-f97fbf68b736",
   "meta" : {
     "lastUpdated" : "2024-01-29T12:12:01.439-05:00"
->>>>>>> 1d045b56
   },
   "identifier" : {
     "system" : "https://reportstream.cdc.gov/prime-router",
@@ -42,11 +36,7 @@
           "display" : "ORU^R01^ORU_R01"
         },
         "sender" : {
-<<<<<<< HEAD
-          "reference" : "Organization/1706636779506395000.af224713-b481-491d-9990-67c749f74437"
-=======
           "reference" : "Organization/1706548321519973000.c4368baf-ad0e-49a3-af4f-caab6e0ff8f6"
->>>>>>> 1d045b56
         },
         "source" : {
           "_endpoint" : {
@@ -61,17 +51,10 @@
       }
     },
     {
-<<<<<<< HEAD
-      "fullUrl" : "Organization/1706636779506395000.af224713-b481-491d-9990-67c749f74437",
-      "resource" : {
-        "resourceType" : "Organization",
-        "id" : "1706636779506395000.af224713-b481-491d-9990-67c749f74437",
-=======
       "fullUrl" : "Organization/1706548321519973000.c4368baf-ad0e-49a3-af4f-caab6e0ff8f6",
       "resource" : {
         "resourceType" : "Organization",
         "id" : "1706548321519973000.c4368baf-ad0e-49a3-af4f-caab6e0ff8f6",
->>>>>>> 1d045b56
         "address" : [
           {
             "country" : "USA"
@@ -80,17 +63,10 @@
       }
     },
     {
-<<<<<<< HEAD
-      "fullUrl" : "Provenance/1706636779818441000.c49a4a89-f8f0-41e2-837c-5c25ab6973b2",
-      "resource" : {
-        "resourceType" : "Provenance",
-        "id" : "1706636779818441000.c49a4a89-f8f0-41e2-837c-5c25ab6973b2",
-=======
       "fullUrl" : "Provenance/1706548321893797000.6fc0dafb-d3a6-4ef2-8a79-1935cfb7db73",
       "resource" : {
         "resourceType" : "Provenance",
         "id" : "1706548321893797000.6fc0dafb-d3a6-4ef2-8a79-1935cfb7db73",
->>>>>>> 1d045b56
         "target" : [
           {
             "reference" : "MessageHeader/827ccb0e-ea8a-306c-8c34-a16891f84e7b"
@@ -107,19 +83,11 @@
       }
     },
     {
-<<<<<<< HEAD
-      "fullUrl" : "Provenance/1706636779825111000.ea3f7c0a-c584-4784-962b-bd90fcd4239c",
-      "resource" : {
-        "resourceType" : "Provenance",
-        "id" : "1706636779825111000.ea3f7c0a-c584-4784-962b-bd90fcd4239c",
-        "recorded" : "2024-01-30T12:46:19Z",
-=======
       "fullUrl" : "Provenance/1706548321902901000.c86eccec-f7ee-49c6-a3f5-19908dd0e548",
       "resource" : {
         "resourceType" : "Provenance",
         "id" : "1706548321902901000.c86eccec-f7ee-49c6-a3f5-19908dd0e548",
         "recorded" : "2024-01-29T12:12:01Z",
->>>>>>> 1d045b56
         "policy" : [
           "http://hl7.org/fhir/uv/v2mappings/message-oru-r01-to-bundle"
         ],
@@ -141,19 +109,6 @@
               ]
             },
             "who" : {
-<<<<<<< HEAD
-              "reference" : "Organization/1706636779824673000.1c51e239-3b21-435d-81ee-371333496f98"
-            }
-          }
-        ]
-      }
-    },
-    {
-      "fullUrl" : "Organization/1706636779824673000.1c51e239-3b21-435d-81ee-371333496f98",
-      "resource" : {
-        "resourceType" : "Organization",
-        "id" : "1706636779824673000.1c51e239-3b21-435d-81ee-371333496f98",
-=======
               "reference" : "Organization/1706548321902463000.02bb9de1-977c-4ed8-812a-3f2eaf5a36e7"
             }
           }
@@ -165,7 +120,6 @@
       "resource" : {
         "resourceType" : "Organization",
         "id" : "1706548321902463000.02bb9de1-977c-4ed8-812a-3f2eaf5a36e7",
->>>>>>> 1d045b56
         "identifier" : [
           {
             "value" : "CDC PRIME - Atlanta"
@@ -185,37 +139,16 @@
       }
     },
     {
-<<<<<<< HEAD
-      "fullUrl" : "Patient/1706636779843074000.72c8d005-1c9f-4a0c-ba00-178fa7f69683",
-      "resource" : {
-        "resourceType" : "Patient",
-        "id" : "1706636779843074000.72c8d005-1c9f-4a0c-ba00-178fa7f69683",
-=======
       "fullUrl" : "Patient/1706548321922669000.9e671f3c-e26f-49ea-96ea-00d1592ba0ba",
       "resource" : {
         "resourceType" : "Patient",
         "id" : "1706548321922669000.9e671f3c-e26f-49ea-96ea-00d1592ba0ba",
->>>>>>> 1d045b56
         "contact" : [
-          {
-            "name" : {}
-          }
-        ]
-      }
-    },
-    {
-<<<<<<< HEAD
-      "fullUrl" : "Provenance/1706636779843813000.6c718494-dc0a-4642-9caa-f2803b3b6f95",
-      "resource" : {
-        "resourceType" : "Provenance",
-        "id" : "1706636779843813000.6c718494-dc0a-4642-9caa-f2803b3b6f95",
-        "target" : [
-          {
-            "reference" : "Patient/1706636779843074000.72c8d005-1c9f-4a0c-ba00-178fa7f69683"
-          }
-        ],
-        "recorded" : "2024-01-30T12:46:19Z",
-=======
+          {}
+        ]
+      }
+    },
+    {
       "fullUrl" : "Provenance/1706548321923424000.a9542dd9-edd3-4e1d-937a-e808fcbb25bf",
       "resource" : {
         "resourceType" : "Provenance",
@@ -226,7 +159,6 @@
           }
         ],
         "recorded" : "2024-01-29T12:12:01Z",
->>>>>>> 1d045b56
         "activity" : {
           "coding" : [
             {
@@ -238,17 +170,10 @@
       }
     },
     {
-<<<<<<< HEAD
-      "fullUrl" : "RelatedPerson/1706636779845818000.4e800ba3-627e-4e5c-a8b8-76f8ca3afe76",
-      "resource" : {
-        "resourceType" : "RelatedPerson",
-        "id" : "1706636779845818000.4e800ba3-627e-4e5c-a8b8-76f8ca3afe76",
-=======
       "fullUrl" : "RelatedPerson/1706548321925174000.075d8cdf-a21c-4e1e-84b0-adf378ea3c8e",
       "resource" : {
         "resourceType" : "RelatedPerson",
         "id" : "1706548321925174000.075d8cdf-a21c-4e1e-84b0-adf378ea3c8e",
->>>>>>> 1d045b56
         "extension" : [
           {
             "url" : "https://reportstream.cdc.gov/fhir/StructureDefinition/hl7v2Name",
@@ -256,11 +181,7 @@
           }
         ],
         "patient" : {
-<<<<<<< HEAD
-          "reference" : "Patient/1706636779843074000.72c8d005-1c9f-4a0c-ba00-178fa7f69683"
-=======
           "reference" : "Patient/1706548321922669000.9e671f3c-e26f-49ea-96ea-00d1592ba0ba"
->>>>>>> 1d045b56
         },
         "telecom" : [
           {
