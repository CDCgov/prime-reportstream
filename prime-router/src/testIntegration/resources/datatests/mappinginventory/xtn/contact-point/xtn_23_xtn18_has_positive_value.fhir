{
  "resourceType" : "Bundle",
<<<<<<< HEAD
  "id" : "1706214885343297000.b421474d-8805-43d6-b719-972a3f4befb5",
  "meta" : {
    "lastUpdated" : "2024-01-25T15:34:45.356-05:00"
=======
  "id" : "1706312228329842000.5d5d4423-fc75-4e8e-99f2-93fd67251cb6",
  "meta" : {
    "lastUpdated" : "2024-01-26T17:37:08.345-06:00"
>>>>>>> 711af84e
  },
  "identifier" : {
    "system" : "https://reportstream.cdc.gov/prime-router",
    "value" : "12345"
  },
  "type" : "message",
<<<<<<< HEAD
  "timestamp" : "2023-05-01T10:25:31.000-04:00",
=======
  "timestamp" : "2023-05-01T09:25:31.000-05:00",
>>>>>>> 711af84e
  "entry" : [
    {
      "fullUrl" : "MessageHeader/827ccb0e-ea8a-306c-8c34-a16891f84e7b",
      "resource" : {
        "resourceType" : "MessageHeader",
        "id" : "827ccb0e-ea8a-306c-8c34-a16891f84e7b",
        "extension" : [
          {
            "url" : "https://reportstream.cdc.gov/fhir/StructureDefinition/encoding-characters",
            "valueString" : "^~\\&#"
          },
          {
            "url" : "https://reportstream.cdc.gov/fhir/StructureDefinition/msh-7-datetime-of-message",
            "valueString" : "20230501102531-0400"
          },
          {
            "url" : "https://reportstream.cdc.gov/fhir/StructureDefinition/character-set",
            "valueString" : "UNICODE UTF-8"
          }
        ],
        "eventCoding" : {
          "system" : "http://terminology.hl7.org/CodeSystem/v2-0003",
          "code" : "R01",
          "display" : "ORU^R01^ORU_R01"
        },
        "sender" : {
<<<<<<< HEAD
          "reference" : "Organization/1706214885428882000.e04de990-ea4e-468d-9589-891d5de74d30"
=======
          "reference" : "Organization/1706312228413434000.63787a1d-cd4a-41f0-943f-8d23231e724f"
>>>>>>> 711af84e
        },
        "source" : {
          "_endpoint" : {
            "extension" : [
              {
                "url" : "http://hl7.org/fhir/StructureDefinition/data-absent-reason",
                "valueCode" : "unknown"
              }
            ]
          }
<<<<<<< HEAD
        }
      }
    },
    {
      "fullUrl" : "Organization/1706214885428882000.e04de990-ea4e-468d-9589-891d5de74d30",
      "resource" : {
        "resourceType" : "Organization",
        "id" : "1706214885428882000.e04de990-ea4e-468d-9589-891d5de74d30",
        "address" : [
          {
            "country" : "USA"
          }
        ]
      }
    },
    {
      "fullUrl" : "Provenance/1706214885714423000.a07fdebc-1fb6-4581-9390-f14fdec3a06b",
      "resource" : {
        "resourceType" : "Provenance",
        "id" : "1706214885714423000.a07fdebc-1fb6-4581-9390-f14fdec3a06b",
        "recorded" : "2023-05-01T10:25:31-04:00",
        "_recorded" : {
          "extension" : [
            {
              "url" : "https://reportstream.cdc.gov/fhir/StructureDefinition/hl7v2-date-time",
              "valueString" : "20230501102531-0400"
            }
          ]
        },
        "activity" : {
          "coding" : [
            {
              "extension" : [
                {
                  "url" : "https://reportstream.cdc.gov/fhir/StructureDefinition/code-index-name",
                  "valueString" : "identifier"
                }
              ],
              "system" : "http://terminology.hl7.org/CodeSystem/v2-0003",
              "code" : "R01",
              "display" : "ORU_R01"
            }
          ]
        },
=======
        }
      }
    },
    {
      "fullUrl" : "Organization/1706312228413434000.63787a1d-cd4a-41f0-943f-8d23231e724f",
      "resource" : {
        "resourceType" : "Organization",
        "id" : "1706312228413434000.63787a1d-cd4a-41f0-943f-8d23231e724f",
        "address" : [
          {
            "country" : "USA"
          }
        ]
      }
    },
    {
      "fullUrl" : "Provenance/1706312228715249000.e4f7f256-6caa-4766-aafa-3e20e9435807",
      "resource" : {
        "resourceType" : "Provenance",
        "id" : "1706312228715249000.e4f7f256-6caa-4766-aafa-3e20e9435807",
        "target" : [
          {
            "reference" : "MessageHeader/827ccb0e-ea8a-306c-8c34-a16891f84e7b"
          }
        ],
        "recorded" : "2023-05-01T10:25:31-04:00",
        "activity" : {
          "coding" : [
            {
              "display" : "ORU^R01^ORU_R01"
            }
          ]
        }
      }
    },
    {
      "fullUrl" : "Provenance/1706312228722410000.e40db006-7c35-4e8a-b0d3-454693ebfa8d",
      "resource" : {
        "resourceType" : "Provenance",
        "id" : "1706312228722410000.e40db006-7c35-4e8a-b0d3-454693ebfa8d",
        "recorded" : "2024-01-26T17:37:08Z",
        "policy" : [
          "http://hl7.org/fhir/uv/v2mappings/message-oru-r01-to-bundle"
        ],
        "activity" : {
          "coding" : [
            {
              "code" : "v2-FHIR transformation"
            }
          ]
        },
>>>>>>> 711af84e
        "agent" : [
          {
            "type" : {
              "coding" : [
                {
<<<<<<< HEAD
                  "extension" : [
                    {
                      "url" : "https://reportstream.cdc.gov/fhir/StructureDefinition/code-index-name",
                      "valueString" : "identifier"
                    }
                  ],
                  "system" : "http://terminology.hl7.org/CodeSystem/provenance-participant-type",
                  "code" : "author"
                }
              ]
            }
          }
        ],
        "entity" : [
          {
            "role" : "source",
            "what" : {
              "reference" : "Device/1706214885716976000.9982adb6-5da8-4a59-93c2-f7f8ef874c34"
            }
          }
        ]
      }
    },
    {
      "fullUrl" : "Device/1706214885716976000.9982adb6-5da8-4a59-93c2-f7f8ef874c34",
      "resource" : {
        "resourceType" : "Device",
        "id" : "1706214885716976000.9982adb6-5da8-4a59-93c2-f7f8ef874c34"
      }
    },
    {
      "fullUrl" : "Patient/1706214885736256000.70fe1db5-2087-450f-926c-c537e7f6269b",
      "resource" : {
        "resourceType" : "Patient",
        "id" : "1706214885736256000.70fe1db5-2087-450f-926c-c537e7f6269b",
=======
                  "system" : "http://terminology.hl7.org/CodeSystem/provenance-participant-type",
                  "code" : "assembler"
                }
              ]
            },
            "who" : {
              "reference" : "Organization/1706312228721341000.e8feb2a0-a043-4b6d-9db2-56ffe3a5c825"
            }
          }
        ]
      }
    },
    {
      "fullUrl" : "Organization/1706312228721341000.e8feb2a0-a043-4b6d-9db2-56ffe3a5c825",
      "resource" : {
        "resourceType" : "Organization",
        "id" : "1706312228721341000.e8feb2a0-a043-4b6d-9db2-56ffe3a5c825",
        "identifier" : [
          {
            "value" : "CDC PRIME - Atlanta"
          },
          {
            "type" : {
              "coding" : [
                {
                  "system" : "http://terminology.hl7.org/CodeSystem/v2-0301"
                }
              ]
            },
            "system" : "urn:ietf:rfc:3986",
            "value" : "2.16.840.1.114222.4.1.237821"
          }
        ]
      }
    },
    {
      "fullUrl" : "Patient/1706312228737172000.1a7d5abb-76e4-45e5-b15c-54285e90c177",
      "resource" : {
        "resourceType" : "Patient",
        "id" : "1706312228737172000.1a7d5abb-76e4-45e5-b15c-54285e90c177",
>>>>>>> 711af84e
        "contact" : [
          {}
        ]
      }
    },
    {
<<<<<<< HEAD
      "fullUrl" : "RelatedPerson/1706214885738138000.27bb3e5c-dfe8-4a62-974c-807c5e88b53e",
      "resource" : {
        "resourceType" : "RelatedPerson",
        "id" : "1706214885738138000.27bb3e5c-dfe8-4a62-974c-807c5e88b53e",
=======
      "fullUrl" : "Provenance/1706312228737761000.973e0a39-0b50-4624-abf1-fa1f7b8645e9",
      "resource" : {
        "resourceType" : "Provenance",
        "id" : "1706312228737761000.973e0a39-0b50-4624-abf1-fa1f7b8645e9",
        "target" : [
          {
            "reference" : "Patient/1706312228737172000.1a7d5abb-76e4-45e5-b15c-54285e90c177"
          }
        ],
        "recorded" : "2024-01-26T17:37:08Z",
        "activity" : {
          "coding" : [
            {
              "system" : "https://terminology.hl7.org/CodeSystem/v3-DataOperation",
              "code" : "UPDATE"
            }
          ]
        }
      }
    },
    {
      "fullUrl" : "RelatedPerson/1706312228739361000.46ffbc2f-e855-4f3a-8e8b-9113e2ecf460",
      "resource" : {
        "resourceType" : "RelatedPerson",
        "id" : "1706312228739361000.46ffbc2f-e855-4f3a-8e8b-9113e2ecf460",
>>>>>>> 711af84e
        "extension" : [
          {
            "url" : "https://reportstream.cdc.gov/fhir/StructureDefinition/hl7v2Name",
            "valueString" : "NK1"
          }
        ],
        "patient" : {
<<<<<<< HEAD
          "reference" : "Patient/1706214885736256000.70fe1db5-2087-450f-926c-c537e7f6269b"
=======
          "reference" : "Patient/1706312228737172000.1a7d5abb-76e4-45e5-b15c-54285e90c177"
>>>>>>> 711af84e
        },
        "telecom" : [
          {
            "extension" : [
              {
                "url" : "https://reportstream.cdc.gov/fhir/StructureDefinition/hl7v2Name",
                "valueString" : "next-of-kin-telecomm-info"
              }
            ],
            "_system" : {
              "extension" : [
                {
                  "url" : "http://hl7.org/fhir/StructureDefinition/data-absent-reason",
                  "valueCode" : "unknown"
                }
              ]
            },
            "rank" : 2
          }
        ]
      }
    }
  ]
}<|MERGE_RESOLUTION|>--- conflicted
+++ resolved
@@ -1,25 +1,15 @@
 {
   "resourceType" : "Bundle",
-<<<<<<< HEAD
-  "id" : "1706214885343297000.b421474d-8805-43d6-b719-972a3f4befb5",
-  "meta" : {
-    "lastUpdated" : "2024-01-25T15:34:45.356-05:00"
-=======
   "id" : "1706312228329842000.5d5d4423-fc75-4e8e-99f2-93fd67251cb6",
   "meta" : {
     "lastUpdated" : "2024-01-26T17:37:08.345-06:00"
->>>>>>> 711af84e
   },
   "identifier" : {
     "system" : "https://reportstream.cdc.gov/prime-router",
     "value" : "12345"
   },
   "type" : "message",
-<<<<<<< HEAD
-  "timestamp" : "2023-05-01T10:25:31.000-04:00",
-=======
   "timestamp" : "2023-05-01T09:25:31.000-05:00",
->>>>>>> 711af84e
   "entry" : [
     {
       "fullUrl" : "MessageHeader/827ccb0e-ea8a-306c-8c34-a16891f84e7b",
@@ -46,11 +36,7 @@
           "display" : "ORU^R01^ORU_R01"
         },
         "sender" : {
-<<<<<<< HEAD
-          "reference" : "Organization/1706214885428882000.e04de990-ea4e-468d-9589-891d5de74d30"
-=======
           "reference" : "Organization/1706312228413434000.63787a1d-cd4a-41f0-943f-8d23231e724f"
->>>>>>> 711af84e
         },
         "source" : {
           "_endpoint" : {
@@ -61,52 +47,6 @@
               }
             ]
           }
-<<<<<<< HEAD
-        }
-      }
-    },
-    {
-      "fullUrl" : "Organization/1706214885428882000.e04de990-ea4e-468d-9589-891d5de74d30",
-      "resource" : {
-        "resourceType" : "Organization",
-        "id" : "1706214885428882000.e04de990-ea4e-468d-9589-891d5de74d30",
-        "address" : [
-          {
-            "country" : "USA"
-          }
-        ]
-      }
-    },
-    {
-      "fullUrl" : "Provenance/1706214885714423000.a07fdebc-1fb6-4581-9390-f14fdec3a06b",
-      "resource" : {
-        "resourceType" : "Provenance",
-        "id" : "1706214885714423000.a07fdebc-1fb6-4581-9390-f14fdec3a06b",
-        "recorded" : "2023-05-01T10:25:31-04:00",
-        "_recorded" : {
-          "extension" : [
-            {
-              "url" : "https://reportstream.cdc.gov/fhir/StructureDefinition/hl7v2-date-time",
-              "valueString" : "20230501102531-0400"
-            }
-          ]
-        },
-        "activity" : {
-          "coding" : [
-            {
-              "extension" : [
-                {
-                  "url" : "https://reportstream.cdc.gov/fhir/StructureDefinition/code-index-name",
-                  "valueString" : "identifier"
-                }
-              ],
-              "system" : "http://terminology.hl7.org/CodeSystem/v2-0003",
-              "code" : "R01",
-              "display" : "ORU_R01"
-            }
-          ]
-        },
-=======
         }
       }
     },
@@ -158,49 +98,11 @@
             }
           ]
         },
->>>>>>> 711af84e
         "agent" : [
           {
             "type" : {
               "coding" : [
                 {
-<<<<<<< HEAD
-                  "extension" : [
-                    {
-                      "url" : "https://reportstream.cdc.gov/fhir/StructureDefinition/code-index-name",
-                      "valueString" : "identifier"
-                    }
-                  ],
-                  "system" : "http://terminology.hl7.org/CodeSystem/provenance-participant-type",
-                  "code" : "author"
-                }
-              ]
-            }
-          }
-        ],
-        "entity" : [
-          {
-            "role" : "source",
-            "what" : {
-              "reference" : "Device/1706214885716976000.9982adb6-5da8-4a59-93c2-f7f8ef874c34"
-            }
-          }
-        ]
-      }
-    },
-    {
-      "fullUrl" : "Device/1706214885716976000.9982adb6-5da8-4a59-93c2-f7f8ef874c34",
-      "resource" : {
-        "resourceType" : "Device",
-        "id" : "1706214885716976000.9982adb6-5da8-4a59-93c2-f7f8ef874c34"
-      }
-    },
-    {
-      "fullUrl" : "Patient/1706214885736256000.70fe1db5-2087-450f-926c-c537e7f6269b",
-      "resource" : {
-        "resourceType" : "Patient",
-        "id" : "1706214885736256000.70fe1db5-2087-450f-926c-c537e7f6269b",
-=======
                   "system" : "http://terminology.hl7.org/CodeSystem/provenance-participant-type",
                   "code" : "assembler"
                 }
@@ -241,19 +143,12 @@
       "resource" : {
         "resourceType" : "Patient",
         "id" : "1706312228737172000.1a7d5abb-76e4-45e5-b15c-54285e90c177",
->>>>>>> 711af84e
         "contact" : [
           {}
         ]
       }
     },
     {
-<<<<<<< HEAD
-      "fullUrl" : "RelatedPerson/1706214885738138000.27bb3e5c-dfe8-4a62-974c-807c5e88b53e",
-      "resource" : {
-        "resourceType" : "RelatedPerson",
-        "id" : "1706214885738138000.27bb3e5c-dfe8-4a62-974c-807c5e88b53e",
-=======
       "fullUrl" : "Provenance/1706312228737761000.973e0a39-0b50-4624-abf1-fa1f7b8645e9",
       "resource" : {
         "resourceType" : "Provenance",
@@ -279,7 +174,6 @@
       "resource" : {
         "resourceType" : "RelatedPerson",
         "id" : "1706312228739361000.46ffbc2f-e855-4f3a-8e8b-9113e2ecf460",
->>>>>>> 711af84e
         "extension" : [
           {
             "url" : "https://reportstream.cdc.gov/fhir/StructureDefinition/hl7v2Name",
@@ -287,11 +181,7 @@
           }
         ],
         "patient" : {
-<<<<<<< HEAD
-          "reference" : "Patient/1706214885736256000.70fe1db5-2087-450f-926c-c537e7f6269b"
-=======
           "reference" : "Patient/1706312228737172000.1a7d5abb-76e4-45e5-b15c-54285e90c177"
->>>>>>> 711af84e
         },
         "telecom" : [
           {
