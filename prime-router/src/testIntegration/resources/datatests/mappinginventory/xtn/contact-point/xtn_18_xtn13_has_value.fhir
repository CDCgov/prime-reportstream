--- conflicted
+++ resolved
@@ -1,25 +1,15 @@
 {
   "resourceType" : "Bundle",
-<<<<<<< HEAD
-  "id" : "1706214858522097000.7639a89a-36fa-4696-8792-4212e26cbdc3",
-  "meta" : {
-    "lastUpdated" : "2024-01-25T15:34:18.539-05:00"
-=======
   "id" : "1706312202260988000.d5431d10-1866-4020-806b-8f5198a6a72a",
   "meta" : {
     "lastUpdated" : "2024-01-26T17:36:42.273-06:00"
->>>>>>> 711af84e
   },
   "identifier" : {
     "system" : "https://reportstream.cdc.gov/prime-router",
     "value" : "12345"
   },
   "type" : "message",
-<<<<<<< HEAD
-  "timestamp" : "2023-05-01T10:25:31.000-04:00",
-=======
   "timestamp" : "2023-05-01T09:25:31.000-05:00",
->>>>>>> 711af84e
   "entry" : [
     {
       "fullUrl" : "MessageHeader/827ccb0e-ea8a-306c-8c34-a16891f84e7b",
@@ -44,20 +34,6 @@
           "system" : "http://terminology.hl7.org/CodeSystem/v2-0003",
           "code" : "R01",
           "display" : "ORU^R01^ORU_R01"
-<<<<<<< HEAD
-        },
-        "sender" : {
-          "reference" : "Organization/1706214858618996000.d5da3e1f-1f96-4d9e-8e83-304de5047450"
-        },
-        "source" : {
-          "_endpoint" : {
-            "extension" : [
-              {
-                "url" : "http://hl7.org/fhir/StructureDefinition/data-absent-reason",
-                "valueCode" : "unknown"
-              }
-            ]
-=======
         },
         "sender" : {
           "reference" : "Organization/1706312202342712000.86295ebc-4e5d-4b19-acc9-86f13cd70e33"
@@ -135,7 +111,6 @@
             "who" : {
               "reference" : "Organization/1706312202655441000.05d775bf-eb5c-4475-82f9-414b95de3031"
             }
->>>>>>> 711af84e
           }
         ]
       }
@@ -195,103 +170,10 @@
       }
     },
     {
-<<<<<<< HEAD
-      "fullUrl" : "Organization/1706214858618996000.d5da3e1f-1f96-4d9e-8e83-304de5047450",
-      "resource" : {
-        "resourceType" : "Organization",
-        "id" : "1706214858618996000.d5da3e1f-1f96-4d9e-8e83-304de5047450",
-        "address" : [
-          {
-            "country" : "USA"
-          }
-        ]
-      }
-    },
-    {
-      "fullUrl" : "Provenance/1706214858927241000.e87e34eb-aea1-4648-980b-8adc4b7e4f5f",
-      "resource" : {
-        "resourceType" : "Provenance",
-        "id" : "1706214858927241000.e87e34eb-aea1-4648-980b-8adc4b7e4f5f",
-        "recorded" : "2023-05-01T10:25:31-04:00",
-        "_recorded" : {
-          "extension" : [
-            {
-              "url" : "https://reportstream.cdc.gov/fhir/StructureDefinition/hl7v2-date-time",
-              "valueString" : "20230501102531-0400"
-            }
-          ]
-        },
-        "activity" : {
-          "coding" : [
-            {
-              "extension" : [
-                {
-                  "url" : "https://reportstream.cdc.gov/fhir/StructureDefinition/code-index-name",
-                  "valueString" : "identifier"
-                }
-              ],
-              "system" : "http://terminology.hl7.org/CodeSystem/v2-0003",
-              "code" : "R01",
-              "display" : "ORU_R01"
-            }
-          ]
-        },
-        "agent" : [
-          {
-            "type" : {
-              "coding" : [
-                {
-                  "extension" : [
-                    {
-                      "url" : "https://reportstream.cdc.gov/fhir/StructureDefinition/code-index-name",
-                      "valueString" : "identifier"
-                    }
-                  ],
-                  "system" : "http://terminology.hl7.org/CodeSystem/provenance-participant-type",
-                  "code" : "author"
-                }
-              ]
-            }
-          }
-        ],
-        "entity" : [
-          {
-            "role" : "source",
-            "what" : {
-              "reference" : "Device/1706214858929537000.3a6a586f-d3e0-496a-94c6-c979fd367c5e"
-            }
-          }
-        ]
-      }
-    },
-    {
-      "fullUrl" : "Device/1706214858929537000.3a6a586f-d3e0-496a-94c6-c979fd367c5e",
-      "resource" : {
-        "resourceType" : "Device",
-        "id" : "1706214858929537000.3a6a586f-d3e0-496a-94c6-c979fd367c5e"
-      }
-    },
-    {
-      "fullUrl" : "Patient/1706214858947986000.10fb44a4-e5be-4726-9417-29a5f5f23ec2",
-      "resource" : {
-        "resourceType" : "Patient",
-        "id" : "1706214858947986000.10fb44a4-e5be-4726-9417-29a5f5f23ec2",
-        "contact" : [
-          {}
-        ]
-      }
-    },
-    {
-      "fullUrl" : "RelatedPerson/1706214858950417000.f8cf5fdc-64c8-41f6-a863-030995cabdfa",
-      "resource" : {
-        "resourceType" : "RelatedPerson",
-        "id" : "1706214858950417000.f8cf5fdc-64c8-41f6-a863-030995cabdfa",
-=======
       "fullUrl" : "RelatedPerson/1706312202672284000.100922b4-b5b0-4817-84a5-9aef20c6eb39",
       "resource" : {
         "resourceType" : "RelatedPerson",
         "id" : "1706312202672284000.100922b4-b5b0-4817-84a5-9aef20c6eb39",
->>>>>>> 711af84e
         "extension" : [
           {
             "url" : "https://reportstream.cdc.gov/fhir/StructureDefinition/hl7v2Name",
@@ -299,11 +181,7 @@
           }
         ],
         "patient" : {
-<<<<<<< HEAD
-          "reference" : "Patient/1706214858947986000.10fb44a4-e5be-4726-9417-29a5f5f23ec2"
-=======
           "reference" : "Patient/1706312202669441000.aee228ca-9c83-49c6-b594-35ab3574c53f"
->>>>>>> 711af84e
         },
         "telecom" : [
           {
