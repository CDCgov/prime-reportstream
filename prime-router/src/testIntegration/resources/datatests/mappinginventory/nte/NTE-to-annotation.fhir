--- conflicted
+++ resolved
@@ -1,70 +1,14 @@
 {
   "resourceType" : "Bundle",
-<<<<<<< HEAD
-  "id" : "1706740276986880000.52c1888e-2513-4d16-8b75-2673fc527a82",
-  "meta" : {
-    "lastUpdated" : "2024-01-31T16:31:17.008-06:00"
-=======
   "id" : "1706815300744624000.5a677bab-5a9b-453d-aff3-42d251ed322a",
   "meta" : {
     "lastUpdated" : "2024-02-01T14:21:40.759-05:00"
->>>>>>> 1bd542dc
   },
   "identifier" : {
     "system" : "https://reportstream.cdc.gov/prime-router",
     "value" : "3003786103_4988249_33033"
   },
   "type" : "message",
-<<<<<<< HEAD
-  "timestamp" : "2023-05-01T09:25:31.000-05:00",
-  "entry" : [ {
-    "fullUrl" : "MessageHeader/0993dd0b-6ce5-3caf-a177-0b81cc780c18",
-    "resource" : {
-      "resourceType" : "MessageHeader",
-      "id" : "0993dd0b-6ce5-3caf-a177-0b81cc780c18",
-      "extension" : [ {
-        "url" : "https://reportstream.cdc.gov/fhir/StructureDefinition/encoding-characters",
-        "valueString" : "^~\\&#"
-      }, {
-        "url" : "https://reportstream.cdc.gov/fhir/StructureDefinition/msh-7-datetime-of-message",
-        "valueString" : "20230501102531-0400"
-      } ],
-      "eventCoding" : {
-        "system" : "http://terminology.hl7.org/CodeSystem/v2-0003",
-        "code" : "R01",
-        "display" : "ORU^R01^ORU_R01"
-      },
-      "source" : {
-        "_endpoint" : {
-          "extension" : [ {
-            "url" : "http://hl7.org/fhir/StructureDefinition/data-absent-reason",
-            "valueCode" : "unknown"
-          } ]
-        }
-      }
-    }
-  }, {
-    "fullUrl" : "Provenance/1706740277578139000.1c7af781-43dd-44f0-aaac-18ed1faef53b",
-    "resource" : {
-      "resourceType" : "Provenance",
-      "id" : "1706740277578139000.1c7af781-43dd-44f0-aaac-18ed1faef53b",
-      "target" : [ {
-        "reference" : "DiagnosticReport/1706740279255365000.d61d4188-40e0-46a5-b068-0c159996cd3e"
-      } ],
-      "recorded" : "2023-05-01T10:25:31-04:00",
-      "_recorded" : {
-        "extension" : [ {
-          "url" : "https://reportstream.cdc.gov/fhir/StructureDefinition/hl7v2-date-time",
-          "valueString" : "20230501102531-0400"
-        } ]
-      },
-      "activity" : {
-        "coding" : [ {
-          "extension" : [ {
-            "url" : "https://reportstream.cdc.gov/fhir/StructureDefinition/code-index-name",
-            "valueString" : "identifier"
-          } ],
-=======
   "timestamp" : "2023-05-01T10:25:31.000-04:00",
   "entry" : [
     {
@@ -88,7 +32,6 @@
           }
         ],
         "eventCoding" : {
->>>>>>> 1bd542dc
           "system" : "http://terminology.hl7.org/CodeSystem/v2-0003",
           "code" : "R01",
           "display" : "ORU^R01^ORU_R01"
@@ -103,46 +46,6 @@
             ]
           }
         }
-<<<<<<< HEAD
-      } ],
-      "entity" : [ {
-        "role" : "source",
-        "what" : {
-          "reference" : "Device/1706740277582507000.6b58fa6a-bc98-48ea-b73f-475f62660410"
-        }
-      } ]
-    }
-  }, {
-    "fullUrl" : "Device/1706740277582507000.6b58fa6a-bc98-48ea-b73f-475f62660410",
-    "resource" : {
-      "resourceType" : "Device",
-      "id" : "1706740277582507000.6b58fa6a-bc98-48ea-b73f-475f62660410"
-    }
-  }, {
-    "fullUrl" : "Patient/1706740279028822000.ba4d1aeb-403c-4dac-a9e8-f892169173d0",
-    "resource" : {
-      "resourceType" : "Patient",
-      "id" : "1706740279028822000.ba4d1aeb-403c-4dac-a9e8-f892169173d0",
-      "extension" : [ {
-        "url" : "https://reportstream.cdc.gov/fhir/StructureDefinition/patient-notes",
-        "valueAnnotation" : {
-          "extension" : [ {
-            "url" : "https://reportstream.cdc.gov/fhir/StructureDefinition/note-type",
-            "valueCodeableConcept" : {
-              "coding" : [ {
-                "extension" : [ {
-                  "url" : "https://reportstream.cdc.gov/fhir/StructureDefinition/coding-system-oid",
-                  "valueOid" : "urn:oid:2.16.840.1.113883.12.364"
-                }, {
-                  "url" : "https://reportstream.cdc.gov/fhir/StructureDefinition/code-index-name",
-                  "valueString" : "identifier"
-                } ],
-                "system" : "HL70364",
-                "version" : "2.5.1",
-                "code" : "RE",
-                "display" : "Remark"
-              } ]
-=======
       }
     },
     {
@@ -181,7 +84,6 @@
           "coding" : [
             {
               "code" : "v2-FHIR transformation"
->>>>>>> 1bd542dc
             }
           ]
         },
@@ -198,121 +100,6 @@
             "who" : {
               "reference" : "Organization/1706815301186405000.e99791a3-9d62-4b46-9fe8-75215eb37809"
             }
-<<<<<<< HEAD
-          } ],
-          "authorReference" : {
-            "reference" : "Practitioner/1706740277608562000.33b559c9-ed6e-46d5-8239-4161466c9107"
-          },
-          "text" : "Patient Note"
-        }
-      } ]
-    }
-  }, {
-    "fullUrl" : "Practitioner/1706740277608562000.33b559c9-ed6e-46d5-8239-4161466c9107",
-    "resource" : {
-      "resourceType" : "Practitioner",
-      "id" : "1706740277608562000.33b559c9-ed6e-46d5-8239-4161466c9107",
-      "extension" : [ {
-        "url" : "https://reportstream.cdc.gov/fhir/StructureDefinition/identifier-type",
-        "valueCodeableConcept" : {
-          "coding" : [ {
-            "extension" : [ {
-              "url" : "https://reportstream.cdc.gov/fhir/StructureDefinition/code-index-name",
-              "valueString" : "identifier"
-            } ],
-            "system" : "http://terminology.hl7.org/CodeSystem/v2-0203",
-            "code" : "XX"
-          } ]
-        }
-      } ],
-      "identifier" : [ {
-        "extension" : [ {
-          "url" : "https://reportstream.cdc.gov/fhir/StructureDefinition/assigning-authority-namespace-id",
-          "valueString" : "RS.CDC.Stag"
-        }, {
-          "url" : "https://reportstream.cdc.gov/fhir/StructureDefinition/assigning-authority-universal-id",
-          "valueOid" : "urn:oid:2.16.840.1.114222.4.3.3.2.1.2"
-        } ],
-        "type" : {
-          "coding" : [ {
-            "system" : "http://terminology.hl7.org/CodeSystem/v2-0203",
-            "code" : "XX",
-            "display" : "Organization identifier"
-          } ]
-        },
-        "system" : "urn:id:RS.CDC.Stag",
-        "value" : "SPHL-000025"
-      } ],
-      "name" : [ {
-        "text" : "John Lennon",
-        "family" : "Lennon",
-        "given" : [ "John" ]
-      } ]
-    }
-  }, {
-    "fullUrl" : "Observation/1706740279042685000.7300d304-dac6-48ee-939a-d3b746065989",
-    "resource" : {
-      "resourceType" : "Observation",
-      "id" : "1706740279042685000.7300d304-dac6-48ee-939a-d3b746065989",
-      "extension" : [ {
-        "url" : "https://reportstream.cdc.gov/fhir/StructureDefinition/obx-observation",
-        "extension" : [ {
-          "url" : "obx-2-value-type",
-          "valueId" : "DT"
-        }, {
-          "url" : "obx-11-observation-status",
-          "valueString" : "F"
-        } ]
-      } ],
-      "status" : "final",
-      "code" : {
-        "coding" : [ {
-          "extension" : [ {
-            "url" : "https://reportstream.cdc.gov/fhir/StructureDefinition/cwe-coding",
-            "valueString" : "coding"
-          }, {
-            "url" : "https://reportstream.cdc.gov/fhir/StructureDefinition/cwe-coding-system",
-            "valueString" : "LN"
-          } ],
-          "system" : "http://loinc.org",
-          "version" : "2.61",
-          "code" : "11368-8",
-          "display" : "Illness or injury onset date and time"
-        } ]
-      },
-      "subject" : {
-        "reference" : "Patient/1706740279028822000.ba4d1aeb-403c-4dac-a9e8-f892169173d0"
-      },
-      "performer" : [ {
-        "reference" : "Organization/1706740279044473000.d41e40dd-61ed-4be8-8848-f5f04feb58e8"
-      }, {
-        "reference" : "Organization/1706740279047424000.846be2f9-11dd-42be-a115-ee6c1632317e"
-      } ],
-      "valueDateTime" : "2023-02-01",
-      "_valueDateTime" : {
-        "extension" : [ {
-          "url" : "https://reportstream.cdc.gov/fhir/StructureDefinition/hl7v2-date-time",
-          "valueString" : "20230201"
-        } ]
-      },
-      "note" : [ {
-        "extension" : [ {
-          "url" : "https://reportstream.cdc.gov/fhir/StructureDefinition/note-type",
-          "valueCodeableConcept" : {
-            "coding" : [ {
-              "extension" : [ {
-                "url" : "https://reportstream.cdc.gov/fhir/StructureDefinition/coding-system-oid",
-                "valueOid" : "urn:oid:2.16.840.1.113883.12.364"
-              }, {
-                "url" : "https://reportstream.cdc.gov/fhir/StructureDefinition/code-index-name",
-                "valueString" : "identifier"
-              } ],
-              "system" : "HL70364",
-              "version" : "2.5.1",
-              "code" : "RE",
-              "display" : "Remark"
-            } ]
-=======
           }
         ]
       }
@@ -336,7 +123,6 @@
             },
             "system" : "urn:ietf:rfc:3986",
             "value" : "2.16.840.1.114222.4.1.237821"
->>>>>>> 1bd542dc
           }
         ]
       }
@@ -390,59 +176,6 @@
               "text" : "Patient Note"
             }
           }
-<<<<<<< HEAD
-        } ],
-        "authorReference" : {
-          "reference" : "Practitioner/1706740279051750000.cf76cc24-06e1-463c-ada5-c8f4ffadf4aa"
-        },
-        "text" : "OBX Note"
-      } ]
-    }
-  }, {
-    "fullUrl" : "Organization/1706740279044473000.d41e40dd-61ed-4be8-8848-f5f04feb58e8",
-    "resource" : {
-      "resourceType" : "Organization",
-      "id" : "1706740279044473000.d41e40dd-61ed-4be8-8848-f5f04feb58e8",
-      "extension" : [ {
-        "url" : "https://reportstream.cdc.gov/fhir/StructureDefinition/cwe-organization",
-        "valueCodeableConcept" : {
-          "coding" : [ {
-            "extension" : [ {
-              "url" : "https://reportstream.cdc.gov/fhir/StructureDefinition/cwe-coding",
-              "valueString" : "coding"
-            } ],
-            "code" : "11D0668319"
-          } ]
-        }
-      }, {
-        "url" : "https://reportstream.cdc.gov/fhir/StructureDefinition/hl7-use",
-        "valueString" : "obx-15-producer-id"
-      } ],
-      "identifier" : [ {
-        "value" : "11D0668319"
-      } ]
-    }
-  }, {
-    "fullUrl" : "Organization/1706740279047424000.846be2f9-11dd-42be-a115-ee6c1632317e",
-    "resource" : {
-      "resourceType" : "Organization",
-      "id" : "1706740279047424000.846be2f9-11dd-42be-a115-ee6c1632317e",
-      "extension" : [ {
-        "url" : "https://reportstream.cdc.gov/fhir/StructureDefinition/xon10-organization-identifier",
-        "valueString" : "11D0668319"
-      }, {
-        "url" : "https://reportstream.cdc.gov/fhir/StructureDefinition/organization-name-type",
-        "valueCoding" : {
-          "extension" : [ {
-            "url" : "https://reportstream.cdc.gov/fhir/StructureDefinition/cwe-coding",
-            "valueCodeableConcept" : {
-              "extension" : [ {
-                "url" : "https://reportstream.cdc.gov/fhir/StructureDefinition/hl7v2Name",
-                "valueString" : "organization-name-type-code"
-              } ],
-              "coding" : [ {
-                "extension" : [ {
-=======
         ]
       }
     },
@@ -555,7 +288,6 @@
             {
               "extension" : [
                 {
->>>>>>> 1bd542dc
                   "url" : "https://reportstream.cdc.gov/fhir/StructureDefinition/cwe-coding",
                   "valueString" : "coding"
                 },
@@ -571,165 +303,6 @@
             }
           ]
         },
-<<<<<<< HEAD
-        "value" : "11D0668319"
-      } ],
-      "name" : "CDC Atlanta Lab",
-      "address" : [ {
-        "extension" : [ {
-          "url" : "https://reportstream.cdc.gov/fhir/StructureDefinition/xad7-address-type",
-          "valueCode" : "B"
-        }, {
-          "url" : "https://reportstream.cdc.gov/fhir/StructureDefinition/xad1-sad1-street-or-mailing-address",
-          "valueString" : "1600 Cliffton Road"
-        } ],
-        "use" : "work",
-        "line" : [ "1600 Cliffton Road" ],
-        "city" : "Atlanta",
-        "state" : "GA",
-        "postalCode" : "30329",
-        "country" : "USA"
-      } ]
-    }
-  }, {
-    "fullUrl" : "Practitioner/1706740279051750000.cf76cc24-06e1-463c-ada5-c8f4ffadf4aa",
-    "resource" : {
-      "resourceType" : "Practitioner",
-      "id" : "1706740279051750000.cf76cc24-06e1-463c-ada5-c8f4ffadf4aa",
-      "extension" : [ {
-        "url" : "https://reportstream.cdc.gov/fhir/StructureDefinition/identifier-type",
-        "valueCodeableConcept" : {
-          "coding" : [ {
-            "extension" : [ {
-              "url" : "https://reportstream.cdc.gov/fhir/StructureDefinition/code-index-name",
-              "valueString" : "identifier"
-            } ],
-            "system" : "http://terminology.hl7.org/CodeSystem/v2-0203",
-            "code" : "XX"
-          } ]
-        }
-      } ],
-      "identifier" : [ {
-        "extension" : [ {
-          "url" : "https://reportstream.cdc.gov/fhir/StructureDefinition/assigning-authority-namespace-id",
-          "valueString" : "RS.CDC.Stag"
-        }, {
-          "url" : "https://reportstream.cdc.gov/fhir/StructureDefinition/assigning-authority-universal-id",
-          "valueOid" : "urn:oid:2.16.840.1.114222.4.3.3.2.1.2"
-        } ],
-        "type" : {
-          "coding" : [ {
-            "system" : "http://terminology.hl7.org/CodeSystem/v2-0203",
-            "code" : "XX",
-            "display" : "Organization identifier"
-          } ]
-        },
-        "system" : "urn:id:RS.CDC.Stag",
-        "value" : "SPHL-000025"
-      } ],
-      "name" : [ {
-        "text" : "Paul McCartney",
-        "family" : "McCartney",
-        "given" : [ "Paul" ]
-      } ]
-    }
-  }, {
-    "fullUrl" : "ServiceRequest/1706740279247361000.569a4f7e-ec5e-4cee-9f14-dae3ea35f45f",
-    "resource" : {
-      "resourceType" : "ServiceRequest",
-      "id" : "1706740279247361000.569a4f7e-ec5e-4cee-9f14-dae3ea35f45f",
-      "identifier" : [ {
-        "extension" : [ {
-          "url" : "https://reportstream.cdc.gov/fhir/StructureDefinition/hl7-use",
-          "valueString" : "obr-2-placer-order-number"
-        }, {
-          "url" : "https://reportstream.cdc.gov/fhir/StructureDefinition/assigning-authority",
-          "extension" : [ {
-            "url" : "https://reportstream.cdc.gov/fhir/StructureDefinition/assigning-authority-namespace-id",
-            "valueString" : "CDC"
-          }, {
-            "url" : "https://reportstream.cdc.gov/fhir/StructureDefinition/assigning-authority-universal-id",
-            "valueString" : "1.111.122311.222.44.2.3.3"
-          }, {
-            "url" : "https://reportstream.cdc.gov/fhir/StructureDefinition/universal-id-type",
-            "valueCode" : "ISO"
-          } ]
-        } ],
-        "type" : {
-          "coding" : [ {
-            "system" : "http://terminology.hl7.org/CodeSystem/v2-0203",
-            "code" : "PLAC"
-          } ]
-        },
-        "value" : "CDC_3015822725"
-      }, {
-        "extension" : [ {
-          "url" : "https://reportstream.cdc.gov/fhir/StructureDefinition/hl7-use",
-          "valueString" : "obr-3-filler-order-number"
-        }, {
-          "url" : "https://reportstream.cdc.gov/fhir/StructureDefinition/assigning-authority",
-          "extension" : [ {
-            "url" : "https://reportstream.cdc.gov/fhir/StructureDefinition/assigning-authority-namespace-id",
-            "valueString" : "RS.CDC.Stag"
-          }, {
-            "url" : "https://reportstream.cdc.gov/fhir/StructureDefinition/assigning-authority-universal-id",
-            "valueString" : "2.16.840.1.114222.4.3.3.2.1.2"
-          }, {
-            "url" : "https://reportstream.cdc.gov/fhir/StructureDefinition/universal-id-type",
-            "valueCode" : "ISO"
-          } ]
-        } ],
-        "type" : {
-          "coding" : [ {
-            "system" : "http://terminology.hl7.org/CodeSystem/v2-0203",
-            "code" : "FILL"
-          } ]
-        },
-        "value" : "3015822725_04204575"
-      } ],
-      "status" : "unknown",
-      "code" : {
-        "extension" : [ {
-          "url" : "https://reportstream.cdc.gov/fhir/StructureDefinition/coding-system-oid",
-          "valueOid" : "urn:oid:2.16.840.1.113883.6.1"
-        } ],
-        "coding" : [ {
-          "extension" : [ {
-            "url" : "https://reportstream.cdc.gov/fhir/StructureDefinition/cwe-coding",
-            "valueString" : "coding"
-          }, {
-            "url" : "https://reportstream.cdc.gov/fhir/StructureDefinition/cwe-coding-system",
-            "valueString" : "LN"
-          } ],
-          "system" : "http://loinc.org",
-          "code" : "68991-9",
-          "display" : "Epidemiologically Important Information"
-        } ]
-      },
-      "subject" : {
-        "reference" : "Patient/1706740279028822000.ba4d1aeb-403c-4dac-a9e8-f892169173d0"
-      },
-      "requester" : {
-        "reference" : "Practitioner/1706740279240364000.cefe6957-225d-40c2-83d1-938d32368149"
-      },
-      "note" : [ {
-        "extension" : [ {
-          "url" : "https://reportstream.cdc.gov/fhir/StructureDefinition/note-type",
-          "valueCodeableConcept" : {
-            "coding" : [ {
-              "extension" : [ {
-                "url" : "https://reportstream.cdc.gov/fhir/StructureDefinition/coding-system-oid",
-                "valueOid" : "urn:oid:2.16.840.1.113883.12.364"
-              }, {
-                "url" : "https://reportstream.cdc.gov/fhir/StructureDefinition/code-index-name",
-                "valueString" : "identifier"
-              } ],
-              "system" : "HL70364",
-              "version" : "2.5.1",
-              "code" : "RE",
-              "display" : "Remark"
-            } ]
-=======
         "subject" : {
           "reference" : "Patient/1706815301202760000.c7ae1b19-538d-49b6-9a7e-2000aac08b2a"
         },
@@ -824,7 +397,6 @@
         "identifier" : [
           {
             "value" : "11D0668319"
->>>>>>> 1bd542dc
           }
         ]
       }
@@ -878,77 +450,6 @@
             "url" : "https://reportstream.cdc.gov/fhir/StructureDefinition/hl7-use",
             "valueString" : "obx-25-performing-organization"
           }
-<<<<<<< HEAD
-        } ],
-        "text" : "OBR Note"
-      } ]
-    }
-  }, {
-    "fullUrl" : "Practitioner/1706740279240364000.cefe6957-225d-40c2-83d1-938d32368149",
-    "resource" : {
-      "resourceType" : "Practitioner",
-      "id" : "1706740279240364000.cefe6957-225d-40c2-83d1-938d32368149",
-      "extension" : [ {
-        "url" : "https://reportstream.cdc.gov/fhir/StructureDefinition/hl7v2Name",
-        "valueString" : "obr-16-ordering-provider"
-      }, {
-        "url" : "https://reportstream.cdc.gov/fhir/StructureDefinition/assigning-authority",
-        "extension" : [ {
-          "url" : "https://reportstream.cdc.gov/fhir/StructureDefinition/namespace-id",
-          "valueString" : "RS.CDC.Stag"
-        }, {
-          "url" : "https://reportstream.cdc.gov/fhir/StructureDefinition/universal-id",
-          "valueString" : "2.16.840.1.114222.4.3.3.2.1.2"
-        }, {
-          "url" : "https://reportstream.cdc.gov/fhir/StructureDefinition/universal-id-type",
-          "valueCode" : "ISO"
-        } ]
-      } ],
-      "identifier" : [ {
-        "type" : {
-          "coding" : [ {
-            "extension" : [ {
-              "url" : "https://reportstream.cdc.gov/fhir/StructureDefinition/hl7-use",
-              "valueString" : "id-code"
-            } ],
-            "code" : "XX"
-          } ]
-        },
-        "system" : "RS.CDC.Stag",
-        "value" : "SPHL-000025"
-      } ],
-      "name" : [ {
-        "family" : "RSDOH Wadsworth Center, Virology Lab"
-      } ]
-    }
-  }, {
-    "fullUrl" : "DiagnosticReport/1706740279255365000.d61d4188-40e0-46a5-b068-0c159996cd3e",
-    "resource" : {
-      "resourceType" : "DiagnosticReport",
-      "id" : "1706740279255365000.d61d4188-40e0-46a5-b068-0c159996cd3e",
-      "identifier" : [ {
-        "extension" : [ {
-          "url" : "https://reportstream.cdc.gov/fhir/StructureDefinition/hl7-use",
-          "valueString" : "orc-placer-order-number"
-        }, {
-          "url" : "https://reportstream.cdc.gov/fhir/StructureDefinition/assigning-authority",
-          "extension" : [ {
-            "url" : "https://reportstream.cdc.gov/fhir/StructureDefinition/assigning-authority-namespace-id",
-            "valueString" : "CDC"
-          }, {
-            "url" : "https://reportstream.cdc.gov/fhir/StructureDefinition/assigning-authority-universal-id",
-            "valueString" : "1.111.122311.222.44.2.3.3"
-          }, {
-            "url" : "https://reportstream.cdc.gov/fhir/StructureDefinition/universal-id-type",
-            "valueCode" : "ISO"
-          } ]
-        } ],
-        "type" : {
-          "coding" : [ {
-            "system" : "http://terminology.hl7.org/CodeSystem/v2-0203",
-            "code" : "PLAC"
-          } ]
-=======
         ],
         "identifier" : [
           {
@@ -1188,43 +689,10 @@
         },
         "subject" : {
           "reference" : "Patient/1706815301202760000.c7ae1b19-538d-49b6-9a7e-2000aac08b2a"
->>>>>>> 1bd542dc
         },
         "requester" : {
           "reference" : "Practitioner/1706815301392463000.bdaf3a1d-655d-4aba-a8e8-06482a3d9bae"
         },
-<<<<<<< HEAD
-        "value" : "3015822725_04204575"
-      } ],
-      "basedOn" : [ {
-        "reference" : "ServiceRequest/1706740279247361000.569a4f7e-ec5e-4cee-9f14-dae3ea35f45f"
-      } ],
-      "status" : "final",
-      "code" : {
-        "extension" : [ {
-          "url" : "https://reportstream.cdc.gov/fhir/StructureDefinition/coding-system-oid",
-          "valueOid" : "urn:oid:2.16.840.1.113883.6.1"
-        } ],
-        "coding" : [ {
-          "extension" : [ {
-            "url" : "https://reportstream.cdc.gov/fhir/StructureDefinition/cwe-coding",
-            "valueString" : "coding"
-          }, {
-            "url" : "https://reportstream.cdc.gov/fhir/StructureDefinition/cwe-coding-system",
-            "valueString" : "LN"
-          } ],
-          "system" : "http://loinc.org",
-          "code" : "68991-9",
-          "display" : "Epidemiologically Important Information"
-        } ]
-      },
-      "subject" : {
-        "reference" : "Patient/1706740279028822000.ba4d1aeb-403c-4dac-a9e8-f892169173d0"
-      },
-      "result" : [ {
-        "reference" : "Observation/1706740279042685000.7300d304-dac6-48ee-939a-d3b746065989"
-      } ]
-=======
         "note" : [
           {
             "extension" : [
@@ -1431,7 +899,6 @@
           }
         ]
       }
->>>>>>> 1bd542dc
     }
   ]
 }