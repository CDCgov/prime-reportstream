--- conflicted
+++ resolved
@@ -1,14 +1,8 @@
 {
   "resourceType" : "Bundle",
-<<<<<<< HEAD
-  "id" : "1700065436921209000.e35bfcea-7c23-4723-a458-9cab388870e3",
-  "meta" : {
-    "lastUpdated" : "2023-11-15T11:23:56.934-05:00"
-=======
   "id" : "1700068094572511000.285f3ab5-1078-465d-ac75-d3c408874660",
   "meta" : {
     "lastUpdated" : "2023-11-15T12:08:14.590-05:00"
->>>>>>> e0e772be
   },
   "identifier" : {
     "system" : "https://reportstream.cdc.gov/prime-router",
@@ -50,15 +44,6 @@
       }
     },
     {
-<<<<<<< HEAD
-      "fullUrl" : "Provenance/1700065437343288000.9d8251f2-bc89-441e-b3d3-a93104d96d67",
-      "resource" : {
-        "resourceType" : "Provenance",
-        "id" : "1700065437343288000.9d8251f2-bc89-441e-b3d3-a93104d96d67",
-        "target" : [
-          {
-            "reference" : "DiagnosticReport/1700065438364673000.230e9585-04e3-47c1-b0e4-566d9e93dc01"
-=======
       "fullUrl" : "Provenance/1700068094888374000.3e4e1e42-f52a-4df0-843c-ea6ceba51e76",
       "resource" : {
         "resourceType" : "Provenance",
@@ -66,7 +51,6 @@
         "target" : [
           {
             "reference" : "DiagnosticReport/1700068095739201000.9bc85751-b7f9-4018-b1bd-afd7f72c1c07"
->>>>>>> e0e772be
           }
         ],
         "recorded" : "2023-05-01T10:25:31-04:00",
@@ -115,26 +99,6 @@
           {
             "role" : "source",
             "what" : {
-<<<<<<< HEAD
-              "reference" : "Device/1700065437346317000.f3969672-5730-460e-9e1d-c388bd5d3951"
-            }
-          }
-        ]
-      }
-    },
-    {
-      "fullUrl" : "Device/1700065437346317000.f3969672-5730-460e-9e1d-c388bd5d3951",
-      "resource" : {
-        "resourceType" : "Device",
-        "id" : "1700065437346317000.f3969672-5730-460e-9e1d-c388bd5d3951"
-      }
-    },
-    {
-      "fullUrl" : "Observation/1700065438212389000.de78df62-c861-4c8c-a426-91c76e00b062",
-      "resource" : {
-        "resourceType" : "Observation",
-        "id" : "1700065438212389000.de78df62-c861-4c8c-a426-91c76e00b062",
-=======
               "reference" : "Device/1700068094890673000.3a8d27df-99b9-454c-9892-7b41b75b9a5f"
             }
           }
@@ -153,7 +117,6 @@
       "resource" : {
         "resourceType" : "Observation",
         "id" : "1700068095614973000.ba75420f-a239-47e4-a665-1dc2948bf7da",
->>>>>>> e0e772be
         "extension" : [
           {
             "url" : "https://reportstream.cdc.gov/fhir/StructureDefinition/observation-status-original-text",
@@ -200,19 +163,11 @@
           ]
         },
         "subject" : {
-<<<<<<< HEAD
-          "reference" : "Patient/1700065438204643000.867d2d78-b85f-4e7d-8bea-6ffa3d823fb9"
+          "reference" : "Patient/1700068095607708000.7eeb59bf-51a5-4d56-8976-57c2213ed0eb"
         },
         "performer" : [
           {
-            "reference" : "Organization/1700065438210724000.06509ec5-dcef-4057-abcb-5d6461719f28"
-=======
-          "reference" : "Patient/1700068095607708000.7eeb59bf-51a5-4d56-8976-57c2213ed0eb"
-        },
-        "performer" : [
-          {
             "reference" : "Organization/1700068095613301000.57f62961-d31a-44a9-b0eb-e7cefde23c28"
->>>>>>> e0e772be
           }
         ],
         "valueDateTime" : "2023-02-01",
@@ -269,11 +224,7 @@
               }
             ],
             "authorReference" : {
-<<<<<<< HEAD
-              "reference" : "Practitioner/1700065438214011000.e71cb157-97f0-4cd2-aa71-5d835526de2f"
-=======
               "reference" : "Practitioner/1700068095616689000.21e15f99-18a6-4c0c-b98c-261d6a8aaab9"
->>>>>>> e0e772be
             },
             "text" : "OBX Note"
           }
@@ -281,19 +232,6 @@
       }
     },
     {
-<<<<<<< HEAD
-      "fullUrl" : "Location/1700065438209150000.a112363f-2a2e-4367-b3df-35090608092f",
-      "resource" : {
-        "resourceType" : "Location",
-        "id" : "1700065438209150000.a112363f-2a2e-4367-b3df-35090608092f"
-      }
-    },
-    {
-      "fullUrl" : "Organization/1700065438210724000.06509ec5-dcef-4057-abcb-5d6461719f28",
-      "resource" : {
-        "resourceType" : "Organization",
-        "id" : "1700065438210724000.06509ec5-dcef-4057-abcb-5d6461719f28",
-=======
       "fullUrl" : "Location/1700068095611622000.0e83ee00-8f56-44c2-b95d-366478240f8d",
       "resource" : {
         "resourceType" : "Location",
@@ -305,7 +243,6 @@
       "resource" : {
         "resourceType" : "Organization",
         "id" : "1700068095613301000.57f62961-d31a-44a9-b0eb-e7cefde23c28",
->>>>>>> e0e772be
         "extension" : [
           {
             "url" : "https://reportstream.cdc.gov/fhir/StructureDefinition/organization-name-type",
@@ -341,11 +278,7 @@
               {
                 "url" : "https://reportstream.cdc.gov/fhir/StructureDefinition/assigning-facility",
                 "valueReference" : {
-<<<<<<< HEAD
-                  "reference" : "Location/1700065438209150000.a112363f-2a2e-4367-b3df-35090608092f"
-=======
                   "reference" : "Location/1700068095611622000.0e83ee00-8f56-44c2-b95d-366478240f8d"
->>>>>>> e0e772be
                 }
               }
             ],
@@ -402,17 +335,10 @@
       }
     },
     {
-<<<<<<< HEAD
-      "fullUrl" : "Practitioner/1700065438214011000.e71cb157-97f0-4cd2-aa71-5d835526de2f",
-      "resource" : {
-        "resourceType" : "Practitioner",
-        "id" : "1700065438214011000.e71cb157-97f0-4cd2-aa71-5d835526de2f",
-=======
       "fullUrl" : "Practitioner/1700068095616689000.21e15f99-18a6-4c0c-b98c-261d6a8aaab9",
       "resource" : {
         "resourceType" : "Practitioner",
         "id" : "1700068095616689000.21e15f99-18a6-4c0c-b98c-261d6a8aaab9",
->>>>>>> e0e772be
         "extension" : [
           {
             "url" : "https://reportstream.cdc.gov/fhir/StructureDefinition/identifier-type",
@@ -469,36 +395,21 @@
       }
     },
     {
-<<<<<<< HEAD
-      "fullUrl" : "ServiceRequest/1700065438356538000.66154e90-64fb-4c33-a656-8db601c3791f",
-      "resource" : {
-        "resourceType" : "ServiceRequest",
-        "id" : "1700065438356538000.66154e90-64fb-4c33-a656-8db601c3791f",
-=======
       "fullUrl" : "ServiceRequest/1700068095731351000.c33d5e23-b173-4a1f-b5e1-f6903b7a01ce",
       "resource" : {
         "resourceType" : "ServiceRequest",
         "id" : "1700068095731351000.c33d5e23-b173-4a1f-b5e1-f6903b7a01ce",
->>>>>>> e0e772be
         "extension" : [
           {
             "url" : "https://reportstream.cdc.gov/fhir/StructureDefinition/entered-by",
             "valueReference" : {
-<<<<<<< HEAD
-              "reference" : "Practitioner/1700065438353698000.3b1b0dbd-020c-430c-b715-6f113f2aef48"
-=======
               "reference" : "Practitioner/1700068095728609000.9c17a3af-58a0-4895-a3d6-2884ff8af107"
->>>>>>> e0e772be
             }
           },
           {
             "url" : "https://reportstream.cdc.gov/fhir/StructureDefinition/collector-identifier",
             "valueReference" : {
-<<<<<<< HEAD
-              "reference" : "Practitioner/1700065438355142000.cf168354-0c28-4556-96af-bce7256e8b2a"
-=======
               "reference" : "Practitioner/1700068095730092000.129ca746-75a0-46a9-9f17-910fe27d0107"
->>>>>>> e0e772be
             }
           },
           {
@@ -521,11 +432,7 @@
           {
             "url" : "https://reportstream.cdc.gov/fhir/StructureDefinition/enterers-location",
             "valueReference" : {
-<<<<<<< HEAD
-              "reference" : "Location/1700065438360030000.297d294c-3bad-4eff-a058-854182a40d85"
-=======
               "reference" : "Location/1700068095734816000.4c2bcda2-0de8-434d-b940-076517e30b65"
->>>>>>> e0e772be
             }
           }
         ],
@@ -624,17 +531,10 @@
           ]
         },
         "subject" : {
-<<<<<<< HEAD
-          "reference" : "Patient/1700065438204643000.867d2d78-b85f-4e7d-8bea-6ffa3d823fb9"
-        },
-        "requester" : {
-          "reference" : "PractitionerRole/1700065438359136000.5749c110-01e6-4a72-84a7-4daf3e055fdc"
-=======
           "reference" : "Patient/1700068095607708000.7eeb59bf-51a5-4d56-8976-57c2213ed0eb"
         },
         "requester" : {
           "reference" : "PractitionerRole/1700068095734029000.8775ceeb-e071-472a-b8c3-32ab3ce4d5a3"
->>>>>>> e0e772be
         },
         "note" : [
           {
@@ -686,26 +586,6 @@
       }
     },
     {
-<<<<<<< HEAD
-      "fullUrl" : "Practitioner/1700065438353698000.3b1b0dbd-020c-430c-b715-6f113f2aef48",
-      "resource" : {
-        "resourceType" : "Practitioner",
-        "id" : "1700065438353698000.3b1b0dbd-020c-430c-b715-6f113f2aef48"
-      }
-    },
-    {
-      "fullUrl" : "Practitioner/1700065438355142000.cf168354-0c28-4556-96af-bce7256e8b2a",
-      "resource" : {
-        "resourceType" : "Practitioner",
-        "id" : "1700065438355142000.cf168354-0c28-4556-96af-bce7256e8b2a"
-      }
-    },
-    {
-      "fullUrl" : "Practitioner/1700065438358373000.eec92150-fe76-4a03-b425-db467fcc775f",
-      "resource" : {
-        "resourceType" : "Practitioner",
-        "id" : "1700065438358373000.eec92150-fe76-4a03-b425-db467fcc775f",
-=======
       "fullUrl" : "Practitioner/1700068095728609000.9c17a3af-58a0-4895-a3d6-2884ff8af107",
       "resource" : {
         "resourceType" : "Practitioner",
@@ -724,7 +604,6 @@
       "resource" : {
         "resourceType" : "Practitioner",
         "id" : "1700068095733060000.5131c3e7-3085-4b9d-908b-0497ac806531",
->>>>>>> e0e772be
         "extension" : [
           {
             "url" : "https://reportstream.cdc.gov/fhir/StructureDefinition/identifier-type",
@@ -778,29 +657,6 @@
       }
     },
     {
-<<<<<<< HEAD
-      "fullUrl" : "PractitionerRole/1700065438359136000.5749c110-01e6-4a72-84a7-4daf3e055fdc",
-      "resource" : {
-        "resourceType" : "PractitionerRole",
-        "id" : "1700065438359136000.5749c110-01e6-4a72-84a7-4daf3e055fdc",
-        "practitioner" : {
-          "reference" : "Practitioner/1700065438358373000.eec92150-fe76-4a03-b425-db467fcc775f"
-        }
-      }
-    },
-    {
-      "fullUrl" : "Location/1700065438360030000.297d294c-3bad-4eff-a058-854182a40d85",
-      "resource" : {
-        "resourceType" : "Location",
-        "id" : "1700065438360030000.297d294c-3bad-4eff-a058-854182a40d85"
-      }
-    },
-    {
-      "fullUrl" : "DiagnosticReport/1700065438364673000.230e9585-04e3-47c1-b0e4-566d9e93dc01",
-      "resource" : {
-        "resourceType" : "DiagnosticReport",
-        "id" : "1700065438364673000.230e9585-04e3-47c1-b0e4-566d9e93dc01",
-=======
       "fullUrl" : "PractitionerRole/1700068095734029000.8775ceeb-e071-472a-b8c3-32ab3ce4d5a3",
       "resource" : {
         "resourceType" : "PractitionerRole",
@@ -822,7 +678,6 @@
       "resource" : {
         "resourceType" : "DiagnosticReport",
         "id" : "1700068095739201000.9bc85751-b7f9-4018-b1bd-afd7f72c1c07",
->>>>>>> e0e772be
         "extension" : [
           {
             "url" : "https://reportstream.cdc.gov/fhir/StructureDefinition/result-status",
@@ -911,11 +766,7 @@
         ],
         "basedOn" : [
           {
-<<<<<<< HEAD
-            "reference" : "ServiceRequest/1700065438356538000.66154e90-64fb-4c33-a656-8db601c3791f"
-=======
             "reference" : "ServiceRequest/1700068095731351000.c33d5e23-b173-4a1f-b5e1-f6903b7a01ce"
->>>>>>> e0e772be
           }
         ],
         "status" : "final",
@@ -939,22 +790,6 @@
           ]
         },
         "subject" : {
-<<<<<<< HEAD
-          "reference" : "Patient/1700065438204643000.867d2d78-b85f-4e7d-8bea-6ffa3d823fb9"
-        },
-        "result" : [
-          {
-            "reference" : "Observation/1700065438212389000.de78df62-c861-4c8c-a426-91c76e00b062"
-          }
-        ]
-      }
-    },
-    {
-      "fullUrl" : "Patient/1700065438204643000.867d2d78-b85f-4e7d-8bea-6ffa3d823fb9",
-      "resource" : {
-        "resourceType" : "Patient",
-        "id" : "1700065438204643000.867d2d78-b85f-4e7d-8bea-6ffa3d823fb9",
-=======
           "reference" : "Patient/1700068095607708000.7eeb59bf-51a5-4d56-8976-57c2213ed0eb"
         },
         "result" : [
@@ -969,7 +804,6 @@
       "resource" : {
         "resourceType" : "Patient",
         "id" : "1700068095607708000.7eeb59bf-51a5-4d56-8976-57c2213ed0eb",
->>>>>>> e0e772be
         "extension" : [
           {
             "url" : "https://reportstream.cdc.gov/fhir/StructureDefinition/patient-notes",
@@ -1017,11 +851,7 @@
                 }
               ],
               "authorReference" : {
-<<<<<<< HEAD
-                "reference" : "Practitioner/1700065437364480000.da809aec-f9dd-4b7a-8b9d-bf5a9e231530"
-=======
                 "reference" : "Practitioner/1700068094906524000.6a0f2d08-0be7-4ec8-a1d4-1e0083e1eadb"
->>>>>>> e0e772be
               },
               "text" : "Patient Note"
             }
@@ -1030,17 +860,10 @@
       }
     },
     {
-<<<<<<< HEAD
-      "fullUrl" : "Practitioner/1700065437364480000.da809aec-f9dd-4b7a-8b9d-bf5a9e231530",
-      "resource" : {
-        "resourceType" : "Practitioner",
-        "id" : "1700065437364480000.da809aec-f9dd-4b7a-8b9d-bf5a9e231530",
-=======
       "fullUrl" : "Practitioner/1700068094906524000.6a0f2d08-0be7-4ec8-a1d4-1e0083e1eadb",
       "resource" : {
         "resourceType" : "Practitioner",
         "id" : "1700068094906524000.6a0f2d08-0be7-4ec8-a1d4-1e0083e1eadb",
->>>>>>> e0e772be
         "extension" : [
           {
             "url" : "https://reportstream.cdc.gov/fhir/StructureDefinition/identifier-type",
