--- conflicted
+++ resolved
@@ -1,70 +1,14 @@
 {
   "resourceType" : "Bundle",
-<<<<<<< HEAD
-  "id" : "1706215329412110000.8d4f96b4-5d15-48af-8382-396fcb7e4bed",
-  "meta" : {
-    "lastUpdated" : "2024-01-25T15:42:09.426-05:00"
-=======
   "id" : "1706311369483446000.ae88271b-7ee8-4a7f-9245-72ae42f68bd4",
   "meta" : {
     "lastUpdated" : "2024-01-26T17:22:49.496-06:00"
->>>>>>> 711af84e
   },
   "identifier" : {
     "system" : "https://reportstream.cdc.gov/prime-router",
     "value" : "3003786103_4988249_33033"
   },
   "type" : "message",
-<<<<<<< HEAD
-  "timestamp" : "2023-05-01T10:25:31.000-04:00",
-  "entry" : [ {
-    "fullUrl" : "MessageHeader/0993dd0b-6ce5-3caf-a177-0b81cc780c18",
-    "resource" : {
-      "resourceType" : "MessageHeader",
-      "id" : "0993dd0b-6ce5-3caf-a177-0b81cc780c18",
-      "extension" : [ {
-        "url" : "https://reportstream.cdc.gov/fhir/StructureDefinition/encoding-characters",
-        "valueString" : "^~\\&#"
-      }, {
-        "url" : "https://reportstream.cdc.gov/fhir/StructureDefinition/msh-7-datetime-of-message",
-        "valueString" : "20230501102531-0400"
-      } ],
-      "eventCoding" : {
-        "system" : "http://terminology.hl7.org/CodeSystem/v2-0003",
-        "code" : "R01",
-        "display" : "ORU^R01^ORU_R01"
-      },
-      "source" : {
-        "_endpoint" : {
-          "extension" : [ {
-            "url" : "http://hl7.org/fhir/StructureDefinition/data-absent-reason",
-            "valueCode" : "unknown"
-          } ]
-        }
-      }
-    }
-  }, {
-    "fullUrl" : "Provenance/1706215329827304000.28206933-b24c-44bf-81b0-28f550330ebb",
-    "resource" : {
-      "resourceType" : "Provenance",
-      "id" : "1706215329827304000.28206933-b24c-44bf-81b0-28f550330ebb",
-      "target" : [ {
-        "reference" : "DiagnosticReport/1706215330034622000.291f2c7c-784c-439d-8035-de069ea96c94"
-      } ],
-      "recorded" : "2023-05-01T10:25:31-04:00",
-      "_recorded" : {
-        "extension" : [ {
-          "url" : "https://reportstream.cdc.gov/fhir/StructureDefinition/hl7v2-date-time",
-          "valueString" : "20230501102531-0400"
-        } ]
-      },
-      "activity" : {
-        "coding" : [ {
-          "extension" : [ {
-            "url" : "https://reportstream.cdc.gov/fhir/StructureDefinition/code-index-name",
-            "valueString" : "identifier"
-          } ],
-=======
   "timestamp" : "2023-05-01T09:25:31.000-05:00",
   "entry" : [
     {
@@ -83,56 +27,20 @@
           }
         ],
         "eventCoding" : {
->>>>>>> 711af84e
           "system" : "http://terminology.hl7.org/CodeSystem/v2-0003",
           "code" : "R01",
-          "display" : "ORU_R01"
-        } ]
-      },
-      "agent" : [ {
-        "type" : {
-          "coding" : [ {
-            "extension" : [ {
-              "url" : "https://reportstream.cdc.gov/fhir/StructureDefinition/code-index-name",
-              "valueString" : "identifier"
-            } ],
-            "system" : "http://terminology.hl7.org/CodeSystem/provenance-participant-type",
-            "code" : "author"
-          } ]
+          "display" : "ORU^R01^ORU_R01"
+        },
+        "source" : {
+          "_endpoint" : {
+            "extension" : [
+              {
+                "url" : "http://hl7.org/fhir/StructureDefinition/data-absent-reason",
+                "valueCode" : "unknown"
+              }
+            ]
+          }
         }
-<<<<<<< HEAD
-      } ],
-      "entity" : [ {
-        "role" : "source",
-        "what" : {
-          "reference" : "Device/1706215329830227000.e2c6587c-5a9e-4e81-b9c8-6e4b53667add"
-        }
-      } ]
-    }
-  }, {
-    "fullUrl" : "Device/1706215329830227000.e2c6587c-5a9e-4e81-b9c8-6e4b53667add",
-    "resource" : {
-      "resourceType" : "Device",
-      "id" : "1706215329830227000.e2c6587c-5a9e-4e81-b9c8-6e4b53667add"
-    }
-  }, {
-    "fullUrl" : "Patient/1706215329849014000.bfb8d574-0327-474b-a180-febe3663faaa",
-    "resource" : {
-      "resourceType" : "Patient",
-      "id" : "1706215329849014000.bfb8d574-0327-474b-a180-febe3663faaa",
-      "extension" : [ {
-        "url" : "https://reportstream.cdc.gov/fhir/StructureDefinition/patient-notes",
-        "valueAnnotation" : {
-          "extension" : [ {
-            "url" : "https://reportstream.cdc.gov/fhir/StructureDefinition/note-type",
-            "valueCodeableConcept" : {
-              "extension" : [ {
-                "url" : "https://reportstream.cdc.gov/fhir/StructureDefinition/coding-system-oid",
-                "valueOid" : "urn:oid:2.16.840.1.113883.12.364"
-              } ],
-              "coding" : [ {
-                "extension" : [ {
-=======
       }
     },
     {
@@ -370,191 +278,19 @@
             {
               "extension" : [
                 {
->>>>>>> 711af84e
                   "url" : "https://reportstream.cdc.gov/fhir/StructureDefinition/cwe-coding",
                   "valueString" : "coding"
-                }, {
+                },
+                {
                   "url" : "https://reportstream.cdc.gov/fhir/StructureDefinition/cwe-coding-system",
-                  "valueString" : "HL70364"
-                } ],
-                "version" : "2.5.1",
-                "code" : "RE",
-                "display" : "Remark"
-              } ]
-            }
-<<<<<<< HEAD
-          }, {
-            "url" : "https://reportstream.cdc.gov/fhir/StructureDefinition/note-source",
-            "valueId" : "L"
-          } ],
-          "authorReference" : {
-            "reference" : "Practitioner/1706215329845254000.a0fd9be6-217a-4f2b-94ac-5e1d548ff6c4"
-          },
-          "text" : "Patient Note"
-        }
-      } ]
-    }
-  }, {
-    "fullUrl" : "Practitioner/1706215329845254000.a0fd9be6-217a-4f2b-94ac-5e1d548ff6c4",
-    "resource" : {
-      "resourceType" : "Practitioner",
-      "id" : "1706215329845254000.a0fd9be6-217a-4f2b-94ac-5e1d548ff6c4",
-      "extension" : [ {
-        "url" : "https://reportstream.cdc.gov/fhir/StructureDefinition/xcn3-given-name",
-        "valueString" : "John"
-      }, {
-        "url" : "https://reportstream.cdc.gov/fhir/StructureDefinition/assigning-authority",
-        "extension" : [ {
-          "url" : "https://reportstream.cdc.gov/fhir/StructureDefinition/namespace-id",
-          "valueString" : "RS.CDC.Stag"
-        }, {
-          "url" : "https://reportstream.cdc.gov/fhir/StructureDefinition/universal-id",
-          "valueString" : "2.16.840.1.114222.4.3.3.2.1.2"
-        }, {
-          "url" : "https://reportstream.cdc.gov/fhir/StructureDefinition/universal-id-type",
-          "valueCode" : "ISO"
-        } ]
-      } ],
-      "identifier" : [ {
-        "type" : {
-          "coding" : [ {
-            "extension" : [ {
-              "url" : "https://reportstream.cdc.gov/fhir/StructureDefinition/hl7-use",
-              "valueString" : "id-code"
-            } ],
-            "code" : "XX"
-          } ]
-        },
-        "system" : "RS.CDC.Stag",
-        "value" : "SPHL-000025"
-      } ],
-      "name" : [ {
-        "family" : "Lennon",
-        "given" : [ "John" ]
-      } ]
-    }
-  }, {
-    "fullUrl" : "Observation/1706215329852782000.ec5224ae-4063-4e65-88a0-36a5c4bd995b",
-    "resource" : {
-      "resourceType" : "Observation",
-      "id" : "1706215329852782000.ec5224ae-4063-4e65-88a0-36a5c4bd995b",
-      "extension" : [ {
-        "url" : "https://reportstream.cdc.gov/fhir/StructureDefinition/obx-observation",
-        "extension" : [ {
-          "url" : "obx-2-value-type",
-          "valueId" : "DT"
-        }, {
-          "url" : "obx-11-observation-status",
-          "valueString" : "F"
-        } ]
-      } ],
-      "status" : "final",
-      "code" : {
-        "coding" : [ {
-          "extension" : [ {
-            "url" : "https://reportstream.cdc.gov/fhir/StructureDefinition/cwe-coding",
-            "valueString" : "coding"
-          }, {
-            "url" : "https://reportstream.cdc.gov/fhir/StructureDefinition/cwe-coding-system",
-            "valueString" : "LN"
-          } ],
-          "system" : "http://loinc.org",
-          "version" : "2.61",
-          "code" : "11368-8",
-          "display" : "Illness or injury onset date and time"
-        } ]
-      },
-      "subject" : {
-        "reference" : "Patient/1706215329849014000.bfb8d574-0327-474b-a180-febe3663faaa"
-      },
-      "performer" : [ {
-        "reference" : "Organization/1706215329853563000.43efed36-3f69-46b6-bed1-2f52fec4352f"
-      }, {
-        "reference" : "Organization/1706215329855810000.a2fbe583-bbb6-4214-b8f4-1ba982f16971"
-      } ],
-      "valueDateTime" : "2023-02-01",
-      "_valueDateTime" : {
-        "extension" : [ {
-          "url" : "https://reportstream.cdc.gov/fhir/StructureDefinition/hl7v2-date-time",
-          "valueString" : "20230201"
-        } ]
-      },
-      "note" : [ {
-        "extension" : [ {
-          "url" : "https://reportstream.cdc.gov/fhir/StructureDefinition/note-type",
-          "valueCodeableConcept" : {
-            "extension" : [ {
-              "url" : "https://reportstream.cdc.gov/fhir/StructureDefinition/coding-system-oid",
-              "valueOid" : "urn:oid:2.16.840.1.113883.12.364"
-            } ],
-            "coding" : [ {
-              "extension" : [ {
-                "url" : "https://reportstream.cdc.gov/fhir/StructureDefinition/cwe-coding",
-                "valueString" : "coding"
-              }, {
-                "url" : "https://reportstream.cdc.gov/fhir/StructureDefinition/cwe-coding-system",
-                "valueString" : "HL70364"
-              } ],
-              "version" : "2.5.1",
-              "code" : "RE",
-              "display" : "Remark"
-            } ]
-          }
-        }, {
-          "url" : "https://reportstream.cdc.gov/fhir/StructureDefinition/note-source",
-          "valueId" : "L"
-        } ],
-        "authorReference" : {
-          "reference" : "Practitioner/1706215329859269000.5a853ac8-0990-4521-896d-ad4c28724816"
-        },
-        "text" : "OBX Note"
-      } ]
-    }
-  }, {
-    "fullUrl" : "Organization/1706215329853563000.43efed36-3f69-46b6-bed1-2f52fec4352f",
-    "resource" : {
-      "resourceType" : "Organization",
-      "id" : "1706215329853563000.43efed36-3f69-46b6-bed1-2f52fec4352f",
-      "extension" : [ {
-        "url" : "https://reportstream.cdc.gov/fhir/StructureDefinition/cwe-organization",
-        "valueCodeableConcept" : {
-          "coding" : [ {
-            "extension" : [ {
-              "url" : "https://reportstream.cdc.gov/fhir/StructureDefinition/cwe-coding",
-              "valueString" : "coding"
-            } ],
-            "code" : "11D0668319"
-          } ]
-        }
-      }, {
-        "url" : "https://reportstream.cdc.gov/fhir/StructureDefinition/hl7-use",
-        "valueString" : "obx-15-producer-id"
-      } ],
-      "identifier" : [ {
-        "value" : "11D0668319"
-      } ]
-    }
-  }, {
-    "fullUrl" : "Organization/1706215329855810000.a2fbe583-bbb6-4214-b8f4-1ba982f16971",
-    "resource" : {
-      "resourceType" : "Organization",
-      "id" : "1706215329855810000.a2fbe583-bbb6-4214-b8f4-1ba982f16971",
-      "extension" : [ {
-        "url" : "https://reportstream.cdc.gov/fhir/StructureDefinition/xon10-organization-identifier",
-        "valueString" : "11D0668319"
-      }, {
-        "url" : "https://reportstream.cdc.gov/fhir/StructureDefinition/organization-name-type",
-        "valueCoding" : {
-          "extension" : [ {
-            "url" : "https://reportstream.cdc.gov/fhir/StructureDefinition/cwe-coding",
-            "valueCodeableConcept" : {
-              "extension" : [ {
-                "url" : "https://reportstream.cdc.gov/fhir/StructureDefinition/hl7v2Name",
-                "valueString" : "organization-name-type-code"
-              } ],
-              "coding" : [ {
-                "extension" : [ {
-=======
+                  "valueString" : "LN"
+                }
+              ],
+              "system" : "http://loinc.org",
+              "version" : "2.61",
+              "code" : "11368-8",
+              "display" : "Illness or injury onset date and time"
+            }
           ]
         },
         "subject" : {
@@ -907,206 +643,20 @@
             {
               "extension" : [
                 {
->>>>>>> 711af84e
                   "url" : "https://reportstream.cdc.gov/fhir/StructureDefinition/cwe-coding",
                   "valueString" : "coding"
-                } ],
-                "code" : "L"
-              } ]
-            }
-          } ],
-          "code" : "L"
-        }
-      }, {
-        "url" : "https://reportstream.cdc.gov/fhir/StructureDefinition/hl7-use",
-        "valueString" : "obx-25-performing-organization"
-      } ],
-      "identifier" : [ {
-        "extension" : [ {
-          "url" : "https://reportstream.cdc.gov/fhir/StructureDefinition/assigning-authority",
-          "extension" : [ {
-            "url" : "https://reportstream.cdc.gov/fhir/StructureDefinition/namespace-id",
-            "valueString" : "CLIA"
-          }, {
-            "url" : "https://reportstream.cdc.gov/fhir/StructureDefinition/universal-id",
-            "valueString" : "2.16.840.1.113883.4.7"
-          }, {
-            "url" : "https://reportstream.cdc.gov/fhir/StructureDefinition/universal-id-type",
-            "valueCode" : "ISO"
-          } ]
-        } ],
-        "type" : {
-          "coding" : [ {
-            "extension" : [ {
-              "url" : "https://reportstream.cdc.gov/fhir/StructureDefinition/code-index-name",
-              "valueString" : "identifier"
-            } ],
-            "system" : "http://terminology.hl7.org/CodeSystem/v2-0203",
-            "code" : "XX"
-          } ]
-        },
-        "value" : "11D0668319"
-      } ],
-      "name" : "CDC Atlanta Lab",
-      "address" : [ {
-        "extension" : [ {
-          "url" : "https://reportstream.cdc.gov/fhir/StructureDefinition/xad-address",
-          "extension" : [ {
-            "url" : "https://reportstream.cdc.gov/fhir/StructureDefinition/sad-address-line",
-            "extension" : [ {
-              "url" : "SAD.1",
-              "valueString" : "1600 Cliffton Road"
-            }, {
-              "url" : "SAD.2"
-            }, {
-              "url" : "SAD.3"
-            } ]
-          }, {
-            "url" : "XAD.2"
-          }, {
-            "url" : "XAD.7",
-            "valueCode" : "B"
-          }, {
-            "url" : "XAD.8"
-          }, {
-            "url" : "XAD.11"
-          }, {
-            "url" : "XAD.19"
-          } ]
-        } ],
-        "use" : "work",
-        "line" : [ "1600 Cliffton Road" ],
-        "city" : "Atlanta",
-        "state" : "GA",
-        "postalCode" : "30329",
-        "country" : "USA"
-      } ]
-    }
-  }, {
-    "fullUrl" : "Practitioner/1706215329859269000.5a853ac8-0990-4521-896d-ad4c28724816",
-    "resource" : {
-      "resourceType" : "Practitioner",
-      "id" : "1706215329859269000.5a853ac8-0990-4521-896d-ad4c28724816",
-      "extension" : [ {
-        "url" : "https://reportstream.cdc.gov/fhir/StructureDefinition/xcn3-given-name",
-        "valueString" : "Paul"
-      }, {
-        "url" : "https://reportstream.cdc.gov/fhir/StructureDefinition/assigning-authority",
-        "extension" : [ {
-          "url" : "https://reportstream.cdc.gov/fhir/StructureDefinition/namespace-id",
-          "valueString" : "RS.CDC.Stag"
-        }, {
-          "url" : "https://reportstream.cdc.gov/fhir/StructureDefinition/universal-id",
-          "valueString" : "2.16.840.1.114222.4.3.3.2.1.2"
-        }, {
-          "url" : "https://reportstream.cdc.gov/fhir/StructureDefinition/universal-id-type",
-          "valueCode" : "ISO"
-        } ]
-      } ],
-      "identifier" : [ {
-        "type" : {
-          "coding" : [ {
-            "extension" : [ {
-              "url" : "https://reportstream.cdc.gov/fhir/StructureDefinition/hl7-use",
-              "valueString" : "id-code"
-            } ],
-            "code" : "XX"
-          } ]
-        },
-<<<<<<< HEAD
-        "system" : "RS.CDC.Stag",
-        "value" : "SPHL-000025"
-      } ],
-      "name" : [ {
-        "family" : "McCartney",
-        "given" : [ "Paul" ]
-      } ]
-    }
-  }, {
-    "fullUrl" : "ServiceRequest/1706215330030342000.3b699e56-cc7b-40e9-8167-b4e0727a9b6f",
-    "resource" : {
-      "resourceType" : "ServiceRequest",
-      "id" : "1706215330030342000.3b699e56-cc7b-40e9-8167-b4e0727a9b6f",
-      "identifier" : [ {
-        "extension" : [ {
-          "url" : "https://reportstream.cdc.gov/fhir/StructureDefinition/hl7-use",
-          "valueString" : "obr-2-placer-order-number"
-        }, {
-          "url" : "https://reportstream.cdc.gov/fhir/StructureDefinition/assigning-authority",
-          "extension" : [ {
-            "url" : "https://reportstream.cdc.gov/fhir/StructureDefinition/assigning-authority-namespace-id",
-            "valueString" : "CDC"
-          }, {
-            "url" : "https://reportstream.cdc.gov/fhir/StructureDefinition/assigning-authority-universal-id",
-            "valueString" : "1.111.122311.222.44.2.3.3"
-          }, {
-            "url" : "https://reportstream.cdc.gov/fhir/StructureDefinition/universal-id-type",
-            "valueCode" : "ISO"
-          } ]
-        } ],
-        "type" : {
-          "coding" : [ {
-            "system" : "http://terminology.hl7.org/CodeSystem/v2-0203",
-            "code" : "PLAC"
-          } ]
-        },
-        "value" : "CDC_3015822725"
-      }, {
-        "extension" : [ {
-          "url" : "https://reportstream.cdc.gov/fhir/StructureDefinition/hl7-use",
-          "valueString" : "obr-3-filler-order-number"
-        }, {
-          "url" : "https://reportstream.cdc.gov/fhir/StructureDefinition/assigning-authority",
-          "extension" : [ {
-            "url" : "https://reportstream.cdc.gov/fhir/StructureDefinition/assigning-authority-namespace-id",
-            "valueString" : "RS.CDC.Stag"
-          }, {
-            "url" : "https://reportstream.cdc.gov/fhir/StructureDefinition/assigning-authority-universal-id",
-            "valueString" : "2.16.840.1.114222.4.3.3.2.1.2"
-          }, {
-            "url" : "https://reportstream.cdc.gov/fhir/StructureDefinition/universal-id-type",
-            "valueCode" : "ISO"
-          } ]
-        } ],
-        "type" : {
-          "coding" : [ {
-            "system" : "http://terminology.hl7.org/CodeSystem/v2-0203",
-            "code" : "FILL"
-          } ]
-        },
-        "value" : "3015822725_04204575"
-      } ],
-      "status" : "unknown",
-      "code" : {
-        "extension" : [ {
-          "url" : "https://reportstream.cdc.gov/fhir/StructureDefinition/coding-system-oid",
-          "valueOid" : "urn:oid:2.16.840.1.113883.6.1"
-        } ],
-        "coding" : [ {
-          "extension" : [ {
-            "url" : "https://reportstream.cdc.gov/fhir/StructureDefinition/cwe-coding",
-            "valueString" : "coding"
-          }, {
-            "url" : "https://reportstream.cdc.gov/fhir/StructureDefinition/cwe-coding-system",
-            "valueString" : "LN"
-          } ],
-          "system" : "http://loinc.org",
-          "code" : "68991-9",
-          "display" : "Epidemiologically Important Information"
-        } ]
-      },
-      "subject" : {
-        "reference" : "Patient/1706215329849014000.bfb8d574-0327-474b-a180-febe3663faaa"
-      },
-      "requester" : {
-        "reference" : "Practitioner/1706215330026375000.c269c31c-8bc9-43dc-9977-be4a7d3fb4c3"
-      },
-      "note" : [ {
-        "extension" : [ {
-          "url" : "https://reportstream.cdc.gov/fhir/StructureDefinition/note-type",
-          "valueCodeableConcept" : {
-            "extension" : [ {
-=======
+                },
+                {
+                  "url" : "https://reportstream.cdc.gov/fhir/StructureDefinition/cwe-coding-system",
+                  "valueString" : "LN"
+                }
+              ],
+              "system" : "http://loinc.org",
+              "code" : "68991-9",
+              "display" : "Epidemiologically Important Information"
+            }
+          ]
+        },
         "subject" : {
           "reference" : "Patient/1706311369888125000.5d701e40-3872-4d9f-9362-4de501a7718e"
         },
@@ -1288,149 +838,28 @@
         "code" : {
           "extension" : [
             {
->>>>>>> 711af84e
               "url" : "https://reportstream.cdc.gov/fhir/StructureDefinition/coding-system-oid",
-              "valueOid" : "urn:oid:2.16.840.1.113883.12.364"
-            } ],
-            "coding" : [ {
-              "extension" : [ {
-                "url" : "https://reportstream.cdc.gov/fhir/StructureDefinition/cwe-coding",
-                "valueString" : "coding"
-              }, {
-                "url" : "https://reportstream.cdc.gov/fhir/StructureDefinition/cwe-coding-system",
-                "valueString" : "HL70364"
-              } ],
-              "version" : "2.5.1",
-              "code" : "RE",
-              "display" : "Remark"
-            } ]
-          }
-        }, {
-          "url" : "https://reportstream.cdc.gov/fhir/StructureDefinition/note-source",
-          "valueId" : "L"
-        } ],
-        "text" : "OBR Note"
-      } ]
-    }
-  }, {
-    "fullUrl" : "Practitioner/1706215330026375000.c269c31c-8bc9-43dc-9977-be4a7d3fb4c3",
-    "resource" : {
-      "resourceType" : "Practitioner",
-      "id" : "1706215330026375000.c269c31c-8bc9-43dc-9977-be4a7d3fb4c3",
-      "extension" : [ {
-        "url" : "https://reportstream.cdc.gov/fhir/StructureDefinition/hl7v2Name",
-        "valueString" : "obr-16-ordering-provider"
-      }, {
-        "url" : "https://reportstream.cdc.gov/fhir/StructureDefinition/assigning-authority",
-        "extension" : [ {
-          "url" : "https://reportstream.cdc.gov/fhir/StructureDefinition/namespace-id",
-          "valueString" : "RS.CDC.Stag"
-        }, {
-          "url" : "https://reportstream.cdc.gov/fhir/StructureDefinition/universal-id",
-          "valueString" : "2.16.840.1.114222.4.3.3.2.1.2"
-        }, {
-          "url" : "https://reportstream.cdc.gov/fhir/StructureDefinition/universal-id-type",
-          "valueCode" : "ISO"
-        } ]
-      } ],
-      "identifier" : [ {
-        "type" : {
-          "coding" : [ {
-            "extension" : [ {
-              "url" : "https://reportstream.cdc.gov/fhir/StructureDefinition/hl7-use",
-              "valueString" : "id-code"
-            } ],
-            "code" : "XX"
-          } ]
-        },
-<<<<<<< HEAD
-        "system" : "RS.CDC.Stag",
-        "value" : "SPHL-000025"
-      } ],
-      "name" : [ {
-        "family" : "RSDOH Wadsworth Center, Virology Lab"
-      } ]
-    }
-  }, {
-    "fullUrl" : "DiagnosticReport/1706215330034622000.291f2c7c-784c-439d-8035-de069ea96c94",
-    "resource" : {
-      "resourceType" : "DiagnosticReport",
-      "id" : "1706215330034622000.291f2c7c-784c-439d-8035-de069ea96c94",
-      "identifier" : [ {
-        "extension" : [ {
-          "url" : "https://reportstream.cdc.gov/fhir/StructureDefinition/hl7-use",
-          "valueString" : "orc-placer-order-number"
-        }, {
-          "url" : "https://reportstream.cdc.gov/fhir/StructureDefinition/assigning-authority",
-          "extension" : [ {
-            "url" : "https://reportstream.cdc.gov/fhir/StructureDefinition/assigning-authority-namespace-id",
-            "valueString" : "CDC"
-          }, {
-            "url" : "https://reportstream.cdc.gov/fhir/StructureDefinition/assigning-authority-universal-id",
-            "valueString" : "1.111.122311.222.44.2.3.3"
-          }, {
-            "url" : "https://reportstream.cdc.gov/fhir/StructureDefinition/universal-id-type",
-            "valueCode" : "ISO"
-          } ]
-        } ],
-        "type" : {
-          "coding" : [ {
-            "system" : "http://terminology.hl7.org/CodeSystem/v2-0203",
-            "code" : "PLAC"
-          } ]
-        },
-        "value" : "CDC_3015822725"
-      }, {
-        "extension" : [ {
-          "url" : "https://reportstream.cdc.gov/fhir/StructureDefinition/assigning-authority",
-          "extension" : [ {
-            "url" : "https://reportstream.cdc.gov/fhir/StructureDefinition/assigning-authority-namespace-id",
-            "valueString" : "RS.CDC.Stag"
-          }, {
-            "url" : "https://reportstream.cdc.gov/fhir/StructureDefinition/assigning-authority-universal-id",
-            "valueString" : "2.16.840.1.114222.4.3.3.2.1.2"
-          }, {
-            "url" : "https://reportstream.cdc.gov/fhir/StructureDefinition/universal-id-type",
-            "valueCode" : "ISO"
-          } ]
-        } ],
-        "type" : {
-          "coding" : [ {
-            "system" : "http://terminology.hl7.org/CodeSystem/v2-0203",
-            "code" : "FILL"
-          } ]
-        },
-        "value" : "3015822725_04204575"
-      } ],
-      "basedOn" : [ {
-        "reference" : "ServiceRequest/1706215330030342000.3b699e56-cc7b-40e9-8167-b4e0727a9b6f"
-      } ],
-      "status" : "final",
-      "code" : {
-        "extension" : [ {
-          "url" : "https://reportstream.cdc.gov/fhir/StructureDefinition/coding-system-oid",
-          "valueOid" : "urn:oid:2.16.840.1.113883.6.1"
-        } ],
-        "coding" : [ {
-          "extension" : [ {
-            "url" : "https://reportstream.cdc.gov/fhir/StructureDefinition/cwe-coding",
-            "valueString" : "coding"
-          }, {
-            "url" : "https://reportstream.cdc.gov/fhir/StructureDefinition/cwe-coding-system",
-            "valueString" : "LN"
-          } ],
-          "system" : "http://loinc.org",
-          "code" : "68991-9",
-          "display" : "Epidemiologically Important Information"
-        } ]
-      },
-      "subject" : {
-        "reference" : "Patient/1706215329849014000.bfb8d574-0327-474b-a180-febe3663faaa"
-      },
-      "result" : [ {
-        "reference" : "Observation/1706215329852782000.ec5224ae-4063-4e65-88a0-36a5c4bd995b"
-      } ]
-=======
+              "valueOid" : "urn:oid:2.16.840.1.113883.6.1"
+            }
+          ],
+          "coding" : [
+            {
+              "extension" : [
+                {
+                  "url" : "https://reportstream.cdc.gov/fhir/StructureDefinition/cwe-coding",
+                  "valueString" : "coding"
+                },
+                {
+                  "url" : "https://reportstream.cdc.gov/fhir/StructureDefinition/cwe-coding-system",
+                  "valueString" : "LN"
+                }
+              ],
+              "system" : "http://loinc.org",
+              "code" : "68991-9",
+              "display" : "Epidemiologically Important Information"
+            }
+          ]
+        },
         "subject" : {
           "reference" : "Patient/1706311369888125000.5d701e40-3872-4d9f-9362-4de501a7718e"
         },
@@ -1440,7 +869,6 @@
           }
         ]
       }
->>>>>>> 711af84e
     }
-  } ]
+  ]
 }