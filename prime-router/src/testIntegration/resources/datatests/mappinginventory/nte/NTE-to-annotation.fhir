--- conflicted
+++ resolved
@@ -25,13 +25,6 @@
         "eventCoding" : {
           "system" : "http://terminology.hl7.org/CodeSystem/v2-0003",
           "code" : "R01",
-<<<<<<< HEAD
-          "display" : "ORU/ACK - Unsolicited transmission of an observation message"
-        }
-      }
-    },
-    {
-=======
           "display" : "ORU^R01^ORU_R01"
         },
         "source" : {
@@ -108,7 +101,6 @@
       }
     },
     {
->>>>>>> bbf61ac6
       "fullUrl" : "Provenance/1699037233251487000.1bdedb85-4c5d-40fd-ae19-a66917cb493f",
       "resource" : {
         "resourceType" : "Provenance",
@@ -460,8 +452,6 @@
       }
     },
     {
-<<<<<<< HEAD
-=======
       "fullUrl" : "Specimen/1699037233467654000.40dce412-5d88-45e3-ad91-bec938b7ede7",
       "resource" : {
         "resourceType" : "Specimen",
@@ -519,7 +509,6 @@
       }
     },
     {
->>>>>>> bbf61ac6
       "fullUrl" : "ServiceRequest/1699037233479313000.5477eaf5-30f9-4e4c-9cf9-ea079e304e8f",
       "resource" : {
         "resourceType" : "ServiceRequest",
