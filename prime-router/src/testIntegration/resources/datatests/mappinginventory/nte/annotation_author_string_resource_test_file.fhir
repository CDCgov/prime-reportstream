{
  "resourceType" : "Bundle",
  "id" : "1696262526441472000.2b334987-1857-4137-b385-1262c946b7f4",
  "meta" : {
    "lastUpdated" : "2023-10-02T12:02:06.469-04:00"
  },
  "identifier" : {
    "system" : "https://reportstream.cdc.gov/prime-router",
    "value" : "24095_3015822725_04204575_5120"
  },
  "type" : "message",
  "timestamp" : "2023-04-05T13:36:10.000-04:00",
  "entry" : [
    {
      "fullUrl" : "MessageHeader/95b596ef-a8eb-363c-970a-bc64779d04ee",
      "resource" : {
        "resourceType" : "MessageHeader",
        "id" : "95b596ef-a8eb-363c-970a-bc64779d04ee",
        "meta" : {
          "extension" : [
            {
              "url" : "http://ibm.com/fhir/cdm/StructureDefinition/source-data-model-version",
              "valueString" : "2.5.1"
            }
          ],
          "tag" : [
            {
              "extension" : [
                {
                  "url" : "https://reportstream.cdc.gov/fhir/StructureDefinition/code-index-name",
                  "valueString" : "identifier"
                }
              ],
              "system" : "http://terminology.hl7.org/CodeSystem/v2-0103",
              "code" : "T"
            }
          ]
        },
        "extension" : [
          {
            "url" : "https://reportstream.cdc.gov/fhir/StructureDefinition/encoding-characters",
            "valueString" : "^~\\&#"
          },
          {
            "url" : "https://reportstream.cdc.gov/fhir/StructureDefinition/msh-16-application-acknowledgement-type",
            "valueString" : "NE"
          },
          {
            "url" : "https://reportstream.cdc.gov/fhir/StructureDefinition/msh-15-accept-acknowledgement-type",
            "valueString" : "NE"
          },
          {
            "url" : "https://reportstream.cdc.gov/fhir/StructureDefinition/msh21-source-message-profile-id",
            "valueIdentifier" : {
              "extension" : [
                {
                  "url" : "https://reportstream.cdc.gov/fhir/StructureDefinition/universal-id",
                  "valueOid" : "urn:oid:2.16.840.1.113883.9.11"
                }
              ],
              "system" : "PHIN",
              "value" : "PHLabReport-NoAck"
            }
          }
        ],
        "eventCoding" : {
          "system" : "http://terminology.hl7.org/CodeSystem/v2-0003",
          "code" : "R01",
          "display" : "ORU^R01^ORU_R01"
        },
        "destination" : [
          {
<<<<<<< HEAD
            "target" : {
              "reference" : "Device/1696262526629891000.6cf0b63c-0f30-4654-8650-13402e45880c"
            },
=======
            "extension" : [
              {
                "url" : "https://reportstream.cdc.gov/fhir/StructureDefinition/universal-id",
                "valueString" : "2.16.840.1.114222.4.3.3.2.17.2"
              },
              {
                "url" : "https://reportstream.cdc.gov/fhir/StructureDefinition/universal-id-type",
                "valueString" : "ISO"
              },
              {
                "url" : "https://reportstream.cdc.gov/fhir/StructureDefinition/hl7-use",
                "valueString" : "receiving-application"
              }
            ],
            "name" : "ReportStream",
>>>>>>> 6a050a65
            "endpoint" : "urn:oid:2.16.840.1.114222.4.3.3.2.17.2",
            "receiver" : {
              "reference" : "Organization/urn-oid-2.16.840.1.114222.4.1.3673"
            }
          }
        ],
        "sender" : {
          "reference" : "Organization/1696262527577438000.ffd56255-6177-4a48-a46f-be2ecc342773"
        },
        "source" : {
          "extension" : [
            {
<<<<<<< HEAD
              "url" : "https://reportstream.cdc.gov/fhir/StructureDefinition/software-vendor-org",
              "valueReference" : {
                "reference" : "Organization/1696262526643101000.254f73f9-673b-49dd-ba3e-64416f517c37"
              }
=======
              "url" : "https://reportstream.cdc.gov/fhir/StructureDefinition/namespace-id",
              "valueString" : "RS.CDC.Stag"
            },
            {
              "url" : "https://reportstream.cdc.gov/fhir/StructureDefinition/universal-id",
              "valueString" : "2.16.840.1.114222.4.3.3.2.1.2"
>>>>>>> 6a050a65
            },
            {
              "url" : "https://reportstream.cdc.gov/fhir/StructureDefinition/universal-id-type",
              "valueString" : "ISO"
            },
            {
              "url" : "https://reportstream.cdc.gov/fhir/StructureDefinition/hl7-use",
              "valueString" : "sending-application"
            }
          ],
          "name" : "RS.CDC.Stag",
          "endpoint" : "urn:oid:2.16.840.1.114222.4.3.3.2.1.2"
        }
      }
    },
    {
<<<<<<< HEAD
      "fullUrl" : "Device/1696262526629891000.6cf0b63c-0f30-4654-8650-13402e45880c",
      "resource" : {
        "resourceType" : "Device",
        "id" : "1696262526629891000.6cf0b63c-0f30-4654-8650-13402e45880c",
        "meta" : {
          "extension" : [
            {
              "url" : "http://ibm.com/fhir/cdm/StructureDefinition/source-data-model-version",
              "valueString" : "2.5.1"
            }
          ],
          "tag" : [
            {
              "extension" : [
                {
                  "url" : "https://reportstream.cdc.gov/fhir/StructureDefinition/code-index-name",
                  "valueString" : "identifier"
                }
              ],
              "system" : "http://terminology.hl7.org/CodeSystem/v2-0103",
              "code" : "T"
            }
          ]
        },
=======
      "fullUrl" : "Organization/urn-oid-2.16.840.1.114222.4.1.3673",
      "resource" : {
        "resourceType" : "Organization",
        "id" : "urn-oid-2.16.840.1.114222.4.1.3673",
        "extension" : [
          {
            "url" : "https://reportstream.cdc.gov/fhir/StructureDefinition/hl7-use",
            "valueString" : "receiving-facility"
          }
        ],
>>>>>>> 6a050a65
        "identifier" : [
          {
            "extension" : [
              {
                "url" : "https://reportstream.cdc.gov/fhir/StructureDefinition/identifier-namespace-id",
                "valueBoolean" : true
              }
            ],
            "value" : "RSDOH"
          },
          {
            "extension" : [
              {
                "url" : "https://reportstream.cdc.gov/fhir/StructureDefinition/identifier-universal-id",
                "valueBoolean" : true
              }
            ],
            "type" : {
              "coding" : [
                {
                  "extension" : [
                    {
                      "url" : "https://reportstream.cdc.gov/fhir/StructureDefinition/code-index-name",
                      "valueString" : "identifier"
                    }
                  ],
                  "system" : "http://terminology.hl7.org/CodeSystem/v2-0301",
                  "code" : "ISO"
                }
              ]
            },
<<<<<<< HEAD
            "value" : "urn:oid:2.16.840.1.114222.4.3.3.2.17.2"
          }
        ]
      }
    },
    {
      "fullUrl" : "Organization/urn-oid-2.16.840.1.114222.4.1.3673",
      "resource" : {
        "resourceType" : "Organization",
        "id" : "urn-oid-2.16.840.1.114222.4.1.3673",
        "meta" : {
          "extension" : [
            {
              "url" : "http://ibm.com/fhir/cdm/StructureDefinition/source-data-model-version",
              "valueString" : "2.5.1"
            }
          ],
          "tag" : [
            {
              "extension" : [
                {
                  "url" : "https://reportstream.cdc.gov/fhir/StructureDefinition/code-index-name",
                  "valueString" : "identifier"
                }
              ],
              "system" : "http://terminology.hl7.org/CodeSystem/v2-0103",
              "code" : "T"
            }
          ]
        },
        "identifier" : [
          {
            "value" : "RSDOH"
          },
          {
            "system" : "urn:id:ISO",
            "value" : "urn:oid:2.16.840.1.114222.4.1.3673"
=======
            "system" : "urn:ietf:rfc:3986",
            "value" : "2.16.840.1.114222.4.1.3673"
>>>>>>> 6a050a65
          }
        ],
        "name" : "RSDOH"
      }
    },
    {
      "fullUrl" : "Location/1696262526641239000.43a29216-dce4-4267-afe9-d63e755fae7d",
      "resource" : {
        "resourceType" : "Location",
        "id" : "1696262526641239000.43a29216-dce4-4267-afe9-d63e755fae7d",
        "meta" : {
          "extension" : [
            {
              "url" : "http://ibm.com/fhir/cdm/StructureDefinition/source-data-model-version",
              "valueString" : "2.5.1"
            }
          ],
          "tag" : [
            {
              "extension" : [
<<<<<<< HEAD
                {
                  "url" : "https://reportstream.cdc.gov/fhir/StructureDefinition/code-index-name",
                  "valueString" : "identifier"
                }
              ],
              "system" : "http://terminology.hl7.org/CodeSystem/v2-0103",
              "code" : "T"
            }
          ]
        }
      }
    },
    {
      "fullUrl" : "Organization/1696262526643101000.254f73f9-673b-49dd-ba3e-64416f517c37",
      "resource" : {
        "resourceType" : "Organization",
        "id" : "1696262526643101000.254f73f9-673b-49dd-ba3e-64416f517c37",
        "meta" : {
          "extension" : [
            {
              "url" : "http://ibm.com/fhir/cdm/StructureDefinition/source-data-model-version",
              "valueString" : "2.5.1"
            }
          ],
          "tag" : [
            {
              "extension" : [
                {
                  "url" : "https://reportstream.cdc.gov/fhir/StructureDefinition/code-index-name",
                  "valueString" : "identifier"
                }
              ],
              "system" : "http://terminology.hl7.org/CodeSystem/v2-0103",
              "code" : "T"
            }
          ]
        },
        "identifier" : [
          {
            "extension" : [
              {
                "url" : "https://reportstream.cdc.gov/fhir/StructureDefinition/assigning-authority",
                "extension" : [
                  {
                    "url" : "https://reportstream.cdc.gov/fhir/StructureDefinition/namespace-id",
                    "valueString" : "CDC"
                  },
                  {
                    "url" : "https://reportstream.cdc.gov/fhir/StructureDefinition/universal-id",
                    "valueOid" : "urn:oid:2.16.840.1.114222.4"
                  }
                ]
              },
              {
                "url" : "https://reportstream.cdc.gov/fhir/StructureDefinition/assigning-facility",
                "valueReference" : {
                  "reference" : "Location/1696262526641239000.43a29216-dce4-4267-afe9-d63e755fae7d"
                }
              }
            ],
            "type" : {
              "coding" : [
=======
>>>>>>> 6a050a65
                {
                  "url" : "https://reportstream.cdc.gov/fhir/StructureDefinition/code-index-name",
                  "valueString" : "identifier"
                }
              ],
              "system" : "http://terminology.hl7.org/CodeSystem/v2-0103",
              "code" : "T"
            }
          ]
        }
      }
    },
    {
      "fullUrl" : "Organization/1696262527577438000.ffd56255-6177-4a48-a46f-be2ecc342773",
      "resource" : {
        "resourceType" : "Organization",
        "id" : "1696262527577438000.ffd56255-6177-4a48-a46f-be2ecc342773",
        "meta" : {
          "extension" : [
            {
              "url" : "http://ibm.com/fhir/cdm/StructureDefinition/source-data-model-version",
              "valueString" : "2.5.1"
            }
          ],
          "tag" : [
            {
              "extension" : [
                {
                  "url" : "https://reportstream.cdc.gov/fhir/StructureDefinition/code-index-name",
                  "valueString" : "identifier"
                }
              ],
              "system" : "http://terminology.hl7.org/CodeSystem/v2-0103",
              "code" : "T"
            }
          ]
        },
        "identifier" : [
          {
            "extension" : [
              {
                "url" : "https://reportstream.cdc.gov/fhir/StructureDefinition/identifier-namespace-id",
                "valueBoolean" : true
              }
            ],
            "value" : "ReportStream"
          },
          {
            "extension" : [
              {
                "url" : "https://reportstream.cdc.gov/fhir/StructureDefinition/identifier-universal-id",
                "valueBoolean" : true
              }
            ],
            "type" : {
              "coding" : [
                {
                  "extension" : [
                    {
                      "url" : "https://reportstream.cdc.gov/fhir/StructureDefinition/code-index-name",
                      "valueString" : "identifier"
                    }
                  ],
                  "system" : "http://terminology.hl7.org/CodeSystem/v2-0301",
                  "code" : "CLIA"
                }
              ]
            },
            "value" : "11D0668319"
          }
        ]
      }
    },
    {
      "fullUrl" : "Provenance/1696262527914153000.ee48314d-7249-424a-ab5b-05ef5326825d",
      "resource" : {
        "resourceType" : "Provenance",
        "id" : "1696262527914153000.ee48314d-7249-424a-ab5b-05ef5326825d",
        "meta" : {
          "extension" : [
            {
              "url" : "http://ibm.com/fhir/cdm/StructureDefinition/source-data-model-version",
              "valueString" : "2.5.1"
            }
          ],
          "tag" : [
            {
              "extension" : [
                {
                  "url" : "https://reportstream.cdc.gov/fhir/StructureDefinition/code-index-name",
                  "valueString" : "identifier"
                }
              ],
              "system" : "http://terminology.hl7.org/CodeSystem/v2-0103",
              "code" : "T"
            }
          ]
        },
        "target" : [
          {
            "reference" : "DiagnosticReport/1696262528146326000.af2929ea-2fae-4638-b0f9-834f936e3f1d"
          }
        ],
        "recorded" : "2023-04-05T13:36:10-04:00",
        "_recorded" : {
          "extension" : [
            {
              "url" : "https://reportstream.cdc.gov/fhir/StructureDefinition/hl7v2-date-time",
              "valueString" : "20230405133610-0400"
            }
          ]
        },
        "activity" : {
          "coding" : [
            {
              "extension" : [
                {
                  "url" : "https://reportstream.cdc.gov/fhir/StructureDefinition/code-index-name",
                  "valueString" : "identifier"
                }
              ],
              "system" : "http://terminology.hl7.org/CodeSystem/v2-0003",
              "code" : "R01",
              "display" : "ORU_R01"
            }
          ]
        },
        "agent" : [
          {
            "type" : {
              "coding" : [
                {
                  "extension" : [
                    {
                      "url" : "https://reportstream.cdc.gov/fhir/StructureDefinition/code-index-name",
                      "valueString" : "identifier"
                    }
                  ],
                  "system" : "http://terminology.hl7.org/CodeSystem/provenance-participant-type",
                  "code" : "author"
                }
              ]
            },
            "who" : {
              "reference" : "Organization/1696262527913115000.0669a606-aed5-4553-b3aa-5c982cf2aae9"
            }
          }
        ],
        "entity" : [
          {
            "role" : "source",
            "what" : {
              "reference" : "Device/1696262527916907000.1e108ee3-b432-45aa-b3f2-649cf956ee6b"
            }
          }
        ]
      }
    },
    {
      "fullUrl" : "Organization/1696262527913115000.0669a606-aed5-4553-b3aa-5c982cf2aae9",
      "resource" : {
        "resourceType" : "Organization",
        "id" : "1696262527913115000.0669a606-aed5-4553-b3aa-5c982cf2aae9",
        "meta" : {
          "extension" : [
            {
              "url" : "http://ibm.com/fhir/cdm/StructureDefinition/source-data-model-version",
              "valueString" : "2.5.1"
            }
          ],
          "tag" : [
            {
              "extension" : [
                {
                  "url" : "https://reportstream.cdc.gov/fhir/StructureDefinition/code-index-name",
                  "valueString" : "identifier"
                }
              ],
              "system" : "http://terminology.hl7.org/CodeSystem/v2-0103",
              "code" : "T"
            }
          ]
        },
        "identifier" : [
          {
            "value" : "ReportStream"
          }
        ],
        "name" : "ReportStream",
        "contact" : [
          {
            "purpose" : {
              "coding" : [
                {
                  "extension" : [
                    {
                      "url" : "https://reportstream.cdc.gov/fhir/StructureDefinition/code-index-name",
                      "valueString" : "identifier"
                    }
                  ],
                  "system" : "http://terminology.hl7.org/CodeSystem/contactentity-type",
                  "code" : "ADMIN",
                  "display" : "Administrative"
                }
              ],
              "text" : "Organization Medical Director"
            }
          }
        ]
      }
    },
    {
      "fullUrl" : "Device/1696262527916907000.1e108ee3-b432-45aa-b3f2-649cf956ee6b",
      "resource" : {
        "resourceType" : "Device",
        "id" : "1696262527916907000.1e108ee3-b432-45aa-b3f2-649cf956ee6b",
        "meta" : {
          "extension" : [
            {
              "url" : "http://ibm.com/fhir/cdm/StructureDefinition/source-data-model-version",
              "valueString" : "2.5.1"
            }
          ],
          "tag" : [
            {
              "extension" : [
                {
                  "url" : "https://reportstream.cdc.gov/fhir/StructureDefinition/code-index-name",
                  "valueString" : "identifier"
                }
              ],
              "system" : "http://terminology.hl7.org/CodeSystem/v2-0103",
              "code" : "T",
              "display" : "RS.CDC.Stag"
            }
          ]
        },
        "identifier" : [
          {
            "type" : {
              "coding" : [
                {
                  "extension" : [
                    {
                      "url" : "https://reportstream.cdc.gov/fhir/StructureDefinition/code-index-name",
                      "valueString" : "identifier"
                    }
                  ],
                  "system" : "http://terminology.hl7.org/NamingSystem/uri",
                  "code" : "2.16.840.1.114222.4.3.3.2.1.2",
                  "display" : "RS.CDC.Stag"
                }
              ]
            }
          }
        ],
        "deviceName" : [
          {
            "name" : "RS.CDC.Stag",
            "type" : "user-friendly-name"
          }
        ]
      }
    },
    {
      "fullUrl" : "Observation/1696262527973202000.dfca8271-c048-42fb-aae1-ae81f6a3c189",
      "resource" : {
        "resourceType" : "Observation",
        "id" : "1696262527973202000.dfca8271-c048-42fb-aae1-ae81f6a3c189",
        "meta" : {
          "extension" : [
            {
              "url" : "http://ibm.com/fhir/cdm/StructureDefinition/source-data-model-version",
              "valueString" : "2.5.1"
            }
          ],
          "tag" : [
            {
              "extension" : [
                {
                  "url" : "https://reportstream.cdc.gov/fhir/StructureDefinition/code-index-name",
                  "valueString" : "identifier"
                }
              ],
              "system" : "http://terminology.hl7.org/CodeSystem/v2-0103",
              "code" : "T"
            }
          ]
        },
        "extension" : [
          {
            "url" : "https://reportstream.cdc.gov/fhir/StructureDefinition/observation-status-original-text",
            "valueString" : "F"
          },
          {
            "url" : "https://reportstream.cdc.gov/fhir/StructureDefinition/producer-id",
            "valueCodeableConcept" : {
              "coding" : [
                {
                  "extension" : [
                    {
                      "url" : "https://reportstream.cdc.gov/fhir/StructureDefinition/code-index-name",
                      "valueString" : "identifier"
                    }
                  ],
                  "code" : "11D0668319"
                }
              ]
            }
          }
        ],
        "identifier" : [
          {
            "system" : "urn:id:extID",
            "value" : "3015822725_04204575"
          }
        ],
        "status" : "final",
        "category" : [
          {
            "coding" : [
              {
                "extension" : [
                  {
                    "url" : "https://reportstream.cdc.gov/fhir/StructureDefinition/code-index-name",
                    "valueString" : "identifier"
                  }
                ],
                "system" : "http://terminology.hl7.org/CodeSystem/observation-category",
                "code" : "laboratory",
                "display" : "Laboratory"
              }
            ]
          }
        ],
        "code" : {
          "coding" : [
            {
              "extension" : [
                {
                  "url" : "https://reportstream.cdc.gov/fhir/StructureDefinition/code-index-name",
                  "valueString" : "identifier"
                }
              ],
              "system" : "http://loinc.org",
              "version" : "2.61",
              "code" : "11368-8",
              "display" : "Illness or injury onset date and time"
            }
          ]
        },
        "subject" : {
          "reference" : "Patient/1696262527966565000.f250c367-51b4-4d3a-b50f-5393d6c39211"
        },
        "performer" : [
          {
            "reference" : "Organization/1696262527971743000.6b8542b9-4688-4388-b1b3-d3bb00fad366"
          }
        ],
        "valueDateTime" : "2023-02-01",
        "_valueDateTime" : {
          "extension" : [
            {
              "url" : "https://reportstream.cdc.gov/fhir/StructureDefinition/hl7v2-date-time",
              "valueString" : "20230201"
            }
          ]
        },
        "note" : [
          {
            "extension" : [
              {
                "url" : "https://reportstream.cdc.gov/fhir/StructureDefinition/note-type",
                "valueCodeableConcept" : {
                  "coding" : [
                    {
                      "extension" : [
                        {
                          "url" : "https://reportstream.cdc.gov/fhir/StructureDefinition/coding-system-oid",
                          "valueOid" : "urn:oid:2.16.840.1.113883.12.364"
                        },
                        {
                          "url" : "https://reportstream.cdc.gov/fhir/StructureDefinition/code-index-name",
                          "valueString" : "identifier"
                        }
                      ],
                      "system" : "HL70364",
                      "version" : "2.5.1",
                      "code" : "RE",
                      "display" : "Remark"
                    }
                  ]
                }
              },
              {
                "url" : "https://reportstream.cdc.gov/fhir/StructureDefinition/note-source",
                "valueCodeableConcept" : {
                  "coding" : [
                    {
                      "extension" : [
                        {
                          "url" : "https://reportstream.cdc.gov/fhir/StructureDefinition/code-index-name",
                          "valueString" : "identifier"
                        }
                      ],
                      "system" : "http://terminology.hl7.org/CodeSystem/v2-0105",
                      "code" : "L"
                    }
                  ]
                }
              }
            ],
            "authorString" : "Ringo Starr",
            "text" : "OBX Note"
          }
        ]
      }
    },
    {
      "fullUrl" : "Location/1696262527970058000.d09e15ad-4cb3-4bb2-8d33-7855c343f975",
      "resource" : {
        "resourceType" : "Location",
        "id" : "1696262527970058000.d09e15ad-4cb3-4bb2-8d33-7855c343f975",
        "meta" : {
          "extension" : [
            {
              "url" : "http://ibm.com/fhir/cdm/StructureDefinition/source-data-model-version",
              "valueString" : "2.5.1"
            }
          ],
          "tag" : [
            {
              "extension" : [
                {
                  "url" : "https://reportstream.cdc.gov/fhir/StructureDefinition/code-index-name",
                  "valueString" : "identifier"
                }
              ],
              "system" : "http://terminology.hl7.org/CodeSystem/v2-0103",
              "code" : "T"
            }
          ]
        }
      }
    },
    {
      "fullUrl" : "Organization/1696262527971743000.6b8542b9-4688-4388-b1b3-d3bb00fad366",
      "resource" : {
        "resourceType" : "Organization",
        "id" : "1696262527971743000.6b8542b9-4688-4388-b1b3-d3bb00fad366",
        "meta" : {
          "extension" : [
            {
              "url" : "http://ibm.com/fhir/cdm/StructureDefinition/source-data-model-version",
              "valueString" : "2.5.1"
            }
          ],
          "tag" : [
            {
              "extension" : [
                {
                  "url" : "https://reportstream.cdc.gov/fhir/StructureDefinition/code-index-name",
                  "valueString" : "identifier"
                }
              ],
              "system" : "http://terminology.hl7.org/CodeSystem/v2-0103",
              "code" : "T"
            }
          ]
        },
        "extension" : [
          {
            "url" : "https://reportstream.cdc.gov/fhir/StructureDefinition/organization-name-type",
            "valueCoding" : {
              "extension" : [
                {
                  "url" : "https://reportstream.cdc.gov/fhir/StructureDefinition/code-index-name",
                  "valueString" : "identifier"
                }
              ],
              "system" : "http://terminology.hl7.org/CodeSystem/v2-0204",
              "code" : "L",
              "display" : "Legal name"
            }
          }
        ],
        "identifier" : [
          {
            "extension" : [
              {
                "url" : "https://reportstream.cdc.gov/fhir/StructureDefinition/assigning-authority",
                "extension" : [
                  {
                    "url" : "https://reportstream.cdc.gov/fhir/StructureDefinition/namespace-id",
                    "valueString" : "CLIA"
                  },
                  {
                    "url" : "https://reportstream.cdc.gov/fhir/StructureDefinition/universal-id",
                    "valueOid" : "urn:oid:2.16.840.1.113883.4.7"
                  }
                ]
              },
              {
                "url" : "https://reportstream.cdc.gov/fhir/StructureDefinition/assigning-facility",
                "valueReference" : {
                  "reference" : "Location/1696262527970058000.d09e15ad-4cb3-4bb2-8d33-7855c343f975"
                }
              }
            ],
            "type" : {
              "coding" : [
                {
                  "extension" : [
                    {
                      "url" : "https://reportstream.cdc.gov/fhir/StructureDefinition/code-index-name",
                      "valueString" : "identifier"
                    }
                  ],
                  "system" : "http://terminology.hl7.org/CodeSystem/v2-0203",
                  "code" : "XX"
                }
              ]
            },
            "value" : "11D0668319"
          }
        ],
        "name" : "CDC Atlanta Lab",
        "address" : [
          {
            "use" : "work",
            "line" : [
              "1600 Cliffton Road"
            ],
            "city" : "Atlanta",
            "state" : "GA",
            "postalCode" : "30329",
            "country" : "USA"
          }
        ],
        "contact" : [
          {
            "purpose" : {
              "coding" : [
                {
                  "extension" : [
                    {
                      "url" : "https://reportstream.cdc.gov/fhir/StructureDefinition/code-index-name",
                      "valueString" : "identifier"
                    }
                  ],
                  "system" : "http://terminology.hl7.org/CodeSystem/contactentity-type",
                  "code" : "ADMIN",
                  "display" : "Administrative"
                }
              ],
              "text" : "Organization Medical Director"
            }
          }
        ]
      }
    },
    {
      "fullUrl" : "Practitioner/1696262527974809000.75d0408e-c77c-4884-8413-4d86851b8923",
      "resource" : {
        "resourceType" : "Practitioner",
        "id" : "1696262527974809000.75d0408e-c77c-4884-8413-4d86851b8923",
        "meta" : {
          "extension" : [
            {
              "url" : "http://ibm.com/fhir/cdm/StructureDefinition/source-data-model-version",
              "valueString" : "2.5.1"
            }
          ],
          "tag" : [
            {
              "extension" : [
                {
                  "url" : "https://reportstream.cdc.gov/fhir/StructureDefinition/code-index-name",
                  "valueString" : "identifier"
                }
              ],
              "system" : "http://terminology.hl7.org/CodeSystem/v2-0103",
              "code" : "T"
            }
          ]
        },
        "extension" : [
<<<<<<< HEAD
=======
          {
            "url" : "https://reportstream.cdc.gov/fhir/StructureDefinition/identifier-type",
            "valueCodeableConcept" : {
              "coding" : [
                {
                  "extension" : [
                    {
                      "url" : "https://reportstream.cdc.gov/fhir/StructureDefinition/code-index-name",
                      "valueString" : "identifier"
                    }
                  ],
                  "system" : "http://terminology.hl7.org/CodeSystem/v2-0203",
                  "code" : "XX"
                }
              ]
            }
          }
        ],
        "identifier" : [
          {
            "extension" : [
              {
                "url" : "https://reportstream.cdc.gov/fhir/StructureDefinition/assigning-authority-namespace-id",
                "valueString" : "RS.CDC.Stag"
              },
              {
                "url" : "https://reportstream.cdc.gov/fhir/StructureDefinition/assigning-authority-universal-id",
                "valueOid" : "urn:oid:2.16.840.1.114222.4.3.3.2.1.2"
              }
            ],
            "type" : {
              "coding" : [
                {
                  "system" : "http://terminology.hl7.org/CodeSystem/v2-0203",
                  "code" : "XX",
                  "display" : "Organization identifier"
                }
              ]
            },
            "system" : "urn:id:RS.CDC.Stag",
            "value" : "SPHL-000025"
          }
        ],
        "name" : [
          {
            "text" : "Paul McCartney",
            "family" : "McCartney",
            "given" : [
              "Paul"
            ]
          }
        ]
      }
    },
    {
      "fullUrl" : "Specimen/1696262528129472000.3cced294-e0d0-43d8-9c10-a796a573c5dc",
      "resource" : {
        "resourceType" : "Specimen",
        "id" : "1696262528129472000.3cced294-e0d0-43d8-9c10-a796a573c5dc",
        "meta" : {
          "extension" : [
            {
              "url" : "http://ibm.com/fhir/cdm/StructureDefinition/source-data-model-version",
              "valueString" : "2.5.1"
            }
          ],
          "tag" : [
            {
              "extension" : [
                {
                  "url" : "https://reportstream.cdc.gov/fhir/StructureDefinition/code-index-name",
                  "valueString" : "identifier"
                }
              ],
              "system" : "http://terminology.hl7.org/CodeSystem/v2-0103",
              "code" : "T"
            }
          ]
        },
        "identifier" : [
>>>>>>> 6a050a65
          {
            "url" : "https://reportstream.cdc.gov/fhir/StructureDefinition/identifier-type",
            "valueCodeableConcept" : {
              "coding" : [
                {
                  "extension" : [
                    {
                      "url" : "https://reportstream.cdc.gov/fhir/StructureDefinition/code-index-name",
                      "valueString" : "identifier"
                    }
                  ],
                  "system" : "http://terminology.hl7.org/CodeSystem/v2-0203",
                  "code" : "XX"
                }
              ]
            }
          }
        ],
        "identifier" : [
          {
            "extension" : [
              {
                "url" : "https://reportstream.cdc.gov/fhir/StructureDefinition/assigning-authority-namespace-id",
                "valueString" : "RS.CDC.Stag"
              },
              {
                "url" : "https://reportstream.cdc.gov/fhir/StructureDefinition/assigning-authority-universal-id",
                "valueOid" : "urn:oid:2.16.840.1.114222.4.3.3.2.1.2"
              }
            ],
            "type" : {
              "coding" : [
                {
                  "system" : "http://terminology.hl7.org/CodeSystem/v2-0203",
                  "code" : "XX",
                  "display" : "Organization identifier"
                }
              ]
            },
            "system" : "urn:id:RS.CDC.Stag",
            "value" : "SPHL-000025"
          }
        ],
        "name" : [
          {
            "text" : "Paul McCartney",
            "family" : "McCartney",
            "given" : [
              "Paul"
            ]
          }
        ]
      }
    },
    {
      "fullUrl" : "Specimen/1696262528129472000.3cced294-e0d0-43d8-9c10-a796a573c5dc",
      "resource" : {
        "resourceType" : "Specimen",
        "id" : "1696262528129472000.3cced294-e0d0-43d8-9c10-a796a573c5dc",
        "meta" : {
          "extension" : [
            {
              "url" : "http://ibm.com/fhir/cdm/StructureDefinition/source-data-model-version",
              "valueString" : "2.5.1"
            }
          ],
          "tag" : [
            {
              "extension" : [
                {
                  "url" : "https://reportstream.cdc.gov/fhir/StructureDefinition/code-index-name",
                  "valueString" : "identifier"
                }
              ],
              "system" : "http://terminology.hl7.org/CodeSystem/v2-0103",
              "code" : "T"
            }
          ]
        },
        "identifier" : [
          {
            "extension" : [
              {
                "url" : "https://reportstream.cdc.gov/fhir/StructureDefinition/universal-id",
                "valueOid" : "urn:oid:2.16.840.1.114222.4.3.3.2.1.2"
              }
            ],
            "type" : {
              "coding" : [
                {
                  "extension" : [
                    {
                      "url" : "https://reportstream.cdc.gov/fhir/StructureDefinition/code-index-name",
                      "valueString" : "identifier"
                    }
                  ],
                  "system" : "http://terminology.hl7.org/CodeSystem/v2-0203",
                  "code" : "FGN"
                }
              ]
            },
            "system" : "RS.CDC.Stag",
            "value" : "3015822725"
          }
        ],
        "type" : {
          "coding" : [
            {
              "extension" : [
                {
                  "url" : "https://reportstream.cdc.gov/fhir/StructureDefinition/code-index-name",
                  "valueString" : "identifier"
                }
              ],
              "system" : "http://snomed.info/sct",
              "version" : "09012017",
              "code" : "119297000",
              "display" : "Blood"
            }
          ],
          "text" : "Blood"
        },
        "subject" : {
          "reference" : "Patient/1696262527966565000.f250c367-51b4-4d3a-b50f-5393d6c39211"
        }
      }
    },
    {
      "fullUrl" : "ServiceRequest/1696262528135011000.a3c58cc7-df31-4de8-a96f-a6e8fdfb90bb",
      "resource" : {
        "resourceType" : "ServiceRequest",
        "id" : "1696262528135011000.a3c58cc7-df31-4de8-a96f-a6e8fdfb90bb",
        "meta" : {
          "extension" : [
            {
              "url" : "http://ibm.com/fhir/cdm/StructureDefinition/source-data-model-version",
              "valueString" : "2.5.1"
            }
          ],
          "tag" : [
            {
              "extension" : [
                {
                  "url" : "https://reportstream.cdc.gov/fhir/StructureDefinition/code-index-name",
                  "valueString" : "identifier"
                }
              ],
              "system" : "http://terminology.hl7.org/CodeSystem/v2-0103",
              "code" : "T"
            }
          ]
        },
        "extension" : [
          {
            "url" : "https://reportstream.cdc.gov/fhir/StructureDefinition/entered-by",
            "valueReference" : {
              "reference" : "Practitioner/1696262528131605000.09f39f08-637f-4038-970e-461db473b9b0"
            }
          },
          {
            "url" : "https://reportstream.cdc.gov/fhir/StructureDefinition/collector-identifier",
            "valueReference" : {
              "reference" : "Practitioner/1696262528133642000.ff9b65db-87e5-4d35-bf46-c9f1103b0580"
            }
          },
          {
            "url" : "https://reportstream.cdc.gov/fhir/StructureDefinition/result-status",
            "valueCodeableConcept" : {
              "coding" : [
                {
                  "extension" : [
                    {
                      "url" : "https://reportstream.cdc.gov/fhir/StructureDefinition/code-index-name",
                      "valueString" : "identifier"
                    }
                  ],
                  "system" : "http://terminology.hl7.org/CodeSystem/v2-0123",
                  "code" : "F"
                }
              ]
            }
          },
          {
            "url" : "https://reportstream.cdc.gov/fhir/StructureDefinition/enterers-location",
            "valueReference" : {
              "reference" : "Location/1696262528140067000.5cbb9b79-b2f8-4f9a-8798-71cc82d45177"
            }
          }
        ],
        "identifier" : [
          {
            "type" : {
              "coding" : [
                {
                  "extension" : [
                    {
                      "url" : "https://reportstream.cdc.gov/fhir/StructureDefinition/code-index-name",
                      "valueString" : "identifier"
                    }
                  ],
                  "system" : "http://terminology.hl7.org/CodeSystem/v2-0203",
                  "code" : "VN",
                  "display" : "Visit number"
                }
              ]
            },
            "value" : "20230405133610-0400"
          },
          {
            "extension" : [
              {
                "url" : "https://reportstream.cdc.gov/fhir/StructureDefinition/universal-id",
                "valueOid" : "urn:oid:1.111.122311.222.44.2.3.3"
              }
            ],
            "type" : {
              "coding" : [
                {
                  "extension" : [
                    {
                      "url" : "https://reportstream.cdc.gov/fhir/StructureDefinition/code-index-name",
                      "valueString" : "identifier"
                    }
                  ],
                  "system" : "http://terminology.hl7.org/CodeSystem/v2-0203",
                  "code" : "PLAC",
                  "display" : "Placer Identifier"
                }
              ]
            },
            "system" : "urn:id:CDC",
            "value" : "CDC_3015822725"
          },
          {
            "extension" : [
              {
                "url" : "https://reportstream.cdc.gov/fhir/StructureDefinition/universal-id",
                "valueOid" : "urn:oid:2.16.840.1.114222.4.3.3.2.1.2"
              },
              {
                "url" : "https://reportstream.cdc.gov/fhir/StructureDefinition/namespace-id",
                "valueString" : "RS.CDC.Stag"
              }
            ],
            "type" : {
              "coding" : [
                {
                  "extension" : [
                    {
                      "url" : "https://reportstream.cdc.gov/fhir/StructureDefinition/code-index-name",
                      "valueString" : "identifier"
                    }
                  ],
                  "system" : "http://terminology.hl7.org/CodeSystem/v2-0203",
                  "code" : "FILL",
                  "display" : "Filler Identifier"
                }
              ]
            },
            "value" : "3015822725_04204575"
          }
        ],
        "status" : "unknown",
        "intent" : "order",
        "code" : {
          "coding" : [
            {
              "extension" : [
                {
                  "url" : "https://reportstream.cdc.gov/fhir/StructureDefinition/coding-system-oid",
                  "valueOid" : "urn:oid:2.16.840.1.113883.6.1"
                },
                {
                  "url" : "https://reportstream.cdc.gov/fhir/StructureDefinition/code-index-name",
                  "valueString" : "identifier"
                }
              ],
              "system" : "http://loinc.org",
              "code" : "68991-9",
              "display" : "Epidemiologically Important Information"
            }
          ]
        },
        "subject" : {
          "reference" : "Patient/1696262527966565000.f250c367-51b4-4d3a-b50f-5393d6c39211"
        },
        "requester" : {
          "reference" : "PractitionerRole/1696262528138572000.6ff82f5c-0b3b-4caf-a155-5993ae64b1a1"
        }
      }
    },
    {
      "fullUrl" : "Practitioner/1696262528131605000.09f39f08-637f-4038-970e-461db473b9b0",
      "resource" : {
        "resourceType" : "Practitioner",
        "id" : "1696262528131605000.09f39f08-637f-4038-970e-461db473b9b0",
        "meta" : {
          "extension" : [
            {
              "url" : "http://ibm.com/fhir/cdm/StructureDefinition/source-data-model-version",
              "valueString" : "2.5.1"
            }
          ],
          "tag" : [
            {
              "extension" : [
                {
                  "url" : "https://reportstream.cdc.gov/fhir/StructureDefinition/code-index-name",
                  "valueString" : "identifier"
                }
              ],
              "system" : "http://terminology.hl7.org/CodeSystem/v2-0103",
              "code" : "T"
            }
          ]
        }
      }
    },
    {
      "fullUrl" : "Practitioner/1696262528133642000.ff9b65db-87e5-4d35-bf46-c9f1103b0580",
      "resource" : {
        "resourceType" : "Practitioner",
        "id" : "1696262528133642000.ff9b65db-87e5-4d35-bf46-c9f1103b0580",
        "meta" : {
          "extension" : [
            {
              "url" : "http://ibm.com/fhir/cdm/StructureDefinition/source-data-model-version",
              "valueString" : "2.5.1"
            }
          ],
          "tag" : [
            {
              "extension" : [
                {
                  "url" : "https://reportstream.cdc.gov/fhir/StructureDefinition/code-index-name",
                  "valueString" : "identifier"
                }
              ],
              "system" : "http://terminology.hl7.org/CodeSystem/v2-0103",
              "code" : "T"
            }
          ]
        }
      }
    },
    {
      "fullUrl" : "Practitioner/1696262528137484000.96acc099-fd2b-40ce-a40c-7218966537e8",
      "resource" : {
        "resourceType" : "Practitioner",
        "id" : "1696262528137484000.96acc099-fd2b-40ce-a40c-7218966537e8",
        "meta" : {
          "extension" : [
            {
              "url" : "http://ibm.com/fhir/cdm/StructureDefinition/source-data-model-version",
              "valueString" : "2.5.1"
            }
          ],
          "tag" : [
            {
              "extension" : [
                {
                  "url" : "https://reportstream.cdc.gov/fhir/StructureDefinition/code-index-name",
                  "valueString" : "identifier"
                }
              ],
              "system" : "http://terminology.hl7.org/CodeSystem/v2-0103",
              "code" : "T"
            }
          ]
        },
        "extension" : [
          {
            "url" : "https://reportstream.cdc.gov/fhir/StructureDefinition/identifier-type",
            "valueCodeableConcept" : {
              "coding" : [
                {
                  "extension" : [
                    {
                      "url" : "https://reportstream.cdc.gov/fhir/StructureDefinition/code-index-name",
                      "valueString" : "identifier"
                    }
                  ],
                  "system" : "http://terminology.hl7.org/CodeSystem/v2-0203",
                  "code" : "XX"
                }
              ]
            }
          }
        ],
        "identifier" : [
          {
            "extension" : [
              {
                "url" : "https://reportstream.cdc.gov/fhir/StructureDefinition/assigning-authority-namespace-id",
                "valueString" : "RS.CDC.Stag"
              },
              {
                "url" : "https://reportstream.cdc.gov/fhir/StructureDefinition/assigning-authority-universal-id",
                "valueOid" : "urn:oid:2.16.840.1.114222.4.3.3.2.1.2"
              }
            ],
            "type" : {
              "coding" : [
                {
                  "system" : "http://terminology.hl7.org/CodeSystem/v2-0203",
                  "code" : "XX",
                  "display" : "Organization identifier"
                }
              ]
            },
            "system" : "urn:id:RS.CDC.Stag",
            "value" : "SPHL-000025"
          }
        ],
        "name" : [
          {
            "text" : "RSDOH Wadsworth Center, Virology Lab",
            "family" : "RSDOH Wadsworth Center, Virology Lab"
          }
        ],
        "telecom" : [
          {
            "system" : "phone",
            "value" : "+1 518 474 4177",
            "use" : "work"
          }
        ]
      }
    },
    {
      "fullUrl" : "PractitionerRole/1696262528138572000.6ff82f5c-0b3b-4caf-a155-5993ae64b1a1",
      "resource" : {
        "resourceType" : "PractitionerRole",
        "id" : "1696262528138572000.6ff82f5c-0b3b-4caf-a155-5993ae64b1a1",
        "meta" : {
          "extension" : [
            {
              "url" : "http://ibm.com/fhir/cdm/StructureDefinition/source-data-model-version",
              "valueString" : "2.5.1"
            }
          ],
          "tag" : [
            {
              "extension" : [
                {
                  "url" : "https://reportstream.cdc.gov/fhir/StructureDefinition/code-index-name",
                  "valueString" : "identifier"
                }
              ],
              "system" : "http://terminology.hl7.org/CodeSystem/v2-0103",
              "code" : "T"
            }
          ]
        },
        "practitioner" : {
          "reference" : "Practitioner/1696262528137484000.96acc099-fd2b-40ce-a40c-7218966537e8"
        }
      }
    },
    {
      "fullUrl" : "Location/1696262528140067000.5cbb9b79-b2f8-4f9a-8798-71cc82d45177",
      "resource" : {
        "resourceType" : "Location",
        "id" : "1696262528140067000.5cbb9b79-b2f8-4f9a-8798-71cc82d45177",
        "meta" : {
          "extension" : [
            {
              "url" : "http://ibm.com/fhir/cdm/StructureDefinition/source-data-model-version",
              "valueString" : "2.5.1"
            }
          ],
          "tag" : [
            {
              "extension" : [
                {
                  "url" : "https://reportstream.cdc.gov/fhir/StructureDefinition/code-index-name",
                  "valueString" : "identifier"
                }
              ],
              "system" : "http://terminology.hl7.org/CodeSystem/v2-0103",
              "code" : "T"
            }
          ]
        }
      }
    },
    {
      "fullUrl" : "DiagnosticReport/1696262528146326000.af2929ea-2fae-4638-b0f9-834f936e3f1d",
      "resource" : {
        "resourceType" : "DiagnosticReport",
        "id" : "1696262528146326000.af2929ea-2fae-4638-b0f9-834f936e3f1d",
        "meta" : {
          "extension" : [
            {
              "url" : "http://ibm.com/fhir/cdm/StructureDefinition/source-data-model-version",
              "valueString" : "2.5.1"
            }
          ],
          "tag" : [
            {
              "extension" : [
                {
                  "url" : "https://reportstream.cdc.gov/fhir/StructureDefinition/code-index-name",
                  "valueString" : "identifier"
                }
              ],
              "system" : "http://terminology.hl7.org/CodeSystem/v2-0103",
              "code" : "T"
            }
          ]
        },
        "extension" : [
          {
            "url" : "https://reportstream.cdc.gov/fhir/StructureDefinition/result-status",
            "valueCodeableConcept" : {
              "coding" : [
                {
                  "extension" : [
                    {
                      "url" : "https://reportstream.cdc.gov/fhir/StructureDefinition/code-index-name",
                      "valueString" : "identifier"
                    }
                  ],
                  "system" : "http://terminology.hl7.org/CodeSystem/v2-0123",
                  "code" : "F"
                }
              ]
            }
          }
        ],
        "identifier" : [
          {
            "system" : "urn:id:extID",
            "value" : "20230405133610-0400"
          },
          {
            "extension" : [
              {
                "url" : "https://reportstream.cdc.gov/fhir/StructureDefinition/universal-id",
                "valueOid" : "urn:oid:1.111.122311.222.44.2.3.3"
              }
            ],
            "type" : {
              "coding" : [
                {
                  "extension" : [
                    {
                      "url" : "https://reportstream.cdc.gov/fhir/StructureDefinition/code-index-name",
                      "valueString" : "identifier"
                    }
                  ],
                  "system" : "http://terminology.hl7.org/CodeSystem/v2-0203",
                  "code" : "PLAC"
                }
              ]
            },
            "system" : "urn:id:CDC",
            "value" : "CDC_3015822725"
          },
          {
            "extension" : [
              {
                "url" : "https://reportstream.cdc.gov/fhir/StructureDefinition/universal-id",
                "valueOid" : "urn:oid:2.16.840.1.114222.4.3.3.2.1.2"
              },
              {
                "url" : "https://reportstream.cdc.gov/fhir/StructureDefinition/namespace-id",
                "valueString" : "RS.CDC.Stag"
              }
            ],
            "type" : {
              "coding" : [
                {
                  "extension" : [
                    {
                      "url" : "https://reportstream.cdc.gov/fhir/StructureDefinition/code-index-name",
                      "valueString" : "identifier"
                    }
                  ],
                  "system" : "http://terminology.hl7.org/CodeSystem/v2-0203",
                  "code" : "FILL"
                }
              ]
            },
            "value" : "3015822725_04204575"
          }
        ],
        "basedOn" : [
          {
            "reference" : "ServiceRequest/1696262528135011000.a3c58cc7-df31-4de8-a96f-a6e8fdfb90bb"
          }
        ],
        "status" : "final",
        "code" : {
          "coding" : [
            {
              "extension" : [
                {
                  "url" : "https://reportstream.cdc.gov/fhir/StructureDefinition/coding-system-oid",
                  "valueOid" : "urn:oid:2.16.840.1.113883.6.1"
                },
                {
                  "url" : "https://reportstream.cdc.gov/fhir/StructureDefinition/code-index-name",
                  "valueString" : "identifier"
                }
              ],
              "system" : "http://loinc.org",
              "code" : "68991-9",
              "display" : "Epidemiologically Important Information"
            }
          ]
        },
        "subject" : {
          "reference" : "Patient/1696262527966565000.f250c367-51b4-4d3a-b50f-5393d6c39211"
        },
        "specimen" : [
          {
            "reference" : "Specimen/1696262528129472000.3cced294-e0d0-43d8-9c10-a796a573c5dc"
          }
        ],
        "result" : [
          {
            "reference" : "Observation/1696262527973202000.dfca8271-c048-42fb-aae1-ae81f6a3c189"
          }
        ]
      }
    },
    {
      "fullUrl" : "Patient/1696262527966565000.f250c367-51b4-4d3a-b50f-5393d6c39211",
      "resource" : {
        "resourceType" : "Patient",
        "id" : "1696262527966565000.f250c367-51b4-4d3a-b50f-5393d6c39211",
        "meta" : {
          "extension" : [
            {
              "url" : "http://ibm.com/fhir/cdm/StructureDefinition/source-data-model-version",
              "valueString" : "2.5.1"
            }
          ],
          "tag" : [
            {
              "extension" : [
                {
                  "url" : "https://reportstream.cdc.gov/fhir/StructureDefinition/code-index-name",
                  "valueString" : "identifier"
                }
              ],
              "system" : "http://terminology.hl7.org/CodeSystem/v2-0103",
              "code" : "T"
            }
          ]
        },
        "identifier" : [
          {
            "extension" : [
              {
                "url" : "https://reportstream.cdc.gov/fhir/StructureDefinition/assigning-authority-universal-id",
                "valueOid" : "urn:oid:2.16.840.1.114222.4.3.3.2.1.2"
              }
            ],
            "type" : {
              "coding" : [
                {
                  "system" : "http://terminology.hl7.org/CodeSystem/v2-0203",
                  "code" : "PI",
                  "display" : "Patient internal identifier"
                }
              ]
            },
            "system" : "RS.CDC.Stag",
            "value" : "PID03423907"
          }
        ],
        "name" : [
          {
            "use" : "official",
            "text" : "Cho Yeo-jeong",
            "family" : "Yeo-jeong",
            "given" : [
              "Cho"
            ]
          }
        ],
        "gender" : "female",
        "birthDate" : "2000-04-05",
        "address" : [
          {
            "use" : "home",
            "country" : "USA"
          }
        ]
      }
    },
    {
      "fullUrl" : "Practitioner/1696262527934538000.774c2a14-a155-43fc-9dbf-de3fdd02f222",
      "resource" : {
        "resourceType" : "Practitioner",
        "id" : "1696262527934538000.774c2a14-a155-43fc-9dbf-de3fdd02f222",
        "meta" : {
          "extension" : [
            {
              "url" : "http://ibm.com/fhir/cdm/StructureDefinition/source-data-model-version",
              "valueString" : "2.5.1"
            }
          ],
          "tag" : [
            {
              "extension" : [
                {
                  "url" : "https://reportstream.cdc.gov/fhir/StructureDefinition/code-index-name",
                  "valueString" : "identifier"
                }
              ],
              "system" : "http://terminology.hl7.org/CodeSystem/v2-0103",
              "code" : "T"
            }
          ]
        },
        "extension" : [
          {
            "url" : "https://reportstream.cdc.gov/fhir/StructureDefinition/identifier-type",
            "valueCodeableConcept" : {
              "coding" : [
                {
                  "extension" : [
                    {
                      "url" : "https://reportstream.cdc.gov/fhir/StructureDefinition/code-index-name",
                      "valueString" : "identifier"
                    }
                  ],
                  "system" : "http://terminology.hl7.org/CodeSystem/v2-0203",
                  "code" : "XX"
                }
              ]
            }
          }
        ],
        "identifier" : [
          {
            "extension" : [
              {
                "url" : "https://reportstream.cdc.gov/fhir/StructureDefinition/assigning-authority-namespace-id",
                "valueString" : "RS.CDC.Stag"
              },
              {
                "url" : "https://reportstream.cdc.gov/fhir/StructureDefinition/assigning-authority-universal-id",
                "valueOid" : "urn:oid:2.16.840.1.114222.4.3.3.2.1.2"
              }
            ],
            "type" : {
              "coding" : [
                {
                  "system" : "http://terminology.hl7.org/CodeSystem/v2-0203",
                  "code" : "XX",
                  "display" : "Organization identifier"
                }
              ]
            },
            "system" : "urn:id:RS.CDC.Stag",
            "value" : "SPHL-000025"
          }
        ],
        "name" : [
          {
            "text" : "John Lennon",
            "family" : "Lennon",
            "given" : [
              "John"
            ]
          }
        ]
      }
    }
  ]
}<|MERGE_RESOLUTION|>--- conflicted
+++ resolved
@@ -70,11 +70,6 @@
         },
         "destination" : [
           {
-<<<<<<< HEAD
-            "target" : {
-              "reference" : "Device/1696262526629891000.6cf0b63c-0f30-4654-8650-13402e45880c"
-            },
-=======
             "extension" : [
               {
                 "url" : "https://reportstream.cdc.gov/fhir/StructureDefinition/universal-id",
@@ -90,7 +85,6 @@
               }
             ],
             "name" : "ReportStream",
->>>>>>> 6a050a65
             "endpoint" : "urn:oid:2.16.840.1.114222.4.3.3.2.17.2",
             "receiver" : {
               "reference" : "Organization/urn-oid-2.16.840.1.114222.4.1.3673"
@@ -103,19 +97,12 @@
         "source" : {
           "extension" : [
             {
-<<<<<<< HEAD
-              "url" : "https://reportstream.cdc.gov/fhir/StructureDefinition/software-vendor-org",
-              "valueReference" : {
-                "reference" : "Organization/1696262526643101000.254f73f9-673b-49dd-ba3e-64416f517c37"
-              }
-=======
               "url" : "https://reportstream.cdc.gov/fhir/StructureDefinition/namespace-id",
               "valueString" : "RS.CDC.Stag"
             },
             {
               "url" : "https://reportstream.cdc.gov/fhir/StructureDefinition/universal-id",
               "valueString" : "2.16.840.1.114222.4.3.3.2.1.2"
->>>>>>> 6a050a65
             },
             {
               "url" : "https://reportstream.cdc.gov/fhir/StructureDefinition/universal-id-type",
@@ -132,32 +119,6 @@
       }
     },
     {
-<<<<<<< HEAD
-      "fullUrl" : "Device/1696262526629891000.6cf0b63c-0f30-4654-8650-13402e45880c",
-      "resource" : {
-        "resourceType" : "Device",
-        "id" : "1696262526629891000.6cf0b63c-0f30-4654-8650-13402e45880c",
-        "meta" : {
-          "extension" : [
-            {
-              "url" : "http://ibm.com/fhir/cdm/StructureDefinition/source-data-model-version",
-              "valueString" : "2.5.1"
-            }
-          ],
-          "tag" : [
-            {
-              "extension" : [
-                {
-                  "url" : "https://reportstream.cdc.gov/fhir/StructureDefinition/code-index-name",
-                  "valueString" : "identifier"
-                }
-              ],
-              "system" : "http://terminology.hl7.org/CodeSystem/v2-0103",
-              "code" : "T"
-            }
-          ]
-        },
-=======
       "fullUrl" : "Organization/urn-oid-2.16.840.1.114222.4.1.3673",
       "resource" : {
         "resourceType" : "Organization",
@@ -168,7 +129,6 @@
             "valueString" : "receiving-facility"
           }
         ],
->>>>>>> 6a050a65
         "identifier" : [
           {
             "extension" : [
@@ -200,48 +160,8 @@
                 }
               ]
             },
-<<<<<<< HEAD
-            "value" : "urn:oid:2.16.840.1.114222.4.3.3.2.17.2"
-          }
-        ]
-      }
-    },
-    {
-      "fullUrl" : "Organization/urn-oid-2.16.840.1.114222.4.1.3673",
-      "resource" : {
-        "resourceType" : "Organization",
-        "id" : "urn-oid-2.16.840.1.114222.4.1.3673",
-        "meta" : {
-          "extension" : [
-            {
-              "url" : "http://ibm.com/fhir/cdm/StructureDefinition/source-data-model-version",
-              "valueString" : "2.5.1"
-            }
-          ],
-          "tag" : [
-            {
-              "extension" : [
-                {
-                  "url" : "https://reportstream.cdc.gov/fhir/StructureDefinition/code-index-name",
-                  "valueString" : "identifier"
-                }
-              ],
-              "system" : "http://terminology.hl7.org/CodeSystem/v2-0103",
-              "code" : "T"
-            }
-          ]
-        },
-        "identifier" : [
-          {
-            "value" : "RSDOH"
-          },
-          {
-            "system" : "urn:id:ISO",
-            "value" : "urn:oid:2.16.840.1.114222.4.1.3673"
-=======
             "system" : "urn:ietf:rfc:3986",
             "value" : "2.16.840.1.114222.4.1.3673"
->>>>>>> 6a050a65
           }
         ],
         "name" : "RSDOH"
@@ -262,71 +182,6 @@
           "tag" : [
             {
               "extension" : [
-<<<<<<< HEAD
-                {
-                  "url" : "https://reportstream.cdc.gov/fhir/StructureDefinition/code-index-name",
-                  "valueString" : "identifier"
-                }
-              ],
-              "system" : "http://terminology.hl7.org/CodeSystem/v2-0103",
-              "code" : "T"
-            }
-          ]
-        }
-      }
-    },
-    {
-      "fullUrl" : "Organization/1696262526643101000.254f73f9-673b-49dd-ba3e-64416f517c37",
-      "resource" : {
-        "resourceType" : "Organization",
-        "id" : "1696262526643101000.254f73f9-673b-49dd-ba3e-64416f517c37",
-        "meta" : {
-          "extension" : [
-            {
-              "url" : "http://ibm.com/fhir/cdm/StructureDefinition/source-data-model-version",
-              "valueString" : "2.5.1"
-            }
-          ],
-          "tag" : [
-            {
-              "extension" : [
-                {
-                  "url" : "https://reportstream.cdc.gov/fhir/StructureDefinition/code-index-name",
-                  "valueString" : "identifier"
-                }
-              ],
-              "system" : "http://terminology.hl7.org/CodeSystem/v2-0103",
-              "code" : "T"
-            }
-          ]
-        },
-        "identifier" : [
-          {
-            "extension" : [
-              {
-                "url" : "https://reportstream.cdc.gov/fhir/StructureDefinition/assigning-authority",
-                "extension" : [
-                  {
-                    "url" : "https://reportstream.cdc.gov/fhir/StructureDefinition/namespace-id",
-                    "valueString" : "CDC"
-                  },
-                  {
-                    "url" : "https://reportstream.cdc.gov/fhir/StructureDefinition/universal-id",
-                    "valueOid" : "urn:oid:2.16.840.1.114222.4"
-                  }
-                ]
-              },
-              {
-                "url" : "https://reportstream.cdc.gov/fhir/StructureDefinition/assigning-facility",
-                "valueReference" : {
-                  "reference" : "Location/1696262526641239000.43a29216-dce4-4267-afe9-d63e755fae7d"
-                }
-              }
-            ],
-            "type" : {
-              "coding" : [
-=======
->>>>>>> 6a050a65
                 {
                   "url" : "https://reportstream.cdc.gov/fhir/StructureDefinition/code-index-name",
                   "valueString" : "identifier"
@@ -914,8 +769,6 @@
           ]
         },
         "extension" : [
-<<<<<<< HEAD
-=======
           {
             "url" : "https://reportstream.cdc.gov/fhir/StructureDefinition/identifier-type",
             "valueCodeableConcept" : {
@@ -996,87 +849,6 @@
           ]
         },
         "identifier" : [
->>>>>>> 6a050a65
-          {
-            "url" : "https://reportstream.cdc.gov/fhir/StructureDefinition/identifier-type",
-            "valueCodeableConcept" : {
-              "coding" : [
-                {
-                  "extension" : [
-                    {
-                      "url" : "https://reportstream.cdc.gov/fhir/StructureDefinition/code-index-name",
-                      "valueString" : "identifier"
-                    }
-                  ],
-                  "system" : "http://terminology.hl7.org/CodeSystem/v2-0203",
-                  "code" : "XX"
-                }
-              ]
-            }
-          }
-        ],
-        "identifier" : [
-          {
-            "extension" : [
-              {
-                "url" : "https://reportstream.cdc.gov/fhir/StructureDefinition/assigning-authority-namespace-id",
-                "valueString" : "RS.CDC.Stag"
-              },
-              {
-                "url" : "https://reportstream.cdc.gov/fhir/StructureDefinition/assigning-authority-universal-id",
-                "valueOid" : "urn:oid:2.16.840.1.114222.4.3.3.2.1.2"
-              }
-            ],
-            "type" : {
-              "coding" : [
-                {
-                  "system" : "http://terminology.hl7.org/CodeSystem/v2-0203",
-                  "code" : "XX",
-                  "display" : "Organization identifier"
-                }
-              ]
-            },
-            "system" : "urn:id:RS.CDC.Stag",
-            "value" : "SPHL-000025"
-          }
-        ],
-        "name" : [
-          {
-            "text" : "Paul McCartney",
-            "family" : "McCartney",
-            "given" : [
-              "Paul"
-            ]
-          }
-        ]
-      }
-    },
-    {
-      "fullUrl" : "Specimen/1696262528129472000.3cced294-e0d0-43d8-9c10-a796a573c5dc",
-      "resource" : {
-        "resourceType" : "Specimen",
-        "id" : "1696262528129472000.3cced294-e0d0-43d8-9c10-a796a573c5dc",
-        "meta" : {
-          "extension" : [
-            {
-              "url" : "http://ibm.com/fhir/cdm/StructureDefinition/source-data-model-version",
-              "valueString" : "2.5.1"
-            }
-          ],
-          "tag" : [
-            {
-              "extension" : [
-                {
-                  "url" : "https://reportstream.cdc.gov/fhir/StructureDefinition/code-index-name",
-                  "valueString" : "identifier"
-                }
-              ],
-              "system" : "http://terminology.hl7.org/CodeSystem/v2-0103",
-              "code" : "T"
-            }
-          ]
-        },
-        "identifier" : [
           {
             "extension" : [
               {
@@ -1535,25 +1307,35 @@
           {
             "extension" : [
               {
-                "url" : "https://reportstream.cdc.gov/fhir/StructureDefinition/universal-id",
-                "valueOid" : "urn:oid:1.111.122311.222.44.2.3.3"
+                "url" : "https://reportstream.cdc.gov/fhir/StructureDefinition/hl7-use",
+                "valueString" : "placer-order-number"
+              },
+              {
+                "url" : "https://reportstream.cdc.gov/fhir/StructureDefinition/assigning-authority",
+                "extension" : [
+                  {
+                    "url" : "https://reportstream.cdc.gov/fhir/StructureDefinition/assigning-authority-namespace-id",
+                    "valueString" : "CDC"
+                  },
+                  {
+                    "url" : "https://reportstream.cdc.gov/fhir/StructureDefinition/assigning-authority-universal-id",
+                    "valueString" : "1.111.122311.222.44.2.3.3"
+                  },
+                  {
+                    "url" : "https://reportstream.cdc.gov/fhir/StructureDefinition/universal-id-type",
+                    "valueCode" : "ISO"
+                  }
+                ]
               }
             ],
             "type" : {
               "coding" : [
                 {
-                  "extension" : [
-                    {
-                      "url" : "https://reportstream.cdc.gov/fhir/StructureDefinition/code-index-name",
-                      "valueString" : "identifier"
-                    }
-                  ],
                   "system" : "http://terminology.hl7.org/CodeSystem/v2-0203",
                   "code" : "PLAC"
                 }
               ]
             },
-            "system" : "urn:id:CDC",
             "value" : "CDC_3015822725"
           },
           {
