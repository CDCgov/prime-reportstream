{
  "resourceType" : "Bundle",
  "id" : "1703270114114674000.32236fd9-e713-4866-a23d-7f87b8d86af7",
  "meta" : {
    "lastUpdated" : "2023-12-22T13:35:14.143-05:00"
  },
  "identifier" : {
    "system" : "https://reportstream.cdc.gov/prime-router",
    "value" : "24095_3015822725_04204575_5120"
  },
  "type" : "message",
  "timestamp" : "2023-04-05T13:36:10.000-04:00",
  "entry" : [
    {
      "fullUrl" : "MessageHeader/95b596ef-a8eb-363c-970a-bc64779d04ee",
      "resource" : {
        "resourceType" : "MessageHeader",
        "id" : "95b596ef-a8eb-363c-970a-bc64779d04ee",
        "meta" : {
          "tag" : [
            {
              "system" : "http://terminology.hl7.org/CodeSystem/v2-0103",
              "code" : "T"
            }
          ]
        },
        "extension" : [
          {
            "url" : "https://reportstream.cdc.gov/fhir/StructureDefinition/encoding-characters",
            "valueString" : "^~\\&#"
          },
          {
            "url" : "https://reportstream.cdc.gov/fhir/StructureDefinition/msh-7-datetime-of-message",
            "valueString" : "20230405133610-0400"
          },
          {
            "url" : "https://reportstream.cdc.gov/fhir/StructureDefinition/msh-15-accept-acknowledgement-type",
            "valueString" : "NE"
          },
          {
            "url" : "https://reportstream.cdc.gov/fhir/StructureDefinition/msh-16-application-acknowledgement-type",
            "valueString" : "NE"
          },
          {
            "url" : "https://reportstream.cdc.gov/fhir/StructureDefinition/msh21-source-message-profile-id",
            "valueIdentifier" : {
              "extension" : [
                {
                  "url" : "https://reportstream.cdc.gov/fhir/StructureDefinition/universal-id",
                  "valueOid" : "urn:oid:2.16.840.1.113883.9.11"
                }
              ],
              "system" : "PHIN",
              "value" : "PHLabReport-NoAck"
            }
          }
        ],
        "eventCoding" : {
          "system" : "http://terminology.hl7.org/CodeSystem/v2-0003",
          "code" : "R01",
          "display" : "ORU^R01^ORU_R01"
        },
        "destination" : [
          {
            "extension" : [
              {
                "url" : "https://reportstream.cdc.gov/fhir/StructureDefinition/universal-id",
                "valueString" : "2.16.840.1.114222.4.3.3.2.17.2"
              },
              {
                "url" : "https://reportstream.cdc.gov/fhir/StructureDefinition/universal-id-type",
                "valueString" : "ISO"
              },
              {
                "url" : "https://reportstream.cdc.gov/fhir/StructureDefinition/hl7-use",
                "valueString" : "receiving-application"
              }
            ],
            "name" : "ReportStream",
            "endpoint" : "urn:oid:2.16.840.1.114222.4.3.3.2.17.2",
            "receiver" : {
              "reference" : "Organization/1703270114247401000.2278a0b3-94db-491c-935a-fd6afce5e3c6"
            }
          }
        ],
        "sender" : {
          "reference" : "Organization/1703270114253734000.b21d3c2b-f22a-4c2b-9108-7cdd4c5282b5"
        },
        "source" : {
          "extension" : [
            {
              "url" : "https://reportstream.cdc.gov/fhir/StructureDefinition/namespace-id",
              "valueString" : "RS.CDC.Stag"
            },
            {
              "url" : "https://reportstream.cdc.gov/fhir/StructureDefinition/universal-id",
              "valueString" : "2.16.840.1.114222.4.3.3.2.1.2"
            },
            {
              "url" : "https://reportstream.cdc.gov/fhir/StructureDefinition/universal-id-type",
              "valueString" : "ISO"
            },
            {
              "url" : "https://reportstream.cdc.gov/fhir/StructureDefinition/hl7-use",
              "valueString" : "sending-application"
            }
          ],
          "endpoint" : "urn:oid:2.16.840.1.114222.4.3.3.2.1.2"
        }
      }
    },
    {
      "fullUrl" : "Organization/1703270114247401000.2278a0b3-94db-491c-935a-fd6afce5e3c6",
      "resource" : {
        "resourceType" : "Organization",
        "id" : "1703270114247401000.2278a0b3-94db-491c-935a-fd6afce5e3c6",
        "extension" : [
          {
            "url" : "https://reportstream.cdc.gov/fhir/StructureDefinition/hl7-use",
            "valueString" : "receiving-facility"
          }
        ],
        "identifier" : [
          {
            "extension" : [
              {
                "url" : "https://reportstream.cdc.gov/fhir/StructureDefinition/identifier-namespace-id",
                "valueBoolean" : true
              }
            ],
            "value" : "RSDOH"
          },
          {
            "extension" : [
              {
                "url" : "https://reportstream.cdc.gov/fhir/StructureDefinition/identifier-universal-id",
                "valueBoolean" : true
              }
            ],
            "type" : {
              "coding" : [
                {
                  "system" : "http://terminology.hl7.org/CodeSystem/v2-0301",
                  "code" : "ISO"
                }
              ]
            },
            "system" : "urn:ietf:rfc:3986",
            "value" : "2.16.840.1.114222.4.1.3673"
          }
        ]
      }
    },
    {
      "fullUrl" : "Organization/1703270114253734000.b21d3c2b-f22a-4c2b-9108-7cdd4c5282b5",
      "resource" : {
        "resourceType" : "Organization",
        "id" : "1703270114253734000.b21d3c2b-f22a-4c2b-9108-7cdd4c5282b5",
        "identifier" : [
          {
            "extension" : [
              {
                "url" : "https://reportstream.cdc.gov/fhir/StructureDefinition/identifier-namespace-id",
                "valueBoolean" : true
              }
            ],
            "value" : "ReportStream"
          },
          {
            "extension" : [
              {
                "url" : "https://reportstream.cdc.gov/fhir/StructureDefinition/identifier-universal-id",
                "valueBoolean" : true
              }
            ],
            "type" : {
              "coding" : [
                {
                  "system" : "http://terminology.hl7.org/CodeSystem/v2-0301",
                  "code" : "CLIA"
                }
              ]
            },
            "value" : "11D0668319"
          }
        ]
      }
    },
    {
      "fullUrl" : "Provenance/1703270114756408000.c8c2b479-bb4b-40d1-827a-afba9f28d15d",
      "resource" : {
        "resourceType" : "Provenance",
        "id" : "1703270114756408000.c8c2b479-bb4b-40d1-827a-afba9f28d15d",
        "target" : [
          {
            "reference" : "DiagnosticReport/1703270115116140000.edb49023-e0df-4c9c-9f89-094faa6235f8"
          }
        ],
        "recorded" : "2023-04-05T13:36:10-04:00",
        "_recorded" : {
          "extension" : [
            {
              "url" : "https://reportstream.cdc.gov/fhir/StructureDefinition/hl7v2-date-time",
              "valueString" : "20230405133610-0400"
            }
          ]
        },
        "activity" : {
          "coding" : [
            {
              "extension" : [
                {
                  "url" : "https://reportstream.cdc.gov/fhir/StructureDefinition/code-index-name",
                  "valueString" : "identifier"
                }
              ],
              "system" : "http://terminology.hl7.org/CodeSystem/v2-0003",
              "code" : "R01",
              "display" : "ORU_R01"
            }
          ]
        },
        "agent" : [
          {
            "type" : {
              "coding" : [
                {
                  "extension" : [
                    {
                      "url" : "https://reportstream.cdc.gov/fhir/StructureDefinition/code-index-name",
                      "valueString" : "identifier"
                    }
                  ],
                  "system" : "http://terminology.hl7.org/CodeSystem/provenance-participant-type",
                  "code" : "author"
                }
              ]
            },
            "who" : {
              "reference" : "Organization/1703270114754552000.c11c5fbd-ca1f-45ba-81c2-e35b8ebe8cb0"
            }
          }
        ],
        "entity" : [
          {
            "role" : "source",
            "what" : {
              "reference" : "Device/1703270114762054000.dce91965-ffc2-46f3-bf2f-554482f30ef5"
            }
          }
        ]
      }
    },
    {
      "fullUrl" : "Organization/1703270114754552000.c11c5fbd-ca1f-45ba-81c2-e35b8ebe8cb0",
      "resource" : {
        "resourceType" : "Organization",
        "id" : "1703270114754552000.c11c5fbd-ca1f-45ba-81c2-e35b8ebe8cb0",
        "identifier" : [
          {
            "value" : "ReportStream"
          }
        ],
        "name" : "ReportStream",
        "contact" : [
          {
            "purpose" : {
              "coding" : [
                {
                  "extension" : [
                    {
                      "url" : "https://reportstream.cdc.gov/fhir/StructureDefinition/code-index-name",
                      "valueString" : "identifier"
                    }
                  ],
                  "system" : "http://terminology.hl7.org/CodeSystem/contactentity-type",
                  "code" : "ADMIN",
                  "display" : "Administrative"
                }
              ],
              "text" : "Organization Medical Director"
            }
          }
        ]
      }
    },
    {
      "fullUrl" : "Device/1703270114762054000.dce91965-ffc2-46f3-bf2f-554482f30ef5",
      "resource" : {
        "resourceType" : "Device",
        "id" : "1703270114762054000.dce91965-ffc2-46f3-bf2f-554482f30ef5",
        "identifier" : [
          {
            "type" : {
              "coding" : [
                {
                  "extension" : [
                    {
                      "url" : "https://reportstream.cdc.gov/fhir/StructureDefinition/code-index-name",
                      "valueString" : "identifier"
                    }
                  ],
                  "system" : "http://terminology.hl7.org/NamingSystem/uri",
                  "code" : "2.16.840.1.114222.4.3.3.2.1.2",
                  "display" : "RS.CDC.Stag"
                }
              ]
            }
          }
        ],
        "deviceName" : [
          {
            "name" : "RS.CDC.Stag",
            "type" : "user-friendly-name"
          }
        ]
      }
    },
    {
      "fullUrl" : "Patient/1703270114819832000.26c349de-e14c-46c9-a22f-95f00d3d54e3",
      "resource" : {
        "resourceType" : "Patient",
        "id" : "1703270114819832000.26c349de-e14c-46c9-a22f-95f00d3d54e3",
        "identifier" : [
          {
            "extension" : [
              {
                "url" : "https://reportstream.cdc.gov/fhir/StructureDefinition/hl7-use",
                "valueString" : "patient-identifier-list"
              },
              {
                "url" : "https://reportstream.cdc.gov/fhir/StructureDefinition/identifier-type-code",
                "valueString" : "PI"
              }
            ],
            "type" : {
              "coding" : [
                {
                  "code" : "PI"
                }
              ]
            },
            "system" : "RS.CDC.Stag",
            "_system" : {
              "extension" : [
                {
                  "url" : "https://reportstream.cdc.gov/fhir/StructureDefinition/namespace-id",
                  "valueString" : "RS.CDC.Stag"
                },
                {
                  "url" : "https://reportstream.cdc.gov/fhir/StructureDefinition/universal-id",
                  "valueString" : "2.16.840.1.114222.4.3.3.2.1.2"
                },
                {
                  "url" : "https://reportstream.cdc.gov/fhir/StructureDefinition/universal-id-type",
                  "valueString" : "ISO"
                }
              ]
            },
            "value" : "PID03423907"
          }
        ],
        "name" : [
          {
            "extension" : [
              {
                "url" : "https://reportstream.cdc.gov/fhir/StructureDefinition/xpn2-given-name",
                "valueString" : "Cho"
              },
              {
                "url" : "https://reportstream.cdc.gov/fhir/StructureDefinition/xpn7-name-type-code",
                "valueString" : "L"
              }
            ],
            "use" : "official",
            "family" : "Yeo-jeong",
            "given" : [
              "Cho"
            ]
          }
        ],
        "birthDate" : "2000-04-05",
        "_birthDate" : {
          "extension" : [
            {
              "url" : "https://reportstream.cdc.gov/fhir/StructureDefinition/hl7v2-date-time",
              "valueString" : "20000405"
            }
          ]
        },
        "address" : [
          {
            "extension" : [
              {
                "url" : "https://reportstream.cdc.gov/fhir/StructureDefinition/xad7-address-type",
                "valueCode" : "H"
              }
            ],
            "use" : "home",
            "country" : "USA"
          }
        ]
      }
    },
    {
      "fullUrl" : "Observation/1703270114836886000.ff6a4cfe-95e7-40c7-97a9-37d93b9707b2",
      "resource" : {
        "resourceType" : "Observation",
        "id" : "1703270114836886000.ff6a4cfe-95e7-40c7-97a9-37d93b9707b2",
        "extension" : [
          {
            "url" : "https://reportstream.cdc.gov/fhir/StructureDefinition/observation-status-original-text",
            "valueString" : "F"
          },
          {
            "url" : "https://reportstream.cdc.gov/fhir/StructureDefinition/producer-id",
            "valueCodeableConcept" : {
              "coding" : [
                {
                  "extension" : [
                    {
                      "url" : "https://reportstream.cdc.gov/fhir/StructureDefinition/code-index-name",
                      "valueString" : "identifier"
                    }
                  ],
                  "code" : "11D0668319"
                }
              ]
            }
          }
        ],
        "identifier" : [
          {
            "system" : "urn:id:extID",
            "value" : "20230405133610-0400"
          }
        ],
        "status" : "final",
        "category" : [
          {
            "coding" : [
              {
                "extension" : [
                  {
                    "url" : "https://reportstream.cdc.gov/fhir/StructureDefinition/code-index-name",
                    "valueString" : "identifier"
                  }
                ],
                "system" : "http://terminology.hl7.org/CodeSystem/observation-category",
                "code" : "laboratory",
                "display" : "Laboratory"
              }
            ]
          }
        ],
        "code" : {
          "coding" : [
            {
              "extension" : [
                {
                  "url" : "https://reportstream.cdc.gov/fhir/StructureDefinition/code-index-name",
                  "valueString" : "identifier"
                }
              ],
              "system" : "http://loinc.org",
              "version" : "2.61",
              "code" : "11368-8",
              "display" : "Illness or injury onset date and time"
            }
          ]
        },
        "subject" : {
          "reference" : "Patient/1703270114819832000.26c349de-e14c-46c9-a22f-95f00d3d54e3"
        },
        "performer" : [
          {
            "reference" : "Organization/1703270114833182000.b929e607-145d-4157-91d1-402b205eda9c"
          }
        ],
        "valueDateTime" : "2023-02-01",
        "_valueDateTime" : {
          "extension" : [
            {
              "url" : "https://reportstream.cdc.gov/fhir/StructureDefinition/hl7v2-date-time",
              "valueString" : "20230201"
            }
          ]
        },
        "note" : [
          {
            "extension" : [
              {
                "url" : "https://reportstream.cdc.gov/fhir/StructureDefinition/note-type",
                "valueCodeableConcept" : {
<<<<<<< HEAD
                  "coding" : [
                    {
                      "extension" : [
                        {
                          "url" : "https://reportstream.cdc.gov/fhir/StructureDefinition/coding-system-oid",
                          "valueOid" : "urn:oid:2.16.840.1.113883.12.364"
                        },
                        {
                          "url" : "https://reportstream.cdc.gov/fhir/StructureDefinition/code-index-name",
                          "valueString" : "identifier"
                        }
                      ],
                      "system" : "HL70364",
=======
                  "extension" : [
                    {
                      "url" : "https://reportstream.cdc.gov/fhir/StructureDefinition/coding-system-oid",
                      "valueOid" : "urn:oid:2.16.840.1.113883.12.364"
                    }
                  ],
                  "coding" : [
                    {
                      "extension" : [
                        {
                          "url" : "https://reportstream.cdc.gov/fhir/StructureDefinition/cwe-coding",
                          "valueString" : "coding"
                        },
                        {
                          "url" : "https://reportstream.cdc.gov/fhir/StructureDefinition/cwe-coding-system",
                          "valueString" : "HL70364"
                        }
                      ],
>>>>>>> 6a3a5ed8
                      "version" : "2.5.1",
                      "code" : "RE",
                      "display" : "Remark"
                    }
                  ]
                }
              },
              {
                "url" : "https://reportstream.cdc.gov/fhir/StructureDefinition/note-source",
<<<<<<< HEAD
                "valueCodeableConcept" : {
                  "coding" : [
                    {
                      "extension" : [
                        {
                          "url" : "https://reportstream.cdc.gov/fhir/StructureDefinition/code-index-name",
                          "valueString" : "identifier"
                        }
                      ],
                      "system" : "http://terminology.hl7.org/CodeSystem/v2-0105",
                      "code" : "L"
                    }
                  ]
                }
=======
                "valueId" : "L"
>>>>>>> 6a3a5ed8
              }
            ],
            "authorString" : "Ringo Starr",
            "text" : "OBX Note"
          }
        ]
      }
    },
    {
      "fullUrl" : "Location/1703270114830620000.d0c66fb8-f442-4c87-9600-8f02cbf9368a",
      "resource" : {
        "resourceType" : "Location",
        "id" : "1703270114830620000.d0c66fb8-f442-4c87-9600-8f02cbf9368a"
      }
    },
    {
      "fullUrl" : "Organization/1703270114833182000.b929e607-145d-4157-91d1-402b205eda9c",
      "resource" : {
        "resourceType" : "Organization",
        "id" : "1703270114833182000.b929e607-145d-4157-91d1-402b205eda9c",
        "extension" : [
          {
            "url" : "https://reportstream.cdc.gov/fhir/StructureDefinition/organization-name-type",
            "valueCoding" : {
              "extension" : [
                {
                  "url" : "https://reportstream.cdc.gov/fhir/StructureDefinition/code-index-name",
                  "valueString" : "identifier"
                }
              ],
              "system" : "http://terminology.hl7.org/CodeSystem/v2-0204",
              "code" : "L",
              "display" : "Legal name"
            }
          }
        ],
        "identifier" : [
          {
            "extension" : [
              {
                "url" : "https://reportstream.cdc.gov/fhir/StructureDefinition/assigning-authority",
                "extension" : [
                  {
                    "url" : "https://reportstream.cdc.gov/fhir/StructureDefinition/namespace-id",
                    "valueString" : "CLIA"
                  },
                  {
                    "url" : "https://reportstream.cdc.gov/fhir/StructureDefinition/universal-id",
                    "valueOid" : "urn:oid:2.16.840.1.113883.4.7"
                  }
                ]
              },
              {
                "url" : "https://reportstream.cdc.gov/fhir/StructureDefinition/assigning-facility",
                "valueReference" : {
                  "reference" : "Location/1703270114830620000.d0c66fb8-f442-4c87-9600-8f02cbf9368a"
                }
              }
            ],
            "type" : {
              "coding" : [
                {
                  "extension" : [
                    {
                      "url" : "https://reportstream.cdc.gov/fhir/StructureDefinition/code-index-name",
                      "valueString" : "identifier"
                    }
                  ],
                  "system" : "http://terminology.hl7.org/CodeSystem/v2-0203",
                  "code" : "XX"
                }
              ]
            },
            "value" : "11D0668319"
          }
        ],
        "name" : "CDC Atlanta Lab",
        "address" : [
          {
            "use" : "work",
            "line" : [
              "1600 Cliffton Road"
            ],
            "city" : "Atlanta",
            "state" : "GA",
            "postalCode" : "30329",
            "country" : "USA"
          }
        ],
        "contact" : [
          {
            "purpose" : {
              "coding" : [
                {
                  "extension" : [
                    {
                      "url" : "https://reportstream.cdc.gov/fhir/StructureDefinition/code-index-name",
                      "valueString" : "identifier"
                    }
                  ],
                  "system" : "http://terminology.hl7.org/CodeSystem/contactentity-type",
                  "code" : "ADMIN",
                  "display" : "Administrative"
                }
              ],
              "text" : "Organization Medical Director"
            }
          }
        ]
      }
    },
    {
      "fullUrl" : "Specimen/1703270115103934000.9d3c504e-a0a1-4b1f-9800-68fd33fe585e",
      "resource" : {
        "resourceType" : "Specimen",
        "id" : "1703270115103934000.9d3c504e-a0a1-4b1f-9800-68fd33fe585e",
        "identifier" : [
          {
            "extension" : [
              {
                "url" : "https://reportstream.cdc.gov/fhir/StructureDefinition/hl7-use",
                "valueString" : "specimen-id-filler"
              },
              {
                "url" : "https://reportstream.cdc.gov/fhir/StructureDefinition/namespace-id",
                "valueString" : "RS.CDC.Stag"
              },
              {
                "url" : "https://reportstream.cdc.gov/fhir/StructureDefinition/universal-id",
                "valueString" : "2.16.840.1.114222.4.3.3.2.1.2"
              },
              {
                "url" : "https://reportstream.cdc.gov/fhir/StructureDefinition/universal-id-type",
                "valueString" : "ISO"
              }
            ],
            "type" : {
              "coding" : [
                {
                  "system" : "http://terminology.hl7.org/CodeSystem/v2-0203",
                  "code" : "FGN"
                }
              ]
            },
            "value" : "3015822725"
          }
        ],
        "subject" : {
          "reference" : "Patient/1703270114819832000.26c349de-e14c-46c9-a22f-95f00d3d54e3"
        }
      }
    },
    {
      "fullUrl" : "ServiceRequest/1703270115112181000.c8fa5166-98b0-415a-8146-2b51f18829a3",
      "resource" : {
        "resourceType" : "ServiceRequest",
        "id" : "1703270115112181000.c8fa5166-98b0-415a-8146-2b51f18829a3",
        "status" : "unknown",
        "code" : {
          "coding" : [
            {
              "extension" : [
                {
                  "url" : "https://reportstream.cdc.gov/fhir/StructureDefinition/cwe-coding",
                  "valueString" : "coding"
                },
                {
                  "url" : "https://reportstream.cdc.gov/fhir/StructureDefinition/cwe-coding-system",
                  "valueString" : "LN"
                }
              ],
              "system" : "http://loinc.org",
              "code" : "68991-9",
              "display" : "Epidemiologically Important Information"
            }
          ]
        },
        "subject" : {
          "reference" : "Patient/1703270114819832000.26c349de-e14c-46c9-a22f-95f00d3d54e3"
        }
      }
    },
    {
      "fullUrl" : "DiagnosticReport/1703270115116140000.edb49023-e0df-4c9c-9f89-094faa6235f8",
      "resource" : {
        "resourceType" : "DiagnosticReport",
        "id" : "1703270115116140000.edb49023-e0df-4c9c-9f89-094faa6235f8",
        "basedOn" : [
          {
            "reference" : "ServiceRequest/1703270115112181000.c8fa5166-98b0-415a-8146-2b51f18829a3"
          }
        ],
        "status" : "final",
        "category" : [
          {
            "coding" : [
              {
                "extension" : [
                  {
                    "url" : "https://reportstream.cdc.gov/fhir/StructureDefinition/hl7-use",
                    "valueString" : "id-code"
                  }
                ]
              }
            ]
          }
        ],
        "code" : {
          "coding" : [
            {
              "extension" : [
                {
                  "url" : "https://reportstream.cdc.gov/fhir/StructureDefinition/cwe-coding",
                  "valueString" : "coding"
                },
                {
                  "url" : "https://reportstream.cdc.gov/fhir/StructureDefinition/cwe-coding-system",
                  "valueString" : "LN"
                }
              ],
              "system" : "http://loinc.org",
              "code" : "68991-9",
              "display" : "Epidemiologically Important Information"
            }
          ]
        },
        "subject" : {
          "reference" : "Patient/1703270114819832000.26c349de-e14c-46c9-a22f-95f00d3d54e3"
        },
        "specimen" : [
          {
            "reference" : "Specimen/1703270115103934000.9d3c504e-a0a1-4b1f-9800-68fd33fe585e"
          }
        ],
        "result" : [
          {
            "reference" : "Observation/1703270114836886000.ff6a4cfe-95e7-40c7-97a9-37d93b9707b2"
          }
        ]
      }
    }
  ]
}<|MERGE_RESOLUTION|>--- conflicted
+++ resolved
@@ -492,21 +492,6 @@
               {
                 "url" : "https://reportstream.cdc.gov/fhir/StructureDefinition/note-type",
                 "valueCodeableConcept" : {
-<<<<<<< HEAD
-                  "coding" : [
-                    {
-                      "extension" : [
-                        {
-                          "url" : "https://reportstream.cdc.gov/fhir/StructureDefinition/coding-system-oid",
-                          "valueOid" : "urn:oid:2.16.840.1.113883.12.364"
-                        },
-                        {
-                          "url" : "https://reportstream.cdc.gov/fhir/StructureDefinition/code-index-name",
-                          "valueString" : "identifier"
-                        }
-                      ],
-                      "system" : "HL70364",
-=======
                   "extension" : [
                     {
                       "url" : "https://reportstream.cdc.gov/fhir/StructureDefinition/coding-system-oid",
@@ -525,7 +510,6 @@
                           "valueString" : "HL70364"
                         }
                       ],
->>>>>>> 6a3a5ed8
                       "version" : "2.5.1",
                       "code" : "RE",
                       "display" : "Remark"
@@ -535,24 +519,7 @@
               },
               {
                 "url" : "https://reportstream.cdc.gov/fhir/StructureDefinition/note-source",
-<<<<<<< HEAD
-                "valueCodeableConcept" : {
-                  "coding" : [
-                    {
-                      "extension" : [
-                        {
-                          "url" : "https://reportstream.cdc.gov/fhir/StructureDefinition/code-index-name",
-                          "valueString" : "identifier"
-                        }
-                      ],
-                      "system" : "http://terminology.hl7.org/CodeSystem/v2-0105",
-                      "code" : "L"
-                    }
-                  ]
-                }
-=======
                 "valueId" : "L"
->>>>>>> 6a3a5ed8
               }
             ],
             "authorString" : "Ringo Starr",
