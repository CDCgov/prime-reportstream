{
  "resourceType" : "Bundle",
  "id" : "1700068568379916000.88f8f12e-2f7d-47e4-bb96-d25ab6b8e858",
  "meta" : {
    "lastUpdated" : "2023-11-15T12:16:08.398-05:00"
  },
  "identifier" : {
    "system" : "https://reportstream.cdc.gov/prime-router",
    "value" : "24095_3015822725_04204575_5120"
  },
  "type" : "message",
  "timestamp" : "2023-04-05T13:36:10.000-04:00",
  "entry" : [
    {
      "fullUrl" : "MessageHeader/95b596ef-a8eb-363c-970a-bc64779d04ee",
      "resource" : {
        "resourceType" : "MessageHeader",
        "id" : "95b596ef-a8eb-363c-970a-bc64779d04ee",
        "meta" : {
          "tag" : [
            {
              "system" : "http://terminology.hl7.org/CodeSystem/v2-0103",
              "code" : "T"
            }
          ]
        },
        "extension" : [
          {
            "url" : "https://reportstream.cdc.gov/fhir/StructureDefinition/encoding-characters",
            "valueString" : "^~\\&#"
          },
          {
            "url" : "https://reportstream.cdc.gov/fhir/StructureDefinition/application-acknowledgement-type",
            "valueIdentifier" : {
              "type" : {
                "coding" : [
                  {
                    "extension" : [
                      {
                        "url" : "https://reportstream.cdc.gov/fhir/StructureDefinition/code-index-name",
                        "valueString" : "identifier"
                      }
                    ],
                    "system" : "http://terminology.hl7.org/CodeSystem/v3-AcknowledgementCondition",
                    "code" : "NE"
                  }
                ]
              }
            }
          },
          {
            "url" : "https://reportstream.cdc.gov/fhir/StructureDefinition/accept-acknowledgement-type",
            "valueIdentifier" : {
              "type" : {
                "coding" : [
                  {
                    "extension" : [
                      {
                        "url" : "https://reportstream.cdc.gov/fhir/StructureDefinition/code-index-name",
                        "valueString" : "identifier"
                      }
                    ],
                    "system" : "http://terminology.hl7.org/CodeSystem/v3-AcknowledgementCondition",
                    "code" : "NE"
                  }
                ]
              }
            }
          },
          {
            "url" : "https://reportstream.cdc.gov/fhir/StructureDefinition/source-message-profile-id",
            "valueIdentifier" : {
              "extension" : [
                {
                  "url" : "https://reportstream.cdc.gov/fhir/StructureDefinition/universal-id",
                  "valueOid" : "urn:oid:2.16.840.1.113883.9.11"
                }
              ],
              "system" : "PHIN",
              "value" : "PHLabReport-NoAck"
            }
          }
        ],
        "eventCoding" : {
          "system" : "http://terminology.hl7.org/CodeSystem/v2-0003",
          "code" : "R01",
          "display" : "ORU^R01^ORU_R01"
        },
        "destination" : [
          {
            "target" : {
              "reference" : "Device/1700068568438342000.43221a86-7880-47b4-a537-7edc7f0f8e7e"
            },
            "endpoint" : "urn:oid:2.16.840.1.114222.4.3.3.2.17.2",
            "receiver" : {
              "reference" : "Organization/urn-oid-2.16.840.1.114222.4.1.3673"
            }
          }
        ],
        "sender" : {
          "reference" : "Organization/1700068568464663000.952df128-fa91-446c-8705-01d8bc31e32d"
        },
        "source" : {
          "extension" : [
            {
              "url" : "https://reportstream.cdc.gov/fhir/StructureDefinition/software-vendor-org",
              "valueReference" : {
                "reference" : "Organization/1700068568463572000.3eb63883-dbac-4b20-9039-c6d5f88fd4dc"
              }
            },
            {
              "url" : "https://reportstream.cdc.gov/fhir/StructureDefinition/software-binary-id",
              "valueString" : "Binary ID unknown"
            }
          ],
          "name" : "RS.CDC.Stag",
          "software" : "RS",
          "version" : "RS V11",
          "endpoint" : "urn:oid:2.16.840.1.114222.4.3.3.2.1.2"
        }
      }
    },
    {
      "fullUrl" : "Device/1700068568438342000.43221a86-7880-47b4-a537-7edc7f0f8e7e",
      "resource" : {
        "resourceType" : "Device",
        "id" : "1700068568438342000.43221a86-7880-47b4-a537-7edc7f0f8e7e",
        "identifier" : [
          {
            "value" : "ReportStream"
          },
          {
            "type" : {
              "coding" : [
                {
                  "extension" : [
                    {
                      "url" : "https://reportstream.cdc.gov/fhir/StructureDefinition/code-index-name",
                      "valueString" : "identifier"
                    }
                  ],
                  "system" : "http://terminology.hl7.org/CodeSystem/v2-0301",
                  "code" : "ISO"
                }
              ]
            },
            "value" : "urn:oid:2.16.840.1.114222.4.3.3.2.17.2"
          }
        ]
      }
    },
    {
      "fullUrl" : "Organization/urn-oid-2.16.840.1.114222.4.1.3673",
      "resource" : {
        "resourceType" : "Organization",
        "id" : "urn-oid-2.16.840.1.114222.4.1.3673",
        "identifier" : [
          {
            "value" : "RSDOH"
          },
          {
            "system" : "urn:id:ISO",
            "value" : "urn:oid:2.16.840.1.114222.4.1.3673"
          }
        ],
        "name" : "RSDOH"
      }
    },
    {
      "fullUrl" : "Location/1700068568462403000.a86bf5c5-3cca-4960-bb98-b816ce5a5513",
      "resource" : {
        "resourceType" : "Location",
        "id" : "1700068568462403000.a86bf5c5-3cca-4960-bb98-b816ce5a5513"
      }
    },
    {
      "fullUrl" : "Organization/1700068568463572000.3eb63883-dbac-4b20-9039-c6d5f88fd4dc",
      "resource" : {
        "resourceType" : "Organization",
        "id" : "1700068568463572000.3eb63883-dbac-4b20-9039-c6d5f88fd4dc",
        "identifier" : [
          {
            "extension" : [
              {
                "url" : "https://reportstream.cdc.gov/fhir/StructureDefinition/assigning-authority",
                "extension" : [
                  {
                    "url" : "https://reportstream.cdc.gov/fhir/StructureDefinition/namespace-id",
                    "valueString" : "CDC"
                  },
                  {
                    "url" : "https://reportstream.cdc.gov/fhir/StructureDefinition/universal-id",
                    "valueOid" : "urn:oid:2.16.840.1.114222.4"
                  }
                ]
              },
              {
                "url" : "https://reportstream.cdc.gov/fhir/StructureDefinition/assigning-facility",
                "valueReference" : {
                  "reference" : "Location/1700068568462403000.a86bf5c5-3cca-4960-bb98-b816ce5a5513"
                }
              }
            ],
            "type" : {
              "coding" : [
                {
                  "extension" : [
                    {
                      "url" : "https://reportstream.cdc.gov/fhir/StructureDefinition/code-index-name",
                      "valueString" : "identifier"
                    }
                  ],
                  "system" : "http://terminology.hl7.org/CodeSystem/v2-0203",
                  "code" : "XX"
                }
              ]
            },
            "value" : "CDC CLIA"
          }
        ],
        "name" : "CDC"
      }
    },
    {
      "fullUrl" : "Organization/1700068568464663000.952df128-fa91-446c-8705-01d8bc31e32d",
      "resource" : {
        "resourceType" : "Organization",
        "id" : "1700068568464663000.952df128-fa91-446c-8705-01d8bc31e32d",
        "identifier" : [
          {
            "extension" : [
              {
                "url" : "https://reportstream.cdc.gov/fhir/StructureDefinition/identifier-namespace-id",
                "valueBoolean" : true
              }
            ],
            "value" : "ReportStream"
          },
          {
            "extension" : [
              {
                "url" : "https://reportstream.cdc.gov/fhir/StructureDefinition/identifier-universal-id",
                "valueBoolean" : true
              }
            ],
            "type" : {
              "coding" : [
                {
                  "extension" : [
                    {
                      "url" : "https://reportstream.cdc.gov/fhir/StructureDefinition/code-index-name",
                      "valueString" : "identifier"
                    }
                  ],
                  "system" : "http://terminology.hl7.org/CodeSystem/v2-0301",
                  "code" : "CLIA"
                }
              ]
            },
            "value" : "11D0668319"
          }
        ]
      }
    },
    {
      "fullUrl" : "Provenance/1700068568723679000.c43b4186-fb23-44e7-aab9-f5a616cf59e5",
      "resource" : {
        "resourceType" : "Provenance",
        "id" : "1700068568723679000.c43b4186-fb23-44e7-aab9-f5a616cf59e5",
        "target" : [
          {
            "reference" : "DiagnosticReport/1700068569558321000.c0c8d043-084c-4cfa-b192-3598a0b924eb"
          }
        ],
        "recorded" : "2023-04-05T13:36:10-04:00",
        "_recorded" : {
          "extension" : [
            {
              "url" : "https://reportstream.cdc.gov/fhir/StructureDefinition/hl7v2-date-time",
              "valueString" : "20230405133610-0400"
            }
          ]
        },
        "activity" : {
          "coding" : [
            {
              "extension" : [
                {
                  "url" : "https://reportstream.cdc.gov/fhir/StructureDefinition/code-index-name",
                  "valueString" : "identifier"
                }
              ],
              "system" : "http://terminology.hl7.org/CodeSystem/v2-0003",
              "code" : "R01",
              "display" : "ORU_R01"
            }
          ]
        },
        "agent" : [
          {
            "type" : {
              "coding" : [
                {
                  "extension" : [
                    {
                      "url" : "https://reportstream.cdc.gov/fhir/StructureDefinition/code-index-name",
                      "valueString" : "identifier"
                    }
                  ],
                  "system" : "http://terminology.hl7.org/CodeSystem/provenance-participant-type",
                  "code" : "author"
                }
              ]
            },
            "who" : {
              "reference" : "Organization/1700068568723125000.352082f8-afbd-4be9-9025-772669f970ab"
            }
          }
        ],
        "entity" : [
          {
            "role" : "source",
            "what" : {
              "reference" : "Device/1700068568725972000.28e33d38-d40f-4c70-98b0-d5d886c3bad2"
            }
          }
        ]
      }
    },
    {
      "fullUrl" : "Organization/1700068568723125000.352082f8-afbd-4be9-9025-772669f970ab",
      "resource" : {
        "resourceType" : "Organization",
        "id" : "1700068568723125000.352082f8-afbd-4be9-9025-772669f970ab",
        "identifier" : [
          {
            "value" : "ReportStream"
          }
        ],
        "name" : "ReportStream",
        "contact" : [
          {
            "purpose" : {
              "coding" : [
                {
                  "extension" : [
                    {
                      "url" : "https://reportstream.cdc.gov/fhir/StructureDefinition/code-index-name",
                      "valueString" : "identifier"
                    }
                  ],
                  "system" : "http://terminology.hl7.org/CodeSystem/contactentity-type",
                  "code" : "ADMIN",
                  "display" : "Administrative"
                }
              ],
              "text" : "Organization Medical Director"
            }
          }
        ]
      }
    },
    {
      "fullUrl" : "Device/1700068568725972000.28e33d38-d40f-4c70-98b0-d5d886c3bad2",
      "resource" : {
        "resourceType" : "Device",
        "id" : "1700068568725972000.28e33d38-d40f-4c70-98b0-d5d886c3bad2",
        "identifier" : [
          {
            "type" : {
              "coding" : [
                {
                  "extension" : [
                    {
                      "url" : "https://reportstream.cdc.gov/fhir/StructureDefinition/code-index-name",
                      "valueString" : "identifier"
                    }
                  ],
                  "system" : "http://terminology.hl7.org/NamingSystem/uri",
                  "code" : "2.16.840.1.114222.4.3.3.2.1.2",
                  "display" : "RS.CDC.Stag"
                }
              ]
            }
          }
        ],
        "deviceName" : [
          {
            "name" : "RS.CDC.Stag",
            "type" : "user-friendly-name"
          }
        ]
      }
    },
    {
      "fullUrl" : "Observation/1700068569432611000.9b395a9d-74dc-4827-88b9-0e84de018d86",
      "resource" : {
        "resourceType" : "Observation",
        "id" : "1700068569432611000.9b395a9d-74dc-4827-88b9-0e84de018d86",
        "extension" : [
          {
            "url" : "https://reportstream.cdc.gov/fhir/StructureDefinition/observation-status-original-text",
            "valueString" : "F"
          },
          {
            "url" : "https://reportstream.cdc.gov/fhir/StructureDefinition/producer-id",
            "valueCodeableConcept" : {
              "coding" : [
                {
                  "extension" : [
                    {
                      "url" : "https://reportstream.cdc.gov/fhir/StructureDefinition/code-index-name",
                      "valueString" : "identifier"
                    }
                  ],
                  "code" : "11D0668319"
                }
              ]
            }
          }
        ],
        "identifier" : [
          {
            "system" : "urn:id:extID",
            "value" : "3015822725_04204575"
          }
        ],
        "status" : "final",
        "category" : [
          {
            "coding" : [
              {
                "extension" : [
                  {
                    "url" : "https://reportstream.cdc.gov/fhir/StructureDefinition/code-index-name",
                    "valueString" : "identifier"
                  }
                ],
                "system" : "http://terminology.hl7.org/CodeSystem/observation-category",
                "code" : "laboratory",
                "display" : "Laboratory"
              }
            ]
          }
        ],
        "code" : {
          "coding" : [
            {
              "extension" : [
                {
                  "url" : "https://reportstream.cdc.gov/fhir/StructureDefinition/code-index-name",
                  "valueString" : "identifier"
                }
              ],
              "system" : "http://loinc.org",
              "version" : "2.61",
              "code" : "11368-8",
              "display" : "Illness or injury onset date and time"
            }
          ]
        },
        "subject" : {
          "reference" : "Patient/1700068569423473000.f0ee3b5f-6ce8-42b2-80a4-7082f13a629b"
        },
        "performer" : [
          {
            "reference" : "Organization/1700068569431218000.fcfbcd5d-cbce-451c-9fbf-67c9173da333"
          }
        ],
        "valueDateTime" : "2023-02-01",
        "_valueDateTime" : {
          "extension" : [
            {
              "url" : "https://reportstream.cdc.gov/fhir/StructureDefinition/hl7v2-date-time",
              "valueString" : "20230201"
            }
          ]
        },
        "note" : [
          {
            "extension" : [
              {
                "url" : "https://reportstream.cdc.gov/fhir/StructureDefinition/note-type",
                "valueCodeableConcept" : {
                  "coding" : [
                    {
                      "extension" : [
                        {
                          "url" : "https://reportstream.cdc.gov/fhir/StructureDefinition/coding-system-oid",
                          "valueOid" : "urn:oid:2.16.840.1.113883.12.364"
                        },
                        {
                          "url" : "https://reportstream.cdc.gov/fhir/StructureDefinition/code-index-name",
                          "valueString" : "identifier"
                        }
                      ],
                      "system" : "HL70364",
                      "version" : "2.5.1",
                      "code" : "RE",
                      "display" : "Remark"
                    }
                  ]
                }
              },
              {
                "url" : "https://reportstream.cdc.gov/fhir/StructureDefinition/note-source",
                "valueCodeableConcept" : {
                  "coding" : [
                    {
                      "extension" : [
                        {
                          "url" : "https://reportstream.cdc.gov/fhir/StructureDefinition/code-index-name",
                          "valueString" : "identifier"
                        }
                      ],
                      "system" : "http://terminology.hl7.org/CodeSystem/v2-0105",
                      "code" : "L"
                    }
                  ]
                }
              }
            ],
            "text" : "OBX Note Authored by: Ringo Starr"
          }
        ]
      }
    },
    {
      "fullUrl" : "Location/1700068569429820000.dd4b92fe-7510-4e1e-a8e0-e01232a7f0bc",
      "resource" : {
        "resourceType" : "Location",
        "id" : "1700068569429820000.dd4b92fe-7510-4e1e-a8e0-e01232a7f0bc"
      }
    },
    {
      "fullUrl" : "Organization/1700068569431218000.fcfbcd5d-cbce-451c-9fbf-67c9173da333",
      "resource" : {
        "resourceType" : "Organization",
        "id" : "1700068569431218000.fcfbcd5d-cbce-451c-9fbf-67c9173da333",
        "extension" : [
          {
            "url" : "https://reportstream.cdc.gov/fhir/StructureDefinition/organization-name-type",
            "valueCoding" : {
              "extension" : [
                {
                  "url" : "https://reportstream.cdc.gov/fhir/StructureDefinition/code-index-name",
                  "valueString" : "identifier"
                }
              ],
              "system" : "http://terminology.hl7.org/CodeSystem/v2-0204",
              "code" : "L",
              "display" : "Legal name"
            }
          }
        ],
        "identifier" : [
          {
            "extension" : [
              {
                "url" : "https://reportstream.cdc.gov/fhir/StructureDefinition/assigning-authority",
                "extension" : [
                  {
                    "url" : "https://reportstream.cdc.gov/fhir/StructureDefinition/namespace-id",
                    "valueString" : "CLIA"
                  },
                  {
                    "url" : "https://reportstream.cdc.gov/fhir/StructureDefinition/universal-id",
                    "valueOid" : "urn:oid:2.16.840.1.113883.4.7"
                  }
                ]
              },
              {
                "url" : "https://reportstream.cdc.gov/fhir/StructureDefinition/assigning-facility",
                "valueReference" : {
                  "reference" : "Location/1700068569429820000.dd4b92fe-7510-4e1e-a8e0-e01232a7f0bc"
                }
              }
            ],
            "type" : {
              "coding" : [
                {
                  "extension" : [
                    {
                      "url" : "https://reportstream.cdc.gov/fhir/StructureDefinition/code-index-name",
                      "valueString" : "identifier"
                    }
                  ],
                  "system" : "http://terminology.hl7.org/CodeSystem/v2-0203",
                  "code" : "XX"
                }
              ]
            },
            "value" : "11D0668319"
          }
        ],
        "name" : "CDC Atlanta Lab",
        "address" : [
          {
            "use" : "work",
            "line" : [
              "1600 Cliffton Road"
            ],
            "city" : "Atlanta",
            "state" : "GA",
            "postalCode" : "30329",
            "country" : "USA"
          }
        ],
        "contact" : [
          {
            "purpose" : {
              "coding" : [
                {
                  "extension" : [
                    {
                      "url" : "https://reportstream.cdc.gov/fhir/StructureDefinition/code-index-name",
                      "valueString" : "identifier"
                    }
                  ],
                  "system" : "http://terminology.hl7.org/CodeSystem/contactentity-type",
                  "code" : "ADMIN",
                  "display" : "Administrative"
                }
              ],
              "text" : "Organization Medical Director"
            }
          }
        ]
      }
    },
    {
      "fullUrl" : "Specimen/1700068569541075000.291543e9-d818-48b1-a6bb-752bc35dcfcc",
      "resource" : {
        "resourceType" : "Specimen",
        "id" : "1700068569541075000.291543e9-d818-48b1-a6bb-752bc35dcfcc",
        "identifier" : [
          {
            "extension" : [
              {
                "url" : "https://reportstream.cdc.gov/fhir/StructureDefinition/universal-id",
                "valueOid" : "urn:oid:2.16.840.1.114222.4.3.3.2.1.2"
              }
            ],
            "type" : {
              "coding" : [
                {
                  "extension" : [
                    {
                      "url" : "https://reportstream.cdc.gov/fhir/StructureDefinition/code-index-name",
                      "valueString" : "identifier"
                    }
                  ],
                  "system" : "http://terminology.hl7.org/CodeSystem/v2-0203",
                  "code" : "FGN"
                }
              ]
<<<<<<< HEAD
            }
          }
        ],
        "identifier" : [
          {
            "extension" : [
              {
                "url" : "https://reportstream.cdc.gov/fhir/StructureDefinition/assigning-authority-namespace-id",
                "valueString" : "RS.CDC.Stag"
              },
              {
                "url" : "https://reportstream.cdc.gov/fhir/StructureDefinition/assigning-authority-universal-id",
                "valueOid" : "urn:oid:2.16.840.1.114222.4.3.3.2.1.2"
              }
            ],
            "type" : {
              "coding" : [
                {
                  "system" : "http://terminology.hl7.org/CodeSystem/v2-0203",
                  "code" : "XX",
                  "display" : "Organization identifier"
                }
              ]
            },
            "system" : "urn:id:RS.CDC.Stag",
            "value" : "SPHL-000025"
          }
        ],
        "name" : [
          {
            "text" : "Paul McCartney",
            "family" : "McCartney",
            "given" : [
              "Paul"
            ]
          }
        ]
      }
    },
    {
      "fullUrl" : "Specimen/1696262528129472000.3cced294-e0d0-43d8-9c10-a796a573c5dc",
      "resource" : {
        "resourceType" : "Specimen",
        "id" : "1696262528129472000.3cced294-e0d0-43d8-9c10-a796a573c5dc",
        "meta" : {
          "extension" : [
            {
              "url" : "http://ibm.com/fhir/cdm/StructureDefinition/source-data-model-version",
              "valueString" : "2.5.1"
            }
          ],
          "tag" : [
            {
              "extension" : [
                {
                  "url" : "https://reportstream.cdc.gov/fhir/StructureDefinition/code-index-name",
                  "valueString" : "identifier"
                }
              ],
              "system" : "http://terminology.hl7.org/CodeSystem/v2-0103",
              "code" : "T"
            }
          ]
        },
        "identifier" : [
          {
            "extension" : [
              {
                "url" : "https://reportstream.cdc.gov/fhir/StructureDefinition/hl7-use",
                "valueString" : "specimen-id-filler"
              },
              {
                "url" : "https://reportstream.cdc.gov/fhir/StructureDefinition/namespace-id",
                "valueString" : "RS.CDC.Stag"
              },
              {
                "url" : "https://reportstream.cdc.gov/fhir/StructureDefinition/universal-id",
                "valueString" : "2.16.840.1.114222.4.3.3.2.1.2"
              },
              {
                "url" : "https://reportstream.cdc.gov/fhir/StructureDefinition/universal-id-type",
                "valueString" : "ISO"
              }
            ],
            "type" : {
              "coding" : [
                {
                  "system" : "http://terminology.hl7.org/CodeSystem/v2-0203",
                  "code" : "FGN"
                }
              ]
            },
=======
            },
            "system" : "RS.CDC.Stag",
>>>>>>> e0e772be
            "value" : "3015822725"
          }
        ],
        "type" : {
          "coding" : [
            {
              "extension" : [
                {
                  "url" : "https://reportstream.cdc.gov/fhir/StructureDefinition/code-index-name",
                  "valueString" : "identifier"
                }
              ],
              "system" : "http://snomed.info/sct",
              "version" : "09012017",
              "code" : "119297000",
              "display" : "Blood"
            }
          ],
          "text" : "Blood"
        },
        "subject" : {
          "reference" : "Patient/1700068569423473000.f0ee3b5f-6ce8-42b2-80a4-7082f13a629b"
        }
      }
    },
    {
      "fullUrl" : "ServiceRequest/1700068569545841000.e250c8dc-6a2c-4f68-82d2-bd30cff4ed33",
      "resource" : {
        "resourceType" : "ServiceRequest",
        "id" : "1700068569545841000.e250c8dc-6a2c-4f68-82d2-bd30cff4ed33",
        "extension" : [
          {
            "url" : "https://reportstream.cdc.gov/fhir/StructureDefinition/entered-by",
            "valueReference" : {
              "reference" : "Practitioner/1700068569543026000.b5c49eee-4dfe-4104-b8c3-be4129823960"
            }
          },
          {
            "url" : "https://reportstream.cdc.gov/fhir/StructureDefinition/collector-identifier",
            "valueReference" : {
              "reference" : "Practitioner/1700068569544505000.47436470-21c5-4d69-984f-a4e059a5d896"
            }
          },
          {
            "url" : "https://reportstream.cdc.gov/fhir/StructureDefinition/result-status",
            "valueCodeableConcept" : {
              "coding" : [
                {
                  "extension" : [
                    {
                      "url" : "https://reportstream.cdc.gov/fhir/StructureDefinition/code-index-name",
                      "valueString" : "identifier"
                    }
                  ],
                  "system" : "http://terminology.hl7.org/CodeSystem/v2-0123",
                  "code" : "F"
                }
              ]
            }
          },
          {
            "url" : "https://reportstream.cdc.gov/fhir/StructureDefinition/enterers-location",
            "valueReference" : {
              "reference" : "Location/1700068569549818000.6c72b364-6d97-49be-ae2a-3355b97a3d3d"
            }
          }
        ],
        "identifier" : [
          {
            "type" : {
              "coding" : [
                {
                  "extension" : [
                    {
                      "url" : "https://reportstream.cdc.gov/fhir/StructureDefinition/code-index-name",
                      "valueString" : "identifier"
                    }
                  ],
                  "system" : "http://terminology.hl7.org/CodeSystem/v2-0203",
                  "code" : "VN",
                  "display" : "Visit number"
                }
              ]
            },
            "value" : "20230405133610-0400"
          },
          {
            "extension" : [
              {
                "url" : "https://reportstream.cdc.gov/fhir/StructureDefinition/universal-id",
                "valueOid" : "urn:oid:1.111.122311.222.44.2.3.3"
              }
            ],
            "type" : {
              "coding" : [
                {
                  "extension" : [
                    {
                      "url" : "https://reportstream.cdc.gov/fhir/StructureDefinition/code-index-name",
                      "valueString" : "identifier"
                    }
                  ],
                  "system" : "http://terminology.hl7.org/CodeSystem/v2-0203",
                  "code" : "PLAC",
                  "display" : "Placer Identifier"
                }
              ]
            },
            "system" : "urn:id:CDC",
            "value" : "CDC_3015822725"
          },
          {
            "extension" : [
              {
                "url" : "https://reportstream.cdc.gov/fhir/StructureDefinition/universal-id",
                "valueOid" : "urn:oid:2.16.840.1.114222.4.3.3.2.1.2"
              },
              {
                "url" : "https://reportstream.cdc.gov/fhir/StructureDefinition/namespace-id",
                "valueString" : "RS.CDC.Stag"
              }
            ],
            "type" : {
              "coding" : [
                {
                  "extension" : [
                    {
                      "url" : "https://reportstream.cdc.gov/fhir/StructureDefinition/code-index-name",
                      "valueString" : "identifier"
                    }
                  ],
                  "system" : "http://terminology.hl7.org/CodeSystem/v2-0203",
                  "code" : "FILL",
                  "display" : "Filler Identifier"
                }
              ]
            },
            "value" : "3015822725_04204575"
          }
        ],
        "status" : "unknown",
        "intent" : "order",
        "code" : {
          "coding" : [
            {
              "extension" : [
                {
                  "url" : "https://reportstream.cdc.gov/fhir/StructureDefinition/coding-system-oid",
                  "valueOid" : "urn:oid:2.16.840.1.113883.6.1"
                },
                {
                  "url" : "https://reportstream.cdc.gov/fhir/StructureDefinition/code-index-name",
                  "valueString" : "identifier"
                }
              ],
              "system" : "http://loinc.org",
              "code" : "68991-9",
              "display" : "Epidemiologically Important Information"
            }
          ]
        },
        "subject" : {
          "reference" : "Patient/1700068569423473000.f0ee3b5f-6ce8-42b2-80a4-7082f13a629b"
        },
        "requester" : {
          "reference" : "PractitionerRole/1700068569549186000.d8ec769f-8df0-4faa-8071-f15193625bf0"
        }
      }
    },
    {
      "fullUrl" : "Practitioner/1700068569543026000.b5c49eee-4dfe-4104-b8c3-be4129823960",
      "resource" : {
        "resourceType" : "Practitioner",
        "id" : "1700068569543026000.b5c49eee-4dfe-4104-b8c3-be4129823960"
      }
    },
    {
      "fullUrl" : "Practitioner/1700068569544505000.47436470-21c5-4d69-984f-a4e059a5d896",
      "resource" : {
        "resourceType" : "Practitioner",
        "id" : "1700068569544505000.47436470-21c5-4d69-984f-a4e059a5d896"
      }
    },
    {
      "fullUrl" : "Practitioner/1700068569547745000.68f18e14-840b-4af3-b2e4-c24767c2a3d3",
      "resource" : {
        "resourceType" : "Practitioner",
        "id" : "1700068569547745000.68f18e14-840b-4af3-b2e4-c24767c2a3d3",
        "extension" : [
          {
            "url" : "https://reportstream.cdc.gov/fhir/StructureDefinition/identifier-type",
            "valueCodeableConcept" : {
              "coding" : [
                {
                  "extension" : [
                    {
                      "url" : "https://reportstream.cdc.gov/fhir/StructureDefinition/code-index-name",
                      "valueString" : "identifier"
                    }
                  ],
                  "system" : "http://terminology.hl7.org/CodeSystem/v2-0203",
                  "code" : "XX"
                }
              ]
            }
          }
        ],
        "identifier" : [
          {
            "extension" : [
              {
                "url" : "https://reportstream.cdc.gov/fhir/StructureDefinition/assigning-authority-namespace-id",
                "valueString" : "RS.CDC.Stag"
              },
              {
                "url" : "https://reportstream.cdc.gov/fhir/StructureDefinition/assigning-authority-universal-id",
                "valueOid" : "urn:oid:2.16.840.1.114222.4.3.3.2.1.2"
              }
            ],
            "type" : {
              "coding" : [
                {
                  "system" : "http://terminology.hl7.org/CodeSystem/v2-0203",
                  "code" : "XX",
                  "display" : "Organization identifier"
                }
              ]
            },
            "system" : "urn:id:RS.CDC.Stag",
            "value" : "SPHL-000025"
          }
        ],
        "name" : [
          {
            "text" : "RSDOH Wadsworth Center, Virology Lab",
            "family" : "RSDOH Wadsworth Center, Virology Lab"
          }
        ],
        "telecom" : [
          {
            "system" : "phone",
            "value" : "+1 518 474 4177",
            "use" : "work"
          }
        ]
      }
    },
    {
      "fullUrl" : "PractitionerRole/1700068569549186000.d8ec769f-8df0-4faa-8071-f15193625bf0",
      "resource" : {
        "resourceType" : "PractitionerRole",
        "id" : "1700068569549186000.d8ec769f-8df0-4faa-8071-f15193625bf0",
        "practitioner" : {
          "reference" : "Practitioner/1700068569547745000.68f18e14-840b-4af3-b2e4-c24767c2a3d3"
        }
      }
    },
    {
      "fullUrl" : "Location/1700068569549818000.6c72b364-6d97-49be-ae2a-3355b97a3d3d",
      "resource" : {
        "resourceType" : "Location",
        "id" : "1700068569549818000.6c72b364-6d97-49be-ae2a-3355b97a3d3d"
      }
    },
    {
      "fullUrl" : "DiagnosticReport/1700068569558321000.c0c8d043-084c-4cfa-b192-3598a0b924eb",
      "resource" : {
        "resourceType" : "DiagnosticReport",
        "id" : "1700068569558321000.c0c8d043-084c-4cfa-b192-3598a0b924eb",
        "extension" : [
          {
            "url" : "https://reportstream.cdc.gov/fhir/StructureDefinition/result-status",
            "valueCodeableConcept" : {
              "coding" : [
                {
                  "extension" : [
                    {
                      "url" : "https://reportstream.cdc.gov/fhir/StructureDefinition/code-index-name",
                      "valueString" : "identifier"
                    }
                  ],
                  "system" : "http://terminology.hl7.org/CodeSystem/v2-0123",
                  "code" : "F"
                }
              ]
            }
          }
        ],
        "identifier" : [
          {
            "system" : "urn:id:extID",
            "value" : "20230405133610-0400"
          },
          {
            "extension" : [
              {
                "url" : "https://reportstream.cdc.gov/fhir/StructureDefinition/hl7-use",
                "valueString" : "placer-order-number"
              },
              {
                "url" : "https://reportstream.cdc.gov/fhir/StructureDefinition/assigning-authority",
                "extension" : [
                  {
                    "url" : "https://reportstream.cdc.gov/fhir/StructureDefinition/assigning-authority-namespace-id",
                    "valueString" : "CDC"
                  },
                  {
                    "url" : "https://reportstream.cdc.gov/fhir/StructureDefinition/assigning-authority-universal-id",
                    "valueString" : "1.111.122311.222.44.2.3.3"
                  },
                  {
                    "url" : "https://reportstream.cdc.gov/fhir/StructureDefinition/universal-id-type",
                    "valueCode" : "ISO"
                  }
                ]
              }
            ],
            "type" : {
              "coding" : [
                {
                  "system" : "http://terminology.hl7.org/CodeSystem/v2-0203",
                  "code" : "PLAC"
                }
              ]
            },
            "value" : "CDC_3015822725"
          },
          {
            "extension" : [
              {
                "url" : "https://reportstream.cdc.gov/fhir/StructureDefinition/universal-id",
                "valueOid" : "urn:oid:2.16.840.1.114222.4.3.3.2.1.2"
              },
              {
                "url" : "https://reportstream.cdc.gov/fhir/StructureDefinition/namespace-id",
                "valueString" : "RS.CDC.Stag"
              }
            ],
            "type" : {
              "coding" : [
                {
                  "extension" : [
                    {
                      "url" : "https://reportstream.cdc.gov/fhir/StructureDefinition/code-index-name",
                      "valueString" : "identifier"
                    }
                  ],
                  "system" : "http://terminology.hl7.org/CodeSystem/v2-0203",
                  "code" : "FILL"
                }
              ]
            },
            "value" : "3015822725_04204575"
          }
        ],
        "basedOn" : [
          {
            "reference" : "ServiceRequest/1700068569545841000.e250c8dc-6a2c-4f68-82d2-bd30cff4ed33"
          }
        ],
        "status" : "final",
        "code" : {
          "coding" : [
            {
              "extension" : [
                {
                  "url" : "https://reportstream.cdc.gov/fhir/StructureDefinition/coding-system-oid",
                  "valueOid" : "urn:oid:2.16.840.1.113883.6.1"
                },
                {
                  "url" : "https://reportstream.cdc.gov/fhir/StructureDefinition/code-index-name",
                  "valueString" : "identifier"
                }
              ],
              "system" : "http://loinc.org",
              "code" : "68991-9",
              "display" : "Epidemiologically Important Information"
            }
          ]
        },
        "subject" : {
          "reference" : "Patient/1700068569423473000.f0ee3b5f-6ce8-42b2-80a4-7082f13a629b"
        },
        "specimen" : [
          {
            "reference" : "Specimen/1700068569541075000.291543e9-d818-48b1-a6bb-752bc35dcfcc"
          }
        ],
        "result" : [
          {
            "reference" : "Observation/1700068569432611000.9b395a9d-74dc-4827-88b9-0e84de018d86"
          }
        ]
      }
    },
    {
      "fullUrl" : "Patient/1700068569423473000.f0ee3b5f-6ce8-42b2-80a4-7082f13a629b",
      "resource" : {
        "resourceType" : "Patient",
        "id" : "1700068569423473000.f0ee3b5f-6ce8-42b2-80a4-7082f13a629b",
        "identifier" : [
          {
            "extension" : [
              {
                "url" : "https://reportstream.cdc.gov/fhir/StructureDefinition/assigning-authority-universal-id",
                "valueOid" : "urn:oid:2.16.840.1.114222.4.3.3.2.1.2"
              }
            ],
            "type" : {
              "coding" : [
                {
                  "system" : "http://terminology.hl7.org/CodeSystem/v2-0203",
                  "code" : "PI",
                  "display" : "Patient internal identifier"
                }
              ]
            },
            "system" : "RS.CDC.Stag",
            "value" : "PID03423907"
          }
        ],
        "name" : [
          {
            "use" : "official",
            "text" : "Cho Yeo-jeong",
            "family" : "Yeo-jeong",
            "given" : [
              "Cho"
            ]
          }
        ],
        "gender" : "female",
        "birthDate" : "2000-04-05",
        "_birthDate" : {
          "extension" : [
            {
              "url" : "https://reportstream.cdc.gov/fhir/StructureDefinition/hl7v2-date-time",
              "valueString" : "20000405"
            }
          ]
        },
        "address" : [
          {
            "use" : "home",
            "country" : "USA"
          }
        ]
      }
    }
  ]
}<|MERGE_RESOLUTION|>--- conflicted
+++ resolved
@@ -637,92 +637,6 @@
           {
             "extension" : [
               {
-                "url" : "https://reportstream.cdc.gov/fhir/StructureDefinition/universal-id",
-                "valueOid" : "urn:oid:2.16.840.1.114222.4.3.3.2.1.2"
-              }
-            ],
-            "type" : {
-              "coding" : [
-                {
-                  "extension" : [
-                    {
-                      "url" : "https://reportstream.cdc.gov/fhir/StructureDefinition/code-index-name",
-                      "valueString" : "identifier"
-                    }
-                  ],
-                  "system" : "http://terminology.hl7.org/CodeSystem/v2-0203",
-                  "code" : "FGN"
-                }
-              ]
-<<<<<<< HEAD
-            }
-          }
-        ],
-        "identifier" : [
-          {
-            "extension" : [
-              {
-                "url" : "https://reportstream.cdc.gov/fhir/StructureDefinition/assigning-authority-namespace-id",
-                "valueString" : "RS.CDC.Stag"
-              },
-              {
-                "url" : "https://reportstream.cdc.gov/fhir/StructureDefinition/assigning-authority-universal-id",
-                "valueOid" : "urn:oid:2.16.840.1.114222.4.3.3.2.1.2"
-              }
-            ],
-            "type" : {
-              "coding" : [
-                {
-                  "system" : "http://terminology.hl7.org/CodeSystem/v2-0203",
-                  "code" : "XX",
-                  "display" : "Organization identifier"
-                }
-              ]
-            },
-            "system" : "urn:id:RS.CDC.Stag",
-            "value" : "SPHL-000025"
-          }
-        ],
-        "name" : [
-          {
-            "text" : "Paul McCartney",
-            "family" : "McCartney",
-            "given" : [
-              "Paul"
-            ]
-          }
-        ]
-      }
-    },
-    {
-      "fullUrl" : "Specimen/1696262528129472000.3cced294-e0d0-43d8-9c10-a796a573c5dc",
-      "resource" : {
-        "resourceType" : "Specimen",
-        "id" : "1696262528129472000.3cced294-e0d0-43d8-9c10-a796a573c5dc",
-        "meta" : {
-          "extension" : [
-            {
-              "url" : "http://ibm.com/fhir/cdm/StructureDefinition/source-data-model-version",
-              "valueString" : "2.5.1"
-            }
-          ],
-          "tag" : [
-            {
-              "extension" : [
-                {
-                  "url" : "https://reportstream.cdc.gov/fhir/StructureDefinition/code-index-name",
-                  "valueString" : "identifier"
-                }
-              ],
-              "system" : "http://terminology.hl7.org/CodeSystem/v2-0103",
-              "code" : "T"
-            }
-          ]
-        },
-        "identifier" : [
-          {
-            "extension" : [
-              {
                 "url" : "https://reportstream.cdc.gov/fhir/StructureDefinition/hl7-use",
                 "valueString" : "specimen-id-filler"
               },
@@ -747,10 +661,6 @@
                 }
               ]
             },
-=======
-            },
-            "system" : "RS.CDC.Stag",
->>>>>>> e0e772be
             "value" : "3015822725"
           }
         ],
