--- conflicted
+++ resolved
@@ -1,8 +1,8 @@
 {
   "resourceType" : "Bundle",
-  "id" : "1699913451570324000.2c188d4e-96e9-46c3-81f8-b9e4d7e52c79",
+  "id" : "1699366193182076000.dde2fb0e-5c5a-4ed2-98de-ab43499c7b91",
   "meta" : {
-    "lastUpdated" : "2023-11-13T17:10:51.599-05:00"
+    "lastUpdated" : "2023-11-07T09:09:53.194-05:00"
   },
   "identifier" : {
     "system" : "https://reportstream.cdc.gov/prime-router",
@@ -10,140 +10,30 @@
   },
   "type" : "message",
   "timestamp" : "2023-05-01T10:25:31.000-04:00",
-  "entry" : [ {
-    "fullUrl" : "MessageHeader/0993dd0b-6ce5-3caf-a177-0b81cc780c18",
-    "resource" : {
-      "resourceType" : "MessageHeader",
-      "id" : "0993dd0b-6ce5-3caf-a177-0b81cc780c18",
-      "extension" : [ {
-        "url" : "https://reportstream.cdc.gov/fhir/StructureDefinition/encoding-characters",
-        "valueString" : "^~\\&#"
-      }, {
-        "url" : "https://reportstream.cdc.gov/fhir/StructureDefinition/character-set",
-        "valueString" : "UNICODE UTF-8"
-      } ],
-      "eventCoding" : {
-        "system" : "http://terminology.hl7.org/CodeSystem/v2-0003",
-        "code" : "R01",
-        "display" : "ORU^R01^ORU_R01"
-      },
-      "sender" : {
-        "reference" : "Organization/1699913451706600000.4466c815-146c-43a6-944b-84e59233f3a9"
-      }
-    }
-  }, {
-    "fullUrl" : "Organization/1699913451706600000.4466c815-146c-43a6-944b-84e59233f3a9",
-    "resource" : {
-      "resourceType" : "Organization",
-      "id" : "1699913451706600000.4466c815-146c-43a6-944b-84e59233f3a9",
-      "address" : [ {
-        "country" : "USA"
-      } ]
-    }
-  }, {
-    "fullUrl" : "Provenance/1699913452164123000.a8a2c399-b0ca-4d39-98e2-6fb151d9e09c",
-    "resource" : {
-      "resourceType" : "Provenance",
-      "id" : "1699913452164123000.a8a2c399-b0ca-4d39-98e2-6fb151d9e09c",
-      "recorded" : "2023-05-01T10:25:31-04:00",
-      "activity" : {
-        "coding" : [ {
-          "extension" : [ {
-            "url" : "https://reportstream.cdc.gov/fhir/StructureDefinition/code-index-name",
-            "valueString" : "identifier"
-          } ],
+  "entry" : [
+    {
+      "fullUrl" : "MessageHeader/0993dd0b-6ce5-3caf-a177-0b81cc780c18",
+      "resource" : {
+        "resourceType" : "MessageHeader",
+        "id" : "0993dd0b-6ce5-3caf-a177-0b81cc780c18",
+        "extension" : [
+          {
+            "url" : "https://reportstream.cdc.gov/fhir/StructureDefinition/encoding-characters",
+            "valueString" : "^~\\&#"
+          },
+          {
+            "url" : "https://reportstream.cdc.gov/fhir/StructureDefinition/character-set",
+            "valueString" : "UNICODE UTF-8"
+          }
+        ],
+        "eventCoding" : {
           "system" : "http://terminology.hl7.org/CodeSystem/v2-0003",
           "code" : "R01",
-          "display" : "ORU_R01"
-        } ]
-      },
-      "agent" : [ {
-        "type" : {
-          "coding" : [ {
-            "extension" : [ {
-              "url" : "https://reportstream.cdc.gov/fhir/StructureDefinition/code-index-name",
-              "valueString" : "identifier"
-            } ],
-            "system" : "http://terminology.hl7.org/CodeSystem/provenance-participant-type",
-            "code" : "author"
-          } ]
-        }
-      } ],
-      "entity" : [ {
-        "role" : "source",
-        "what" : {
-          "reference" : "Device/1699913452168628000.c6b3cdd9-8526-411f-bdb6-de6db68bcc1f"
-        }
-      } ]
-    }
-  }, {
-    "fullUrl" : "Device/1699913452168628000.c6b3cdd9-8526-411f-bdb6-de6db68bcc1f",
-    "resource" : {
-      "resourceType" : "Device",
-      "id" : "1699913452168628000.c6b3cdd9-8526-411f-bdb6-de6db68bcc1f"
-    }
-  }, {
-    "fullUrl" : "Patient/1699913452191848000.1644a4e5-8d76-4e96-9566-1652470af438",
-    "resource" : {
-      "resourceType" : "Patient",
-      "id" : "1699913452191848000.1644a4e5-8d76-4e96-9566-1652470af438"
-    }
-  }, {
-    "fullUrl" : "Encounter/1699913452202306000.af4ab2f9-be8d-4e72-8834-a8a608b55f42",
-    "resource" : {
-      "resourceType" : "Encounter",
-      "id" : "1699913452202306000.af4ab2f9-be8d-4e72-8834-a8a608b55f42",
-      "identifier" : [ {
-        "type" : {
-          "coding" : [ {
-            "extension" : [ {
-              "url" : "https://reportstream.cdc.gov/fhir/StructureDefinition/code-index-name",
-              "valueString" : "identifier"
-            } ],
-            "system" : "http://terminology.hl7.org/CodeSystem/v2-0203",
-            "code" : "VN",
-            "display" : "Visit number"
-          } ]
-        },
-        "value" : "20230501102531-0400"
-      } ],
-      "status" : "unknown",
-      "subject" : {
-        "reference" : "Patient/1699913452191848000.1644a4e5-8d76-4e96-9566-1652470af438"
-      },
-      "location" : [ {
-        "extension" : [ {
-          "url" : "https://reportstream.cdc.gov/fhir/StructureDefinition/hl7-use",
-          "valueString" : "prior-patient-location"
-        } ],
-        "location" : {
-          "reference" : "Location/1699913452219046000.500c9754-c3f2-4da5-867e-deb9b750c7d0"
-        }
-<<<<<<< HEAD
-      } ]
-    }
-  }, {
-    "fullUrl" : "Organization/1699913452212927000.9bfe6720-2a3b-4658-a6a4-af76ceec4384",
-    "resource" : {
-      "resourceType" : "Organization",
-      "id" : "1699913452212927000.9bfe6720-2a3b-4658-a6a4-af76ceec4384",
-      "identifier" : [ {
-        "extension" : [ {
-          "url" : "https://reportstream.cdc.gov/fhir/StructureDefinition/identifier-namespace-id",
-          "valueBoolean" : true
-        } ],
-        "value" : "ASSIGNEE"
-      }, {
-        "extension" : [ {
-          "url" : "https://reportstream.cdc.gov/fhir/StructureDefinition/identifier-universal-id",
-          "valueBoolean" : true
-        } ],
-        "type" : {
-          "coding" : [ {
-            "system" : "http://terminology.hl7.org/CodeSystem/v2-0301",
-            "code" : "UUID"
-          } ]
-=======
+          "display" : "ORU^R01^ORU_R01"
+        },
+        "sender" : {
+          "reference" : "Organization/1699366194088777000.2dc99615-78b1-4935-b52c-aa9c53925613"
+        }
       }
     },
     {
@@ -186,260 +76,479 @@
               "display" : "ORU_R01"
             }
           ]
->>>>>>> 5d42da59
-        },
-        "system" : "urn:ietf:rfc:3986",
-        "value" : "222.1111.22222"
-      } ]
+        },
+        "agent" : [
+          {
+            "type" : {
+              "coding" : [
+                {
+                  "extension" : [
+                    {
+                      "url" : "https://reportstream.cdc.gov/fhir/StructureDefinition/code-index-name",
+                      "valueString" : "identifier"
+                    }
+                  ],
+                  "system" : "http://terminology.hl7.org/CodeSystem/provenance-participant-type",
+                  "code" : "author"
+                }
+              ]
+            }
+          }
+        ],
+        "entity" : [
+          {
+            "role" : "source",
+            "what" : {
+              "reference" : "Device/1699366194363093000.8aed3fc9-a797-4015-96f0-6af517dd48e9"
+            }
+          }
+        ]
+      }
+    },
+    {
+      "fullUrl" : "Device/1699366194363093000.8aed3fc9-a797-4015-96f0-6af517dd48e9",
+      "resource" : {
+        "resourceType" : "Device",
+        "id" : "1699366194363093000.8aed3fc9-a797-4015-96f0-6af517dd48e9",
+        "display" : "ORU^R01^ORU_R01"
+      }
+    },
+    {
+      "fullUrl" : "Patient/1699366194376403000.065b0763-d2ed-4018-8474-e64e69fcd3ef",
+      "resource" : {
+        "resourceType" : "Patient",
+        "id" : "1699366194376403000.065b0763-d2ed-4018-8474-e64e69fcd3ef",
+        "display" : "ORU^R01^ORU_R01"
+      }
+    },
+    {
+      "fullUrl" : "Encounter/1699366194380939000.e99ea8c8-de1d-4d2d-a2c8-0c5a20d46b44",
+      "resource" : {
+        "resourceType" : "Encounter",
+        "id" : "1699366194380939000.e99ea8c8-de1d-4d2d-a2c8-0c5a20d46b44",
+        "identifier" : [
+          {
+            "type" : {
+              "coding" : [
+                {
+                  "extension" : [
+                    {
+                      "url" : "https://reportstream.cdc.gov/fhir/StructureDefinition/code-index-name",
+                      "valueString" : "identifier"
+                    }
+                  ],
+                  "system" : "http://terminology.hl7.org/CodeSystem/v2-0203",
+                  "code" : "VN",
+                  "display" : "Visit number"
+                }
+              ]
+            },
+            "value" : "20230501102531-0400"
+          }
+        ],
+        "status" : "unknown",
+        "subject" : {
+          "reference" : "Patient/1699366194376403000.065b0763-d2ed-4018-8474-e64e69fcd3ef"
+        },
+        "location" : [
+          {
+            "extension" : [
+              {
+                "url" : "https://reportstream.cdc.gov/fhir/StructureDefinition/hl7-use",
+                "valueString" : "prior-patient-location"
+              }
+            ],
+            "location" : {
+              "reference" : "Location/1699366194393594000.00bbe794-f44b-43d5-b88b-ae79fbb40641"
+            }
+          }
+        ]
+      }
+    },
+    {
+      "fullUrl" : "Organization/1699366194387653000.396fa721-0855-40d0-8e75-2198e689372a",
+      "resource" : {
+        "resourceType" : "Organization",
+        "id" : "1699366194387653000.396fa721-0855-40d0-8e75-2198e689372a",
+        "identifier" : [
+          {
+            "extension" : [
+              {
+                "url" : "https://reportstream.cdc.gov/fhir/StructureDefinition/identifier-namespace-id",
+                "valueBoolean" : true
+              }
+            ],
+            "value" : "ASSIGNEE"
+          },
+          {
+            "extension" : [
+              {
+                "url" : "https://reportstream.cdc.gov/fhir/StructureDefinition/identifier-universal-id",
+                "valueBoolean" : true
+              }
+            ],
+            "type" : {
+              "coding" : [
+                {
+                  "extension" : [
+                    {
+                      "url" : "https://reportstream.cdc.gov/fhir/StructureDefinition/code-index-name",
+                      "valueString" : "identifier"
+                    }
+                  ],
+                  "system" : "http://terminology.hl7.org/CodeSystem/v2-0301",
+                  "code" : "UUID"
+                }
+              ]
+            },
+            "system" : "urn:ietf:rfc:3986",
+            "value" : "222.1111.22222"
+          }
+        ]
+      }
+    },
+    {
+      "fullUrl" : "Location/1699366194390461000.dbd1cc74-2b27-4206-adad-11423a016145",
+      "resource" : {
+        "resourceType" : "Location",
+        "id" : "1699366194390461000.dbd1cc74-2b27-4206-adad-11423a016145",
+        "identifier" : [
+          {
+            "extension" : [
+              {
+                "url" : "https://reportstream.cdc.gov/fhir/StructureDefinition/identifier-namespace-id",
+                "valueBoolean" : true
+              }
+            ],
+            "value" : "Hospital A"
+          },
+          {
+            "extension" : [
+              {
+                "url" : "https://reportstream.cdc.gov/fhir/StructureDefinition/identifier-universal-id",
+                "valueBoolean" : true
+              }
+            ],
+            "type" : {
+              "coding" : [
+                {
+                  "extension" : [
+                    {
+                      "url" : "https://reportstream.cdc.gov/fhir/StructureDefinition/hl7-use",
+                      "valueString" : "id-code"
+                    }
+                  ],
+                  "code" : "ISO"
+                }
+              ]
+            },
+            "value" : "2.4.4.4"
+          }
+        ],
+        "physicalType" : {
+          "coding" : [
+            {
+              "system" : "http://terminology.hl7.org/CodeSystem/location-physical-type",
+              "code" : "si"
+            }
+          ]
+        }
+      }
+    },
+    {
+      "fullUrl" : "Location/1699366194391296000.47eae13c-f50f-4353-92db-c7d454dc92eb",
+      "resource" : {
+        "resourceType" : "Location",
+        "id" : "1699366194391296000.47eae13c-f50f-4353-92db-c7d454dc92eb",
+        "identifier" : [
+          {
+            "extension" : [
+              {
+                "url" : "https://reportstream.cdc.gov/fhir/StructureDefinition/identifier-namespace-id",
+                "valueBoolean" : true
+              }
+            ],
+            "value" : "Building B"
+          },
+          {
+            "extension" : [
+              {
+                "url" : "https://reportstream.cdc.gov/fhir/StructureDefinition/identifier-universal-id",
+                "valueBoolean" : true
+              }
+            ],
+            "type" : {
+              "coding" : [
+                {
+                  "extension" : [
+                    {
+                      "url" : "https://reportstream.cdc.gov/fhir/StructureDefinition/hl7-use",
+                      "valueString" : "id-code"
+                    }
+                  ],
+                  "code" : "ISO"
+                }
+              ]
+            },
+            "value" : "2.7.7.7"
+          }
+        ],
+        "physicalType" : {
+          "coding" : [
+            {
+              "system" : "http://terminology.hl7.org/CodeSystem/location-physical-type",
+              "code" : "bu"
+            }
+          ]
+        },
+        "partOf" : {
+          "reference" : "Location/1699366194390461000.dbd1cc74-2b27-4206-adad-11423a016145"
+        }
+      }
+    },
+    {
+      "fullUrl" : "Location/1699366194391853000.d83f8478-036c-4527-8b01-ec1ac857a4a6",
+      "resource" : {
+        "resourceType" : "Location",
+        "id" : "1699366194391853000.d83f8478-036c-4527-8b01-ec1ac857a4a6",
+        "identifier" : [
+          {
+            "extension" : [
+              {
+                "url" : "https://reportstream.cdc.gov/fhir/StructureDefinition/identifier-namespace-id",
+                "valueBoolean" : true
+              }
+            ],
+            "value" : "Floor 2"
+          },
+          {
+            "extension" : [
+              {
+                "url" : "https://reportstream.cdc.gov/fhir/StructureDefinition/identifier-universal-id",
+                "valueBoolean" : true
+              }
+            ],
+            "type" : {
+              "coding" : [
+                {
+                  "extension" : [
+                    {
+                      "url" : "https://reportstream.cdc.gov/fhir/StructureDefinition/hl7-use",
+                      "valueString" : "id-code"
+                    }
+                  ],
+                  "code" : "ISO"
+                }
+              ]
+            },
+            "value" : "2.8.8.8"
+          }
+        ],
+        "physicalType" : {
+          "coding" : [
+            {
+              "system" : "http://terminology.hl7.org/CodeSystem/location-physical-type",
+              "code" : "lvl"
+            }
+          ]
+        },
+        "partOf" : {
+          "reference" : "Location/1699366194391296000.47eae13c-f50f-4353-92db-c7d454dc92eb"
+        }
+      }
+    },
+    {
+      "fullUrl" : "Location/1699366194392433000.9173749d-d991-4c1a-b6be-18cdf800ae95",
+      "resource" : {
+        "resourceType" : "Location",
+        "id" : "1699366194392433000.9173749d-d991-4c1a-b6be-18cdf800ae95",
+        "identifier" : [
+          {
+            "extension" : [
+              {
+                "url" : "https://reportstream.cdc.gov/fhir/StructureDefinition/identifier-namespace-id",
+                "valueBoolean" : true
+              }
+            ],
+            "value" : "Point of Care"
+          },
+          {
+            "extension" : [
+              {
+                "url" : "https://reportstream.cdc.gov/fhir/StructureDefinition/identifier-universal-id",
+                "valueBoolean" : true
+              }
+            ],
+            "type" : {
+              "coding" : [
+                {
+                  "extension" : [
+                    {
+                      "url" : "https://reportstream.cdc.gov/fhir/StructureDefinition/hl7-use",
+                      "valueString" : "id-code"
+                    }
+                  ],
+                  "code" : "ISO"
+                }
+              ]
+            },
+            "value" : "2.1.1.1"
+          }
+        ],
+        "physicalType" : {
+          "coding" : [
+            {
+              "system" : "http://terminology.hl7.org/CodeSystem/location-physical-type",
+              "_code" : {
+                "extension" : [
+                  {
+                    "url" : "https://reportstream.cdc.gov/fhir/StructureDefinition/location-physical-type-poc",
+                    "valueString" : "poc"
+                  }
+                ]
+              }
+            }
+          ]
+        },
+        "partOf" : {
+          "reference" : "Location/1699366194391853000.d83f8478-036c-4527-8b01-ec1ac857a4a6"
+        }
+      }
+    },
+    {
+      "fullUrl" : "Location/1699366194392991000.9bfd4238-4364-4898-acab-3bac5edfd217",
+      "resource" : {
+        "resourceType" : "Location",
+        "id" : "1699366194392991000.9bfd4238-4364-4898-acab-3bac5edfd217",
+        "identifier" : [
+          {
+            "extension" : [
+              {
+                "url" : "https://reportstream.cdc.gov/fhir/StructureDefinition/identifier-namespace-id",
+                "valueBoolean" : true
+              }
+            ],
+            "value" : "Room 10"
+          },
+          {
+            "extension" : [
+              {
+                "url" : "https://reportstream.cdc.gov/fhir/StructureDefinition/identifier-universal-id",
+                "valueBoolean" : true
+              }
+            ],
+            "type" : {
+              "coding" : [
+                {
+                  "extension" : [
+                    {
+                      "url" : "https://reportstream.cdc.gov/fhir/StructureDefinition/hl7-use",
+                      "valueString" : "id-code"
+                    }
+                  ],
+                  "code" : "ISO"
+                }
+              ]
+            },
+            "value" : "2.2.2.2"
+          }
+        ],
+        "physicalType" : {
+          "coding" : [
+            {
+              "system" : "http://terminology.hl7.org/CodeSystem/location-physical-type",
+              "code" : "ro"
+            }
+          ]
+        },
+        "partOf" : {
+          "reference" : "Location/1699366194392433000.9173749d-d991-4c1a-b6be-18cdf800ae95"
+        }
+      }
+    },
+    {
+      "fullUrl" : "Location/1699366194393594000.00bbe794-f44b-43d5-b88b-ae79fbb40641",
+      "resource" : {
+        "resourceType" : "Location",
+        "id" : "1699366194393594000.00bbe794-f44b-43d5-b88b-ae79fbb40641",
+        "extension" : [
+          {
+            "url" : "https://reportstream.cdc.gov/fhir/StructureDefinition/pl6-person-location-type",
+            "valueString" : "location type"
+          }
+        ],
+        "identifier" : [
+          {
+            "extension" : [
+              {
+                "url" : "https://reportstream.cdc.gov/fhir/StructureDefinition/identifier-namespace-id",
+                "valueBoolean" : true
+              }
+            ],
+            "value" : "Bed A"
+          },
+          {
+            "extension" : [
+              {
+                "url" : "https://reportstream.cdc.gov/fhir/StructureDefinition/identifier-universal-id",
+                "valueBoolean" : true
+              }
+            ],
+            "type" : {
+              "coding" : [
+                {
+                  "extension" : [
+                    {
+                      "url" : "https://reportstream.cdc.gov/fhir/StructureDefinition/hl7-use",
+                      "valueString" : "id-code"
+                    }
+                  ],
+                  "code" : "ISO"
+                }
+              ]
+            },
+            "value" : "2.3.3.3"
+          },
+          {
+            "extension" : [
+              {
+                "url" : "https://reportstream.cdc.gov/fhir/StructureDefinition/namespace-id",
+                "valueString" : "NAME"
+              },
+              {
+                "url" : "https://reportstream.cdc.gov/fhir/StructureDefinition/universal-id",
+                "valueString" : "UNI"
+              },
+              {
+                "url" : "https://reportstream.cdc.gov/fhir/StructureDefinition/universal-id-type",
+                "valueString" : "ISO"
+              },
+              {
+                "url" : "https://reportstream.cdc.gov/fhir/StructureDefinition/ei-assigner-organization-type",
+                "valueString" : "organization"
+              }
+            ],
+            "value" : "Entity ID",
+            "assigner" : {
+              "reference" : "Organization/1699366194387653000.396fa721-0855-40d0-8e75-2198e689372a"
+            }
+          }
+        ],
+        "status" : "active",
+        "description" : "Description",
+        "mode" : "instance",
+        "physicalType" : {
+          "coding" : [
+            {
+              "system" : "http://terminology.hl7.org/CodeSystem/location-physical-type",
+              "code" : "bd"
+            }
+          ]
+        },
+        "partOf" : {
+          "reference" : "Location/1699366194392991000.9bfd4238-4364-4898-acab-3bac5edfd217"
+        }
+      }
     }
-  }, {
-    "fullUrl" : "Location/1699913452217589000.0e7307ca-3855-4c96-bda0-6d0d6bd2bdce",
-    "resource" : {
-      "resourceType" : "Location",
-      "id" : "1699913452217589000.0e7307ca-3855-4c96-bda0-6d0d6bd2bdce",
-      "identifier" : [ {
-        "extension" : [ {
-          "url" : "https://reportstream.cdc.gov/fhir/StructureDefinition/identifier-namespace-id",
-          "valueBoolean" : true
-        } ],
-        "value" : "Hospital A"
-      }, {
-        "extension" : [ {
-          "url" : "https://reportstream.cdc.gov/fhir/StructureDefinition/identifier-universal-id",
-          "valueBoolean" : true
-        } ],
-        "type" : {
-          "coding" : [ {
-            "extension" : [ {
-              "url" : "https://reportstream.cdc.gov/fhir/StructureDefinition/hl7-use",
-              "valueString" : "id-code"
-            } ],
-            "code" : "ISO"
-          } ]
-        },
-        "value" : "2.4.4.4"
-      } ],
-      "physicalType" : {
-        "coding" : [ {
-          "system" : "http://terminology.hl7.org/CodeSystem/location-physical-type",
-          "code" : "si"
-        } ]
-      }
-    }
-  }, {
-    "fullUrl" : "Location/1699913452217861000.bd189c9c-2953-417a-8db1-891ebbec17c1",
-    "resource" : {
-      "resourceType" : "Location",
-      "id" : "1699913452217861000.bd189c9c-2953-417a-8db1-891ebbec17c1",
-      "identifier" : [ {
-        "extension" : [ {
-          "url" : "https://reportstream.cdc.gov/fhir/StructureDefinition/identifier-namespace-id",
-          "valueBoolean" : true
-        } ],
-        "value" : "Building B"
-      }, {
-        "extension" : [ {
-          "url" : "https://reportstream.cdc.gov/fhir/StructureDefinition/identifier-universal-id",
-          "valueBoolean" : true
-        } ],
-        "type" : {
-          "coding" : [ {
-            "extension" : [ {
-              "url" : "https://reportstream.cdc.gov/fhir/StructureDefinition/hl7-use",
-              "valueString" : "id-code"
-            } ],
-            "code" : "ISO"
-          } ]
-        },
-        "value" : "2.7.7.7"
-      } ],
-      "physicalType" : {
-        "coding" : [ {
-          "system" : "http://terminology.hl7.org/CodeSystem/location-physical-type",
-          "code" : "bu"
-        } ]
-      },
-      "partOf" : {
-        "reference" : "Location/1699913452217589000.0e7307ca-3855-4c96-bda0-6d0d6bd2bdce"
-      }
-    }
-  }, {
-    "fullUrl" : "Location/1699913452218075000.c96db2f1-f2d8-419e-8139-38d2bf1e5904",
-    "resource" : {
-      "resourceType" : "Location",
-      "id" : "1699913452218075000.c96db2f1-f2d8-419e-8139-38d2bf1e5904",
-      "identifier" : [ {
-        "extension" : [ {
-          "url" : "https://reportstream.cdc.gov/fhir/StructureDefinition/identifier-namespace-id",
-          "valueBoolean" : true
-        } ],
-        "value" : "Floor 2"
-      }, {
-        "extension" : [ {
-          "url" : "https://reportstream.cdc.gov/fhir/StructureDefinition/identifier-universal-id",
-          "valueBoolean" : true
-        } ],
-        "type" : {
-          "coding" : [ {
-            "extension" : [ {
-              "url" : "https://reportstream.cdc.gov/fhir/StructureDefinition/hl7-use",
-              "valueString" : "id-code"
-            } ],
-            "code" : "ISO"
-          } ]
-        },
-        "value" : "2.8.8.8"
-      } ],
-      "physicalType" : {
-        "coding" : [ {
-          "system" : "http://terminology.hl7.org/CodeSystem/location-physical-type",
-          "code" : "lvl"
-        } ]
-      },
-      "partOf" : {
-        "reference" : "Location/1699913452217861000.bd189c9c-2953-417a-8db1-891ebbec17c1"
-      }
-    }
-  }, {
-    "fullUrl" : "Location/1699913452218265000.61dacc2f-45c7-4206-85fe-8922b20dd19c",
-    "resource" : {
-      "resourceType" : "Location",
-      "id" : "1699913452218265000.61dacc2f-45c7-4206-85fe-8922b20dd19c",
-      "identifier" : [ {
-        "extension" : [ {
-          "url" : "https://reportstream.cdc.gov/fhir/StructureDefinition/identifier-namespace-id",
-          "valueBoolean" : true
-        } ],
-        "value" : "Point of Care"
-      }, {
-        "extension" : [ {
-          "url" : "https://reportstream.cdc.gov/fhir/StructureDefinition/identifier-universal-id",
-          "valueBoolean" : true
-        } ],
-        "type" : {
-          "coding" : [ {
-            "extension" : [ {
-              "url" : "https://reportstream.cdc.gov/fhir/StructureDefinition/hl7-use",
-              "valueString" : "id-code"
-            } ],
-            "code" : "ISO"
-          } ]
-        },
-        "value" : "2.1.1.1"
-      } ],
-      "physicalType" : {
-        "coding" : [ {
-          "system" : "http://terminology.hl7.org/CodeSystem/location-physical-type",
-          "_code" : {
-            "extension" : [ {
-              "url" : "https://reportstream.cdc.gov/fhir/StructureDefinition/location-physical-type-poc",
-              "valueString" : "poc"
-            } ]
-          }
-        } ]
-      },
-      "partOf" : {
-        "reference" : "Location/1699913452218075000.c96db2f1-f2d8-419e-8139-38d2bf1e5904"
-      }
-    }
-  }, {
-    "fullUrl" : "Location/1699913452218522000.ce5d950f-8e6d-4947-b054-931c6b6d8509",
-    "resource" : {
-      "resourceType" : "Location",
-      "id" : "1699913452218522000.ce5d950f-8e6d-4947-b054-931c6b6d8509",
-      "identifier" : [ {
-        "extension" : [ {
-          "url" : "https://reportstream.cdc.gov/fhir/StructureDefinition/identifier-namespace-id",
-          "valueBoolean" : true
-        } ],
-        "value" : "Room 10"
-      }, {
-        "extension" : [ {
-          "url" : "https://reportstream.cdc.gov/fhir/StructureDefinition/identifier-universal-id",
-          "valueBoolean" : true
-        } ],
-        "type" : {
-          "coding" : [ {
-            "extension" : [ {
-              "url" : "https://reportstream.cdc.gov/fhir/StructureDefinition/hl7-use",
-              "valueString" : "id-code"
-            } ],
-            "code" : "ISO"
-          } ]
-        },
-        "value" : "2.2.2.2"
-      } ],
-      "physicalType" : {
-        "coding" : [ {
-          "system" : "http://terminology.hl7.org/CodeSystem/location-physical-type",
-          "code" : "ro"
-        } ]
-      },
-      "partOf" : {
-        "reference" : "Location/1699913452218265000.61dacc2f-45c7-4206-85fe-8922b20dd19c"
-      }
-    }
-  }, {
-    "fullUrl" : "Location/1699913452219046000.500c9754-c3f2-4da5-867e-deb9b750c7d0",
-    "resource" : {
-      "resourceType" : "Location",
-      "id" : "1699913452219046000.500c9754-c3f2-4da5-867e-deb9b750c7d0",
-      "extension" : [ {
-        "url" : "https://reportstream.cdc.gov/fhir/StructureDefinition/pl6-person-location-type",
-        "valueString" : "location type"
-      } ],
-      "identifier" : [ {
-        "extension" : [ {
-          "url" : "https://reportstream.cdc.gov/fhir/StructureDefinition/identifier-namespace-id",
-          "valueBoolean" : true
-        } ],
-        "value" : "Bed A"
-      }, {
-        "extension" : [ {
-          "url" : "https://reportstream.cdc.gov/fhir/StructureDefinition/identifier-universal-id",
-          "valueBoolean" : true
-        } ],
-        "type" : {
-          "coding" : [ {
-            "extension" : [ {
-              "url" : "https://reportstream.cdc.gov/fhir/StructureDefinition/hl7-use",
-              "valueString" : "id-code"
-            } ],
-            "code" : "ISO"
-          } ]
-        },
-        "value" : "2.3.3.3"
-      }, {
-        "extension" : [ {
-          "url" : "https://reportstream.cdc.gov/fhir/StructureDefinition/namespace-id",
-          "valueString" : "NAME"
-        }, {
-          "url" : "https://reportstream.cdc.gov/fhir/StructureDefinition/universal-id",
-          "valueString" : "UNI"
-        }, {
-          "url" : "https://reportstream.cdc.gov/fhir/StructureDefinition/universal-id-type",
-          "valueString" : "ISO"
-        }, {
-          "url" : "https://reportstream.cdc.gov/fhir/StructureDefinition/ei-assigner-organization-type",
-          "valueString" : "organization"
-        } ],
-        "value" : "Entity ID",
-        "assigner" : {
-          "reference" : "Organization/1699913452212927000.9bfe6720-2a3b-4658-a6a4-af76ceec4384"
-        }
-      } ],
-      "status" : "active",
-      "description" : "Description",
-      "mode" : "instance",
-      "physicalType" : {
-        "coding" : [ {
-          "system" : "http://terminology.hl7.org/CodeSystem/location-physical-type",
-          "code" : "bd"
-        } ]
-      },
-      "partOf" : {
-        "reference" : "Location/1699913452218522000.ce5d950f-8e6d-4947-b054-931c6b6d8509"
-      }
-    }
-  } ]
+  ]
 }