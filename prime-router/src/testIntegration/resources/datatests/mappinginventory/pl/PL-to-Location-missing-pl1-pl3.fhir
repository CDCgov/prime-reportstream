--- conflicted
+++ resolved
@@ -1,8 +1,8 @@
 {
   "resourceType" : "Bundle",
-  "id" : "1699970959221934000.59a9d2e6-8d9c-4c22-a067-aeb9133ea978",
+  "id" : "1699367213690116000.e7c3bc3e-77a1-483c-995d-cb7b51ffe2bf",
   "meta" : {
-    "lastUpdated" : "2023-11-14T09:09:19.252-05:00"
+    "lastUpdated" : "2023-11-07T09:26:53.703-05:00"
   },
   "identifier" : {
     "system" : "https://reportstream.cdc.gov/prime-router",
@@ -10,140 +10,30 @@
   },
   "type" : "message",
   "timestamp" : "2023-05-01T10:25:31.000-04:00",
-  "entry" : [ {
-    "fullUrl" : "MessageHeader/0993dd0b-6ce5-3caf-a177-0b81cc780c18",
-    "resource" : {
-      "resourceType" : "MessageHeader",
-      "id" : "0993dd0b-6ce5-3caf-a177-0b81cc780c18",
-      "extension" : [ {
-        "url" : "https://reportstream.cdc.gov/fhir/StructureDefinition/encoding-characters",
-        "valueString" : "^~\\&#"
-      }, {
-        "url" : "https://reportstream.cdc.gov/fhir/StructureDefinition/character-set",
-        "valueString" : "UNICODE UTF-8"
-      } ],
-      "eventCoding" : {
-        "system" : "http://terminology.hl7.org/CodeSystem/v2-0003",
-        "code" : "R01",
-        "display" : "ORU^R01^ORU_R01"
-      },
-      "sender" : {
-        "reference" : "Organization/1699970959376054000.ac91a847-e2e6-4f3e-9f41-1a7a3cef0802"
-      }
-    }
-  }, {
-    "fullUrl" : "Organization/1699970959376054000.ac91a847-e2e6-4f3e-9f41-1a7a3cef0802",
-    "resource" : {
-      "resourceType" : "Organization",
-      "id" : "1699970959376054000.ac91a847-e2e6-4f3e-9f41-1a7a3cef0802",
-      "address" : [ {
-        "country" : "USA"
-      } ]
-    }
-  }, {
-    "fullUrl" : "Provenance/1699970959855220000.6e197e32-4e30-49cf-bf40-2b627a0b3ea8",
-    "resource" : {
-      "resourceType" : "Provenance",
-      "id" : "1699970959855220000.6e197e32-4e30-49cf-bf40-2b627a0b3ea8",
-      "recorded" : "2023-05-01T10:25:31-04:00",
-      "activity" : {
-        "coding" : [ {
-          "extension" : [ {
-            "url" : "https://reportstream.cdc.gov/fhir/StructureDefinition/code-index-name",
-            "valueString" : "identifier"
-          } ],
+  "entry" : [
+    {
+      "fullUrl" : "MessageHeader/0993dd0b-6ce5-3caf-a177-0b81cc780c18",
+      "resource" : {
+        "resourceType" : "MessageHeader",
+        "id" : "0993dd0b-6ce5-3caf-a177-0b81cc780c18",
+        "extension" : [
+          {
+            "url" : "https://reportstream.cdc.gov/fhir/StructureDefinition/encoding-characters",
+            "valueString" : "^~\\&#"
+          },
+          {
+            "url" : "https://reportstream.cdc.gov/fhir/StructureDefinition/character-set",
+            "valueString" : "UNICODE UTF-8"
+          }
+        ],
+        "eventCoding" : {
           "system" : "http://terminology.hl7.org/CodeSystem/v2-0003",
           "code" : "R01",
-          "display" : "ORU_R01"
-        } ]
-      },
-      "agent" : [ {
-        "type" : {
-          "coding" : [ {
-            "extension" : [ {
-              "url" : "https://reportstream.cdc.gov/fhir/StructureDefinition/code-index-name",
-              "valueString" : "identifier"
-            } ],
-            "system" : "http://terminology.hl7.org/CodeSystem/provenance-participant-type",
-            "code" : "author"
-          } ]
-        }
-      } ],
-      "entity" : [ {
-        "role" : "source",
-        "what" : {
-          "reference" : "Device/1699970959859051000.59ad1867-47b4-4ecd-876f-5bd660f4cf18"
-        }
-      } ]
-    }
-  }, {
-    "fullUrl" : "Device/1699970959859051000.59ad1867-47b4-4ecd-876f-5bd660f4cf18",
-    "resource" : {
-      "resourceType" : "Device",
-      "id" : "1699970959859051000.59ad1867-47b4-4ecd-876f-5bd660f4cf18"
-    }
-  }, {
-    "fullUrl" : "Patient/1699970959882620000.dfc04338-5c69-49db-8a67-c1046a37a7c3",
-    "resource" : {
-      "resourceType" : "Patient",
-      "id" : "1699970959882620000.dfc04338-5c69-49db-8a67-c1046a37a7c3"
-    }
-  }, {
-    "fullUrl" : "Encounter/1699970959892247000.63f6a479-779c-4b6b-b8f4-01f5051d1623",
-    "resource" : {
-      "resourceType" : "Encounter",
-      "id" : "1699970959892247000.63f6a479-779c-4b6b-b8f4-01f5051d1623",
-      "identifier" : [ {
-        "type" : {
-          "coding" : [ {
-            "extension" : [ {
-              "url" : "https://reportstream.cdc.gov/fhir/StructureDefinition/code-index-name",
-              "valueString" : "identifier"
-            } ],
-            "system" : "http://terminology.hl7.org/CodeSystem/v2-0203",
-            "code" : "VN",
-            "display" : "Visit number"
-          } ]
-        },
-        "value" : "20230501102531-0400"
-      } ],
-      "status" : "unknown",
-      "subject" : {
-        "reference" : "Patient/1699970959882620000.dfc04338-5c69-49db-8a67-c1046a37a7c3"
-      },
-      "location" : [ {
-        "extension" : [ {
-          "url" : "https://reportstream.cdc.gov/fhir/StructureDefinition/hl7-use",
-          "valueString" : "prior-patient-location"
-        } ],
-        "location" : {
-          "reference" : "Location/1699970959911474000.66090523-10af-4b07-8bc4-2764decdc6c6"
-        }
-<<<<<<< HEAD
-      } ]
-    }
-  }, {
-    "fullUrl" : "Organization/1699970959905754000.1ff6bd9c-b28c-4512-9f8d-2190fbaf39fe",
-    "resource" : {
-      "resourceType" : "Organization",
-      "id" : "1699970959905754000.1ff6bd9c-b28c-4512-9f8d-2190fbaf39fe",
-      "identifier" : [ {
-        "extension" : [ {
-          "url" : "https://reportstream.cdc.gov/fhir/StructureDefinition/identifier-namespace-id",
-          "valueBoolean" : true
-        } ],
-        "value" : "ASSIGNEE"
-      }, {
-        "extension" : [ {
-          "url" : "https://reportstream.cdc.gov/fhir/StructureDefinition/identifier-universal-id",
-          "valueBoolean" : true
-        } ],
-        "type" : {
-          "coding" : [ {
-            "system" : "http://terminology.hl7.org/CodeSystem/v2-0301",
-            "code" : "UUID"
-          } ]
-=======
+          "display" : "ORU^R01^ORU_R01"
+        },
+        "sender" : {
+          "reference" : "Organization/1699367214584604000.e4a4374e-a0f9-4ea0-a861-15cde2e9671d"
+        }
       }
     },
     {
@@ -186,218 +76,421 @@
               "display" : "ORU_R01"
             }
           ]
->>>>>>> 5d42da59
-        },
-        "system" : "urn:ietf:rfc:3986",
-        "value" : "222.1111.22222"
-      } ]
+        },
+        "agent" : [
+          {
+            "type" : {
+              "coding" : [
+                {
+                  "extension" : [
+                    {
+                      "url" : "https://reportstream.cdc.gov/fhir/StructureDefinition/code-index-name",
+                      "valueString" : "identifier"
+                    }
+                  ],
+                  "system" : "http://terminology.hl7.org/CodeSystem/provenance-participant-type",
+                  "code" : "author"
+                }
+              ]
+            }
+          }
+        ],
+        "entity" : [
+          {
+            "role" : "source",
+            "what" : {
+              "reference" : "Device/1699367214898705000.5f683745-c359-4933-a49b-b71fdf360e62"
+            }
+          }
+        ]
+      }
+    },
+    {
+      "fullUrl" : "Device/1699367214898705000.5f683745-c359-4933-a49b-b71fdf360e62",
+      "resource" : {
+        "resourceType" : "Device",
+        "id" : "1699367214898705000.5f683745-c359-4933-a49b-b71fdf360e62",
+        "display" : "ORU^R01^ORU_R01"
+      }
+    },
+    {
+      "fullUrl" : "Patient/1699367214912667000.b7dbb620-888a-46ed-9137-52cc7f671fc2",
+      "resource" : {
+        "resourceType" : "Patient",
+        "id" : "1699367214912667000.b7dbb620-888a-46ed-9137-52cc7f671fc2",
+        "display" : "ORU^R01^ORU_R01"
+      }
+    },
+    {
+      "fullUrl" : "Encounter/1699367214916570000.b2d15460-fa65-4014-9cde-241fc6371d1b",
+      "resource" : {
+        "resourceType" : "Encounter",
+        "id" : "1699367214916570000.b2d15460-fa65-4014-9cde-241fc6371d1b",
+        "identifier" : [
+          {
+            "type" : {
+              "coding" : [
+                {
+                  "extension" : [
+                    {
+                      "url" : "https://reportstream.cdc.gov/fhir/StructureDefinition/code-index-name",
+                      "valueString" : "identifier"
+                    }
+                  ],
+                  "system" : "http://terminology.hl7.org/CodeSystem/v2-0203",
+                  "code" : "VN",
+                  "display" : "Visit number"
+                }
+              ]
+            },
+            "value" : "20230501102531-0400"
+          }
+        ],
+        "status" : "unknown",
+        "subject" : {
+          "reference" : "Patient/1699367214912667000.b7dbb620-888a-46ed-9137-52cc7f671fc2"
+        },
+        "location" : [
+          {
+            "extension" : [
+              {
+                "url" : "https://reportstream.cdc.gov/fhir/StructureDefinition/hl7-use",
+                "valueString" : "prior-patient-location"
+              }
+            ],
+            "location" : {
+              "reference" : "Location/1699367214928195000.85d3e3c6-a7bf-4a30-b6ce-3be6cb1601b9"
+            }
+          }
+        ]
+      }
+    },
+    {
+      "fullUrl" : "Organization/1699367214923307000.a8fd810b-0206-4535-b4db-0d102e3a9155",
+      "resource" : {
+        "resourceType" : "Organization",
+        "id" : "1699367214923307000.a8fd810b-0206-4535-b4db-0d102e3a9155",
+        "identifier" : [
+          {
+            "extension" : [
+              {
+                "url" : "https://reportstream.cdc.gov/fhir/StructureDefinition/identifier-namespace-id",
+                "valueBoolean" : true
+              }
+            ],
+            "value" : "ASSIGNEE"
+          },
+          {
+            "extension" : [
+              {
+                "url" : "https://reportstream.cdc.gov/fhir/StructureDefinition/identifier-universal-id",
+                "valueBoolean" : true
+              }
+            ],
+            "type" : {
+              "coding" : [
+                {
+                  "extension" : [
+                    {
+                      "url" : "https://reportstream.cdc.gov/fhir/StructureDefinition/code-index-name",
+                      "valueString" : "identifier"
+                    }
+                  ],
+                  "system" : "http://terminology.hl7.org/CodeSystem/v2-0301",
+                  "code" : "UUID"
+                }
+              ]
+            },
+            "system" : "urn:ietf:rfc:3986",
+            "value" : "222.1111.22222"
+          }
+        ]
+      }
+    },
+    {
+      "fullUrl" : "Location/1699367214925953000.945aec20-93e7-47ce-8c39-c0c58e5dc72c",
+      "resource" : {
+        "resourceType" : "Location",
+        "id" : "1699367214925953000.945aec20-93e7-47ce-8c39-c0c58e5dc72c",
+        "identifier" : [
+          {
+            "extension" : [
+              {
+                "url" : "https://reportstream.cdc.gov/fhir/StructureDefinition/identifier-namespace-id",
+                "valueBoolean" : true
+              }
+            ],
+            "value" : "Hospital A"
+          },
+          {
+            "extension" : [
+              {
+                "url" : "https://reportstream.cdc.gov/fhir/StructureDefinition/identifier-universal-id",
+                "valueBoolean" : true
+              }
+            ],
+            "type" : {
+              "coding" : [
+                {
+                  "extension" : [
+                    {
+                      "url" : "https://reportstream.cdc.gov/fhir/StructureDefinition/hl7-use",
+                      "valueString" : "id-code"
+                    }
+                  ],
+                  "code" : "ISO"
+                }
+              ]
+            },
+            "value" : "2.4.4.4"
+          }
+        ],
+        "physicalType" : {
+          "coding" : [
+            {
+              "system" : "http://terminology.hl7.org/CodeSystem/location-physical-type",
+              "code" : "si"
+            }
+          ]
+        }
+      }
+    },
+    {
+      "fullUrl" : "Location/1699367214926768000.80e9faf8-1394-4fd4-b4a0-30a11f16e52b",
+      "resource" : {
+        "resourceType" : "Location",
+        "id" : "1699367214926768000.80e9faf8-1394-4fd4-b4a0-30a11f16e52b",
+        "identifier" : [
+          {
+            "extension" : [
+              {
+                "url" : "https://reportstream.cdc.gov/fhir/StructureDefinition/identifier-namespace-id",
+                "valueBoolean" : true
+              }
+            ],
+            "value" : "Building B"
+          },
+          {
+            "extension" : [
+              {
+                "url" : "https://reportstream.cdc.gov/fhir/StructureDefinition/identifier-universal-id",
+                "valueBoolean" : true
+              }
+            ],
+            "type" : {
+              "coding" : [
+                {
+                  "extension" : [
+                    {
+                      "url" : "https://reportstream.cdc.gov/fhir/StructureDefinition/hl7-use",
+                      "valueString" : "id-code"
+                    }
+                  ],
+                  "code" : "ISO"
+                }
+              ]
+            },
+            "value" : "2.7.7.7"
+          }
+        ],
+        "physicalType" : {
+          "coding" : [
+            {
+              "system" : "http://terminology.hl7.org/CodeSystem/location-physical-type",
+              "code" : "bu"
+            }
+          ]
+        },
+        "partOf" : {
+          "reference" : "Location/1699367214925953000.945aec20-93e7-47ce-8c39-c0c58e5dc72c"
+        }
+      }
+    },
+    {
+      "fullUrl" : "Location/1699367214927223000.ecab9dbe-a4a6-457d-99ff-325f7e5dc8f6",
+      "resource" : {
+        "resourceType" : "Location",
+        "id" : "1699367214927223000.ecab9dbe-a4a6-457d-99ff-325f7e5dc8f6",
+        "identifier" : [
+          {
+            "extension" : [
+              {
+                "url" : "https://reportstream.cdc.gov/fhir/StructureDefinition/identifier-namespace-id",
+                "valueBoolean" : true
+              }
+            ],
+            "value" : "Floor 2"
+          },
+          {
+            "extension" : [
+              {
+                "url" : "https://reportstream.cdc.gov/fhir/StructureDefinition/identifier-universal-id",
+                "valueBoolean" : true
+              }
+            ],
+            "type" : {
+              "coding" : [
+                {
+                  "extension" : [
+                    {
+                      "url" : "https://reportstream.cdc.gov/fhir/StructureDefinition/hl7-use",
+                      "valueString" : "id-code"
+                    }
+                  ],
+                  "code" : "ISO"
+                }
+              ]
+            },
+            "value" : "2.8.8.8"
+          }
+        ],
+        "physicalType" : {
+          "coding" : [
+            {
+              "system" : "http://terminology.hl7.org/CodeSystem/location-physical-type",
+              "code" : "lvl"
+            }
+          ]
+        },
+        "partOf" : {
+          "reference" : "Location/1699367214926768000.80e9faf8-1394-4fd4-b4a0-30a11f16e52b"
+        }
+      }
+    },
+    {
+      "fullUrl" : "Location/1699367214927675000.79794f04-4300-422b-b9a7-a7086fe509b1",
+      "resource" : {
+        "resourceType" : "Location",
+        "id" : "1699367214927675000.79794f04-4300-422b-b9a7-a7086fe509b1",
+        "identifier" : [
+          {
+            "extension" : [
+              {
+                "url" : "https://reportstream.cdc.gov/fhir/StructureDefinition/identifier-namespace-id",
+                "valueBoolean" : true
+              }
+            ],
+            "value" : "Room 10"
+          },
+          {
+            "extension" : [
+              {
+                "url" : "https://reportstream.cdc.gov/fhir/StructureDefinition/identifier-universal-id",
+                "valueBoolean" : true
+              }
+            ],
+            "type" : {
+              "coding" : [
+                {
+                  "extension" : [
+                    {
+                      "url" : "https://reportstream.cdc.gov/fhir/StructureDefinition/hl7-use",
+                      "valueString" : "id-code"
+                    }
+                  ],
+                  "code" : "ISO"
+                }
+              ]
+            },
+            "value" : "2.2.2.2"
+          }
+        ],
+        "physicalType" : {
+          "coding" : [
+            {
+              "system" : "http://terminology.hl7.org/CodeSystem/location-physical-type",
+              "code" : "ro"
+            }
+          ]
+        },
+        "partOf" : {
+          "reference" : "Location/1699367214927223000.ecab9dbe-a4a6-457d-99ff-325f7e5dc8f6"
+        }
+      }
+    },
+    {
+      "fullUrl" : "Location/1699367214928195000.85d3e3c6-a7bf-4a30-b6ce-3be6cb1601b9",
+      "resource" : {
+        "resourceType" : "Location",
+        "id" : "1699367214928195000.85d3e3c6-a7bf-4a30-b6ce-3be6cb1601b9",
+        "extension" : [
+          {
+            "url" : "https://reportstream.cdc.gov/fhir/StructureDefinition/pl6-person-location-type",
+            "valueString" : "location type"
+          }
+        ],
+        "identifier" : [
+          {
+            "extension" : [
+              {
+                "url" : "https://reportstream.cdc.gov/fhir/StructureDefinition/identifier-namespace-id",
+                "valueBoolean" : true
+              }
+            ],
+            "value" : "Room 10"
+          },
+          {
+            "extension" : [
+              {
+                "url" : "https://reportstream.cdc.gov/fhir/StructureDefinition/identifier-universal-id",
+                "valueBoolean" : true
+              }
+            ],
+            "type" : {
+              "coding" : [
+                {
+                  "extension" : [
+                    {
+                      "url" : "https://reportstream.cdc.gov/fhir/StructureDefinition/hl7-use",
+                      "valueString" : "id-code"
+                    }
+                  ],
+                  "code" : "ISO"
+                }
+              ]
+            },
+            "value" : "2.2.2.2"
+          },
+          {
+            "extension" : [
+              {
+                "url" : "https://reportstream.cdc.gov/fhir/StructureDefinition/namespace-id",
+                "valueString" : "NAME"
+              },
+              {
+                "url" : "https://reportstream.cdc.gov/fhir/StructureDefinition/universal-id",
+                "valueString" : "UNI"
+              },
+              {
+                "url" : "https://reportstream.cdc.gov/fhir/StructureDefinition/universal-id-type",
+                "valueString" : "ISO"
+              },
+              {
+                "url" : "https://reportstream.cdc.gov/fhir/StructureDefinition/ei-assigner-organization-type",
+                "valueString" : "organization"
+              }
+            ],
+            "value" : "Entity ID",
+            "assigner" : {
+              "reference" : "Organization/1699367214923307000.a8fd810b-0206-4535-b4db-0d102e3a9155"
+            }
+          }
+        ],
+        "status" : "active",
+        "description" : "Description",
+        "mode" : "instance",
+        "physicalType" : {
+          "coding" : [
+            {
+              "system" : "http://terminology.hl7.org/CodeSystem/location-physical-type",
+              "code" : "ro"
+            }
+          ]
+        },
+        "partOf" : {
+          "reference" : "Location/1699367214927675000.79794f04-4300-422b-b9a7-a7086fe509b1"
+        }
+      }
     }
-  }, {
-    "fullUrl" : "Location/1699970959909841000.5c4bdc87-a27d-4c08-85fc-86aac66db478",
-    "resource" : {
-      "resourceType" : "Location",
-      "id" : "1699970959909841000.5c4bdc87-a27d-4c08-85fc-86aac66db478",
-      "identifier" : [ {
-        "extension" : [ {
-          "url" : "https://reportstream.cdc.gov/fhir/StructureDefinition/identifier-namespace-id",
-          "valueBoolean" : true
-        } ],
-        "value" : "Hospital A"
-      }, {
-        "extension" : [ {
-          "url" : "https://reportstream.cdc.gov/fhir/StructureDefinition/identifier-universal-id",
-          "valueBoolean" : true
-        } ],
-        "type" : {
-          "coding" : [ {
-            "extension" : [ {
-              "url" : "https://reportstream.cdc.gov/fhir/StructureDefinition/hl7-use",
-              "valueString" : "id-code"
-            } ],
-            "code" : "ISO"
-          } ]
-        },
-        "value" : "2.4.4.4"
-      } ],
-      "physicalType" : {
-        "coding" : [ {
-          "system" : "http://terminology.hl7.org/CodeSystem/location-physical-type",
-          "code" : "si"
-        } ]
-      }
-    }
-  }, {
-    "fullUrl" : "Location/1699970959910109000.a4f0bc22-a7b6-41ae-906a-acc14cdec010",
-    "resource" : {
-      "resourceType" : "Location",
-      "id" : "1699970959910109000.a4f0bc22-a7b6-41ae-906a-acc14cdec010",
-      "identifier" : [ {
-        "extension" : [ {
-          "url" : "https://reportstream.cdc.gov/fhir/StructureDefinition/identifier-namespace-id",
-          "valueBoolean" : true
-        } ],
-        "value" : "Building B"
-      }, {
-        "extension" : [ {
-          "url" : "https://reportstream.cdc.gov/fhir/StructureDefinition/identifier-universal-id",
-          "valueBoolean" : true
-        } ],
-        "type" : {
-          "coding" : [ {
-            "extension" : [ {
-              "url" : "https://reportstream.cdc.gov/fhir/StructureDefinition/hl7-use",
-              "valueString" : "id-code"
-            } ],
-            "code" : "ISO"
-          } ]
-        },
-        "value" : "2.7.7.7"
-      } ],
-      "physicalType" : {
-        "coding" : [ {
-          "system" : "http://terminology.hl7.org/CodeSystem/location-physical-type",
-          "code" : "bu"
-        } ]
-      },
-      "partOf" : {
-        "reference" : "Location/1699970959909841000.5c4bdc87-a27d-4c08-85fc-86aac66db478"
-      }
-    }
-  }, {
-    "fullUrl" : "Location/1699970959910349000.27bb6775-a188-45e3-b9c5-773505f69ad6",
-    "resource" : {
-      "resourceType" : "Location",
-      "id" : "1699970959910349000.27bb6775-a188-45e3-b9c5-773505f69ad6",
-      "identifier" : [ {
-        "extension" : [ {
-          "url" : "https://reportstream.cdc.gov/fhir/StructureDefinition/identifier-namespace-id",
-          "valueBoolean" : true
-        } ],
-        "value" : "Floor 2"
-      }, {
-        "extension" : [ {
-          "url" : "https://reportstream.cdc.gov/fhir/StructureDefinition/identifier-universal-id",
-          "valueBoolean" : true
-        } ],
-        "type" : {
-          "coding" : [ {
-            "extension" : [ {
-              "url" : "https://reportstream.cdc.gov/fhir/StructureDefinition/hl7-use",
-              "valueString" : "id-code"
-            } ],
-            "code" : "ISO"
-          } ]
-        },
-        "value" : "2.8.8.8"
-      } ],
-      "physicalType" : {
-        "coding" : [ {
-          "system" : "http://terminology.hl7.org/CodeSystem/location-physical-type",
-          "code" : "lvl"
-        } ]
-      },
-      "partOf" : {
-        "reference" : "Location/1699970959910109000.a4f0bc22-a7b6-41ae-906a-acc14cdec010"
-      }
-    }
-  }, {
-    "fullUrl" : "Location/1699970959910633000.77c800fd-c6cf-41a4-a160-d7e5b3a023b3",
-    "resource" : {
-      "resourceType" : "Location",
-      "id" : "1699970959910633000.77c800fd-c6cf-41a4-a160-d7e5b3a023b3",
-      "identifier" : [ {
-        "extension" : [ {
-          "url" : "https://reportstream.cdc.gov/fhir/StructureDefinition/identifier-namespace-id",
-          "valueBoolean" : true
-        } ],
-        "value" : "Room 10"
-      }, {
-        "extension" : [ {
-          "url" : "https://reportstream.cdc.gov/fhir/StructureDefinition/identifier-universal-id",
-          "valueBoolean" : true
-        } ],
-        "type" : {
-          "coding" : [ {
-            "extension" : [ {
-              "url" : "https://reportstream.cdc.gov/fhir/StructureDefinition/hl7-use",
-              "valueString" : "id-code"
-            } ],
-            "code" : "ISO"
-          } ]
-        },
-        "value" : "2.2.2.2"
-      } ],
-      "physicalType" : {
-        "coding" : [ {
-          "system" : "http://terminology.hl7.org/CodeSystem/location-physical-type",
-          "code" : "ro"
-        } ]
-      },
-      "partOf" : {
-        "reference" : "Location/1699970959910349000.27bb6775-a188-45e3-b9c5-773505f69ad6"
-      }
-    }
-  }, {
-    "fullUrl" : "Location/1699970959911474000.66090523-10af-4b07-8bc4-2764decdc6c6",
-    "resource" : {
-      "resourceType" : "Location",
-      "id" : "1699970959911474000.66090523-10af-4b07-8bc4-2764decdc6c6",
-      "extension" : [ {
-        "url" : "https://reportstream.cdc.gov/fhir/StructureDefinition/pl6-person-location-type",
-        "valueString" : "location type"
-      } ],
-      "identifier" : [ {
-        "extension" : [ {
-          "url" : "https://reportstream.cdc.gov/fhir/StructureDefinition/identifier-namespace-id",
-          "valueBoolean" : true
-        } ],
-        "value" : "Room 10"
-      }, {
-        "extension" : [ {
-          "url" : "https://reportstream.cdc.gov/fhir/StructureDefinition/identifier-universal-id",
-          "valueBoolean" : true
-        } ],
-        "type" : {
-          "coding" : [ {
-            "extension" : [ {
-              "url" : "https://reportstream.cdc.gov/fhir/StructureDefinition/hl7-use",
-              "valueString" : "id-code"
-            } ],
-            "code" : "ISO"
-          } ]
-        },
-        "value" : "2.2.2.2"
-      }, {
-        "extension" : [ {
-          "url" : "https://reportstream.cdc.gov/fhir/StructureDefinition/namespace-id",
-          "valueString" : "NAME"
-        }, {
-          "url" : "https://reportstream.cdc.gov/fhir/StructureDefinition/universal-id",
-          "valueString" : "UNI"
-        }, {
-          "url" : "https://reportstream.cdc.gov/fhir/StructureDefinition/universal-id-type",
-          "valueString" : "ISO"
-        }, {
-          "url" : "https://reportstream.cdc.gov/fhir/StructureDefinition/ei-assigner-organization-type",
-          "valueString" : "organization"
-        } ],
-        "value" : "Entity ID",
-        "assigner" : {
-          "reference" : "Organization/1699970959905754000.1ff6bd9c-b28c-4512-9f8d-2190fbaf39fe"
-        }
-      } ],
-      "status" : "active",
-      "description" : "Description",
-      "mode" : "instance",
-      "physicalType" : {
-        "coding" : [ {
-          "system" : "http://terminology.hl7.org/CodeSystem/location-physical-type",
-          "code" : "ro"
-        } ]
-      },
-      "partOf" : {
-        "reference" : "Location/1699970959910633000.77c800fd-c6cf-41a4-a160-d7e5b3a023b3"
-      }
-    }
-  } ]
+  ]
 }