--- conflicted
+++ resolved
@@ -1,213 +1,14 @@
 {
   "resourceType" : "Bundle",
-<<<<<<< HEAD
-  "id" : "1704923059609204000.bf09133a-8fef-4564-88e5-882fdca6e432",
-  "meta" : {
-    "lastUpdated" : "2024-01-10T15:44:19.630-06:00"
-=======
   "id" : "1704841483562231000.5ed526d1-5b18-4982-9a52-ab8cc6d0acba",
   "meta" : {
     "lastUpdated" : "2024-01-09T15:04:43.577-08:00"
->>>>>>> b7d18e61
   },
   "identifier" : {
     "system" : "https://reportstream.cdc.gov/prime-router",
     "value" : "3003786103_4988249_33033"
   },
   "type" : "message",
-<<<<<<< HEAD
-  "timestamp" : "2023-05-01T09:25:31.000-05:00",
-  "entry" : [ {
-    "fullUrl" : "MessageHeader/0993dd0b-6ce5-3caf-a177-0b81cc780c18",
-    "resource" : {
-      "resourceType" : "MessageHeader",
-      "id" : "0993dd0b-6ce5-3caf-a177-0b81cc780c18",
-      "extension" : [ {
-        "url" : "https://reportstream.cdc.gov/fhir/StructureDefinition/encoding-characters",
-        "valueString" : "^~\\&#"
-      }, {
-        "url" : "https://reportstream.cdc.gov/fhir/StructureDefinition/msh-7-datetime-of-message",
-        "valueString" : "20230501102531-0400"
-      }, {
-        "url" : "https://reportstream.cdc.gov/fhir/StructureDefinition/character-set",
-        "valueString" : "UNICODE UTF-8"
-      } ],
-      "eventCoding" : {
-        "system" : "http://terminology.hl7.org/CodeSystem/v2-0003",
-        "code" : "R01",
-        "display" : "ORU^R01^ORU_R01"
-      },
-      "sender" : {
-        "reference" : "Organization/1704923059748731000.298cc7e0-28d3-4618-beae-a6a678aa2fa4"
-      },
-      "source" : {
-        "_endpoint" : {
-          "extension" : [ {
-            "url" : "http://hl7.org/fhir/StructureDefinition/data-absent-reason",
-            "valueCode" : "unknown"
-          } ]
-        }
-      }
-    }
-  }, {
-    "fullUrl" : "Organization/1704923059748731000.298cc7e0-28d3-4618-beae-a6a678aa2fa4",
-    "resource" : {
-      "resourceType" : "Organization",
-      "id" : "1704923059748731000.298cc7e0-28d3-4618-beae-a6a678aa2fa4",
-      "address" : [ {
-        "country" : "USA"
-      } ]
-    }
-  }, {
-    "fullUrl" : "Provenance/1704923060311116000.9c076dcb-6e2f-4cf1-a2e3-c86ada2bdc1a",
-    "resource" : {
-      "resourceType" : "Provenance",
-      "id" : "1704923060311116000.9c076dcb-6e2f-4cf1-a2e3-c86ada2bdc1a",
-      "recorded" : "2023-05-01T10:25:31-04:00",
-      "_recorded" : {
-        "extension" : [ {
-          "url" : "https://reportstream.cdc.gov/fhir/StructureDefinition/hl7v2-date-time",
-          "valueString" : "20230501102531-0400"
-        } ]
-      },
-      "activity" : {
-        "coding" : [ {
-          "extension" : [ {
-            "url" : "https://reportstream.cdc.gov/fhir/StructureDefinition/code-index-name",
-            "valueString" : "identifier"
-          } ],
-          "system" : "http://terminology.hl7.org/CodeSystem/v2-0003",
-          "code" : "R01",
-          "display" : "ORU_R01"
-        } ]
-      },
-      "agent" : [ {
-        "type" : {
-          "coding" : [ {
-            "extension" : [ {
-              "url" : "https://reportstream.cdc.gov/fhir/StructureDefinition/code-index-name",
-              "valueString" : "identifier"
-            } ],
-            "system" : "http://terminology.hl7.org/CodeSystem/provenance-participant-type",
-            "code" : "author"
-          } ]
-        }
-      } ],
-      "entity" : [ {
-        "role" : "source",
-        "what" : {
-          "reference" : "Device/1704923060315103000.0beaa10f-49a9-4c77-a3a0-87cd643cbb7b"
-        }
-      } ]
-    }
-  }, {
-    "fullUrl" : "Device/1704923060315103000.0beaa10f-49a9-4c77-a3a0-87cd643cbb7b",
-    "resource" : {
-      "resourceType" : "Device",
-      "id" : "1704923060315103000.0beaa10f-49a9-4c77-a3a0-87cd643cbb7b"
-    }
-  }, {
-    "fullUrl" : "Patient/1704923060364925000.a461cd07-f460-41a9-887e-b75711c55508",
-    "resource" : {
-      "resourceType" : "Patient",
-      "id" : "1704923060364925000.a461cd07-f460-41a9-887e-b75711c55508",
-      "identifier" : [ {
-        "extension" : [ {
-          "url" : "https://reportstream.cdc.gov/fhir/StructureDefinition/hl7-use",
-          "valueString" : "patient-identifier-list"
-        }, {
-          "url" : "https://reportstream.cdc.gov/fhir/StructureDefinition/identifier-type-code",
-          "valueString" : "MR"
-        } ],
-        "type" : {
-          "coding" : [ {
-            "code" : "MR"
-          } ]
-        },
-        "value" : "11102779",
-        "assigner" : {
-          "reference" : "Organization/1704923060341736000.6cc174ec-d75f-49e4-93e0-4ff627111192"
-        }
-      } ],
-      "name" : [ {
-        "extension" : [ {
-          "url" : "https://reportstream.cdc.gov/fhir/StructureDefinition/xpn2-given-name",
-          "valueString" : "BB SARAH"
-        }, {
-          "url" : "https://reportstream.cdc.gov/fhir/StructureDefinition/hl7-use",
-          "valueString" : "patient-name"
-        }, {
-          "url" : "https://reportstream.cdc.gov/fhir/StructureDefinition/xpn7-name-type-code",
-          "valueString" : "L"
-        } ],
-        "use" : "official",
-        "family" : "SMITH",
-        "given" : [ "BB SARAH" ]
-      } ],
-      "contact" : [ {
-        "organization" : {
-          "reference" : "Organization/1704923060357882000.fe0e8803-4bdd-406f-b93b-6acaf9e4897b"
-        }
-      } ]
-    }
-  }, {
-    "fullUrl" : "Organization/1704923060341736000.6cc174ec-d75f-49e4-93e0-4ff627111192",
-    "resource" : {
-      "resourceType" : "Organization",
-      "id" : "1704923060341736000.6cc174ec-d75f-49e4-93e0-4ff627111192"
-    }
-  }, {
-    "fullUrl" : "Organization/1704923060357882000.fe0e8803-4bdd-406f-b93b-6acaf9e4897b",
-    "resource" : {
-      "resourceType" : "Organization",
-      "id" : "1704923060357882000.fe0e8803-4bdd-406f-b93b-6acaf9e4897b",
-      "contact" : [ {
-        "address" : {
-          "extension" : [ {
-            "url" : "https://reportstream.cdc.gov/fhir/StructureDefinition/xad7-address-type",
-            "valueCode" : "SH"
-          }, {
-            "url" : "https://reportstream.cdc.gov/fhir/StructureDefinition/xad1-sad1-street-or-mailing-address",
-            "valueString" : "4861"
-          }, {
-            "url" : "https://reportstream.cdc.gov/fhir/StructureDefinition/xad1-sad3-dwelling-number",
-            "valueString" : "1"
-          }, {
-            "url" : "https://reportstream.cdc.gov/fhir/StructureDefinition/xad2-other-designation",
-            "valueString" : "Other Designation"
-          }, {
-            "url" : "http://hl7.org/fhir/StructureDefinition/iso21090-ADXP-censusTract",
-            "valueCode" : "6059"
-          }, {
-            "url" : "https://reportstream.cdc.gov/fhir/StructureDefinition/xad8-other-geographic-destination",
-            "valueString" : "Other Geographic Designation"
-          }, {
-            "url" : "https://reportstream.cdc.gov/fhir/StructureDefinition/xad11-address-representation-code",
-            "valueCode" : "A"
-          }, {
-            "url" : "https://reportstream.cdc.gov/fhir/StructureDefinition/xad1-sad2-street-name",
-            "valueString" : "20TH AVE"
-          }, {
-            "url" : "https://reportstream.cdc.gov/fhir/StructureDefinition/xad13-effective-date",
-            "valueString" : "20220501102531-0400"
-          }, {
-            "url" : "https://reportstream.cdc.gov/fhir/StructureDefinition/xad19-addressee",
-            "valueCode" : "Adressee"
-          }, {
-            "url" : "https://reportstream.cdc.gov/fhir/StructureDefinition/xad14-expiration-date",
-            "valueString" : "20230501102531-0400"
-          } ],
-          "type" : "postal",
-          "line" : [ "4861", "20TH AVE", "1", "Other Designation", "Adressee" ],
-          "city" : "THUNDER MOUNTAIN",
-          "district" : "County",
-          "state" : "IG",
-          "postalCode" : "99999",
-          "country" : "USA",
-          "period" : {
-            "start" : "2022-05-01T10:25:31-04:00",
-            "end" : "2023-05-01T10:25:31-04:00"
-=======
   "timestamp" : "2023-05-01T07:25:31.000-07:00",
   "entry" : [
     {
@@ -245,7 +46,6 @@
                 "valueCode" : "unknown"
               }
             ]
->>>>>>> b7d18e61
           }
         }
       }
