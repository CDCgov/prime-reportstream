--- conflicted
+++ resolved
@@ -1,25 +1,15 @@
 {
   "resourceType" : "Bundle",
-<<<<<<< HEAD
-  "id" : "1706214069951047000.71c700e4-4c3d-43e5-b7f5-b8a1867cc8ed",
-  "meta" : {
-    "lastUpdated" : "2024-01-25T15:21:09.967-05:00"
-=======
   "id" : "1706311998836696000.afc9db8a-1fcb-47da-91ce-f05938b1d4a0",
   "meta" : {
     "lastUpdated" : "2024-01-26T17:33:18.850-06:00"
->>>>>>> 711af84e
   },
   "identifier" : {
     "system" : "https://reportstream.cdc.gov/prime-router",
     "value" : "3003786103_4988249_33033"
   },
   "type" : "message",
-<<<<<<< HEAD
-  "timestamp" : "2023-05-01T10:25:31.000-04:00",
-=======
   "timestamp" : "2023-05-01T09:25:31.000-05:00",
->>>>>>> 711af84e
   "entry" : [
     {
       "fullUrl" : "MessageHeader/0993dd0b-6ce5-3caf-a177-0b81cc780c18",
@@ -44,17 +34,10 @@
           "system" : "http://terminology.hl7.org/CodeSystem/v2-0003",
           "code" : "R01",
           "display" : "ORU^R01^ORU_R01"
-<<<<<<< HEAD
-        },
-        "sender" : {
-          "reference" : "Organization/1706214070038960000.a6fa05c6-4ec2-43c1-afca-eb044a23d07c"
-        },
-=======
         },
         "sender" : {
           "reference" : "Organization/1706311998925652000.1669aed5-d0fe-4b73-ace9-05cf8de5a40e"
         },
->>>>>>> 711af84e
         "source" : {
           "_endpoint" : {
             "extension" : [
@@ -63,8 +46,6 @@
                 "valueCode" : "unknown"
               }
             ]
-<<<<<<< HEAD
-=======
           }
         }
       }
@@ -89,7 +70,6 @@
         "target" : [
           {
             "reference" : "MessageHeader/0993dd0b-6ce5-3caf-a177-0b81cc780c18"
->>>>>>> 711af84e
           }
         ],
         "recorded" : "2023-05-01T10:25:31-04:00",
@@ -103,45 +83,6 @@
       }
     },
     {
-<<<<<<< HEAD
-      "fullUrl" : "Organization/1706214070038960000.a6fa05c6-4ec2-43c1-afca-eb044a23d07c",
-      "resource" : {
-        "resourceType" : "Organization",
-        "id" : "1706214070038960000.a6fa05c6-4ec2-43c1-afca-eb044a23d07c",
-        "address" : [
-          {
-            "country" : "USA"
-          }
-        ]
-      }
-    },
-    {
-      "fullUrl" : "Provenance/1706214070352287000.455201ae-37e3-4d67-bda3-1131cfee8371",
-      "resource" : {
-        "resourceType" : "Provenance",
-        "id" : "1706214070352287000.455201ae-37e3-4d67-bda3-1131cfee8371",
-        "recorded" : "2023-05-01T10:25:31-04:00",
-        "_recorded" : {
-          "extension" : [
-            {
-              "url" : "https://reportstream.cdc.gov/fhir/StructureDefinition/hl7v2-date-time",
-              "valueString" : "20230501102531-0400"
-            }
-          ]
-        },
-        "activity" : {
-          "coding" : [
-            {
-              "extension" : [
-                {
-                  "url" : "https://reportstream.cdc.gov/fhir/StructureDefinition/code-index-name",
-                  "valueString" : "identifier"
-                }
-              ],
-              "system" : "http://terminology.hl7.org/CodeSystem/v2-0003",
-              "code" : "R01",
-              "display" : "ORU_R01"
-=======
       "fullUrl" : "Provenance/1706311999229524000.1a86f14a-a93a-4c92-bb19-22919a079e68",
       "resource" : {
         "resourceType" : "Provenance",
@@ -154,7 +95,6 @@
           "coding" : [
             {
               "code" : "v2-FHIR transformation"
->>>>>>> 711af84e
             }
           ]
         },
@@ -163,43 +103,6 @@
             "type" : {
               "coding" : [
                 {
-<<<<<<< HEAD
-                  "extension" : [
-                    {
-                      "url" : "https://reportstream.cdc.gov/fhir/StructureDefinition/code-index-name",
-                      "valueString" : "identifier"
-                    }
-                  ],
-                  "system" : "http://terminology.hl7.org/CodeSystem/provenance-participant-type",
-                  "code" : "author"
-                }
-              ]
-            }
-          }
-        ],
-        "entity" : [
-          {
-            "role" : "source",
-            "what" : {
-              "reference" : "Device/1706214070354509000.5274b64f-9ea7-433b-b0a5-166f1b2c93a1"
-            }
-          }
-        ]
-      }
-    },
-    {
-      "fullUrl" : "Device/1706214070354509000.5274b64f-9ea7-433b-b0a5-166f1b2c93a1",
-      "resource" : {
-        "resourceType" : "Device",
-        "id" : "1706214070354509000.5274b64f-9ea7-433b-b0a5-166f1b2c93a1"
-      }
-    },
-    {
-      "fullUrl" : "Patient/1706214070381152000.0ee9c6b4-7ce1-4cdf-bfd1-532d23c0dc29",
-      "resource" : {
-        "resourceType" : "Patient",
-        "id" : "1706214070381152000.0ee9c6b4-7ce1-4cdf-bfd1-532d23c0dc29",
-=======
                   "system" : "http://terminology.hl7.org/CodeSystem/provenance-participant-type",
                   "code" : "assembler"
                 }
@@ -240,7 +143,6 @@
       "resource" : {
         "resourceType" : "Patient",
         "id" : "1706311999253512000.e7699ac9-9ee2-4a4d-9875-2987d24a9d01",
->>>>>>> 711af84e
         "identifier" : [
           {
             "extension" : [
@@ -285,19 +187,6 @@
         "contact" : [
           {
             "organization" : {
-<<<<<<< HEAD
-              "reference" : "Organization/1706214070376382000.e88d44cd-40dd-48ba-be16-a10c7a59e261"
-            }
-          }
-        ]
-      }
-    },
-    {
-      "fullUrl" : "Organization/1706214070376382000.e88d44cd-40dd-48ba-be16-a10c7a59e261",
-      "resource" : {
-        "resourceType" : "Organization",
-        "id" : "1706214070376382000.e88d44cd-40dd-48ba-be16-a10c7a59e261",
-=======
               "reference" : "Organization/1706311999247793000.f88bb3dc-7d23-4580-816b-b4d090c167e4"
             }
           }
@@ -309,14 +198,11 @@
       "resource" : {
         "resourceType" : "Organization",
         "id" : "1706311999247793000.f88bb3dc-7d23-4580-816b-b4d090c167e4",
->>>>>>> 711af84e
         "contact" : [
           {
             "address" : {
               "extension" : [
                 {
-<<<<<<< HEAD
-=======
                   "url" : "https://reportstream.cdc.gov/fhir/StructureDefinition/xad7-address-type",
                   "valueCode" : "O"
                 },
@@ -341,61 +227,10 @@
                   "valueString" : "Other Designation"
                 },
                 {
->>>>>>> 711af84e
                   "url" : "http://hl7.org/fhir/StructureDefinition/iso21090-ADXP-censusTract",
                   "valueCode" : "6059"
                 },
                 {
-<<<<<<< HEAD
-                  "url" : "https://reportstream.cdc.gov/fhir/StructureDefinition/xad-address",
-                  "extension" : [
-                    {
-                      "url" : "https://reportstream.cdc.gov/fhir/StructureDefinition/sad-address-line",
-                      "extension" : [
-                        {
-                          "url" : "SAD.1",
-                          "valueString" : "4861"
-                        },
-                        {
-                          "url" : "SAD.2",
-                          "valueString" : "20TH AVE"
-                        },
-                        {
-                          "url" : "SAD.3",
-                          "valueString" : "1"
-                        }
-                      ]
-                    },
-                    {
-                      "url" : "XAD.2",
-                      "valueString" : "Other Designation"
-                    },
-                    {
-                      "url" : "XAD.7",
-                      "valueCode" : "O"
-                    },
-                    {
-                      "url" : "XAD.8",
-                      "valueString" : "Other Geographic Designation"
-                    },
-                    {
-                      "url" : "XAD.11",
-                      "valueCode" : "A"
-                    },
-                    {
-                      "url" : "XAD.13",
-                      "valueString" : "20220501102531-0400"
-                    },
-                    {
-                      "url" : "XAD.14",
-                      "valueString" : "20230501102531-0400"
-                    },
-                    {
-                      "url" : "XAD.19",
-                      "valueCode" : "Adressee"
-                    }
-                  ]
-=======
                   "url" : "https://reportstream.cdc.gov/fhir/StructureDefinition/xad8-other-geographic-destination",
                   "valueString" : "Other Geographic Designation"
                 },
@@ -410,7 +245,6 @@
                 {
                   "url" : "https://reportstream.cdc.gov/fhir/StructureDefinition/xad14-expiration-date",
                   "valueString" : "20230501102531-0400"
->>>>>>> 711af84e
                 }
               ],
               "use" : "work",
@@ -436,12 +270,6 @@
       }
     },
     {
-<<<<<<< HEAD
-      "fullUrl" : "RelatedPerson/1706214070386094000.43106364-e468-4f95-abcd-c8fb4bfea9c0",
-      "resource" : {
-        "resourceType" : "RelatedPerson",
-        "id" : "1706214070386094000.43106364-e468-4f95-abcd-c8fb4bfea9c0",
-=======
       "fullUrl" : "Provenance/1706311999256357000.604d7a84-9593-4f17-97e8-a9a91c6496c6",
       "resource" : {
         "resourceType" : "Provenance",
@@ -467,7 +295,6 @@
       "resource" : {
         "resourceType" : "RelatedPerson",
         "id" : "1706311999259106000.0c779e02-bb80-45fb-abbe-2fe6a62ecb4b",
->>>>>>> 711af84e
         "extension" : [
           {
             "url" : "https://reportstream.cdc.gov/fhir/StructureDefinition/hl7v2Name",
@@ -475,101 +302,42 @@
           }
         ],
         "patient" : {
-<<<<<<< HEAD
-          "reference" : "Patient/1706214070381152000.0ee9c6b4-7ce1-4cdf-bfd1-532d23c0dc29"
-=======
           "reference" : "Patient/1706311999253512000.e7699ac9-9ee2-4a4d-9875-2987d24a9d01"
->>>>>>> 711af84e
         },
         "address" : [
           {
             "extension" : [
               {
-<<<<<<< HEAD
+                "url" : "https://reportstream.cdc.gov/fhir/StructureDefinition/xad7-address-type",
+                "valueCode" : "O"
+              },
+              {
+                "url" : "https://reportstream.cdc.gov/fhir/StructureDefinition/xad1-sad1-street-or-mailing-address",
+                "valueString" : "4861"
+              },
+              {
+                "url" : "https://reportstream.cdc.gov/fhir/StructureDefinition/xad1-sad3-dwelling-number",
+                "valueString" : "1"
+              },
+              {
+                "url" : "https://reportstream.cdc.gov/fhir/StructureDefinition/hl7v2Name",
+                "valueString" : "contact-person-address"
+              },
+              {
+                "url" : "https://reportstream.cdc.gov/fhir/StructureDefinition/xad11-address-representation-code",
+                "valueCode" : "A"
+              },
+              {
+                "url" : "https://reportstream.cdc.gov/fhir/StructureDefinition/xad1-sad2-street-name",
+                "valueString" : "20TH AVE"
+              },
+              {
+                "url" : "https://reportstream.cdc.gov/fhir/StructureDefinition/xad2-other-designation",
+                "valueString" : "Other Designation"
+              },
+              {
                 "url" : "http://hl7.org/fhir/StructureDefinition/iso21090-ADXP-censusTract",
                 "valueCode" : "6059"
-=======
-                "url" : "https://reportstream.cdc.gov/fhir/StructureDefinition/xad7-address-type",
-                "valueCode" : "O"
-              },
-              {
-                "url" : "https://reportstream.cdc.gov/fhir/StructureDefinition/xad1-sad1-street-or-mailing-address",
-                "valueString" : "4861"
-              },
-              {
-                "url" : "https://reportstream.cdc.gov/fhir/StructureDefinition/xad1-sad3-dwelling-number",
-                "valueString" : "1"
->>>>>>> 711af84e
-              },
-              {
-                "url" : "https://reportstream.cdc.gov/fhir/StructureDefinition/hl7v2Name",
-                "valueString" : "contact-person-address"
-              },
-              {
-<<<<<<< HEAD
-                "url" : "https://reportstream.cdc.gov/fhir/StructureDefinition/xad-address",
-                "extension" : [
-                  {
-                    "url" : "https://reportstream.cdc.gov/fhir/StructureDefinition/sad-address-line",
-                    "extension" : [
-                      {
-                        "url" : "SAD.1",
-                        "valueString" : "4861"
-                      },
-                      {
-                        "url" : "SAD.2",
-                        "valueString" : "20TH AVE"
-                      },
-                      {
-                        "url" : "SAD.3",
-                        "valueString" : "1"
-                      }
-                    ]
-                  },
-                  {
-                    "url" : "XAD.2",
-                    "valueString" : "Other Designation"
-                  },
-                  {
-                    "url" : "XAD.7",
-                    "valueCode" : "O"
-                  },
-                  {
-                    "url" : "XAD.8",
-                    "valueString" : "Other Geographic Designation"
-                  },
-                  {
-                    "url" : "XAD.11",
-                    "valueCode" : "A"
-                  },
-                  {
-                    "url" : "XAD.13",
-                    "valueString" : "20220501102531-0400"
-                  },
-                  {
-                    "url" : "XAD.14",
-                    "valueString" : "20230501102531-0400"
-                  },
-                  {
-                    "url" : "XAD.19",
-                    "valueCode" : "Adressee"
-                  }
-                ]
-=======
-                "url" : "https://reportstream.cdc.gov/fhir/StructureDefinition/xad11-address-representation-code",
-                "valueCode" : "A"
-              },
-              {
-                "url" : "https://reportstream.cdc.gov/fhir/StructureDefinition/xad1-sad2-street-name",
-                "valueString" : "20TH AVE"
-              },
-              {
-                "url" : "https://reportstream.cdc.gov/fhir/StructureDefinition/xad2-other-designation",
-                "valueString" : "Other Designation"
-              },
-              {
-                "url" : "http://hl7.org/fhir/StructureDefinition/iso21090-ADXP-censusTract",
-                "valueCode" : "6059"
               },
               {
                 "url" : "https://reportstream.cdc.gov/fhir/StructureDefinition/xad8-other-geographic-destination",
@@ -586,7 +354,6 @@
               {
                 "url" : "https://reportstream.cdc.gov/fhir/StructureDefinition/xad14-expiration-date",
                 "valueString" : "20230501102531-0400"
->>>>>>> 711af84e
               }
             ],
             "use" : "work",
