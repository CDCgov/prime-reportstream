{
  "resourceType" : "Bundle",
<<<<<<< HEAD
  "id" : "1706214021344630000.c19c0a12-5d7e-4cf0-a729-ca51aad3c5df",
  "meta" : {
    "lastUpdated" : "2024-01-25T15:20:21.361-05:00"
=======
  "id" : "1706311957853316000.2435dfc2-2d7a-4fcb-a826-208c22c7f531",
  "meta" : {
    "lastUpdated" : "2024-01-26T17:32:37.867-06:00"
>>>>>>> 711af84e
  },
  "identifier" : {
    "system" : "https://reportstream.cdc.gov/prime-router",
    "value" : "3003786103_4988249_33033"
  },
  "type" : "message",
<<<<<<< HEAD
  "timestamp" : "2023-05-01T10:25:31.000-04:00",
=======
  "timestamp" : "2023-05-01T09:25:31.000-05:00",
>>>>>>> 711af84e
  "entry" : [
    {
      "fullUrl" : "MessageHeader/0993dd0b-6ce5-3caf-a177-0b81cc780c18",
      "resource" : {
        "resourceType" : "MessageHeader",
        "id" : "0993dd0b-6ce5-3caf-a177-0b81cc780c18",
        "extension" : [
          {
            "url" : "https://reportstream.cdc.gov/fhir/StructureDefinition/encoding-characters",
            "valueString" : "^~\\&#"
          },
          {
            "url" : "https://reportstream.cdc.gov/fhir/StructureDefinition/msh-7-datetime-of-message",
            "valueString" : "20230501102531-0400"
          },
          {
            "url" : "https://reportstream.cdc.gov/fhir/StructureDefinition/character-set",
            "valueString" : "UNICODE UTF-8"
          }
        ],
        "eventCoding" : {
          "system" : "http://terminology.hl7.org/CodeSystem/v2-0003",
          "code" : "R01",
          "display" : "ORU^R01^ORU_R01"
<<<<<<< HEAD
        },
        "sender" : {
          "reference" : "Organization/1706214021434172000.88b9b8da-addd-490b-9c24-dfb6a0784a62"
        },
=======
        },
        "sender" : {
          "reference" : "Organization/1706311957936277000.4674bc11-dbd7-4e17-a3c6-1ef0f1562f10"
        },
>>>>>>> 711af84e
        "source" : {
          "_endpoint" : {
            "extension" : [
              {
                "url" : "http://hl7.org/fhir/StructureDefinition/data-absent-reason",
                "valueCode" : "unknown"
              }
            ]
<<<<<<< HEAD
=======
          }
        }
      }
    },
    {
      "fullUrl" : "Organization/1706311957936277000.4674bc11-dbd7-4e17-a3c6-1ef0f1562f10",
      "resource" : {
        "resourceType" : "Organization",
        "id" : "1706311957936277000.4674bc11-dbd7-4e17-a3c6-1ef0f1562f10",
        "address" : [
          {
            "country" : "USA"
          }
        ]
      }
    },
    {
      "fullUrl" : "Provenance/1706311958250816000.edf220b9-16fa-4cc0-ba6d-a19bd359fa44",
      "resource" : {
        "resourceType" : "Provenance",
        "id" : "1706311958250816000.edf220b9-16fa-4cc0-ba6d-a19bd359fa44",
        "target" : [
          {
            "reference" : "MessageHeader/0993dd0b-6ce5-3caf-a177-0b81cc780c18"
>>>>>>> 711af84e
          }
        ],
        "recorded" : "2023-05-01T10:25:31-04:00",
        "activity" : {
          "coding" : [
            {
              "display" : "ORU^R01^ORU_R01"
            }
          ]
        }
      }
    },
    {
<<<<<<< HEAD
      "fullUrl" : "Organization/1706214021434172000.88b9b8da-addd-490b-9c24-dfb6a0784a62",
      "resource" : {
        "resourceType" : "Organization",
        "id" : "1706214021434172000.88b9b8da-addd-490b-9c24-dfb6a0784a62",
        "address" : [
          {
            "country" : "USA"
          }
        ]
      }
    },
    {
      "fullUrl" : "Provenance/1706214021734887000.da6e7f61-4b88-4be5-8b21-ef3860d74b1b",
      "resource" : {
        "resourceType" : "Provenance",
        "id" : "1706214021734887000.da6e7f61-4b88-4be5-8b21-ef3860d74b1b",
        "recorded" : "2023-05-01T10:25:31-04:00",
        "_recorded" : {
          "extension" : [
            {
              "url" : "https://reportstream.cdc.gov/fhir/StructureDefinition/hl7v2-date-time",
              "valueString" : "20230501102531-0400"
            }
          ]
        },
        "activity" : {
          "coding" : [
            {
              "extension" : [
                {
                  "url" : "https://reportstream.cdc.gov/fhir/StructureDefinition/code-index-name",
                  "valueString" : "identifier"
                }
              ],
              "system" : "http://terminology.hl7.org/CodeSystem/v2-0003",
              "code" : "R01",
              "display" : "ORU_R01"
=======
      "fullUrl" : "Provenance/1706311958257700000.bf01f6d7-4678-4e47-9a20-38f3c1439b20",
      "resource" : {
        "resourceType" : "Provenance",
        "id" : "1706311958257700000.bf01f6d7-4678-4e47-9a20-38f3c1439b20",
        "recorded" : "2024-01-26T17:32:38Z",
        "policy" : [
          "http://hl7.org/fhir/uv/v2mappings/message-oru-r01-to-bundle"
        ],
        "activity" : {
          "coding" : [
            {
              "code" : "v2-FHIR transformation"
>>>>>>> 711af84e
            }
          ]
        },
        "agent" : [
          {
            "type" : {
              "coding" : [
                {
<<<<<<< HEAD
                  "extension" : [
                    {
                      "url" : "https://reportstream.cdc.gov/fhir/StructureDefinition/code-index-name",
                      "valueString" : "identifier"
                    }
                  ],
                  "system" : "http://terminology.hl7.org/CodeSystem/provenance-participant-type",
                  "code" : "author"
                }
              ]
            }
          }
        ],
        "entity" : [
          {
            "role" : "source",
            "what" : {
              "reference" : "Device/1706214021737573000.27a88bf4-35d9-487b-b301-d9be8f84024a"
            }
          }
        ]
      }
    },
    {
      "fullUrl" : "Device/1706214021737573000.27a88bf4-35d9-487b-b301-d9be8f84024a",
      "resource" : {
        "resourceType" : "Device",
        "id" : "1706214021737573000.27a88bf4-35d9-487b-b301-d9be8f84024a"
      }
    },
    {
      "fullUrl" : "Patient/1706214021762711000.f6236a5c-c68f-428b-97bc-fcd3a46c095d",
      "resource" : {
        "resourceType" : "Patient",
        "id" : "1706214021762711000.f6236a5c-c68f-428b-97bc-fcd3a46c095d",
=======
                  "system" : "http://terminology.hl7.org/CodeSystem/provenance-participant-type",
                  "code" : "assembler"
                }
              ]
            },
            "who" : {
              "reference" : "Organization/1706311958257208000.43858c2d-4daa-48cf-9910-682909beb277"
            }
          }
        ]
      }
    },
    {
      "fullUrl" : "Organization/1706311958257208000.43858c2d-4daa-48cf-9910-682909beb277",
      "resource" : {
        "resourceType" : "Organization",
        "id" : "1706311958257208000.43858c2d-4daa-48cf-9910-682909beb277",
        "identifier" : [
          {
            "value" : "CDC PRIME - Atlanta"
          },
          {
            "type" : {
              "coding" : [
                {
                  "system" : "http://terminology.hl7.org/CodeSystem/v2-0301"
                }
              ]
            },
            "system" : "urn:ietf:rfc:3986",
            "value" : "2.16.840.1.114222.4.1.237821"
          }
        ]
      }
    },
    {
      "fullUrl" : "Patient/1706311958279359000.a204ceca-ada2-4e51-99a7-21cc4cebf274",
      "resource" : {
        "resourceType" : "Patient",
        "id" : "1706311958279359000.a204ceca-ada2-4e51-99a7-21cc4cebf274",
>>>>>>> 711af84e
        "identifier" : [
          {
            "extension" : [
              {
                "url" : "https://reportstream.cdc.gov/fhir/StructureDefinition/hl7-use",
                "valueString" : "patient-identifier-list"
              },
              {
                "url" : "https://reportstream.cdc.gov/fhir/StructureDefinition/identifier-type-code",
                "valueString" : "MR"
              }
            ],
            "type" : {
              "coding" : [
                {
                  "code" : "MR"
                }
              ]
            },
            "value" : "11102779"
          }
        ],
        "name" : [
          {
            "extension" : [
              {
                "url" : "https://reportstream.cdc.gov/fhir/StructureDefinition/xpn2-given-name",
                "valueString" : "BB SARAH"
              },
              {
                "url" : "https://reportstream.cdc.gov/fhir/StructureDefinition/xpn7-name-type-code",
                "valueString" : "L"
              }
            ],
            "use" : "official",
            "family" : "SMITH",
            "given" : [
              "BB SARAH"
            ]
          }
        ],
        "contact" : [
          {
            "organization" : {
<<<<<<< HEAD
              "reference" : "Organization/1706214021757498000.5f873f70-76c4-4fa3-9ebc-35dc2b28b8d4"
            }
          }
        ]
      }
    },
    {
      "fullUrl" : "Organization/1706214021757498000.5f873f70-76c4-4fa3-9ebc-35dc2b28b8d4",
      "resource" : {
        "resourceType" : "Organization",
        "id" : "1706214021757498000.5f873f70-76c4-4fa3-9ebc-35dc2b28b8d4",
=======
              "reference" : "Organization/1706311958274562000.3b332d73-ce95-427b-a171-d6fb5f551f9e"
            }
          }
        ]
      }
    },
    {
      "fullUrl" : "Organization/1706311958274562000.3b332d73-ce95-427b-a171-d6fb5f551f9e",
      "resource" : {
        "resourceType" : "Organization",
        "id" : "1706311958274562000.3b332d73-ce95-427b-a171-d6fb5f551f9e",
>>>>>>> 711af84e
        "contact" : [
          {
            "address" : {
              "extension" : [
                {
<<<<<<< HEAD
=======
                  "url" : "https://reportstream.cdc.gov/fhir/StructureDefinition/xad7-address-type",
                  "valueCode" : "BI"
                },
                {
                  "url" : "https://reportstream.cdc.gov/fhir/StructureDefinition/xad1-sad1-street-or-mailing-address",
                  "valueString" : "4861"
                },
                {
                  "url" : "https://reportstream.cdc.gov/fhir/StructureDefinition/xad1-sad3-dwelling-number",
                  "valueString" : "1"
                },
                {
                  "url" : "https://reportstream.cdc.gov/fhir/StructureDefinition/xad11-address-representation-code",
                  "valueCode" : "A"
                },
                {
                  "url" : "https://reportstream.cdc.gov/fhir/StructureDefinition/xad1-sad2-street-name",
                  "valueString" : "20TH AVE"
                },
                {
                  "url" : "https://reportstream.cdc.gov/fhir/StructureDefinition/xad2-other-designation",
                  "valueString" : "Other Designation"
                },
                {
>>>>>>> 711af84e
                  "url" : "http://hl7.org/fhir/StructureDefinition/iso21090-ADXP-censusTract",
                  "valueCode" : "6059"
                },
                {
<<<<<<< HEAD
                  "url" : "https://reportstream.cdc.gov/fhir/StructureDefinition/xad-address",
                  "extension" : [
                    {
                      "url" : "https://reportstream.cdc.gov/fhir/StructureDefinition/sad-address-line",
                      "extension" : [
                        {
                          "url" : "SAD.1",
                          "valueString" : "4861"
                        },
                        {
                          "url" : "SAD.2",
                          "valueString" : "20TH AVE"
                        },
                        {
                          "url" : "SAD.3",
                          "valueString" : "1"
                        }
                      ]
                    },
                    {
                      "url" : "XAD.2",
                      "valueString" : "Other Designation"
                    },
                    {
                      "url" : "XAD.7",
                      "valueCode" : "BI"
                    },
                    {
                      "url" : "XAD.8",
                      "valueString" : "Other Geographic Designation"
                    },
                    {
                      "url" : "XAD.11",
                      "valueCode" : "A"
                    },
                    {
                      "url" : "XAD.13",
                      "valueString" : "20220501102531-0400"
                    },
                    {
                      "url" : "XAD.14",
                      "valueString" : "20230501102531-0400"
                    },
                    {
                      "url" : "XAD.19",
                      "valueCode" : "Adressee"
                    }
                  ]
=======
                  "url" : "https://reportstream.cdc.gov/fhir/StructureDefinition/xad8-other-geographic-destination",
                  "valueString" : "Other Geographic Designation"
                },
                {
                  "url" : "https://reportstream.cdc.gov/fhir/StructureDefinition/xad13-effective-date",
                  "valueString" : "20220501102531-0400"
                },
                {
                  "url" : "https://reportstream.cdc.gov/fhir/StructureDefinition/xad19-addressee",
                  "valueCode" : "Adressee"
                },
                {
                  "url" : "https://reportstream.cdc.gov/fhir/StructureDefinition/xad14-expiration-date",
                  "valueString" : "20230501102531-0400"
>>>>>>> 711af84e
                }
              ],
              "use" : "billing",
              "line" : [
                "4861",
                "20TH AVE",
                "1",
                "Other Designation",
                "Adressee"
              ],
              "city" : "THUNDER MOUNTAIN",
              "district" : "County",
              "state" : "IG",
              "postalCode" : "99999",
              "country" : "USA",
              "period" : {
                "start" : "2022-05-01T10:25:31-04:00",
                "end" : "2023-05-01T10:25:31-04:00"
              }
            }
          }
        ]
      }
    },
    {
<<<<<<< HEAD
      "fullUrl" : "RelatedPerson/1706214021766630000.7df199c0-3571-4a4f-a9a7-5d9c1b30aba7",
      "resource" : {
        "resourceType" : "RelatedPerson",
        "id" : "1706214021766630000.7df199c0-3571-4a4f-a9a7-5d9c1b30aba7",
=======
      "fullUrl" : "Provenance/1706311958281472000.f409cec0-12d0-4366-bb0b-3112c4b5de27",
      "resource" : {
        "resourceType" : "Provenance",
        "id" : "1706311958281472000.f409cec0-12d0-4366-bb0b-3112c4b5de27",
        "target" : [
          {
            "reference" : "Patient/1706311958279359000.a204ceca-ada2-4e51-99a7-21cc4cebf274"
          }
        ],
        "recorded" : "2024-01-26T17:32:38Z",
        "activity" : {
          "coding" : [
            {
              "system" : "https://terminology.hl7.org/CodeSystem/v3-DataOperation",
              "code" : "UPDATE"
            }
          ]
        }
      }
    },
    {
      "fullUrl" : "RelatedPerson/1706311958284218000.28ce27f5-68d5-4b6c-9766-e291b4951995",
      "resource" : {
        "resourceType" : "RelatedPerson",
        "id" : "1706311958284218000.28ce27f5-68d5-4b6c-9766-e291b4951995",
>>>>>>> 711af84e
        "extension" : [
          {
            "url" : "https://reportstream.cdc.gov/fhir/StructureDefinition/hl7v2Name",
            "valueString" : "NK1"
          }
        ],
        "patient" : {
<<<<<<< HEAD
          "reference" : "Patient/1706214021762711000.f6236a5c-c68f-428b-97bc-fcd3a46c095d"
=======
          "reference" : "Patient/1706311958279359000.a204ceca-ada2-4e51-99a7-21cc4cebf274"
>>>>>>> 711af84e
        },
        "address" : [
          {
            "extension" : [
              {
<<<<<<< HEAD
                "url" : "http://hl7.org/fhir/StructureDefinition/iso21090-ADXP-censusTract",
                "valueCode" : "6059"
=======
                "url" : "https://reportstream.cdc.gov/fhir/StructureDefinition/xad7-address-type",
                "valueCode" : "BI"
              },
              {
                "url" : "https://reportstream.cdc.gov/fhir/StructureDefinition/xad1-sad1-street-or-mailing-address",
                "valueString" : "4861"
              },
              {
                "url" : "https://reportstream.cdc.gov/fhir/StructureDefinition/xad1-sad3-dwelling-number",
                "valueString" : "1"
>>>>>>> 711af84e
              },
              {
                "url" : "https://reportstream.cdc.gov/fhir/StructureDefinition/hl7v2Name",
                "valueString" : "contact-person-address"
              },
              {
<<<<<<< HEAD
                "url" : "https://reportstream.cdc.gov/fhir/StructureDefinition/xad-address",
                "extension" : [
                  {
                    "url" : "https://reportstream.cdc.gov/fhir/StructureDefinition/sad-address-line",
                    "extension" : [
                      {
                        "url" : "SAD.1",
                        "valueString" : "4861"
                      },
                      {
                        "url" : "SAD.2",
                        "valueString" : "20TH AVE"
                      },
                      {
                        "url" : "SAD.3",
                        "valueString" : "1"
                      }
                    ]
                  },
                  {
                    "url" : "XAD.2",
                    "valueString" : "Other Designation"
                  },
                  {
                    "url" : "XAD.7",
                    "valueCode" : "BI"
                  },
                  {
                    "url" : "XAD.8",
                    "valueString" : "Other Geographic Designation"
                  },
                  {
                    "url" : "XAD.11",
                    "valueCode" : "A"
                  },
                  {
                    "url" : "XAD.13",
                    "valueString" : "20220501102531-0400"
                  },
                  {
                    "url" : "XAD.14",
                    "valueString" : "20230501102531-0400"
                  },
                  {
                    "url" : "XAD.19",
                    "valueCode" : "Adressee"
                  }
                ]
=======
                "url" : "https://reportstream.cdc.gov/fhir/StructureDefinition/xad11-address-representation-code",
                "valueCode" : "A"
              },
              {
                "url" : "https://reportstream.cdc.gov/fhir/StructureDefinition/xad1-sad2-street-name",
                "valueString" : "20TH AVE"
              },
              {
                "url" : "https://reportstream.cdc.gov/fhir/StructureDefinition/xad2-other-designation",
                "valueString" : "Other Designation"
              },
              {
                "url" : "http://hl7.org/fhir/StructureDefinition/iso21090-ADXP-censusTract",
                "valueCode" : "6059"
              },
              {
                "url" : "https://reportstream.cdc.gov/fhir/StructureDefinition/xad8-other-geographic-destination",
                "valueString" : "Other Geographic Designation"
              },
              {
                "url" : "https://reportstream.cdc.gov/fhir/StructureDefinition/xad13-effective-date",
                "valueString" : "20220501102531-0400"
              },
              {
                "url" : "https://reportstream.cdc.gov/fhir/StructureDefinition/xad19-addressee",
                "valueCode" : "Adressee"
              },
              {
                "url" : "https://reportstream.cdc.gov/fhir/StructureDefinition/xad14-expiration-date",
                "valueString" : "20230501102531-0400"
>>>>>>> 711af84e
              }
            ],
            "use" : "billing",
            "line" : [
              "4861",
              "20TH AVE",
              "1",
              "Other Designation",
              "Adressee"
            ],
            "city" : "THUNDER MOUNTAIN",
            "district" : "County",
            "state" : "IG",
            "postalCode" : "99999",
            "country" : "USA",
            "period" : {
              "start" : "2022-05-01T10:25:31-04:00",
              "end" : "2023-05-01T10:25:31-04:00"
            }
          }
        ]
      }
    }
  ]
}<|MERGE_RESOLUTION|>--- conflicted
+++ resolved
@@ -1,25 +1,15 @@
 {
   "resourceType" : "Bundle",
-<<<<<<< HEAD
-  "id" : "1706214021344630000.c19c0a12-5d7e-4cf0-a729-ca51aad3c5df",
-  "meta" : {
-    "lastUpdated" : "2024-01-25T15:20:21.361-05:00"
-=======
   "id" : "1706311957853316000.2435dfc2-2d7a-4fcb-a826-208c22c7f531",
   "meta" : {
     "lastUpdated" : "2024-01-26T17:32:37.867-06:00"
->>>>>>> 711af84e
   },
   "identifier" : {
     "system" : "https://reportstream.cdc.gov/prime-router",
     "value" : "3003786103_4988249_33033"
   },
   "type" : "message",
-<<<<<<< HEAD
-  "timestamp" : "2023-05-01T10:25:31.000-04:00",
-=======
   "timestamp" : "2023-05-01T09:25:31.000-05:00",
->>>>>>> 711af84e
   "entry" : [
     {
       "fullUrl" : "MessageHeader/0993dd0b-6ce5-3caf-a177-0b81cc780c18",
@@ -44,17 +34,10 @@
           "system" : "http://terminology.hl7.org/CodeSystem/v2-0003",
           "code" : "R01",
           "display" : "ORU^R01^ORU_R01"
-<<<<<<< HEAD
-        },
-        "sender" : {
-          "reference" : "Organization/1706214021434172000.88b9b8da-addd-490b-9c24-dfb6a0784a62"
-        },
-=======
         },
         "sender" : {
           "reference" : "Organization/1706311957936277000.4674bc11-dbd7-4e17-a3c6-1ef0f1562f10"
         },
->>>>>>> 711af84e
         "source" : {
           "_endpoint" : {
             "extension" : [
@@ -63,8 +46,6 @@
                 "valueCode" : "unknown"
               }
             ]
-<<<<<<< HEAD
-=======
           }
         }
       }
@@ -89,7 +70,6 @@
         "target" : [
           {
             "reference" : "MessageHeader/0993dd0b-6ce5-3caf-a177-0b81cc780c18"
->>>>>>> 711af84e
           }
         ],
         "recorded" : "2023-05-01T10:25:31-04:00",
@@ -103,45 +83,6 @@
       }
     },
     {
-<<<<<<< HEAD
-      "fullUrl" : "Organization/1706214021434172000.88b9b8da-addd-490b-9c24-dfb6a0784a62",
-      "resource" : {
-        "resourceType" : "Organization",
-        "id" : "1706214021434172000.88b9b8da-addd-490b-9c24-dfb6a0784a62",
-        "address" : [
-          {
-            "country" : "USA"
-          }
-        ]
-      }
-    },
-    {
-      "fullUrl" : "Provenance/1706214021734887000.da6e7f61-4b88-4be5-8b21-ef3860d74b1b",
-      "resource" : {
-        "resourceType" : "Provenance",
-        "id" : "1706214021734887000.da6e7f61-4b88-4be5-8b21-ef3860d74b1b",
-        "recorded" : "2023-05-01T10:25:31-04:00",
-        "_recorded" : {
-          "extension" : [
-            {
-              "url" : "https://reportstream.cdc.gov/fhir/StructureDefinition/hl7v2-date-time",
-              "valueString" : "20230501102531-0400"
-            }
-          ]
-        },
-        "activity" : {
-          "coding" : [
-            {
-              "extension" : [
-                {
-                  "url" : "https://reportstream.cdc.gov/fhir/StructureDefinition/code-index-name",
-                  "valueString" : "identifier"
-                }
-              ],
-              "system" : "http://terminology.hl7.org/CodeSystem/v2-0003",
-              "code" : "R01",
-              "display" : "ORU_R01"
-=======
       "fullUrl" : "Provenance/1706311958257700000.bf01f6d7-4678-4e47-9a20-38f3c1439b20",
       "resource" : {
         "resourceType" : "Provenance",
@@ -154,7 +95,6 @@
           "coding" : [
             {
               "code" : "v2-FHIR transformation"
->>>>>>> 711af84e
             }
           ]
         },
@@ -163,43 +103,6 @@
             "type" : {
               "coding" : [
                 {
-<<<<<<< HEAD
-                  "extension" : [
-                    {
-                      "url" : "https://reportstream.cdc.gov/fhir/StructureDefinition/code-index-name",
-                      "valueString" : "identifier"
-                    }
-                  ],
-                  "system" : "http://terminology.hl7.org/CodeSystem/provenance-participant-type",
-                  "code" : "author"
-                }
-              ]
-            }
-          }
-        ],
-        "entity" : [
-          {
-            "role" : "source",
-            "what" : {
-              "reference" : "Device/1706214021737573000.27a88bf4-35d9-487b-b301-d9be8f84024a"
-            }
-          }
-        ]
-      }
-    },
-    {
-      "fullUrl" : "Device/1706214021737573000.27a88bf4-35d9-487b-b301-d9be8f84024a",
-      "resource" : {
-        "resourceType" : "Device",
-        "id" : "1706214021737573000.27a88bf4-35d9-487b-b301-d9be8f84024a"
-      }
-    },
-    {
-      "fullUrl" : "Patient/1706214021762711000.f6236a5c-c68f-428b-97bc-fcd3a46c095d",
-      "resource" : {
-        "resourceType" : "Patient",
-        "id" : "1706214021762711000.f6236a5c-c68f-428b-97bc-fcd3a46c095d",
-=======
                   "system" : "http://terminology.hl7.org/CodeSystem/provenance-participant-type",
                   "code" : "assembler"
                 }
@@ -240,7 +143,6 @@
       "resource" : {
         "resourceType" : "Patient",
         "id" : "1706311958279359000.a204ceca-ada2-4e51-99a7-21cc4cebf274",
->>>>>>> 711af84e
         "identifier" : [
           {
             "extension" : [
@@ -285,19 +187,6 @@
         "contact" : [
           {
             "organization" : {
-<<<<<<< HEAD
-              "reference" : "Organization/1706214021757498000.5f873f70-76c4-4fa3-9ebc-35dc2b28b8d4"
-            }
-          }
-        ]
-      }
-    },
-    {
-      "fullUrl" : "Organization/1706214021757498000.5f873f70-76c4-4fa3-9ebc-35dc2b28b8d4",
-      "resource" : {
-        "resourceType" : "Organization",
-        "id" : "1706214021757498000.5f873f70-76c4-4fa3-9ebc-35dc2b28b8d4",
-=======
               "reference" : "Organization/1706311958274562000.3b332d73-ce95-427b-a171-d6fb5f551f9e"
             }
           }
@@ -309,14 +198,11 @@
       "resource" : {
         "resourceType" : "Organization",
         "id" : "1706311958274562000.3b332d73-ce95-427b-a171-d6fb5f551f9e",
->>>>>>> 711af84e
         "contact" : [
           {
             "address" : {
               "extension" : [
                 {
-<<<<<<< HEAD
-=======
                   "url" : "https://reportstream.cdc.gov/fhir/StructureDefinition/xad7-address-type",
                   "valueCode" : "BI"
                 },
@@ -341,61 +227,10 @@
                   "valueString" : "Other Designation"
                 },
                 {
->>>>>>> 711af84e
                   "url" : "http://hl7.org/fhir/StructureDefinition/iso21090-ADXP-censusTract",
                   "valueCode" : "6059"
                 },
                 {
-<<<<<<< HEAD
-                  "url" : "https://reportstream.cdc.gov/fhir/StructureDefinition/xad-address",
-                  "extension" : [
-                    {
-                      "url" : "https://reportstream.cdc.gov/fhir/StructureDefinition/sad-address-line",
-                      "extension" : [
-                        {
-                          "url" : "SAD.1",
-                          "valueString" : "4861"
-                        },
-                        {
-                          "url" : "SAD.2",
-                          "valueString" : "20TH AVE"
-                        },
-                        {
-                          "url" : "SAD.3",
-                          "valueString" : "1"
-                        }
-                      ]
-                    },
-                    {
-                      "url" : "XAD.2",
-                      "valueString" : "Other Designation"
-                    },
-                    {
-                      "url" : "XAD.7",
-                      "valueCode" : "BI"
-                    },
-                    {
-                      "url" : "XAD.8",
-                      "valueString" : "Other Geographic Designation"
-                    },
-                    {
-                      "url" : "XAD.11",
-                      "valueCode" : "A"
-                    },
-                    {
-                      "url" : "XAD.13",
-                      "valueString" : "20220501102531-0400"
-                    },
-                    {
-                      "url" : "XAD.14",
-                      "valueString" : "20230501102531-0400"
-                    },
-                    {
-                      "url" : "XAD.19",
-                      "valueCode" : "Adressee"
-                    }
-                  ]
-=======
                   "url" : "https://reportstream.cdc.gov/fhir/StructureDefinition/xad8-other-geographic-destination",
                   "valueString" : "Other Geographic Designation"
                 },
@@ -410,7 +245,6 @@
                 {
                   "url" : "https://reportstream.cdc.gov/fhir/StructureDefinition/xad14-expiration-date",
                   "valueString" : "20230501102531-0400"
->>>>>>> 711af84e
                 }
               ],
               "use" : "billing",
@@ -436,12 +270,6 @@
       }
     },
     {
-<<<<<<< HEAD
-      "fullUrl" : "RelatedPerson/1706214021766630000.7df199c0-3571-4a4f-a9a7-5d9c1b30aba7",
-      "resource" : {
-        "resourceType" : "RelatedPerson",
-        "id" : "1706214021766630000.7df199c0-3571-4a4f-a9a7-5d9c1b30aba7",
-=======
       "fullUrl" : "Provenance/1706311958281472000.f409cec0-12d0-4366-bb0b-3112c4b5de27",
       "resource" : {
         "resourceType" : "Provenance",
@@ -467,7 +295,6 @@
       "resource" : {
         "resourceType" : "RelatedPerson",
         "id" : "1706311958284218000.28ce27f5-68d5-4b6c-9766-e291b4951995",
->>>>>>> 711af84e
         "extension" : [
           {
             "url" : "https://reportstream.cdc.gov/fhir/StructureDefinition/hl7v2Name",
@@ -475,101 +302,42 @@
           }
         ],
         "patient" : {
-<<<<<<< HEAD
-          "reference" : "Patient/1706214021762711000.f6236a5c-c68f-428b-97bc-fcd3a46c095d"
-=======
           "reference" : "Patient/1706311958279359000.a204ceca-ada2-4e51-99a7-21cc4cebf274"
->>>>>>> 711af84e
         },
         "address" : [
           {
             "extension" : [
               {
-<<<<<<< HEAD
+                "url" : "https://reportstream.cdc.gov/fhir/StructureDefinition/xad7-address-type",
+                "valueCode" : "BI"
+              },
+              {
+                "url" : "https://reportstream.cdc.gov/fhir/StructureDefinition/xad1-sad1-street-or-mailing-address",
+                "valueString" : "4861"
+              },
+              {
+                "url" : "https://reportstream.cdc.gov/fhir/StructureDefinition/xad1-sad3-dwelling-number",
+                "valueString" : "1"
+              },
+              {
+                "url" : "https://reportstream.cdc.gov/fhir/StructureDefinition/hl7v2Name",
+                "valueString" : "contact-person-address"
+              },
+              {
+                "url" : "https://reportstream.cdc.gov/fhir/StructureDefinition/xad11-address-representation-code",
+                "valueCode" : "A"
+              },
+              {
+                "url" : "https://reportstream.cdc.gov/fhir/StructureDefinition/xad1-sad2-street-name",
+                "valueString" : "20TH AVE"
+              },
+              {
+                "url" : "https://reportstream.cdc.gov/fhir/StructureDefinition/xad2-other-designation",
+                "valueString" : "Other Designation"
+              },
+              {
                 "url" : "http://hl7.org/fhir/StructureDefinition/iso21090-ADXP-censusTract",
                 "valueCode" : "6059"
-=======
-                "url" : "https://reportstream.cdc.gov/fhir/StructureDefinition/xad7-address-type",
-                "valueCode" : "BI"
-              },
-              {
-                "url" : "https://reportstream.cdc.gov/fhir/StructureDefinition/xad1-sad1-street-or-mailing-address",
-                "valueString" : "4861"
-              },
-              {
-                "url" : "https://reportstream.cdc.gov/fhir/StructureDefinition/xad1-sad3-dwelling-number",
-                "valueString" : "1"
->>>>>>> 711af84e
-              },
-              {
-                "url" : "https://reportstream.cdc.gov/fhir/StructureDefinition/hl7v2Name",
-                "valueString" : "contact-person-address"
-              },
-              {
-<<<<<<< HEAD
-                "url" : "https://reportstream.cdc.gov/fhir/StructureDefinition/xad-address",
-                "extension" : [
-                  {
-                    "url" : "https://reportstream.cdc.gov/fhir/StructureDefinition/sad-address-line",
-                    "extension" : [
-                      {
-                        "url" : "SAD.1",
-                        "valueString" : "4861"
-                      },
-                      {
-                        "url" : "SAD.2",
-                        "valueString" : "20TH AVE"
-                      },
-                      {
-                        "url" : "SAD.3",
-                        "valueString" : "1"
-                      }
-                    ]
-                  },
-                  {
-                    "url" : "XAD.2",
-                    "valueString" : "Other Designation"
-                  },
-                  {
-                    "url" : "XAD.7",
-                    "valueCode" : "BI"
-                  },
-                  {
-                    "url" : "XAD.8",
-                    "valueString" : "Other Geographic Designation"
-                  },
-                  {
-                    "url" : "XAD.11",
-                    "valueCode" : "A"
-                  },
-                  {
-                    "url" : "XAD.13",
-                    "valueString" : "20220501102531-0400"
-                  },
-                  {
-                    "url" : "XAD.14",
-                    "valueString" : "20230501102531-0400"
-                  },
-                  {
-                    "url" : "XAD.19",
-                    "valueCode" : "Adressee"
-                  }
-                ]
-=======
-                "url" : "https://reportstream.cdc.gov/fhir/StructureDefinition/xad11-address-representation-code",
-                "valueCode" : "A"
-              },
-              {
-                "url" : "https://reportstream.cdc.gov/fhir/StructureDefinition/xad1-sad2-street-name",
-                "valueString" : "20TH AVE"
-              },
-              {
-                "url" : "https://reportstream.cdc.gov/fhir/StructureDefinition/xad2-other-designation",
-                "valueString" : "Other Designation"
-              },
-              {
-                "url" : "http://hl7.org/fhir/StructureDefinition/iso21090-ADXP-censusTract",
-                "valueCode" : "6059"
               },
               {
                 "url" : "https://reportstream.cdc.gov/fhir/StructureDefinition/xad8-other-geographic-destination",
@@ -586,7 +354,6 @@
               {
                 "url" : "https://reportstream.cdc.gov/fhir/StructureDefinition/xad14-expiration-date",
                 "valueString" : "20230501102531-0400"
->>>>>>> 711af84e
               }
             ],
             "use" : "billing",
