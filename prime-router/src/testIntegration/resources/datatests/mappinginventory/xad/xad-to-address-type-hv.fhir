--- conflicted
+++ resolved
@@ -1,25 +1,15 @@
 {
   "resourceType" : "Bundle",
-<<<<<<< HEAD
-  "id" : "1706214050868582000.eb8e7250-6059-42eb-918b-f2bf8b1a0b9e",
-  "meta" : {
-    "lastUpdated" : "2024-01-25T15:20:50.880-05:00"
-=======
   "id" : "1706311982453820000.c15cd6ce-da9c-47fa-bc88-09d835e92d36",
   "meta" : {
     "lastUpdated" : "2024-01-26T17:33:02.466-06:00"
->>>>>>> 711af84e
   },
   "identifier" : {
     "system" : "https://reportstream.cdc.gov/prime-router",
     "value" : "3003786103_4988249_33033"
   },
   "type" : "message",
-<<<<<<< HEAD
-  "timestamp" : "2023-05-01T10:25:31.000-04:00",
-=======
   "timestamp" : "2023-05-01T09:25:31.000-05:00",
->>>>>>> 711af84e
   "entry" : [
     {
       "fullUrl" : "MessageHeader/0993dd0b-6ce5-3caf-a177-0b81cc780c18",
@@ -44,17 +34,10 @@
           "system" : "http://terminology.hl7.org/CodeSystem/v2-0003",
           "code" : "R01",
           "display" : "ORU^R01^ORU_R01"
-<<<<<<< HEAD
-        },
-        "sender" : {
-          "reference" : "Organization/1706214050948863000.dc617311-7cf2-4ec9-a397-4854412e2c4f"
-        },
-=======
         },
         "sender" : {
           "reference" : "Organization/1706311982538563000.58b5b09d-5be9-4092-a849-47d9d283e69f"
         },
->>>>>>> 711af84e
         "source" : {
           "_endpoint" : {
             "extension" : [
@@ -63,8 +46,6 @@
                 "valueCode" : "unknown"
               }
             ]
-<<<<<<< HEAD
-=======
           }
         }
       }
@@ -89,7 +70,6 @@
         "target" : [
           {
             "reference" : "MessageHeader/0993dd0b-6ce5-3caf-a177-0b81cc780c18"
->>>>>>> 711af84e
           }
         ],
         "recorded" : "2023-05-01T10:25:31-04:00",
@@ -103,45 +83,6 @@
       }
     },
     {
-<<<<<<< HEAD
-      "fullUrl" : "Organization/1706214050948863000.dc617311-7cf2-4ec9-a397-4854412e2c4f",
-      "resource" : {
-        "resourceType" : "Organization",
-        "id" : "1706214050948863000.dc617311-7cf2-4ec9-a397-4854412e2c4f",
-        "address" : [
-          {
-            "country" : "USA"
-          }
-        ]
-      }
-    },
-    {
-      "fullUrl" : "Provenance/1706214051233999000.28ccb0f7-bd27-43c9-98ac-a3fe93f99d3c",
-      "resource" : {
-        "resourceType" : "Provenance",
-        "id" : "1706214051233999000.28ccb0f7-bd27-43c9-98ac-a3fe93f99d3c",
-        "recorded" : "2023-05-01T10:25:31-04:00",
-        "_recorded" : {
-          "extension" : [
-            {
-              "url" : "https://reportstream.cdc.gov/fhir/StructureDefinition/hl7v2-date-time",
-              "valueString" : "20230501102531-0400"
-            }
-          ]
-        },
-        "activity" : {
-          "coding" : [
-            {
-              "extension" : [
-                {
-                  "url" : "https://reportstream.cdc.gov/fhir/StructureDefinition/code-index-name",
-                  "valueString" : "identifier"
-                }
-              ],
-              "system" : "http://terminology.hl7.org/CodeSystem/v2-0003",
-              "code" : "R01",
-              "display" : "ORU_R01"
-=======
       "fullUrl" : "Provenance/1706311982847355000.58d989e0-6a79-4010-8013-557755bd2299",
       "resource" : {
         "resourceType" : "Provenance",
@@ -154,7 +95,6 @@
           "coding" : [
             {
               "code" : "v2-FHIR transformation"
->>>>>>> 711af84e
             }
           ]
         },
@@ -163,43 +103,6 @@
             "type" : {
               "coding" : [
                 {
-<<<<<<< HEAD
-                  "extension" : [
-                    {
-                      "url" : "https://reportstream.cdc.gov/fhir/StructureDefinition/code-index-name",
-                      "valueString" : "identifier"
-                    }
-                  ],
-                  "system" : "http://terminology.hl7.org/CodeSystem/provenance-participant-type",
-                  "code" : "author"
-                }
-              ]
-            }
-          }
-        ],
-        "entity" : [
-          {
-            "role" : "source",
-            "what" : {
-              "reference" : "Device/1706214051236024000.2a75d6a2-8143-46ae-ab68-daa08df0fa77"
-            }
-          }
-        ]
-      }
-    },
-    {
-      "fullUrl" : "Device/1706214051236024000.2a75d6a2-8143-46ae-ab68-daa08df0fa77",
-      "resource" : {
-        "resourceType" : "Device",
-        "id" : "1706214051236024000.2a75d6a2-8143-46ae-ab68-daa08df0fa77"
-      }
-    },
-    {
-      "fullUrl" : "Patient/1706214051260895000.02176779-050e-47b9-a6ef-833b9af2eda6",
-      "resource" : {
-        "resourceType" : "Patient",
-        "id" : "1706214051260895000.02176779-050e-47b9-a6ef-833b9af2eda6",
-=======
                   "system" : "http://terminology.hl7.org/CodeSystem/provenance-participant-type",
                   "code" : "assembler"
                 }
@@ -240,7 +143,6 @@
       "resource" : {
         "resourceType" : "Patient",
         "id" : "1706311982868047000.3535bd19-cac3-477a-82a7-e205d319c937",
->>>>>>> 711af84e
         "identifier" : [
           {
             "extension" : [
@@ -285,19 +187,6 @@
         "contact" : [
           {
             "organization" : {
-<<<<<<< HEAD
-              "reference" : "Organization/1706214051256696000.4f78c8d2-cfcf-4179-98c2-4b335479a256"
-            }
-          }
-        ]
-      }
-    },
-    {
-      "fullUrl" : "Organization/1706214051256696000.4f78c8d2-cfcf-4179-98c2-4b335479a256",
-      "resource" : {
-        "resourceType" : "Organization",
-        "id" : "1706214051256696000.4f78c8d2-cfcf-4179-98c2-4b335479a256",
-=======
               "reference" : "Organization/1706311982864050000.7642433e-9862-4582-ad61-a33a7b3800f2"
             }
           }
@@ -309,14 +198,11 @@
       "resource" : {
         "resourceType" : "Organization",
         "id" : "1706311982864050000.7642433e-9862-4582-ad61-a33a7b3800f2",
->>>>>>> 711af84e
         "contact" : [
           {
             "address" : {
               "extension" : [
                 {
-<<<<<<< HEAD
-=======
                   "url" : "https://reportstream.cdc.gov/fhir/StructureDefinition/xad7-address-type",
                   "valueCode" : "HV"
                 },
@@ -341,84 +227,28 @@
                   "valueString" : "Other Designation"
                 },
                 {
->>>>>>> 711af84e
                   "url" : "http://hl7.org/fhir/StructureDefinition/iso21090-ADXP-censusTract",
                   "valueCode" : "6059"
                 },
                 {
-<<<<<<< HEAD
+                  "url" : "https://reportstream.cdc.gov/fhir/StructureDefinition/xad8-other-geographic-destination",
+                  "valueString" : "Other Geographic Designation"
+                },
+                {
+                  "url" : "https://reportstream.cdc.gov/fhir/StructureDefinition/xad13-effective-date",
+                  "valueString" : "20220501102531-0400"
+                },
+                {
+                  "url" : "https://reportstream.cdc.gov/fhir/StructureDefinition/xad19-addressee",
+                  "valueCode" : "Adressee"
+                },
+                {
+                  "url" : "https://reportstream.cdc.gov/fhir/StructureDefinition/xad14-expiration-date",
+                  "valueString" : "20230501102531-0400"
+                },
+                {
                   "url" : "http://hl7.org/fhir/StructureDefinition/iso21090-AD-use",
                   "valueCode" : "HV"
-                },
-                {
-                  "url" : "https://reportstream.cdc.gov/fhir/StructureDefinition/xad-address",
-                  "extension" : [
-                    {
-                      "url" : "https://reportstream.cdc.gov/fhir/StructureDefinition/sad-address-line",
-                      "extension" : [
-                        {
-                          "url" : "SAD.1",
-                          "valueString" : "4861"
-                        },
-                        {
-                          "url" : "SAD.2",
-                          "valueString" : "20TH AVE"
-                        },
-                        {
-                          "url" : "SAD.3",
-                          "valueString" : "1"
-                        }
-                      ]
-                    },
-                    {
-                      "url" : "XAD.2",
-                      "valueString" : "Other Designation"
-                    },
-                    {
-                      "url" : "XAD.7",
-                      "valueCode" : "HV"
-                    },
-                    {
-                      "url" : "XAD.8",
-                      "valueString" : "Other Geographic Designation"
-                    },
-                    {
-                      "url" : "XAD.11",
-                      "valueCode" : "A"
-                    },
-                    {
-                      "url" : "XAD.13",
-                      "valueString" : "20220501102531-0400"
-                    },
-                    {
-                      "url" : "XAD.14",
-                      "valueString" : "20230501102531-0400"
-                    },
-                    {
-                      "url" : "XAD.19",
-                      "valueCode" : "Adressee"
-                    }
-                  ]
-=======
-                  "url" : "https://reportstream.cdc.gov/fhir/StructureDefinition/xad8-other-geographic-destination",
-                  "valueString" : "Other Geographic Designation"
-                },
-                {
-                  "url" : "https://reportstream.cdc.gov/fhir/StructureDefinition/xad13-effective-date",
-                  "valueString" : "20220501102531-0400"
-                },
-                {
-                  "url" : "https://reportstream.cdc.gov/fhir/StructureDefinition/xad19-addressee",
-                  "valueCode" : "Adressee"
-                },
-                {
-                  "url" : "https://reportstream.cdc.gov/fhir/StructureDefinition/xad14-expiration-date",
-                  "valueString" : "20230501102531-0400"
-                },
-                {
-                  "url" : "http://hl7.org/fhir/StructureDefinition/iso21090-AD-use",
-                  "valueCode" : "HV"
->>>>>>> 711af84e
                 }
               ],
               "line" : [
@@ -443,12 +273,6 @@
       }
     },
     {
-<<<<<<< HEAD
-      "fullUrl" : "RelatedPerson/1706214051263696000.0005e318-a59c-48da-be9b-57613b8a0933",
-      "resource" : {
-        "resourceType" : "RelatedPerson",
-        "id" : "1706214051263696000.0005e318-a59c-48da-be9b-57613b8a0933",
-=======
       "fullUrl" : "Provenance/1706311982870012000.d6b1e53f-d14f-4edf-aaed-8cf807cc2e81",
       "resource" : {
         "resourceType" : "Provenance",
@@ -474,7 +298,6 @@
       "resource" : {
         "resourceType" : "RelatedPerson",
         "id" : "1706311982872707000.4d75a29d-31fd-44d3-b206-54cd49ca7d83",
->>>>>>> 711af84e
         "extension" : [
           {
             "url" : "https://reportstream.cdc.gov/fhir/StructureDefinition/hl7v2Name",
@@ -482,126 +305,62 @@
           }
         ],
         "patient" : {
-<<<<<<< HEAD
-          "reference" : "Patient/1706214051260895000.02176779-050e-47b9-a6ef-833b9af2eda6"
-=======
           "reference" : "Patient/1706311982868047000.3535bd19-cac3-477a-82a7-e205d319c937"
->>>>>>> 711af84e
         },
         "address" : [
           {
             "extension" : [
               {
-<<<<<<< HEAD
+                "url" : "https://reportstream.cdc.gov/fhir/StructureDefinition/xad7-address-type",
+                "valueCode" : "HV"
+              },
+              {
+                "url" : "https://reportstream.cdc.gov/fhir/StructureDefinition/xad1-sad1-street-or-mailing-address",
+                "valueString" : "4861"
+              },
+              {
+                "url" : "https://reportstream.cdc.gov/fhir/StructureDefinition/xad1-sad3-dwelling-number",
+                "valueString" : "1"
+              },
+              {
+                "url" : "https://reportstream.cdc.gov/fhir/StructureDefinition/hl7v2Name",
+                "valueString" : "contact-person-address"
+              },
+              {
+                "url" : "https://reportstream.cdc.gov/fhir/StructureDefinition/xad11-address-representation-code",
+                "valueCode" : "A"
+              },
+              {
+                "url" : "https://reportstream.cdc.gov/fhir/StructureDefinition/xad1-sad2-street-name",
+                "valueString" : "20TH AVE"
+              },
+              {
+                "url" : "https://reportstream.cdc.gov/fhir/StructureDefinition/xad2-other-designation",
+                "valueString" : "Other Designation"
+              },
+              {
                 "url" : "http://hl7.org/fhir/StructureDefinition/iso21090-ADXP-censusTract",
                 "valueCode" : "6059"
               },
               {
+                "url" : "https://reportstream.cdc.gov/fhir/StructureDefinition/xad8-other-geographic-destination",
+                "valueString" : "Other Geographic Designation"
+              },
+              {
+                "url" : "https://reportstream.cdc.gov/fhir/StructureDefinition/xad13-effective-date",
+                "valueString" : "20220501102531-0400"
+              },
+              {
+                "url" : "https://reportstream.cdc.gov/fhir/StructureDefinition/xad19-addressee",
+                "valueCode" : "Adressee"
+              },
+              {
+                "url" : "https://reportstream.cdc.gov/fhir/StructureDefinition/xad14-expiration-date",
+                "valueString" : "20230501102531-0400"
+              },
+              {
                 "url" : "http://hl7.org/fhir/StructureDefinition/iso21090-AD-use",
                 "valueCode" : "HV"
-=======
-                "url" : "https://reportstream.cdc.gov/fhir/StructureDefinition/xad7-address-type",
-                "valueCode" : "HV"
-              },
-              {
-                "url" : "https://reportstream.cdc.gov/fhir/StructureDefinition/xad1-sad1-street-or-mailing-address",
-                "valueString" : "4861"
-              },
-              {
-                "url" : "https://reportstream.cdc.gov/fhir/StructureDefinition/xad1-sad3-dwelling-number",
-                "valueString" : "1"
->>>>>>> 711af84e
-              },
-              {
-                "url" : "https://reportstream.cdc.gov/fhir/StructureDefinition/hl7v2Name",
-                "valueString" : "contact-person-address"
-              },
-              {
-<<<<<<< HEAD
-                "url" : "https://reportstream.cdc.gov/fhir/StructureDefinition/xad-address",
-                "extension" : [
-                  {
-                    "url" : "https://reportstream.cdc.gov/fhir/StructureDefinition/sad-address-line",
-                    "extension" : [
-                      {
-                        "url" : "SAD.1",
-                        "valueString" : "4861"
-                      },
-                      {
-                        "url" : "SAD.2",
-                        "valueString" : "20TH AVE"
-                      },
-                      {
-                        "url" : "SAD.3",
-                        "valueString" : "1"
-                      }
-                    ]
-                  },
-                  {
-                    "url" : "XAD.2",
-                    "valueString" : "Other Designation"
-                  },
-                  {
-                    "url" : "XAD.7",
-                    "valueCode" : "HV"
-                  },
-                  {
-                    "url" : "XAD.8",
-                    "valueString" : "Other Geographic Designation"
-                  },
-                  {
-                    "url" : "XAD.11",
-                    "valueCode" : "A"
-                  },
-                  {
-                    "url" : "XAD.13",
-                    "valueString" : "20220501102531-0400"
-                  },
-                  {
-                    "url" : "XAD.14",
-                    "valueString" : "20230501102531-0400"
-                  },
-                  {
-                    "url" : "XAD.19",
-                    "valueCode" : "Adressee"
-                  }
-                ]
-=======
-                "url" : "https://reportstream.cdc.gov/fhir/StructureDefinition/xad11-address-representation-code",
-                "valueCode" : "A"
-              },
-              {
-                "url" : "https://reportstream.cdc.gov/fhir/StructureDefinition/xad1-sad2-street-name",
-                "valueString" : "20TH AVE"
-              },
-              {
-                "url" : "https://reportstream.cdc.gov/fhir/StructureDefinition/xad2-other-designation",
-                "valueString" : "Other Designation"
-              },
-              {
-                "url" : "http://hl7.org/fhir/StructureDefinition/iso21090-ADXP-censusTract",
-                "valueCode" : "6059"
-              },
-              {
-                "url" : "https://reportstream.cdc.gov/fhir/StructureDefinition/xad8-other-geographic-destination",
-                "valueString" : "Other Geographic Designation"
-              },
-              {
-                "url" : "https://reportstream.cdc.gov/fhir/StructureDefinition/xad13-effective-date",
-                "valueString" : "20220501102531-0400"
-              },
-              {
-                "url" : "https://reportstream.cdc.gov/fhir/StructureDefinition/xad19-addressee",
-                "valueCode" : "Adressee"
-              },
-              {
-                "url" : "https://reportstream.cdc.gov/fhir/StructureDefinition/xad14-expiration-date",
-                "valueString" : "20230501102531-0400"
-              },
-              {
-                "url" : "http://hl7.org/fhir/StructureDefinition/iso21090-AD-use",
-                "valueCode" : "HV"
->>>>>>> 711af84e
               }
             ],
             "line" : [
