--- conflicted
+++ resolved
@@ -1,25 +1,15 @@
 {
   "resourceType" : "Bundle",
-<<<<<<< HEAD
-  "id" : "1706213982897480000.c35df1c3-9a74-439d-9727-6b315c86c3d4",
-  "meta" : {
-    "lastUpdated" : "2024-01-25T15:19:42.913-05:00"
-=======
   "id" : "1706311923628787000.d9716fb0-b773-406b-bd91-612ceac21962",
   "meta" : {
     "lastUpdated" : "2024-01-26T17:32:03.642-06:00"
->>>>>>> 711af84e
   },
   "identifier" : {
     "system" : "https://reportstream.cdc.gov/prime-router",
     "value" : "3003786103_4988249_33033"
   },
   "type" : "message",
-<<<<<<< HEAD
-  "timestamp" : "2023-05-01T10:25:31.000-04:00",
-=======
   "timestamp" : "2023-05-01T09:25:31.000-05:00",
->>>>>>> 711af84e
   "entry" : [
     {
       "fullUrl" : "MessageHeader/0993dd0b-6ce5-3caf-a177-0b81cc780c18",
@@ -46,11 +36,7 @@
           "display" : "ORU^R01^ORU_R01"
         },
         "sender" : {
-<<<<<<< HEAD
-          "reference" : "Organization/1706213982995377000.518da50c-20e0-48a2-b10a-c4581fbb0c26"
-=======
           "reference" : "Organization/1706311923717903000.8b969fe4-68a8-4427-95be-b92c005e2d48"
->>>>>>> 711af84e
         },
         "source" : {
           "_endpoint" : {
@@ -65,88 +51,6 @@
       }
     },
     {
-<<<<<<< HEAD
-      "fullUrl" : "Organization/1706213982995377000.518da50c-20e0-48a2-b10a-c4581fbb0c26",
-      "resource" : {
-        "resourceType" : "Organization",
-        "id" : "1706213982995377000.518da50c-20e0-48a2-b10a-c4581fbb0c26",
-        "address" : [
-          {
-            "country" : "USA"
-          }
-        ]
-      }
-    },
-    {
-      "fullUrl" : "Provenance/1706213983314754000.e0bf6643-0a47-44ba-af5c-52fbdb26285c",
-      "resource" : {
-        "resourceType" : "Provenance",
-        "id" : "1706213983314754000.e0bf6643-0a47-44ba-af5c-52fbdb26285c",
-        "recorded" : "2023-05-01T10:25:31-04:00",
-        "_recorded" : {
-          "extension" : [
-            {
-              "url" : "https://reportstream.cdc.gov/fhir/StructureDefinition/hl7v2-date-time",
-              "valueString" : "20230501102531-0400"
-            }
-          ]
-        },
-        "activity" : {
-          "coding" : [
-            {
-              "extension" : [
-                {
-                  "url" : "https://reportstream.cdc.gov/fhir/StructureDefinition/code-index-name",
-                  "valueString" : "identifier"
-                }
-              ],
-              "system" : "http://terminology.hl7.org/CodeSystem/v2-0003",
-              "code" : "R01",
-              "display" : "ORU_R01"
-            }
-          ]
-        },
-        "agent" : [
-          {
-            "type" : {
-              "coding" : [
-                {
-                  "extension" : [
-                    {
-                      "url" : "https://reportstream.cdc.gov/fhir/StructureDefinition/code-index-name",
-                      "valueString" : "identifier"
-                    }
-                  ],
-                  "system" : "http://terminology.hl7.org/CodeSystem/provenance-participant-type",
-                  "code" : "author"
-                }
-              ]
-            }
-          }
-        ],
-        "entity" : [
-          {
-            "role" : "source",
-            "what" : {
-              "reference" : "Device/1706213983317660000.cb725381-dc2c-4314-842b-2490cd48badb"
-            }
-          }
-        ]
-      }
-    },
-    {
-      "fullUrl" : "Device/1706213983317660000.cb725381-dc2c-4314-842b-2490cd48badb",
-      "resource" : {
-        "resourceType" : "Device",
-        "id" : "1706213983317660000.cb725381-dc2c-4314-842b-2490cd48badb"
-      }
-    },
-    {
-      "fullUrl" : "Patient/1706213983345015000.d386bf34-8f0f-43e2-a3a5-967fa0e1dca7",
-      "resource" : {
-        "resourceType" : "Patient",
-        "id" : "1706213983345015000.d386bf34-8f0f-43e2-a3a5-967fa0e1dca7",
-=======
       "fullUrl" : "Organization/1706311923717903000.8b969fe4-68a8-4427-95be-b92c005e2d48",
       "resource" : {
         "resourceType" : "Organization",
@@ -239,7 +143,6 @@
       "resource" : {
         "resourceType" : "Patient",
         "id" : "1706311924038954000.7b593cb1-4dda-4f76-bbc9-3c15dc558a3a",
->>>>>>> 711af84e
         "identifier" : [
           {
             "extension" : [
@@ -284,19 +187,6 @@
         "contact" : [
           {
             "organization" : {
-<<<<<<< HEAD
-              "reference" : "Organization/1706213983339582000.7b840b63-ecda-47fd-ba4d-e3d37bfd5fa4"
-            }
-          }
-        ]
-      }
-    },
-    {
-      "fullUrl" : "Organization/1706213983339582000.7b840b63-ecda-47fd-ba4d-e3d37bfd5fa4",
-      "resource" : {
-        "resourceType" : "Organization",
-        "id" : "1706213983339582000.7b840b63-ecda-47fd-ba4d-e3d37bfd5fa4",
-=======
               "reference" : "Organization/1706311924032962000.e8248a62-e62e-4426-90b4-47aefac09ce5"
             }
           }
@@ -308,14 +198,11 @@
       "resource" : {
         "resourceType" : "Organization",
         "id" : "1706311924032962000.e8248a62-e62e-4426-90b4-47aefac09ce5",
->>>>>>> 711af84e
         "contact" : [
           {
             "address" : {
               "extension" : [
                 {
-<<<<<<< HEAD
-=======
                   "url" : "https://reportstream.cdc.gov/fhir/StructureDefinition/xad7-address-type",
                   "valueCode" : "H"
                 },
@@ -340,68 +227,10 @@
                   "valueString" : "Other Designation"
                 },
                 {
->>>>>>> 711af84e
                   "url" : "http://hl7.org/fhir/StructureDefinition/iso21090-ADXP-censusTract",
                   "valueCode" : "6059"
                 },
                 {
-<<<<<<< HEAD
-                  "url" : "https://reportstream.cdc.gov/fhir/StructureDefinition/xad-address",
-                  "extension" : [
-                    {
-                      "url" : "https://reportstream.cdc.gov/fhir/StructureDefinition/sad-address-line",
-                      "extension" : [
-                        {
-                          "url" : "SAD.1",
-                          "valueString" : "4861"
-                        },
-                        {
-                          "url" : "SAD.2",
-                          "valueString" : "20TH AVE"
-                        },
-                        {
-                          "url" : "SAD.3",
-                          "valueString" : "1"
-                        }
-                      ]
-                    },
-                    {
-                      "url" : "XAD.2",
-                      "valueString" : "Other Designation"
-                    },
-                    {
-                      "url" : "XAD.7",
-                      "valueCode" : "H"
-                    },
-                    {
-                      "url" : "XAD.8",
-                      "valueString" : "Other Geographic Designation"
-                    },
-                    {
-                      "url" : "XAD.11",
-                      "valueCode" : "A"
-                    },
-                    {
-                      "url" : "XAD.12",
-                      "extension" : [
-                        {
-                          "url" : "XAD.12.1",
-                          "valueString" : "20220501102531-0400"
-                        },
-                        {
-                          "url" : "XAD.12.2",
-                          "valueString" : "20230501102531-0400"
-                        }
-                      ]
-                    },
-                    {
-                      "url" : "XAD.13",
-                      "valueString" : "20220501102531-0400"
-                    },
-                    {
-                      "url" : "XAD.19",
-                      "valueCode" : "Adressee"
-=======
                   "url" : "https://reportstream.cdc.gov/fhir/StructureDefinition/xad8-other-geographic-destination",
                   "valueString" : "Other Geographic Designation"
                 },
@@ -423,7 +252,6 @@
                     {
                       "url" : "https://reportstream.cdc.gov/fhir/StructureDefinition/xad12-address-validity-start",
                       "valueString" : "20220501102531-0400"
->>>>>>> 711af84e
                     }
                   ]
                 }
@@ -450,12 +278,6 @@
       }
     },
     {
-<<<<<<< HEAD
-      "fullUrl" : "RelatedPerson/1706213983349352000.93f983b2-9900-4045-be00-1958ad46661a",
-      "resource" : {
-        "resourceType" : "RelatedPerson",
-        "id" : "1706213983349352000.93f983b2-9900-4045-be00-1958ad46661a",
-=======
       "fullUrl" : "Provenance/1706311924040920000.1973fd4c-7eec-4d16-ad56-2fdfb05bf2a7",
       "resource" : {
         "resourceType" : "Provenance",
@@ -481,7 +303,6 @@
       "resource" : {
         "resourceType" : "RelatedPerson",
         "id" : "1706311924043404000.0020f9a3-5df1-4d37-82ef-26f00491da47",
->>>>>>> 711af84e
         "extension" : [
           {
             "url" : "https://reportstream.cdc.gov/fhir/StructureDefinition/hl7v2Name",
@@ -489,20 +310,12 @@
           }
         ],
         "patient" : {
-<<<<<<< HEAD
-          "reference" : "Patient/1706213983345015000.d386bf34-8f0f-43e2-a3a5-967fa0e1dca7"
-=======
           "reference" : "Patient/1706311924038954000.7b593cb1-4dda-4f76-bbc9-3c15dc558a3a"
->>>>>>> 711af84e
         },
         "address" : [
           {
             "extension" : [
               {
-<<<<<<< HEAD
-                "url" : "http://hl7.org/fhir/StructureDefinition/iso21090-ADXP-censusTract",
-                "valueCode" : "6059"
-=======
                 "url" : "https://reportstream.cdc.gov/fhir/StructureDefinition/xad7-address-type",
                 "valueCode" : "H"
               },
@@ -513,70 +326,12 @@
               {
                 "url" : "https://reportstream.cdc.gov/fhir/StructureDefinition/xad1-sad3-dwelling-number",
                 "valueString" : "1"
->>>>>>> 711af84e
               },
               {
                 "url" : "https://reportstream.cdc.gov/fhir/StructureDefinition/hl7v2Name",
                 "valueString" : "contact-person-address"
               },
               {
-<<<<<<< HEAD
-                "url" : "https://reportstream.cdc.gov/fhir/StructureDefinition/xad-address",
-                "extension" : [
-                  {
-                    "url" : "https://reportstream.cdc.gov/fhir/StructureDefinition/sad-address-line",
-                    "extension" : [
-                      {
-                        "url" : "SAD.1",
-                        "valueString" : "4861"
-                      },
-                      {
-                        "url" : "SAD.2",
-                        "valueString" : "20TH AVE"
-                      },
-                      {
-                        "url" : "SAD.3",
-                        "valueString" : "1"
-                      }
-                    ]
-                  },
-                  {
-                    "url" : "XAD.2",
-                    "valueString" : "Other Designation"
-                  },
-                  {
-                    "url" : "XAD.7",
-                    "valueCode" : "H"
-                  },
-                  {
-                    "url" : "XAD.8",
-                    "valueString" : "Other Geographic Designation"
-                  },
-                  {
-                    "url" : "XAD.11",
-                    "valueCode" : "A"
-                  },
-                  {
-                    "url" : "XAD.12",
-                    "extension" : [
-                      {
-                        "url" : "XAD.12.1",
-                        "valueString" : "20220501102531-0400"
-                      },
-                      {
-                        "url" : "XAD.12.2",
-                        "valueString" : "20230501102531-0400"
-                      }
-                    ]
-                  },
-                  {
-                    "url" : "XAD.13",
-                    "valueString" : "20220501102531-0400"
-                  },
-                  {
-                    "url" : "XAD.19",
-                    "valueCode" : "Adressee"
-=======
                 "url" : "https://reportstream.cdc.gov/fhir/StructureDefinition/xad11-address-representation-code",
                 "valueCode" : "A"
               },
@@ -614,7 +369,6 @@
                   {
                     "url" : "https://reportstream.cdc.gov/fhir/StructureDefinition/xad12-address-validity-start",
                     "valueString" : "20220501102531-0400"
->>>>>>> 711af84e
                   }
                 ]
               }
