--- conflicted
+++ resolved
@@ -1,213 +1,14 @@
 {
   "resourceType" : "Bundle",
-<<<<<<< HEAD
-  "id" : "1704922948205015000.5668daa9-bad7-4a78-97ae-88da30947f27",
-  "meta" : {
-    "lastUpdated" : "2024-01-10T15:42:28.229-06:00"
-=======
   "id" : "1704841516429577000.fc012b44-3b59-46ce-b8d0-644ef823084f",
   "meta" : {
     "lastUpdated" : "2024-01-09T15:05:16.445-08:00"
->>>>>>> b7d18e61
   },
   "identifier" : {
     "system" : "https://reportstream.cdc.gov/prime-router",
     "value" : "3003786103_4988249_33033"
   },
   "type" : "message",
-<<<<<<< HEAD
-  "timestamp" : "2023-05-01T09:25:31.000-05:00",
-  "entry" : [ {
-    "fullUrl" : "MessageHeader/0993dd0b-6ce5-3caf-a177-0b81cc780c18",
-    "resource" : {
-      "resourceType" : "MessageHeader",
-      "id" : "0993dd0b-6ce5-3caf-a177-0b81cc780c18",
-      "extension" : [ {
-        "url" : "https://reportstream.cdc.gov/fhir/StructureDefinition/encoding-characters",
-        "valueString" : "^~\\&#"
-      }, {
-        "url" : "https://reportstream.cdc.gov/fhir/StructureDefinition/msh-7-datetime-of-message",
-        "valueString" : "20230501102531-0400"
-      }, {
-        "url" : "https://reportstream.cdc.gov/fhir/StructureDefinition/character-set",
-        "valueString" : "UNICODE UTF-8"
-      } ],
-      "eventCoding" : {
-        "system" : "http://terminology.hl7.org/CodeSystem/v2-0003",
-        "code" : "R01",
-        "display" : "ORU^R01^ORU_R01"
-      },
-      "sender" : {
-        "reference" : "Organization/1704922948351459000.113214a8-5276-49f1-a9a8-36e409f607c6"
-      },
-      "source" : {
-        "_endpoint" : {
-          "extension" : [ {
-            "url" : "http://hl7.org/fhir/StructureDefinition/data-absent-reason",
-            "valueCode" : "unknown"
-          } ]
-        }
-      }
-    }
-  }, {
-    "fullUrl" : "Organization/1704922948351459000.113214a8-5276-49f1-a9a8-36e409f607c6",
-    "resource" : {
-      "resourceType" : "Organization",
-      "id" : "1704922948351459000.113214a8-5276-49f1-a9a8-36e409f607c6",
-      "address" : [ {
-        "country" : "USA"
-      } ]
-    }
-  }, {
-    "fullUrl" : "Provenance/1704922948890946000.783aaebb-0d0a-48c3-bac4-0cc6eecd1ca9",
-    "resource" : {
-      "resourceType" : "Provenance",
-      "id" : "1704922948890946000.783aaebb-0d0a-48c3-bac4-0cc6eecd1ca9",
-      "recorded" : "2023-05-01T10:25:31-04:00",
-      "_recorded" : {
-        "extension" : [ {
-          "url" : "https://reportstream.cdc.gov/fhir/StructureDefinition/hl7v2-date-time",
-          "valueString" : "20230501102531-0400"
-        } ]
-      },
-      "activity" : {
-        "coding" : [ {
-          "extension" : [ {
-            "url" : "https://reportstream.cdc.gov/fhir/StructureDefinition/code-index-name",
-            "valueString" : "identifier"
-          } ],
-          "system" : "http://terminology.hl7.org/CodeSystem/v2-0003",
-          "code" : "R01",
-          "display" : "ORU_R01"
-        } ]
-      },
-      "agent" : [ {
-        "type" : {
-          "coding" : [ {
-            "extension" : [ {
-              "url" : "https://reportstream.cdc.gov/fhir/StructureDefinition/code-index-name",
-              "valueString" : "identifier"
-            } ],
-            "system" : "http://terminology.hl7.org/CodeSystem/provenance-participant-type",
-            "code" : "author"
-          } ]
-        }
-      } ],
-      "entity" : [ {
-        "role" : "source",
-        "what" : {
-          "reference" : "Device/1704922948894900000.36ef9a2c-2af8-464e-8729-7899b8a4391d"
-        }
-      } ]
-    }
-  }, {
-    "fullUrl" : "Device/1704922948894900000.36ef9a2c-2af8-464e-8729-7899b8a4391d",
-    "resource" : {
-      "resourceType" : "Device",
-      "id" : "1704922948894900000.36ef9a2c-2af8-464e-8729-7899b8a4391d"
-    }
-  }, {
-    "fullUrl" : "Patient/1704922948934699000.0a7035d2-1df6-4e14-b846-20af0c333465",
-    "resource" : {
-      "resourceType" : "Patient",
-      "id" : "1704922948934699000.0a7035d2-1df6-4e14-b846-20af0c333465",
-      "identifier" : [ {
-        "extension" : [ {
-          "url" : "https://reportstream.cdc.gov/fhir/StructureDefinition/hl7-use",
-          "valueString" : "patient-identifier-list"
-        }, {
-          "url" : "https://reportstream.cdc.gov/fhir/StructureDefinition/identifier-type-code",
-          "valueString" : "MR"
-        } ],
-        "type" : {
-          "coding" : [ {
-            "code" : "MR"
-          } ]
-        },
-        "value" : "11102779",
-        "assigner" : {
-          "reference" : "Organization/1704922948912814000.405b3380-eced-40ea-8607-6c9eeedc2351"
-        }
-      } ],
-      "name" : [ {
-        "extension" : [ {
-          "url" : "https://reportstream.cdc.gov/fhir/StructureDefinition/xpn2-given-name",
-          "valueString" : "BB SARAH"
-        }, {
-          "url" : "https://reportstream.cdc.gov/fhir/StructureDefinition/hl7-use",
-          "valueString" : "patient-name"
-        }, {
-          "url" : "https://reportstream.cdc.gov/fhir/StructureDefinition/xpn7-name-type-code",
-          "valueString" : "L"
-        } ],
-        "use" : "official",
-        "family" : "SMITH",
-        "given" : [ "BB SARAH" ]
-      } ],
-      "contact" : [ {
-        "organization" : {
-          "reference" : "Organization/1704922948927385000.8375f231-3605-4eb4-ba4f-aed7dd1fa23f"
-        }
-      } ]
-    }
-  }, {
-    "fullUrl" : "Organization/1704922948912814000.405b3380-eced-40ea-8607-6c9eeedc2351",
-    "resource" : {
-      "resourceType" : "Organization",
-      "id" : "1704922948912814000.405b3380-eced-40ea-8607-6c9eeedc2351"
-    }
-  }, {
-    "fullUrl" : "Organization/1704922948927385000.8375f231-3605-4eb4-ba4f-aed7dd1fa23f",
-    "resource" : {
-      "resourceType" : "Organization",
-      "id" : "1704922948927385000.8375f231-3605-4eb4-ba4f-aed7dd1fa23f",
-      "contact" : [ {
-        "address" : {
-          "extension" : [ {
-            "url" : "https://reportstream.cdc.gov/fhir/StructureDefinition/xad7-address-type",
-            "valueCode" : "BA"
-          }, {
-            "url" : "https://reportstream.cdc.gov/fhir/StructureDefinition/xad1-sad1-street-or-mailing-address",
-            "valueString" : "4861"
-          }, {
-            "url" : "https://reportstream.cdc.gov/fhir/StructureDefinition/xad1-sad3-dwelling-number",
-            "valueString" : "1"
-          }, {
-            "url" : "https://reportstream.cdc.gov/fhir/StructureDefinition/xad2-other-designation",
-            "valueString" : "Other Designation"
-          }, {
-            "url" : "http://hl7.org/fhir/StructureDefinition/iso21090-ADXP-censusTract",
-            "valueCode" : "6059"
-          }, {
-            "url" : "https://reportstream.cdc.gov/fhir/StructureDefinition/xad8-other-geographic-destination",
-            "valueString" : "Other Geographic Designation"
-          }, {
-            "url" : "https://reportstream.cdc.gov/fhir/StructureDefinition/xad11-address-representation-code",
-            "valueCode" : "A"
-          }, {
-            "url" : "https://reportstream.cdc.gov/fhir/StructureDefinition/xad1-sad2-street-name",
-            "valueString" : "20TH AVE"
-          }, {
-            "url" : "https://reportstream.cdc.gov/fhir/StructureDefinition/xad13-effective-date",
-            "valueString" : "20220501102531-0400"
-          }, {
-            "url" : "https://reportstream.cdc.gov/fhir/StructureDefinition/xad19-addressee",
-            "valueCode" : "Adressee"
-          }, {
-            "url" : "https://reportstream.cdc.gov/fhir/StructureDefinition/xad14-expiration-date",
-            "valueString" : "20230501102531-0400"
-          } ],
-          "use" : "old",
-          "line" : [ "4861", "20TH AVE", "1", "Other Designation", "Adressee" ],
-          "city" : "THUNDER MOUNTAIN",
-          "district" : "County",
-          "state" : "IG",
-          "postalCode" : "99999",
-          "country" : "USA",
-          "period" : {
-            "start" : "2022-05-01T10:25:31-04:00",
-            "end" : "2023-05-01T10:25:31-04:00"
-=======
   "timestamp" : "2023-05-01T07:25:31.000-07:00",
   "entry" : [
     {
@@ -245,7 +46,6 @@
                 "valueCode" : "unknown"
               }
             ]
->>>>>>> b7d18e61
           }
         }
       }
