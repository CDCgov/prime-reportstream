--- conflicted
+++ resolved
@@ -1,25 +1,15 @@
 {
   "resourceType" : "Bundle",
-<<<<<<< HEAD
-  "id" : "1706213992578859000.7348df11-d0ac-4d44-9f7d-7f5b363083d2",
-  "meta" : {
-    "lastUpdated" : "2024-01-25T15:19:52.592-05:00"
-=======
   "id" : "1706311932267827000.ab513cc6-de1f-402e-8b65-f28770dcd7ed",
   "meta" : {
     "lastUpdated" : "2024-01-26T17:32:12.286-06:00"
->>>>>>> 711af84e
   },
   "identifier" : {
     "system" : "https://reportstream.cdc.gov/prime-router",
     "value" : "3003786103_4988249_33033"
   },
   "type" : "message",
-<<<<<<< HEAD
-  "timestamp" : "2023-05-01T10:25:31.000-04:00",
-=======
   "timestamp" : "2023-05-01T09:25:31.000-05:00",
->>>>>>> 711af84e
   "entry" : [
     {
       "fullUrl" : "MessageHeader/0993dd0b-6ce5-3caf-a177-0b81cc780c18",
@@ -44,17 +34,10 @@
           "system" : "http://terminology.hl7.org/CodeSystem/v2-0003",
           "code" : "R01",
           "display" : "ORU^R01^ORU_R01"
-<<<<<<< HEAD
-        },
-        "sender" : {
-          "reference" : "Organization/1706213992666571000.78c1dbf1-32e4-47a9-b08e-9d531c8db37d"
-        },
-=======
         },
         "sender" : {
           "reference" : "Organization/1706311932350602000.b38e290d-0439-46ab-851f-a60ffb1d8eb5"
         },
->>>>>>> 711af84e
         "source" : {
           "_endpoint" : {
             "extension" : [
@@ -68,88 +51,6 @@
       }
     },
     {
-<<<<<<< HEAD
-      "fullUrl" : "Organization/1706213992666571000.78c1dbf1-32e4-47a9-b08e-9d531c8db37d",
-      "resource" : {
-        "resourceType" : "Organization",
-        "id" : "1706213992666571000.78c1dbf1-32e4-47a9-b08e-9d531c8db37d",
-        "address" : [
-          {
-            "country" : "USA"
-          }
-        ]
-      }
-    },
-    {
-      "fullUrl" : "Provenance/1706213992983780000.7eedbcdc-ff20-4a47-9737-5476697f78d3",
-      "resource" : {
-        "resourceType" : "Provenance",
-        "id" : "1706213992983780000.7eedbcdc-ff20-4a47-9737-5476697f78d3",
-        "recorded" : "2023-05-01T10:25:31-04:00",
-        "_recorded" : {
-          "extension" : [
-            {
-              "url" : "https://reportstream.cdc.gov/fhir/StructureDefinition/hl7v2-date-time",
-              "valueString" : "20230501102531-0400"
-            }
-          ]
-        },
-        "activity" : {
-          "coding" : [
-            {
-              "extension" : [
-                {
-                  "url" : "https://reportstream.cdc.gov/fhir/StructureDefinition/code-index-name",
-                  "valueString" : "identifier"
-                }
-              ],
-              "system" : "http://terminology.hl7.org/CodeSystem/v2-0003",
-              "code" : "R01",
-              "display" : "ORU_R01"
-            }
-          ]
-        },
-        "agent" : [
-          {
-            "type" : {
-              "coding" : [
-                {
-                  "extension" : [
-                    {
-                      "url" : "https://reportstream.cdc.gov/fhir/StructureDefinition/code-index-name",
-                      "valueString" : "identifier"
-                    }
-                  ],
-                  "system" : "http://terminology.hl7.org/CodeSystem/provenance-participant-type",
-                  "code" : "author"
-                }
-              ]
-            }
-          }
-        ],
-        "entity" : [
-          {
-            "role" : "source",
-            "what" : {
-              "reference" : "Device/1706213992986406000.a56fc180-43ce-423d-8b7a-c27319720117"
-            }
-          }
-        ]
-      }
-    },
-    {
-      "fullUrl" : "Device/1706213992986406000.a56fc180-43ce-423d-8b7a-c27319720117",
-      "resource" : {
-        "resourceType" : "Device",
-        "id" : "1706213992986406000.a56fc180-43ce-423d-8b7a-c27319720117"
-      }
-    },
-    {
-      "fullUrl" : "Patient/1706213993011473000.77131205-cd4d-4990-9285-864e2d3bae8e",
-      "resource" : {
-        "resourceType" : "Patient",
-        "id" : "1706213993011473000.77131205-cd4d-4990-9285-864e2d3bae8e",
-=======
       "fullUrl" : "Organization/1706311932350602000.b38e290d-0439-46ab-851f-a60ffb1d8eb5",
       "resource" : {
         "resourceType" : "Organization",
@@ -242,7 +143,6 @@
       "resource" : {
         "resourceType" : "Patient",
         "id" : "1706311932664846000.39cf669f-8f7c-4629-98d7-cf18e6adb6f9",
->>>>>>> 711af84e
         "identifier" : [
           {
             "extension" : [
@@ -287,19 +187,6 @@
         "contact" : [
           {
             "organization" : {
-<<<<<<< HEAD
-              "reference" : "Organization/1706213993006046000.42dd8978-de64-4d10-aa14-7ba5442a7dc7"
-            }
-          }
-        ]
-      }
-    },
-    {
-      "fullUrl" : "Organization/1706213993006046000.42dd8978-de64-4d10-aa14-7ba5442a7dc7",
-      "resource" : {
-        "resourceType" : "Organization",
-        "id" : "1706213993006046000.42dd8978-de64-4d10-aa14-7ba5442a7dc7",
-=======
               "reference" : "Organization/1706311932660566000.2dc87ffc-c049-4108-adbd-e4c4732b3869"
             }
           }
@@ -311,14 +198,11 @@
       "resource" : {
         "resourceType" : "Organization",
         "id" : "1706311932660566000.2dc87ffc-c049-4108-adbd-e4c4732b3869",
->>>>>>> 711af84e
         "contact" : [
           {
             "address" : {
               "extension" : [
                 {
-<<<<<<< HEAD
-=======
                   "url" : "https://reportstream.cdc.gov/fhir/StructureDefinition/xad7-address-type",
                   "valueCode" : "H"
                 },
@@ -343,70 +227,10 @@
                   "valueString" : "Other Designation"
                 },
                 {
->>>>>>> 711af84e
                   "url" : "http://hl7.org/fhir/StructureDefinition/iso21090-ADXP-censusTract",
                   "valueCode" : "6059"
                 },
                 {
-<<<<<<< HEAD
-                  "url" : "https://reportstream.cdc.gov/fhir/StructureDefinition/xad-address",
-                  "extension" : [
-                    {
-                      "url" : "https://reportstream.cdc.gov/fhir/StructureDefinition/sad-address-line",
-                      "extension" : [
-                        {
-                          "url" : "SAD.1",
-                          "valueString" : "4861"
-                        },
-                        {
-                          "url" : "SAD.2",
-                          "valueString" : "20TH AVE"
-                        },
-                        {
-                          "url" : "SAD.3",
-                          "valueString" : "1"
-                        }
-                      ]
-                    },
-                    {
-                      "url" : "XAD.2",
-                      "valueString" : "Other Designation"
-                    },
-                    {
-                      "url" : "XAD.7",
-                      "valueCode" : "H"
-                    },
-                    {
-                      "url" : "XAD.8",
-                      "valueString" : "Other Geographic Designation"
-                    },
-                    {
-                      "url" : "XAD.11",
-                      "valueCode" : "A"
-                    },
-                    {
-                      "url" : "XAD.12",
-                      "extension" : [
-                        {
-                          "url" : "XAD.12.1",
-                          "valueString" : "20220501102531-0400"
-                        },
-                        {
-                          "url" : "XAD.12.2",
-                          "valueString" : "20230501102531-0400"
-                        }
-                      ]
-                    },
-                    {
-                      "url" : "XAD.14",
-                      "valueString" : "20230501102531-0400"
-                    },
-                    {
-                      "url" : "XAD.19",
-                      "valueCode" : "Adressee"
-                    }
-                  ]
-=======
                   "url" : "https://reportstream.cdc.gov/fhir/StructureDefinition/xad8-other-geographic-destination",
                   "valueString" : "Other Geographic Designation"
                 },
@@ -430,7 +254,6 @@
                 {
                   "url" : "https://reportstream.cdc.gov/fhir/StructureDefinition/xad14-expiration-date",
                   "valueString" : "20230501102531-0400"
->>>>>>> 711af84e
                 }
               ],
               "use" : "home",
@@ -455,12 +278,6 @@
       }
     },
     {
-<<<<<<< HEAD
-      "fullUrl" : "RelatedPerson/1706213993016345000.11b83b13-848f-4533-a05c-25ec6ef638b5",
-      "resource" : {
-        "resourceType" : "RelatedPerson",
-        "id" : "1706213993016345000.11b83b13-848f-4533-a05c-25ec6ef638b5",
-=======
       "fullUrl" : "Provenance/1706311932666786000.4f1a4fe1-71ca-4b43-b832-08380c94a23e",
       "resource" : {
         "resourceType" : "Provenance",
@@ -486,7 +303,6 @@
       "resource" : {
         "resourceType" : "RelatedPerson",
         "id" : "1706311932669087000.a7bc15c2-0257-4792-b652-986eaa3519aa",
->>>>>>> 711af84e
         "extension" : [
           {
             "url" : "https://reportstream.cdc.gov/fhir/StructureDefinition/hl7v2Name",
@@ -494,20 +310,12 @@
           }
         ],
         "patient" : {
-<<<<<<< HEAD
-          "reference" : "Patient/1706213993011473000.77131205-cd4d-4990-9285-864e2d3bae8e"
-=======
           "reference" : "Patient/1706311932664846000.39cf669f-8f7c-4629-98d7-cf18e6adb6f9"
->>>>>>> 711af84e
         },
         "address" : [
           {
             "extension" : [
               {
-<<<<<<< HEAD
-                "url" : "http://hl7.org/fhir/StructureDefinition/iso21090-ADXP-censusTract",
-                "valueCode" : "6059"
-=======
                 "url" : "https://reportstream.cdc.gov/fhir/StructureDefinition/xad7-address-type",
                 "valueCode" : "H"
               },
@@ -518,72 +326,12 @@
               {
                 "url" : "https://reportstream.cdc.gov/fhir/StructureDefinition/xad1-sad3-dwelling-number",
                 "valueString" : "1"
->>>>>>> 711af84e
               },
               {
                 "url" : "https://reportstream.cdc.gov/fhir/StructureDefinition/hl7v2Name",
                 "valueString" : "contact-person-address"
               },
               {
-<<<<<<< HEAD
-                "url" : "https://reportstream.cdc.gov/fhir/StructureDefinition/xad-address",
-                "extension" : [
-                  {
-                    "url" : "https://reportstream.cdc.gov/fhir/StructureDefinition/sad-address-line",
-                    "extension" : [
-                      {
-                        "url" : "SAD.1",
-                        "valueString" : "4861"
-                      },
-                      {
-                        "url" : "SAD.2",
-                        "valueString" : "20TH AVE"
-                      },
-                      {
-                        "url" : "SAD.3",
-                        "valueString" : "1"
-                      }
-                    ]
-                  },
-                  {
-                    "url" : "XAD.2",
-                    "valueString" : "Other Designation"
-                  },
-                  {
-                    "url" : "XAD.7",
-                    "valueCode" : "H"
-                  },
-                  {
-                    "url" : "XAD.8",
-                    "valueString" : "Other Geographic Designation"
-                  },
-                  {
-                    "url" : "XAD.11",
-                    "valueCode" : "A"
-                  },
-                  {
-                    "url" : "XAD.12",
-                    "extension" : [
-                      {
-                        "url" : "XAD.12.1",
-                        "valueString" : "20220501102531-0400"
-                      },
-                      {
-                        "url" : "XAD.12.2",
-                        "valueString" : "20230501102531-0400"
-                      }
-                    ]
-                  },
-                  {
-                    "url" : "XAD.14",
-                    "valueString" : "20230501102531-0400"
-                  },
-                  {
-                    "url" : "XAD.19",
-                    "valueCode" : "Adressee"
-                  }
-                ]
-=======
                 "url" : "https://reportstream.cdc.gov/fhir/StructureDefinition/xad11-address-representation-code",
                 "valueCode" : "A"
               },
@@ -623,7 +371,6 @@
               {
                 "url" : "https://reportstream.cdc.gov/fhir/StructureDefinition/xad14-expiration-date",
                 "valueString" : "20230501102531-0400"
->>>>>>> 711af84e
               }
             ],
             "use" : "home",
