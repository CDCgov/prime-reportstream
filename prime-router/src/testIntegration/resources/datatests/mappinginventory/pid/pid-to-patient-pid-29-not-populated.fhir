{
  "resourceType" : "Bundle",
<<<<<<< HEAD
  "id" : "1707488103872758000.912dfcd4-7359-4ca6-b6c4-fca08cb19b1d",
  "meta" : {
    "lastUpdated" : "2024-02-09T09:15:03.879-05:00"
=======
  "id" : "1707496724581283000.62c6b1d9-b4a2-4d69-89fa-dbd1da329a97",
  "meta" : {
    "lastUpdated" : "2024-02-09T10:38:44.590-06:00"
>>>>>>> 44104ccc
  },
  "identifier" : {
    "system" : "https://reportstream.cdc.gov/prime-router",
    "value" : "12345"
  },
  "type" : "message",
<<<<<<< HEAD
  "timestamp" : "2023-05-01T10:25:31.000-04:00",
=======
  "timestamp" : "2023-05-01T09:25:31.000-05:00",
>>>>>>> 44104ccc
  "entry" : [ {
    "fullUrl" : "MessageHeader/827ccb0e-ea8a-306c-8c34-a16891f84e7b",
    "resource" : {
      "resourceType" : "MessageHeader",
      "id" : "827ccb0e-ea8a-306c-8c34-a16891f84e7b",
      "extension" : [ {
        "url" : "https://reportstream.cdc.gov/fhir/StructureDefinition/encoding-characters",
        "valueString" : "^~\\&#"
      }, {
        "url" : "https://reportstream.cdc.gov/fhir/StructureDefinition/character-set",
        "valueString" : "UNICODE UTF-8"
      }, {
        "url" : "https://reportstream.cdc.gov/fhir/StructureDefinition/msh-message-header",
        "extension" : [ {
          "url" : "MSH.7",
          "valueString" : "20230501102531-0400"
        } ]
      } ],
      "eventCoding" : {
        "system" : "http://terminology.hl7.org/CodeSystem/v2-0003",
        "code" : "R01",
        "display" : "ORU^R01^ORU_R01"
      },
      "sender" : {
<<<<<<< HEAD
        "reference" : "Organization/1707488103922955000.01165574-54ff-47d2-9b1b-e05699a72453"
=======
        "reference" : "Organization/1707496724660063000.f8470b1a-884e-4188-ab0d-354a10f67a3e"
>>>>>>> 44104ccc
      },
      "source" : {
        "_endpoint" : {
          "extension" : [ {
            "url" : "http://hl7.org/fhir/StructureDefinition/data-absent-reason",
            "valueCode" : "unknown"
          } ]
        }
      }
    }
  }, {
<<<<<<< HEAD
    "fullUrl" : "Organization/1707488103922955000.01165574-54ff-47d2-9b1b-e05699a72453",
    "resource" : {
      "resourceType" : "Organization",
      "id" : "1707488103922955000.01165574-54ff-47d2-9b1b-e05699a72453",
=======
    "fullUrl" : "Organization/1707496724660063000.f8470b1a-884e-4188-ab0d-354a10f67a3e",
    "resource" : {
      "resourceType" : "Organization",
      "id" : "1707496724660063000.f8470b1a-884e-4188-ab0d-354a10f67a3e",
>>>>>>> 44104ccc
      "address" : [ {
        "country" : "USA"
      } ]
    }
  }, {
<<<<<<< HEAD
    "fullUrl" : "Provenance/1707488104262869000.f819c8d0-5a35-4257-bc33-b92d61200d98",
    "resource" : {
      "resourceType" : "Provenance",
      "id" : "1707488104262869000.f819c8d0-5a35-4257-bc33-b92d61200d98",
      "target" : [ {
        "reference" : "MessageHeader/827ccb0e-ea8a-306c-8c34-a16891f84e7b"
      }, {
        "reference" : "DiagnosticReport/1707488104445275000.4b05a822-c275-42fa-8396-c51001f2a61d"
=======
    "fullUrl" : "Provenance/1707496725247086000.e595c3a9-9b5b-433e-803f-7b386e8a37fa",
    "resource" : {
      "resourceType" : "Provenance",
      "id" : "1707496725247086000.e595c3a9-9b5b-433e-803f-7b386e8a37fa",
      "target" : [ {
        "reference" : "MessageHeader/827ccb0e-ea8a-306c-8c34-a16891f84e7b"
      }, {
        "reference" : "DiagnosticReport/1707496725550121000.3e388435-df76-4ad3-a8b8-59678d400d70"
>>>>>>> 44104ccc
      } ],
      "recorded" : "2023-05-01T10:25:31-04:00",
      "activity" : {
        "coding" : [ {
          "display" : "ORU^R01^ORU_R01"
        } ]
      }
    }
  }, {
<<<<<<< HEAD
    "fullUrl" : "Provenance/1707488104270387000.583d2d95-b8dd-491b-8cf4-5557d9a82add",
    "resource" : {
      "resourceType" : "Provenance",
      "id" : "1707488104270387000.583d2d95-b8dd-491b-8cf4-5557d9a82add",
      "recorded" : "2024-02-09T09:15:04Z",
=======
    "fullUrl" : "Provenance/1707496725257675000.f42ca77b-e597-403e-914e-349931425c02",
    "resource" : {
      "resourceType" : "Provenance",
      "id" : "1707496725257675000.f42ca77b-e597-403e-914e-349931425c02",
      "recorded" : "2024-02-09T10:38:45Z",
>>>>>>> 44104ccc
      "policy" : [ "http://hl7.org/fhir/uv/v2mappings/message-oru-r01-to-bundle" ],
      "activity" : {
        "coding" : [ {
          "code" : "v2-FHIR transformation"
        } ]
      },
      "agent" : [ {
        "type" : {
          "coding" : [ {
            "system" : "http://terminology.hl7.org/CodeSystem/provenance-participant-type",
            "code" : "assembler"
          } ]
        },
        "who" : {
<<<<<<< HEAD
          "reference" : "Organization/1707488104269931000.b8d22be9-2b39-48f9-b38e-301060a42d45"
        }
      } ]
    }
  }, {
    "fullUrl" : "Organization/1707488104269931000.b8d22be9-2b39-48f9-b38e-301060a42d45",
    "resource" : {
      "resourceType" : "Organization",
      "id" : "1707488104269931000.b8d22be9-2b39-48f9-b38e-301060a42d45",
=======
          "reference" : "Organization/1707496725256741000.4f66234a-0d9e-4aef-b1f0-97501e64f7a2"
        }
      } ]
    }
  }, {
    "fullUrl" : "Organization/1707496725256741000.4f66234a-0d9e-4aef-b1f0-97501e64f7a2",
    "resource" : {
      "resourceType" : "Organization",
      "id" : "1707496725256741000.4f66234a-0d9e-4aef-b1f0-97501e64f7a2",
>>>>>>> 44104ccc
      "identifier" : [ {
        "value" : "CDC PRIME - Atlanta"
      }, {
        "type" : {
          "coding" : [ {
            "system" : "http://terminology.hl7.org/CodeSystem/v2-0301"
          } ]
        },
        "system" : "urn:ietf:rfc:3986",
        "value" : "2.16.840.1.114222.4.1.237821"
      } ]
    }
  }, {
<<<<<<< HEAD
    "fullUrl" : "Patient/1707488104294710000.e71fb831-df7e-4f1c-85b4-623ef9b126df",
    "resource" : {
      "resourceType" : "Patient",
      "id" : "1707488104294710000.e71fb831-df7e-4f1c-85b4-623ef9b126df",
      "extension" : [ {
        "url" : "https://reportstream.cdc.gov/fhir/StructureDefinition/pid-patient",
        "extension" : [ {
          "url" : "PID.30",
=======
    "fullUrl" : "Patient/1707496725282872000.a36ff0ea-ad03-4003-acd9-df3b2710b36e",
    "resource" : {
      "resourceType" : "Patient",
      "id" : "1707496725282872000.a36ff0ea-ad03-4003-acd9-df3b2710b36e",
      "extension" : [ {
        "url" : "https://reportstream.cdc.gov/fhir/StructureDefinition/pid-patient",
        "extension" : [ {
          "url" : "pid-30-patient-death-indicator",
>>>>>>> 44104ccc
          "valueString" : "N"
        } ]
      } ],
      "deceasedBoolean" : false
    }
  }, {
<<<<<<< HEAD
    "fullUrl" : "Provenance/1707488104295522000.f270a299-6700-4756-979f-7825b7095ea7",
    "resource" : {
      "resourceType" : "Provenance",
      "id" : "1707488104295522000.f270a299-6700-4756-979f-7825b7095ea7",
      "target" : [ {
        "reference" : "Patient/1707488104294710000.e71fb831-df7e-4f1c-85b4-623ef9b126df"
      } ],
      "recorded" : "2024-02-09T09:15:04Z",
=======
    "fullUrl" : "Provenance/1707496725284113000.2438a6cf-f14a-4032-9c61-9bad74bdc958",
    "resource" : {
      "resourceType" : "Provenance",
      "id" : "1707496725284113000.2438a6cf-f14a-4032-9c61-9bad74bdc958",
      "target" : [ {
        "reference" : "Patient/1707496725282872000.a36ff0ea-ad03-4003-acd9-df3b2710b36e"
      } ],
      "recorded" : "2024-02-09T10:38:45Z",
>>>>>>> 44104ccc
      "activity" : {
        "coding" : [ {
          "system" : "https://terminology.hl7.org/CodeSystem/v3-DataOperation",
          "code" : "UPDATE"
        } ]
      }
    }
  }, {
<<<<<<< HEAD
    "fullUrl" : "ServiceRequest/1707488104299967000.5dcbdb36-8ef3-4578-a1a0-910aadb74de3",
    "resource" : {
      "resourceType" : "ServiceRequest",
      "id" : "1707488104299967000.5dcbdb36-8ef3-4578-a1a0-910aadb74de3",
      "status" : "unknown",
      "code" : {
        "coding" : [ {
          "extension" : [ {
            "url" : "https://reportstream.cdc.gov/fhir/StructureDefinition/cwe-coding",
            "valueString" : "coding"
          } ],
          "code" : "TEST"
        } ]
      },
      "subject" : {
        "reference" : "Patient/1707488104294710000.e71fb831-df7e-4f1c-85b4-623ef9b126df"
      }
    }
  }, {
    "fullUrl" : "DiagnosticReport/1707488104445275000.4b05a822-c275-42fa-8396-c51001f2a61d",
    "resource" : {
      "resourceType" : "DiagnosticReport",
      "id" : "1707488104445275000.4b05a822-c275-42fa-8396-c51001f2a61d",
      "basedOn" : [ {
        "reference" : "ServiceRequest/1707488104299967000.5dcbdb36-8ef3-4578-a1a0-910aadb74de3"
      } ],
      "status" : "final",
=======
    "fullUrl" : "Specimen/1707496725287020000.13549085-3659-4eff-9696-e587d1172c98",
    "resource" : {
      "resourceType" : "Specimen",
      "id" : "1707496725287020000.13549085-3659-4eff-9696-e587d1172c98",
      "extension" : [ {
        "url" : "https://reportstream.cdc.gov/fhir/StructureDefinition/hl7v2Segment",
        "valueString" : "OBR"
      } ]
    }
  }, {
    "fullUrl" : "ServiceRequest/1707496725545600000.52569fab-c0a9-463c-8d6e-71a861d1128f",
    "resource" : {
      "resourceType" : "ServiceRequest",
      "id" : "1707496725545600000.52569fab-c0a9-463c-8d6e-71a861d1128f",
      "status" : "unknown",
>>>>>>> 44104ccc
      "code" : {
        "coding" : [ {
          "extension" : [ {
            "url" : "https://reportstream.cdc.gov/fhir/StructureDefinition/cwe-coding",
            "valueString" : "coding"
          } ],
          "code" : "TEST"
        } ]
      },
      "subject" : {
<<<<<<< HEAD
        "reference" : "Patient/1707488104294710000.e71fb831-df7e-4f1c-85b4-623ef9b126df"
      }
    }
=======
        "reference" : "Patient/1707496725282872000.a36ff0ea-ad03-4003-acd9-df3b2710b36e"
      }
    }
  }, {
    "fullUrl" : "DiagnosticReport/1707496725550121000.3e388435-df76-4ad3-a8b8-59678d400d70",
    "resource" : {
      "resourceType" : "DiagnosticReport",
      "id" : "1707496725550121000.3e388435-df76-4ad3-a8b8-59678d400d70",
      "basedOn" : [ {
        "reference" : "ServiceRequest/1707496725545600000.52569fab-c0a9-463c-8d6e-71a861d1128f"
      } ],
      "status" : "final",
      "code" : {
        "coding" : [ {
          "extension" : [ {
            "url" : "https://reportstream.cdc.gov/fhir/StructureDefinition/cwe-coding",
            "valueString" : "coding"
          } ],
          "code" : "TEST"
        } ]
      },
      "subject" : {
        "reference" : "Patient/1707496725282872000.a36ff0ea-ad03-4003-acd9-df3b2710b36e"
      },
      "specimen" : [ {
        "reference" : "Specimen/1707496725287020000.13549085-3659-4eff-9696-e587d1172c98"
      } ]
    }
>>>>>>> 44104ccc
  } ]
}<|MERGE_RESOLUTION|>--- conflicted
+++ resolved
@@ -1,25 +1,15 @@
 {
   "resourceType" : "Bundle",
-<<<<<<< HEAD
-  "id" : "1707488103872758000.912dfcd4-7359-4ca6-b6c4-fca08cb19b1d",
-  "meta" : {
-    "lastUpdated" : "2024-02-09T09:15:03.879-05:00"
-=======
   "id" : "1707496724581283000.62c6b1d9-b4a2-4d69-89fa-dbd1da329a97",
   "meta" : {
     "lastUpdated" : "2024-02-09T10:38:44.590-06:00"
->>>>>>> 44104ccc
   },
   "identifier" : {
     "system" : "https://reportstream.cdc.gov/prime-router",
     "value" : "12345"
   },
   "type" : "message",
-<<<<<<< HEAD
-  "timestamp" : "2023-05-01T10:25:31.000-04:00",
-=======
   "timestamp" : "2023-05-01T09:25:31.000-05:00",
->>>>>>> 44104ccc
   "entry" : [ {
     "fullUrl" : "MessageHeader/827ccb0e-ea8a-306c-8c34-a16891f84e7b",
     "resource" : {
@@ -44,11 +34,7 @@
         "display" : "ORU^R01^ORU_R01"
       },
       "sender" : {
-<<<<<<< HEAD
-        "reference" : "Organization/1707488103922955000.01165574-54ff-47d2-9b1b-e05699a72453"
-=======
         "reference" : "Organization/1707496724660063000.f8470b1a-884e-4188-ab0d-354a10f67a3e"
->>>>>>> 44104ccc
       },
       "source" : {
         "_endpoint" : {
@@ -60,32 +46,15 @@
       }
     }
   }, {
-<<<<<<< HEAD
-    "fullUrl" : "Organization/1707488103922955000.01165574-54ff-47d2-9b1b-e05699a72453",
-    "resource" : {
-      "resourceType" : "Organization",
-      "id" : "1707488103922955000.01165574-54ff-47d2-9b1b-e05699a72453",
-=======
     "fullUrl" : "Organization/1707496724660063000.f8470b1a-884e-4188-ab0d-354a10f67a3e",
     "resource" : {
       "resourceType" : "Organization",
       "id" : "1707496724660063000.f8470b1a-884e-4188-ab0d-354a10f67a3e",
->>>>>>> 44104ccc
       "address" : [ {
         "country" : "USA"
       } ]
     }
   }, {
-<<<<<<< HEAD
-    "fullUrl" : "Provenance/1707488104262869000.f819c8d0-5a35-4257-bc33-b92d61200d98",
-    "resource" : {
-      "resourceType" : "Provenance",
-      "id" : "1707488104262869000.f819c8d0-5a35-4257-bc33-b92d61200d98",
-      "target" : [ {
-        "reference" : "MessageHeader/827ccb0e-ea8a-306c-8c34-a16891f84e7b"
-      }, {
-        "reference" : "DiagnosticReport/1707488104445275000.4b05a822-c275-42fa-8396-c51001f2a61d"
-=======
     "fullUrl" : "Provenance/1707496725247086000.e595c3a9-9b5b-433e-803f-7b386e8a37fa",
     "resource" : {
       "resourceType" : "Provenance",
@@ -94,7 +63,6 @@
         "reference" : "MessageHeader/827ccb0e-ea8a-306c-8c34-a16891f84e7b"
       }, {
         "reference" : "DiagnosticReport/1707496725550121000.3e388435-df76-4ad3-a8b8-59678d400d70"
->>>>>>> 44104ccc
       } ],
       "recorded" : "2023-05-01T10:25:31-04:00",
       "activity" : {
@@ -104,19 +72,11 @@
       }
     }
   }, {
-<<<<<<< HEAD
-    "fullUrl" : "Provenance/1707488104270387000.583d2d95-b8dd-491b-8cf4-5557d9a82add",
-    "resource" : {
-      "resourceType" : "Provenance",
-      "id" : "1707488104270387000.583d2d95-b8dd-491b-8cf4-5557d9a82add",
-      "recorded" : "2024-02-09T09:15:04Z",
-=======
     "fullUrl" : "Provenance/1707496725257675000.f42ca77b-e597-403e-914e-349931425c02",
     "resource" : {
       "resourceType" : "Provenance",
       "id" : "1707496725257675000.f42ca77b-e597-403e-914e-349931425c02",
       "recorded" : "2024-02-09T10:38:45Z",
->>>>>>> 44104ccc
       "policy" : [ "http://hl7.org/fhir/uv/v2mappings/message-oru-r01-to-bundle" ],
       "activity" : {
         "coding" : [ {
@@ -131,17 +91,6 @@
           } ]
         },
         "who" : {
-<<<<<<< HEAD
-          "reference" : "Organization/1707488104269931000.b8d22be9-2b39-48f9-b38e-301060a42d45"
-        }
-      } ]
-    }
-  }, {
-    "fullUrl" : "Organization/1707488104269931000.b8d22be9-2b39-48f9-b38e-301060a42d45",
-    "resource" : {
-      "resourceType" : "Organization",
-      "id" : "1707488104269931000.b8d22be9-2b39-48f9-b38e-301060a42d45",
-=======
           "reference" : "Organization/1707496725256741000.4f66234a-0d9e-4aef-b1f0-97501e64f7a2"
         }
       } ]
@@ -151,7 +100,6 @@
     "resource" : {
       "resourceType" : "Organization",
       "id" : "1707496725256741000.4f66234a-0d9e-4aef-b1f0-97501e64f7a2",
->>>>>>> 44104ccc
       "identifier" : [ {
         "value" : "CDC PRIME - Atlanta"
       }, {
@@ -165,16 +113,6 @@
       } ]
     }
   }, {
-<<<<<<< HEAD
-    "fullUrl" : "Patient/1707488104294710000.e71fb831-df7e-4f1c-85b4-623ef9b126df",
-    "resource" : {
-      "resourceType" : "Patient",
-      "id" : "1707488104294710000.e71fb831-df7e-4f1c-85b4-623ef9b126df",
-      "extension" : [ {
-        "url" : "https://reportstream.cdc.gov/fhir/StructureDefinition/pid-patient",
-        "extension" : [ {
-          "url" : "PID.30",
-=======
     "fullUrl" : "Patient/1707496725282872000.a36ff0ea-ad03-4003-acd9-df3b2710b36e",
     "resource" : {
       "resourceType" : "Patient",
@@ -183,23 +121,12 @@
         "url" : "https://reportstream.cdc.gov/fhir/StructureDefinition/pid-patient",
         "extension" : [ {
           "url" : "pid-30-patient-death-indicator",
->>>>>>> 44104ccc
           "valueString" : "N"
         } ]
       } ],
       "deceasedBoolean" : false
     }
   }, {
-<<<<<<< HEAD
-    "fullUrl" : "Provenance/1707488104295522000.f270a299-6700-4756-979f-7825b7095ea7",
-    "resource" : {
-      "resourceType" : "Provenance",
-      "id" : "1707488104295522000.f270a299-6700-4756-979f-7825b7095ea7",
-      "target" : [ {
-        "reference" : "Patient/1707488104294710000.e71fb831-df7e-4f1c-85b4-623ef9b126df"
-      } ],
-      "recorded" : "2024-02-09T09:15:04Z",
-=======
     "fullUrl" : "Provenance/1707496725284113000.2438a6cf-f14a-4032-9c61-9bad74bdc958",
     "resource" : {
       "resourceType" : "Provenance",
@@ -208,7 +135,6 @@
         "reference" : "Patient/1707496725282872000.a36ff0ea-ad03-4003-acd9-df3b2710b36e"
       } ],
       "recorded" : "2024-02-09T10:38:45Z",
->>>>>>> 44104ccc
       "activity" : {
         "coding" : [ {
           "system" : "https://terminology.hl7.org/CodeSystem/v3-DataOperation",
@@ -217,11 +143,20 @@
       }
     }
   }, {
-<<<<<<< HEAD
-    "fullUrl" : "ServiceRequest/1707488104299967000.5dcbdb36-8ef3-4578-a1a0-910aadb74de3",
+    "fullUrl" : "Specimen/1707496725287020000.13549085-3659-4eff-9696-e587d1172c98",
+    "resource" : {
+      "resourceType" : "Specimen",
+      "id" : "1707496725287020000.13549085-3659-4eff-9696-e587d1172c98",
+      "extension" : [ {
+        "url" : "https://reportstream.cdc.gov/fhir/StructureDefinition/hl7v2Segment",
+        "valueString" : "OBR"
+      } ]
+    }
+  }, {
+    "fullUrl" : "ServiceRequest/1707496725545600000.52569fab-c0a9-463c-8d6e-71a861d1128f",
     "resource" : {
       "resourceType" : "ServiceRequest",
-      "id" : "1707488104299967000.5dcbdb36-8ef3-4578-a1a0-910aadb74de3",
+      "id" : "1707496725545600000.52569fab-c0a9-463c-8d6e-71a861d1128f",
       "status" : "unknown",
       "code" : {
         "coding" : [ {
@@ -233,35 +168,18 @@
         } ]
       },
       "subject" : {
-        "reference" : "Patient/1707488104294710000.e71fb831-df7e-4f1c-85b4-623ef9b126df"
-      }
-    }
-  }, {
-    "fullUrl" : "DiagnosticReport/1707488104445275000.4b05a822-c275-42fa-8396-c51001f2a61d",
+        "reference" : "Patient/1707496725282872000.a36ff0ea-ad03-4003-acd9-df3b2710b36e"
+      }
+    }
+  }, {
+    "fullUrl" : "DiagnosticReport/1707496725550121000.3e388435-df76-4ad3-a8b8-59678d400d70",
     "resource" : {
       "resourceType" : "DiagnosticReport",
-      "id" : "1707488104445275000.4b05a822-c275-42fa-8396-c51001f2a61d",
+      "id" : "1707496725550121000.3e388435-df76-4ad3-a8b8-59678d400d70",
       "basedOn" : [ {
-        "reference" : "ServiceRequest/1707488104299967000.5dcbdb36-8ef3-4578-a1a0-910aadb74de3"
+        "reference" : "ServiceRequest/1707496725545600000.52569fab-c0a9-463c-8d6e-71a861d1128f"
       } ],
       "status" : "final",
-=======
-    "fullUrl" : "Specimen/1707496725287020000.13549085-3659-4eff-9696-e587d1172c98",
-    "resource" : {
-      "resourceType" : "Specimen",
-      "id" : "1707496725287020000.13549085-3659-4eff-9696-e587d1172c98",
-      "extension" : [ {
-        "url" : "https://reportstream.cdc.gov/fhir/StructureDefinition/hl7v2Segment",
-        "valueString" : "OBR"
-      } ]
-    }
-  }, {
-    "fullUrl" : "ServiceRequest/1707496725545600000.52569fab-c0a9-463c-8d6e-71a861d1128f",
-    "resource" : {
-      "resourceType" : "ServiceRequest",
-      "id" : "1707496725545600000.52569fab-c0a9-463c-8d6e-71a861d1128f",
-      "status" : "unknown",
->>>>>>> 44104ccc
       "code" : {
         "coding" : [ {
           "extension" : [ {
@@ -272,39 +190,11 @@
         } ]
       },
       "subject" : {
-<<<<<<< HEAD
-        "reference" : "Patient/1707488104294710000.e71fb831-df7e-4f1c-85b4-623ef9b126df"
-      }
-    }
-=======
-        "reference" : "Patient/1707496725282872000.a36ff0ea-ad03-4003-acd9-df3b2710b36e"
-      }
-    }
-  }, {
-    "fullUrl" : "DiagnosticReport/1707496725550121000.3e388435-df76-4ad3-a8b8-59678d400d70",
-    "resource" : {
-      "resourceType" : "DiagnosticReport",
-      "id" : "1707496725550121000.3e388435-df76-4ad3-a8b8-59678d400d70",
-      "basedOn" : [ {
-        "reference" : "ServiceRequest/1707496725545600000.52569fab-c0a9-463c-8d6e-71a861d1128f"
-      } ],
-      "status" : "final",
-      "code" : {
-        "coding" : [ {
-          "extension" : [ {
-            "url" : "https://reportstream.cdc.gov/fhir/StructureDefinition/cwe-coding",
-            "valueString" : "coding"
-          } ],
-          "code" : "TEST"
-        } ]
-      },
-      "subject" : {
         "reference" : "Patient/1707496725282872000.a36ff0ea-ad03-4003-acd9-df3b2710b36e"
       },
       "specimen" : [ {
         "reference" : "Specimen/1707496725287020000.13549085-3659-4eff-9696-e587d1172c98"
       } ]
     }
->>>>>>> 44104ccc
   } ]
 }