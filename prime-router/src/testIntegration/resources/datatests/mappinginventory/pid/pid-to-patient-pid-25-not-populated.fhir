--- conflicted
+++ resolved
@@ -1,25 +1,15 @@
 {
   "resourceType" : "Bundle",
-<<<<<<< HEAD
-  "id" : "1706307985075826000.f339a439-2980-49b5-9e97-86fc79a1d985",
-  "meta" : {
-    "lastUpdated" : "2024-01-26T17:26:25.089-05:00"
-=======
   "id" : "1706311733724690000.4d20cee8-8922-4794-b719-2ec6b619adf7",
   "meta" : {
     "lastUpdated" : "2024-01-26T17:28:53.738-06:00"
->>>>>>> 711af84e
   },
   "identifier" : {
     "system" : "https://reportstream.cdc.gov/prime-router",
     "value" : "12345"
   },
   "type" : "message",
-<<<<<<< HEAD
-  "timestamp" : "2023-05-01T10:25:31.000-04:00",
-=======
   "timestamp" : "2023-05-01T09:25:31.000-05:00",
->>>>>>> 711af84e
   "entry" : [
     {
       "fullUrl" : "MessageHeader/827ccb0e-ea8a-306c-8c34-a16891f84e7b",
@@ -46,11 +36,7 @@
           "display" : "ORU^R01^ORU_R01"
         },
         "sender" : {
-<<<<<<< HEAD
-          "reference" : "Organization/1706307985156237000.316dffbe-ac84-4c08-9215-bc0cd58e802a"
-=======
           "reference" : "Organization/1706311733810208000.d92b926c-bfef-45fb-8a74-1a48a4403a2a"
->>>>>>> 711af84e
         },
         "source" : {
           "_endpoint" : {
@@ -65,17 +51,10 @@
       }
     },
     {
-<<<<<<< HEAD
-      "fullUrl" : "Organization/1706307985156237000.316dffbe-ac84-4c08-9215-bc0cd58e802a",
-      "resource" : {
-        "resourceType" : "Organization",
-        "id" : "1706307985156237000.316dffbe-ac84-4c08-9215-bc0cd58e802a",
-=======
       "fullUrl" : "Organization/1706311733810208000.d92b926c-bfef-45fb-8a74-1a48a4403a2a",
       "resource" : {
         "resourceType" : "Organization",
         "id" : "1706311733810208000.d92b926c-bfef-45fb-8a74-1a48a4403a2a",
->>>>>>> 711af84e
         "address" : [
           {
             "country" : "USA"
@@ -84,37 +63,41 @@
       }
     },
     {
-<<<<<<< HEAD
-      "fullUrl" : "Provenance/1706307985437887000.abaf0fb8-96b5-4efe-bf37-c527c3452734",
+      "fullUrl" : "Provenance/1706311734102576000.2314c6d6-f85c-4448-812f-e4e5b46c3ece",
       "resource" : {
         "resourceType" : "Provenance",
-        "id" : "1706307985437887000.abaf0fb8-96b5-4efe-bf37-c527c3452734",
+        "id" : "1706311734102576000.2314c6d6-f85c-4448-812f-e4e5b46c3ece",
         "target" : [
           {
-            "reference" : "DiagnosticReport/1706307985608942000.6c930915-734f-4b29-afe2-d9a2bca5de21"
+            "reference" : "MessageHeader/827ccb0e-ea8a-306c-8c34-a16891f84e7b"
+          },
+          {
+            "reference" : "DiagnosticReport/1706311734266310000.46905454-e3f9-4ed3-96b0-e51fef41155d"
           }
         ],
         "recorded" : "2023-05-01T10:25:31-04:00",
-        "_recorded" : {
-          "extension" : [
-            {
-              "url" : "https://reportstream.cdc.gov/fhir/StructureDefinition/hl7v2-date-time",
-              "valueString" : "20230501102531-0400"
-            }
-          ]
-        },
         "activity" : {
           "coding" : [
             {
-              "extension" : [
-                {
-                  "url" : "https://reportstream.cdc.gov/fhir/StructureDefinition/code-index-name",
-                  "valueString" : "identifier"
-                }
-              ],
-              "system" : "http://terminology.hl7.org/CodeSystem/v2-0003",
-              "code" : "R01",
-              "display" : "ORU_R01"
+              "display" : "ORU^R01^ORU_R01"
+            }
+          ]
+        }
+      }
+    },
+    {
+      "fullUrl" : "Provenance/1706311734111352000.c63ce132-4016-4da8-8062-e6c0b5dbe45a",
+      "resource" : {
+        "resourceType" : "Provenance",
+        "id" : "1706311734111352000.c63ce132-4016-4da8-8062-e6c0b5dbe45a",
+        "recorded" : "2024-01-26T17:28:54Z",
+        "policy" : [
+          "http://hl7.org/fhir/uv/v2mappings/message-oru-r01-to-bundle"
+        ],
+        "activity" : {
+          "coding" : [
+            {
+              "code" : "v2-FHIR transformation"
             }
           ]
         },
@@ -123,41 +106,46 @@
             "type" : {
               "coding" : [
                 {
-                  "extension" : [
-                    {
-                      "url" : "https://reportstream.cdc.gov/fhir/StructureDefinition/code-index-name",
-                      "valueString" : "identifier"
-                    }
-                  ],
                   "system" : "http://terminology.hl7.org/CodeSystem/provenance-participant-type",
-                  "code" : "author"
+                  "code" : "assembler"
                 }
               ]
-            }
-          }
-        ],
-        "entity" : [
-          {
-            "role" : "source",
-            "what" : {
-              "reference" : "Device/1706307985440407000.efdb1263-61c8-424f-8969-84a53e5f3820"
+            },
+            "who" : {
+              "reference" : "Organization/1706311734110811000.dbfbc941-5b78-45a4-92b5-834faef9af5e"
             }
           }
         ]
       }
     },
     {
-      "fullUrl" : "Device/1706307985440407000.efdb1263-61c8-424f-8969-84a53e5f3820",
-      "resource" : {
-        "resourceType" : "Device",
-        "id" : "1706307985440407000.efdb1263-61c8-424f-8969-84a53e5f3820"
-      }
-    },
-    {
-      "fullUrl" : "Patient/1706307985455113000.ca82eacf-e995-410b-ad60-ddacb0b966d0",
+      "fullUrl" : "Organization/1706311734110811000.dbfbc941-5b78-45a4-92b5-834faef9af5e",
+      "resource" : {
+        "resourceType" : "Organization",
+        "id" : "1706311734110811000.dbfbc941-5b78-45a4-92b5-834faef9af5e",
+        "identifier" : [
+          {
+            "value" : "CDC PRIME - Atlanta"
+          },
+          {
+            "type" : {
+              "coding" : [
+                {
+                  "system" : "http://terminology.hl7.org/CodeSystem/v2-0301"
+                }
+              ]
+            },
+            "system" : "urn:ietf:rfc:3986",
+            "value" : "2.16.840.1.114222.4.1.237821"
+          }
+        ]
+      }
+    },
+    {
+      "fullUrl" : "Patient/1706311734125441000.d0db12d5-1134-4095-b856-f97ad1e7856f",
       "resource" : {
         "resourceType" : "Patient",
-        "id" : "1706307985455113000.ca82eacf-e995-410b-ad60-ddacb0b966d0",
+        "id" : "1706311734125441000.d0db12d5-1134-4095-b856-f97ad1e7856f",
         "extension" : [
           {
             "url" : "https://reportstream.cdc.gov/fhir/StructureDefinition/pid-patient",
@@ -173,136 +161,6 @@
       }
     },
     {
-      "fullUrl" : "ServiceRequest/1706307985459988000.1f2045ab-ed79-4f1a-acb1-0180f27851cc",
-      "resource" : {
-        "resourceType" : "ServiceRequest",
-        "id" : "1706307985459988000.1f2045ab-ed79-4f1a-acb1-0180f27851cc",
-        "status" : "unknown",
-        "code" : {
-          "coding" : [
-            {
-              "extension" : [
-                {
-                  "url" : "https://reportstream.cdc.gov/fhir/StructureDefinition/cwe-coding",
-                  "valueString" : "coding"
-                }
-              ],
-              "code" : "TEST"
-            }
-          ]
-        },
-        "subject" : {
-          "reference" : "Patient/1706307985455113000.ca82eacf-e995-410b-ad60-ddacb0b966d0"
-        }
-      }
-    },
-    {
-      "fullUrl" : "DiagnosticReport/1706307985608942000.6c930915-734f-4b29-afe2-d9a2bca5de21",
-      "resource" : {
-        "resourceType" : "DiagnosticReport",
-        "id" : "1706307985608942000.6c930915-734f-4b29-afe2-d9a2bca5de21",
-        "basedOn" : [
-          {
-            "reference" : "ServiceRequest/1706307985459988000.1f2045ab-ed79-4f1a-acb1-0180f27851cc"
-=======
-      "fullUrl" : "Provenance/1706311734102576000.2314c6d6-f85c-4448-812f-e4e5b46c3ece",
-      "resource" : {
-        "resourceType" : "Provenance",
-        "id" : "1706311734102576000.2314c6d6-f85c-4448-812f-e4e5b46c3ece",
-        "target" : [
-          {
-            "reference" : "MessageHeader/827ccb0e-ea8a-306c-8c34-a16891f84e7b"
-          },
-          {
-            "reference" : "DiagnosticReport/1706311734266310000.46905454-e3f9-4ed3-96b0-e51fef41155d"
-          }
-        ],
-        "recorded" : "2023-05-01T10:25:31-04:00",
-        "activity" : {
-          "coding" : [
-            {
-              "display" : "ORU^R01^ORU_R01"
-            }
-          ]
-        }
-      }
-    },
-    {
-      "fullUrl" : "Provenance/1706311734111352000.c63ce132-4016-4da8-8062-e6c0b5dbe45a",
-      "resource" : {
-        "resourceType" : "Provenance",
-        "id" : "1706311734111352000.c63ce132-4016-4da8-8062-e6c0b5dbe45a",
-        "recorded" : "2024-01-26T17:28:54Z",
-        "policy" : [
-          "http://hl7.org/fhir/uv/v2mappings/message-oru-r01-to-bundle"
-        ],
-        "activity" : {
-          "coding" : [
-            {
-              "code" : "v2-FHIR transformation"
-            }
-          ]
-        },
-        "agent" : [
-          {
-            "type" : {
-              "coding" : [
-                {
-                  "system" : "http://terminology.hl7.org/CodeSystem/provenance-participant-type",
-                  "code" : "assembler"
-                }
-              ]
-            },
-            "who" : {
-              "reference" : "Organization/1706311734110811000.dbfbc941-5b78-45a4-92b5-834faef9af5e"
-            }
-          }
-        ]
-      }
-    },
-    {
-      "fullUrl" : "Organization/1706311734110811000.dbfbc941-5b78-45a4-92b5-834faef9af5e",
-      "resource" : {
-        "resourceType" : "Organization",
-        "id" : "1706311734110811000.dbfbc941-5b78-45a4-92b5-834faef9af5e",
-        "identifier" : [
-          {
-            "value" : "CDC PRIME - Atlanta"
-          },
-          {
-            "type" : {
-              "coding" : [
-                {
-                  "system" : "http://terminology.hl7.org/CodeSystem/v2-0301"
-                }
-              ]
-            },
-            "system" : "urn:ietf:rfc:3986",
-            "value" : "2.16.840.1.114222.4.1.237821"
-          }
-        ]
-      }
-    },
-    {
-      "fullUrl" : "Patient/1706311734125441000.d0db12d5-1134-4095-b856-f97ad1e7856f",
-      "resource" : {
-        "resourceType" : "Patient",
-        "id" : "1706311734125441000.d0db12d5-1134-4095-b856-f97ad1e7856f",
-        "extension" : [
-          {
-            "url" : "https://reportstream.cdc.gov/fhir/StructureDefinition/pid-patient",
-            "extension" : [
-              {
-                "url" : "pid-24-multiple-birth-indicator",
-                "valueString" : "N"
-              }
-            ]
-          }
-        ],
-        "multipleBirthBoolean" : false
-      }
-    },
-    {
       "fullUrl" : "Provenance/1706311734126147000.091e1bb9-f209-4616-af8e-e3881d608dc5",
       "resource" : {
         "resourceType" : "Provenance",
@@ -355,7 +213,6 @@
         "basedOn" : [
           {
             "reference" : "ServiceRequest/1706311734130059000.6b591f66-f6cc-47fa-8a54-9a013936a826"
->>>>>>> 711af84e
           }
         ],
         "status" : "final",
@@ -373,11 +230,7 @@
           ]
         },
         "subject" : {
-<<<<<<< HEAD
-          "reference" : "Patient/1706307985455113000.ca82eacf-e995-410b-ad60-ddacb0b966d0"
-=======
           "reference" : "Patient/1706311734125441000.d0db12d5-1134-4095-b856-f97ad1e7856f"
->>>>>>> 711af84e
         }
       }
     }
