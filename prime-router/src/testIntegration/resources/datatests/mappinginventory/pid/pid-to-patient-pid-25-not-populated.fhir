--- conflicted
+++ resolved
@@ -1,271 +1,14 @@
 {
   "resourceType" : "Bundle",
-<<<<<<< HEAD
-  "id" : "1707789587547235000.b8a5adb7-3ea0-4153-96ca-d74f9e147bf9",
-  "meta" : {
-    "lastUpdated" : "2024-02-12T19:59:47.553-06:00"
-=======
   "id" : "1707834517828098000.e7511784-e00e-473c-a06c-2adc9c43b07d",
   "meta" : {
     "lastUpdated" : "2024-02-13T09:28:37.834-05:00"
->>>>>>> 9d88e4f6
   },
   "identifier" : {
     "system" : "https://reportstream.cdc.gov/prime-router",
     "value" : "12345"
   },
   "type" : "message",
-<<<<<<< HEAD
-  "timestamp" : "2023-05-01T09:25:31.000-05:00",
-  "entry" : [
-    {
-      "fullUrl" : "MessageHeader/827ccb0e-ea8a-306c-8c34-a16891f84e7b",
-      "resource" : {
-        "resourceType" : "MessageHeader",
-        "id" : "827ccb0e-ea8a-306c-8c34-a16891f84e7b",
-        "extension" : [
-          {
-            "url" : "https://reportstream.cdc.gov/fhir/StructureDefinition/encoding-characters",
-            "valueString" : "^~\\&#"
-          },
-          {
-            "url" : "https://reportstream.cdc.gov/fhir/StructureDefinition/character-set",
-            "valueString" : "UNICODE UTF-8"
-          },
-          {
-            "url" : "https://reportstream.cdc.gov/fhir/StructureDefinition/msh-message-header",
-            "extension" : [
-              {
-                "url" : "MSH.7",
-                "valueString" : "20230501102531-0400"
-              }
-            ]
-          }
-        ],
-        "eventCoding" : {
-          "system" : "http://terminology.hl7.org/CodeSystem/v2-0003",
-          "code" : "R01",
-          "display" : "ORU^R01^ORU_R01"
-        },
-        "sender" : {
-          "reference" : "Organization/1707789587595409000.76386ba1-59a1-43ec-981e-45673ac1bbb7"
-        },
-        "source" : {
-          "_endpoint" : {
-            "extension" : [
-              {
-                "url" : "http://hl7.org/fhir/StructureDefinition/data-absent-reason",
-                "valueCode" : "unknown"
-              }
-            ]
-          }
-        }
-      }
-    },
-    {
-      "fullUrl" : "Organization/1707789587595409000.76386ba1-59a1-43ec-981e-45673ac1bbb7",
-      "resource" : {
-        "resourceType" : "Organization",
-        "id" : "1707789587595409000.76386ba1-59a1-43ec-981e-45673ac1bbb7",
-        "address" : [
-          {
-            "country" : "USA"
-          }
-        ]
-      }
-    },
-    {
-      "fullUrl" : "Provenance/1707789587971693000.ab1122c1-5453-494c-a70c-7a2a9e6ff952",
-      "resource" : {
-        "resourceType" : "Provenance",
-        "id" : "1707789587971693000.ab1122c1-5453-494c-a70c-7a2a9e6ff952",
-        "target" : [
-          {
-            "reference" : "MessageHeader/827ccb0e-ea8a-306c-8c34-a16891f84e7b"
-          },
-          {
-            "reference" : "DiagnosticReport/1707789588187804000.39d40b7d-7a8f-4dd9-a6db-d964561cbdbb"
-          }
-        ],
-        "recorded" : "2023-05-01T10:25:31-04:00",
-        "activity" : {
-          "coding" : [
-            {
-              "display" : "ORU^R01^ORU_R01"
-            }
-          ]
-        }
-      }
-    },
-    {
-      "fullUrl" : "Provenance/1707789587978976000.82d31725-397d-4e45-8e20-f9f6876e4100",
-      "resource" : {
-        "resourceType" : "Provenance",
-        "id" : "1707789587978976000.82d31725-397d-4e45-8e20-f9f6876e4100",
-        "recorded" : "2024-02-12T19:59:47Z",
-        "policy" : [
-          "http://hl7.org/fhir/uv/v2mappings/message-oru-r01-to-bundle"
-        ],
-        "activity" : {
-          "coding" : [
-            {
-              "code" : "v2-FHIR transformation"
-            }
-          ]
-        },
-        "agent" : [
-          {
-            "type" : {
-              "coding" : [
-                {
-                  "system" : "http://terminology.hl7.org/CodeSystem/provenance-participant-type",
-                  "code" : "assembler"
-                }
-              ]
-            },
-            "who" : {
-              "reference" : "Organization/1707789587978531000.582bfd86-99bb-4b79-98b6-8ee8f206b9e5"
-            }
-          }
-        ]
-      }
-    },
-    {
-      "fullUrl" : "Organization/1707789587978531000.582bfd86-99bb-4b79-98b6-8ee8f206b9e5",
-      "resource" : {
-        "resourceType" : "Organization",
-        "id" : "1707789587978531000.582bfd86-99bb-4b79-98b6-8ee8f206b9e5",
-        "identifier" : [
-          {
-            "value" : "CDC PRIME - Atlanta"
-          },
-          {
-            "type" : {
-              "coding" : [
-                {
-                  "system" : "http://terminology.hl7.org/CodeSystem/v2-0301"
-                }
-              ]
-            },
-            "system" : "urn:ietf:rfc:3986",
-            "value" : "2.16.840.1.114222.4.1.237821"
-          }
-        ]
-      }
-    },
-    {
-      "fullUrl" : "Patient/1707789587993705000.3098688e-d954-4f60-a806-bd732d3793d7",
-      "resource" : {
-        "resourceType" : "Patient",
-        "id" : "1707789587993705000.3098688e-d954-4f60-a806-bd732d3793d7",
-        "extension" : [
-          {
-            "url" : "https://reportstream.cdc.gov/fhir/StructureDefinition/pid-patient",
-            "extension" : [
-              {
-                "url" : "pid-24-multiple-birth-indicator",
-                "valueString" : "N"
-              }
-            ]
-          }
-        ],
-        "multipleBirthBoolean" : false
-      }
-    },
-    {
-      "fullUrl" : "Provenance/1707789587994464000.57b7e66b-ff4c-463e-92f3-8d2c5eb8e266",
-      "resource" : {
-        "resourceType" : "Provenance",
-        "id" : "1707789587994464000.57b7e66b-ff4c-463e-92f3-8d2c5eb8e266",
-        "target" : [
-          {
-            "reference" : "Patient/1707789587993705000.3098688e-d954-4f60-a806-bd732d3793d7"
-          }
-        ],
-        "recorded" : "2024-02-12T19:59:47Z",
-        "activity" : {
-          "coding" : [
-            {
-              "system" : "https://terminology.hl7.org/CodeSystem/v3-DataOperation",
-              "code" : "UPDATE"
-            }
-          ]
-        }
-      }
-    },
-    {
-      "fullUrl" : "Specimen/1707789587996155000.ebb99b5b-5f45-4177-8bb5-4e219aa40e0f",
-      "resource" : {
-        "resourceType" : "Specimen",
-        "id" : "1707789587996155000.ebb99b5b-5f45-4177-8bb5-4e219aa40e0f",
-        "extension" : [
-          {
-            "url" : "https://reportstream.cdc.gov/fhir/StructureDefinition/hl7v2Segment",
-            "valueString" : "OBR"
-          }
-        ]
-      }
-    },
-    {
-      "fullUrl" : "ServiceRequest/1707789588183803000.7319a4d6-fa2c-413d-9c81-4a2b299a7677",
-      "resource" : {
-        "resourceType" : "ServiceRequest",
-        "id" : "1707789588183803000.7319a4d6-fa2c-413d-9c81-4a2b299a7677",
-        "status" : "unknown",
-        "code" : {
-          "coding" : [
-            {
-              "extension" : [
-                {
-                  "url" : "https://reportstream.cdc.gov/fhir/StructureDefinition/cwe-coding",
-                  "valueString" : "coding"
-                }
-              ],
-              "code" : "TEST"
-            }
-          ]
-        },
-        "subject" : {
-          "reference" : "Patient/1707789587993705000.3098688e-d954-4f60-a806-bd732d3793d7"
-        }
-      }
-    },
-    {
-      "fullUrl" : "DiagnosticReport/1707789588187804000.39d40b7d-7a8f-4dd9-a6db-d964561cbdbb",
-      "resource" : {
-        "resourceType" : "DiagnosticReport",
-        "id" : "1707789588187804000.39d40b7d-7a8f-4dd9-a6db-d964561cbdbb",
-        "basedOn" : [
-          {
-            "reference" : "ServiceRequest/1707789588183803000.7319a4d6-fa2c-413d-9c81-4a2b299a7677"
-          }
-        ],
-        "status" : "final",
-        "code" : {
-          "coding" : [
-            {
-              "extension" : [
-                {
-                  "url" : "https://reportstream.cdc.gov/fhir/StructureDefinition/cwe-coding",
-                  "valueString" : "coding"
-                }
-              ],
-              "code" : "TEST"
-            }
-          ]
-        },
-        "subject" : {
-          "reference" : "Patient/1707789587993705000.3098688e-d954-4f60-a806-bd732d3793d7"
-        },
-        "specimen" : [
-          {
-            "reference" : "Specimen/1707789587996155000.ebb99b5b-5f45-4177-8bb5-4e219aa40e0f"
-          }
-        ]
-      }
-    }
-  ]
-=======
   "timestamp" : "2023-05-01T10:25:31.000-04:00",
   "entry" : [ {
     "fullUrl" : "MessageHeader/827ccb0e-ea8a-306c-8c34-a16891f84e7b",
@@ -454,5 +197,4 @@
       } ]
     }
   } ]
->>>>>>> 9d88e4f6
 }