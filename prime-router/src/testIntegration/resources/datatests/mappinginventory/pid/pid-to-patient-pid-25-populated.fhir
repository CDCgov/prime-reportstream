{
  "resourceType" : "Bundle",
<<<<<<< HEAD
  "id" : "1706307995107651000.4b2e5316-dbb5-45ca-b3dd-4d1fc361bfd5",
  "meta" : {
    "lastUpdated" : "2024-01-26T17:26:35.123-05:00"
=======
  "id" : "1706311742630316000.f6073598-ee1e-4fa9-a8fa-dfb352414197",
  "meta" : {
    "lastUpdated" : "2024-01-26T17:29:02.644-06:00"
>>>>>>> 711af84e
  },
  "identifier" : {
    "system" : "https://reportstream.cdc.gov/prime-router",
    "value" : "12345"
  },
  "type" : "message",
<<<<<<< HEAD
  "timestamp" : "2023-05-01T10:25:31.000-04:00",
=======
  "timestamp" : "2023-05-01T09:25:31.000-05:00",
>>>>>>> 711af84e
  "entry" : [
    {
      "fullUrl" : "MessageHeader/827ccb0e-ea8a-306c-8c34-a16891f84e7b",
      "resource" : {
        "resourceType" : "MessageHeader",
        "id" : "827ccb0e-ea8a-306c-8c34-a16891f84e7b",
        "extension" : [
          {
            "url" : "https://reportstream.cdc.gov/fhir/StructureDefinition/encoding-characters",
            "valueString" : "^~\\&#"
          },
          {
            "url" : "https://reportstream.cdc.gov/fhir/StructureDefinition/msh-7-datetime-of-message",
            "valueString" : "20230501102531-0400"
          },
          {
            "url" : "https://reportstream.cdc.gov/fhir/StructureDefinition/character-set",
            "valueString" : "UNICODE UTF-8"
          }
        ],
        "eventCoding" : {
          "system" : "http://terminology.hl7.org/CodeSystem/v2-0003",
          "code" : "R01",
          "display" : "ORU^R01^ORU_R01"
        },
        "sender" : {
<<<<<<< HEAD
          "reference" : "Organization/1706307995193489000.2e27594f-67ca-4396-87f3-d11ef0fdb5e5"
=======
          "reference" : "Organization/1706311742715020000.3351ae7f-f2b3-437c-8753-b277bfa59a32"
>>>>>>> 711af84e
        },
        "source" : {
          "_endpoint" : {
            "extension" : [
              {
                "url" : "http://hl7.org/fhir/StructureDefinition/data-absent-reason",
                "valueCode" : "unknown"
              }
            ]
          }
        }
      }
    },
    {
<<<<<<< HEAD
      "fullUrl" : "Organization/1706307995193489000.2e27594f-67ca-4396-87f3-d11ef0fdb5e5",
      "resource" : {
        "resourceType" : "Organization",
        "id" : "1706307995193489000.2e27594f-67ca-4396-87f3-d11ef0fdb5e5",
=======
      "fullUrl" : "Organization/1706311742715020000.3351ae7f-f2b3-437c-8753-b277bfa59a32",
      "resource" : {
        "resourceType" : "Organization",
        "id" : "1706311742715020000.3351ae7f-f2b3-437c-8753-b277bfa59a32",
>>>>>>> 711af84e
        "address" : [
          {
            "country" : "USA"
          }
        ]
      }
    },
    {
<<<<<<< HEAD
      "fullUrl" : "Provenance/1706307995491019000.f4796903-8975-475c-a55e-57bd485ac443",
      "resource" : {
        "resourceType" : "Provenance",
        "id" : "1706307995491019000.f4796903-8975-475c-a55e-57bd485ac443",
        "target" : [
          {
            "reference" : "DiagnosticReport/1706307995664967000.9a4d769c-2fbd-4117-89e1-3a5c3293a5fc"
          }
        ],
        "recorded" : "2023-05-01T10:25:31-04:00",
        "_recorded" : {
          "extension" : [
            {
              "url" : "https://reportstream.cdc.gov/fhir/StructureDefinition/hl7v2-date-time",
              "valueString" : "20230501102531-0400"
            }
          ]
        },
        "activity" : {
          "coding" : [
            {
              "extension" : [
                {
                  "url" : "https://reportstream.cdc.gov/fhir/StructureDefinition/code-index-name",
                  "valueString" : "identifier"
                }
              ],
              "system" : "http://terminology.hl7.org/CodeSystem/v2-0003",
              "code" : "R01",
              "display" : "ORU_R01"
            }
          ]
        },
        "agent" : [
          {
            "type" : {
              "coding" : [
                {
                  "extension" : [
                    {
                      "url" : "https://reportstream.cdc.gov/fhir/StructureDefinition/code-index-name",
                      "valueString" : "identifier"
                    }
                  ],
                  "system" : "http://terminology.hl7.org/CodeSystem/provenance-participant-type",
                  "code" : "author"
                }
              ]
            }
          }
        ],
        "entity" : [
          {
            "role" : "source",
            "what" : {
              "reference" : "Device/1706307995493779000.19ef1545-be74-44fb-8243-be203bd2cb47"
            }
          }
        ]
      }
    },
    {
      "fullUrl" : "Device/1706307995493779000.19ef1545-be74-44fb-8243-be203bd2cb47",
      "resource" : {
        "resourceType" : "Device",
        "id" : "1706307995493779000.19ef1545-be74-44fb-8243-be203bd2cb47"
      }
    },
    {
      "fullUrl" : "Patient/1706307995511762000.f4db3d24-0b45-4bdd-b58d-60cdc9aa22f8",
      "resource" : {
        "resourceType" : "Patient",
        "id" : "1706307995511762000.f4db3d24-0b45-4bdd-b58d-60cdc9aa22f8",
        "extension" : [
          {
            "url" : "https://reportstream.cdc.gov/fhir/StructureDefinition/pid-patient",
            "extension" : [
              {
                "url" : "pid-24-multiple-birth-indicator",
                "valueString" : "N"
              }
            ]
          }
        ],
        "multipleBirthInteger" : 1
      }
    },
    {
      "fullUrl" : "ServiceRequest/1706307995516854000.883e1c47-2c1d-407d-8196-74130efa8f1b",
      "resource" : {
        "resourceType" : "ServiceRequest",
        "id" : "1706307995516854000.883e1c47-2c1d-407d-8196-74130efa8f1b",
        "status" : "unknown",
        "code" : {
          "coding" : [
            {
              "extension" : [
                {
                  "url" : "https://reportstream.cdc.gov/fhir/StructureDefinition/cwe-coding",
                  "valueString" : "coding"
                }
              ],
              "code" : "TEST"
            }
          ]
        },
        "subject" : {
          "reference" : "Patient/1706307995511762000.f4db3d24-0b45-4bdd-b58d-60cdc9aa22f8"
        }
      }
    },
    {
      "fullUrl" : "DiagnosticReport/1706307995664967000.9a4d769c-2fbd-4117-89e1-3a5c3293a5fc",
      "resource" : {
        "resourceType" : "DiagnosticReport",
        "id" : "1706307995664967000.9a4d769c-2fbd-4117-89e1-3a5c3293a5fc",
        "basedOn" : [
          {
            "reference" : "ServiceRequest/1706307995516854000.883e1c47-2c1d-407d-8196-74130efa8f1b"
=======
      "fullUrl" : "Provenance/1706311743003425000.a5ba65ba-7b0e-4512-a189-8950fa04eb96",
      "resource" : {
        "resourceType" : "Provenance",
        "id" : "1706311743003425000.a5ba65ba-7b0e-4512-a189-8950fa04eb96",
        "target" : [
          {
            "reference" : "MessageHeader/827ccb0e-ea8a-306c-8c34-a16891f84e7b"
          },
          {
            "reference" : "DiagnosticReport/1706311743164716000.811e52f2-f05b-453d-acc1-4f8c34592674"
          }
        ],
        "recorded" : "2023-05-01T10:25:31-04:00",
        "activity" : {
          "coding" : [
            {
              "display" : "ORU^R01^ORU_R01"
            }
          ]
        }
      }
    },
    {
      "fullUrl" : "Provenance/1706311743011033000.93be1e74-00fe-437c-946d-5a82c8246575",
      "resource" : {
        "resourceType" : "Provenance",
        "id" : "1706311743011033000.93be1e74-00fe-437c-946d-5a82c8246575",
        "recorded" : "2024-01-26T17:29:03Z",
        "policy" : [
          "http://hl7.org/fhir/uv/v2mappings/message-oru-r01-to-bundle"
        ],
        "activity" : {
          "coding" : [
            {
              "code" : "v2-FHIR transformation"
            }
          ]
        },
        "agent" : [
          {
            "type" : {
              "coding" : [
                {
                  "system" : "http://terminology.hl7.org/CodeSystem/provenance-participant-type",
                  "code" : "assembler"
                }
              ]
            },
            "who" : {
              "reference" : "Organization/1706311743010607000.4e5f2ca4-8d83-4be6-b56a-b1555d6f9165"
            }
          }
        ]
      }
    },
    {
      "fullUrl" : "Organization/1706311743010607000.4e5f2ca4-8d83-4be6-b56a-b1555d6f9165",
      "resource" : {
        "resourceType" : "Organization",
        "id" : "1706311743010607000.4e5f2ca4-8d83-4be6-b56a-b1555d6f9165",
        "identifier" : [
          {
            "value" : "CDC PRIME - Atlanta"
          },
          {
            "type" : {
              "coding" : [
                {
                  "system" : "http://terminology.hl7.org/CodeSystem/v2-0301"
                }
              ]
            },
            "system" : "urn:ietf:rfc:3986",
            "value" : "2.16.840.1.114222.4.1.237821"
          }
        ]
      }
    },
    {
      "fullUrl" : "Patient/1706311743025906000.3889bf55-99df-4073-8b21-2a312d4945ca",
      "resource" : {
        "resourceType" : "Patient",
        "id" : "1706311743025906000.3889bf55-99df-4073-8b21-2a312d4945ca",
        "extension" : [
          {
            "url" : "https://reportstream.cdc.gov/fhir/StructureDefinition/pid-patient",
            "extension" : [
              {
                "url" : "pid-24-multiple-birth-indicator",
                "valueString" : "N"
              }
            ]
          }
        ],
        "multipleBirthInteger" : 1
      }
    },
    {
      "fullUrl" : "Provenance/1706311743027446000.538a66c1-d6a8-48ee-b1fd-0b6cff85ddf7",
      "resource" : {
        "resourceType" : "Provenance",
        "id" : "1706311743027446000.538a66c1-d6a8-48ee-b1fd-0b6cff85ddf7",
        "target" : [
          {
            "reference" : "Patient/1706311743025906000.3889bf55-99df-4073-8b21-2a312d4945ca"
          }
        ],
        "recorded" : "2024-01-26T17:29:03Z",
        "activity" : {
          "coding" : [
            {
              "system" : "https://terminology.hl7.org/CodeSystem/v3-DataOperation",
              "code" : "UPDATE"
            }
          ]
        }
      }
    },
    {
      "fullUrl" : "ServiceRequest/1706311743032490000.43ad4cc2-54a6-4f44-8795-c42c0686442a",
      "resource" : {
        "resourceType" : "ServiceRequest",
        "id" : "1706311743032490000.43ad4cc2-54a6-4f44-8795-c42c0686442a",
        "status" : "unknown",
        "code" : {
          "coding" : [
            {
              "extension" : [
                {
                  "url" : "https://reportstream.cdc.gov/fhir/StructureDefinition/cwe-coding",
                  "valueString" : "coding"
                }
              ],
              "code" : "TEST"
            }
          ]
        },
        "subject" : {
          "reference" : "Patient/1706311743025906000.3889bf55-99df-4073-8b21-2a312d4945ca"
        }
      }
    },
    {
      "fullUrl" : "DiagnosticReport/1706311743164716000.811e52f2-f05b-453d-acc1-4f8c34592674",
      "resource" : {
        "resourceType" : "DiagnosticReport",
        "id" : "1706311743164716000.811e52f2-f05b-453d-acc1-4f8c34592674",
        "basedOn" : [
          {
            "reference" : "ServiceRequest/1706311743032490000.43ad4cc2-54a6-4f44-8795-c42c0686442a"
>>>>>>> 711af84e
          }
        ],
        "status" : "final",
        "code" : {
          "coding" : [
            {
              "extension" : [
                {
                  "url" : "https://reportstream.cdc.gov/fhir/StructureDefinition/cwe-coding",
                  "valueString" : "coding"
                }
              ],
              "code" : "TEST"
            }
          ]
        },
        "subject" : {
<<<<<<< HEAD
          "reference" : "Patient/1706307995511762000.f4db3d24-0b45-4bdd-b58d-60cdc9aa22f8"
=======
          "reference" : "Patient/1706311743025906000.3889bf55-99df-4073-8b21-2a312d4945ca"
>>>>>>> 711af84e
        }
      }
    }
  ]
}<|MERGE_RESOLUTION|>--- conflicted
+++ resolved
@@ -1,25 +1,15 @@
 {
   "resourceType" : "Bundle",
-<<<<<<< HEAD
-  "id" : "1706307995107651000.4b2e5316-dbb5-45ca-b3dd-4d1fc361bfd5",
-  "meta" : {
-    "lastUpdated" : "2024-01-26T17:26:35.123-05:00"
-=======
   "id" : "1706311742630316000.f6073598-ee1e-4fa9-a8fa-dfb352414197",
   "meta" : {
     "lastUpdated" : "2024-01-26T17:29:02.644-06:00"
->>>>>>> 711af84e
   },
   "identifier" : {
     "system" : "https://reportstream.cdc.gov/prime-router",
     "value" : "12345"
   },
   "type" : "message",
-<<<<<<< HEAD
-  "timestamp" : "2023-05-01T10:25:31.000-04:00",
-=======
   "timestamp" : "2023-05-01T09:25:31.000-05:00",
->>>>>>> 711af84e
   "entry" : [
     {
       "fullUrl" : "MessageHeader/827ccb0e-ea8a-306c-8c34-a16891f84e7b",
@@ -46,11 +36,7 @@
           "display" : "ORU^R01^ORU_R01"
         },
         "sender" : {
-<<<<<<< HEAD
-          "reference" : "Organization/1706307995193489000.2e27594f-67ca-4396-87f3-d11ef0fdb5e5"
-=======
           "reference" : "Organization/1706311742715020000.3351ae7f-f2b3-437c-8753-b277bfa59a32"
->>>>>>> 711af84e
         },
         "source" : {
           "_endpoint" : {
@@ -65,17 +51,10 @@
       }
     },
     {
-<<<<<<< HEAD
-      "fullUrl" : "Organization/1706307995193489000.2e27594f-67ca-4396-87f3-d11ef0fdb5e5",
-      "resource" : {
-        "resourceType" : "Organization",
-        "id" : "1706307995193489000.2e27594f-67ca-4396-87f3-d11ef0fdb5e5",
-=======
       "fullUrl" : "Organization/1706311742715020000.3351ae7f-f2b3-437c-8753-b277bfa59a32",
       "resource" : {
         "resourceType" : "Organization",
         "id" : "1706311742715020000.3351ae7f-f2b3-437c-8753-b277bfa59a32",
->>>>>>> 711af84e
         "address" : [
           {
             "country" : "USA"
@@ -84,37 +63,41 @@
       }
     },
     {
-<<<<<<< HEAD
-      "fullUrl" : "Provenance/1706307995491019000.f4796903-8975-475c-a55e-57bd485ac443",
+      "fullUrl" : "Provenance/1706311743003425000.a5ba65ba-7b0e-4512-a189-8950fa04eb96",
       "resource" : {
         "resourceType" : "Provenance",
-        "id" : "1706307995491019000.f4796903-8975-475c-a55e-57bd485ac443",
+        "id" : "1706311743003425000.a5ba65ba-7b0e-4512-a189-8950fa04eb96",
         "target" : [
           {
-            "reference" : "DiagnosticReport/1706307995664967000.9a4d769c-2fbd-4117-89e1-3a5c3293a5fc"
+            "reference" : "MessageHeader/827ccb0e-ea8a-306c-8c34-a16891f84e7b"
+          },
+          {
+            "reference" : "DiagnosticReport/1706311743164716000.811e52f2-f05b-453d-acc1-4f8c34592674"
           }
         ],
         "recorded" : "2023-05-01T10:25:31-04:00",
-        "_recorded" : {
-          "extension" : [
-            {
-              "url" : "https://reportstream.cdc.gov/fhir/StructureDefinition/hl7v2-date-time",
-              "valueString" : "20230501102531-0400"
-            }
-          ]
-        },
         "activity" : {
           "coding" : [
             {
-              "extension" : [
-                {
-                  "url" : "https://reportstream.cdc.gov/fhir/StructureDefinition/code-index-name",
-                  "valueString" : "identifier"
-                }
-              ],
-              "system" : "http://terminology.hl7.org/CodeSystem/v2-0003",
-              "code" : "R01",
-              "display" : "ORU_R01"
+              "display" : "ORU^R01^ORU_R01"
+            }
+          ]
+        }
+      }
+    },
+    {
+      "fullUrl" : "Provenance/1706311743011033000.93be1e74-00fe-437c-946d-5a82c8246575",
+      "resource" : {
+        "resourceType" : "Provenance",
+        "id" : "1706311743011033000.93be1e74-00fe-437c-946d-5a82c8246575",
+        "recorded" : "2024-01-26T17:29:03Z",
+        "policy" : [
+          "http://hl7.org/fhir/uv/v2mappings/message-oru-r01-to-bundle"
+        ],
+        "activity" : {
+          "coding" : [
+            {
+              "code" : "v2-FHIR transformation"
             }
           ]
         },
@@ -123,41 +106,46 @@
             "type" : {
               "coding" : [
                 {
-                  "extension" : [
-                    {
-                      "url" : "https://reportstream.cdc.gov/fhir/StructureDefinition/code-index-name",
-                      "valueString" : "identifier"
-                    }
-                  ],
                   "system" : "http://terminology.hl7.org/CodeSystem/provenance-participant-type",
-                  "code" : "author"
+                  "code" : "assembler"
                 }
               ]
-            }
-          }
-        ],
-        "entity" : [
-          {
-            "role" : "source",
-            "what" : {
-              "reference" : "Device/1706307995493779000.19ef1545-be74-44fb-8243-be203bd2cb47"
+            },
+            "who" : {
+              "reference" : "Organization/1706311743010607000.4e5f2ca4-8d83-4be6-b56a-b1555d6f9165"
             }
           }
         ]
       }
     },
     {
-      "fullUrl" : "Device/1706307995493779000.19ef1545-be74-44fb-8243-be203bd2cb47",
-      "resource" : {
-        "resourceType" : "Device",
-        "id" : "1706307995493779000.19ef1545-be74-44fb-8243-be203bd2cb47"
-      }
-    },
-    {
-      "fullUrl" : "Patient/1706307995511762000.f4db3d24-0b45-4bdd-b58d-60cdc9aa22f8",
+      "fullUrl" : "Organization/1706311743010607000.4e5f2ca4-8d83-4be6-b56a-b1555d6f9165",
+      "resource" : {
+        "resourceType" : "Organization",
+        "id" : "1706311743010607000.4e5f2ca4-8d83-4be6-b56a-b1555d6f9165",
+        "identifier" : [
+          {
+            "value" : "CDC PRIME - Atlanta"
+          },
+          {
+            "type" : {
+              "coding" : [
+                {
+                  "system" : "http://terminology.hl7.org/CodeSystem/v2-0301"
+                }
+              ]
+            },
+            "system" : "urn:ietf:rfc:3986",
+            "value" : "2.16.840.1.114222.4.1.237821"
+          }
+        ]
+      }
+    },
+    {
+      "fullUrl" : "Patient/1706311743025906000.3889bf55-99df-4073-8b21-2a312d4945ca",
       "resource" : {
         "resourceType" : "Patient",
-        "id" : "1706307995511762000.f4db3d24-0b45-4bdd-b58d-60cdc9aa22f8",
+        "id" : "1706311743025906000.3889bf55-99df-4073-8b21-2a312d4945ca",
         "extension" : [
           {
             "url" : "https://reportstream.cdc.gov/fhir/StructureDefinition/pid-patient",
@@ -173,136 +161,6 @@
       }
     },
     {
-      "fullUrl" : "ServiceRequest/1706307995516854000.883e1c47-2c1d-407d-8196-74130efa8f1b",
-      "resource" : {
-        "resourceType" : "ServiceRequest",
-        "id" : "1706307995516854000.883e1c47-2c1d-407d-8196-74130efa8f1b",
-        "status" : "unknown",
-        "code" : {
-          "coding" : [
-            {
-              "extension" : [
-                {
-                  "url" : "https://reportstream.cdc.gov/fhir/StructureDefinition/cwe-coding",
-                  "valueString" : "coding"
-                }
-              ],
-              "code" : "TEST"
-            }
-          ]
-        },
-        "subject" : {
-          "reference" : "Patient/1706307995511762000.f4db3d24-0b45-4bdd-b58d-60cdc9aa22f8"
-        }
-      }
-    },
-    {
-      "fullUrl" : "DiagnosticReport/1706307995664967000.9a4d769c-2fbd-4117-89e1-3a5c3293a5fc",
-      "resource" : {
-        "resourceType" : "DiagnosticReport",
-        "id" : "1706307995664967000.9a4d769c-2fbd-4117-89e1-3a5c3293a5fc",
-        "basedOn" : [
-          {
-            "reference" : "ServiceRequest/1706307995516854000.883e1c47-2c1d-407d-8196-74130efa8f1b"
-=======
-      "fullUrl" : "Provenance/1706311743003425000.a5ba65ba-7b0e-4512-a189-8950fa04eb96",
-      "resource" : {
-        "resourceType" : "Provenance",
-        "id" : "1706311743003425000.a5ba65ba-7b0e-4512-a189-8950fa04eb96",
-        "target" : [
-          {
-            "reference" : "MessageHeader/827ccb0e-ea8a-306c-8c34-a16891f84e7b"
-          },
-          {
-            "reference" : "DiagnosticReport/1706311743164716000.811e52f2-f05b-453d-acc1-4f8c34592674"
-          }
-        ],
-        "recorded" : "2023-05-01T10:25:31-04:00",
-        "activity" : {
-          "coding" : [
-            {
-              "display" : "ORU^R01^ORU_R01"
-            }
-          ]
-        }
-      }
-    },
-    {
-      "fullUrl" : "Provenance/1706311743011033000.93be1e74-00fe-437c-946d-5a82c8246575",
-      "resource" : {
-        "resourceType" : "Provenance",
-        "id" : "1706311743011033000.93be1e74-00fe-437c-946d-5a82c8246575",
-        "recorded" : "2024-01-26T17:29:03Z",
-        "policy" : [
-          "http://hl7.org/fhir/uv/v2mappings/message-oru-r01-to-bundle"
-        ],
-        "activity" : {
-          "coding" : [
-            {
-              "code" : "v2-FHIR transformation"
-            }
-          ]
-        },
-        "agent" : [
-          {
-            "type" : {
-              "coding" : [
-                {
-                  "system" : "http://terminology.hl7.org/CodeSystem/provenance-participant-type",
-                  "code" : "assembler"
-                }
-              ]
-            },
-            "who" : {
-              "reference" : "Organization/1706311743010607000.4e5f2ca4-8d83-4be6-b56a-b1555d6f9165"
-            }
-          }
-        ]
-      }
-    },
-    {
-      "fullUrl" : "Organization/1706311743010607000.4e5f2ca4-8d83-4be6-b56a-b1555d6f9165",
-      "resource" : {
-        "resourceType" : "Organization",
-        "id" : "1706311743010607000.4e5f2ca4-8d83-4be6-b56a-b1555d6f9165",
-        "identifier" : [
-          {
-            "value" : "CDC PRIME - Atlanta"
-          },
-          {
-            "type" : {
-              "coding" : [
-                {
-                  "system" : "http://terminology.hl7.org/CodeSystem/v2-0301"
-                }
-              ]
-            },
-            "system" : "urn:ietf:rfc:3986",
-            "value" : "2.16.840.1.114222.4.1.237821"
-          }
-        ]
-      }
-    },
-    {
-      "fullUrl" : "Patient/1706311743025906000.3889bf55-99df-4073-8b21-2a312d4945ca",
-      "resource" : {
-        "resourceType" : "Patient",
-        "id" : "1706311743025906000.3889bf55-99df-4073-8b21-2a312d4945ca",
-        "extension" : [
-          {
-            "url" : "https://reportstream.cdc.gov/fhir/StructureDefinition/pid-patient",
-            "extension" : [
-              {
-                "url" : "pid-24-multiple-birth-indicator",
-                "valueString" : "N"
-              }
-            ]
-          }
-        ],
-        "multipleBirthInteger" : 1
-      }
-    },
-    {
       "fullUrl" : "Provenance/1706311743027446000.538a66c1-d6a8-48ee-b1fd-0b6cff85ddf7",
       "resource" : {
         "resourceType" : "Provenance",
@@ -355,7 +213,6 @@
         "basedOn" : [
           {
             "reference" : "ServiceRequest/1706311743032490000.43ad4cc2-54a6-4f44-8795-c42c0686442a"
->>>>>>> 711af84e
           }
         ],
         "status" : "final",
@@ -373,11 +230,7 @@
           ]
         },
         "subject" : {
-<<<<<<< HEAD
-          "reference" : "Patient/1706307995511762000.f4db3d24-0b45-4bdd-b58d-60cdc9aa22f8"
-=======
           "reference" : "Patient/1706311743025906000.3889bf55-99df-4073-8b21-2a312d4945ca"
->>>>>>> 711af84e
         }
       }
     }
