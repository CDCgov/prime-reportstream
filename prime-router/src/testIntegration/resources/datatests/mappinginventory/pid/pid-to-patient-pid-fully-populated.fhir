--- conflicted
+++ resolved
@@ -1,25 +1,15 @@
 {
   "resourceType" : "Bundle",
-<<<<<<< HEAD
-  "id" : "1706308024550488000.c42b6eb2-9f9b-406a-9635-2076ba3ea070",
-  "meta" : {
-    "lastUpdated" : "2024-01-26T17:27:04.563-05:00"
-=======
   "id" : "1706311768503608000.29165555-cb8e-4cf3-ad02-3d36737ab4b2",
   "meta" : {
     "lastUpdated" : "2024-01-26T17:29:28.517-06:00"
->>>>>>> 711af84e
   },
   "identifier" : {
     "system" : "https://reportstream.cdc.gov/prime-router",
     "value" : "12345"
   },
   "type" : "message",
-<<<<<<< HEAD
-  "timestamp" : "2023-05-01T10:25:31.000-04:00",
-=======
   "timestamp" : "2023-05-01T09:25:31.000-05:00",
->>>>>>> 711af84e
   "entry" : [
     {
       "fullUrl" : "MessageHeader/827ccb0e-ea8a-306c-8c34-a16891f84e7b",
@@ -46,11 +36,7 @@
           "display" : "ORU^R01^ORU_R01"
         },
         "sender" : {
-<<<<<<< HEAD
-          "reference" : "Organization/1706308024633439000.3ab0715c-4525-4fd9-9596-81bad4b10f92"
-=======
           "reference" : "Organization/1706311768589365000.e40ee849-8539-4423-af24-e6553217e68a"
->>>>>>> 711af84e
         },
         "source" : {
           "_endpoint" : {
@@ -60,98 +46,6 @@
                 "valueCode" : "unknown"
               }
             ]
-<<<<<<< HEAD
-          }
-        }
-      }
-    },
-    {
-      "fullUrl" : "Organization/1706308024633439000.3ab0715c-4525-4fd9-9596-81bad4b10f92",
-      "resource" : {
-        "resourceType" : "Organization",
-        "id" : "1706308024633439000.3ab0715c-4525-4fd9-9596-81bad4b10f92",
-        "address" : [
-          {
-            "country" : "USA"
-          }
-        ]
-      }
-    },
-    {
-      "fullUrl" : "Provenance/1706308024913067000.df3d852b-0123-4b77-aa55-9c872aefe8da",
-      "resource" : {
-        "resourceType" : "Provenance",
-        "id" : "1706308024913067000.df3d852b-0123-4b77-aa55-9c872aefe8da",
-        "target" : [
-          {
-            "reference" : "DiagnosticReport/1706308025119833000.09c82af1-1f5a-4fe7-8017-f6beb47fe3ba"
-          }
-        ],
-        "recorded" : "2023-05-01T10:25:31-04:00",
-        "_recorded" : {
-          "extension" : [
-            {
-              "url" : "https://reportstream.cdc.gov/fhir/StructureDefinition/hl7v2-date-time",
-              "valueString" : "20230501102531-0400"
-            }
-          ]
-        },
-        "activity" : {
-          "coding" : [
-            {
-              "extension" : [
-                {
-                  "url" : "https://reportstream.cdc.gov/fhir/StructureDefinition/code-index-name",
-                  "valueString" : "identifier"
-                }
-              ],
-              "system" : "http://terminology.hl7.org/CodeSystem/v2-0003",
-              "code" : "R01",
-              "display" : "ORU_R01"
-            }
-          ]
-        },
-        "agent" : [
-          {
-            "type" : {
-              "coding" : [
-                {
-                  "extension" : [
-                    {
-                      "url" : "https://reportstream.cdc.gov/fhir/StructureDefinition/code-index-name",
-                      "valueString" : "identifier"
-                    }
-                  ],
-                  "system" : "http://terminology.hl7.org/CodeSystem/provenance-participant-type",
-                  "code" : "author"
-                }
-              ]
-            }
-          }
-        ],
-        "entity" : [
-          {
-            "role" : "source",
-            "what" : {
-              "reference" : "Device/1706308024915946000.c288698f-129d-4591-8adc-43afb5bc3836"
-            }
-          }
-        ]
-      }
-    },
-    {
-      "fullUrl" : "Device/1706308024915946000.c288698f-129d-4591-8adc-43afb5bc3836",
-      "resource" : {
-        "resourceType" : "Device",
-        "id" : "1706308024915946000.c288698f-129d-4591-8adc-43afb5bc3836"
-      }
-    },
-    {
-      "fullUrl" : "Patient/1706308024956388000.6bdde9ad-f6c6-441f-96b4-be3901457d21",
-      "resource" : {
-        "resourceType" : "Patient",
-        "id" : "1706308024956388000.6bdde9ad-f6c6-441f-96b4-be3901457d21",
-=======
           }
         }
       }
@@ -252,17 +146,12 @@
       "resource" : {
         "resourceType" : "Patient",
         "id" : "1706311768940011000.daee3431-0f6e-4101-898d-aa97ed970425",
->>>>>>> 711af84e
         "meta" : {
           "extension" : [
             {
               "url" : "https://reportstream.cdc.gov/fhir/StructureDefinition/last-updated-facility-namespace-id",
               "valueReference" : {
-<<<<<<< HEAD
-                "reference" : "Organization/1706308024952869000.4ed6a659-4f22-48f5-b005-e8cbdb6ad943"
-=======
                 "reference" : "Organization/1706311768935057000.56009f95-608b-4c2d-bd4a-33b01b60d71b"
->>>>>>> 711af84e
               }
             }
           ],
@@ -303,11 +192,7 @@
                     {
                       "url" : "https://reportstream.cdc.gov/fhir/StructureDefinition/assigning-facility",
                       "valueReference" : {
-<<<<<<< HEAD
-                        "reference" : "Organization/1706308024932355000.162293b0-5858-4a13-b28e-ff0743000054"
-=======
                         "reference" : "Organization/1706311768913455000.8ec00699-03ac-4a88-ade7-cbaa04abeba9"
->>>>>>> 711af84e
                       }
                     },
                     {
@@ -353,11 +238,7 @@
                     {
                       "url" : "https://reportstream.cdc.gov/fhir/StructureDefinition/assigning-facility",
                       "valueReference" : {
-<<<<<<< HEAD
-                        "reference" : "Organization/1706308024933393000.1530e942-6628-4251-b419-9dfadeae5f3a"
-=======
                         "reference" : "Organization/1706311768914461000.cc24922c-7368-4f07-8caa-067656628929"
->>>>>>> 711af84e
                       }
                     },
                     {
@@ -1177,11 +1058,7 @@
               {
                 "url" : "https://reportstream.cdc.gov/fhir/StructureDefinition/assigning-facility",
                 "valueReference" : {
-<<<<<<< HEAD
-                  "reference" : "Organization/1706308024928012000.de1ae899-3de9-444c-a711-073f8cd0b0fa"
-=======
                   "reference" : "Organization/1706311768905497000.f404b5cd-c34a-4218-986c-4df4a8404c8f"
->>>>>>> 711af84e
                 }
               },
               {
@@ -1224,11 +1101,7 @@
               {
                 "url" : "https://reportstream.cdc.gov/fhir/StructureDefinition/assigning-facility",
                 "valueReference" : {
-<<<<<<< HEAD
-                  "reference" : "Organization/1706308024929264000.ac4b54e5-276f-40b7-9873-8e1f54dc01be"
-=======
                   "reference" : "Organization/1706311768906963000.feae7da6-16e4-4400-951d-3f9a8ed1a4f2"
->>>>>>> 711af84e
                 }
               },
               {
@@ -1542,34 +1415,6 @@
           {
             "extension" : [
               {
-<<<<<<< HEAD
-                "url" : "https://reportstream.cdc.gov/fhir/StructureDefinition/xad-address",
-                "extension" : [
-                  {
-                    "url" : "https://reportstream.cdc.gov/fhir/StructureDefinition/sad-address-line",
-                    "extension" : [
-                      {
-                        "url" : "SAD.1",
-                        "valueString" : "123 North 102nd Street"
-                      },
-                      {
-                        "url" : "SAD.2"
-                      },
-                      {
-                        "url" : "SAD.3"
-                      }
-                    ]
-                  },
-                  {
-                    "url" : "XAD.2",
-                    "valueString" : "Apt 4D"
-                  },
-                  {
-                    "url" : "XAD.7",
-                    "valueCode" : "H"
-                  }
-                ]
-=======
                 "url" : "https://reportstream.cdc.gov/fhir/StructureDefinition/xad7-address-type",
                 "valueCode" : "H"
               },
@@ -1580,7 +1425,6 @@
               {
                 "url" : "https://reportstream.cdc.gov/fhir/StructureDefinition/xad2-other-designation",
                 "valueString" : "Apt 4D"
->>>>>>> 711af84e
               }
             ],
             "use" : "home",
@@ -1597,34 +1441,6 @@
           {
             "extension" : [
               {
-<<<<<<< HEAD
-                "url" : "https://reportstream.cdc.gov/fhir/StructureDefinition/xad-address",
-                "extension" : [
-                  {
-                    "url" : "https://reportstream.cdc.gov/fhir/StructureDefinition/sad-address-line",
-                    "extension" : [
-                      {
-                        "url" : "SAD.1",
-                        "valueString" : "111 South"
-                      },
-                      {
-                        "url" : "SAD.2"
-                      },
-                      {
-                        "url" : "SAD.3"
-                      }
-                    ]
-                  },
-                  {
-                    "url" : "XAD.2",
-                    "valueString" : "Apt 14"
-                  },
-                  {
-                    "url" : "XAD.7",
-                    "valueCode" : "C"
-                  }
-                ]
-=======
                 "url" : "https://reportstream.cdc.gov/fhir/StructureDefinition/xad7-address-type",
                 "valueCode" : "C"
               },
@@ -1635,7 +1451,6 @@
               {
                 "url" : "https://reportstream.cdc.gov/fhir/StructureDefinition/xad2-other-designation",
                 "valueString" : "Apt 14"
->>>>>>> 711af84e
               }
             ],
             "use" : "temp",
@@ -1770,21 +1585,13 @@
         "link" : [
           {
             "other" : {
-<<<<<<< HEAD
-              "reference" : "RelatedPerson/1706308024947151000.534d10d8-7da2-496b-8a62-7801452014bf"
-=======
               "reference" : "RelatedPerson/1706311768928956000.6ada1d79-ddcd-4591-948a-6c305b9a9ace"
->>>>>>> 711af84e
             },
             "type" : "seealso"
           },
           {
             "other" : {
-<<<<<<< HEAD
-              "reference" : "RelatedPerson/1706308024947899000.8951f30c-1424-4f34-b69d-c861c9088ec9"
-=======
               "reference" : "RelatedPerson/1706311768929816000.ec645291-1d1c-4ba2-b029-6057bbe0c89e"
->>>>>>> 711af84e
             },
             "type" : "seealso"
           }
@@ -1792,17 +1599,10 @@
       }
     },
     {
-<<<<<<< HEAD
-      "fullUrl" : "Organization/1706308024928012000.de1ae899-3de9-444c-a711-073f8cd0b0fa",
-      "resource" : {
-        "resourceType" : "Organization",
-        "id" : "1706308024928012000.de1ae899-3de9-444c-a711-073f8cd0b0fa",
-=======
       "fullUrl" : "Organization/1706311768905497000.f404b5cd-c34a-4218-986c-4df4a8404c8f",
       "resource" : {
         "resourceType" : "Organization",
         "id" : "1706311768905497000.f404b5cd-c34a-4218-986c-4df4a8404c8f",
->>>>>>> 711af84e
         "identifier" : [
           {
             "extension" : [
@@ -1835,17 +1635,10 @@
       }
     },
     {
-<<<<<<< HEAD
-      "fullUrl" : "Organization/1706308024929264000.ac4b54e5-276f-40b7-9873-8e1f54dc01be",
-      "resource" : {
-        "resourceType" : "Organization",
-        "id" : "1706308024929264000.ac4b54e5-276f-40b7-9873-8e1f54dc01be",
-=======
       "fullUrl" : "Organization/1706311768906963000.feae7da6-16e4-4400-951d-3f9a8ed1a4f2",
       "resource" : {
         "resourceType" : "Organization",
         "id" : "1706311768906963000.feae7da6-16e4-4400-951d-3f9a8ed1a4f2",
->>>>>>> 711af84e
         "identifier" : [
           {
             "extension" : [
@@ -1878,17 +1671,10 @@
       }
     },
     {
-<<<<<<< HEAD
-      "fullUrl" : "Organization/1706308024932355000.162293b0-5858-4a13-b28e-ff0743000054",
-      "resource" : {
-        "resourceType" : "Organization",
-        "id" : "1706308024932355000.162293b0-5858-4a13-b28e-ff0743000054",
-=======
       "fullUrl" : "Organization/1706311768913455000.8ec00699-03ac-4a88-ade7-cbaa04abeba9",
       "resource" : {
         "resourceType" : "Organization",
         "id" : "1706311768913455000.8ec00699-03ac-4a88-ade7-cbaa04abeba9",
->>>>>>> 711af84e
         "identifier" : [
           {
             "extension" : [
@@ -1921,17 +1707,10 @@
       }
     },
     {
-<<<<<<< HEAD
-      "fullUrl" : "Organization/1706308024933393000.1530e942-6628-4251-b419-9dfadeae5f3a",
-      "resource" : {
-        "resourceType" : "Organization",
-        "id" : "1706308024933393000.1530e942-6628-4251-b419-9dfadeae5f3a",
-=======
       "fullUrl" : "Organization/1706311768914461000.cc24922c-7368-4f07-8caa-067656628929",
       "resource" : {
         "resourceType" : "Organization",
         "id" : "1706311768914461000.cc24922c-7368-4f07-8caa-067656628929",
->>>>>>> 711af84e
         "identifier" : [
           {
             "extension" : [
@@ -1964,17 +1743,10 @@
       }
     },
     {
-<<<<<<< HEAD
-      "fullUrl" : "Organization/1706308024946613000.268f85de-f464-4ef6-b4be-53fdf4c44fa6",
-      "resource" : {
-        "resourceType" : "Organization",
-        "id" : "1706308024946613000.268f85de-f464-4ef6-b4be-53fdf4c44fa6",
-=======
       "fullUrl" : "Organization/1706311768928350000.53d68069-bdd2-4867-ba38-8292bfdda05b",
       "resource" : {
         "resourceType" : "Organization",
         "id" : "1706311768928350000.53d68069-bdd2-4867-ba38-8292bfdda05b",
->>>>>>> 711af84e
         "identifier" : [
           {
             "extension" : [
@@ -2007,28 +1779,17 @@
       }
     },
     {
-<<<<<<< HEAD
-      "fullUrl" : "RelatedPerson/1706308024947151000.534d10d8-7da2-496b-8a62-7801452014bf",
-      "resource" : {
-        "resourceType" : "RelatedPerson",
-        "id" : "1706308024947151000.534d10d8-7da2-496b-8a62-7801452014bf",
-=======
       "fullUrl" : "RelatedPerson/1706311768928956000.6ada1d79-ddcd-4591-948a-6c305b9a9ace",
       "resource" : {
         "resourceType" : "RelatedPerson",
         "id" : "1706311768928956000.6ada1d79-ddcd-4591-948a-6c305b9a9ace",
->>>>>>> 711af84e
         "identifier" : [
           {
             "extension" : [
               {
                 "url" : "https://reportstream.cdc.gov/fhir/StructureDefinition/assigning-facility",
                 "valueReference" : {
-<<<<<<< HEAD
-                  "reference" : "Organization/1706308024946613000.268f85de-f464-4ef6-b4be-53fdf4c44fa6"
-=======
                   "reference" : "Organization/1706311768928350000.53d68069-bdd2-4867-ba38-8292bfdda05b"
->>>>>>> 711af84e
                 }
               },
               {
@@ -2066,17 +1827,10 @@
       }
     },
     {
-<<<<<<< HEAD
-      "fullUrl" : "Organization/1706308024947459000.fa99f492-6a54-402f-8e0b-7e069035b3f2",
-      "resource" : {
-        "resourceType" : "Organization",
-        "id" : "1706308024947459000.fa99f492-6a54-402f-8e0b-7e069035b3f2",
-=======
       "fullUrl" : "Organization/1706311768929319000.888ae9f5-6040-4a06-a5d0-21f7e0f03d30",
       "resource" : {
         "resourceType" : "Organization",
         "id" : "1706311768929319000.888ae9f5-6040-4a06-a5d0-21f7e0f03d30",
->>>>>>> 711af84e
         "identifier" : [
           {
             "extension" : [
@@ -2109,28 +1863,17 @@
       }
     },
     {
-<<<<<<< HEAD
-      "fullUrl" : "RelatedPerson/1706308024947899000.8951f30c-1424-4f34-b69d-c861c9088ec9",
-      "resource" : {
-        "resourceType" : "RelatedPerson",
-        "id" : "1706308024947899000.8951f30c-1424-4f34-b69d-c861c9088ec9",
-=======
       "fullUrl" : "RelatedPerson/1706311768929816000.ec645291-1d1c-4ba2-b029-6057bbe0c89e",
       "resource" : {
         "resourceType" : "RelatedPerson",
         "id" : "1706311768929816000.ec645291-1d1c-4ba2-b029-6057bbe0c89e",
->>>>>>> 711af84e
         "identifier" : [
           {
             "extension" : [
               {
                 "url" : "https://reportstream.cdc.gov/fhir/StructureDefinition/assigning-facility",
                 "valueReference" : {
-<<<<<<< HEAD
-                  "reference" : "Organization/1706308024947459000.fa99f492-6a54-402f-8e0b-7e069035b3f2"
-=======
                   "reference" : "Organization/1706311768929319000.888ae9f5-6040-4a06-a5d0-21f7e0f03d30"
->>>>>>> 711af84e
                 }
               },
               {
@@ -2168,17 +1911,10 @@
       }
     },
     {
-<<<<<<< HEAD
-      "fullUrl" : "Organization/1706308024952869000.4ed6a659-4f22-48f5-b005-e8cbdb6ad943",
-      "resource" : {
-        "resourceType" : "Organization",
-        "id" : "1706308024952869000.4ed6a659-4f22-48f5-b005-e8cbdb6ad943",
-=======
       "fullUrl" : "Organization/1706311768935057000.56009f95-608b-4c2d-bd4a-33b01b60d71b",
       "resource" : {
         "resourceType" : "Organization",
         "id" : "1706311768935057000.56009f95-608b-4c2d-bd4a-33b01b60d71b",
->>>>>>> 711af84e
         "identifier" : [
           {
             "extension" : [
@@ -2211,12 +1947,6 @@
       }
     },
     {
-<<<<<<< HEAD
-      "fullUrl" : "ServiceRequest/1706308024974266000.5935605f-b4e5-4dab-b9f3-b326ffacca15",
-      "resource" : {
-        "resourceType" : "ServiceRequest",
-        "id" : "1706308024974266000.5935605f-b4e5-4dab-b9f3-b326ffacca15",
-=======
       "fullUrl" : "Provenance/1706311768954270000.a9b01952-f966-420b-877e-76a055483a6a",
       "resource" : {
         "resourceType" : "Provenance",
@@ -2294,7 +2024,6 @@
       "resource" : {
         "resourceType" : "ServiceRequest",
         "id" : "1706311768961583000.4ab1a360-52f0-49e7-99e4-96d153546652",
->>>>>>> 711af84e
         "status" : "unknown",
         "code" : {
           "coding" : [
@@ -2310,20 +2039,6 @@
           ]
         },
         "subject" : {
-<<<<<<< HEAD
-          "reference" : "Patient/1706308024956388000.6bdde9ad-f6c6-441f-96b4-be3901457d21"
-        }
-      }
-    },
-    {
-      "fullUrl" : "DiagnosticReport/1706308025119833000.09c82af1-1f5a-4fe7-8017-f6beb47fe3ba",
-      "resource" : {
-        "resourceType" : "DiagnosticReport",
-        "id" : "1706308025119833000.09c82af1-1f5a-4fe7-8017-f6beb47fe3ba",
-        "basedOn" : [
-          {
-            "reference" : "ServiceRequest/1706308024974266000.5935605f-b4e5-4dab-b9f3-b326ffacca15"
-=======
           "reference" : "Patient/1706311768940011000.daee3431-0f6e-4101-898d-aa97ed970425"
         }
       }
@@ -2336,7 +2051,6 @@
         "basedOn" : [
           {
             "reference" : "ServiceRequest/1706311768961583000.4ab1a360-52f0-49e7-99e4-96d153546652"
->>>>>>> 711af84e
           }
         ],
         "status" : "final",
@@ -2354,11 +2068,7 @@
           ]
         },
         "subject" : {
-<<<<<<< HEAD
-          "reference" : "Patient/1706308024956388000.6bdde9ad-f6c6-441f-96b4-be3901457d21"
-=======
           "reference" : "Patient/1706311768940011000.daee3431-0f6e-4101-898d-aa97ed970425"
->>>>>>> 711af84e
         }
       }
     }
