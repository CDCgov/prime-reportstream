{
  "resourceType" : "Bundle",
<<<<<<< HEAD
  "id" : "1707523094540751000.94787088-028c-4186-ad47-a5257b4e460b",
  "meta" : {
    "lastUpdated" : "2024-02-09T17:58:14.586-06:00"
=======
  "id" : "1707766086111293000.f88d9c30-38cd-4732-9e05-614c51cf23d3",
  "meta" : {
    "lastUpdated" : "2024-02-12T13:28:06.120-06:00"
>>>>>>> cddac704
  },
  "identifier" : {
    "system" : "https://reportstream.cdc.gov/prime-router",
    "value" : "12345"
  },
  "type" : "message",
  "timestamp" : "2023-05-01T09:25:31.000-05:00",
<<<<<<< HEAD
  "entry" : [
    {
      "fullUrl" : "MessageHeader/827ccb0e-ea8a-306c-8c34-a16891f84e7b",
      "resource" : {
        "resourceType" : "MessageHeader",
        "id" : "827ccb0e-ea8a-306c-8c34-a16891f84e7b",
        "extension" : [
          {
            "url" : "https://reportstream.cdc.gov/fhir/StructureDefinition/encoding-characters",
            "valueString" : "^~\\&#"
          },
          {
            "url" : "https://reportstream.cdc.gov/fhir/StructureDefinition/character-set",
            "valueString" : "UNICODE UTF-8"
          },
          {
            "url" : "https://reportstream.cdc.gov/fhir/StructureDefinition/msh-message-header",
            "extension" : [
              {
                "url" : "MSH.7",
                "valueString" : "20230501102531-0400"
              }
            ]
          }
        ],
        "eventCoding" : {
          "system" : "http://terminology.hl7.org/CodeSystem/v2-0003",
          "code" : "R01",
          "display" : "ORU^R01^ORU_R01"
        },
        "sender" : {
          "reference" : "Organization/1707523094750797000.215daf63-d132-4793-9e5c-60feff7f11af"
        },
        "source" : {
          "_endpoint" : {
            "extension" : [
              {
                "url" : "http://hl7.org/fhir/StructureDefinition/data-absent-reason",
                "valueCode" : "unknown"
              }
            ]
          }
        }
      }
    },
    {
      "fullUrl" : "Organization/1707523094750797000.215daf63-d132-4793-9e5c-60feff7f11af",
      "resource" : {
        "resourceType" : "Organization",
        "id" : "1707523094750797000.215daf63-d132-4793-9e5c-60feff7f11af",
        "address" : [
          {
            "country" : "USA"
          }
        ]
      }
    },
    {
      "fullUrl" : "Provenance/1707523095699994000.f99e0c52-01c9-44f5-8d21-ee51fd3a3534",
      "resource" : {
        "resourceType" : "Provenance",
        "id" : "1707523095699994000.f99e0c52-01c9-44f5-8d21-ee51fd3a3534",
        "target" : [
          {
            "reference" : "MessageHeader/827ccb0e-ea8a-306c-8c34-a16891f84e7b"
          },
          {
            "reference" : "DiagnosticReport/1707523096448250000.0c6f2d69-7c86-48f4-b8e3-e09020a193f3"
          }
        ],
        "recorded" : "2023-05-01T10:25:31-04:00",
        "activity" : {
          "coding" : [
            {
              "display" : "ORU^R01^ORU_R01"
            }
          ]
        }
      }
    },
    {
      "fullUrl" : "Provenance/1707523095710055000.be037dc1-8a04-4273-90b5-9b750ae7ea1f",
      "resource" : {
        "resourceType" : "Provenance",
        "id" : "1707523095710055000.be037dc1-8a04-4273-90b5-9b750ae7ea1f",
        "recorded" : "2024-02-09T17:58:15Z",
        "policy" : [
          "http://hl7.org/fhir/uv/v2mappings/message-oru-r01-to-bundle"
        ],
        "activity" : {
          "coding" : [
            {
              "code" : "v2-FHIR transformation"
            }
          ]
        },
        "agent" : [
          {
            "type" : {
              "coding" : [
                {
                  "system" : "http://terminology.hl7.org/CodeSystem/provenance-participant-type",
                  "code" : "assembler"
                }
              ]
            },
            "who" : {
              "reference" : "Organization/1707523095709645000.5bd7d7b5-0433-472a-822f-c47331595f72"
            }
          }
        ]
      }
    },
    {
      "fullUrl" : "Organization/1707523095709645000.5bd7d7b5-0433-472a-822f-c47331595f72",
      "resource" : {
        "resourceType" : "Organization",
        "id" : "1707523095709645000.5bd7d7b5-0433-472a-822f-c47331595f72",
        "identifier" : [
          {
            "value" : "CDC PRIME - Atlanta"
          },
          {
            "type" : {
              "coding" : [
                {
                  "system" : "http://terminology.hl7.org/CodeSystem/v2-0301"
                }
              ]
            },
            "system" : "urn:ietf:rfc:3986",
            "value" : "2.16.840.1.114222.4.1.237821"
          }
        ]
      }
    },
    {
      "fullUrl" : "Patient/1707523095915064000.45788996-82e4-47e5-922b-2c88595f670a",
      "resource" : {
        "resourceType" : "Patient",
        "id" : "1707523095915064000.45788996-82e4-47e5-922b-2c88595f670a",
        "meta" : {
          "extension" : [
            {
              "url" : "https://reportstream.cdc.gov/fhir/StructureDefinition/last-updated-facility-namespace-id",
              "valueReference" : {
                "reference" : "Organization/1707523095911067000.fc93651f-356e-4508-a2e9-9bec209db32b"
              }
            }
          ],
          "lastUpdated" : "2012-06-17T00:00:00-05:00",
          "_lastUpdated" : {
            "extension" : [
              {
                "url" : "https://reportstream.cdc.gov/fhir/StructureDefinition/hl7v2-date-time",
                "valueString" : "201206170000-0500"
              }
            ]
          }
        },
        "extension" : [
          {
            "url" : "https://reportstream.cdc.gov/fhir/StructureDefinition/pid-patient",
            "extension" : [
              {
                "url" : "pid-8-administrative-sex",
                "valueCodeableConcept" : {
                  "coding" : [
                    {
                      "extension" : [
                        {
                          "url" : "https://reportstream.cdc.gov/fhir/StructureDefinition/cwe-coding",
                          "valueString" : "coding"
                        }
                      ],
                      "code" : "M"
                    }
                  ]
                }
              },
              {
                "url" : "pid-18-patient-account-number",
                "valueIdentifier" : {
                  "extension" : [
                    {
                      "url" : "https://reportstream.cdc.gov/fhir/StructureDefinition/identifier-type-code",
                      "valueString" : "MR"
                    },
                    {
                      "url" : "https://reportstream.cdc.gov/fhir/StructureDefinition/assigning-facility",
                      "valueReference" : {
                        "reference" : "Organization/1707523095826512000.8ff47e67-e3fa-4098-bead-7265c1f0e633"
                      }
                    },
                    {
                      "url" : "https://reportstream.cdc.gov/fhir/StructureDefinition/hl7v2Field",
                      "valueString" : "PID.18"
                    }
                  ],
                  "type" : {
                    "coding" : [
                      {
                        "code" : "MR"
                      }
                    ]
                  },
                  "system" : "NIST MPI",
                  "_system" : {
                    "extension" : [
                      {
                        "url" : "https://reportstream.cdc.gov/fhir/StructureDefinition/namespace-id",
                        "valueString" : "NIST MPI"
                      },
                      {
                        "url" : "https://reportstream.cdc.gov/fhir/StructureDefinition/universal-id",
                        "valueString" : "1.11.222.3.444444.5.66.7.88.9"
                      },
                      {
                        "url" : "https://reportstream.cdc.gov/fhir/StructureDefinition/universal-id-type",
                        "valueString" : "ISO"
                      }
                    ]
                  },
                  "value" : "281330"
                }
              },
              {
                "url" : "pid-18-patient-account-number",
                "valueIdentifier" : {
                  "extension" : [
                    {
                      "url" : "https://reportstream.cdc.gov/fhir/StructureDefinition/identifier-type-code",
                      "valueString" : "SS"
                    },
                    {
                      "url" : "https://reportstream.cdc.gov/fhir/StructureDefinition/assigning-facility",
                      "valueReference" : {
                        "reference" : "Organization/1707523095827767000.3a1eb522-55f6-43b3-886b-cd412e7c45c8"
                      }
                    },
                    {
                      "url" : "https://reportstream.cdc.gov/fhir/StructureDefinition/hl7v2Field",
                      "valueString" : "PID.18"
                    }
                  ],
                  "type" : {
                    "coding" : [
                      {
                        "code" : "SS"
                      }
                    ]
                  },
                  "system" : "SSN",
                  "_system" : {
                    "extension" : [
                      {
                        "url" : "https://reportstream.cdc.gov/fhir/StructureDefinition/namespace-id",
                        "valueString" : "SSN"
                      },
                      {
                        "url" : "https://reportstream.cdc.gov/fhir/StructureDefinition/universal-id",
                        "valueString" : "2.16.840.1.113883.4.1"
                      },
                      {
                        "url" : "https://reportstream.cdc.gov/fhir/StructureDefinition/universal-id-type",
                        "valueString" : "ISO"
                      }
                    ]
                  },
                  "value" : "111111111"
                }
              },
              {
                "url" : "pid-24-multiple-birth-indicator",
                "valueString" : "N"
              },
              {
                "url" : "pid-30-patient-death-indicator",
                "valueString" : "N"
              },
              {
                "url" : "pid-32-identity-reliability-code",
                "valueCodeableConcept" : {
                  "extension" : [
                    {
                      "url" : "https://reportstream.cdc.gov/fhir/StructureDefinition/coding-system-oid",
                      "valueOid" : "urn:oid:2.22.222.2"
                    }
                  ],
                  "coding" : [
                    {
                      "extension" : [
                        {
                          "url" : "https://reportstream.cdc.gov/fhir/StructureDefinition/cwe-coding",
                          "valueString" : "coding"
                        },
                        {
                          "url" : "https://reportstream.cdc.gov/fhir/StructureDefinition/cwe-coding-system",
                          "valueString" : "HL70445"
                        }
                      ],
                      "version" : "2.5.1",
                      "code" : "AL",
                      "display" : "Patient/Person Name is an Alias"
                    },
                    {
                      "extension" : [
                        {
                          "url" : "https://reportstream.cdc.gov/fhir/StructureDefinition/cwe-coding",
                          "valueString" : "secondary-alt-coding"
                        },
                        {
                          "url" : "https://reportstream.cdc.gov/fhir/StructureDefinition/cwe-coding-system",
                          "valueString" : "HL70445"
                        }
                      ],
                      "version" : "2.5.1",
                      "code" : "UD",
                      "display" : "Unknown/Default Date of Birth"
                    },
                    {
                      "extension" : [
                        {
                          "url" : "https://reportstream.cdc.gov/fhir/StructureDefinition/cwe-coding",
                          "valueString" : "alt-coding"
                        },
                        {
                          "url" : "https://reportstream.cdc.gov/fhir/StructureDefinition/cwe-coding-system",
                          "valueString" : "HL70445"
                        }
                      ],
                      "version" : "2.5.1",
                      "code" : "UA",
                      "display" : "Unknown/Default Address"
                    }
                  ],
                  "text" : "TEST"
                }
              },
              {
                "url" : "pid-32-identity-reliability-code",
                "valueCodeableConcept" : {
                  "coding" : [
                    {
                      "extension" : [
                        {
                          "url" : "https://reportstream.cdc.gov/fhir/StructureDefinition/cwe-coding",
                          "valueString" : "coding"
                        },
                        {
                          "url" : "https://reportstream.cdc.gov/fhir/StructureDefinition/cwe-coding-system",
                          "valueString" : "HL70445"
                        }
                      ],
                      "code" : "AL",
                      "display" : "Patient/Person Name is an Alias"
                    }
                  ]
                }
              }
            ]
          },
          {
            "url" : "https://reportstream.cdc.gov/fhir/StructureDefinition/veteran-military-status",
            "valueCodeableConcept" : {
              "extension" : [
                {
                  "url" : "https://reportstream.cdc.gov/fhir/StructureDefinition/coding-system-oid",
                  "valueOid" : "urn:oid:9.99.999.9"
                }
              ],
              "coding" : [
                {
                  "extension" : [
                    {
                      "url" : "https://reportstream.cdc.gov/fhir/StructureDefinition/cwe-coding",
                      "valueString" : "coding"
                    },
                    {
                      "url" : "https://reportstream.cdc.gov/fhir/StructureDefinition/cwe-coding-system",
                      "valueString" : "HL70172"
                    }
                  ],
                  "version" : "2.5.1",
                  "code" : "V",
                  "display" : "Veteren"
                },
                {
                  "extension" : [
                    {
                      "url" : "https://reportstream.cdc.gov/fhir/StructureDefinition/cwe-coding",
                      "valueString" : "secondary-alt-coding"
                    },
                    {
                      "url" : "https://reportstream.cdc.gov/fhir/StructureDefinition/cwe-coding-system",
                      "valueString" : "HL70172"
                    }
                  ],
                  "version" : "2.5.1",
                  "code" : "OV",
                  "display" : "Other Veteren"
                },
                {
                  "extension" : [
                    {
                      "url" : "https://reportstream.cdc.gov/fhir/StructureDefinition/cwe-coding",
                      "valueString" : "alt-coding"
                    },
                    {
                      "url" : "https://reportstream.cdc.gov/fhir/StructureDefinition/cwe-coding-system",
                      "valueString" : "HL70172"
                    }
                  ],
                  "version" : "2.5.1",
                  "code" : "TV",
                  "display" : "Test Veteren"
                }
              ],
              "text" : "TEST"
            }
          },
          {
            "url" : "http://hl7.org/fhir/StructureDefinition/patient-nationality",
            "extension" : [
              {
                "url" : "https://reportstream.cdc.gov/fhir/StructureDefinition/code",
                "valueCodeableConcept" : {
                  "extension" : [
                    {
                      "url" : "https://reportstream.cdc.gov/fhir/StructureDefinition/coding-system-oid",
                      "valueOid" : "urn:oid:9.88.777.6"
                    },
                    {
                      "url" : "https://reportstream.cdc.gov/fhir/StructureDefinition/hl7v2Field",
                      "valueString" : "PID.28"
                    }
                  ],
                  "coding" : [
                    {
                      "extension" : [
                        {
                          "url" : "https://reportstream.cdc.gov/fhir/StructureDefinition/cwe-coding",
                          "valueString" : "coding"
                        },
                        {
                          "url" : "https://reportstream.cdc.gov/fhir/StructureDefinition/cwe-coding-system",
                          "valueString" : "HL70171"
                        }
                      ],
                      "version" : "2.5.1",
                      "code" : "CA",
                      "display" : "Canada"
                    },
                    {
                      "extension" : [
                        {
                          "url" : "https://reportstream.cdc.gov/fhir/StructureDefinition/cwe-coding",
                          "valueString" : "secondary-alt-coding"
                        },
                        {
                          "url" : "https://reportstream.cdc.gov/fhir/StructureDefinition/cwe-coding-system",
                          "valueString" : "HL70171"
                        }
                      ],
                      "version" : "2.5.1",
                      "code" : "BZ",
                      "display" : "Brazil"
                    },
                    {
                      "extension" : [
                        {
                          "url" : "https://reportstream.cdc.gov/fhir/StructureDefinition/cwe-coding",
                          "valueString" : "alt-coding"
                        },
                        {
                          "url" : "https://reportstream.cdc.gov/fhir/StructureDefinition/cwe-coding-system",
                          "valueString" : "HL70171"
                        }
                      ],
                      "version" : "2.5.1",
                      "code" : "MX",
                      "display" : "Mexico"
                    }
                  ],
                  "text" : "TEST"
                }
              }
            ]
          },
          {
            "url" : "https://reportstream.cdc.gov/fhir/StructureDefinition/identity-unknown",
            "valueString" : "N"
          },
          {
            "url" : "http://hl7.org/fhir/StructureDefinition/patient-animal",
            "extension" : [
              {
                "url" : "species",
                "valueCodeableConcept" : {
                  "extension" : [
                    {
                      "url" : "https://reportstream.cdc.gov/fhir/StructureDefinition/hl7v2Field",
                      "valueString" : "PID.35"
                    }
                  ],
                  "coding" : [
                    {
                      "extension" : [
                        {
                          "url" : "https://reportstream.cdc.gov/fhir/StructureDefinition/cwe-coding",
                          "valueString" : "coding"
                        },
                        {
                          "url" : "https://reportstream.cdc.gov/fhir/StructureDefinition/cwe-coding-system",
                          "valueString" : "SCT"
                        }
                      ],
                      "system" : "http://snomed.info/sct",
                      "version" : "07/31/2012",
                      "code" : "337915000",
                      "display" : "Homo sapiens (organism)"
                    },
                    {
                      "extension" : [
                        {
                          "url" : "https://reportstream.cdc.gov/fhir/StructureDefinition/cwe-coding",
                          "valueString" : "alt-coding"
                        },
                        {
                          "url" : "https://reportstream.cdc.gov/fhir/StructureDefinition/cwe-coding-system",
                          "valueString" : "L"
                        }
                      ],
                      "system" : "https://terminology.hl7.org/CodeSystem-v2-0396.html#v2-0396-99zzzorL",
                      "version" : "4",
                      "code" : "human",
                      "display" : "human"
                    }
                  ]
                }
              }
            ]
          },
          {
            "url" : "http://hl7.org/fhir/StructureDefinition/patient-mothersMaidenName",
            "valueHumanName" : {
              "extension" : [
                {
                  "url" : "https://reportstream.cdc.gov/fhir/StructureDefinition/xpn-human-name",
                  "extension" : [
                    {
                      "url" : "XPN.2",
                      "valueString" : "Ramona"
                    },
                    {
                      "url" : "XPN.3",
                      "valueString" : "G."
                    },
                    {
                      "url" : "XPN.14",
                      "valueString" : "PhD"
                    },
                    {
                      "url" : "XPN.4",
                      "valueString" : "Jr"
                    },
                    {
                      "url" : "XPN.7",
                      "valueString" : "M"
                    }
                  ]
                }
              ],
              "use" : "maiden",
              "family" : "Doolittle",
              "given" : [
                "Ramona",
                "G."
              ],
              "prefix" : [
                "Dr"
              ],
              "suffix" : [
                "Jr",
                "PhD"
              ]
            }
          },
          {
            "url" : "http://hl7.org/fhir/StructureDefinition/patient-mothersMaidenName",
            "valueHumanName" : {
              "extension" : [
                {
                  "url" : "https://reportstream.cdc.gov/fhir/StructureDefinition/xpn-human-name",
                  "extension" : [
                    {
                      "url" : "XPN.2",
                      "valueString" : "Ramone"
                    },
                    {
                      "url" : "XPN.3",
                      "valueString" : "G."
                    },
                    {
                      "url" : "XPN.14",
                      "valueString" : "PhD"
                    },
                    {
                      "url" : "XPN.4",
                      "valueString" : "Jr"
                    },
                    {
                      "url" : "XPN.7",
                      "valueString" : "M"
                    }
                  ]
                }
              ],
              "use" : "maiden",
              "family" : "Dooalot",
              "given" : [
                "Ramone",
                "G."
              ],
              "prefix" : [
                "Dr"
              ],
              "suffix" : [
                "Jr",
                "PhD"
              ]
            }
          },
          {
            "url" : "http://ibm.com/fhir/cdm/StructureDefinition/local-race-cd",
            "valueCodeableConcept" : {
              "coding" : [
                {
                  "extension" : [
                    {
                      "url" : "https://reportstream.cdc.gov/fhir/StructureDefinition/cwe-coding",
                      "valueString" : "coding"
                    },
                    {
                      "url" : "https://reportstream.cdc.gov/fhir/StructureDefinition/cwe-coding-system",
                      "valueString" : "CDCREC"
                    }
                  ],
                  "system" : "http://hl7.org/fhir/us/core/CodeSystem-cdcrec.html",
                  "version" : "1.1",
                  "code" : "2106-3",
                  "display" : "White"
                },
                {
                  "extension" : [
                    {
                      "url" : "https://reportstream.cdc.gov/fhir/StructureDefinition/cwe-coding",
                      "valueString" : "alt-coding"
                    },
                    {
                      "url" : "https://reportstream.cdc.gov/fhir/StructureDefinition/cwe-coding-system",
                      "valueString" : "L"
                    }
                  ],
                  "system" : "https://terminology.hl7.org/CodeSystem-v2-0396.html#v2-0396-99zzzorL",
                  "version" : "4",
                  "code" : "W",
                  "display" : "White"
                }
              ]
            }
          },
          {
            "url" : "http://ibm.com/fhir/cdm/StructureDefinition/local-race-cd",
            "valueCodeableConcept" : {
              "coding" : [
                {
                  "extension" : [
                    {
                      "url" : "https://reportstream.cdc.gov/fhir/StructureDefinition/cwe-coding",
                      "valueString" : "coding"
                    },
                    {
                      "url" : "https://reportstream.cdc.gov/fhir/StructureDefinition/cwe-coding-system",
                      "valueString" : "HL70005"
                    }
                  ],
                  "system" : "http://terminology.hl7.org/CodeSystem/v3-Race",
                  "version" : "2.5.1",
                  "code" : "1002-5",
                  "display" : "American Indian or Alaska Native"
                }
              ]
            }
          },
          {
            "url" : "http://hl7.org/fhir/StructureDefinition/patient-religion",
            "valueCodeableConcept" : {
              "extension" : [
                {
                  "url" : "https://reportstream.cdc.gov/fhir/StructureDefinition/coding-system-oid",
                  "valueOid" : "urn:oid:8.44.235.1.113883.3.3"
                }
              ],
              "coding" : [
                {
                  "extension" : [
                    {
                      "url" : "https://reportstream.cdc.gov/fhir/StructureDefinition/cwe-coding",
                      "valueString" : "coding"
                    },
                    {
                      "url" : "https://reportstream.cdc.gov/fhir/StructureDefinition/cwe-coding-system",
                      "valueString" : "HL70006"
                    }
                  ],
                  "version" : "2.5.1",
                  "code" : "ANG",
                  "display" : "Agnostic"
                },
                {
                  "extension" : [
                    {
                      "url" : "https://reportstream.cdc.gov/fhir/StructureDefinition/cwe-coding",
                      "valueString" : "secondary-alt-coding"
                    },
                    {
                      "url" : "https://reportstream.cdc.gov/fhir/StructureDefinition/cwe-coding-system",
                      "valueString" : "HL70006"
                    }
                  ],
                  "version" : "2.5.1",
                  "code" : "NOE",
                  "display" : "Non Religeous"
                },
                {
                  "extension" : [
                    {
                      "url" : "https://reportstream.cdc.gov/fhir/StructureDefinition/cwe-coding",
                      "valueString" : "alt-coding"
                    },
                    {
                      "url" : "https://reportstream.cdc.gov/fhir/StructureDefinition/cwe-coding-system",
                      "valueString" : "HL70006"
                    }
                  ],
                  "version" : "4",
                  "code" : "OTH",
                  "display" : "Other"
                }
              ],
              "text" : "TEST"
            }
          },
          {
            "url" : "https://reportstream.cdc.gov/fhir/StructureDefinition/ethnic-group",
            "valueCodeableConcept" : {
              "coding" : [
                {
                  "extension" : [
                    {
                      "url" : "https://reportstream.cdc.gov/fhir/StructureDefinition/cwe-coding",
                      "valueString" : "coding"
                    },
                    {
                      "url" : "https://reportstream.cdc.gov/fhir/StructureDefinition/cwe-coding-system",
                      "valueString" : "HL70189"
                    }
                  ],
                  "system" : "http://terminology.hl7.org/CodeSystem/v2-0189",
                  "version" : "2.5.1",
                  "code" : "N",
                  "display" : "Not Hispanic or Latino"
                },
                {
                  "extension" : [
                    {
                      "url" : "https://reportstream.cdc.gov/fhir/StructureDefinition/cwe-coding",
                      "valueString" : "alt-coding"
                    },
                    {
                      "url" : "https://reportstream.cdc.gov/fhir/StructureDefinition/cwe-coding-system",
                      "valueString" : "L"
                    }
                  ],
                  "system" : "https://terminology.hl7.org/CodeSystem-v2-0396.html#v2-0396-99zzzorL",
                  "version" : "4",
                  "code" : "NH",
                  "display" : "Non hispanic"
                }
              ]
            }
          },
          {
            "url" : "https://reportstream.cdc.gov/fhir/StructureDefinition/ethnic-group",
            "valueCodeableConcept" : {
              "coding" : [
                {
                  "extension" : [
                    {
                      "url" : "https://reportstream.cdc.gov/fhir/StructureDefinition/cwe-coding",
                      "valueString" : "coding"
                    },
                    {
                      "url" : "https://reportstream.cdc.gov/fhir/StructureDefinition/cwe-coding-system",
                      "valueString" : "HL70189"
                    }
                  ],
                  "system" : "http://terminology.hl7.org/CodeSystem/v2-0189",
                  "version" : "2.5.1",
                  "code" : "U",
                  "display" : "Unknown"
                },
                {
                  "extension" : [
                    {
                      "url" : "https://reportstream.cdc.gov/fhir/StructureDefinition/cwe-coding",
                      "valueString" : "alt-coding"
                    },
                    {
                      "url" : "https://reportstream.cdc.gov/fhir/StructureDefinition/cwe-coding-system",
                      "valueString" : "L"
                    }
                  ],
                  "system" : "https://terminology.hl7.org/CodeSystem-v2-0396.html#v2-0396-99zzzorL",
                  "version" : "4",
                  "code" : "U",
                  "display" : "Unknown"
                }
              ]
            }
          },
          {
            "url" : "http://hl7.org/fhir/StructureDefinition/patient-birthPlace",
            "valueAddress" : {
              "text" : "Key Largo, FL"
            }
          },
          {
            "url" : "http://hl7.org/fhir/StructureDefinition/patient-citizenship",
            "extension" : [
              {
                "url" : "https://reportstream.cdc.gov/fhir/StructureDefinition/code",
                "valueCodeableConcept" : {
                  "extension" : [
                    {
                      "url" : "https://reportstream.cdc.gov/fhir/StructureDefinition/coding-system-oid",
                      "valueOid" : "urn:oid:9.88.777.6"
                    },
                    {
                      "url" : "https://reportstream.cdc.gov/fhir/StructureDefinition/hl7v2Field",
                      "valueString" : "PID.26"
                    }
                  ],
                  "coding" : [
                    {
                      "extension" : [
                        {
                          "url" : "https://reportstream.cdc.gov/fhir/StructureDefinition/cwe-coding",
                          "valueString" : "coding"
                        },
                        {
                          "url" : "https://reportstream.cdc.gov/fhir/StructureDefinition/cwe-coding-system",
                          "valueString" : "HL70171"
                        }
                      ],
                      "version" : "2.5.1",
                      "code" : "CA",
                      "display" : "Canada"
                    },
                    {
                      "extension" : [
                        {
                          "url" : "https://reportstream.cdc.gov/fhir/StructureDefinition/cwe-coding",
                          "valueString" : "secondary-alt-coding"
                        },
                        {
                          "url" : "https://reportstream.cdc.gov/fhir/StructureDefinition/cwe-coding-system",
                          "valueString" : "HL70171"
                        }
                      ],
                      "version" : "2.5.1",
                      "code" : "BZ",
                      "display" : "Brazil"
                    },
                    {
                      "extension" : [
                        {
                          "url" : "https://reportstream.cdc.gov/fhir/StructureDefinition/cwe-coding",
                          "valueString" : "alt-coding"
                        },
                        {
                          "url" : "https://reportstream.cdc.gov/fhir/StructureDefinition/cwe-coding-system",
                          "valueString" : "HL70171"
                        }
                      ],
                      "version" : "2.5.1",
                      "code" : "MX",
                      "display" : "Mexico"
                    }
                  ],
                  "text" : "TEST"
                }
              },
              {
                "url" : "https://reportstream.cdc.gov/fhir/StructureDefinition/code",
                "valueCodeableConcept" : {
                  "extension" : [
                    {
                      "url" : "https://reportstream.cdc.gov/fhir/StructureDefinition/coding-system-oid",
                      "valueOid" : "urn:oid:9.88.777.6"
                    },
                    {
                      "url" : "https://reportstream.cdc.gov/fhir/StructureDefinition/hl7v2Field",
                      "valueString" : "PID.26"
                    }
                  ],
                  "coding" : [
                    {
                      "extension" : [
                        {
                          "url" : "https://reportstream.cdc.gov/fhir/StructureDefinition/cwe-coding",
                          "valueString" : "coding"
                        },
                        {
                          "url" : "https://reportstream.cdc.gov/fhir/StructureDefinition/cwe-coding-system",
                          "valueString" : "HL70171"
                        }
                      ],
                      "version" : "2.5.1",
                      "code" : "EC",
                      "display" : "Ecuador"
                    },
                    {
                      "extension" : [
                        {
                          "url" : "https://reportstream.cdc.gov/fhir/StructureDefinition/cwe-coding",
                          "valueString" : "secondary-alt-coding"
                        },
                        {
                          "url" : "https://reportstream.cdc.gov/fhir/StructureDefinition/cwe-coding-system",
                          "valueString" : "HL70171"
                        }
                      ],
                      "version" : "2.5.1",
                      "code" : "JP",
                      "display" : "Japan"
                    },
                    {
                      "extension" : [
                        {
                          "url" : "https://reportstream.cdc.gov/fhir/StructureDefinition/cwe-coding",
                          "valueString" : "alt-coding"
                        },
                        {
                          "url" : "https://reportstream.cdc.gov/fhir/StructureDefinition/cwe-coding-system",
                          "valueString" : "HL70171"
                        }
                      ],
                      "version" : "2.5.1",
                      "code" : "ES",
                      "display" : "Spain"
                    }
                  ],
                  "text" : "TEST"
                }
              }
            ]
          },
          {
            "url" : "http://hl7.org/fhir/StructureDefinition/patient-citizenship",
            "extension" : [
              {
                "url" : "https://reportstream.cdc.gov/fhir/StructureDefinition/code",
                "valueCodeableConcept" : {
                  "extension" : [
                    {
                      "url" : "https://reportstream.cdc.gov/fhir/StructureDefinition/coding-system-oid",
                      "valueOid" : "urn:oid:9.88.777.6"
                    },
                    {
                      "url" : "https://reportstream.cdc.gov/fhir/StructureDefinition/hl7v2Field",
                      "valueString" : "PID.39"
                    }
                  ],
                  "coding" : [
                    {
                      "extension" : [
                        {
                          "url" : "https://reportstream.cdc.gov/fhir/StructureDefinition/cwe-coding",
                          "valueString" : "coding"
                        },
                        {
                          "url" : "https://reportstream.cdc.gov/fhir/StructureDefinition/cwe-coding-system",
                          "valueString" : "HL70171"
                        }
                      ],
                      "version" : "2.5.1",
                      "code" : "CR",
                      "display" : "Crow"
                    },
                    {
                      "extension" : [
                        {
                          "url" : "https://reportstream.cdc.gov/fhir/StructureDefinition/cwe-coding",
                          "valueString" : "secondary-alt-coding"
                        },
                        {
                          "url" : "https://reportstream.cdc.gov/fhir/StructureDefinition/cwe-coding-system",
                          "valueString" : "HL70171"
                        }
                      ],
                      "version" : "2.5.1",
                      "code" : "ZU",
                      "display" : "Zuni"
                    },
                    {
                      "extension" : [
                        {
                          "url" : "https://reportstream.cdc.gov/fhir/StructureDefinition/cwe-coding",
                          "valueString" : "alt-coding"
                        },
                        {
                          "url" : "https://reportstream.cdc.gov/fhir/StructureDefinition/cwe-coding-system",
                          "valueString" : "HL70171"
                        }
                      ],
                      "version" : "2.5.1",
                      "code" : "C",
                      "display" : "Crow"
                    }
                  ],
                  "text" : "TEST"
                }
              },
              {
                "url" : "https://reportstream.cdc.gov/fhir/StructureDefinition/code",
                "valueCodeableConcept" : {
                  "extension" : [
                    {
                      "url" : "https://reportstream.cdc.gov/fhir/StructureDefinition/coding-system-oid",
                      "valueOid" : "urn:oid:9.88.777.6"
                    },
                    {
                      "url" : "https://reportstream.cdc.gov/fhir/StructureDefinition/hl7v2Field",
                      "valueString" : "PID.39"
                    }
                  ],
                  "coding" : [
                    {
                      "extension" : [
                        {
                          "url" : "https://reportstream.cdc.gov/fhir/StructureDefinition/cwe-coding",
                          "valueString" : "coding"
                        },
                        {
                          "url" : "https://reportstream.cdc.gov/fhir/StructureDefinition/cwe-coding-system",
                          "valueString" : "HL70171"
                        }
                      ],
                      "version" : "2.5.1",
                      "code" : "S",
                      "display" : "Seminole"
                    },
                    {
                      "extension" : [
                        {
                          "url" : "https://reportstream.cdc.gov/fhir/StructureDefinition/cwe-coding",
                          "valueString" : "secondary-alt-coding"
                        },
                        {
                          "url" : "https://reportstream.cdc.gov/fhir/StructureDefinition/cwe-coding-system",
                          "valueString" : "HL70171"
                        }
                      ],
                      "version" : "2.5.1",
                      "code" : "ZU",
                      "display" : "Zuni"
                    },
                    {
                      "extension" : [
                        {
                          "url" : "https://reportstream.cdc.gov/fhir/StructureDefinition/cwe-coding",
                          "valueString" : "alt-coding"
                        },
                        {
                          "url" : "https://reportstream.cdc.gov/fhir/StructureDefinition/cwe-coding-system",
                          "valueString" : "HL70171"
                        }
                      ],
                      "version" : "2.5.1",
                      "code" : "SE",
                      "display" : "Seminole"
                    }
                  ],
                  "text" : "TEST"
                }
              }
            ]
          }
        ],
        "identifier" : [
          {
            "extension" : [
              {
                "url" : "https://reportstream.cdc.gov/fhir/StructureDefinition/identifier-type-code",
                "valueString" : "MR"
              },
              {
                "url" : "https://reportstream.cdc.gov/fhir/StructureDefinition/assigning-facility",
                "valueReference" : {
                  "reference" : "Organization/1707523095734696000.343fd2f1-8287-4927-91f1-e310092f2df8"
                }
              },
              {
                "url" : "https://reportstream.cdc.gov/fhir/StructureDefinition/hl7v2Field",
                "valueString" : "PID.3"
              }
            ],
=======
  "entry" : [ {
    "fullUrl" : "MessageHeader/827ccb0e-ea8a-306c-8c34-a16891f84e7b",
    "resource" : {
      "resourceType" : "MessageHeader",
      "id" : "827ccb0e-ea8a-306c-8c34-a16891f84e7b",
      "extension" : [ {
        "url" : "https://reportstream.cdc.gov/fhir/StructureDefinition/encoding-characters",
        "valueString" : "^~\\&#"
      }, {
        "url" : "https://reportstream.cdc.gov/fhir/StructureDefinition/character-set",
        "valueString" : "UNICODE UTF-8"
      }, {
        "url" : "https://reportstream.cdc.gov/fhir/StructureDefinition/msh-message-header",
        "extension" : [ {
          "url" : "MSH.7",
          "valueString" : "20230501102531-0400"
        } ]
      } ],
      "eventCoding" : {
        "system" : "http://terminology.hl7.org/CodeSystem/v2-0003",
        "code" : "R01",
        "display" : "ORU^R01^ORU_R01"
      },
      "sender" : {
        "reference" : "Organization/1707766086213848000.65a76e94-6dab-4965-97fc-5aca452c7857"
      },
      "source" : {
        "_endpoint" : {
          "extension" : [ {
            "url" : "http://hl7.org/fhir/StructureDefinition/data-absent-reason",
            "valueCode" : "unknown"
          } ]
        }
      }
    }
  }, {
    "fullUrl" : "Organization/1707766086213848000.65a76e94-6dab-4965-97fc-5aca452c7857",
    "resource" : {
      "resourceType" : "Organization",
      "id" : "1707766086213848000.65a76e94-6dab-4965-97fc-5aca452c7857",
      "address" : [ {
        "country" : "USA"
      } ]
    }
  }, {
    "fullUrl" : "Provenance/1707766086787775000.a2c1e017-df55-4393-b73b-25445eadc38a",
    "resource" : {
      "resourceType" : "Provenance",
      "id" : "1707766086787775000.a2c1e017-df55-4393-b73b-25445eadc38a",
      "target" : [ {
        "reference" : "MessageHeader/827ccb0e-ea8a-306c-8c34-a16891f84e7b"
      }, {
        "reference" : "DiagnosticReport/1707766087307708000.8da5bce1-59ec-41c9-bb77-9d51b028cf68"
      } ],
      "recorded" : "2023-05-01T10:25:31-04:00",
      "activity" : {
        "coding" : [ {
          "display" : "ORU^R01^ORU_R01"
        } ]
      }
    }
  }, {
    "fullUrl" : "Provenance/1707766086800336000.33dbc217-1144-450f-92bb-feb237a29913",
    "resource" : {
      "resourceType" : "Provenance",
      "id" : "1707766086800336000.33dbc217-1144-450f-92bb-feb237a29913",
      "recorded" : "2024-02-12T13:28:06Z",
      "policy" : [ "http://hl7.org/fhir/uv/v2mappings/message-oru-r01-to-bundle" ],
      "activity" : {
        "coding" : [ {
          "code" : "v2-FHIR transformation"
        } ]
      },
      "agent" : [ {
        "type" : {
          "coding" : [ {
            "system" : "http://terminology.hl7.org/CodeSystem/provenance-participant-type",
            "code" : "assembler"
          } ]
        },
        "who" : {
          "reference" : "Organization/1707766086799173000.b6b64217-d4a7-4b95-9e33-bf065110f8c1"
        }
      } ]
    }
  }, {
    "fullUrl" : "Organization/1707766086799173000.b6b64217-d4a7-4b95-9e33-bf065110f8c1",
    "resource" : {
      "resourceType" : "Organization",
      "id" : "1707766086799173000.b6b64217-d4a7-4b95-9e33-bf065110f8c1",
      "identifier" : [ {
        "value" : "CDC PRIME - Atlanta"
      }, {
        "type" : {
          "coding" : [ {
            "system" : "http://terminology.hl7.org/CodeSystem/v2-0301"
          } ]
        },
        "system" : "urn:ietf:rfc:3986",
        "value" : "2.16.840.1.114222.4.1.237821"
      } ]
    }
  }, {
    "fullUrl" : "Patient/1707766086884171000.9565bb30-1a2e-41f7-aa07-4ba09f853e6c",
    "resource" : {
      "resourceType" : "Patient",
      "id" : "1707766086884171000.9565bb30-1a2e-41f7-aa07-4ba09f853e6c",
      "meta" : {
        "extension" : [ {
          "url" : "https://reportstream.cdc.gov/fhir/StructureDefinition/last-updated-facility-namespace-id",
          "valueReference" : {
            "reference" : "Organization/1707766086875850000.5b4de78a-5b99-4c73-8ef7-69f3fb07b5fc"
          }
        } ],
        "lastUpdated" : "2012-06-17T00:00:00-05:00",
        "_lastUpdated" : {
          "extension" : [ {
            "url" : "https://reportstream.cdc.gov/fhir/StructureDefinition/hl7v2-date-time",
            "valueString" : "201206170000-0500"
          } ]
        }
      },
      "extension" : [ {
        "url" : "https://reportstream.cdc.gov/fhir/StructureDefinition/pid-patient",
        "extension" : [ {
          "url" : "pid-8-administrative-sex",
          "valueCodeableConcept" : {
            "coding" : [ {
              "extension" : [ {
                "url" : "https://reportstream.cdc.gov/fhir/StructureDefinition/cwe-coding",
                "valueString" : "coding"
              } ],
              "code" : "M"
            } ]
          }
        }, {
          "url" : "pid-18-patient-account-number",
          "valueIdentifier" : {
            "extension" : [ {
              "url" : "https://reportstream.cdc.gov/fhir/StructureDefinition/identifier-type-code",
              "valueString" : "MR"
            }, {
              "url" : "https://reportstream.cdc.gov/fhir/StructureDefinition/assigning-facility",
              "valueReference" : {
                "reference" : "Organization/1707766086828831000.b488dacf-cc1a-43d5-b4c1-03a4ac8fb1a3"
              }
            }, {
              "url" : "https://reportstream.cdc.gov/fhir/StructureDefinition/hl7v2Field",
              "valueString" : "PID.18"
            } ],
>>>>>>> cddac704
            "type" : {
              "coding" : [ {
                "code" : "MR"
              } ]
            },
            "system" : "NIST MPI",
            "_system" : {
              "extension" : [ {
                "url" : "https://reportstream.cdc.gov/fhir/StructureDefinition/namespace-id",
                "valueString" : "NIST MPI"
              }, {
                "url" : "https://reportstream.cdc.gov/fhir/StructureDefinition/universal-id",
                "valueString" : "1.11.222.3.444444.5.66.7.88.9"
              }, {
                "url" : "https://reportstream.cdc.gov/fhir/StructureDefinition/universal-id-type",
                "valueString" : "ISO"
              } ]
            },
<<<<<<< HEAD
            "value" : "18547545"
          },
          {
            "extension" : [
              {
                "url" : "https://reportstream.cdc.gov/fhir/StructureDefinition/identifier-type-code",
                "valueString" : "SS"
              },
              {
                "url" : "https://reportstream.cdc.gov/fhir/StructureDefinition/assigning-facility",
                "valueReference" : {
                  "reference" : "Organization/1707523095736352000.4679b891-a0e0-47c1-aa86-cda494a1e374"
                }
              },
              {
                "url" : "https://reportstream.cdc.gov/fhir/StructureDefinition/hl7v2Field",
                "valueString" : "PID.3"
=======
            "value" : "281330"
          }
        }, {
          "url" : "pid-18-patient-account-number",
          "valueIdentifier" : {
            "extension" : [ {
              "url" : "https://reportstream.cdc.gov/fhir/StructureDefinition/identifier-type-code",
              "valueString" : "SS"
            }, {
              "url" : "https://reportstream.cdc.gov/fhir/StructureDefinition/assigning-facility",
              "valueReference" : {
                "reference" : "Organization/1707766086832166000.f97a7123-4d39-41ac-a5a0-82d97d1c8adc"
>>>>>>> cddac704
              }
            }, {
              "url" : "https://reportstream.cdc.gov/fhir/StructureDefinition/hl7v2Field",
              "valueString" : "PID.18"
            } ],
            "type" : {
              "coding" : [ {
                "code" : "SS"
              } ]
            },
            "system" : "SSN",
            "_system" : {
              "extension" : [ {
                "url" : "https://reportstream.cdc.gov/fhir/StructureDefinition/namespace-id",
                "valueString" : "SSN"
              }, {
                "url" : "https://reportstream.cdc.gov/fhir/StructureDefinition/universal-id",
                "valueString" : "2.16.840.1.113883.4.1"
              }, {
                "url" : "https://reportstream.cdc.gov/fhir/StructureDefinition/universal-id-type",
                "valueString" : "ISO"
              } ]
            },
            "value" : "111111111"
          }
        }, {
          "url" : "pid-24-multiple-birth-indicator",
          "valueString" : "N"
        }, {
          "url" : "pid-30-patient-death-indicator",
          "valueString" : "N"
        }, {
          "url" : "pid-32-identity-reliability-code",
          "valueCodeableConcept" : {
            "extension" : [ {
              "url" : "https://reportstream.cdc.gov/fhir/StructureDefinition/coding-system-oid",
              "valueOid" : "urn:oid:2.22.222.2"
            } ],
            "coding" : [ {
              "extension" : [ {
                "url" : "https://reportstream.cdc.gov/fhir/StructureDefinition/cwe-coding",
                "valueString" : "coding"
              }, {
                "url" : "https://reportstream.cdc.gov/fhir/StructureDefinition/cwe-coding-system",
                "valueString" : "HL70445"
              } ],
              "version" : "2.5.1",
              "code" : "AL",
              "display" : "Patient/Person Name is an Alias"
            }, {
              "extension" : [ {
                "url" : "https://reportstream.cdc.gov/fhir/StructureDefinition/cwe-coding",
                "valueString" : "secondary-alt-coding"
              }, {
                "url" : "https://reportstream.cdc.gov/fhir/StructureDefinition/cwe-coding-system",
                "valueString" : "HL70445"
              } ],
              "version" : "2.5.1",
<<<<<<< HEAD
              "code" : "B",
              "display" : "Unmarried"
            },
            {
              "extension" : [
                {
                  "url" : "https://reportstream.cdc.gov/fhir/StructureDefinition/cwe-coding",
                  "valueString" : "alt-coding"
                },
                {
                  "url" : "https://reportstream.cdc.gov/fhir/StructureDefinition/cwe-coding-system",
                  "valueString" : "HL70002"
                }
              ],
              "version" : "4",
              "code" : "B",
              "display" : "Unmarried"
            }
          ],
          "text" : "TEST"
        },
        "multipleBirthInteger" : 1,
        "communication" : [
          {
            "language" : {
              "extension" : [
                {
                  "url" : "https://reportstream.cdc.gov/fhir/StructureDefinition/coding-system-oid",
                  "valueOid" : "urn:oid:3.25.840.1.113883.3.72.5.30.1"
                }
              ],
              "coding" : [
                {
                  "extension" : [
                    {
                      "url" : "https://reportstream.cdc.gov/fhir/StructureDefinition/cwe-coding",
                      "valueString" : "coding"
                    },
                    {
                      "url" : "https://reportstream.cdc.gov/fhir/StructureDefinition/cwe-coding-system",
                      "valueString" : "ISO"
                    }
                  ],
                  "version" : "2.5.1",
                  "code" : "AR",
                  "display" : "Arabic"
                },
                {
                  "extension" : [
                    {
                      "url" : "https://reportstream.cdc.gov/fhir/StructureDefinition/cwe-coding",
                      "valueString" : "secondary-alt-coding"
                    },
                    {
                      "url" : "https://reportstream.cdc.gov/fhir/StructureDefinition/cwe-coding-system",
                      "valueString" : "ISO"
                    }
                  ],
                  "version" : "2.5.1",
                  "code" : "ARA",
                  "display" : "Arabic"
                },
                {
                  "extension" : [
                    {
                      "url" : "https://reportstream.cdc.gov/fhir/StructureDefinition/cwe-coding",
                      "valueString" : "alt-coding"
                    },
                    {
                      "url" : "https://reportstream.cdc.gov/fhir/StructureDefinition/cwe-coding-system",
                      "valueString" : "ISO"
                    }
                  ],
                  "version" : "4",
                  "code" : "ARA",
                  "display" : "Arabic"
                }
              ],
              "text" : "TEST"
            }
          }
        ],
        "link" : [
          {
            "other" : {
              "reference" : "RelatedPerson/1707523095905321000.32624279-1d13-474f-9799-8342de870841"
            },
            "type" : "seealso"
          },
          {
            "other" : {
              "reference" : "RelatedPerson/1707523095906081000.8dafb686-a235-4eff-8775-50f2a25595e6"
            },
            "type" : "seealso"
          }
        ]
      }
    },
    {
      "fullUrl" : "Organization/1707523095734696000.343fd2f1-8287-4927-91f1-e310092f2df8",
      "resource" : {
        "resourceType" : "Organization",
        "id" : "1707523095734696000.343fd2f1-8287-4927-91f1-e310092f2df8",
        "identifier" : [
          {
            "extension" : [
              {
                "url" : "https://reportstream.cdc.gov/fhir/StructureDefinition/identifier-namespace-id",
                "valueBoolean" : true
              }
            ],
            "value" : "University H"
          },
          {
            "extension" : [
              {
                "url" : "https://reportstream.cdc.gov/fhir/StructureDefinition/identifier-universal-id",
                "valueBoolean" : true
              }
            ],
            "type" : {
              "coding" : [
                {
                  "system" : "http://terminology.hl7.org/CodeSystem/v2-0301",
                  "code" : "ISO"
                }
              ]
            },
            "system" : "urn:ietf:rfc:3986",
            "value" : "2.16.840.1.113883.3.0"
          }
        ]
      }
    },
    {
      "fullUrl" : "Organization/1707523095736352000.4679b891-a0e0-47c1-aa86-cda494a1e374",
      "resource" : {
        "resourceType" : "Organization",
        "id" : "1707523095736352000.4679b891-a0e0-47c1-aa86-cda494a1e374",
        "identifier" : [
          {
            "extension" : [
              {
                "url" : "https://reportstream.cdc.gov/fhir/StructureDefinition/identifier-namespace-id",
                "valueBoolean" : true
              }
            ],
            "value" : "SSA"
          },
          {
            "extension" : [
              {
                "url" : "https://reportstream.cdc.gov/fhir/StructureDefinition/identifier-universal-id",
                "valueBoolean" : true
              }
            ],
            "type" : {
              "coding" : [
                {
                  "system" : "http://terminology.hl7.org/CodeSystem/v2-0301",
                  "code" : "ISO"
                }
              ]
            },
            "system" : "urn:ietf:rfc:3986",
            "value" : "2.16.840.1.113883.3.184"
          }
        ]
      }
    },
    {
      "fullUrl" : "Organization/1707523095826512000.8ff47e67-e3fa-4098-bead-7265c1f0e633",
      "resource" : {
        "resourceType" : "Organization",
        "id" : "1707523095826512000.8ff47e67-e3fa-4098-bead-7265c1f0e633",
        "identifier" : [
          {
            "extension" : [
              {
                "url" : "https://reportstream.cdc.gov/fhir/StructureDefinition/identifier-namespace-id",
                "valueBoolean" : true
              }
            ],
            "value" : "University H"
          },
          {
            "extension" : [
              {
                "url" : "https://reportstream.cdc.gov/fhir/StructureDefinition/identifier-universal-id",
                "valueBoolean" : true
              }
            ],
            "type" : {
              "coding" : [
                {
                  "system" : "http://terminology.hl7.org/CodeSystem/v2-0301",
                  "code" : "ISO"
                }
              ]
            },
            "system" : "urn:ietf:rfc:3986",
            "value" : "2.16.840.1.113883.3.0"
          }
        ]
      }
    },
    {
      "fullUrl" : "Organization/1707523095827767000.3a1eb522-55f6-43b3-886b-cd412e7c45c8",
      "resource" : {
        "resourceType" : "Organization",
        "id" : "1707523095827767000.3a1eb522-55f6-43b3-886b-cd412e7c45c8",
        "identifier" : [
          {
            "extension" : [
              {
                "url" : "https://reportstream.cdc.gov/fhir/StructureDefinition/identifier-namespace-id",
                "valueBoolean" : true
              }
            ],
            "value" : "SSA"
          },
          {
            "extension" : [
              {
                "url" : "https://reportstream.cdc.gov/fhir/StructureDefinition/identifier-universal-id",
                "valueBoolean" : true
              }
            ],
            "type" : {
              "coding" : [
                {
                  "system" : "http://terminology.hl7.org/CodeSystem/v2-0301",
                  "code" : "ISO"
                }
              ]
            },
            "system" : "urn:ietf:rfc:3986",
            "value" : "2.16.840.1.113883.3.184"
          }
        ]
      }
    },
    {
      "fullUrl" : "Organization/1707523095904912000.62f69d00-b4e9-49e3-b25c-49527673c3c3",
      "resource" : {
        "resourceType" : "Organization",
        "id" : "1707523095904912000.62f69d00-b4e9-49e3-b25c-49527673c3c3",
        "identifier" : [
          {
            "extension" : [
              {
                "url" : "https://reportstream.cdc.gov/fhir/StructureDefinition/identifier-namespace-id",
                "valueBoolean" : true
              }
            ],
            "value" : "University H"
          },
          {
            "extension" : [
              {
                "url" : "https://reportstream.cdc.gov/fhir/StructureDefinition/identifier-universal-id",
                "valueBoolean" : true
              }
            ],
            "type" : {
              "coding" : [
                {
                  "system" : "http://terminology.hl7.org/CodeSystem/v2-0301",
                  "code" : "ISO"
                }
              ]
            },
            "system" : "urn:ietf:rfc:3986",
            "value" : "2.16.840.1.113883.3.0"
          }
        ]
      }
    },
    {
      "fullUrl" : "RelatedPerson/1707523095905321000.32624279-1d13-474f-9799-8342de870841",
      "resource" : {
        "resourceType" : "RelatedPerson",
        "id" : "1707523095905321000.32624279-1d13-474f-9799-8342de870841",
        "identifier" : [
          {
            "extension" : [
              {
                "url" : "https://reportstream.cdc.gov/fhir/StructureDefinition/identifier-type-code",
                "valueString" : "MR"
              },
              {
                "url" : "https://reportstream.cdc.gov/fhir/StructureDefinition/assigning-facility",
                "valueReference" : {
                  "reference" : "Organization/1707523095904912000.62f69d00-b4e9-49e3-b25c-49527673c3c3"
                }
              }
            ],
            "type" : {
              "coding" : [
                {
                  "code" : "MR"
                }
              ]
            },
            "system" : "NIST MPI",
            "_system" : {
              "extension" : [
                {
                  "url" : "https://reportstream.cdc.gov/fhir/StructureDefinition/namespace-id",
                  "valueString" : "NIST MPI"
                },
                {
                  "url" : "https://reportstream.cdc.gov/fhir/StructureDefinition/universal-id",
                  "valueString" : "2.16.840.1.113883.3.72.5.30.2"
                },
                {
                  "url" : "https://reportstream.cdc.gov/fhir/StructureDefinition/universal-id-type",
                  "valueString" : "ISO"
                }
              ]
            },
            "value" : "18547545"
          }
        ]
      }
    },
    {
      "fullUrl" : "Organization/1707523095905708000.b505faee-8fad-4ab4-b968-c93b873c711b",
      "resource" : {
        "resourceType" : "Organization",
        "id" : "1707523095905708000.b505faee-8fad-4ab4-b968-c93b873c711b",
        "identifier" : [
          {
            "extension" : [
              {
                "url" : "https://reportstream.cdc.gov/fhir/StructureDefinition/identifier-namespace-id",
                "valueBoolean" : true
              }
            ],
            "value" : "SSA"
          },
          {
            "extension" : [
              {
                "url" : "https://reportstream.cdc.gov/fhir/StructureDefinition/identifier-universal-id",
                "valueBoolean" : true
              }
            ],
            "type" : {
              "coding" : [
                {
                  "system" : "http://terminology.hl7.org/CodeSystem/v2-0301",
                  "code" : "ISO"
                }
              ]
            },
            "system" : "urn:ietf:rfc:3986",
            "value" : "2.16.840.1.113883.3.184"
          }
        ]
      }
    },
    {
      "fullUrl" : "RelatedPerson/1707523095906081000.8dafb686-a235-4eff-8775-50f2a25595e6",
      "resource" : {
        "resourceType" : "RelatedPerson",
        "id" : "1707523095906081000.8dafb686-a235-4eff-8775-50f2a25595e6",
        "identifier" : [
          {
            "extension" : [
              {
                "url" : "https://reportstream.cdc.gov/fhir/StructureDefinition/identifier-type-code",
                "valueString" : "SS"
              },
              {
                "url" : "https://reportstream.cdc.gov/fhir/StructureDefinition/assigning-facility",
                "valueReference" : {
                  "reference" : "Organization/1707523095905708000.b505faee-8fad-4ab4-b968-c93b873c711b"
                }
              }
            ],
            "type" : {
              "coding" : [
                {
                  "code" : "SS"
                }
              ]
            },
            "system" : "SSN",
            "_system" : {
              "extension" : [
                {
                  "url" : "https://reportstream.cdc.gov/fhir/StructureDefinition/namespace-id",
                  "valueString" : "SSN"
                },
                {
                  "url" : "https://reportstream.cdc.gov/fhir/StructureDefinition/universal-id",
                  "valueString" : "2.16.840.1.113883.4.1"
                },
                {
                  "url" : "https://reportstream.cdc.gov/fhir/StructureDefinition/universal-id-type",
                  "valueString" : "ISO"
                }
              ]
            },
            "value" : "111111111"
          }
        ]
      }
    },
    {
      "fullUrl" : "Organization/1707523095911067000.fc93651f-356e-4508-a2e9-9bec209db32b",
      "resource" : {
        "resourceType" : "Organization",
        "id" : "1707523095911067000.fc93651f-356e-4508-a2e9-9bec209db32b",
        "identifier" : [
          {
            "extension" : [
              {
                "url" : "https://reportstream.cdc.gov/fhir/StructureDefinition/identifier-namespace-id",
                "valueBoolean" : true
              }
            ],
            "value" : "University H"
          },
          {
            "extension" : [
              {
                "url" : "https://reportstream.cdc.gov/fhir/StructureDefinition/identifier-universal-id",
                "valueBoolean" : true
              }
            ],
            "type" : {
              "coding" : [
                {
                  "system" : "http://terminology.hl7.org/CodeSystem/v2-0301",
                  "code" : "ISO"
                }
              ]
            },
            "system" : "urn:ietf:rfc:3986",
            "value" : "2.16.840.1.113883.3.0"
          }
        ]
      }
    },
    {
      "fullUrl" : "Provenance/1707523095982337000.21036be6-4d13-4a47-a4c7-1761bdd5b4b1",
      "resource" : {
        "resourceType" : "Provenance",
        "id" : "1707523095982337000.21036be6-4d13-4a47-a4c7-1761bdd5b4b1",
        "target" : [
          {
            "reference" : "Patient/1707523095915064000.45788996-82e4-47e5-922b-2c88595f670a"
          }
        ],
        "occurredDateTime" : "2012-06-17T00:00:00-05:00",
        "recorded" : "2024-02-09T17:58:15Z",
        "activity" : {
          "coding" : [
            {
              "system" : "https://terminology.hl7.org/CodeSystem/v3-DataOperation",
              "code" : "UPDATE"
            }
          ]
        },
        "agent" : [
          {
            "type" : {
              "coding" : [
                {
                  "system" : "http://terminology.hl7.org/CodeSystem/provenance-participant-type",
                  "code" : "performer"
                }
              ]
            },
            "who" : {
              "reference" : "Organization/1707523095980894000.680604ca-f259-4422-aa52-78d328e39dd7"
            }
          }
        ]
      }
    },
    {
      "fullUrl" : "Organization/1707523095980894000.680604ca-f259-4422-aa52-78d328e39dd7",
      "resource" : {
        "resourceType" : "Organization",
        "id" : "1707523095980894000.680604ca-f259-4422-aa52-78d328e39dd7",
        "identifier" : [
          {
            "extension" : [
              {
                "url" : "https://reportstream.cdc.gov/fhir/StructureDefinition/identifier-namespace-id",
                "valueBoolean" : true
              }
            ],
            "value" : "University H"
          },
          {
            "extension" : [
              {
                "url" : "https://reportstream.cdc.gov/fhir/StructureDefinition/identifier-universal-id",
                "valueBoolean" : true
              }
            ],
            "type" : {
              "coding" : [
                {
                  "system" : "http://terminology.hl7.org/CodeSystem/v2-0301",
                  "code" : "ISO"
                }
              ]
            },
            "system" : "urn:ietf:rfc:3986",
            "value" : "2.16.840.1.113883.3.0"
          }
        ]
      }
    },
    {
      "fullUrl" : "ServiceRequest/1707523095999717000.cf6d2c64-2061-40c4-8115-b4ba52bff0a0",
      "resource" : {
        "resourceType" : "ServiceRequest",
        "id" : "1707523095999717000.cf6d2c64-2061-40c4-8115-b4ba52bff0a0",
        "status" : "unknown",
        "code" : {
          "coding" : [
            {
              "extension" : [
                {
                  "url" : "https://reportstream.cdc.gov/fhir/StructureDefinition/cwe-coding",
                  "valueString" : "coding"
                }
              ],
              "code" : "TEST"
            }
          ]
        },
        "subject" : {
          "reference" : "Patient/1707523095915064000.45788996-82e4-47e5-922b-2c88595f670a"
        }
      }
    },
    {
      "fullUrl" : "DiagnosticReport/1707523096448250000.0c6f2d69-7c86-48f4-b8e3-e09020a193f3",
      "resource" : {
        "resourceType" : "DiagnosticReport",
        "id" : "1707523096448250000.0c6f2d69-7c86-48f4-b8e3-e09020a193f3",
        "basedOn" : [
          {
            "reference" : "ServiceRequest/1707523095999717000.cf6d2c64-2061-40c4-8115-b4ba52bff0a0"
=======
              "code" : "UD",
              "display" : "Unknown/Default Date of Birth"
            }, {
              "extension" : [ {
                "url" : "https://reportstream.cdc.gov/fhir/StructureDefinition/cwe-coding",
                "valueString" : "alt-coding"
              }, {
                "url" : "https://reportstream.cdc.gov/fhir/StructureDefinition/cwe-coding-system",
                "valueString" : "HL70445"
              } ],
              "version" : "2.5.1",
              "code" : "UA",
              "display" : "Unknown/Default Address"
            } ],
            "text" : "TEST"
          }
        } ]
      }, {
        "url" : "https://reportstream.cdc.gov/fhir/StructureDefinition/veteran-military-status",
        "valueCodeableConcept" : {
          "extension" : [ {
            "url" : "https://reportstream.cdc.gov/fhir/StructureDefinition/coding-system-oid",
            "valueOid" : "urn:oid:9.99.999.9"
          } ],
          "coding" : [ {
            "extension" : [ {
              "url" : "https://reportstream.cdc.gov/fhir/StructureDefinition/cwe-coding",
              "valueString" : "coding"
            }, {
              "url" : "https://reportstream.cdc.gov/fhir/StructureDefinition/cwe-coding-system",
              "valueString" : "HL70172"
            } ],
            "version" : "2.5.1",
            "code" : "V",
            "display" : "Veteren"
          }, {
            "extension" : [ {
              "url" : "https://reportstream.cdc.gov/fhir/StructureDefinition/cwe-coding",
              "valueString" : "secondary-alt-coding"
            }, {
              "url" : "https://reportstream.cdc.gov/fhir/StructureDefinition/cwe-coding-system",
              "valueString" : "HL70172"
            } ],
            "version" : "2.5.1",
            "code" : "OV",
            "display" : "Other Veteren"
          }, {
            "extension" : [ {
              "url" : "https://reportstream.cdc.gov/fhir/StructureDefinition/cwe-coding",
              "valueString" : "alt-coding"
            }, {
              "url" : "https://reportstream.cdc.gov/fhir/StructureDefinition/cwe-coding-system",
              "valueString" : "HL70172"
            } ],
            "version" : "2.5.1",
            "code" : "TV",
            "display" : "Test Veteren"
          } ],
          "text" : "TEST"
        }
      }, {
        "url" : "http://hl7.org/fhir/StructureDefinition/patient-nationality",
        "extension" : [ {
          "url" : "https://reportstream.cdc.gov/fhir/StructureDefinition/code",
          "valueCodeableConcept" : {
            "extension" : [ {
              "url" : "https://reportstream.cdc.gov/fhir/StructureDefinition/coding-system-oid",
              "valueOid" : "urn:oid:9.88.777.6"
            }, {
              "url" : "https://reportstream.cdc.gov/fhir/StructureDefinition/hl7v2Field",
              "valueString" : "PID.28"
            } ],
            "coding" : [ {
              "extension" : [ {
                "url" : "https://reportstream.cdc.gov/fhir/StructureDefinition/cwe-coding",
                "valueString" : "coding"
              }, {
                "url" : "https://reportstream.cdc.gov/fhir/StructureDefinition/cwe-coding-system",
                "valueString" : "HL70171"
              } ],
              "version" : "2.5.1",
              "code" : "CA",
              "display" : "Canada"
            }, {
              "extension" : [ {
                "url" : "https://reportstream.cdc.gov/fhir/StructureDefinition/cwe-coding",
                "valueString" : "secondary-alt-coding"
              }, {
                "url" : "https://reportstream.cdc.gov/fhir/StructureDefinition/cwe-coding-system",
                "valueString" : "HL70171"
              } ],
              "version" : "2.5.1",
              "code" : "BZ",
              "display" : "Brazil"
            }, {
              "extension" : [ {
                "url" : "https://reportstream.cdc.gov/fhir/StructureDefinition/cwe-coding",
                "valueString" : "alt-coding"
              }, {
                "url" : "https://reportstream.cdc.gov/fhir/StructureDefinition/cwe-coding-system",
                "valueString" : "HL70171"
              } ],
              "version" : "2.5.1",
              "code" : "MX",
              "display" : "Mexico"
            } ],
            "text" : "TEST"
          }
        } ]
      }, {
        "url" : "https://reportstream.cdc.gov/fhir/StructureDefinition/identity-unknown",
        "valueString" : "N"
      }, {
        "url" : "http://hl7.org/fhir/StructureDefinition/patient-animal",
        "extension" : [ {
          "url" : "species",
          "valueCodeableConcept" : {
            "extension" : [ {
              "url" : "https://reportstream.cdc.gov/fhir/StructureDefinition/hl7v2Field",
              "valueString" : "PID.35"
            } ],
            "coding" : [ {
              "extension" : [ {
                "url" : "https://reportstream.cdc.gov/fhir/StructureDefinition/cwe-coding",
                "valueString" : "coding"
              }, {
                "url" : "https://reportstream.cdc.gov/fhir/StructureDefinition/cwe-coding-system",
                "valueString" : "SCT"
              } ],
              "system" : "http://snomed.info/sct",
              "version" : "07/31/2012",
              "code" : "337915000",
              "display" : "Homo sapiens (organism)"
            }, {
              "extension" : [ {
                "url" : "https://reportstream.cdc.gov/fhir/StructureDefinition/cwe-coding",
                "valueString" : "alt-coding"
              }, {
                "url" : "https://reportstream.cdc.gov/fhir/StructureDefinition/cwe-coding-system",
                "valueString" : "L"
              } ],
              "system" : "https://terminology.hl7.org/CodeSystem-v2-0396.html#v2-0396-99zzzorL",
              "version" : "4",
              "code" : "human",
              "display" : "human"
            } ]
          }
        } ]
      }, {
        "url" : "http://hl7.org/fhir/StructureDefinition/patient-mothersMaidenName",
        "valueHumanName" : {
          "extension" : [ {
            "url" : "https://reportstream.cdc.gov/fhir/StructureDefinition/xpn-human-name",
            "extension" : [ {
              "url" : "XPN.2",
              "valueString" : "Ramona"
            }, {
              "url" : "XPN.3",
              "valueString" : "G."
            }, {
              "url" : "XPN.14",
              "valueString" : "PhD"
            }, {
              "url" : "XPN.4",
              "valueString" : "Jr"
            }, {
              "url" : "XPN.7",
              "valueString" : "M"
            } ]
          } ],
          "use" : "maiden",
          "family" : "Doolittle",
          "given" : [ "Ramona", "G." ],
          "prefix" : [ "Dr" ],
          "suffix" : [ "Jr", "PhD" ]
        }
      }, {
        "url" : "http://hl7.org/fhir/StructureDefinition/patient-mothersMaidenName",
        "valueHumanName" : {
          "extension" : [ {
            "url" : "https://reportstream.cdc.gov/fhir/StructureDefinition/xpn-human-name",
            "extension" : [ {
              "url" : "XPN.2",
              "valueString" : "Ramone"
            }, {
              "url" : "XPN.3",
              "valueString" : "G."
            }, {
              "url" : "XPN.14",
              "valueString" : "PhD"
            }, {
              "url" : "XPN.4",
              "valueString" : "Jr"
            }, {
              "url" : "XPN.7",
              "valueString" : "M"
            } ]
          } ],
          "use" : "maiden",
          "family" : "Dooalot",
          "given" : [ "Ramone", "G." ],
          "prefix" : [ "Dr" ],
          "suffix" : [ "Jr", "PhD" ]
        }
      }, {
        "url" : "http://ibm.com/fhir/cdm/StructureDefinition/local-race-cd",
        "valueCodeableConcept" : {
          "coding" : [ {
            "extension" : [ {
              "url" : "https://reportstream.cdc.gov/fhir/StructureDefinition/cwe-coding",
              "valueString" : "coding"
            }, {
              "url" : "https://reportstream.cdc.gov/fhir/StructureDefinition/cwe-coding-system",
              "valueString" : "CDCREC"
            } ],
            "system" : "http://hl7.org/fhir/us/core/CodeSystem-cdcrec.html",
            "version" : "1.1",
            "code" : "2106-3",
            "display" : "White"
          }, {
            "extension" : [ {
              "url" : "https://reportstream.cdc.gov/fhir/StructureDefinition/cwe-coding",
              "valueString" : "alt-coding"
            }, {
              "url" : "https://reportstream.cdc.gov/fhir/StructureDefinition/cwe-coding-system",
              "valueString" : "L"
            } ],
            "system" : "https://terminology.hl7.org/CodeSystem-v2-0396.html#v2-0396-99zzzorL",
            "version" : "4",
            "code" : "W",
            "display" : "White"
          } ]
        }
      }, {
        "url" : "http://hl7.org/fhir/StructureDefinition/patient-religion",
        "valueCodeableConcept" : {
          "extension" : [ {
            "url" : "https://reportstream.cdc.gov/fhir/StructureDefinition/coding-system-oid",
            "valueOid" : "urn:oid:8.44.235.1.113883.3.3"
          } ],
          "coding" : [ {
            "extension" : [ {
              "url" : "https://reportstream.cdc.gov/fhir/StructureDefinition/cwe-coding",
              "valueString" : "coding"
            }, {
              "url" : "https://reportstream.cdc.gov/fhir/StructureDefinition/cwe-coding-system",
              "valueString" : "HL70006"
            } ],
            "version" : "2.5.1",
            "code" : "ANG",
            "display" : "Agnostic"
          }, {
            "extension" : [ {
              "url" : "https://reportstream.cdc.gov/fhir/StructureDefinition/cwe-coding",
              "valueString" : "secondary-alt-coding"
            }, {
              "url" : "https://reportstream.cdc.gov/fhir/StructureDefinition/cwe-coding-system",
              "valueString" : "HL70006"
            } ],
            "version" : "2.5.1",
            "code" : "NOE",
            "display" : "Non Religeous"
          }, {
            "extension" : [ {
              "url" : "https://reportstream.cdc.gov/fhir/StructureDefinition/cwe-coding",
              "valueString" : "alt-coding"
            }, {
              "url" : "https://reportstream.cdc.gov/fhir/StructureDefinition/cwe-coding-system",
              "valueString" : "HL70006"
            } ],
            "version" : "4",
            "code" : "OTH",
            "display" : "Other"
          } ],
          "text" : "TEST"
        }
      }, {
        "url" : "https://reportstream.cdc.gov/fhir/StructureDefinition/ethnic-group",
        "valueCodeableConcept" : {
          "coding" : [ {
            "extension" : [ {
              "url" : "https://reportstream.cdc.gov/fhir/StructureDefinition/cwe-coding",
              "valueString" : "coding"
            }, {
              "url" : "https://reportstream.cdc.gov/fhir/StructureDefinition/cwe-coding-system",
              "valueString" : "HL70189"
            } ],
            "system" : "http://terminology.hl7.org/CodeSystem/v2-0189",
            "version" : "2.5.1",
            "code" : "N",
            "display" : "Not Hispanic or Latino"
          }, {
            "extension" : [ {
              "url" : "https://reportstream.cdc.gov/fhir/StructureDefinition/cwe-coding",
              "valueString" : "alt-coding"
            }, {
              "url" : "https://reportstream.cdc.gov/fhir/StructureDefinition/cwe-coding-system",
              "valueString" : "L"
            } ],
            "system" : "https://terminology.hl7.org/CodeSystem-v2-0396.html#v2-0396-99zzzorL",
            "version" : "4",
            "code" : "NH",
            "display" : "Non hispanic"
          } ]
        }
      }, {
        "url" : "https://reportstream.cdc.gov/fhir/StructureDefinition/ethnic-group",
        "valueCodeableConcept" : {
          "coding" : [ {
            "extension" : [ {
              "url" : "https://reportstream.cdc.gov/fhir/StructureDefinition/cwe-coding",
              "valueString" : "coding"
            }, {
              "url" : "https://reportstream.cdc.gov/fhir/StructureDefinition/cwe-coding-system",
              "valueString" : "HL70189"
            } ],
            "system" : "http://terminology.hl7.org/CodeSystem/v2-0189",
            "version" : "2.5.1",
            "code" : "N",
            "display" : "Not Hispanic or Latino"
          }, {
            "extension" : [ {
              "url" : "https://reportstream.cdc.gov/fhir/StructureDefinition/cwe-coding",
              "valueString" : "alt-coding"
            }, {
              "url" : "https://reportstream.cdc.gov/fhir/StructureDefinition/cwe-coding-system",
              "valueString" : "L"
            } ],
            "system" : "https://terminology.hl7.org/CodeSystem-v2-0396.html#v2-0396-99zzzorL",
            "version" : "4",
            "code" : "NH",
            "display" : "Non hispanic"
          } ]
        }
      }, {
        "url" : "http://hl7.org/fhir/StructureDefinition/patient-birthPlace",
        "valueAddress" : {
          "text" : "Key Largo, FL"
        }
      }, {
        "url" : "http://hl7.org/fhir/StructureDefinition/patient-citizenship",
        "extension" : [ {
          "url" : "https://reportstream.cdc.gov/fhir/StructureDefinition/code",
          "valueCodeableConcept" : {
            "extension" : [ {
              "url" : "https://reportstream.cdc.gov/fhir/StructureDefinition/coding-system-oid",
              "valueOid" : "urn:oid:9.88.777.6"
            }, {
              "url" : "https://reportstream.cdc.gov/fhir/StructureDefinition/hl7v2Field",
              "valueString" : "PID.26"
            } ],
            "coding" : [ {
              "extension" : [ {
                "url" : "https://reportstream.cdc.gov/fhir/StructureDefinition/cwe-coding",
                "valueString" : "coding"
              }, {
                "url" : "https://reportstream.cdc.gov/fhir/StructureDefinition/cwe-coding-system",
                "valueString" : "HL70171"
              } ],
              "version" : "2.5.1",
              "code" : "CA",
              "display" : "Canada"
            }, {
              "extension" : [ {
                "url" : "https://reportstream.cdc.gov/fhir/StructureDefinition/cwe-coding",
                "valueString" : "secondary-alt-coding"
              }, {
                "url" : "https://reportstream.cdc.gov/fhir/StructureDefinition/cwe-coding-system",
                "valueString" : "HL70171"
              } ],
              "version" : "2.5.1",
              "code" : "BZ",
              "display" : "Brazil"
            }, {
              "extension" : [ {
                "url" : "https://reportstream.cdc.gov/fhir/StructureDefinition/cwe-coding",
                "valueString" : "alt-coding"
              }, {
                "url" : "https://reportstream.cdc.gov/fhir/StructureDefinition/cwe-coding-system",
                "valueString" : "HL70171"
              } ],
              "version" : "2.5.1",
              "code" : "MX",
              "display" : "Mexico"
            } ],
            "text" : "TEST"
          }
        }, {
          "url" : "https://reportstream.cdc.gov/fhir/StructureDefinition/code",
          "valueCodeableConcept" : {
            "extension" : [ {
              "url" : "https://reportstream.cdc.gov/fhir/StructureDefinition/coding-system-oid",
              "valueOid" : "urn:oid:9.88.777.6"
            }, {
              "url" : "https://reportstream.cdc.gov/fhir/StructureDefinition/hl7v2Field",
              "valueString" : "PID.26"
            } ],
            "coding" : [ {
              "extension" : [ {
                "url" : "https://reportstream.cdc.gov/fhir/StructureDefinition/cwe-coding",
                "valueString" : "coding"
              }, {
                "url" : "https://reportstream.cdc.gov/fhir/StructureDefinition/cwe-coding-system",
                "valueString" : "HL70171"
              } ],
              "version" : "2.5.1",
              "code" : "EC",
              "display" : "Ecuador"
            }, {
              "extension" : [ {
                "url" : "https://reportstream.cdc.gov/fhir/StructureDefinition/cwe-coding",
                "valueString" : "secondary-alt-coding"
              }, {
                "url" : "https://reportstream.cdc.gov/fhir/StructureDefinition/cwe-coding-system",
                "valueString" : "HL70171"
              } ],
              "version" : "2.5.1",
              "code" : "JP",
              "display" : "Japan"
            }, {
              "extension" : [ {
                "url" : "https://reportstream.cdc.gov/fhir/StructureDefinition/cwe-coding",
                "valueString" : "alt-coding"
              }, {
                "url" : "https://reportstream.cdc.gov/fhir/StructureDefinition/cwe-coding-system",
                "valueString" : "HL70171"
              } ],
              "version" : "2.5.1",
              "code" : "ES",
              "display" : "Spain"
            } ],
            "text" : "TEST"
          }
        } ]
      }, {
        "url" : "http://hl7.org/fhir/StructureDefinition/patient-citizenship",
        "extension" : [ {
          "url" : "https://reportstream.cdc.gov/fhir/StructureDefinition/code",
          "valueCodeableConcept" : {
            "extension" : [ {
              "url" : "https://reportstream.cdc.gov/fhir/StructureDefinition/coding-system-oid",
              "valueOid" : "urn:oid:9.88.777.6"
            }, {
              "url" : "https://reportstream.cdc.gov/fhir/StructureDefinition/hl7v2Field",
              "valueString" : "PID.39"
            } ],
            "coding" : [ {
              "extension" : [ {
                "url" : "https://reportstream.cdc.gov/fhir/StructureDefinition/cwe-coding",
                "valueString" : "coding"
              }, {
                "url" : "https://reportstream.cdc.gov/fhir/StructureDefinition/cwe-coding-system",
                "valueString" : "HL70171"
              } ],
              "version" : "2.5.1",
              "code" : "CR",
              "display" : "Crow"
            }, {
              "extension" : [ {
                "url" : "https://reportstream.cdc.gov/fhir/StructureDefinition/cwe-coding",
                "valueString" : "secondary-alt-coding"
              }, {
                "url" : "https://reportstream.cdc.gov/fhir/StructureDefinition/cwe-coding-system",
                "valueString" : "HL70171"
              } ],
              "version" : "2.5.1",
              "code" : "ZU",
              "display" : "Zuni"
            }, {
              "extension" : [ {
                "url" : "https://reportstream.cdc.gov/fhir/StructureDefinition/cwe-coding",
                "valueString" : "alt-coding"
              }, {
                "url" : "https://reportstream.cdc.gov/fhir/StructureDefinition/cwe-coding-system",
                "valueString" : "HL70171"
              } ],
              "version" : "2.5.1",
              "code" : "C",
              "display" : "Crow"
            } ],
            "text" : "TEST"
          }
        }, {
          "url" : "https://reportstream.cdc.gov/fhir/StructureDefinition/code",
          "valueCodeableConcept" : {
            "extension" : [ {
              "url" : "https://reportstream.cdc.gov/fhir/StructureDefinition/coding-system-oid",
              "valueOid" : "urn:oid:9.88.777.6"
            }, {
              "url" : "https://reportstream.cdc.gov/fhir/StructureDefinition/hl7v2Field",
              "valueString" : "PID.39"
            } ],
            "coding" : [ {
              "extension" : [ {
                "url" : "https://reportstream.cdc.gov/fhir/StructureDefinition/cwe-coding",
                "valueString" : "coding"
              }, {
                "url" : "https://reportstream.cdc.gov/fhir/StructureDefinition/cwe-coding-system",
                "valueString" : "HL70171"
              } ],
              "version" : "2.5.1",
              "code" : "S",
              "display" : "Seminole"
            }, {
              "extension" : [ {
                "url" : "https://reportstream.cdc.gov/fhir/StructureDefinition/cwe-coding",
                "valueString" : "secondary-alt-coding"
              }, {
                "url" : "https://reportstream.cdc.gov/fhir/StructureDefinition/cwe-coding-system",
                "valueString" : "HL70171"
              } ],
              "version" : "2.5.1",
              "code" : "ZU",
              "display" : "Zuni"
            }, {
              "extension" : [ {
                "url" : "https://reportstream.cdc.gov/fhir/StructureDefinition/cwe-coding",
                "valueString" : "alt-coding"
              }, {
                "url" : "https://reportstream.cdc.gov/fhir/StructureDefinition/cwe-coding-system",
                "valueString" : "HL70171"
              } ],
              "version" : "2.5.1",
              "code" : "SE",
              "display" : "Seminole"
            } ],
            "text" : "TEST"
          }
        } ]
      } ],
      "identifier" : [ {
        "extension" : [ {
          "url" : "https://reportstream.cdc.gov/fhir/StructureDefinition/identifier-type-code",
          "valueString" : "MR"
        }, {
          "url" : "https://reportstream.cdc.gov/fhir/StructureDefinition/assigning-facility",
          "valueReference" : {
            "reference" : "Organization/1707766086812840000.9747401f-4023-4ce2-81e7-6cb91c132566"
          }
        }, {
          "url" : "https://reportstream.cdc.gov/fhir/StructureDefinition/hl7v2Field",
          "valueString" : "PID.3"
        } ],
        "type" : {
          "coding" : [ {
            "code" : "MR"
          } ]
        },
        "system" : "NIST MPI",
        "_system" : {
          "extension" : [ {
            "url" : "https://reportstream.cdc.gov/fhir/StructureDefinition/namespace-id",
            "valueString" : "NIST MPI"
          }, {
            "url" : "https://reportstream.cdc.gov/fhir/StructureDefinition/universal-id",
            "valueString" : "2.16.840.1.113883.3.72.5.30.2"
          }, {
            "url" : "https://reportstream.cdc.gov/fhir/StructureDefinition/universal-id-type",
            "valueString" : "ISO"
          } ]
        },
        "value" : "18547545"
      }, {
        "extension" : [ {
          "url" : "https://reportstream.cdc.gov/fhir/StructureDefinition/identifier-type-code",
          "valueString" : "SS"
        }, {
          "url" : "https://reportstream.cdc.gov/fhir/StructureDefinition/assigning-facility",
          "valueReference" : {
            "reference" : "Organization/1707766086816131000.dd650750-f966-4897-9ac3-2dc2184b61db"
          }
        }, {
          "url" : "https://reportstream.cdc.gov/fhir/StructureDefinition/hl7v2Field",
          "valueString" : "PID.3"
        } ],
        "type" : {
          "coding" : [ {
            "code" : "SS"
          } ]
        },
        "system" : "SSN",
        "_system" : {
          "extension" : [ {
            "url" : "https://reportstream.cdc.gov/fhir/StructureDefinition/namespace-id",
            "valueString" : "SSN"
          }, {
            "url" : "https://reportstream.cdc.gov/fhir/StructureDefinition/universal-id",
            "valueString" : "2.16.840.1.113883.4.1"
          }, {
            "url" : "https://reportstream.cdc.gov/fhir/StructureDefinition/universal-id-type",
            "valueString" : "ISO"
          } ]
        },
        "value" : "111111111"
      } ],
      "name" : [ {
        "extension" : [ {
          "url" : "https://reportstream.cdc.gov/fhir/StructureDefinition/xpn-human-name",
          "extension" : [ {
            "url" : "XPN.2",
            "valueString" : "Todd"
          }, {
            "url" : "XPN.3",
            "valueString" : "G."
          }, {
            "url" : "XPN.4",
            "valueString" : "Jr"
          }, {
            "url" : "XPN.7",
            "valueString" : "L"
          } ]
        } ],
        "use" : "official",
        "family" : "Lerr",
        "given" : [ "Todd", "G." ],
        "suffix" : [ "Jr" ]
      }, {
        "extension" : [ {
          "url" : "https://reportstream.cdc.gov/fhir/StructureDefinition/xpn-human-name",
          "extension" : [ {
            "url" : "XPN.2",
            "valueString" : "Theodore"
          }, {
            "url" : "XPN.3",
            "valueString" : "F"
          }, {
            "url" : "XPN.4",
            "valueString" : "Jr"
          }, {
            "url" : "XPN.7",
            "valueString" : "B"
          } ]
        } ],
        "use" : "official",
        "family" : "Gwinn",
        "given" : [ "Theodore", "F" ],
        "suffix" : [ "Jr" ]
      } ],
      "telecom" : [ {
        "extension" : [ {
          "url" : "http://hl7.org/fhir/StructureDefinition/contactpoint-country",
          "valueString" : "1"
        }, {
          "url" : "http://hl7.org/fhir/StructureDefinition/contactpoint-area",
          "valueString" : "555"
        }, {
          "url" : "http://hl7.org/fhir/StructureDefinition/contactpoint-local",
          "valueString" : "7259890"
        }, {
          "url" : "http://hl7.org/fhir/StructureDefinition/contactpoint-extension",
          "valueString" : "4"
        }, {
          "url" : "https://reportstream.cdc.gov/fhir/StructureDefinition/xtn-contact-point",
          "extension" : [ {
            "url" : "XTN.2",
            "valueString" : "PRN"
          }, {
            "url" : "XTN.3",
            "valueString" : "PH"
          }, {
            "url" : "XTN.7",
            "valueString" : "7259890"
          }, {
            "url" : "XTN.9",
            "valueString" : "call before 8PM"
          } ]
        } ],
        "system" : "phone",
        "use" : "home"
      }, {
        "extension" : [ {
          "url" : "https://reportstream.cdc.gov/fhir/StructureDefinition/xtn-contact-point",
          "extension" : [ {
            "url" : "XTN.2",
            "valueString" : "NET"
          }, {
            "url" : "XTN.3",
            "valueString" : "Internet"
          }, {
            "url" : "XTN.4",
            "valueString" : "smithb@yahoo.com"
          }, {
            "url" : "XTN.9",
            "valueString" : "home"
          } ]
        } ],
        "system" : "email",
        "value" : "smithb@yahoo.com",
        "use" : "home"
      }, {
        "extension" : [ {
          "url" : "http://hl7.org/fhir/StructureDefinition/contactpoint-country",
          "valueString" : "1"
        }, {
          "url" : "http://hl7.org/fhir/StructureDefinition/contactpoint-area",
          "valueString" : "555"
        }, {
          "url" : "http://hl7.org/fhir/StructureDefinition/contactpoint-local",
          "valueString" : "7259890"
        }, {
          "url" : "http://hl7.org/fhir/StructureDefinition/contactpoint-extension",
          "valueString" : "4"
        }, {
          "url" : "https://reportstream.cdc.gov/fhir/StructureDefinition/xtn-contact-point",
          "extension" : [ {
            "url" : "XTN.2",
            "valueString" : "WPN"
          }, {
            "url" : "XTN.3",
            "valueString" : "PH"
          }, {
            "url" : "XTN.7",
            "valueString" : "7259890"
          }, {
            "url" : "XTN.9",
            "valueString" : "call before 8PM"
          } ]
        } ],
        "system" : "phone",
        "use" : "work"
      }, {
        "extension" : [ {
          "url" : "https://reportstream.cdc.gov/fhir/StructureDefinition/xtn-contact-point",
          "extension" : [ {
            "url" : "XTN.2",
            "valueString" : "NET"
          }, {
            "url" : "XTN.3",
            "valueString" : "Internet"
          }, {
            "url" : "XTN.4",
            "valueString" : "nelly@yahoo.com"
          }, {
            "url" : "XTN.9",
            "valueString" : "work"
          } ]
        } ],
        "system" : "email",
        "value" : "nelly@yahoo.com",
        "use" : "work"
      }, {
        "extension" : [ {
          "url" : "http://hl7.org/fhir/StructureDefinition/contactpoint-country",
          "valueString" : "1"
        }, {
          "url" : "http://hl7.org/fhir/StructureDefinition/contactpoint-area",
          "valueString" : "281"
        }, {
          "url" : "http://hl7.org/fhir/StructureDefinition/contactpoint-local",
          "valueString" : "3308004"
        }, {
          "url" : "http://hl7.org/fhir/StructureDefinition/contactpoint-extension",
          "valueString" : "4"
        }, {
          "url" : "https://reportstream.cdc.gov/fhir/StructureDefinition/xtn-contact-point",
          "extension" : [ {
            "url" : "XTN.2",
            "valueString" : "PRN"
          }, {
            "url" : "XTN.3",
            "valueString" : "PH"
          }, {
            "url" : "XTN.7",
            "valueString" : "3308004"
          }, {
            "url" : "XTN.9",
            "valueString" : "call before 9PM"
          } ]
        }, {
          "url" : "https://reportstream.cdc.gov/fhir/StructureDefinition/hl7v2Field",
          "valueString" : "PID.40"
        } ],
        "system" : "phone",
        "use" : "home"
      }, {
        "extension" : [ {
          "url" : "https://reportstream.cdc.gov/fhir/StructureDefinition/xtn-contact-point",
          "extension" : [ {
            "url" : "XTN.2",
            "valueString" : "NET"
          }, {
            "url" : "XTN.3",
            "valueString" : "Internet"
          }, {
            "url" : "XTN.4",
            "valueString" : "mikej@yahoo.com"
          }, {
            "url" : "XTN.9",
            "valueString" : "home"
          } ]
        }, {
          "url" : "https://reportstream.cdc.gov/fhir/StructureDefinition/hl7v2Field",
          "valueString" : "PID.40"
        } ],
        "system" : "email",
        "value" : "mikej@yahoo.com"
      } ],
      "gender" : "male",
      "birthDate" : "2009-06-07",
      "_birthDate" : {
        "extension" : [ {
          "url" : "https://reportstream.cdc.gov/fhir/StructureDefinition/hl7v2-date-time",
          "valueString" : "20090607"
        } ]
      },
      "deceasedDateTime" : "2012-06-17T00:00:00-05:00",
      "_deceasedDateTime" : {
        "extension" : [ {
          "url" : "https://reportstream.cdc.gov/fhir/StructureDefinition/hl7v2-date-time",
          "valueString" : "201206170000-0500"
        } ]
      },
      "address" : [ {
        "extension" : [ {
          "url" : "https://reportstream.cdc.gov/fhir/StructureDefinition/xad-address",
          "extension" : [ {
            "url" : "https://reportstream.cdc.gov/fhir/StructureDefinition/sad-address-line",
            "extension" : [ {
              "url" : "SAD.1",
              "valueString" : "123 North 102nd Street"
            } ]
          }, {
            "url" : "XAD.2",
            "valueString" : "Apt 4D"
          }, {
            "url" : "XAD.7",
            "valueCode" : "H"
          } ]
        } ],
        "use" : "home",
        "line" : [ "123 North 102nd Street", "Apt 4D" ],
        "city" : "Harrisburg",
        "district" : "42043",
        "state" : "PA",
        "postalCode" : "17102",
        "country" : "USA"
      }, {
        "extension" : [ {
          "url" : "https://reportstream.cdc.gov/fhir/StructureDefinition/xad-address",
          "extension" : [ {
            "url" : "https://reportstream.cdc.gov/fhir/StructureDefinition/sad-address-line",
            "extension" : [ {
              "url" : "SAD.1",
              "valueString" : "111 South"
            } ]
          }, {
            "url" : "XAD.2",
            "valueString" : "Apt 14"
          }, {
            "url" : "XAD.7",
            "valueCode" : "C"
          } ]
        } ],
        "use" : "temp",
        "line" : [ "111 South", "Apt 14" ],
        "city" : "Harrisburg",
        "district" : "42043",
        "state" : "PA",
        "postalCode" : "17102",
        "country" : "USA"
      } ],
      "maritalStatus" : {
        "extension" : [ {
          "url" : "https://reportstream.cdc.gov/fhir/StructureDefinition/coding-system-oid",
          "valueOid" : "urn:oid:9.00.235.1.113883.3.3"
        } ],
        "coding" : [ {
          "extension" : [ {
            "url" : "https://reportstream.cdc.gov/fhir/StructureDefinition/cwe-coding",
            "valueString" : "coding"
          }, {
            "url" : "https://reportstream.cdc.gov/fhir/StructureDefinition/cwe-coding-system",
            "valueString" : "HL70002"
          } ],
          "version" : "2.5.1",
          "code" : "A",
          "display" : "Separated"
        }, {
          "extension" : [ {
            "url" : "https://reportstream.cdc.gov/fhir/StructureDefinition/cwe-coding",
            "valueString" : "secondary-alt-coding"
          }, {
            "url" : "https://reportstream.cdc.gov/fhir/StructureDefinition/cwe-coding-system",
            "valueString" : "HL70002"
          } ],
          "version" : "2.5.1",
          "code" : "B",
          "display" : "Unmarried"
        }, {
          "extension" : [ {
            "url" : "https://reportstream.cdc.gov/fhir/StructureDefinition/cwe-coding",
            "valueString" : "alt-coding"
          }, {
            "url" : "https://reportstream.cdc.gov/fhir/StructureDefinition/cwe-coding-system",
            "valueString" : "HL70002"
          } ],
          "version" : "4",
          "code" : "B",
          "display" : "Unmarried"
        } ],
        "text" : "TEST"
      },
      "multipleBirthInteger" : 1,
      "communication" : [ {
        "language" : {
          "extension" : [ {
            "url" : "https://reportstream.cdc.gov/fhir/StructureDefinition/coding-system-oid",
            "valueOid" : "urn:oid:3.25.840.1.113883.3.72.5.30.1"
          } ],
          "coding" : [ {
            "extension" : [ {
              "url" : "https://reportstream.cdc.gov/fhir/StructureDefinition/cwe-coding",
              "valueString" : "coding"
            }, {
              "url" : "https://reportstream.cdc.gov/fhir/StructureDefinition/cwe-coding-system",
              "valueString" : "ISO"
            } ],
            "version" : "2.5.1",
            "code" : "AR",
            "display" : "Arabic"
          }, {
            "extension" : [ {
              "url" : "https://reportstream.cdc.gov/fhir/StructureDefinition/cwe-coding",
              "valueString" : "secondary-alt-coding"
            }, {
              "url" : "https://reportstream.cdc.gov/fhir/StructureDefinition/cwe-coding-system",
              "valueString" : "ISO"
            } ],
            "version" : "2.5.1",
            "code" : "ARA",
            "display" : "Arabic"
          }, {
            "extension" : [ {
              "url" : "https://reportstream.cdc.gov/fhir/StructureDefinition/cwe-coding",
              "valueString" : "alt-coding"
            }, {
              "url" : "https://reportstream.cdc.gov/fhir/StructureDefinition/cwe-coding-system",
              "valueString" : "ISO"
            } ],
            "version" : "4",
            "code" : "ARA",
            "display" : "Arabic"
          } ],
          "text" : "TEST"
        }
      } ],
      "link" : [ {
        "other" : {
          "reference" : "RelatedPerson/1707766086862892000.562b5687-84d2-4b92-8b55-243b9b578268"
        },
        "type" : "seealso"
      }, {
        "other" : {
          "reference" : "RelatedPerson/1707766086864889000.04a19241-49b8-4cfa-919b-19b3969d09af"
        },
        "type" : "seealso"
      } ]
    }
  }, {
    "fullUrl" : "Organization/1707766086812840000.9747401f-4023-4ce2-81e7-6cb91c132566",
    "resource" : {
      "resourceType" : "Organization",
      "id" : "1707766086812840000.9747401f-4023-4ce2-81e7-6cb91c132566",
      "identifier" : [ {
        "extension" : [ {
          "url" : "https://reportstream.cdc.gov/fhir/StructureDefinition/identifier-namespace-id",
          "valueBoolean" : true
        } ],
        "value" : "University H"
      }, {
        "extension" : [ {
          "url" : "https://reportstream.cdc.gov/fhir/StructureDefinition/identifier-universal-id",
          "valueBoolean" : true
        } ],
        "type" : {
          "coding" : [ {
            "system" : "http://terminology.hl7.org/CodeSystem/v2-0301",
            "code" : "ISO"
          } ]
        },
        "system" : "urn:ietf:rfc:3986",
        "value" : "2.16.840.1.113883.3.0"
      } ]
    }
  }, {
    "fullUrl" : "Organization/1707766086816131000.dd650750-f966-4897-9ac3-2dc2184b61db",
    "resource" : {
      "resourceType" : "Organization",
      "id" : "1707766086816131000.dd650750-f966-4897-9ac3-2dc2184b61db",
      "identifier" : [ {
        "extension" : [ {
          "url" : "https://reportstream.cdc.gov/fhir/StructureDefinition/identifier-namespace-id",
          "valueBoolean" : true
        } ],
        "value" : "SSA"
      }, {
        "extension" : [ {
          "url" : "https://reportstream.cdc.gov/fhir/StructureDefinition/identifier-universal-id",
          "valueBoolean" : true
        } ],
        "type" : {
          "coding" : [ {
            "system" : "http://terminology.hl7.org/CodeSystem/v2-0301",
            "code" : "ISO"
          } ]
        },
        "system" : "urn:ietf:rfc:3986",
        "value" : "2.16.840.1.113883.3.184"
      } ]
    }
  }, {
    "fullUrl" : "Organization/1707766086828831000.b488dacf-cc1a-43d5-b4c1-03a4ac8fb1a3",
    "resource" : {
      "resourceType" : "Organization",
      "id" : "1707766086828831000.b488dacf-cc1a-43d5-b4c1-03a4ac8fb1a3",
      "identifier" : [ {
        "extension" : [ {
          "url" : "https://reportstream.cdc.gov/fhir/StructureDefinition/identifier-namespace-id",
          "valueBoolean" : true
        } ],
        "value" : "University H"
      }, {
        "extension" : [ {
          "url" : "https://reportstream.cdc.gov/fhir/StructureDefinition/identifier-universal-id",
          "valueBoolean" : true
        } ],
        "type" : {
          "coding" : [ {
            "system" : "http://terminology.hl7.org/CodeSystem/v2-0301",
            "code" : "ISO"
          } ]
        },
        "system" : "urn:ietf:rfc:3986",
        "value" : "2.16.840.1.113883.3.0"
      } ]
    }
  }, {
    "fullUrl" : "Organization/1707766086832166000.f97a7123-4d39-41ac-a5a0-82d97d1c8adc",
    "resource" : {
      "resourceType" : "Organization",
      "id" : "1707766086832166000.f97a7123-4d39-41ac-a5a0-82d97d1c8adc",
      "identifier" : [ {
        "extension" : [ {
          "url" : "https://reportstream.cdc.gov/fhir/StructureDefinition/identifier-namespace-id",
          "valueBoolean" : true
        } ],
        "value" : "SSA"
      }, {
        "extension" : [ {
          "url" : "https://reportstream.cdc.gov/fhir/StructureDefinition/identifier-universal-id",
          "valueBoolean" : true
        } ],
        "type" : {
          "coding" : [ {
            "system" : "http://terminology.hl7.org/CodeSystem/v2-0301",
            "code" : "ISO"
          } ]
        },
        "system" : "urn:ietf:rfc:3986",
        "value" : "2.16.840.1.113883.3.184"
      } ]
    }
  }, {
    "fullUrl" : "Organization/1707766086861790000.853ffaa8-443f-4cfb-bb4d-974a675b88b2",
    "resource" : {
      "resourceType" : "Organization",
      "id" : "1707766086861790000.853ffaa8-443f-4cfb-bb4d-974a675b88b2",
      "identifier" : [ {
        "extension" : [ {
          "url" : "https://reportstream.cdc.gov/fhir/StructureDefinition/identifier-namespace-id",
          "valueBoolean" : true
        } ],
        "value" : "University H"
      }, {
        "extension" : [ {
          "url" : "https://reportstream.cdc.gov/fhir/StructureDefinition/identifier-universal-id",
          "valueBoolean" : true
        } ],
        "type" : {
          "coding" : [ {
            "system" : "http://terminology.hl7.org/CodeSystem/v2-0301",
            "code" : "ISO"
          } ]
        },
        "system" : "urn:ietf:rfc:3986",
        "value" : "2.16.840.1.113883.3.0"
      } ]
    }
  }, {
    "fullUrl" : "RelatedPerson/1707766086862892000.562b5687-84d2-4b92-8b55-243b9b578268",
    "resource" : {
      "resourceType" : "RelatedPerson",
      "id" : "1707766086862892000.562b5687-84d2-4b92-8b55-243b9b578268",
      "identifier" : [ {
        "extension" : [ {
          "url" : "https://reportstream.cdc.gov/fhir/StructureDefinition/identifier-type-code",
          "valueString" : "MR"
        }, {
          "url" : "https://reportstream.cdc.gov/fhir/StructureDefinition/assigning-facility",
          "valueReference" : {
            "reference" : "Organization/1707766086861790000.853ffaa8-443f-4cfb-bb4d-974a675b88b2"
>>>>>>> cddac704
          }
        } ],
        "type" : {
          "coding" : [ {
            "code" : "MR"
          } ]
        },
        "system" : "NIST MPI",
        "_system" : {
          "extension" : [ {
            "url" : "https://reportstream.cdc.gov/fhir/StructureDefinition/namespace-id",
            "valueString" : "NIST MPI"
          }, {
            "url" : "https://reportstream.cdc.gov/fhir/StructureDefinition/universal-id",
            "valueString" : "2.16.840.1.113883.3.72.5.30.2"
          }, {
            "url" : "https://reportstream.cdc.gov/fhir/StructureDefinition/universal-id-type",
            "valueString" : "ISO"
          } ]
        },
        "value" : "18547545"
      } ]
    }
  }, {
    "fullUrl" : "Organization/1707766086864034000.f4d527b0-a55e-4070-adb3-bb77f8c60988",
    "resource" : {
      "resourceType" : "Organization",
      "id" : "1707766086864034000.f4d527b0-a55e-4070-adb3-bb77f8c60988",
      "identifier" : [ {
        "extension" : [ {
          "url" : "https://reportstream.cdc.gov/fhir/StructureDefinition/identifier-namespace-id",
          "valueBoolean" : true
        } ],
        "value" : "SSA"
      }, {
        "extension" : [ {
          "url" : "https://reportstream.cdc.gov/fhir/StructureDefinition/identifier-universal-id",
          "valueBoolean" : true
        } ],
        "type" : {
          "coding" : [ {
            "system" : "http://terminology.hl7.org/CodeSystem/v2-0301",
            "code" : "ISO"
          } ]
        },
<<<<<<< HEAD
        "subject" : {
          "reference" : "Patient/1707523095915064000.45788996-82e4-47e5-922b-2c88595f670a"
=======
        "system" : "urn:ietf:rfc:3986",
        "value" : "2.16.840.1.113883.3.184"
      } ]
    }
  }, {
    "fullUrl" : "RelatedPerson/1707766086864889000.04a19241-49b8-4cfa-919b-19b3969d09af",
    "resource" : {
      "resourceType" : "RelatedPerson",
      "id" : "1707766086864889000.04a19241-49b8-4cfa-919b-19b3969d09af",
      "identifier" : [ {
        "extension" : [ {
          "url" : "https://reportstream.cdc.gov/fhir/StructureDefinition/identifier-type-code",
          "valueString" : "SS"
        }, {
          "url" : "https://reportstream.cdc.gov/fhir/StructureDefinition/assigning-facility",
          "valueReference" : {
            "reference" : "Organization/1707766086864034000.f4d527b0-a55e-4070-adb3-bb77f8c60988"
          }
        } ],
        "type" : {
          "coding" : [ {
            "code" : "SS"
          } ]
        },
        "system" : "SSN",
        "_system" : {
          "extension" : [ {
            "url" : "https://reportstream.cdc.gov/fhir/StructureDefinition/namespace-id",
            "valueString" : "SSN"
          }, {
            "url" : "https://reportstream.cdc.gov/fhir/StructureDefinition/universal-id",
            "valueString" : "2.16.840.1.113883.4.1"
          }, {
            "url" : "https://reportstream.cdc.gov/fhir/StructureDefinition/universal-id-type",
            "valueString" : "ISO"
          } ]
        },
        "value" : "111111111"
      } ]
    }
  }, {
    "fullUrl" : "Organization/1707766086875850000.5b4de78a-5b99-4c73-8ef7-69f3fb07b5fc",
    "resource" : {
      "resourceType" : "Organization",
      "id" : "1707766086875850000.5b4de78a-5b99-4c73-8ef7-69f3fb07b5fc",
      "identifier" : [ {
        "extension" : [ {
          "url" : "https://reportstream.cdc.gov/fhir/StructureDefinition/identifier-namespace-id",
          "valueBoolean" : true
        } ],
        "value" : "University H"
      }, {
        "extension" : [ {
          "url" : "https://reportstream.cdc.gov/fhir/StructureDefinition/identifier-universal-id",
          "valueBoolean" : true
        } ],
        "type" : {
          "coding" : [ {
            "system" : "http://terminology.hl7.org/CodeSystem/v2-0301",
            "code" : "ISO"
          } ]
        },
        "system" : "urn:ietf:rfc:3986",
        "value" : "2.16.840.1.113883.3.0"
      } ]
    }
  }, {
    "fullUrl" : "Provenance/1707766086918800000.c467a940-b149-4b19-8ba9-f831b840e3cb",
    "resource" : {
      "resourceType" : "Provenance",
      "id" : "1707766086918800000.c467a940-b149-4b19-8ba9-f831b840e3cb",
      "target" : [ {
        "reference" : "Patient/1707766086884171000.9565bb30-1a2e-41f7-aa07-4ba09f853e6c"
      } ],
      "occurredDateTime" : "2012-06-17T00:00:00-05:00",
      "recorded" : "2024-02-12T13:28:06Z",
      "activity" : {
        "coding" : [ {
          "system" : "https://terminology.hl7.org/CodeSystem/v3-DataOperation",
          "code" : "UPDATE"
        } ]
      },
      "agent" : [ {
        "type" : {
          "coding" : [ {
            "system" : "http://terminology.hl7.org/CodeSystem/provenance-participant-type",
            "code" : "performer"
          } ]
        },
        "who" : {
          "reference" : "Organization/1707766086918092000.abc78fb3-66f4-4eef-b339-835af82a0f07"
>>>>>>> cddac704
        }
      } ]
    }
  }, {
    "fullUrl" : "Organization/1707766086918092000.abc78fb3-66f4-4eef-b339-835af82a0f07",
    "resource" : {
      "resourceType" : "Organization",
      "id" : "1707766086918092000.abc78fb3-66f4-4eef-b339-835af82a0f07",
      "identifier" : [ {
        "extension" : [ {
          "url" : "https://reportstream.cdc.gov/fhir/StructureDefinition/identifier-namespace-id",
          "valueBoolean" : true
        } ],
        "value" : "University H"
      }, {
        "extension" : [ {
          "url" : "https://reportstream.cdc.gov/fhir/StructureDefinition/identifier-universal-id",
          "valueBoolean" : true
        } ],
        "type" : {
          "coding" : [ {
            "system" : "http://terminology.hl7.org/CodeSystem/v2-0301",
            "code" : "ISO"
          } ]
        },
        "system" : "urn:ietf:rfc:3986",
        "value" : "2.16.840.1.113883.3.0"
      } ]
    }
  }, {
    "fullUrl" : "Specimen/1707766086922270000.4c65acca-8e34-4bfe-b99c-2ae2210dcd60",
    "resource" : {
      "resourceType" : "Specimen",
      "id" : "1707766086922270000.4c65acca-8e34-4bfe-b99c-2ae2210dcd60",
      "extension" : [ {
        "url" : "https://reportstream.cdc.gov/fhir/StructureDefinition/hl7v2Segment",
        "valueString" : "OBR"
      } ]
    }
  }, {
    "fullUrl" : "ServiceRequest/1707766087303465000.2d020744-0593-489b-b26b-45a2995c9447",
    "resource" : {
      "resourceType" : "ServiceRequest",
      "id" : "1707766087303465000.2d020744-0593-489b-b26b-45a2995c9447",
      "status" : "unknown",
      "code" : {
        "coding" : [ {
          "extension" : [ {
            "url" : "https://reportstream.cdc.gov/fhir/StructureDefinition/cwe-coding",
            "valueString" : "coding"
          } ],
          "code" : "TEST"
        } ]
      },
      "subject" : {
        "reference" : "Patient/1707766086884171000.9565bb30-1a2e-41f7-aa07-4ba09f853e6c"
      }
    }
  }, {
    "fullUrl" : "DiagnosticReport/1707766087307708000.8da5bce1-59ec-41c9-bb77-9d51b028cf68",
    "resource" : {
      "resourceType" : "DiagnosticReport",
      "id" : "1707766087307708000.8da5bce1-59ec-41c9-bb77-9d51b028cf68",
      "basedOn" : [ {
        "reference" : "ServiceRequest/1707766087303465000.2d020744-0593-489b-b26b-45a2995c9447"
      } ],
      "status" : "final",
      "code" : {
        "coding" : [ {
          "extension" : [ {
            "url" : "https://reportstream.cdc.gov/fhir/StructureDefinition/cwe-coding",
            "valueString" : "coding"
          } ],
          "code" : "TEST"
        } ]
      },
      "subject" : {
        "reference" : "Patient/1707766086884171000.9565bb30-1a2e-41f7-aa07-4ba09f853e6c"
      },
      "specimen" : [ {
        "reference" : "Specimen/1707766086922270000.4c65acca-8e34-4bfe-b99c-2ae2210dcd60"
      } ]
    }
  } ]
}<|MERGE_RESOLUTION|>--- conflicted
+++ resolved
@@ -1,14 +1,8 @@
 {
   "resourceType" : "Bundle",
-<<<<<<< HEAD
-  "id" : "1707523094540751000.94787088-028c-4186-ad47-a5257b4e460b",
-  "meta" : {
-    "lastUpdated" : "2024-02-09T17:58:14.586-06:00"
-=======
   "id" : "1707766086111293000.f88d9c30-38cd-4732-9e05-614c51cf23d3",
   "meta" : {
     "lastUpdated" : "2024-02-12T13:28:06.120-06:00"
->>>>>>> cddac704
   },
   "identifier" : {
     "system" : "https://reportstream.cdc.gov/prime-router",
@@ -16,1127 +10,6 @@
   },
   "type" : "message",
   "timestamp" : "2023-05-01T09:25:31.000-05:00",
-<<<<<<< HEAD
-  "entry" : [
-    {
-      "fullUrl" : "MessageHeader/827ccb0e-ea8a-306c-8c34-a16891f84e7b",
-      "resource" : {
-        "resourceType" : "MessageHeader",
-        "id" : "827ccb0e-ea8a-306c-8c34-a16891f84e7b",
-        "extension" : [
-          {
-            "url" : "https://reportstream.cdc.gov/fhir/StructureDefinition/encoding-characters",
-            "valueString" : "^~\\&#"
-          },
-          {
-            "url" : "https://reportstream.cdc.gov/fhir/StructureDefinition/character-set",
-            "valueString" : "UNICODE UTF-8"
-          },
-          {
-            "url" : "https://reportstream.cdc.gov/fhir/StructureDefinition/msh-message-header",
-            "extension" : [
-              {
-                "url" : "MSH.7",
-                "valueString" : "20230501102531-0400"
-              }
-            ]
-          }
-        ],
-        "eventCoding" : {
-          "system" : "http://terminology.hl7.org/CodeSystem/v2-0003",
-          "code" : "R01",
-          "display" : "ORU^R01^ORU_R01"
-        },
-        "sender" : {
-          "reference" : "Organization/1707523094750797000.215daf63-d132-4793-9e5c-60feff7f11af"
-        },
-        "source" : {
-          "_endpoint" : {
-            "extension" : [
-              {
-                "url" : "http://hl7.org/fhir/StructureDefinition/data-absent-reason",
-                "valueCode" : "unknown"
-              }
-            ]
-          }
-        }
-      }
-    },
-    {
-      "fullUrl" : "Organization/1707523094750797000.215daf63-d132-4793-9e5c-60feff7f11af",
-      "resource" : {
-        "resourceType" : "Organization",
-        "id" : "1707523094750797000.215daf63-d132-4793-9e5c-60feff7f11af",
-        "address" : [
-          {
-            "country" : "USA"
-          }
-        ]
-      }
-    },
-    {
-      "fullUrl" : "Provenance/1707523095699994000.f99e0c52-01c9-44f5-8d21-ee51fd3a3534",
-      "resource" : {
-        "resourceType" : "Provenance",
-        "id" : "1707523095699994000.f99e0c52-01c9-44f5-8d21-ee51fd3a3534",
-        "target" : [
-          {
-            "reference" : "MessageHeader/827ccb0e-ea8a-306c-8c34-a16891f84e7b"
-          },
-          {
-            "reference" : "DiagnosticReport/1707523096448250000.0c6f2d69-7c86-48f4-b8e3-e09020a193f3"
-          }
-        ],
-        "recorded" : "2023-05-01T10:25:31-04:00",
-        "activity" : {
-          "coding" : [
-            {
-              "display" : "ORU^R01^ORU_R01"
-            }
-          ]
-        }
-      }
-    },
-    {
-      "fullUrl" : "Provenance/1707523095710055000.be037dc1-8a04-4273-90b5-9b750ae7ea1f",
-      "resource" : {
-        "resourceType" : "Provenance",
-        "id" : "1707523095710055000.be037dc1-8a04-4273-90b5-9b750ae7ea1f",
-        "recorded" : "2024-02-09T17:58:15Z",
-        "policy" : [
-          "http://hl7.org/fhir/uv/v2mappings/message-oru-r01-to-bundle"
-        ],
-        "activity" : {
-          "coding" : [
-            {
-              "code" : "v2-FHIR transformation"
-            }
-          ]
-        },
-        "agent" : [
-          {
-            "type" : {
-              "coding" : [
-                {
-                  "system" : "http://terminology.hl7.org/CodeSystem/provenance-participant-type",
-                  "code" : "assembler"
-                }
-              ]
-            },
-            "who" : {
-              "reference" : "Organization/1707523095709645000.5bd7d7b5-0433-472a-822f-c47331595f72"
-            }
-          }
-        ]
-      }
-    },
-    {
-      "fullUrl" : "Organization/1707523095709645000.5bd7d7b5-0433-472a-822f-c47331595f72",
-      "resource" : {
-        "resourceType" : "Organization",
-        "id" : "1707523095709645000.5bd7d7b5-0433-472a-822f-c47331595f72",
-        "identifier" : [
-          {
-            "value" : "CDC PRIME - Atlanta"
-          },
-          {
-            "type" : {
-              "coding" : [
-                {
-                  "system" : "http://terminology.hl7.org/CodeSystem/v2-0301"
-                }
-              ]
-            },
-            "system" : "urn:ietf:rfc:3986",
-            "value" : "2.16.840.1.114222.4.1.237821"
-          }
-        ]
-      }
-    },
-    {
-      "fullUrl" : "Patient/1707523095915064000.45788996-82e4-47e5-922b-2c88595f670a",
-      "resource" : {
-        "resourceType" : "Patient",
-        "id" : "1707523095915064000.45788996-82e4-47e5-922b-2c88595f670a",
-        "meta" : {
-          "extension" : [
-            {
-              "url" : "https://reportstream.cdc.gov/fhir/StructureDefinition/last-updated-facility-namespace-id",
-              "valueReference" : {
-                "reference" : "Organization/1707523095911067000.fc93651f-356e-4508-a2e9-9bec209db32b"
-              }
-            }
-          ],
-          "lastUpdated" : "2012-06-17T00:00:00-05:00",
-          "_lastUpdated" : {
-            "extension" : [
-              {
-                "url" : "https://reportstream.cdc.gov/fhir/StructureDefinition/hl7v2-date-time",
-                "valueString" : "201206170000-0500"
-              }
-            ]
-          }
-        },
-        "extension" : [
-          {
-            "url" : "https://reportstream.cdc.gov/fhir/StructureDefinition/pid-patient",
-            "extension" : [
-              {
-                "url" : "pid-8-administrative-sex",
-                "valueCodeableConcept" : {
-                  "coding" : [
-                    {
-                      "extension" : [
-                        {
-                          "url" : "https://reportstream.cdc.gov/fhir/StructureDefinition/cwe-coding",
-                          "valueString" : "coding"
-                        }
-                      ],
-                      "code" : "M"
-                    }
-                  ]
-                }
-              },
-              {
-                "url" : "pid-18-patient-account-number",
-                "valueIdentifier" : {
-                  "extension" : [
-                    {
-                      "url" : "https://reportstream.cdc.gov/fhir/StructureDefinition/identifier-type-code",
-                      "valueString" : "MR"
-                    },
-                    {
-                      "url" : "https://reportstream.cdc.gov/fhir/StructureDefinition/assigning-facility",
-                      "valueReference" : {
-                        "reference" : "Organization/1707523095826512000.8ff47e67-e3fa-4098-bead-7265c1f0e633"
-                      }
-                    },
-                    {
-                      "url" : "https://reportstream.cdc.gov/fhir/StructureDefinition/hl7v2Field",
-                      "valueString" : "PID.18"
-                    }
-                  ],
-                  "type" : {
-                    "coding" : [
-                      {
-                        "code" : "MR"
-                      }
-                    ]
-                  },
-                  "system" : "NIST MPI",
-                  "_system" : {
-                    "extension" : [
-                      {
-                        "url" : "https://reportstream.cdc.gov/fhir/StructureDefinition/namespace-id",
-                        "valueString" : "NIST MPI"
-                      },
-                      {
-                        "url" : "https://reportstream.cdc.gov/fhir/StructureDefinition/universal-id",
-                        "valueString" : "1.11.222.3.444444.5.66.7.88.9"
-                      },
-                      {
-                        "url" : "https://reportstream.cdc.gov/fhir/StructureDefinition/universal-id-type",
-                        "valueString" : "ISO"
-                      }
-                    ]
-                  },
-                  "value" : "281330"
-                }
-              },
-              {
-                "url" : "pid-18-patient-account-number",
-                "valueIdentifier" : {
-                  "extension" : [
-                    {
-                      "url" : "https://reportstream.cdc.gov/fhir/StructureDefinition/identifier-type-code",
-                      "valueString" : "SS"
-                    },
-                    {
-                      "url" : "https://reportstream.cdc.gov/fhir/StructureDefinition/assigning-facility",
-                      "valueReference" : {
-                        "reference" : "Organization/1707523095827767000.3a1eb522-55f6-43b3-886b-cd412e7c45c8"
-                      }
-                    },
-                    {
-                      "url" : "https://reportstream.cdc.gov/fhir/StructureDefinition/hl7v2Field",
-                      "valueString" : "PID.18"
-                    }
-                  ],
-                  "type" : {
-                    "coding" : [
-                      {
-                        "code" : "SS"
-                      }
-                    ]
-                  },
-                  "system" : "SSN",
-                  "_system" : {
-                    "extension" : [
-                      {
-                        "url" : "https://reportstream.cdc.gov/fhir/StructureDefinition/namespace-id",
-                        "valueString" : "SSN"
-                      },
-                      {
-                        "url" : "https://reportstream.cdc.gov/fhir/StructureDefinition/universal-id",
-                        "valueString" : "2.16.840.1.113883.4.1"
-                      },
-                      {
-                        "url" : "https://reportstream.cdc.gov/fhir/StructureDefinition/universal-id-type",
-                        "valueString" : "ISO"
-                      }
-                    ]
-                  },
-                  "value" : "111111111"
-                }
-              },
-              {
-                "url" : "pid-24-multiple-birth-indicator",
-                "valueString" : "N"
-              },
-              {
-                "url" : "pid-30-patient-death-indicator",
-                "valueString" : "N"
-              },
-              {
-                "url" : "pid-32-identity-reliability-code",
-                "valueCodeableConcept" : {
-                  "extension" : [
-                    {
-                      "url" : "https://reportstream.cdc.gov/fhir/StructureDefinition/coding-system-oid",
-                      "valueOid" : "urn:oid:2.22.222.2"
-                    }
-                  ],
-                  "coding" : [
-                    {
-                      "extension" : [
-                        {
-                          "url" : "https://reportstream.cdc.gov/fhir/StructureDefinition/cwe-coding",
-                          "valueString" : "coding"
-                        },
-                        {
-                          "url" : "https://reportstream.cdc.gov/fhir/StructureDefinition/cwe-coding-system",
-                          "valueString" : "HL70445"
-                        }
-                      ],
-                      "version" : "2.5.1",
-                      "code" : "AL",
-                      "display" : "Patient/Person Name is an Alias"
-                    },
-                    {
-                      "extension" : [
-                        {
-                          "url" : "https://reportstream.cdc.gov/fhir/StructureDefinition/cwe-coding",
-                          "valueString" : "secondary-alt-coding"
-                        },
-                        {
-                          "url" : "https://reportstream.cdc.gov/fhir/StructureDefinition/cwe-coding-system",
-                          "valueString" : "HL70445"
-                        }
-                      ],
-                      "version" : "2.5.1",
-                      "code" : "UD",
-                      "display" : "Unknown/Default Date of Birth"
-                    },
-                    {
-                      "extension" : [
-                        {
-                          "url" : "https://reportstream.cdc.gov/fhir/StructureDefinition/cwe-coding",
-                          "valueString" : "alt-coding"
-                        },
-                        {
-                          "url" : "https://reportstream.cdc.gov/fhir/StructureDefinition/cwe-coding-system",
-                          "valueString" : "HL70445"
-                        }
-                      ],
-                      "version" : "2.5.1",
-                      "code" : "UA",
-                      "display" : "Unknown/Default Address"
-                    }
-                  ],
-                  "text" : "TEST"
-                }
-              },
-              {
-                "url" : "pid-32-identity-reliability-code",
-                "valueCodeableConcept" : {
-                  "coding" : [
-                    {
-                      "extension" : [
-                        {
-                          "url" : "https://reportstream.cdc.gov/fhir/StructureDefinition/cwe-coding",
-                          "valueString" : "coding"
-                        },
-                        {
-                          "url" : "https://reportstream.cdc.gov/fhir/StructureDefinition/cwe-coding-system",
-                          "valueString" : "HL70445"
-                        }
-                      ],
-                      "code" : "AL",
-                      "display" : "Patient/Person Name is an Alias"
-                    }
-                  ]
-                }
-              }
-            ]
-          },
-          {
-            "url" : "https://reportstream.cdc.gov/fhir/StructureDefinition/veteran-military-status",
-            "valueCodeableConcept" : {
-              "extension" : [
-                {
-                  "url" : "https://reportstream.cdc.gov/fhir/StructureDefinition/coding-system-oid",
-                  "valueOid" : "urn:oid:9.99.999.9"
-                }
-              ],
-              "coding" : [
-                {
-                  "extension" : [
-                    {
-                      "url" : "https://reportstream.cdc.gov/fhir/StructureDefinition/cwe-coding",
-                      "valueString" : "coding"
-                    },
-                    {
-                      "url" : "https://reportstream.cdc.gov/fhir/StructureDefinition/cwe-coding-system",
-                      "valueString" : "HL70172"
-                    }
-                  ],
-                  "version" : "2.5.1",
-                  "code" : "V",
-                  "display" : "Veteren"
-                },
-                {
-                  "extension" : [
-                    {
-                      "url" : "https://reportstream.cdc.gov/fhir/StructureDefinition/cwe-coding",
-                      "valueString" : "secondary-alt-coding"
-                    },
-                    {
-                      "url" : "https://reportstream.cdc.gov/fhir/StructureDefinition/cwe-coding-system",
-                      "valueString" : "HL70172"
-                    }
-                  ],
-                  "version" : "2.5.1",
-                  "code" : "OV",
-                  "display" : "Other Veteren"
-                },
-                {
-                  "extension" : [
-                    {
-                      "url" : "https://reportstream.cdc.gov/fhir/StructureDefinition/cwe-coding",
-                      "valueString" : "alt-coding"
-                    },
-                    {
-                      "url" : "https://reportstream.cdc.gov/fhir/StructureDefinition/cwe-coding-system",
-                      "valueString" : "HL70172"
-                    }
-                  ],
-                  "version" : "2.5.1",
-                  "code" : "TV",
-                  "display" : "Test Veteren"
-                }
-              ],
-              "text" : "TEST"
-            }
-          },
-          {
-            "url" : "http://hl7.org/fhir/StructureDefinition/patient-nationality",
-            "extension" : [
-              {
-                "url" : "https://reportstream.cdc.gov/fhir/StructureDefinition/code",
-                "valueCodeableConcept" : {
-                  "extension" : [
-                    {
-                      "url" : "https://reportstream.cdc.gov/fhir/StructureDefinition/coding-system-oid",
-                      "valueOid" : "urn:oid:9.88.777.6"
-                    },
-                    {
-                      "url" : "https://reportstream.cdc.gov/fhir/StructureDefinition/hl7v2Field",
-                      "valueString" : "PID.28"
-                    }
-                  ],
-                  "coding" : [
-                    {
-                      "extension" : [
-                        {
-                          "url" : "https://reportstream.cdc.gov/fhir/StructureDefinition/cwe-coding",
-                          "valueString" : "coding"
-                        },
-                        {
-                          "url" : "https://reportstream.cdc.gov/fhir/StructureDefinition/cwe-coding-system",
-                          "valueString" : "HL70171"
-                        }
-                      ],
-                      "version" : "2.5.1",
-                      "code" : "CA",
-                      "display" : "Canada"
-                    },
-                    {
-                      "extension" : [
-                        {
-                          "url" : "https://reportstream.cdc.gov/fhir/StructureDefinition/cwe-coding",
-                          "valueString" : "secondary-alt-coding"
-                        },
-                        {
-                          "url" : "https://reportstream.cdc.gov/fhir/StructureDefinition/cwe-coding-system",
-                          "valueString" : "HL70171"
-                        }
-                      ],
-                      "version" : "2.5.1",
-                      "code" : "BZ",
-                      "display" : "Brazil"
-                    },
-                    {
-                      "extension" : [
-                        {
-                          "url" : "https://reportstream.cdc.gov/fhir/StructureDefinition/cwe-coding",
-                          "valueString" : "alt-coding"
-                        },
-                        {
-                          "url" : "https://reportstream.cdc.gov/fhir/StructureDefinition/cwe-coding-system",
-                          "valueString" : "HL70171"
-                        }
-                      ],
-                      "version" : "2.5.1",
-                      "code" : "MX",
-                      "display" : "Mexico"
-                    }
-                  ],
-                  "text" : "TEST"
-                }
-              }
-            ]
-          },
-          {
-            "url" : "https://reportstream.cdc.gov/fhir/StructureDefinition/identity-unknown",
-            "valueString" : "N"
-          },
-          {
-            "url" : "http://hl7.org/fhir/StructureDefinition/patient-animal",
-            "extension" : [
-              {
-                "url" : "species",
-                "valueCodeableConcept" : {
-                  "extension" : [
-                    {
-                      "url" : "https://reportstream.cdc.gov/fhir/StructureDefinition/hl7v2Field",
-                      "valueString" : "PID.35"
-                    }
-                  ],
-                  "coding" : [
-                    {
-                      "extension" : [
-                        {
-                          "url" : "https://reportstream.cdc.gov/fhir/StructureDefinition/cwe-coding",
-                          "valueString" : "coding"
-                        },
-                        {
-                          "url" : "https://reportstream.cdc.gov/fhir/StructureDefinition/cwe-coding-system",
-                          "valueString" : "SCT"
-                        }
-                      ],
-                      "system" : "http://snomed.info/sct",
-                      "version" : "07/31/2012",
-                      "code" : "337915000",
-                      "display" : "Homo sapiens (organism)"
-                    },
-                    {
-                      "extension" : [
-                        {
-                          "url" : "https://reportstream.cdc.gov/fhir/StructureDefinition/cwe-coding",
-                          "valueString" : "alt-coding"
-                        },
-                        {
-                          "url" : "https://reportstream.cdc.gov/fhir/StructureDefinition/cwe-coding-system",
-                          "valueString" : "L"
-                        }
-                      ],
-                      "system" : "https://terminology.hl7.org/CodeSystem-v2-0396.html#v2-0396-99zzzorL",
-                      "version" : "4",
-                      "code" : "human",
-                      "display" : "human"
-                    }
-                  ]
-                }
-              }
-            ]
-          },
-          {
-            "url" : "http://hl7.org/fhir/StructureDefinition/patient-mothersMaidenName",
-            "valueHumanName" : {
-              "extension" : [
-                {
-                  "url" : "https://reportstream.cdc.gov/fhir/StructureDefinition/xpn-human-name",
-                  "extension" : [
-                    {
-                      "url" : "XPN.2",
-                      "valueString" : "Ramona"
-                    },
-                    {
-                      "url" : "XPN.3",
-                      "valueString" : "G."
-                    },
-                    {
-                      "url" : "XPN.14",
-                      "valueString" : "PhD"
-                    },
-                    {
-                      "url" : "XPN.4",
-                      "valueString" : "Jr"
-                    },
-                    {
-                      "url" : "XPN.7",
-                      "valueString" : "M"
-                    }
-                  ]
-                }
-              ],
-              "use" : "maiden",
-              "family" : "Doolittle",
-              "given" : [
-                "Ramona",
-                "G."
-              ],
-              "prefix" : [
-                "Dr"
-              ],
-              "suffix" : [
-                "Jr",
-                "PhD"
-              ]
-            }
-          },
-          {
-            "url" : "http://hl7.org/fhir/StructureDefinition/patient-mothersMaidenName",
-            "valueHumanName" : {
-              "extension" : [
-                {
-                  "url" : "https://reportstream.cdc.gov/fhir/StructureDefinition/xpn-human-name",
-                  "extension" : [
-                    {
-                      "url" : "XPN.2",
-                      "valueString" : "Ramone"
-                    },
-                    {
-                      "url" : "XPN.3",
-                      "valueString" : "G."
-                    },
-                    {
-                      "url" : "XPN.14",
-                      "valueString" : "PhD"
-                    },
-                    {
-                      "url" : "XPN.4",
-                      "valueString" : "Jr"
-                    },
-                    {
-                      "url" : "XPN.7",
-                      "valueString" : "M"
-                    }
-                  ]
-                }
-              ],
-              "use" : "maiden",
-              "family" : "Dooalot",
-              "given" : [
-                "Ramone",
-                "G."
-              ],
-              "prefix" : [
-                "Dr"
-              ],
-              "suffix" : [
-                "Jr",
-                "PhD"
-              ]
-            }
-          },
-          {
-            "url" : "http://ibm.com/fhir/cdm/StructureDefinition/local-race-cd",
-            "valueCodeableConcept" : {
-              "coding" : [
-                {
-                  "extension" : [
-                    {
-                      "url" : "https://reportstream.cdc.gov/fhir/StructureDefinition/cwe-coding",
-                      "valueString" : "coding"
-                    },
-                    {
-                      "url" : "https://reportstream.cdc.gov/fhir/StructureDefinition/cwe-coding-system",
-                      "valueString" : "CDCREC"
-                    }
-                  ],
-                  "system" : "http://hl7.org/fhir/us/core/CodeSystem-cdcrec.html",
-                  "version" : "1.1",
-                  "code" : "2106-3",
-                  "display" : "White"
-                },
-                {
-                  "extension" : [
-                    {
-                      "url" : "https://reportstream.cdc.gov/fhir/StructureDefinition/cwe-coding",
-                      "valueString" : "alt-coding"
-                    },
-                    {
-                      "url" : "https://reportstream.cdc.gov/fhir/StructureDefinition/cwe-coding-system",
-                      "valueString" : "L"
-                    }
-                  ],
-                  "system" : "https://terminology.hl7.org/CodeSystem-v2-0396.html#v2-0396-99zzzorL",
-                  "version" : "4",
-                  "code" : "W",
-                  "display" : "White"
-                }
-              ]
-            }
-          },
-          {
-            "url" : "http://ibm.com/fhir/cdm/StructureDefinition/local-race-cd",
-            "valueCodeableConcept" : {
-              "coding" : [
-                {
-                  "extension" : [
-                    {
-                      "url" : "https://reportstream.cdc.gov/fhir/StructureDefinition/cwe-coding",
-                      "valueString" : "coding"
-                    },
-                    {
-                      "url" : "https://reportstream.cdc.gov/fhir/StructureDefinition/cwe-coding-system",
-                      "valueString" : "HL70005"
-                    }
-                  ],
-                  "system" : "http://terminology.hl7.org/CodeSystem/v3-Race",
-                  "version" : "2.5.1",
-                  "code" : "1002-5",
-                  "display" : "American Indian or Alaska Native"
-                }
-              ]
-            }
-          },
-          {
-            "url" : "http://hl7.org/fhir/StructureDefinition/patient-religion",
-            "valueCodeableConcept" : {
-              "extension" : [
-                {
-                  "url" : "https://reportstream.cdc.gov/fhir/StructureDefinition/coding-system-oid",
-                  "valueOid" : "urn:oid:8.44.235.1.113883.3.3"
-                }
-              ],
-              "coding" : [
-                {
-                  "extension" : [
-                    {
-                      "url" : "https://reportstream.cdc.gov/fhir/StructureDefinition/cwe-coding",
-                      "valueString" : "coding"
-                    },
-                    {
-                      "url" : "https://reportstream.cdc.gov/fhir/StructureDefinition/cwe-coding-system",
-                      "valueString" : "HL70006"
-                    }
-                  ],
-                  "version" : "2.5.1",
-                  "code" : "ANG",
-                  "display" : "Agnostic"
-                },
-                {
-                  "extension" : [
-                    {
-                      "url" : "https://reportstream.cdc.gov/fhir/StructureDefinition/cwe-coding",
-                      "valueString" : "secondary-alt-coding"
-                    },
-                    {
-                      "url" : "https://reportstream.cdc.gov/fhir/StructureDefinition/cwe-coding-system",
-                      "valueString" : "HL70006"
-                    }
-                  ],
-                  "version" : "2.5.1",
-                  "code" : "NOE",
-                  "display" : "Non Religeous"
-                },
-                {
-                  "extension" : [
-                    {
-                      "url" : "https://reportstream.cdc.gov/fhir/StructureDefinition/cwe-coding",
-                      "valueString" : "alt-coding"
-                    },
-                    {
-                      "url" : "https://reportstream.cdc.gov/fhir/StructureDefinition/cwe-coding-system",
-                      "valueString" : "HL70006"
-                    }
-                  ],
-                  "version" : "4",
-                  "code" : "OTH",
-                  "display" : "Other"
-                }
-              ],
-              "text" : "TEST"
-            }
-          },
-          {
-            "url" : "https://reportstream.cdc.gov/fhir/StructureDefinition/ethnic-group",
-            "valueCodeableConcept" : {
-              "coding" : [
-                {
-                  "extension" : [
-                    {
-                      "url" : "https://reportstream.cdc.gov/fhir/StructureDefinition/cwe-coding",
-                      "valueString" : "coding"
-                    },
-                    {
-                      "url" : "https://reportstream.cdc.gov/fhir/StructureDefinition/cwe-coding-system",
-                      "valueString" : "HL70189"
-                    }
-                  ],
-                  "system" : "http://terminology.hl7.org/CodeSystem/v2-0189",
-                  "version" : "2.5.1",
-                  "code" : "N",
-                  "display" : "Not Hispanic or Latino"
-                },
-                {
-                  "extension" : [
-                    {
-                      "url" : "https://reportstream.cdc.gov/fhir/StructureDefinition/cwe-coding",
-                      "valueString" : "alt-coding"
-                    },
-                    {
-                      "url" : "https://reportstream.cdc.gov/fhir/StructureDefinition/cwe-coding-system",
-                      "valueString" : "L"
-                    }
-                  ],
-                  "system" : "https://terminology.hl7.org/CodeSystem-v2-0396.html#v2-0396-99zzzorL",
-                  "version" : "4",
-                  "code" : "NH",
-                  "display" : "Non hispanic"
-                }
-              ]
-            }
-          },
-          {
-            "url" : "https://reportstream.cdc.gov/fhir/StructureDefinition/ethnic-group",
-            "valueCodeableConcept" : {
-              "coding" : [
-                {
-                  "extension" : [
-                    {
-                      "url" : "https://reportstream.cdc.gov/fhir/StructureDefinition/cwe-coding",
-                      "valueString" : "coding"
-                    },
-                    {
-                      "url" : "https://reportstream.cdc.gov/fhir/StructureDefinition/cwe-coding-system",
-                      "valueString" : "HL70189"
-                    }
-                  ],
-                  "system" : "http://terminology.hl7.org/CodeSystem/v2-0189",
-                  "version" : "2.5.1",
-                  "code" : "U",
-                  "display" : "Unknown"
-                },
-                {
-                  "extension" : [
-                    {
-                      "url" : "https://reportstream.cdc.gov/fhir/StructureDefinition/cwe-coding",
-                      "valueString" : "alt-coding"
-                    },
-                    {
-                      "url" : "https://reportstream.cdc.gov/fhir/StructureDefinition/cwe-coding-system",
-                      "valueString" : "L"
-                    }
-                  ],
-                  "system" : "https://terminology.hl7.org/CodeSystem-v2-0396.html#v2-0396-99zzzorL",
-                  "version" : "4",
-                  "code" : "U",
-                  "display" : "Unknown"
-                }
-              ]
-            }
-          },
-          {
-            "url" : "http://hl7.org/fhir/StructureDefinition/patient-birthPlace",
-            "valueAddress" : {
-              "text" : "Key Largo, FL"
-            }
-          },
-          {
-            "url" : "http://hl7.org/fhir/StructureDefinition/patient-citizenship",
-            "extension" : [
-              {
-                "url" : "https://reportstream.cdc.gov/fhir/StructureDefinition/code",
-                "valueCodeableConcept" : {
-                  "extension" : [
-                    {
-                      "url" : "https://reportstream.cdc.gov/fhir/StructureDefinition/coding-system-oid",
-                      "valueOid" : "urn:oid:9.88.777.6"
-                    },
-                    {
-                      "url" : "https://reportstream.cdc.gov/fhir/StructureDefinition/hl7v2Field",
-                      "valueString" : "PID.26"
-                    }
-                  ],
-                  "coding" : [
-                    {
-                      "extension" : [
-                        {
-                          "url" : "https://reportstream.cdc.gov/fhir/StructureDefinition/cwe-coding",
-                          "valueString" : "coding"
-                        },
-                        {
-                          "url" : "https://reportstream.cdc.gov/fhir/StructureDefinition/cwe-coding-system",
-                          "valueString" : "HL70171"
-                        }
-                      ],
-                      "version" : "2.5.1",
-                      "code" : "CA",
-                      "display" : "Canada"
-                    },
-                    {
-                      "extension" : [
-                        {
-                          "url" : "https://reportstream.cdc.gov/fhir/StructureDefinition/cwe-coding",
-                          "valueString" : "secondary-alt-coding"
-                        },
-                        {
-                          "url" : "https://reportstream.cdc.gov/fhir/StructureDefinition/cwe-coding-system",
-                          "valueString" : "HL70171"
-                        }
-                      ],
-                      "version" : "2.5.1",
-                      "code" : "BZ",
-                      "display" : "Brazil"
-                    },
-                    {
-                      "extension" : [
-                        {
-                          "url" : "https://reportstream.cdc.gov/fhir/StructureDefinition/cwe-coding",
-                          "valueString" : "alt-coding"
-                        },
-                        {
-                          "url" : "https://reportstream.cdc.gov/fhir/StructureDefinition/cwe-coding-system",
-                          "valueString" : "HL70171"
-                        }
-                      ],
-                      "version" : "2.5.1",
-                      "code" : "MX",
-                      "display" : "Mexico"
-                    }
-                  ],
-                  "text" : "TEST"
-                }
-              },
-              {
-                "url" : "https://reportstream.cdc.gov/fhir/StructureDefinition/code",
-                "valueCodeableConcept" : {
-                  "extension" : [
-                    {
-                      "url" : "https://reportstream.cdc.gov/fhir/StructureDefinition/coding-system-oid",
-                      "valueOid" : "urn:oid:9.88.777.6"
-                    },
-                    {
-                      "url" : "https://reportstream.cdc.gov/fhir/StructureDefinition/hl7v2Field",
-                      "valueString" : "PID.26"
-                    }
-                  ],
-                  "coding" : [
-                    {
-                      "extension" : [
-                        {
-                          "url" : "https://reportstream.cdc.gov/fhir/StructureDefinition/cwe-coding",
-                          "valueString" : "coding"
-                        },
-                        {
-                          "url" : "https://reportstream.cdc.gov/fhir/StructureDefinition/cwe-coding-system",
-                          "valueString" : "HL70171"
-                        }
-                      ],
-                      "version" : "2.5.1",
-                      "code" : "EC",
-                      "display" : "Ecuador"
-                    },
-                    {
-                      "extension" : [
-                        {
-                          "url" : "https://reportstream.cdc.gov/fhir/StructureDefinition/cwe-coding",
-                          "valueString" : "secondary-alt-coding"
-                        },
-                        {
-                          "url" : "https://reportstream.cdc.gov/fhir/StructureDefinition/cwe-coding-system",
-                          "valueString" : "HL70171"
-                        }
-                      ],
-                      "version" : "2.5.1",
-                      "code" : "JP",
-                      "display" : "Japan"
-                    },
-                    {
-                      "extension" : [
-                        {
-                          "url" : "https://reportstream.cdc.gov/fhir/StructureDefinition/cwe-coding",
-                          "valueString" : "alt-coding"
-                        },
-                        {
-                          "url" : "https://reportstream.cdc.gov/fhir/StructureDefinition/cwe-coding-system",
-                          "valueString" : "HL70171"
-                        }
-                      ],
-                      "version" : "2.5.1",
-                      "code" : "ES",
-                      "display" : "Spain"
-                    }
-                  ],
-                  "text" : "TEST"
-                }
-              }
-            ]
-          },
-          {
-            "url" : "http://hl7.org/fhir/StructureDefinition/patient-citizenship",
-            "extension" : [
-              {
-                "url" : "https://reportstream.cdc.gov/fhir/StructureDefinition/code",
-                "valueCodeableConcept" : {
-                  "extension" : [
-                    {
-                      "url" : "https://reportstream.cdc.gov/fhir/StructureDefinition/coding-system-oid",
-                      "valueOid" : "urn:oid:9.88.777.6"
-                    },
-                    {
-                      "url" : "https://reportstream.cdc.gov/fhir/StructureDefinition/hl7v2Field",
-                      "valueString" : "PID.39"
-                    }
-                  ],
-                  "coding" : [
-                    {
-                      "extension" : [
-                        {
-                          "url" : "https://reportstream.cdc.gov/fhir/StructureDefinition/cwe-coding",
-                          "valueString" : "coding"
-                        },
-                        {
-                          "url" : "https://reportstream.cdc.gov/fhir/StructureDefinition/cwe-coding-system",
-                          "valueString" : "HL70171"
-                        }
-                      ],
-                      "version" : "2.5.1",
-                      "code" : "CR",
-                      "display" : "Crow"
-                    },
-                    {
-                      "extension" : [
-                        {
-                          "url" : "https://reportstream.cdc.gov/fhir/StructureDefinition/cwe-coding",
-                          "valueString" : "secondary-alt-coding"
-                        },
-                        {
-                          "url" : "https://reportstream.cdc.gov/fhir/StructureDefinition/cwe-coding-system",
-                          "valueString" : "HL70171"
-                        }
-                      ],
-                      "version" : "2.5.1",
-                      "code" : "ZU",
-                      "display" : "Zuni"
-                    },
-                    {
-                      "extension" : [
-                        {
-                          "url" : "https://reportstream.cdc.gov/fhir/StructureDefinition/cwe-coding",
-                          "valueString" : "alt-coding"
-                        },
-                        {
-                          "url" : "https://reportstream.cdc.gov/fhir/StructureDefinition/cwe-coding-system",
-                          "valueString" : "HL70171"
-                        }
-                      ],
-                      "version" : "2.5.1",
-                      "code" : "C",
-                      "display" : "Crow"
-                    }
-                  ],
-                  "text" : "TEST"
-                }
-              },
-              {
-                "url" : "https://reportstream.cdc.gov/fhir/StructureDefinition/code",
-                "valueCodeableConcept" : {
-                  "extension" : [
-                    {
-                      "url" : "https://reportstream.cdc.gov/fhir/StructureDefinition/coding-system-oid",
-                      "valueOid" : "urn:oid:9.88.777.6"
-                    },
-                    {
-                      "url" : "https://reportstream.cdc.gov/fhir/StructureDefinition/hl7v2Field",
-                      "valueString" : "PID.39"
-                    }
-                  ],
-                  "coding" : [
-                    {
-                      "extension" : [
-                        {
-                          "url" : "https://reportstream.cdc.gov/fhir/StructureDefinition/cwe-coding",
-                          "valueString" : "coding"
-                        },
-                        {
-                          "url" : "https://reportstream.cdc.gov/fhir/StructureDefinition/cwe-coding-system",
-                          "valueString" : "HL70171"
-                        }
-                      ],
-                      "version" : "2.5.1",
-                      "code" : "S",
-                      "display" : "Seminole"
-                    },
-                    {
-                      "extension" : [
-                        {
-                          "url" : "https://reportstream.cdc.gov/fhir/StructureDefinition/cwe-coding",
-                          "valueString" : "secondary-alt-coding"
-                        },
-                        {
-                          "url" : "https://reportstream.cdc.gov/fhir/StructureDefinition/cwe-coding-system",
-                          "valueString" : "HL70171"
-                        }
-                      ],
-                      "version" : "2.5.1",
-                      "code" : "ZU",
-                      "display" : "Zuni"
-                    },
-                    {
-                      "extension" : [
-                        {
-                          "url" : "https://reportstream.cdc.gov/fhir/StructureDefinition/cwe-coding",
-                          "valueString" : "alt-coding"
-                        },
-                        {
-                          "url" : "https://reportstream.cdc.gov/fhir/StructureDefinition/cwe-coding-system",
-                          "valueString" : "HL70171"
-                        }
-                      ],
-                      "version" : "2.5.1",
-                      "code" : "SE",
-                      "display" : "Seminole"
-                    }
-                  ],
-                  "text" : "TEST"
-                }
-              }
-            ]
-          }
-        ],
-        "identifier" : [
-          {
-            "extension" : [
-              {
-                "url" : "https://reportstream.cdc.gov/fhir/StructureDefinition/identifier-type-code",
-                "valueString" : "MR"
-              },
-              {
-                "url" : "https://reportstream.cdc.gov/fhir/StructureDefinition/assigning-facility",
-                "valueReference" : {
-                  "reference" : "Organization/1707523095734696000.343fd2f1-8287-4927-91f1-e310092f2df8"
-                }
-              },
-              {
-                "url" : "https://reportstream.cdc.gov/fhir/StructureDefinition/hl7v2Field",
-                "valueString" : "PID.3"
-              }
-            ],
-=======
   "entry" : [ {
     "fullUrl" : "MessageHeader/827ccb0e-ea8a-306c-8c34-a16891f84e7b",
     "resource" : {
@@ -1287,7 +160,6 @@
               "url" : "https://reportstream.cdc.gov/fhir/StructureDefinition/hl7v2Field",
               "valueString" : "PID.18"
             } ],
->>>>>>> cddac704
             "type" : {
               "coding" : [ {
                 "code" : "MR"
@@ -1306,25 +178,6 @@
                 "valueString" : "ISO"
               } ]
             },
-<<<<<<< HEAD
-            "value" : "18547545"
-          },
-          {
-            "extension" : [
-              {
-                "url" : "https://reportstream.cdc.gov/fhir/StructureDefinition/identifier-type-code",
-                "valueString" : "SS"
-              },
-              {
-                "url" : "https://reportstream.cdc.gov/fhir/StructureDefinition/assigning-facility",
-                "valueReference" : {
-                  "reference" : "Organization/1707523095736352000.4679b891-a0e0-47c1-aa86-cda494a1e374"
-                }
-              },
-              {
-                "url" : "https://reportstream.cdc.gov/fhir/StructureDefinition/hl7v2Field",
-                "valueString" : "PID.3"
-=======
             "value" : "281330"
           }
         }, {
@@ -1337,7 +190,6 @@
               "url" : "https://reportstream.cdc.gov/fhir/StructureDefinition/assigning-facility",
               "valueReference" : {
                 "reference" : "Organization/1707766086832166000.f97a7123-4d39-41ac-a5a0-82d97d1c8adc"
->>>>>>> cddac704
               }
             }, {
               "url" : "https://reportstream.cdc.gov/fhir/StructureDefinition/hl7v2Field",
@@ -1396,559 +248,6 @@
                 "valueString" : "HL70445"
               } ],
               "version" : "2.5.1",
-<<<<<<< HEAD
-              "code" : "B",
-              "display" : "Unmarried"
-            },
-            {
-              "extension" : [
-                {
-                  "url" : "https://reportstream.cdc.gov/fhir/StructureDefinition/cwe-coding",
-                  "valueString" : "alt-coding"
-                },
-                {
-                  "url" : "https://reportstream.cdc.gov/fhir/StructureDefinition/cwe-coding-system",
-                  "valueString" : "HL70002"
-                }
-              ],
-              "version" : "4",
-              "code" : "B",
-              "display" : "Unmarried"
-            }
-          ],
-          "text" : "TEST"
-        },
-        "multipleBirthInteger" : 1,
-        "communication" : [
-          {
-            "language" : {
-              "extension" : [
-                {
-                  "url" : "https://reportstream.cdc.gov/fhir/StructureDefinition/coding-system-oid",
-                  "valueOid" : "urn:oid:3.25.840.1.113883.3.72.5.30.1"
-                }
-              ],
-              "coding" : [
-                {
-                  "extension" : [
-                    {
-                      "url" : "https://reportstream.cdc.gov/fhir/StructureDefinition/cwe-coding",
-                      "valueString" : "coding"
-                    },
-                    {
-                      "url" : "https://reportstream.cdc.gov/fhir/StructureDefinition/cwe-coding-system",
-                      "valueString" : "ISO"
-                    }
-                  ],
-                  "version" : "2.5.1",
-                  "code" : "AR",
-                  "display" : "Arabic"
-                },
-                {
-                  "extension" : [
-                    {
-                      "url" : "https://reportstream.cdc.gov/fhir/StructureDefinition/cwe-coding",
-                      "valueString" : "secondary-alt-coding"
-                    },
-                    {
-                      "url" : "https://reportstream.cdc.gov/fhir/StructureDefinition/cwe-coding-system",
-                      "valueString" : "ISO"
-                    }
-                  ],
-                  "version" : "2.5.1",
-                  "code" : "ARA",
-                  "display" : "Arabic"
-                },
-                {
-                  "extension" : [
-                    {
-                      "url" : "https://reportstream.cdc.gov/fhir/StructureDefinition/cwe-coding",
-                      "valueString" : "alt-coding"
-                    },
-                    {
-                      "url" : "https://reportstream.cdc.gov/fhir/StructureDefinition/cwe-coding-system",
-                      "valueString" : "ISO"
-                    }
-                  ],
-                  "version" : "4",
-                  "code" : "ARA",
-                  "display" : "Arabic"
-                }
-              ],
-              "text" : "TEST"
-            }
-          }
-        ],
-        "link" : [
-          {
-            "other" : {
-              "reference" : "RelatedPerson/1707523095905321000.32624279-1d13-474f-9799-8342de870841"
-            },
-            "type" : "seealso"
-          },
-          {
-            "other" : {
-              "reference" : "RelatedPerson/1707523095906081000.8dafb686-a235-4eff-8775-50f2a25595e6"
-            },
-            "type" : "seealso"
-          }
-        ]
-      }
-    },
-    {
-      "fullUrl" : "Organization/1707523095734696000.343fd2f1-8287-4927-91f1-e310092f2df8",
-      "resource" : {
-        "resourceType" : "Organization",
-        "id" : "1707523095734696000.343fd2f1-8287-4927-91f1-e310092f2df8",
-        "identifier" : [
-          {
-            "extension" : [
-              {
-                "url" : "https://reportstream.cdc.gov/fhir/StructureDefinition/identifier-namespace-id",
-                "valueBoolean" : true
-              }
-            ],
-            "value" : "University H"
-          },
-          {
-            "extension" : [
-              {
-                "url" : "https://reportstream.cdc.gov/fhir/StructureDefinition/identifier-universal-id",
-                "valueBoolean" : true
-              }
-            ],
-            "type" : {
-              "coding" : [
-                {
-                  "system" : "http://terminology.hl7.org/CodeSystem/v2-0301",
-                  "code" : "ISO"
-                }
-              ]
-            },
-            "system" : "urn:ietf:rfc:3986",
-            "value" : "2.16.840.1.113883.3.0"
-          }
-        ]
-      }
-    },
-    {
-      "fullUrl" : "Organization/1707523095736352000.4679b891-a0e0-47c1-aa86-cda494a1e374",
-      "resource" : {
-        "resourceType" : "Organization",
-        "id" : "1707523095736352000.4679b891-a0e0-47c1-aa86-cda494a1e374",
-        "identifier" : [
-          {
-            "extension" : [
-              {
-                "url" : "https://reportstream.cdc.gov/fhir/StructureDefinition/identifier-namespace-id",
-                "valueBoolean" : true
-              }
-            ],
-            "value" : "SSA"
-          },
-          {
-            "extension" : [
-              {
-                "url" : "https://reportstream.cdc.gov/fhir/StructureDefinition/identifier-universal-id",
-                "valueBoolean" : true
-              }
-            ],
-            "type" : {
-              "coding" : [
-                {
-                  "system" : "http://terminology.hl7.org/CodeSystem/v2-0301",
-                  "code" : "ISO"
-                }
-              ]
-            },
-            "system" : "urn:ietf:rfc:3986",
-            "value" : "2.16.840.1.113883.3.184"
-          }
-        ]
-      }
-    },
-    {
-      "fullUrl" : "Organization/1707523095826512000.8ff47e67-e3fa-4098-bead-7265c1f0e633",
-      "resource" : {
-        "resourceType" : "Organization",
-        "id" : "1707523095826512000.8ff47e67-e3fa-4098-bead-7265c1f0e633",
-        "identifier" : [
-          {
-            "extension" : [
-              {
-                "url" : "https://reportstream.cdc.gov/fhir/StructureDefinition/identifier-namespace-id",
-                "valueBoolean" : true
-              }
-            ],
-            "value" : "University H"
-          },
-          {
-            "extension" : [
-              {
-                "url" : "https://reportstream.cdc.gov/fhir/StructureDefinition/identifier-universal-id",
-                "valueBoolean" : true
-              }
-            ],
-            "type" : {
-              "coding" : [
-                {
-                  "system" : "http://terminology.hl7.org/CodeSystem/v2-0301",
-                  "code" : "ISO"
-                }
-              ]
-            },
-            "system" : "urn:ietf:rfc:3986",
-            "value" : "2.16.840.1.113883.3.0"
-          }
-        ]
-      }
-    },
-    {
-      "fullUrl" : "Organization/1707523095827767000.3a1eb522-55f6-43b3-886b-cd412e7c45c8",
-      "resource" : {
-        "resourceType" : "Organization",
-        "id" : "1707523095827767000.3a1eb522-55f6-43b3-886b-cd412e7c45c8",
-        "identifier" : [
-          {
-            "extension" : [
-              {
-                "url" : "https://reportstream.cdc.gov/fhir/StructureDefinition/identifier-namespace-id",
-                "valueBoolean" : true
-              }
-            ],
-            "value" : "SSA"
-          },
-          {
-            "extension" : [
-              {
-                "url" : "https://reportstream.cdc.gov/fhir/StructureDefinition/identifier-universal-id",
-                "valueBoolean" : true
-              }
-            ],
-            "type" : {
-              "coding" : [
-                {
-                  "system" : "http://terminology.hl7.org/CodeSystem/v2-0301",
-                  "code" : "ISO"
-                }
-              ]
-            },
-            "system" : "urn:ietf:rfc:3986",
-            "value" : "2.16.840.1.113883.3.184"
-          }
-        ]
-      }
-    },
-    {
-      "fullUrl" : "Organization/1707523095904912000.62f69d00-b4e9-49e3-b25c-49527673c3c3",
-      "resource" : {
-        "resourceType" : "Organization",
-        "id" : "1707523095904912000.62f69d00-b4e9-49e3-b25c-49527673c3c3",
-        "identifier" : [
-          {
-            "extension" : [
-              {
-                "url" : "https://reportstream.cdc.gov/fhir/StructureDefinition/identifier-namespace-id",
-                "valueBoolean" : true
-              }
-            ],
-            "value" : "University H"
-          },
-          {
-            "extension" : [
-              {
-                "url" : "https://reportstream.cdc.gov/fhir/StructureDefinition/identifier-universal-id",
-                "valueBoolean" : true
-              }
-            ],
-            "type" : {
-              "coding" : [
-                {
-                  "system" : "http://terminology.hl7.org/CodeSystem/v2-0301",
-                  "code" : "ISO"
-                }
-              ]
-            },
-            "system" : "urn:ietf:rfc:3986",
-            "value" : "2.16.840.1.113883.3.0"
-          }
-        ]
-      }
-    },
-    {
-      "fullUrl" : "RelatedPerson/1707523095905321000.32624279-1d13-474f-9799-8342de870841",
-      "resource" : {
-        "resourceType" : "RelatedPerson",
-        "id" : "1707523095905321000.32624279-1d13-474f-9799-8342de870841",
-        "identifier" : [
-          {
-            "extension" : [
-              {
-                "url" : "https://reportstream.cdc.gov/fhir/StructureDefinition/identifier-type-code",
-                "valueString" : "MR"
-              },
-              {
-                "url" : "https://reportstream.cdc.gov/fhir/StructureDefinition/assigning-facility",
-                "valueReference" : {
-                  "reference" : "Organization/1707523095904912000.62f69d00-b4e9-49e3-b25c-49527673c3c3"
-                }
-              }
-            ],
-            "type" : {
-              "coding" : [
-                {
-                  "code" : "MR"
-                }
-              ]
-            },
-            "system" : "NIST MPI",
-            "_system" : {
-              "extension" : [
-                {
-                  "url" : "https://reportstream.cdc.gov/fhir/StructureDefinition/namespace-id",
-                  "valueString" : "NIST MPI"
-                },
-                {
-                  "url" : "https://reportstream.cdc.gov/fhir/StructureDefinition/universal-id",
-                  "valueString" : "2.16.840.1.113883.3.72.5.30.2"
-                },
-                {
-                  "url" : "https://reportstream.cdc.gov/fhir/StructureDefinition/universal-id-type",
-                  "valueString" : "ISO"
-                }
-              ]
-            },
-            "value" : "18547545"
-          }
-        ]
-      }
-    },
-    {
-      "fullUrl" : "Organization/1707523095905708000.b505faee-8fad-4ab4-b968-c93b873c711b",
-      "resource" : {
-        "resourceType" : "Organization",
-        "id" : "1707523095905708000.b505faee-8fad-4ab4-b968-c93b873c711b",
-        "identifier" : [
-          {
-            "extension" : [
-              {
-                "url" : "https://reportstream.cdc.gov/fhir/StructureDefinition/identifier-namespace-id",
-                "valueBoolean" : true
-              }
-            ],
-            "value" : "SSA"
-          },
-          {
-            "extension" : [
-              {
-                "url" : "https://reportstream.cdc.gov/fhir/StructureDefinition/identifier-universal-id",
-                "valueBoolean" : true
-              }
-            ],
-            "type" : {
-              "coding" : [
-                {
-                  "system" : "http://terminology.hl7.org/CodeSystem/v2-0301",
-                  "code" : "ISO"
-                }
-              ]
-            },
-            "system" : "urn:ietf:rfc:3986",
-            "value" : "2.16.840.1.113883.3.184"
-          }
-        ]
-      }
-    },
-    {
-      "fullUrl" : "RelatedPerson/1707523095906081000.8dafb686-a235-4eff-8775-50f2a25595e6",
-      "resource" : {
-        "resourceType" : "RelatedPerson",
-        "id" : "1707523095906081000.8dafb686-a235-4eff-8775-50f2a25595e6",
-        "identifier" : [
-          {
-            "extension" : [
-              {
-                "url" : "https://reportstream.cdc.gov/fhir/StructureDefinition/identifier-type-code",
-                "valueString" : "SS"
-              },
-              {
-                "url" : "https://reportstream.cdc.gov/fhir/StructureDefinition/assigning-facility",
-                "valueReference" : {
-                  "reference" : "Organization/1707523095905708000.b505faee-8fad-4ab4-b968-c93b873c711b"
-                }
-              }
-            ],
-            "type" : {
-              "coding" : [
-                {
-                  "code" : "SS"
-                }
-              ]
-            },
-            "system" : "SSN",
-            "_system" : {
-              "extension" : [
-                {
-                  "url" : "https://reportstream.cdc.gov/fhir/StructureDefinition/namespace-id",
-                  "valueString" : "SSN"
-                },
-                {
-                  "url" : "https://reportstream.cdc.gov/fhir/StructureDefinition/universal-id",
-                  "valueString" : "2.16.840.1.113883.4.1"
-                },
-                {
-                  "url" : "https://reportstream.cdc.gov/fhir/StructureDefinition/universal-id-type",
-                  "valueString" : "ISO"
-                }
-              ]
-            },
-            "value" : "111111111"
-          }
-        ]
-      }
-    },
-    {
-      "fullUrl" : "Organization/1707523095911067000.fc93651f-356e-4508-a2e9-9bec209db32b",
-      "resource" : {
-        "resourceType" : "Organization",
-        "id" : "1707523095911067000.fc93651f-356e-4508-a2e9-9bec209db32b",
-        "identifier" : [
-          {
-            "extension" : [
-              {
-                "url" : "https://reportstream.cdc.gov/fhir/StructureDefinition/identifier-namespace-id",
-                "valueBoolean" : true
-              }
-            ],
-            "value" : "University H"
-          },
-          {
-            "extension" : [
-              {
-                "url" : "https://reportstream.cdc.gov/fhir/StructureDefinition/identifier-universal-id",
-                "valueBoolean" : true
-              }
-            ],
-            "type" : {
-              "coding" : [
-                {
-                  "system" : "http://terminology.hl7.org/CodeSystem/v2-0301",
-                  "code" : "ISO"
-                }
-              ]
-            },
-            "system" : "urn:ietf:rfc:3986",
-            "value" : "2.16.840.1.113883.3.0"
-          }
-        ]
-      }
-    },
-    {
-      "fullUrl" : "Provenance/1707523095982337000.21036be6-4d13-4a47-a4c7-1761bdd5b4b1",
-      "resource" : {
-        "resourceType" : "Provenance",
-        "id" : "1707523095982337000.21036be6-4d13-4a47-a4c7-1761bdd5b4b1",
-        "target" : [
-          {
-            "reference" : "Patient/1707523095915064000.45788996-82e4-47e5-922b-2c88595f670a"
-          }
-        ],
-        "occurredDateTime" : "2012-06-17T00:00:00-05:00",
-        "recorded" : "2024-02-09T17:58:15Z",
-        "activity" : {
-          "coding" : [
-            {
-              "system" : "https://terminology.hl7.org/CodeSystem/v3-DataOperation",
-              "code" : "UPDATE"
-            }
-          ]
-        },
-        "agent" : [
-          {
-            "type" : {
-              "coding" : [
-                {
-                  "system" : "http://terminology.hl7.org/CodeSystem/provenance-participant-type",
-                  "code" : "performer"
-                }
-              ]
-            },
-            "who" : {
-              "reference" : "Organization/1707523095980894000.680604ca-f259-4422-aa52-78d328e39dd7"
-            }
-          }
-        ]
-      }
-    },
-    {
-      "fullUrl" : "Organization/1707523095980894000.680604ca-f259-4422-aa52-78d328e39dd7",
-      "resource" : {
-        "resourceType" : "Organization",
-        "id" : "1707523095980894000.680604ca-f259-4422-aa52-78d328e39dd7",
-        "identifier" : [
-          {
-            "extension" : [
-              {
-                "url" : "https://reportstream.cdc.gov/fhir/StructureDefinition/identifier-namespace-id",
-                "valueBoolean" : true
-              }
-            ],
-            "value" : "University H"
-          },
-          {
-            "extension" : [
-              {
-                "url" : "https://reportstream.cdc.gov/fhir/StructureDefinition/identifier-universal-id",
-                "valueBoolean" : true
-              }
-            ],
-            "type" : {
-              "coding" : [
-                {
-                  "system" : "http://terminology.hl7.org/CodeSystem/v2-0301",
-                  "code" : "ISO"
-                }
-              ]
-            },
-            "system" : "urn:ietf:rfc:3986",
-            "value" : "2.16.840.1.113883.3.0"
-          }
-        ]
-      }
-    },
-    {
-      "fullUrl" : "ServiceRequest/1707523095999717000.cf6d2c64-2061-40c4-8115-b4ba52bff0a0",
-      "resource" : {
-        "resourceType" : "ServiceRequest",
-        "id" : "1707523095999717000.cf6d2c64-2061-40c4-8115-b4ba52bff0a0",
-        "status" : "unknown",
-        "code" : {
-          "coding" : [
-            {
-              "extension" : [
-                {
-                  "url" : "https://reportstream.cdc.gov/fhir/StructureDefinition/cwe-coding",
-                  "valueString" : "coding"
-                }
-              ],
-              "code" : "TEST"
-            }
-          ]
-        },
-        "subject" : {
-          "reference" : "Patient/1707523095915064000.45788996-82e4-47e5-922b-2c88595f670a"
-        }
-      }
-    },
-    {
-      "fullUrl" : "DiagnosticReport/1707523096448250000.0c6f2d69-7c86-48f4-b8e3-e09020a193f3",
-      "resource" : {
-        "resourceType" : "DiagnosticReport",
-        "id" : "1707523096448250000.0c6f2d69-7c86-48f4-b8e3-e09020a193f3",
-        "basedOn" : [
-          {
-            "reference" : "ServiceRequest/1707523095999717000.cf6d2c64-2061-40c4-8115-b4ba52bff0a0"
-=======
               "code" : "UD",
               "display" : "Unknown/Default Date of Birth"
             }, {
@@ -3050,7 +1349,6 @@
           "url" : "https://reportstream.cdc.gov/fhir/StructureDefinition/assigning-facility",
           "valueReference" : {
             "reference" : "Organization/1707766086861790000.853ffaa8-443f-4cfb-bb4d-974a675b88b2"
->>>>>>> cddac704
           }
         } ],
         "type" : {
@@ -3096,10 +1394,6 @@
             "code" : "ISO"
           } ]
         },
-<<<<<<< HEAD
-        "subject" : {
-          "reference" : "Patient/1707523095915064000.45788996-82e4-47e5-922b-2c88595f670a"
-=======
         "system" : "urn:ietf:rfc:3986",
         "value" : "2.16.840.1.113883.3.184"
       } ]
@@ -3191,7 +1485,6 @@
         },
         "who" : {
           "reference" : "Organization/1707766086918092000.abc78fb3-66f4-4eef-b339-835af82a0f07"
->>>>>>> cddac704
         }
       } ]
     }
