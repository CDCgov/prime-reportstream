--- conflicted
+++ resolved
@@ -1,1142 +1,14 @@
 {
   "resourceType" : "Bundle",
-<<<<<<< HEAD
-  "id" : "1707789623123439000.43bc8b82-e690-463b-8239-d0b8929c345c",
-  "meta" : {
-    "lastUpdated" : "2024-02-12T20:00:23.129-06:00"
-=======
   "id" : "1707834555555605000.cab4c2e9-12bc-4fe3-b512-3fb61b364e74",
   "meta" : {
     "lastUpdated" : "2024-02-13T09:29:15.561-05:00"
->>>>>>> 9d88e4f6
   },
   "identifier" : {
     "system" : "https://reportstream.cdc.gov/prime-router",
     "value" : "12345"
   },
   "type" : "message",
-<<<<<<< HEAD
-  "timestamp" : "2023-05-01T09:25:31.000-05:00",
-  "entry" : [
-    {
-      "fullUrl" : "MessageHeader/827ccb0e-ea8a-306c-8c34-a16891f84e7b",
-      "resource" : {
-        "resourceType" : "MessageHeader",
-        "id" : "827ccb0e-ea8a-306c-8c34-a16891f84e7b",
-        "extension" : [
-          {
-            "url" : "https://reportstream.cdc.gov/fhir/StructureDefinition/encoding-characters",
-            "valueString" : "^~\\&#"
-          },
-          {
-            "url" : "https://reportstream.cdc.gov/fhir/StructureDefinition/character-set",
-            "valueString" : "UNICODE UTF-8"
-          },
-          {
-            "url" : "https://reportstream.cdc.gov/fhir/StructureDefinition/msh-message-header",
-            "extension" : [
-              {
-                "url" : "MSH.7",
-                "valueString" : "20230501102531-0400"
-              }
-            ]
-          }
-        ],
-        "eventCoding" : {
-          "system" : "http://terminology.hl7.org/CodeSystem/v2-0003",
-          "code" : "R01",
-          "display" : "ORU^R01^ORU_R01"
-        },
-        "sender" : {
-          "reference" : "Organization/1707789623189168000.7a76837d-9d9a-4697-bd11-893692628e1f"
-        },
-        "source" : {
-          "_endpoint" : {
-            "extension" : [
-              {
-                "url" : "http://hl7.org/fhir/StructureDefinition/data-absent-reason",
-                "valueCode" : "unknown"
-              }
-            ]
-          }
-        }
-      }
-    },
-    {
-      "fullUrl" : "Organization/1707789623189168000.7a76837d-9d9a-4697-bd11-893692628e1f",
-      "resource" : {
-        "resourceType" : "Organization",
-        "id" : "1707789623189168000.7a76837d-9d9a-4697-bd11-893692628e1f",
-        "address" : [
-          {
-            "country" : "USA"
-          }
-        ]
-      }
-    },
-    {
-      "fullUrl" : "Provenance/1707789623581396000.5d1e6851-e3dd-4e3c-9168-0f27c17525bd",
-      "resource" : {
-        "resourceType" : "Provenance",
-        "id" : "1707789623581396000.5d1e6851-e3dd-4e3c-9168-0f27c17525bd",
-        "target" : [
-          {
-            "reference" : "MessageHeader/827ccb0e-ea8a-306c-8c34-a16891f84e7b"
-          },
-          {
-            "reference" : "DiagnosticReport/1707789623879869000.aa3aa92a-0cdb-4c4e-ba65-d60eee711e98"
-          }
-        ],
-        "recorded" : "2023-05-01T10:25:31-04:00",
-        "activity" : {
-          "coding" : [
-            {
-              "display" : "ORU^R01^ORU_R01"
-            }
-          ]
-        }
-      }
-    },
-    {
-      "fullUrl" : "Provenance/1707789623596667000.0db0cc26-58f6-4c5a-81bf-7c0ac15b15a8",
-      "resource" : {
-        "resourceType" : "Provenance",
-        "id" : "1707789623596667000.0db0cc26-58f6-4c5a-81bf-7c0ac15b15a8",
-        "recorded" : "2024-02-12T20:00:23Z",
-        "policy" : [
-          "http://hl7.org/fhir/uv/v2mappings/message-oru-r01-to-bundle"
-        ],
-        "activity" : {
-          "coding" : [
-            {
-              "code" : "v2-FHIR transformation"
-            }
-          ]
-        },
-        "agent" : [
-          {
-            "type" : {
-              "coding" : [
-                {
-                  "system" : "http://terminology.hl7.org/CodeSystem/provenance-participant-type",
-                  "code" : "assembler"
-                }
-              ]
-            },
-            "who" : {
-              "reference" : "Organization/1707789623596215000.e2edffe0-029b-43be-8cb4-2bce44791da2"
-            }
-          }
-        ]
-      }
-    },
-    {
-      "fullUrl" : "Organization/1707789623596215000.e2edffe0-029b-43be-8cb4-2bce44791da2",
-      "resource" : {
-        "resourceType" : "Organization",
-        "id" : "1707789623596215000.e2edffe0-029b-43be-8cb4-2bce44791da2",
-        "identifier" : [
-          {
-            "value" : "CDC PRIME - Atlanta"
-          },
-          {
-            "type" : {
-              "coding" : [
-                {
-                  "system" : "http://terminology.hl7.org/CodeSystem/v2-0301"
-                }
-              ]
-            },
-            "system" : "urn:ietf:rfc:3986",
-            "value" : "2.16.840.1.114222.4.1.237821"
-          }
-        ]
-      }
-    },
-    {
-      "fullUrl" : "Patient/1707789623669880000.bcd53bdc-95df-4ee8-afb7-ddd3917e00f2",
-      "resource" : {
-        "resourceType" : "Patient",
-        "id" : "1707789623669880000.bcd53bdc-95df-4ee8-afb7-ddd3917e00f2",
-        "meta" : {
-          "extension" : [
-            {
-              "url" : "https://reportstream.cdc.gov/fhir/StructureDefinition/last-updated-facility-namespace-id",
-              "valueReference" : {
-                "reference" : "Organization/1707789623663670000.49955340-afc2-4887-bdc6-e3e288068485"
-              }
-            }
-          ],
-          "lastUpdated" : "2012-06-17T00:00:00-05:00",
-          "_lastUpdated" : {
-            "extension" : [
-              {
-                "url" : "https://reportstream.cdc.gov/fhir/StructureDefinition/hl7v2-date-time",
-                "valueString" : "201206170000-0500"
-              }
-            ]
-          }
-        },
-        "extension" : [
-          {
-            "url" : "https://reportstream.cdc.gov/fhir/StructureDefinition/pid-patient",
-            "extension" : [
-              {
-                "url" : "pid-8-administrative-sex",
-                "valueCodeableConcept" : {
-                  "coding" : [
-                    {
-                      "extension" : [
-                        {
-                          "url" : "https://reportstream.cdc.gov/fhir/StructureDefinition/cwe-coding",
-                          "valueString" : "coding"
-                        }
-                      ],
-                      "code" : "M"
-                    }
-                  ]
-                }
-              },
-              {
-                "url" : "pid-18-patient-account-number",
-                "valueIdentifier" : {
-                  "extension" : [
-                    {
-                      "url" : "https://reportstream.cdc.gov/fhir/StructureDefinition/identifier-type-code",
-                      "valueString" : "MR"
-                    },
-                    {
-                      "url" : "https://reportstream.cdc.gov/fhir/StructureDefinition/assigning-facility",
-                      "valueReference" : {
-                        "reference" : "Organization/1707789623618843000.542e5532-d61a-464a-95f2-0c8c99420a47"
-                      }
-                    },
-                    {
-                      "url" : "https://reportstream.cdc.gov/fhir/StructureDefinition/hl7v2Field",
-                      "valueString" : "PID.18"
-                    }
-                  ],
-                  "type" : {
-                    "coding" : [
-                      {
-                        "code" : "MR"
-                      }
-                    ]
-                  },
-                  "system" : "NIST MPI",
-                  "_system" : {
-                    "extension" : [
-                      {
-                        "url" : "https://reportstream.cdc.gov/fhir/StructureDefinition/namespace-id",
-                        "valueString" : "NIST MPI"
-                      },
-                      {
-                        "url" : "https://reportstream.cdc.gov/fhir/StructureDefinition/universal-id",
-                        "valueString" : "1.11.222.3.444444.5.66.7.88.9"
-                      },
-                      {
-                        "url" : "https://reportstream.cdc.gov/fhir/StructureDefinition/universal-id-type",
-                        "valueString" : "ISO"
-                      }
-                    ]
-                  },
-                  "value" : "281330"
-                }
-              },
-              {
-                "url" : "pid-18-patient-account-number",
-                "valueIdentifier" : {
-                  "extension" : [
-                    {
-                      "url" : "https://reportstream.cdc.gov/fhir/StructureDefinition/identifier-type-code",
-                      "valueString" : "SS"
-                    },
-                    {
-                      "url" : "https://reportstream.cdc.gov/fhir/StructureDefinition/assigning-facility",
-                      "valueReference" : {
-                        "reference" : "Organization/1707789623625172000.af353bac-0531-4aa0-89f3-c9c6ec1faad1"
-                      }
-                    },
-                    {
-                      "url" : "https://reportstream.cdc.gov/fhir/StructureDefinition/hl7v2Field",
-                      "valueString" : "PID.18"
-                    }
-                  ],
-                  "type" : {
-                    "coding" : [
-                      {
-                        "code" : "SS"
-                      }
-                    ]
-                  },
-                  "system" : "SSN",
-                  "_system" : {
-                    "extension" : [
-                      {
-                        "url" : "https://reportstream.cdc.gov/fhir/StructureDefinition/namespace-id",
-                        "valueString" : "SSN"
-                      },
-                      {
-                        "url" : "https://reportstream.cdc.gov/fhir/StructureDefinition/universal-id",
-                        "valueString" : "2.16.840.1.113883.4.1"
-                      },
-                      {
-                        "url" : "https://reportstream.cdc.gov/fhir/StructureDefinition/universal-id-type",
-                        "valueString" : "ISO"
-                      }
-                    ]
-                  },
-                  "value" : "111111111"
-                }
-              },
-              {
-                "url" : "pid-24-multiple-birth-indicator",
-                "valueString" : "N"
-              },
-              {
-                "url" : "pid-30-patient-death-indicator",
-                "valueString" : "N"
-              },
-              {
-                "url" : "pid-32-identity-reliability-code",
-                "valueCodeableConcept" : {
-                  "extension" : [
-                    {
-                      "url" : "https://reportstream.cdc.gov/fhir/StructureDefinition/coding-system-oid",
-                      "valueOid" : "urn:oid:2.22.222.2"
-                    }
-                  ],
-                  "coding" : [
-                    {
-                      "extension" : [
-                        {
-                          "url" : "https://reportstream.cdc.gov/fhir/StructureDefinition/cwe-coding",
-                          "valueString" : "coding"
-                        },
-                        {
-                          "url" : "https://reportstream.cdc.gov/fhir/StructureDefinition/cwe-coding-system",
-                          "valueString" : "HL70445"
-                        }
-                      ],
-                      "version" : "2.5.1",
-                      "code" : "AL",
-                      "display" : "Patient/Person Name is an Alias"
-                    },
-                    {
-                      "extension" : [
-                        {
-                          "url" : "https://reportstream.cdc.gov/fhir/StructureDefinition/cwe-coding",
-                          "valueString" : "secondary-alt-coding"
-                        },
-                        {
-                          "url" : "https://reportstream.cdc.gov/fhir/StructureDefinition/cwe-coding-system",
-                          "valueString" : "HL70445"
-                        }
-                      ],
-                      "version" : "2.5.1",
-                      "code" : "UD",
-                      "display" : "Unknown/Default Date of Birth"
-                    },
-                    {
-                      "extension" : [
-                        {
-                          "url" : "https://reportstream.cdc.gov/fhir/StructureDefinition/cwe-coding",
-                          "valueString" : "alt-coding"
-                        },
-                        {
-                          "url" : "https://reportstream.cdc.gov/fhir/StructureDefinition/cwe-coding-system",
-                          "valueString" : "HL70445"
-                        }
-                      ],
-                      "version" : "2.5.1",
-                      "code" : "UA",
-                      "display" : "Unknown/Default Address"
-                    }
-                  ],
-                  "text" : "TEST"
-                }
-              },
-              {
-                "url" : "pid-32-identity-reliability-code",
-                "valueCodeableConcept" : {
-                  "coding" : [
-                    {
-                      "extension" : [
-                        {
-                          "url" : "https://reportstream.cdc.gov/fhir/StructureDefinition/cwe-coding",
-                          "valueString" : "coding"
-                        },
-                        {
-                          "url" : "https://reportstream.cdc.gov/fhir/StructureDefinition/cwe-coding-system",
-                          "valueString" : "HL70445"
-                        }
-                      ],
-                      "code" : "AL",
-                      "display" : "Patient/Person Name is an Alias"
-                    }
-                  ]
-                }
-              }
-            ]
-          },
-          {
-            "url" : "https://reportstream.cdc.gov/fhir/StructureDefinition/veteran-military-status",
-            "valueCodeableConcept" : {
-              "extension" : [
-                {
-                  "url" : "https://reportstream.cdc.gov/fhir/StructureDefinition/coding-system-oid",
-                  "valueOid" : "urn:oid:9.99.999.9"
-                }
-              ],
-              "coding" : [
-                {
-                  "extension" : [
-                    {
-                      "url" : "https://reportstream.cdc.gov/fhir/StructureDefinition/cwe-coding",
-                      "valueString" : "coding"
-                    },
-                    {
-                      "url" : "https://reportstream.cdc.gov/fhir/StructureDefinition/cwe-coding-system",
-                      "valueString" : "HL70172"
-                    }
-                  ],
-                  "version" : "2.5.1",
-                  "code" : "V",
-                  "display" : "Veteren"
-                },
-                {
-                  "extension" : [
-                    {
-                      "url" : "https://reportstream.cdc.gov/fhir/StructureDefinition/cwe-coding",
-                      "valueString" : "secondary-alt-coding"
-                    },
-                    {
-                      "url" : "https://reportstream.cdc.gov/fhir/StructureDefinition/cwe-coding-system",
-                      "valueString" : "HL70172"
-                    }
-                  ],
-                  "version" : "2.5.1",
-                  "code" : "OV",
-                  "display" : "Other Veteren"
-                },
-                {
-                  "extension" : [
-                    {
-                      "url" : "https://reportstream.cdc.gov/fhir/StructureDefinition/cwe-coding",
-                      "valueString" : "alt-coding"
-                    },
-                    {
-                      "url" : "https://reportstream.cdc.gov/fhir/StructureDefinition/cwe-coding-system",
-                      "valueString" : "HL70172"
-                    }
-                  ],
-                  "version" : "2.5.1",
-                  "code" : "TV",
-                  "display" : "Test Veteren"
-                }
-              ],
-              "text" : "TEST"
-            }
-          },
-          {
-            "url" : "http://hl7.org/fhir/StructureDefinition/patient-nationality",
-            "extension" : [
-              {
-                "url" : "https://reportstream.cdc.gov/fhir/StructureDefinition/code",
-                "valueCodeableConcept" : {
-                  "extension" : [
-                    {
-                      "url" : "https://reportstream.cdc.gov/fhir/StructureDefinition/coding-system-oid",
-                      "valueOid" : "urn:oid:9.88.777.6"
-                    },
-                    {
-                      "url" : "https://reportstream.cdc.gov/fhir/StructureDefinition/hl7v2Field",
-                      "valueString" : "PID.28"
-                    }
-                  ],
-                  "coding" : [
-                    {
-                      "extension" : [
-                        {
-                          "url" : "https://reportstream.cdc.gov/fhir/StructureDefinition/cwe-coding",
-                          "valueString" : "coding"
-                        },
-                        {
-                          "url" : "https://reportstream.cdc.gov/fhir/StructureDefinition/cwe-coding-system",
-                          "valueString" : "HL70171"
-                        }
-                      ],
-                      "version" : "2.5.1",
-                      "code" : "CA",
-                      "display" : "Canada"
-                    },
-                    {
-                      "extension" : [
-                        {
-                          "url" : "https://reportstream.cdc.gov/fhir/StructureDefinition/cwe-coding",
-                          "valueString" : "secondary-alt-coding"
-                        },
-                        {
-                          "url" : "https://reportstream.cdc.gov/fhir/StructureDefinition/cwe-coding-system",
-                          "valueString" : "HL70171"
-                        }
-                      ],
-                      "version" : "2.5.1",
-                      "code" : "BZ",
-                      "display" : "Brazil"
-                    },
-                    {
-                      "extension" : [
-                        {
-                          "url" : "https://reportstream.cdc.gov/fhir/StructureDefinition/cwe-coding",
-                          "valueString" : "alt-coding"
-                        },
-                        {
-                          "url" : "https://reportstream.cdc.gov/fhir/StructureDefinition/cwe-coding-system",
-                          "valueString" : "HL70171"
-                        }
-                      ],
-                      "version" : "2.5.1",
-                      "code" : "MX",
-                      "display" : "Mexico"
-                    }
-                  ],
-                  "text" : "TEST"
-                }
-              }
-            ]
-          },
-          {
-            "url" : "https://reportstream.cdc.gov/fhir/StructureDefinition/identity-unknown",
-            "valueString" : "N"
-          },
-          {
-            "url" : "http://hl7.org/fhir/StructureDefinition/patient-animal",
-            "extension" : [
-              {
-                "url" : "species",
-                "valueCodeableConcept" : {
-                  "extension" : [
-                    {
-                      "url" : "https://reportstream.cdc.gov/fhir/StructureDefinition/hl7v2Field",
-                      "valueString" : "PID.35"
-                    }
-                  ],
-                  "coding" : [
-                    {
-                      "extension" : [
-                        {
-                          "url" : "https://reportstream.cdc.gov/fhir/StructureDefinition/cwe-coding",
-                          "valueString" : "coding"
-                        },
-                        {
-                          "url" : "https://reportstream.cdc.gov/fhir/StructureDefinition/cwe-coding-system",
-                          "valueString" : "SCT"
-                        }
-                      ],
-                      "system" : "http://snomed.info/sct",
-                      "version" : "07/31/2012",
-                      "code" : "337915000",
-                      "display" : "Homo sapiens (organism)"
-                    },
-                    {
-                      "extension" : [
-                        {
-                          "url" : "https://reportstream.cdc.gov/fhir/StructureDefinition/cwe-coding",
-                          "valueString" : "alt-coding"
-                        },
-                        {
-                          "url" : "https://reportstream.cdc.gov/fhir/StructureDefinition/cwe-coding-system",
-                          "valueString" : "L"
-                        }
-                      ],
-                      "system" : "https://terminology.hl7.org/CodeSystem-v2-0396.html#v2-0396-99zzzorL",
-                      "version" : "4",
-                      "code" : "human",
-                      "display" : "human"
-                    }
-                  ]
-                }
-              }
-            ]
-          },
-          {
-            "url" : "http://hl7.org/fhir/StructureDefinition/patient-mothersMaidenName",
-            "valueHumanName" : {
-              "extension" : [
-                {
-                  "url" : "https://reportstream.cdc.gov/fhir/StructureDefinition/xpn-human-name",
-                  "extension" : [
-                    {
-                      "url" : "XPN.2",
-                      "valueString" : "Ramona"
-                    },
-                    {
-                      "url" : "XPN.3",
-                      "valueString" : "G."
-                    },
-                    {
-                      "url" : "XPN.14",
-                      "valueString" : "PhD"
-                    },
-                    {
-                      "url" : "XPN.4",
-                      "valueString" : "Jr"
-                    },
-                    {
-                      "url" : "XPN.7",
-                      "valueString" : "M"
-                    }
-                  ]
-                }
-              ],
-              "use" : "maiden",
-              "family" : "Doolittle",
-              "given" : [
-                "Ramona",
-                "G."
-              ],
-              "prefix" : [
-                "Dr"
-              ],
-              "suffix" : [
-                "Jr",
-                "PhD"
-              ]
-            }
-          },
-          {
-            "url" : "http://hl7.org/fhir/StructureDefinition/patient-mothersMaidenName",
-            "valueHumanName" : {
-              "extension" : [
-                {
-                  "url" : "https://reportstream.cdc.gov/fhir/StructureDefinition/xpn-human-name",
-                  "extension" : [
-                    {
-                      "url" : "XPN.2",
-                      "valueString" : "Ramone"
-                    },
-                    {
-                      "url" : "XPN.3",
-                      "valueString" : "G."
-                    },
-                    {
-                      "url" : "XPN.14",
-                      "valueString" : "PhD"
-                    },
-                    {
-                      "url" : "XPN.4",
-                      "valueString" : "Jr"
-                    },
-                    {
-                      "url" : "XPN.7",
-                      "valueString" : "M"
-                    }
-                  ]
-                }
-              ],
-              "use" : "maiden",
-              "family" : "Dooalot",
-              "given" : [
-                "Ramone",
-                "G."
-              ],
-              "prefix" : [
-                "Dr"
-              ],
-              "suffix" : [
-                "Jr",
-                "PhD"
-              ]
-            }
-          },
-          {
-            "url" : "http://ibm.com/fhir/cdm/StructureDefinition/local-race-cd",
-            "valueCodeableConcept" : {
-              "coding" : [
-                {
-                  "extension" : [
-                    {
-                      "url" : "https://reportstream.cdc.gov/fhir/StructureDefinition/cwe-coding",
-                      "valueString" : "coding"
-                    },
-                    {
-                      "url" : "https://reportstream.cdc.gov/fhir/StructureDefinition/cwe-coding-system",
-                      "valueString" : "CDCREC"
-                    }
-                  ],
-                  "system" : "http://hl7.org/fhir/us/core/CodeSystem-cdcrec.html",
-                  "version" : "1.1",
-                  "code" : "2106-3",
-                  "display" : "White"
-                },
-                {
-                  "extension" : [
-                    {
-                      "url" : "https://reportstream.cdc.gov/fhir/StructureDefinition/cwe-coding",
-                      "valueString" : "alt-coding"
-                    },
-                    {
-                      "url" : "https://reportstream.cdc.gov/fhir/StructureDefinition/cwe-coding-system",
-                      "valueString" : "L"
-                    }
-                  ],
-                  "system" : "https://terminology.hl7.org/CodeSystem-v2-0396.html#v2-0396-99zzzorL",
-                  "version" : "4",
-                  "code" : "W",
-                  "display" : "White"
-                }
-              ]
-            }
-          },
-          {
-            "url" : "http://ibm.com/fhir/cdm/StructureDefinition/local-race-cd",
-            "valueCodeableConcept" : {
-              "coding" : [
-                {
-                  "extension" : [
-                    {
-                      "url" : "https://reportstream.cdc.gov/fhir/StructureDefinition/cwe-coding",
-                      "valueString" : "coding"
-                    },
-                    {
-                      "url" : "https://reportstream.cdc.gov/fhir/StructureDefinition/cwe-coding-system",
-                      "valueString" : "HL70005"
-                    }
-                  ],
-                  "system" : "http://terminology.hl7.org/CodeSystem/v3-Race",
-                  "version" : "2.5.1",
-                  "code" : "1002-5",
-                  "display" : "American Indian or Alaska Native"
-                }
-              ]
-            }
-          },
-          {
-            "url" : "http://hl7.org/fhir/StructureDefinition/patient-religion",
-            "valueCodeableConcept" : {
-              "extension" : [
-                {
-                  "url" : "https://reportstream.cdc.gov/fhir/StructureDefinition/coding-system-oid",
-                  "valueOid" : "urn:oid:8.44.235.1.113883.3.3"
-                }
-              ],
-              "coding" : [
-                {
-                  "extension" : [
-                    {
-                      "url" : "https://reportstream.cdc.gov/fhir/StructureDefinition/cwe-coding",
-                      "valueString" : "coding"
-                    },
-                    {
-                      "url" : "https://reportstream.cdc.gov/fhir/StructureDefinition/cwe-coding-system",
-                      "valueString" : "HL70006"
-                    }
-                  ],
-                  "version" : "2.5.1",
-                  "code" : "ANG",
-                  "display" : "Agnostic"
-                },
-                {
-                  "extension" : [
-                    {
-                      "url" : "https://reportstream.cdc.gov/fhir/StructureDefinition/cwe-coding",
-                      "valueString" : "secondary-alt-coding"
-                    },
-                    {
-                      "url" : "https://reportstream.cdc.gov/fhir/StructureDefinition/cwe-coding-system",
-                      "valueString" : "HL70006"
-                    }
-                  ],
-                  "version" : "2.5.1",
-                  "code" : "NOE",
-                  "display" : "Non Religeous"
-                },
-                {
-                  "extension" : [
-                    {
-                      "url" : "https://reportstream.cdc.gov/fhir/StructureDefinition/cwe-coding",
-                      "valueString" : "alt-coding"
-                    },
-                    {
-                      "url" : "https://reportstream.cdc.gov/fhir/StructureDefinition/cwe-coding-system",
-                      "valueString" : "HL70006"
-                    }
-                  ],
-                  "version" : "4",
-                  "code" : "OTH",
-                  "display" : "Other"
-                }
-              ],
-              "text" : "TEST"
-            }
-          },
-          {
-            "url" : "https://reportstream.cdc.gov/fhir/StructureDefinition/ethnic-group",
-            "valueCodeableConcept" : {
-              "coding" : [
-                {
-                  "extension" : [
-                    {
-                      "url" : "https://reportstream.cdc.gov/fhir/StructureDefinition/cwe-coding",
-                      "valueString" : "coding"
-                    },
-                    {
-                      "url" : "https://reportstream.cdc.gov/fhir/StructureDefinition/cwe-coding-system",
-                      "valueString" : "HL70189"
-                    }
-                  ],
-                  "system" : "http://terminology.hl7.org/CodeSystem/v2-0189",
-                  "version" : "2.5.1",
-                  "code" : "N",
-                  "display" : "Not Hispanic or Latino"
-                },
-                {
-                  "extension" : [
-                    {
-                      "url" : "https://reportstream.cdc.gov/fhir/StructureDefinition/cwe-coding",
-                      "valueString" : "alt-coding"
-                    },
-                    {
-                      "url" : "https://reportstream.cdc.gov/fhir/StructureDefinition/cwe-coding-system",
-                      "valueString" : "L"
-                    }
-                  ],
-                  "system" : "https://terminology.hl7.org/CodeSystem-v2-0396.html#v2-0396-99zzzorL",
-                  "version" : "4",
-                  "code" : "NH",
-                  "display" : "Non hispanic"
-                }
-              ]
-            }
-          },
-          {
-            "url" : "https://reportstream.cdc.gov/fhir/StructureDefinition/ethnic-group",
-            "valueCodeableConcept" : {
-              "coding" : [
-                {
-                  "extension" : [
-                    {
-                      "url" : "https://reportstream.cdc.gov/fhir/StructureDefinition/cwe-coding",
-                      "valueString" : "coding"
-                    },
-                    {
-                      "url" : "https://reportstream.cdc.gov/fhir/StructureDefinition/cwe-coding-system",
-                      "valueString" : "HL70189"
-                    }
-                  ],
-                  "system" : "http://terminology.hl7.org/CodeSystem/v2-0189",
-                  "version" : "2.5.1",
-                  "code" : "U",
-                  "display" : "Unknown"
-                },
-                {
-                  "extension" : [
-                    {
-                      "url" : "https://reportstream.cdc.gov/fhir/StructureDefinition/cwe-coding",
-                      "valueString" : "alt-coding"
-                    },
-                    {
-                      "url" : "https://reportstream.cdc.gov/fhir/StructureDefinition/cwe-coding-system",
-                      "valueString" : "L"
-                    }
-                  ],
-                  "system" : "https://terminology.hl7.org/CodeSystem-v2-0396.html#v2-0396-99zzzorL",
-                  "version" : "4",
-                  "code" : "U",
-                  "display" : "Unknown"
-                }
-              ]
-            }
-          },
-          {
-            "url" : "http://hl7.org/fhir/StructureDefinition/patient-birthPlace",
-            "valueAddress" : {
-              "text" : "Key Largo, FL"
-            }
-          },
-          {
-            "url" : "http://hl7.org/fhir/StructureDefinition/patient-citizenship",
-            "extension" : [
-              {
-                "url" : "https://reportstream.cdc.gov/fhir/StructureDefinition/code",
-                "valueCodeableConcept" : {
-                  "extension" : [
-                    {
-                      "url" : "https://reportstream.cdc.gov/fhir/StructureDefinition/coding-system-oid",
-                      "valueOid" : "urn:oid:9.88.777.6"
-                    },
-                    {
-                      "url" : "https://reportstream.cdc.gov/fhir/StructureDefinition/hl7v2Field",
-                      "valueString" : "PID.26"
-                    }
-                  ],
-                  "coding" : [
-                    {
-                      "extension" : [
-                        {
-                          "url" : "https://reportstream.cdc.gov/fhir/StructureDefinition/cwe-coding",
-                          "valueString" : "coding"
-                        },
-                        {
-                          "url" : "https://reportstream.cdc.gov/fhir/StructureDefinition/cwe-coding-system",
-                          "valueString" : "HL70171"
-                        }
-                      ],
-                      "version" : "2.5.1",
-                      "code" : "CA",
-                      "display" : "Canada"
-                    },
-                    {
-                      "extension" : [
-                        {
-                          "url" : "https://reportstream.cdc.gov/fhir/StructureDefinition/cwe-coding",
-                          "valueString" : "secondary-alt-coding"
-                        },
-                        {
-                          "url" : "https://reportstream.cdc.gov/fhir/StructureDefinition/cwe-coding-system",
-                          "valueString" : "HL70171"
-                        }
-                      ],
-                      "version" : "2.5.1",
-                      "code" : "BZ",
-                      "display" : "Brazil"
-                    },
-                    {
-                      "extension" : [
-                        {
-                          "url" : "https://reportstream.cdc.gov/fhir/StructureDefinition/cwe-coding",
-                          "valueString" : "alt-coding"
-                        },
-                        {
-                          "url" : "https://reportstream.cdc.gov/fhir/StructureDefinition/cwe-coding-system",
-                          "valueString" : "HL70171"
-                        }
-                      ],
-                      "version" : "2.5.1",
-                      "code" : "MX",
-                      "display" : "Mexico"
-                    }
-                  ],
-                  "text" : "TEST"
-                }
-              },
-              {
-                "url" : "https://reportstream.cdc.gov/fhir/StructureDefinition/code",
-                "valueCodeableConcept" : {
-                  "extension" : [
-                    {
-                      "url" : "https://reportstream.cdc.gov/fhir/StructureDefinition/coding-system-oid",
-                      "valueOid" : "urn:oid:9.88.777.6"
-                    },
-                    {
-                      "url" : "https://reportstream.cdc.gov/fhir/StructureDefinition/hl7v2Field",
-                      "valueString" : "PID.26"
-                    }
-                  ],
-                  "coding" : [
-                    {
-                      "extension" : [
-                        {
-                          "url" : "https://reportstream.cdc.gov/fhir/StructureDefinition/cwe-coding",
-                          "valueString" : "coding"
-                        },
-                        {
-                          "url" : "https://reportstream.cdc.gov/fhir/StructureDefinition/cwe-coding-system",
-                          "valueString" : "HL70171"
-                        }
-                      ],
-                      "version" : "2.5.1",
-                      "code" : "EC",
-                      "display" : "Ecuador"
-                    },
-                    {
-                      "extension" : [
-                        {
-                          "url" : "https://reportstream.cdc.gov/fhir/StructureDefinition/cwe-coding",
-                          "valueString" : "secondary-alt-coding"
-                        },
-                        {
-                          "url" : "https://reportstream.cdc.gov/fhir/StructureDefinition/cwe-coding-system",
-                          "valueString" : "HL70171"
-                        }
-                      ],
-                      "version" : "2.5.1",
-                      "code" : "JP",
-                      "display" : "Japan"
-                    },
-                    {
-                      "extension" : [
-                        {
-                          "url" : "https://reportstream.cdc.gov/fhir/StructureDefinition/cwe-coding",
-                          "valueString" : "alt-coding"
-                        },
-                        {
-                          "url" : "https://reportstream.cdc.gov/fhir/StructureDefinition/cwe-coding-system",
-                          "valueString" : "HL70171"
-                        }
-                      ],
-                      "version" : "2.5.1",
-                      "code" : "ES",
-                      "display" : "Spain"
-                    }
-                  ],
-                  "text" : "TEST"
-                }
-              }
-            ]
-          },
-          {
-            "url" : "http://hl7.org/fhir/StructureDefinition/patient-citizenship",
-            "extension" : [
-              {
-                "url" : "https://reportstream.cdc.gov/fhir/StructureDefinition/code",
-                "valueCodeableConcept" : {
-                  "extension" : [
-                    {
-                      "url" : "https://reportstream.cdc.gov/fhir/StructureDefinition/coding-system-oid",
-                      "valueOid" : "urn:oid:9.88.777.6"
-                    },
-                    {
-                      "url" : "https://reportstream.cdc.gov/fhir/StructureDefinition/hl7v2Field",
-                      "valueString" : "PID.39"
-                    }
-                  ],
-                  "coding" : [
-                    {
-                      "extension" : [
-                        {
-                          "url" : "https://reportstream.cdc.gov/fhir/StructureDefinition/cwe-coding",
-                          "valueString" : "coding"
-                        },
-                        {
-                          "url" : "https://reportstream.cdc.gov/fhir/StructureDefinition/cwe-coding-system",
-                          "valueString" : "HL70171"
-                        }
-                      ],
-                      "version" : "2.5.1",
-                      "code" : "CR",
-                      "display" : "Crow"
-                    },
-                    {
-                      "extension" : [
-                        {
-                          "url" : "https://reportstream.cdc.gov/fhir/StructureDefinition/cwe-coding",
-                          "valueString" : "secondary-alt-coding"
-                        },
-                        {
-                          "url" : "https://reportstream.cdc.gov/fhir/StructureDefinition/cwe-coding-system",
-                          "valueString" : "HL70171"
-                        }
-                      ],
-                      "version" : "2.5.1",
-                      "code" : "ZU",
-                      "display" : "Zuni"
-                    },
-                    {
-                      "extension" : [
-                        {
-                          "url" : "https://reportstream.cdc.gov/fhir/StructureDefinition/cwe-coding",
-                          "valueString" : "alt-coding"
-                        },
-                        {
-                          "url" : "https://reportstream.cdc.gov/fhir/StructureDefinition/cwe-coding-system",
-                          "valueString" : "HL70171"
-                        }
-                      ],
-                      "version" : "2.5.1",
-                      "code" : "C",
-                      "display" : "Crow"
-                    }
-                  ],
-                  "text" : "TEST"
-                }
-              },
-              {
-                "url" : "https://reportstream.cdc.gov/fhir/StructureDefinition/code",
-                "valueCodeableConcept" : {
-                  "extension" : [
-                    {
-                      "url" : "https://reportstream.cdc.gov/fhir/StructureDefinition/coding-system-oid",
-                      "valueOid" : "urn:oid:9.88.777.6"
-                    },
-                    {
-                      "url" : "https://reportstream.cdc.gov/fhir/StructureDefinition/hl7v2Field",
-                      "valueString" : "PID.39"
-                    }
-                  ],
-                  "coding" : [
-                    {
-                      "extension" : [
-                        {
-                          "url" : "https://reportstream.cdc.gov/fhir/StructureDefinition/cwe-coding",
-                          "valueString" : "coding"
-                        },
-                        {
-                          "url" : "https://reportstream.cdc.gov/fhir/StructureDefinition/cwe-coding-system",
-                          "valueString" : "HL70171"
-                        }
-                      ],
-                      "version" : "2.5.1",
-                      "code" : "S",
-                      "display" : "Seminole"
-                    },
-                    {
-                      "extension" : [
-                        {
-                          "url" : "https://reportstream.cdc.gov/fhir/StructureDefinition/cwe-coding",
-                          "valueString" : "secondary-alt-coding"
-                        },
-                        {
-                          "url" : "https://reportstream.cdc.gov/fhir/StructureDefinition/cwe-coding-system",
-                          "valueString" : "HL70171"
-                        }
-                      ],
-                      "version" : "2.5.1",
-                      "code" : "ZU",
-                      "display" : "Zuni"
-                    },
-                    {
-                      "extension" : [
-                        {
-                          "url" : "https://reportstream.cdc.gov/fhir/StructureDefinition/cwe-coding",
-                          "valueString" : "alt-coding"
-                        },
-                        {
-                          "url" : "https://reportstream.cdc.gov/fhir/StructureDefinition/cwe-coding-system",
-                          "valueString" : "HL70171"
-                        }
-                      ],
-                      "version" : "2.5.1",
-                      "code" : "SE",
-                      "display" : "Seminole"
-                    }
-                  ],
-                  "text" : "TEST"
-                }
-              }
-            ]
-          }
-        ],
-        "identifier" : [
-          {
-            "extension" : [
-              {
-                "url" : "https://reportstream.cdc.gov/fhir/StructureDefinition/identifier-type-code",
-                "valueString" : "MR"
-              },
-              {
-                "url" : "https://reportstream.cdc.gov/fhir/StructureDefinition/assigning-facility",
-                "valueReference" : {
-                  "reference" : "Organization/1707789623605783000.4a71e8ee-f8db-443e-b892-16e67ca62b50"
-                }
-              },
-              {
-                "url" : "https://reportstream.cdc.gov/fhir/StructureDefinition/hl7v2Field",
-                "valueString" : "PID.3"
-              }
-            ],
-=======
   "timestamp" : "2023-05-01T10:25:31.000-04:00",
   "entry" : [ {
     "fullUrl" : "MessageHeader/827ccb0e-ea8a-306c-8c34-a16891f84e7b",
@@ -1291,52 +163,24 @@
               "url" : "https://reportstream.cdc.gov/fhir/StructureDefinition/hl7v2Field",
               "valueString" : "PID.18"
             } ],
->>>>>>> 9d88e4f6
             "type" : {
-              "coding" : [
-                {
-                  "code" : "MR"
-                }
-              ]
+              "coding" : [ {
+                "code" : "MR"
+              } ]
             },
             "system" : "NIST MPI",
             "_system" : {
-              "extension" : [
-                {
-                  "url" : "https://reportstream.cdc.gov/fhir/StructureDefinition/namespace-id",
-                  "valueString" : "NIST MPI"
-                },
-                {
-                  "url" : "https://reportstream.cdc.gov/fhir/StructureDefinition/universal-id",
-                  "valueString" : "2.16.840.1.113883.3.72.5.30.2"
-                },
-                {
-                  "url" : "https://reportstream.cdc.gov/fhir/StructureDefinition/universal-id-type",
-                  "valueString" : "ISO"
-                }
-              ]
+              "extension" : [ {
+                "url" : "https://reportstream.cdc.gov/fhir/StructureDefinition/namespace-id",
+                "valueString" : "NIST MPI"
+              }, {
+                "url" : "https://reportstream.cdc.gov/fhir/StructureDefinition/universal-id",
+                "valueString" : "1.11.222.3.444444.5.66.7.88.9"
+              }, {
+                "url" : "https://reportstream.cdc.gov/fhir/StructureDefinition/universal-id-type",
+                "valueString" : "ISO"
+              } ]
             },
-<<<<<<< HEAD
-            "value" : "18547545"
-          },
-          {
-            "extension" : [
-              {
-                "url" : "https://reportstream.cdc.gov/fhir/StructureDefinition/identifier-type-code",
-                "valueString" : "SS"
-              },
-              {
-                "url" : "https://reportstream.cdc.gov/fhir/StructureDefinition/assigning-facility",
-                "valueReference" : {
-                  "reference" : "Organization/1707789623607621000.09038f4d-455f-4623-8cc2-122f5b7d8ac4"
-                }
-              },
-              {
-                "url" : "https://reportstream.cdc.gov/fhir/StructureDefinition/hl7v2Field",
-                "valueString" : "PID.3"
-              }
-            ],
-=======
             "value" : "281330"
           }
         }, {
@@ -1357,104 +201,26 @@
               "url" : "https://reportstream.cdc.gov/fhir/StructureDefinition/hl7v2Field",
               "valueString" : "PID.18"
             } ],
->>>>>>> 9d88e4f6
             "type" : {
-              "coding" : [
-                {
-                  "code" : "SS"
-                }
-              ]
+              "coding" : [ {
+                "code" : "SS"
+              } ]
             },
             "system" : "SSN",
             "_system" : {
-              "extension" : [
-                {
-                  "url" : "https://reportstream.cdc.gov/fhir/StructureDefinition/namespace-id",
-                  "valueString" : "SSN"
-                },
-                {
-                  "url" : "https://reportstream.cdc.gov/fhir/StructureDefinition/universal-id",
-                  "valueString" : "2.16.840.1.113883.4.1"
-                },
-                {
-                  "url" : "https://reportstream.cdc.gov/fhir/StructureDefinition/universal-id-type",
-                  "valueString" : "ISO"
-                }
-              ]
+              "extension" : [ {
+                "url" : "https://reportstream.cdc.gov/fhir/StructureDefinition/namespace-id",
+                "valueString" : "SSN"
+              }, {
+                "url" : "https://reportstream.cdc.gov/fhir/StructureDefinition/universal-id",
+                "valueString" : "2.16.840.1.113883.4.1"
+              }, {
+                "url" : "https://reportstream.cdc.gov/fhir/StructureDefinition/universal-id-type",
+                "valueString" : "ISO"
+              } ]
             },
             "value" : "111111111"
           }
-<<<<<<< HEAD
-        ],
-        "name" : [
-          {
-            "extension" : [
-              {
-                "url" : "https://reportstream.cdc.gov/fhir/StructureDefinition/xpn-human-name",
-                "extension" : [
-                  {
-                    "url" : "XPN.2",
-                    "valueString" : "Todd"
-                  },
-                  {
-                    "url" : "XPN.3",
-                    "valueString" : "G."
-                  },
-                  {
-                    "url" : "XPN.4",
-                    "valueString" : "Jr"
-                  },
-                  {
-                    "url" : "XPN.7",
-                    "valueString" : "L"
-                  }
-                ]
-              }
-            ],
-            "use" : "official",
-            "family" : "Lerr",
-            "given" : [
-              "Todd",
-              "G."
-            ],
-            "suffix" : [
-              "Jr"
-            ]
-          },
-          {
-            "extension" : [
-              {
-                "url" : "https://reportstream.cdc.gov/fhir/StructureDefinition/xpn-human-name",
-                "extension" : [
-                  {
-                    "url" : "XPN.2",
-                    "valueString" : "Theodore"
-                  },
-                  {
-                    "url" : "XPN.3",
-                    "valueString" : "F"
-                  },
-                  {
-                    "url" : "XPN.4",
-                    "valueString" : "Jr"
-                  },
-                  {
-                    "url" : "XPN.7",
-                    "valueString" : "B"
-                  }
-                ]
-              }
-            ],
-            "use" : "official",
-            "family" : "Gwinn",
-            "given" : [
-              "Theodore",
-              "F"
-            ],
-            "suffix" : [
-              "Jr"
-            ]
-=======
         }, {
           "url" : "PID.24",
           "valueString" : "N"
@@ -1503,826 +269,519 @@
               "display" : "Unknown/Default Address"
             } ],
             "text" : "TEST"
->>>>>>> 9d88e4f6
           }
-        ],
-        "telecom" : [
-          {
-            "extension" : [
-              {
-                "url" : "http://hl7.org/fhir/StructureDefinition/contactpoint-country",
-                "valueString" : "1"
-              },
-              {
-                "url" : "http://hl7.org/fhir/StructureDefinition/contactpoint-area",
-                "valueString" : "555"
-              },
-              {
-                "url" : "http://hl7.org/fhir/StructureDefinition/contactpoint-local",
-                "valueString" : "7259890"
-              },
-              {
-                "url" : "http://hl7.org/fhir/StructureDefinition/contactpoint-extension",
-                "valueString" : "4"
-              },
-              {
-                "url" : "https://reportstream.cdc.gov/fhir/StructureDefinition/xtn-contact-point",
-                "extension" : [
-                  {
-                    "url" : "XTN.2",
-                    "valueString" : "PRN"
-                  },
-                  {
-                    "url" : "XTN.3",
-                    "valueString" : "PH"
-                  },
-                  {
-                    "url" : "XTN.7",
-                    "valueString" : "7259890"
-                  },
-                  {
-                    "url" : "XTN.9",
-                    "valueString" : "call before 8PM"
-                  }
-                ]
-              }
-            ],
-            "system" : "phone",
-            "use" : "home"
-          },
-          {
-            "extension" : [
-              {
-                "url" : "https://reportstream.cdc.gov/fhir/StructureDefinition/xtn-contact-point",
-                "extension" : [
-                  {
-                    "url" : "XTN.2",
-                    "valueString" : "NET"
-                  },
-                  {
-                    "url" : "XTN.3",
-                    "valueString" : "Internet"
-                  },
-                  {
-                    "url" : "XTN.4",
-                    "valueString" : "smithb@yahoo.com"
-                  },
-                  {
-                    "url" : "XTN.9",
-                    "valueString" : "home"
-                  }
-                ]
-              }
-            ],
-            "system" : "email",
-            "value" : "smithb@yahoo.com",
-            "use" : "home"
-          },
-          {
-            "extension" : [
-              {
-                "url" : "http://hl7.org/fhir/StructureDefinition/contactpoint-country",
-                "valueString" : "1"
-              },
-              {
-                "url" : "http://hl7.org/fhir/StructureDefinition/contactpoint-area",
-                "valueString" : "555"
-              },
-              {
-                "url" : "http://hl7.org/fhir/StructureDefinition/contactpoint-local",
-                "valueString" : "7259890"
-              },
-              {
-                "url" : "http://hl7.org/fhir/StructureDefinition/contactpoint-extension",
-                "valueString" : "4"
-              },
-              {
-                "url" : "https://reportstream.cdc.gov/fhir/StructureDefinition/xtn-contact-point",
-                "extension" : [
-                  {
-                    "url" : "XTN.2",
-                    "valueString" : "WPN"
-                  },
-                  {
-                    "url" : "XTN.3",
-                    "valueString" : "PH"
-                  },
-                  {
-                    "url" : "XTN.7",
-                    "valueString" : "7259890"
-                  },
-                  {
-                    "url" : "XTN.9",
-                    "valueString" : "call before 8PM"
-                  }
-                ]
-              }
-            ],
-            "system" : "phone",
-            "use" : "work"
-          },
-          {
-            "extension" : [
-              {
-                "url" : "https://reportstream.cdc.gov/fhir/StructureDefinition/xtn-contact-point",
-                "extension" : [
-                  {
-                    "url" : "XTN.2",
-                    "valueString" : "NET"
-                  },
-                  {
-                    "url" : "XTN.3",
-                    "valueString" : "Internet"
-                  },
-                  {
-                    "url" : "XTN.4",
-                    "valueString" : "nelly@yahoo.com"
-                  },
-                  {
-                    "url" : "XTN.9",
-                    "valueString" : "work"
-                  }
-                ]
-              }
-            ],
-            "system" : "email",
-            "value" : "nelly@yahoo.com",
-            "use" : "work"
-          },
-          {
-            "extension" : [
-              {
-                "url" : "http://hl7.org/fhir/StructureDefinition/contactpoint-country",
-                "valueString" : "1"
-              },
-              {
-                "url" : "http://hl7.org/fhir/StructureDefinition/contactpoint-area",
-                "valueString" : "281"
-              },
-              {
-                "url" : "http://hl7.org/fhir/StructureDefinition/contactpoint-local",
-                "valueString" : "3308004"
-              },
-              {
-                "url" : "http://hl7.org/fhir/StructureDefinition/contactpoint-extension",
-                "valueString" : "4"
-              },
-              {
-                "url" : "https://reportstream.cdc.gov/fhir/StructureDefinition/xtn-contact-point",
-                "extension" : [
-                  {
-                    "url" : "XTN.2",
-                    "valueString" : "PRN"
-                  },
-                  {
-                    "url" : "XTN.3",
-                    "valueString" : "PH"
-                  },
-                  {
-                    "url" : "XTN.7",
-                    "valueString" : "3308004"
-                  },
-                  {
-                    "url" : "XTN.9",
-                    "valueString" : "call before 9PM"
-                  }
-                ]
-              },
-              {
-                "url" : "https://reportstream.cdc.gov/fhir/StructureDefinition/hl7v2Field",
-                "valueString" : "PID.40"
-              }
-            ],
-            "system" : "phone",
-            "use" : "home"
-          },
-          {
-            "extension" : [
-              {
-                "url" : "https://reportstream.cdc.gov/fhir/StructureDefinition/xtn-contact-point",
-                "extension" : [
-                  {
-                    "url" : "XTN.2",
-                    "valueString" : "NET"
-                  },
-                  {
-                    "url" : "XTN.3",
-                    "valueString" : "Internet"
-                  },
-                  {
-                    "url" : "XTN.4",
-                    "valueString" : "mikej@yahoo.com"
-                  },
-                  {
-                    "url" : "XTN.9",
-                    "valueString" : "home"
-                  }
-                ]
-              },
-              {
-                "url" : "https://reportstream.cdc.gov/fhir/StructureDefinition/hl7v2Field",
-                "valueString" : "PID.40"
-              }
-            ],
-            "system" : "email",
-            "value" : "mikej@yahoo.com"
+        } ]
+      }, {
+        "url" : "https://reportstream.cdc.gov/fhir/StructureDefinition/veteran-military-status",
+        "valueCodeableConcept" : {
+          "extension" : [ {
+            "url" : "https://reportstream.cdc.gov/fhir/StructureDefinition/coding-system-oid",
+            "valueOid" : "urn:oid:9.99.999.9"
+          } ],
+          "coding" : [ {
+            "extension" : [ {
+              "url" : "https://reportstream.cdc.gov/fhir/StructureDefinition/cwe-coding",
+              "valueString" : "coding"
+            }, {
+              "url" : "https://reportstream.cdc.gov/fhir/StructureDefinition/cwe-coding-system",
+              "valueString" : "HL70172"
+            } ],
+            "version" : "2.5.1",
+            "code" : "V",
+            "display" : "Veteren"
+          }, {
+            "extension" : [ {
+              "url" : "https://reportstream.cdc.gov/fhir/StructureDefinition/cwe-coding",
+              "valueString" : "secondary-alt-coding"
+            }, {
+              "url" : "https://reportstream.cdc.gov/fhir/StructureDefinition/cwe-coding-system",
+              "valueString" : "HL70172"
+            } ],
+            "version" : "2.5.1",
+            "code" : "OV",
+            "display" : "Other Veteren"
+          }, {
+            "extension" : [ {
+              "url" : "https://reportstream.cdc.gov/fhir/StructureDefinition/cwe-coding",
+              "valueString" : "alt-coding"
+            }, {
+              "url" : "https://reportstream.cdc.gov/fhir/StructureDefinition/cwe-coding-system",
+              "valueString" : "HL70172"
+            } ],
+            "version" : "2.5.1",
+            "code" : "TV",
+            "display" : "Test Veteren"
+          } ],
+          "text" : "TEST"
+        }
+      }, {
+        "url" : "http://hl7.org/fhir/StructureDefinition/patient-nationality",
+        "extension" : [ {
+          "url" : "https://reportstream.cdc.gov/fhir/StructureDefinition/code",
+          "valueCodeableConcept" : {
+            "extension" : [ {
+              "url" : "https://reportstream.cdc.gov/fhir/StructureDefinition/coding-system-oid",
+              "valueOid" : "urn:oid:9.88.777.6"
+            }, {
+              "url" : "https://reportstream.cdc.gov/fhir/StructureDefinition/hl7v2Field",
+              "valueString" : "PID.28"
+            } ],
+            "coding" : [ {
+              "extension" : [ {
+                "url" : "https://reportstream.cdc.gov/fhir/StructureDefinition/cwe-coding",
+                "valueString" : "coding"
+              }, {
+                "url" : "https://reportstream.cdc.gov/fhir/StructureDefinition/cwe-coding-system",
+                "valueString" : "HL70171"
+              } ],
+              "version" : "2.5.1",
+              "code" : "CA",
+              "display" : "Canada"
+            }, {
+              "extension" : [ {
+                "url" : "https://reportstream.cdc.gov/fhir/StructureDefinition/cwe-coding",
+                "valueString" : "secondary-alt-coding"
+              }, {
+                "url" : "https://reportstream.cdc.gov/fhir/StructureDefinition/cwe-coding-system",
+                "valueString" : "HL70171"
+              } ],
+              "version" : "2.5.1",
+              "code" : "BZ",
+              "display" : "Brazil"
+            }, {
+              "extension" : [ {
+                "url" : "https://reportstream.cdc.gov/fhir/StructureDefinition/cwe-coding",
+                "valueString" : "alt-coding"
+              }, {
+                "url" : "https://reportstream.cdc.gov/fhir/StructureDefinition/cwe-coding-system",
+                "valueString" : "HL70171"
+              } ],
+              "version" : "2.5.1",
+              "code" : "MX",
+              "display" : "Mexico"
+            } ],
+            "text" : "TEST"
           }
-        ],
-        "gender" : "male",
-        "birthDate" : "2009-06-07",
-        "_birthDate" : {
-          "extension" : [
-            {
-              "url" : "https://reportstream.cdc.gov/fhir/StructureDefinition/hl7v2-date-time",
-              "valueString" : "20090607"
-            }
-          ]
-        },
-        "deceasedDateTime" : "2012-06-17T00:00:00-05:00",
-        "_deceasedDateTime" : {
-          "extension" : [
-            {
-              "url" : "https://reportstream.cdc.gov/fhir/StructureDefinition/hl7v2-date-time",
-              "valueString" : "201206170000-0500"
-            }
-          ]
-        },
-        "address" : [
-          {
-            "extension" : [
-              {
-                "url" : "https://reportstream.cdc.gov/fhir/StructureDefinition/xad-address",
-                "extension" : [
-                  {
-                    "url" : "https://reportstream.cdc.gov/fhir/StructureDefinition/sad-address-line",
-                    "extension" : [
-                      {
-                        "url" : "SAD.1",
-                        "valueString" : "123 North 102nd Street"
-                      }
-                    ]
-                  },
-                  {
-                    "url" : "XAD.2",
-                    "valueString" : "Apt 4D"
-                  },
-                  {
-                    "url" : "XAD.7",
-                    "valueCode" : "H"
-                  }
-                ]
-              }
-            ],
-            "use" : "home",
-            "line" : [
-              "123 North 102nd Street",
-              "Apt 4D"
-            ],
-            "city" : "Harrisburg",
-            "district" : "42043",
-            "state" : "PA",
-            "postalCode" : "17102",
-            "country" : "USA"
-          },
-          {
-            "extension" : [
-              {
-                "url" : "https://reportstream.cdc.gov/fhir/StructureDefinition/xad-address",
-                "extension" : [
-                  {
-                    "url" : "https://reportstream.cdc.gov/fhir/StructureDefinition/sad-address-line",
-                    "extension" : [
-                      {
-                        "url" : "SAD.1",
-                        "valueString" : "111 South"
-                      }
-                    ]
-                  },
-                  {
-                    "url" : "XAD.2",
-                    "valueString" : "Apt 14"
-                  },
-                  {
-                    "url" : "XAD.7",
-                    "valueCode" : "C"
-                  }
-                ]
-              }
-            ],
-            "use" : "temp",
-            "line" : [
-              "111 South",
-              "Apt 14"
-            ],
-            "city" : "Harrisburg",
-            "district" : "42043",
-            "state" : "PA",
-            "postalCode" : "17102",
-            "country" : "USA"
+        } ]
+      }, {
+        "url" : "https://reportstream.cdc.gov/fhir/StructureDefinition/identity-unknown",
+        "valueString" : "N"
+      }, {
+        "url" : "http://hl7.org/fhir/StructureDefinition/patient-animal",
+        "extension" : [ {
+          "url" : "species",
+          "valueCodeableConcept" : {
+            "extension" : [ {
+              "url" : "https://reportstream.cdc.gov/fhir/StructureDefinition/hl7v2Field",
+              "valueString" : "PID.35"
+            } ],
+            "coding" : [ {
+              "extension" : [ {
+                "url" : "https://reportstream.cdc.gov/fhir/StructureDefinition/cwe-coding",
+                "valueString" : "coding"
+              }, {
+                "url" : "https://reportstream.cdc.gov/fhir/StructureDefinition/cwe-coding-system",
+                "valueString" : "SCT"
+              } ],
+              "system" : "http://snomed.info/sct",
+              "version" : "07/31/2012",
+              "code" : "337915000",
+              "display" : "Homo sapiens (organism)"
+            }, {
+              "extension" : [ {
+                "url" : "https://reportstream.cdc.gov/fhir/StructureDefinition/cwe-coding",
+                "valueString" : "alt-coding"
+              }, {
+                "url" : "https://reportstream.cdc.gov/fhir/StructureDefinition/cwe-coding-system",
+                "valueString" : "L"
+              } ],
+              "system" : "https://terminology.hl7.org/CodeSystem-v2-0396.html#v2-0396-99zzzorL",
+              "version" : "4",
+              "code" : "human",
+              "display" : "human"
+            } ]
           }
-        ],
-        "maritalStatus" : {
-          "extension" : [
-            {
+        } ]
+      }, {
+        "url" : "http://hl7.org/fhir/StructureDefinition/patient-mothersMaidenName",
+        "valueHumanName" : {
+          "extension" : [ {
+            "url" : "https://reportstream.cdc.gov/fhir/StructureDefinition/xpn-human-name",
+            "extension" : [ {
+              "url" : "XPN.2",
+              "valueString" : "Ramona"
+            }, {
+              "url" : "XPN.3",
+              "valueString" : "G."
+            }, {
+              "url" : "XPN.14",
+              "valueString" : "PhD"
+            }, {
+              "url" : "XPN.4",
+              "valueString" : "Jr"
+            }, {
+              "url" : "XPN.7",
+              "valueString" : "M"
+            } ]
+          } ],
+          "use" : "maiden",
+          "family" : "Doolittle",
+          "given" : [ "Ramona", "G." ],
+          "prefix" : [ "Dr" ],
+          "suffix" : [ "Jr", "PhD" ]
+        }
+      }, {
+        "url" : "http://hl7.org/fhir/StructureDefinition/patient-mothersMaidenName",
+        "valueHumanName" : {
+          "extension" : [ {
+            "url" : "https://reportstream.cdc.gov/fhir/StructureDefinition/xpn-human-name",
+            "extension" : [ {
+              "url" : "XPN.2",
+              "valueString" : "Ramone"
+            }, {
+              "url" : "XPN.3",
+              "valueString" : "G."
+            }, {
+              "url" : "XPN.14",
+              "valueString" : "PhD"
+            }, {
+              "url" : "XPN.4",
+              "valueString" : "Jr"
+            }, {
+              "url" : "XPN.7",
+              "valueString" : "M"
+            } ]
+          } ],
+          "use" : "maiden",
+          "family" : "Dooalot",
+          "given" : [ "Ramone", "G." ],
+          "prefix" : [ "Dr" ],
+          "suffix" : [ "Jr", "PhD" ]
+        }
+      }, {
+        "url" : "http://ibm.com/fhir/cdm/StructureDefinition/local-race-cd",
+        "valueCodeableConcept" : {
+          "coding" : [ {
+            "extension" : [ {
+              "url" : "https://reportstream.cdc.gov/fhir/StructureDefinition/cwe-coding",
+              "valueString" : "coding"
+            }, {
+              "url" : "https://reportstream.cdc.gov/fhir/StructureDefinition/cwe-coding-system",
+              "valueString" : "CDCREC"
+            } ],
+            "system" : "http://hl7.org/fhir/us/core/CodeSystem-cdcrec.html",
+            "version" : "1.1",
+            "code" : "2106-3",
+            "display" : "White"
+          }, {
+            "extension" : [ {
+              "url" : "https://reportstream.cdc.gov/fhir/StructureDefinition/cwe-coding",
+              "valueString" : "alt-coding"
+            }, {
+              "url" : "https://reportstream.cdc.gov/fhir/StructureDefinition/cwe-coding-system",
+              "valueString" : "L"
+            } ],
+            "system" : "https://terminology.hl7.org/CodeSystem-v2-0396.html#v2-0396-99zzzorL",
+            "version" : "4",
+            "code" : "W",
+            "display" : "White"
+          } ]
+        }
+      }, {
+        "url" : "http://hl7.org/fhir/StructureDefinition/patient-religion",
+        "valueCodeableConcept" : {
+          "extension" : [ {
+            "url" : "https://reportstream.cdc.gov/fhir/StructureDefinition/coding-system-oid",
+            "valueOid" : "urn:oid:8.44.235.1.113883.3.3"
+          } ],
+          "coding" : [ {
+            "extension" : [ {
+              "url" : "https://reportstream.cdc.gov/fhir/StructureDefinition/cwe-coding",
+              "valueString" : "coding"
+            }, {
+              "url" : "https://reportstream.cdc.gov/fhir/StructureDefinition/cwe-coding-system",
+              "valueString" : "HL70006"
+            } ],
+            "version" : "2.5.1",
+            "code" : "ANG",
+            "display" : "Agnostic"
+          }, {
+            "extension" : [ {
+              "url" : "https://reportstream.cdc.gov/fhir/StructureDefinition/cwe-coding",
+              "valueString" : "secondary-alt-coding"
+            }, {
+              "url" : "https://reportstream.cdc.gov/fhir/StructureDefinition/cwe-coding-system",
+              "valueString" : "HL70006"
+            } ],
+            "version" : "2.5.1",
+            "code" : "NOE",
+            "display" : "Non Religeous"
+          }, {
+            "extension" : [ {
+              "url" : "https://reportstream.cdc.gov/fhir/StructureDefinition/cwe-coding",
+              "valueString" : "alt-coding"
+            }, {
+              "url" : "https://reportstream.cdc.gov/fhir/StructureDefinition/cwe-coding-system",
+              "valueString" : "HL70006"
+            } ],
+            "version" : "4",
+            "code" : "OTH",
+            "display" : "Other"
+          } ],
+          "text" : "TEST"
+        }
+      }, {
+        "url" : "https://reportstream.cdc.gov/fhir/StructureDefinition/ethnic-group",
+        "valueCodeableConcept" : {
+          "coding" : [ {
+            "extension" : [ {
+              "url" : "https://reportstream.cdc.gov/fhir/StructureDefinition/cwe-coding",
+              "valueString" : "coding"
+            }, {
+              "url" : "https://reportstream.cdc.gov/fhir/StructureDefinition/cwe-coding-system",
+              "valueString" : "HL70189"
+            } ],
+            "system" : "http://terminology.hl7.org/CodeSystem/v2-0189",
+            "version" : "2.5.1",
+            "code" : "N",
+            "display" : "Not Hispanic or Latino"
+          }, {
+            "extension" : [ {
+              "url" : "https://reportstream.cdc.gov/fhir/StructureDefinition/cwe-coding",
+              "valueString" : "alt-coding"
+            }, {
+              "url" : "https://reportstream.cdc.gov/fhir/StructureDefinition/cwe-coding-system",
+              "valueString" : "L"
+            } ],
+            "system" : "https://terminology.hl7.org/CodeSystem-v2-0396.html#v2-0396-99zzzorL",
+            "version" : "4",
+            "code" : "NH",
+            "display" : "Non hispanic"
+          } ]
+        }
+      }, {
+        "url" : "https://reportstream.cdc.gov/fhir/StructureDefinition/ethnic-group",
+        "valueCodeableConcept" : {
+          "coding" : [ {
+            "extension" : [ {
+              "url" : "https://reportstream.cdc.gov/fhir/StructureDefinition/cwe-coding",
+              "valueString" : "coding"
+            }, {
+              "url" : "https://reportstream.cdc.gov/fhir/StructureDefinition/cwe-coding-system",
+              "valueString" : "HL70189"
+            } ],
+            "system" : "http://terminology.hl7.org/CodeSystem/v2-0189",
+            "version" : "2.5.1",
+            "code" : "N",
+            "display" : "Not Hispanic or Latino"
+          }, {
+            "extension" : [ {
+              "url" : "https://reportstream.cdc.gov/fhir/StructureDefinition/cwe-coding",
+              "valueString" : "alt-coding"
+            }, {
+              "url" : "https://reportstream.cdc.gov/fhir/StructureDefinition/cwe-coding-system",
+              "valueString" : "L"
+            } ],
+            "system" : "https://terminology.hl7.org/CodeSystem-v2-0396.html#v2-0396-99zzzorL",
+            "version" : "4",
+            "code" : "NH",
+            "display" : "Non hispanic"
+          } ]
+        }
+      }, {
+        "url" : "http://hl7.org/fhir/StructureDefinition/patient-birthPlace",
+        "valueAddress" : {
+          "text" : "Key Largo, FL"
+        }
+      }, {
+        "url" : "http://hl7.org/fhir/StructureDefinition/patient-citizenship",
+        "extension" : [ {
+          "url" : "https://reportstream.cdc.gov/fhir/StructureDefinition/code",
+          "valueCodeableConcept" : {
+            "extension" : [ {
               "url" : "https://reportstream.cdc.gov/fhir/StructureDefinition/coding-system-oid",
-              "valueOid" : "urn:oid:9.00.235.1.113883.3.3"
-            }
-          ],
-          "coding" : [
-            {
-              "extension" : [
-                {
-                  "url" : "https://reportstream.cdc.gov/fhir/StructureDefinition/cwe-coding",
-                  "valueString" : "coding"
-                },
-                {
-                  "url" : "https://reportstream.cdc.gov/fhir/StructureDefinition/cwe-coding-system",
-                  "valueString" : "HL70002"
-                }
-              ],
-              "version" : "2.5.1",
-              "code" : "A",
-              "display" : "Separated"
-            },
-            {
-              "extension" : [
-                {
-                  "url" : "https://reportstream.cdc.gov/fhir/StructureDefinition/cwe-coding",
-                  "valueString" : "secondary-alt-coding"
-                },
-                {
-                  "url" : "https://reportstream.cdc.gov/fhir/StructureDefinition/cwe-coding-system",
-                  "valueString" : "HL70002"
-                }
-              ],
-              "version" : "2.5.1",
-              "code" : "B",
-              "display" : "Unmarried"
-            },
-            {
-              "extension" : [
-                {
-                  "url" : "https://reportstream.cdc.gov/fhir/StructureDefinition/cwe-coding",
-                  "valueString" : "alt-coding"
-                },
-                {
-                  "url" : "https://reportstream.cdc.gov/fhir/StructureDefinition/cwe-coding-system",
-                  "valueString" : "HL70002"
-                }
-              ],
-              "version" : "4",
-              "code" : "B",
-              "display" : "Unmarried"
-            }
-          ],
-          "text" : "TEST"
-        },
-        "multipleBirthInteger" : 1,
-        "communication" : [
-          {
-            "language" : {
-              "extension" : [
-                {
-                  "url" : "https://reportstream.cdc.gov/fhir/StructureDefinition/coding-system-oid",
-                  "valueOid" : "urn:oid:3.25.840.1.113883.3.72.5.30.1"
-                }
-              ],
-              "coding" : [
-                {
-                  "extension" : [
-                    {
-                      "url" : "https://reportstream.cdc.gov/fhir/StructureDefinition/cwe-coding",
-                      "valueString" : "coding"
-                    },
-                    {
-                      "url" : "https://reportstream.cdc.gov/fhir/StructureDefinition/cwe-coding-system",
-                      "valueString" : "ISO"
-                    }
-                  ],
-                  "version" : "2.5.1",
-                  "code" : "AR",
-                  "display" : "Arabic"
-                },
-                {
-                  "extension" : [
-                    {
-                      "url" : "https://reportstream.cdc.gov/fhir/StructureDefinition/cwe-coding",
-                      "valueString" : "secondary-alt-coding"
-                    },
-                    {
-                      "url" : "https://reportstream.cdc.gov/fhir/StructureDefinition/cwe-coding-system",
-                      "valueString" : "ISO"
-                    }
-                  ],
-                  "version" : "2.5.1",
-                  "code" : "ARA",
-                  "display" : "Arabic"
-                },
-                {
-                  "extension" : [
-                    {
-                      "url" : "https://reportstream.cdc.gov/fhir/StructureDefinition/cwe-coding",
-                      "valueString" : "alt-coding"
-                    },
-                    {
-                      "url" : "https://reportstream.cdc.gov/fhir/StructureDefinition/cwe-coding-system",
-                      "valueString" : "ISO"
-                    }
-                  ],
-                  "version" : "4",
-                  "code" : "ARA",
-                  "display" : "Arabic"
-                }
-              ],
-              "text" : "TEST"
-            }
+              "valueOid" : "urn:oid:9.88.777.6"
+            }, {
+              "url" : "https://reportstream.cdc.gov/fhir/StructureDefinition/hl7v2Field",
+              "valueString" : "PID.26"
+            } ],
+            "coding" : [ {
+              "extension" : [ {
+                "url" : "https://reportstream.cdc.gov/fhir/StructureDefinition/cwe-coding",
+                "valueString" : "coding"
+              }, {
+                "url" : "https://reportstream.cdc.gov/fhir/StructureDefinition/cwe-coding-system",
+                "valueString" : "HL70171"
+              } ],
+              "version" : "2.5.1",
+              "code" : "CA",
+              "display" : "Canada"
+            }, {
+              "extension" : [ {
+                "url" : "https://reportstream.cdc.gov/fhir/StructureDefinition/cwe-coding",
+                "valueString" : "secondary-alt-coding"
+              }, {
+                "url" : "https://reportstream.cdc.gov/fhir/StructureDefinition/cwe-coding-system",
+                "valueString" : "HL70171"
+              } ],
+              "version" : "2.5.1",
+              "code" : "BZ",
+              "display" : "Brazil"
+            }, {
+              "extension" : [ {
+                "url" : "https://reportstream.cdc.gov/fhir/StructureDefinition/cwe-coding",
+                "valueString" : "alt-coding"
+              }, {
+                "url" : "https://reportstream.cdc.gov/fhir/StructureDefinition/cwe-coding-system",
+                "valueString" : "HL70171"
+              } ],
+              "version" : "2.5.1",
+              "code" : "MX",
+              "display" : "Mexico"
+            } ],
+            "text" : "TEST"
           }
-        ],
-        "link" : [
-          {
-            "other" : {
-              "reference" : "RelatedPerson/1707789623656684000.0385715a-d454-4c5b-b437-4046f3874204"
-            },
-            "type" : "seealso"
-          },
-          {
-            "other" : {
-              "reference" : "RelatedPerson/1707789623657459000.39bb1c27-9a6f-47f3-b94c-04da92604e96"
-            },
-            "type" : "seealso"
+        }, {
+          "url" : "https://reportstream.cdc.gov/fhir/StructureDefinition/code",
+          "valueCodeableConcept" : {
+            "extension" : [ {
+              "url" : "https://reportstream.cdc.gov/fhir/StructureDefinition/coding-system-oid",
+              "valueOid" : "urn:oid:9.88.777.6"
+            }, {
+              "url" : "https://reportstream.cdc.gov/fhir/StructureDefinition/hl7v2Field",
+              "valueString" : "PID.26"
+            } ],
+            "coding" : [ {
+              "extension" : [ {
+                "url" : "https://reportstream.cdc.gov/fhir/StructureDefinition/cwe-coding",
+                "valueString" : "coding"
+              }, {
+                "url" : "https://reportstream.cdc.gov/fhir/StructureDefinition/cwe-coding-system",
+                "valueString" : "HL70171"
+              } ],
+              "version" : "2.5.1",
+              "code" : "EC",
+              "display" : "Ecuador"
+            }, {
+              "extension" : [ {
+                "url" : "https://reportstream.cdc.gov/fhir/StructureDefinition/cwe-coding",
+                "valueString" : "secondary-alt-coding"
+              }, {
+                "url" : "https://reportstream.cdc.gov/fhir/StructureDefinition/cwe-coding-system",
+                "valueString" : "HL70171"
+              } ],
+              "version" : "2.5.1",
+              "code" : "JP",
+              "display" : "Japan"
+            }, {
+              "extension" : [ {
+                "url" : "https://reportstream.cdc.gov/fhir/StructureDefinition/cwe-coding",
+                "valueString" : "alt-coding"
+              }, {
+                "url" : "https://reportstream.cdc.gov/fhir/StructureDefinition/cwe-coding-system",
+                "valueString" : "HL70171"
+              } ],
+              "version" : "2.5.1",
+              "code" : "ES",
+              "display" : "Spain"
+            } ],
+            "text" : "TEST"
           }
-        ]
-      }
-    },
-    {
-      "fullUrl" : "Organization/1707789623605783000.4a71e8ee-f8db-443e-b892-16e67ca62b50",
-      "resource" : {
-        "resourceType" : "Organization",
-        "id" : "1707789623605783000.4a71e8ee-f8db-443e-b892-16e67ca62b50",
-        "identifier" : [
-          {
-            "extension" : [
-              {
-                "url" : "https://reportstream.cdc.gov/fhir/StructureDefinition/identifier-namespace-id",
-                "valueBoolean" : true
-              }
-            ],
-            "value" : "University H"
-          },
-          {
-            "extension" : [
-              {
-                "url" : "https://reportstream.cdc.gov/fhir/StructureDefinition/identifier-universal-id",
-                "valueBoolean" : true
-              }
-            ],
-            "type" : {
-              "coding" : [
-                {
-                  "system" : "http://terminology.hl7.org/CodeSystem/v2-0301",
-                  "code" : "ISO"
-                }
-              ]
-            },
-            "system" : "urn:ietf:rfc:3986",
-            "value" : "2.16.840.1.113883.3.0"
+        } ]
+      }, {
+        "url" : "http://hl7.org/fhir/StructureDefinition/patient-citizenship",
+        "extension" : [ {
+          "url" : "https://reportstream.cdc.gov/fhir/StructureDefinition/code",
+          "valueCodeableConcept" : {
+            "extension" : [ {
+              "url" : "https://reportstream.cdc.gov/fhir/StructureDefinition/coding-system-oid",
+              "valueOid" : "urn:oid:9.88.777.6"
+            }, {
+              "url" : "https://reportstream.cdc.gov/fhir/StructureDefinition/hl7v2Field",
+              "valueString" : "PID.39"
+            } ],
+            "coding" : [ {
+              "extension" : [ {
+                "url" : "https://reportstream.cdc.gov/fhir/StructureDefinition/cwe-coding",
+                "valueString" : "coding"
+              }, {
+                "url" : "https://reportstream.cdc.gov/fhir/StructureDefinition/cwe-coding-system",
+                "valueString" : "HL70171"
+              } ],
+              "version" : "2.5.1",
+              "code" : "CR",
+              "display" : "Crow"
+            }, {
+              "extension" : [ {
+                "url" : "https://reportstream.cdc.gov/fhir/StructureDefinition/cwe-coding",
+                "valueString" : "secondary-alt-coding"
+              }, {
+                "url" : "https://reportstream.cdc.gov/fhir/StructureDefinition/cwe-coding-system",
+                "valueString" : "HL70171"
+              } ],
+              "version" : "2.5.1",
+              "code" : "ZU",
+              "display" : "Zuni"
+            }, {
+              "extension" : [ {
+                "url" : "https://reportstream.cdc.gov/fhir/StructureDefinition/cwe-coding",
+                "valueString" : "alt-coding"
+              }, {
+                "url" : "https://reportstream.cdc.gov/fhir/StructureDefinition/cwe-coding-system",
+                "valueString" : "HL70171"
+              } ],
+              "version" : "2.5.1",
+              "code" : "C",
+              "display" : "Crow"
+            } ],
+            "text" : "TEST"
           }
-        ]
-      }
-    },
-    {
-      "fullUrl" : "Organization/1707789623607621000.09038f4d-455f-4623-8cc2-122f5b7d8ac4",
-      "resource" : {
-        "resourceType" : "Organization",
-        "id" : "1707789623607621000.09038f4d-455f-4623-8cc2-122f5b7d8ac4",
-        "identifier" : [
-          {
-            "extension" : [
-              {
-                "url" : "https://reportstream.cdc.gov/fhir/StructureDefinition/identifier-namespace-id",
-                "valueBoolean" : true
-              }
-            ],
-            "value" : "SSA"
-          },
-          {
-            "extension" : [
-              {
-                "url" : "https://reportstream.cdc.gov/fhir/StructureDefinition/identifier-universal-id",
-                "valueBoolean" : true
-              }
-            ],
-            "type" : {
-              "coding" : [
-                {
-                  "system" : "http://terminology.hl7.org/CodeSystem/v2-0301",
-                  "code" : "ISO"
-                }
-              ]
-            },
-            "system" : "urn:ietf:rfc:3986",
-            "value" : "2.16.840.1.113883.3.184"
+        }, {
+          "url" : "https://reportstream.cdc.gov/fhir/StructureDefinition/code",
+          "valueCodeableConcept" : {
+            "extension" : [ {
+              "url" : "https://reportstream.cdc.gov/fhir/StructureDefinition/coding-system-oid",
+              "valueOid" : "urn:oid:9.88.777.6"
+            }, {
+              "url" : "https://reportstream.cdc.gov/fhir/StructureDefinition/hl7v2Field",
+              "valueString" : "PID.39"
+            } ],
+            "coding" : [ {
+              "extension" : [ {
+                "url" : "https://reportstream.cdc.gov/fhir/StructureDefinition/cwe-coding",
+                "valueString" : "coding"
+              }, {
+                "url" : "https://reportstream.cdc.gov/fhir/StructureDefinition/cwe-coding-system",
+                "valueString" : "HL70171"
+              } ],
+              "version" : "2.5.1",
+              "code" : "S",
+              "display" : "Seminole"
+            }, {
+              "extension" : [ {
+                "url" : "https://reportstream.cdc.gov/fhir/StructureDefinition/cwe-coding",
+                "valueString" : "secondary-alt-coding"
+              }, {
+                "url" : "https://reportstream.cdc.gov/fhir/StructureDefinition/cwe-coding-system",
+                "valueString" : "HL70171"
+              } ],
+              "version" : "2.5.1",
+              "code" : "ZU",
+              "display" : "Zuni"
+            }, {
+              "extension" : [ {
+                "url" : "https://reportstream.cdc.gov/fhir/StructureDefinition/cwe-coding",
+                "valueString" : "alt-coding"
+              }, {
+                "url" : "https://reportstream.cdc.gov/fhir/StructureDefinition/cwe-coding-system",
+                "valueString" : "HL70171"
+              } ],
+              "version" : "2.5.1",
+              "code" : "SE",
+              "display" : "Seminole"
+            } ],
+            "text" : "TEST"
           }
-<<<<<<< HEAD
-        ]
-      }
-    },
-    {
-      "fullUrl" : "Organization/1707789623618843000.542e5532-d61a-464a-95f2-0c8c99420a47",
-      "resource" : {
-        "resourceType" : "Organization",
-        "id" : "1707789623618843000.542e5532-d61a-464a-95f2-0c8c99420a47",
-        "identifier" : [
-          {
-            "extension" : [
-              {
-                "url" : "https://reportstream.cdc.gov/fhir/StructureDefinition/identifier-namespace-id",
-                "valueBoolean" : true
-              }
-            ],
-            "value" : "University H"
-          },
-          {
-            "extension" : [
-              {
-                "url" : "https://reportstream.cdc.gov/fhir/StructureDefinition/identifier-universal-id",
-                "valueBoolean" : true
-              }
-            ],
-            "type" : {
-              "coding" : [
-                {
-                  "system" : "http://terminology.hl7.org/CodeSystem/v2-0301",
-                  "code" : "ISO"
-                }
-              ]
-            },
-            "system" : "urn:ietf:rfc:3986",
-            "value" : "2.16.840.1.113883.3.0"
-          }
-        ]
-      }
-    },
-    {
-      "fullUrl" : "Organization/1707789623625172000.af353bac-0531-4aa0-89f3-c9c6ec1faad1",
-      "resource" : {
-        "resourceType" : "Organization",
-        "id" : "1707789623625172000.af353bac-0531-4aa0-89f3-c9c6ec1faad1",
-        "identifier" : [
-          {
-            "extension" : [
-              {
-                "url" : "https://reportstream.cdc.gov/fhir/StructureDefinition/identifier-namespace-id",
-                "valueBoolean" : true
-              }
-            ],
-            "value" : "SSA"
-          },
-          {
-            "extension" : [
-              {
-                "url" : "https://reportstream.cdc.gov/fhir/StructureDefinition/identifier-universal-id",
-                "valueBoolean" : true
-              }
-            ],
-            "type" : {
-              "coding" : [
-                {
-                  "system" : "http://terminology.hl7.org/CodeSystem/v2-0301",
-                  "code" : "ISO"
-                }
-              ]
-            },
-            "system" : "urn:ietf:rfc:3986",
-            "value" : "2.16.840.1.113883.3.184"
-          }
-        ]
-      }
-    },
-    {
-      "fullUrl" : "Organization/1707789623656231000.3de5bc67-3d31-4a77-a0e6-0847bff02367",
-      "resource" : {
-        "resourceType" : "Organization",
-        "id" : "1707789623656231000.3de5bc67-3d31-4a77-a0e6-0847bff02367",
-        "identifier" : [
-          {
-            "extension" : [
-              {
-                "url" : "https://reportstream.cdc.gov/fhir/StructureDefinition/identifier-namespace-id",
-                "valueBoolean" : true
-              }
-            ],
-            "value" : "University H"
-          },
-          {
-            "extension" : [
-              {
-                "url" : "https://reportstream.cdc.gov/fhir/StructureDefinition/identifier-universal-id",
-                "valueBoolean" : true
-              }
-            ],
-            "type" : {
-              "coding" : [
-                {
-                  "system" : "http://terminology.hl7.org/CodeSystem/v2-0301",
-                  "code" : "ISO"
-                }
-              ]
-            },
-            "system" : "urn:ietf:rfc:3986",
-            "value" : "2.16.840.1.113883.3.0"
-          }
-        ]
-      }
-    },
-    {
-      "fullUrl" : "RelatedPerson/1707789623656684000.0385715a-d454-4c5b-b437-4046f3874204",
-      "resource" : {
-        "resourceType" : "RelatedPerson",
-        "id" : "1707789623656684000.0385715a-d454-4c5b-b437-4046f3874204",
-        "identifier" : [
-          {
-            "extension" : [
-              {
-                "url" : "https://reportstream.cdc.gov/fhir/StructureDefinition/identifier-type-code",
-                "valueString" : "MR"
-              },
-              {
-                "url" : "https://reportstream.cdc.gov/fhir/StructureDefinition/assigning-facility",
-                "valueReference" : {
-                  "reference" : "Organization/1707789623656231000.3de5bc67-3d31-4a77-a0e6-0847bff02367"
-                }
-              }
-            ],
-            "type" : {
-              "coding" : [
-                {
-                  "code" : "MR"
-                }
-              ]
-            },
-            "system" : "NIST MPI",
-            "_system" : {
-              "extension" : [
-                {
-                  "url" : "https://reportstream.cdc.gov/fhir/StructureDefinition/namespace-id",
-                  "valueString" : "NIST MPI"
-                },
-                {
-                  "url" : "https://reportstream.cdc.gov/fhir/StructureDefinition/universal-id",
-                  "valueString" : "2.16.840.1.113883.3.72.5.30.2"
-                },
-                {
-                  "url" : "https://reportstream.cdc.gov/fhir/StructureDefinition/universal-id-type",
-                  "valueString" : "ISO"
-                }
-              ]
-            },
-            "value" : "18547545"
-          }
-        ]
-      }
-    },
-    {
-      "fullUrl" : "Organization/1707789623657100000.d930efbc-7b3d-4980-a356-51bde70dfa00",
-      "resource" : {
-        "resourceType" : "Organization",
-        "id" : "1707789623657100000.d930efbc-7b3d-4980-a356-51bde70dfa00",
-        "identifier" : [
-          {
-            "extension" : [
-              {
-                "url" : "https://reportstream.cdc.gov/fhir/StructureDefinition/identifier-namespace-id",
-                "valueBoolean" : true
-              }
-            ],
-            "value" : "SSA"
-          },
-          {
-            "extension" : [
-              {
-                "url" : "https://reportstream.cdc.gov/fhir/StructureDefinition/identifier-universal-id",
-                "valueBoolean" : true
-              }
-            ],
-            "type" : {
-              "coding" : [
-                {
-                  "system" : "http://terminology.hl7.org/CodeSystem/v2-0301",
-                  "code" : "ISO"
-                }
-              ]
-            },
-            "system" : "urn:ietf:rfc:3986",
-            "value" : "2.16.840.1.113883.3.184"
-          }
-        ]
-      }
-    },
-    {
-      "fullUrl" : "RelatedPerson/1707789623657459000.39bb1c27-9a6f-47f3-b94c-04da92604e96",
-      "resource" : {
-        "resourceType" : "RelatedPerson",
-        "id" : "1707789623657459000.39bb1c27-9a6f-47f3-b94c-04da92604e96",
-        "identifier" : [
-          {
-            "extension" : [
-              {
-                "url" : "https://reportstream.cdc.gov/fhir/StructureDefinition/identifier-type-code",
-                "valueString" : "SS"
-              },
-              {
-                "url" : "https://reportstream.cdc.gov/fhir/StructureDefinition/assigning-facility",
-                "valueReference" : {
-                  "reference" : "Organization/1707789623657100000.d930efbc-7b3d-4980-a356-51bde70dfa00"
-                }
-              }
-            ],
-            "type" : {
-              "coding" : [
-                {
-                  "code" : "SS"
-                }
-              ]
-            },
-            "system" : "SSN",
-            "_system" : {
-              "extension" : [
-                {
-                  "url" : "https://reportstream.cdc.gov/fhir/StructureDefinition/namespace-id",
-                  "valueString" : "SSN"
-                },
-                {
-                  "url" : "https://reportstream.cdc.gov/fhir/StructureDefinition/universal-id",
-                  "valueString" : "2.16.840.1.113883.4.1"
-                },
-                {
-                  "url" : "https://reportstream.cdc.gov/fhir/StructureDefinition/universal-id-type",
-                  "valueString" : "ISO"
-                }
-              ]
-            },
-            "value" : "111111111"
-          }
-        ]
-      }
-    },
-    {
-      "fullUrl" : "Organization/1707789623663670000.49955340-afc2-4887-bdc6-e3e288068485",
-      "resource" : {
-        "resourceType" : "Organization",
-        "id" : "1707789623663670000.49955340-afc2-4887-bdc6-e3e288068485",
-        "identifier" : [
-          {
-            "extension" : [
-              {
-                "url" : "https://reportstream.cdc.gov/fhir/StructureDefinition/identifier-namespace-id",
-                "valueBoolean" : true
-              }
-            ],
-            "value" : "University H"
-          },
-          {
-            "extension" : [
-              {
-                "url" : "https://reportstream.cdc.gov/fhir/StructureDefinition/identifier-universal-id",
-                "valueBoolean" : true
-              }
-            ],
-            "type" : {
-              "coding" : [
-                {
-                  "system" : "http://terminology.hl7.org/CodeSystem/v2-0301",
-                  "code" : "ISO"
-                }
-              ]
-            },
-            "system" : "urn:ietf:rfc:3986",
-            "value" : "2.16.840.1.113883.3.0"
-          }
-        ]
-      }
-    },
-    {
-      "fullUrl" : "Provenance/1707789623686756000.85458c50-330b-4acc-828a-91b76cc7b82a",
-      "resource" : {
-        "resourceType" : "Provenance",
-        "id" : "1707789623686756000.85458c50-330b-4acc-828a-91b76cc7b82a",
-        "target" : [
-          {
-            "reference" : "Patient/1707789623669880000.bcd53bdc-95df-4ee8-afb7-ddd3917e00f2"
-          }
-        ],
-        "occurredDateTime" : "2012-06-17T00:00:00-05:00",
-        "recorded" : "2024-02-12T20:00:23Z",
-        "activity" : {
-          "coding" : [
-            {
-              "system" : "https://terminology.hl7.org/CodeSystem/v3-DataOperation",
-              "code" : "UPDATE"
-            }
-          ]
-=======
         } ]
       } ],
       "identifier" : [ {
@@ -2380,135 +839,372 @@
           "coding" : [ {
             "code" : "SS"
           } ]
->>>>>>> 9d88e4f6
-        },
-        "agent" : [
-          {
-            "type" : {
-              "coding" : [
-                {
-                  "system" : "http://terminology.hl7.org/CodeSystem/provenance-participant-type",
-                  "code" : "performer"
-                }
-              ]
-            },
-            "who" : {
-              "reference" : "Organization/1707789623686298000.833dc432-aca3-424c-9d76-d128303af2b1"
-            }
-          }
-        ]
-      }
-    },
-    {
-      "fullUrl" : "Organization/1707789623686298000.833dc432-aca3-424c-9d76-d128303af2b1",
-      "resource" : {
-        "resourceType" : "Organization",
-        "id" : "1707789623686298000.833dc432-aca3-424c-9d76-d128303af2b1",
-        "identifier" : [
-          {
-            "extension" : [
-              {
-                "url" : "https://reportstream.cdc.gov/fhir/StructureDefinition/identifier-namespace-id",
-                "valueBoolean" : true
-              }
-            ],
-            "value" : "University H"
-          },
-          {
-            "extension" : [
-              {
-                "url" : "https://reportstream.cdc.gov/fhir/StructureDefinition/identifier-universal-id",
-                "valueBoolean" : true
-              }
-            ],
-            "type" : {
-              "coding" : [
-                {
-                  "system" : "http://terminology.hl7.org/CodeSystem/v2-0301",
-                  "code" : "ISO"
-                }
-              ]
-            },
-            "system" : "urn:ietf:rfc:3986",
-            "value" : "2.16.840.1.113883.3.0"
-          }
-        ]
-      }
-    },
-    {
-      "fullUrl" : "Specimen/1707789623698995000.1edd80be-ee1d-4b90-a2af-21eadbfe6bf8",
-      "resource" : {
-        "resourceType" : "Specimen",
-        "id" : "1707789623698995000.1edd80be-ee1d-4b90-a2af-21eadbfe6bf8",
-        "extension" : [
-          {
-            "url" : "https://reportstream.cdc.gov/fhir/StructureDefinition/hl7v2Segment",
-            "valueString" : "OBR"
-          }
-        ]
-      }
-    },
-    {
-      "fullUrl" : "ServiceRequest/1707789623877896000.2030e6b1-46a7-4c6c-b910-4cd0474be509",
-      "resource" : {
-        "resourceType" : "ServiceRequest",
-        "id" : "1707789623877896000.2030e6b1-46a7-4c6c-b910-4cd0474be509",
-        "status" : "unknown",
-        "code" : {
-          "coding" : [
-            {
-              "extension" : [
-                {
-                  "url" : "https://reportstream.cdc.gov/fhir/StructureDefinition/cwe-coding",
-                  "valueString" : "coding"
-                }
-              ],
-              "code" : "TEST"
-            }
-          ]
-        },
-        "subject" : {
-          "reference" : "Patient/1707789623669880000.bcd53bdc-95df-4ee8-afb7-ddd3917e00f2"
+        },
+        "system" : "SSN",
+        "_system" : {
+          "extension" : [ {
+            "url" : "https://reportstream.cdc.gov/fhir/StructureDefinition/namespace-id",
+            "valueString" : "SSN"
+          }, {
+            "url" : "https://reportstream.cdc.gov/fhir/StructureDefinition/universal-id",
+            "valueString" : "2.16.840.1.113883.4.1"
+          }, {
+            "url" : "https://reportstream.cdc.gov/fhir/StructureDefinition/universal-id-type",
+            "valueString" : "ISO"
+          } ]
+        },
+        "value" : "111111111"
+      } ],
+      "name" : [ {
+        "extension" : [ {
+          "url" : "https://reportstream.cdc.gov/fhir/StructureDefinition/xpn-human-name",
+          "extension" : [ {
+            "url" : "XPN.2",
+            "valueString" : "Todd"
+          }, {
+            "url" : "XPN.3",
+            "valueString" : "G."
+          }, {
+            "url" : "XPN.4",
+            "valueString" : "Jr"
+          }, {
+            "url" : "XPN.7",
+            "valueString" : "L"
+          } ]
+        } ],
+        "use" : "official",
+        "family" : "Lerr",
+        "given" : [ "Todd", "G." ],
+        "suffix" : [ "Jr" ]
+      }, {
+        "extension" : [ {
+          "url" : "https://reportstream.cdc.gov/fhir/StructureDefinition/xpn-human-name",
+          "extension" : [ {
+            "url" : "XPN.2",
+            "valueString" : "Theodore"
+          }, {
+            "url" : "XPN.3",
+            "valueString" : "F"
+          }, {
+            "url" : "XPN.4",
+            "valueString" : "Jr"
+          }, {
+            "url" : "XPN.7",
+            "valueString" : "B"
+          } ]
+        } ],
+        "use" : "official",
+        "family" : "Gwinn",
+        "given" : [ "Theodore", "F" ],
+        "suffix" : [ "Jr" ]
+      } ],
+      "telecom" : [ {
+        "extension" : [ {
+          "url" : "http://hl7.org/fhir/StructureDefinition/contactpoint-country",
+          "valueString" : "1"
+        }, {
+          "url" : "http://hl7.org/fhir/StructureDefinition/contactpoint-area",
+          "valueString" : "555"
+        }, {
+          "url" : "http://hl7.org/fhir/StructureDefinition/contactpoint-local",
+          "valueString" : "7259890"
+        }, {
+          "url" : "http://hl7.org/fhir/StructureDefinition/contactpoint-extension",
+          "valueString" : "4"
+        }, {
+          "url" : "https://reportstream.cdc.gov/fhir/StructureDefinition/xtn-contact-point",
+          "extension" : [ {
+            "url" : "XTN.2",
+            "valueString" : "PRN"
+          }, {
+            "url" : "XTN.3",
+            "valueString" : "PH"
+          }, {
+            "url" : "XTN.7",
+            "valueString" : "7259890"
+          }, {
+            "url" : "XTN.9",
+            "valueString" : "call before 8PM"
+          } ]
+        } ],
+        "system" : "phone",
+        "use" : "home"
+      }, {
+        "extension" : [ {
+          "url" : "https://reportstream.cdc.gov/fhir/StructureDefinition/xtn-contact-point",
+          "extension" : [ {
+            "url" : "XTN.2",
+            "valueString" : "NET"
+          }, {
+            "url" : "XTN.3",
+            "valueString" : "Internet"
+          }, {
+            "url" : "XTN.4",
+            "valueString" : "smithb@yahoo.com"
+          }, {
+            "url" : "XTN.9",
+            "valueString" : "home"
+          } ]
+        } ],
+        "system" : "email",
+        "value" : "smithb@yahoo.com",
+        "use" : "home"
+      }, {
+        "extension" : [ {
+          "url" : "http://hl7.org/fhir/StructureDefinition/contactpoint-country",
+          "valueString" : "1"
+        }, {
+          "url" : "http://hl7.org/fhir/StructureDefinition/contactpoint-area",
+          "valueString" : "555"
+        }, {
+          "url" : "http://hl7.org/fhir/StructureDefinition/contactpoint-local",
+          "valueString" : "7259890"
+        }, {
+          "url" : "http://hl7.org/fhir/StructureDefinition/contactpoint-extension",
+          "valueString" : "4"
+        }, {
+          "url" : "https://reportstream.cdc.gov/fhir/StructureDefinition/xtn-contact-point",
+          "extension" : [ {
+            "url" : "XTN.2",
+            "valueString" : "WPN"
+          }, {
+            "url" : "XTN.3",
+            "valueString" : "PH"
+          }, {
+            "url" : "XTN.7",
+            "valueString" : "7259890"
+          }, {
+            "url" : "XTN.9",
+            "valueString" : "call before 8PM"
+          } ]
+        } ],
+        "system" : "phone",
+        "use" : "work"
+      }, {
+        "extension" : [ {
+          "url" : "https://reportstream.cdc.gov/fhir/StructureDefinition/xtn-contact-point",
+          "extension" : [ {
+            "url" : "XTN.2",
+            "valueString" : "NET"
+          }, {
+            "url" : "XTN.3",
+            "valueString" : "Internet"
+          }, {
+            "url" : "XTN.4",
+            "valueString" : "nelly@yahoo.com"
+          }, {
+            "url" : "XTN.9",
+            "valueString" : "work"
+          } ]
+        } ],
+        "system" : "email",
+        "value" : "nelly@yahoo.com",
+        "use" : "work"
+      }, {
+        "extension" : [ {
+          "url" : "http://hl7.org/fhir/StructureDefinition/contactpoint-country",
+          "valueString" : "1"
+        }, {
+          "url" : "http://hl7.org/fhir/StructureDefinition/contactpoint-area",
+          "valueString" : "281"
+        }, {
+          "url" : "http://hl7.org/fhir/StructureDefinition/contactpoint-local",
+          "valueString" : "3308004"
+        }, {
+          "url" : "http://hl7.org/fhir/StructureDefinition/contactpoint-extension",
+          "valueString" : "4"
+        }, {
+          "url" : "https://reportstream.cdc.gov/fhir/StructureDefinition/xtn-contact-point",
+          "extension" : [ {
+            "url" : "XTN.2",
+            "valueString" : "PRN"
+          }, {
+            "url" : "XTN.3",
+            "valueString" : "PH"
+          }, {
+            "url" : "XTN.7",
+            "valueString" : "3308004"
+          }, {
+            "url" : "XTN.9",
+            "valueString" : "call before 9PM"
+          } ]
+        }, {
+          "url" : "https://reportstream.cdc.gov/fhir/StructureDefinition/hl7v2Field",
+          "valueString" : "PID.40"
+        } ],
+        "system" : "phone",
+        "use" : "home"
+      }, {
+        "extension" : [ {
+          "url" : "https://reportstream.cdc.gov/fhir/StructureDefinition/xtn-contact-point",
+          "extension" : [ {
+            "url" : "XTN.2",
+            "valueString" : "NET"
+          }, {
+            "url" : "XTN.3",
+            "valueString" : "Internet"
+          }, {
+            "url" : "XTN.4",
+            "valueString" : "mikej@yahoo.com"
+          }, {
+            "url" : "XTN.9",
+            "valueString" : "home"
+          } ]
+        }, {
+          "url" : "https://reportstream.cdc.gov/fhir/StructureDefinition/hl7v2Field",
+          "valueString" : "PID.40"
+        } ],
+        "system" : "email",
+        "value" : "mikej@yahoo.com"
+      } ],
+      "gender" : "male",
+      "birthDate" : "2009-06-07",
+      "_birthDate" : {
+        "extension" : [ {
+          "url" : "https://reportstream.cdc.gov/fhir/StructureDefinition/hl7v2-date-time",
+          "valueString" : "20090607"
+        } ]
+      },
+      "deceasedDateTime" : "2012-06-17T00:00:00-05:00",
+      "_deceasedDateTime" : {
+        "extension" : [ {
+          "url" : "https://reportstream.cdc.gov/fhir/StructureDefinition/hl7v2-date-time",
+          "valueString" : "201206170000-0500"
+        } ]
+      },
+      "address" : [ {
+        "extension" : [ {
+          "url" : "https://reportstream.cdc.gov/fhir/StructureDefinition/xad-address",
+          "extension" : [ {
+            "url" : "https://reportstream.cdc.gov/fhir/StructureDefinition/sad-address-line",
+            "extension" : [ {
+              "url" : "SAD.1",
+              "valueString" : "123 North 102nd Street"
+            } ]
+          }, {
+            "url" : "XAD.2",
+            "valueString" : "Apt 4D"
+          }, {
+            "url" : "XAD.7",
+            "valueCode" : "H"
+          } ]
+        } ],
+        "use" : "home",
+        "line" : [ "123 North 102nd Street", "Apt 4D" ],
+        "city" : "Harrisburg",
+        "district" : "42043",
+        "state" : "PA",
+        "postalCode" : "17102",
+        "country" : "USA"
+      }, {
+        "extension" : [ {
+          "url" : "https://reportstream.cdc.gov/fhir/StructureDefinition/xad-address",
+          "extension" : [ {
+            "url" : "https://reportstream.cdc.gov/fhir/StructureDefinition/sad-address-line",
+            "extension" : [ {
+              "url" : "SAD.1",
+              "valueString" : "111 South"
+            } ]
+          }, {
+            "url" : "XAD.2",
+            "valueString" : "Apt 14"
+          }, {
+            "url" : "XAD.7",
+            "valueCode" : "C"
+          } ]
+        } ],
+        "use" : "temp",
+        "line" : [ "111 South", "Apt 14" ],
+        "city" : "Harrisburg",
+        "district" : "42043",
+        "state" : "PA",
+        "postalCode" : "17102",
+        "country" : "USA"
+      } ],
+      "maritalStatus" : {
+        "extension" : [ {
+          "url" : "https://reportstream.cdc.gov/fhir/StructureDefinition/coding-system-oid",
+          "valueOid" : "urn:oid:9.00.235.1.113883.3.3"
+        } ],
+        "coding" : [ {
+          "extension" : [ {
+            "url" : "https://reportstream.cdc.gov/fhir/StructureDefinition/cwe-coding",
+            "valueString" : "coding"
+          }, {
+            "url" : "https://reportstream.cdc.gov/fhir/StructureDefinition/cwe-coding-system",
+            "valueString" : "HL70002"
+          } ],
+          "version" : "2.5.1",
+          "code" : "A",
+          "display" : "Separated"
+        }, {
+          "extension" : [ {
+            "url" : "https://reportstream.cdc.gov/fhir/StructureDefinition/cwe-coding",
+            "valueString" : "secondary-alt-coding"
+          }, {
+            "url" : "https://reportstream.cdc.gov/fhir/StructureDefinition/cwe-coding-system",
+            "valueString" : "HL70002"
+          } ],
+          "version" : "2.5.1",
+          "code" : "B",
+          "display" : "Unmarried"
+        }, {
+          "extension" : [ {
+            "url" : "https://reportstream.cdc.gov/fhir/StructureDefinition/cwe-coding",
+            "valueString" : "alt-coding"
+          }, {
+            "url" : "https://reportstream.cdc.gov/fhir/StructureDefinition/cwe-coding-system",
+            "valueString" : "HL70002"
+          } ],
+          "version" : "4",
+          "code" : "B",
+          "display" : "Unmarried"
+        } ],
+        "text" : "TEST"
+      },
+      "multipleBirthInteger" : 1,
+      "communication" : [ {
+        "language" : {
+          "extension" : [ {
+            "url" : "https://reportstream.cdc.gov/fhir/StructureDefinition/coding-system-oid",
+            "valueOid" : "urn:oid:3.25.840.1.113883.3.72.5.30.1"
+          } ],
+          "coding" : [ {
+            "extension" : [ {
+              "url" : "https://reportstream.cdc.gov/fhir/StructureDefinition/cwe-coding",
+              "valueString" : "coding"
+            }, {
+              "url" : "https://reportstream.cdc.gov/fhir/StructureDefinition/cwe-coding-system",
+              "valueString" : "ISO"
+            } ],
+            "version" : "2.5.1",
+            "code" : "AR",
+            "display" : "Arabic"
+          }, {
+            "extension" : [ {
+              "url" : "https://reportstream.cdc.gov/fhir/StructureDefinition/cwe-coding",
+              "valueString" : "secondary-alt-coding"
+            }, {
+              "url" : "https://reportstream.cdc.gov/fhir/StructureDefinition/cwe-coding-system",
+              "valueString" : "ISO"
+            } ],
+            "version" : "2.5.1",
+            "code" : "ARA",
+            "display" : "Arabic"
+          }, {
+            "extension" : [ {
+              "url" : "https://reportstream.cdc.gov/fhir/StructureDefinition/cwe-coding",
+              "valueString" : "alt-coding"
+            }, {
+              "url" : "https://reportstream.cdc.gov/fhir/StructureDefinition/cwe-coding-system",
+              "valueString" : "ISO"
+            } ],
+            "version" : "4",
+            "code" : "ARA",
+            "display" : "Arabic"
+          } ],
+          "text" : "TEST"
         }
-<<<<<<< HEAD
-      }
-    },
-    {
-      "fullUrl" : "DiagnosticReport/1707789623879869000.aa3aa92a-0cdb-4c4e-ba65-d60eee711e98",
-      "resource" : {
-        "resourceType" : "DiagnosticReport",
-        "id" : "1707789623879869000.aa3aa92a-0cdb-4c4e-ba65-d60eee711e98",
-        "basedOn" : [
-          {
-            "reference" : "ServiceRequest/1707789623877896000.2030e6b1-46a7-4c6c-b910-4cd0474be509"
-          }
-        ],
-        "status" : "final",
-        "code" : {
-          "coding" : [
-            {
-              "extension" : [
-                {
-                  "url" : "https://reportstream.cdc.gov/fhir/StructureDefinition/cwe-coding",
-                  "valueString" : "coding"
-                }
-              ],
-              "code" : "TEST"
-            }
-          ]
-        },
-        "subject" : {
-          "reference" : "Patient/1707789623669880000.bcd53bdc-95df-4ee8-afb7-ddd3917e00f2"
-        },
-        "specimen" : [
-          {
-            "reference" : "Specimen/1707789623698995000.1edd80be-ee1d-4b90-a2af-21eadbfe6bf8"
-          }
-        ]
-      }
-    }
-  ]
-=======
       } ],
       "link" : [ {
         "other" : {
@@ -2891,5 +1587,4 @@
       } ]
     }
   } ]
->>>>>>> 9d88e4f6
 }