{
  "resourceType" : "Bundle",
<<<<<<< HEAD
  "id" : "1707498278901880000.b1d8cfb5-e8c4-4d82-8fee-c452aaafdc73",
  "meta" : {
    "lastUpdated" : "2024-02-09T11:04:38.928-06:00"
=======
  "id" : "1707329106985422000.3ce00d82-6f16-49d5-8634-a961d869a6de",
  "meta" : {
    "lastUpdated" : "2024-02-07T13:05:06.993-05:00"
>>>>>>> c428a05f
  },
  "identifier" : {
    "system" : "https://reportstream.cdc.gov/prime-router",
    "value" : "12345"
  },
  "type" : "message",
  "timestamp" : "2023-05-01T09:25:31.000-05:00",
  "entry" : [
    {
      "fullUrl" : "MessageHeader/827ccb0e-ea8a-306c-8c34-a16891f84e7b",
      "resource" : {
        "resourceType" : "MessageHeader",
        "id" : "827ccb0e-ea8a-306c-8c34-a16891f84e7b",
        "extension" : [
          {
            "url" : "https://reportstream.cdc.gov/fhir/StructureDefinition/encoding-characters",
            "valueString" : "^~\\&#"
          },
          {
            "url" : "https://reportstream.cdc.gov/fhir/StructureDefinition/character-set",
            "valueString" : "UNICODE UTF-8"
          },
          {
            "url" : "https://reportstream.cdc.gov/fhir/StructureDefinition/msh-message-header",
            "extension" : [
              {
                "url" : "MSH.7",
                "valueString" : "20230501102531-0400"
              }
            ]
          }
        ],
        "eventCoding" : {
          "system" : "http://terminology.hl7.org/CodeSystem/v2-0003",
          "code" : "R01",
          "display" : "ORU^R01^ORU_R01"
        },
        "sender" : {
<<<<<<< HEAD
          "reference" : "Organization/1707498279058634000.a32ecfbf-dedf-4f20-bfd3-c8f0c8ad54d0"
=======
          "reference" : "Organization/1707329107036830000.e245c92b-8e2c-4879-97e0-b6743ce2230c"
>>>>>>> c428a05f
        },
        "source" : {
          "_endpoint" : {
            "extension" : [
              {
                "url" : "http://hl7.org/fhir/StructureDefinition/data-absent-reason",
                "valueCode" : "unknown"
              }
            ]
          }
        }
      }
    },
    {
<<<<<<< HEAD
      "fullUrl" : "Organization/1707498279058634000.a32ecfbf-dedf-4f20-bfd3-c8f0c8ad54d0",
      "resource" : {
        "resourceType" : "Organization",
        "id" : "1707498279058634000.a32ecfbf-dedf-4f20-bfd3-c8f0c8ad54d0",
=======
      "fullUrl" : "Organization/1707329107036830000.e245c92b-8e2c-4879-97e0-b6743ce2230c",
      "resource" : {
        "resourceType" : "Organization",
        "id" : "1707329107036830000.e245c92b-8e2c-4879-97e0-b6743ce2230c",
>>>>>>> c428a05f
        "address" : [
          {
            "country" : "USA"
          }
        ]
      }
    },
    {
<<<<<<< HEAD
      "fullUrl" : "Provenance/1707498279962737000.d8bfb675-a2a6-4fd8-8422-8942d75b36f3",
      "resource" : {
        "resourceType" : "Provenance",
        "id" : "1707498279962737000.d8bfb675-a2a6-4fd8-8422-8942d75b36f3",
=======
      "fullUrl" : "Provenance/1707329107370203000.749c5a91-32ac-4eea-96c3-ff8882887555",
      "resource" : {
        "resourceType" : "Provenance",
        "id" : "1707329107370203000.749c5a91-32ac-4eea-96c3-ff8882887555",
>>>>>>> c428a05f
        "target" : [
          {
            "reference" : "MessageHeader/827ccb0e-ea8a-306c-8c34-a16891f84e7b"
          },
          {
<<<<<<< HEAD
            "reference" : "DiagnosticReport/1707498280352528000.9a7c2a7e-20e2-4440-aa4a-8f58c8de9563"
=======
            "reference" : "DiagnosticReport/1707329107598565000.f418cd09-b0da-484d-80e6-a0c8c1826046"
>>>>>>> c428a05f
          }
        ],
        "recorded" : "2023-05-01T10:25:31-04:00",
        "activity" : {
          "coding" : [
            {
              "display" : "ORU^R01^ORU_R01"
            }
          ]
        }
      }
    },
    {
<<<<<<< HEAD
      "fullUrl" : "Provenance/1707498279978044000.846845b0-aca0-434c-8ea7-dd5b1843f4fb",
      "resource" : {
        "resourceType" : "Provenance",
        "id" : "1707498279978044000.846845b0-aca0-434c-8ea7-dd5b1843f4fb",
        "recorded" : "2024-02-09T11:04:39Z",
=======
      "fullUrl" : "Provenance/1707329107377197000.9a0564c8-e907-4e87-a065-a9b00323b46a",
      "resource" : {
        "resourceType" : "Provenance",
        "id" : "1707329107377197000.9a0564c8-e907-4e87-a065-a9b00323b46a",
        "recorded" : "2024-02-07T13:05:07Z",
>>>>>>> c428a05f
        "policy" : [
          "http://hl7.org/fhir/uv/v2mappings/message-oru-r01-to-bundle"
        ],
        "activity" : {
          "coding" : [
            {
              "code" : "v2-FHIR transformation"
            }
          ]
        },
        "agent" : [
          {
            "type" : {
              "coding" : [
                {
                  "system" : "http://terminology.hl7.org/CodeSystem/provenance-participant-type",
                  "code" : "assembler"
                }
              ]
            },
            "who" : {
<<<<<<< HEAD
              "reference" : "Organization/1707498279977635000.92174079-c88f-49ce-a26d-f3a98dcf0c17"
            }
          }
        ]
      }
    },
    {
      "fullUrl" : "Organization/1707498279977635000.92174079-c88f-49ce-a26d-f3a98dcf0c17",
      "resource" : {
        "resourceType" : "Organization",
        "id" : "1707498279977635000.92174079-c88f-49ce-a26d-f3a98dcf0c17",
=======
              "reference" : "Organization/1707329107376683000.98a6d795-86a3-457f-b397-26460dde69a9"
            }
          }
        ]
      }
    },
    {
      "fullUrl" : "Organization/1707329107376683000.98a6d795-86a3-457f-b397-26460dde69a9",
      "resource" : {
        "resourceType" : "Organization",
        "id" : "1707329107376683000.98a6d795-86a3-457f-b397-26460dde69a9",
>>>>>>> c428a05f
        "identifier" : [
          {
            "value" : "CDC PRIME - Atlanta"
          },
          {
            "type" : {
              "coding" : [
                {
                  "system" : "http://terminology.hl7.org/CodeSystem/v2-0301"
                }
              ]
            },
            "system" : "urn:ietf:rfc:3986",
            "value" : "2.16.840.1.114222.4.1.237821"
          }
        ]
      }
    },
    {
<<<<<<< HEAD
      "fullUrl" : "Patient/1707498280037544000.2d2c0168-f1c7-4b02-84ab-c1d3315bb8d8",
      "resource" : {
        "resourceType" : "Patient",
        "id" : "1707498280037544000.2d2c0168-f1c7-4b02-84ab-c1d3315bb8d8",
=======
      "fullUrl" : "Patient/1707329107421838000.4418615f-b49f-442f-9ccb-975b1dac83e9",
      "resource" : {
        "resourceType" : "Patient",
        "id" : "1707329107421838000.4418615f-b49f-442f-9ccb-975b1dac83e9",
>>>>>>> c428a05f
        "meta" : {
          "extension" : [
            {
              "url" : "https://reportstream.cdc.gov/fhir/StructureDefinition/last-updated-facility-namespace-id",
              "valueReference" : {
<<<<<<< HEAD
                "reference" : "Organization/1707498280031505000.365a9292-a184-4708-9214-df6042200f53"
=======
                "reference" : "Organization/1707329107416493000.a1a67e47-4e46-4475-adfa-789b28e9da02"
>>>>>>> c428a05f
              }
            }
          ],
          "lastUpdated" : "2012-06-17T00:00:00-05:00",
          "_lastUpdated" : {
            "extension" : [
              {
                "url" : "https://reportstream.cdc.gov/fhir/StructureDefinition/hl7v2-date-time",
                "valueString" : "201206170000-0500"
              }
            ]
          }
        },
        "extension" : [
          {
            "url" : "https://reportstream.cdc.gov/fhir/StructureDefinition/pid-patient",
            "extension" : [
              {
                "url" : "pid-8-administrative-sex",
                "valueCodeableConcept" : {
                  "coding" : [
                    {
                      "extension" : [
                        {
                          "url" : "https://reportstream.cdc.gov/fhir/StructureDefinition/cwe-coding",
                          "valueString" : "coding"
                        }
                      ],
                      "code" : "M"
                    }
                  ]
                }
              },
              {
                "url" : "pid-18-patient-account-number",
                "valueIdentifier" : {
                  "extension" : [
                    {
                      "url" : "https://reportstream.cdc.gov/fhir/StructureDefinition/identifier-type-code",
                      "valueString" : "MR"
                    },
                    {
                      "url" : "https://reportstream.cdc.gov/fhir/StructureDefinition/assigning-facility",
                      "valueReference" : {
<<<<<<< HEAD
                        "reference" : "Organization/1707498280002731000.f254c39a-865d-4a88-b5f2-6f618754faa0"
=======
                        "reference" : "Organization/1707329107394966000.69d1ff57-b84b-408e-9a24-17840404606b"
>>>>>>> c428a05f
                      }
                    },
                    {
                      "url" : "https://reportstream.cdc.gov/fhir/StructureDefinition/hl7v2Field",
                      "valueString" : "PID.18"
                    }
                  ],
                  "type" : {
                    "coding" : [
                      {
                        "code" : "MR"
                      }
                    ]
                  },
                  "system" : "NIST MPI",
                  "_system" : {
                    "extension" : [
                      {
                        "url" : "https://reportstream.cdc.gov/fhir/StructureDefinition/namespace-id",
                        "valueString" : "NIST MPI"
                      },
                      {
                        "url" : "https://reportstream.cdc.gov/fhir/StructureDefinition/universal-id",
                        "valueString" : "1.11.222.3.444444.5.66.7.88.9"
                      },
                      {
                        "url" : "https://reportstream.cdc.gov/fhir/StructureDefinition/universal-id-type",
                        "valueString" : "ISO"
                      }
                    ]
                  },
                  "value" : "281330"
                }
              },
              {
                "url" : "pid-18-patient-account-number",
                "valueIdentifier" : {
                  "extension" : [
                    {
                      "url" : "https://reportstream.cdc.gov/fhir/StructureDefinition/identifier-type-code",
                      "valueString" : "SS"
                    },
                    {
                      "url" : "https://reportstream.cdc.gov/fhir/StructureDefinition/assigning-facility",
                      "valueReference" : {
<<<<<<< HEAD
                        "reference" : "Organization/1707498280004225000.825cb909-0201-414f-abb8-5f3e72814d17"
=======
                        "reference" : "Organization/1707329107396160000.083db977-459b-4aed-9e23-404b4baadabf"
>>>>>>> c428a05f
                      }
                    },
                    {
                      "url" : "https://reportstream.cdc.gov/fhir/StructureDefinition/hl7v2Field",
                      "valueString" : "PID.18"
                    }
                  ],
                  "type" : {
                    "coding" : [
                      {
                        "code" : "SS"
                      }
                    ]
                  },
                  "system" : "SSN",
                  "_system" : {
                    "extension" : [
                      {
                        "url" : "https://reportstream.cdc.gov/fhir/StructureDefinition/namespace-id",
                        "valueString" : "SSN"
                      },
                      {
                        "url" : "https://reportstream.cdc.gov/fhir/StructureDefinition/universal-id",
                        "valueString" : "2.16.840.1.113883.4.1"
                      },
                      {
                        "url" : "https://reportstream.cdc.gov/fhir/StructureDefinition/universal-id-type",
                        "valueString" : "ISO"
                      }
                    ]
                  },
                  "value" : "111111111"
                }
              },
              {
                "url" : "pid-24-multiple-birth-indicator",
                "valueString" : "N"
              },
              {
                "url" : "pid-30-patient-death-indicator",
                "valueString" : "N"
              },
              {
                "url" : "pid-32-identity-reliability-code",
                "valueCodeableConcept" : {
                  "extension" : [
                    {
                      "url" : "https://reportstream.cdc.gov/fhir/StructureDefinition/coding-system-oid",
                      "valueOid" : "urn:oid:2.22.222.2"
                    }
                  ],
                  "coding" : [
                    {
                      "extension" : [
                        {
                          "url" : "https://reportstream.cdc.gov/fhir/StructureDefinition/cwe-coding",
                          "valueString" : "coding"
                        },
                        {
                          "url" : "https://reportstream.cdc.gov/fhir/StructureDefinition/cwe-coding-system",
                          "valueString" : "HL70445"
                        }
                      ],
                      "version" : "2.5.1",
                      "code" : "AL",
                      "display" : "Patient/Person Name is an Alias"
                    },
                    {
                      "extension" : [
                        {
                          "url" : "https://reportstream.cdc.gov/fhir/StructureDefinition/cwe-coding",
                          "valueString" : "secondary-alt-coding"
                        },
                        {
                          "url" : "https://reportstream.cdc.gov/fhir/StructureDefinition/cwe-coding-system",
                          "valueString" : "HL70445"
                        }
                      ],
                      "version" : "2.5.1",
                      "code" : "UD",
                      "display" : "Unknown/Default Date of Birth"
                    },
                    {
                      "extension" : [
                        {
                          "url" : "https://reportstream.cdc.gov/fhir/StructureDefinition/cwe-coding",
                          "valueString" : "alt-coding"
                        },
                        {
                          "url" : "https://reportstream.cdc.gov/fhir/StructureDefinition/cwe-coding-system",
                          "valueString" : "HL70445"
                        }
                      ],
                      "version" : "2.5.1",
                      "code" : "UA",
                      "display" : "Unknown/Default Address"
                    }
                  ],
                  "text" : "TEST"
                }
              },
              {
                "url" : "pid-32-identity-reliability-code",
                "valueCodeableConcept" : {
                  "coding" : [
                    {
                      "extension" : [
                        {
                          "url" : "https://reportstream.cdc.gov/fhir/StructureDefinition/cwe-coding",
                          "valueString" : "coding"
                        },
                        {
                          "url" : "https://reportstream.cdc.gov/fhir/StructureDefinition/cwe-coding-system",
                          "valueString" : "HL70445"
                        }
                      ],
                      "code" : "AL",
                      "display" : "Patient/Person Name is an Alias"
                    }
                  ]
                }
              }
            ]
          },
          {
            "url" : "https://reportstream.cdc.gov/fhir/StructureDefinition/veteran-military-status",
            "valueCodeableConcept" : {
              "extension" : [
                {
                  "url" : "https://reportstream.cdc.gov/fhir/StructureDefinition/coding-system-oid",
                  "valueOid" : "urn:oid:9.99.999.9"
                }
              ],
              "coding" : [
                {
                  "extension" : [
                    {
                      "url" : "https://reportstream.cdc.gov/fhir/StructureDefinition/cwe-coding",
                      "valueString" : "coding"
                    },
                    {
                      "url" : "https://reportstream.cdc.gov/fhir/StructureDefinition/cwe-coding-system",
                      "valueString" : "HL70172"
                    }
                  ],
                  "version" : "2.5.1",
                  "code" : "V",
                  "display" : "Veteren"
                },
                {
                  "extension" : [
                    {
                      "url" : "https://reportstream.cdc.gov/fhir/StructureDefinition/cwe-coding",
                      "valueString" : "secondary-alt-coding"
                    },
                    {
                      "url" : "https://reportstream.cdc.gov/fhir/StructureDefinition/cwe-coding-system",
                      "valueString" : "HL70172"
                    }
                  ],
                  "version" : "2.5.1",
                  "code" : "OV",
                  "display" : "Other Veteren"
                },
                {
                  "extension" : [
                    {
                      "url" : "https://reportstream.cdc.gov/fhir/StructureDefinition/cwe-coding",
                      "valueString" : "alt-coding"
                    },
                    {
                      "url" : "https://reportstream.cdc.gov/fhir/StructureDefinition/cwe-coding-system",
                      "valueString" : "HL70172"
                    }
                  ],
                  "version" : "2.5.1",
                  "code" : "TV",
                  "display" : "Test Veteren"
                }
              ],
              "text" : "TEST"
            }
          },
          {
            "url" : "http://hl7.org/fhir/StructureDefinition/patient-nationality",
            "extension" : [
              {
                "url" : "https://reportstream.cdc.gov/fhir/StructureDefinition/code",
                "valueCodeableConcept" : {
                  "extension" : [
                    {
                      "url" : "https://reportstream.cdc.gov/fhir/StructureDefinition/coding-system-oid",
                      "valueOid" : "urn:oid:9.88.777.6"
                    },
                    {
                      "url" : "https://reportstream.cdc.gov/fhir/StructureDefinition/hl7v2Field",
                      "valueString" : "PID.28"
                    }
                  ],
                  "coding" : [
                    {
                      "extension" : [
                        {
                          "url" : "https://reportstream.cdc.gov/fhir/StructureDefinition/cwe-coding",
                          "valueString" : "coding"
                        },
                        {
                          "url" : "https://reportstream.cdc.gov/fhir/StructureDefinition/cwe-coding-system",
                          "valueString" : "HL70171"
                        }
                      ],
                      "version" : "2.5.1",
                      "code" : "CA",
                      "display" : "Canada"
                    },
                    {
                      "extension" : [
                        {
                          "url" : "https://reportstream.cdc.gov/fhir/StructureDefinition/cwe-coding",
                          "valueString" : "secondary-alt-coding"
                        },
                        {
                          "url" : "https://reportstream.cdc.gov/fhir/StructureDefinition/cwe-coding-system",
                          "valueString" : "HL70171"
                        }
                      ],
                      "version" : "2.5.1",
                      "code" : "BZ",
                      "display" : "Brazil"
                    },
                    {
                      "extension" : [
                        {
                          "url" : "https://reportstream.cdc.gov/fhir/StructureDefinition/cwe-coding",
                          "valueString" : "alt-coding"
                        },
                        {
                          "url" : "https://reportstream.cdc.gov/fhir/StructureDefinition/cwe-coding-system",
                          "valueString" : "HL70171"
                        }
                      ],
                      "version" : "2.5.1",
                      "code" : "MX",
                      "display" : "Mexico"
                    }
                  ],
                  "text" : "TEST"
                }
              }
            ]
          },
          {
            "url" : "https://reportstream.cdc.gov/fhir/StructureDefinition/identity-unknown",
            "valueString" : "N"
          },
          {
            "url" : "http://hl7.org/fhir/StructureDefinition/patient-animal",
            "extension" : [
              {
                "url" : "species",
                "valueCodeableConcept" : {
                  "extension" : [
                    {
                      "url" : "https://reportstream.cdc.gov/fhir/StructureDefinition/hl7v2Field",
                      "valueString" : "PID.35"
                    }
                  ],
                  "coding" : [
                    {
                      "extension" : [
                        {
                          "url" : "https://reportstream.cdc.gov/fhir/StructureDefinition/cwe-coding",
                          "valueString" : "coding"
                        },
                        {
                          "url" : "https://reportstream.cdc.gov/fhir/StructureDefinition/cwe-coding-system",
                          "valueString" : "SCT"
                        }
                      ],
                      "system" : "http://snomed.info/sct",
                      "version" : "07/31/2012",
                      "code" : "337915000",
                      "display" : "Homo sapiens (organism)"
                    },
                    {
                      "extension" : [
                        {
                          "url" : "https://reportstream.cdc.gov/fhir/StructureDefinition/cwe-coding",
                          "valueString" : "alt-coding"
                        },
                        {
                          "url" : "https://reportstream.cdc.gov/fhir/StructureDefinition/cwe-coding-system",
                          "valueString" : "L"
                        }
                      ],
                      "system" : "https://terminology.hl7.org/CodeSystem-v2-0396.html#v2-0396-99zzzorL",
                      "version" : "4",
                      "code" : "human",
                      "display" : "human"
                    }
                  ]
                }
              }
            ]
          },
          {
            "url" : "http://hl7.org/fhir/StructureDefinition/patient-mothersMaidenName",
            "valueHumanName" : {
              "extension" : [
                {
                  "url" : "https://reportstream.cdc.gov/fhir/StructureDefinition/xpn-human-name",
                  "extension" : [
                    {
                      "url" : "XPN.2",
                      "valueString" : "Ramona"
                    },
                    {
                      "url" : "XPN.3",
                      "valueString" : "G."
                    },
                    {
                      "url" : "XPN.14",
                      "valueString" : "PhD"
                    },
                    {
                      "url" : "XPN.4",
                      "valueString" : "Jr"
                    },
                    {
                      "url" : "XPN.7",
                      "valueString" : "M"
                    }
                  ]
                }
              ],
              "use" : "maiden",
              "family" : "Doolittle",
              "given" : [
                "Ramona",
                "G."
              ],
              "prefix" : [
                "Dr"
              ],
              "suffix" : [
                "Jr",
                "PhD"
              ]
            }
          },
          {
            "url" : "http://hl7.org/fhir/StructureDefinition/patient-mothersMaidenName",
            "valueHumanName" : {
              "extension" : [
                {
                  "url" : "https://reportstream.cdc.gov/fhir/StructureDefinition/xpn-human-name",
                  "extension" : [
                    {
                      "url" : "XPN.2",
                      "valueString" : "Ramone"
                    },
                    {
                      "url" : "XPN.3",
                      "valueString" : "G."
                    },
                    {
                      "url" : "XPN.14",
                      "valueString" : "PhD"
                    },
                    {
                      "url" : "XPN.4",
                      "valueString" : "Jr"
                    },
                    {
                      "url" : "XPN.7",
                      "valueString" : "M"
                    }
                  ]
                }
              ],
              "use" : "maiden",
              "family" : "Dooalot",
              "given" : [
                "Ramone",
                "G."
              ],
              "prefix" : [
                "Dr"
              ],
              "suffix" : [
                "Jr",
                "PhD"
              ]
            }
          },
          {
            "url" : "http://ibm.com/fhir/cdm/StructureDefinition/local-race-cd",
            "valueCodeableConcept" : {
              "coding" : [
                {
                  "extension" : [
                    {
                      "url" : "https://reportstream.cdc.gov/fhir/StructureDefinition/cwe-coding",
                      "valueString" : "coding"
                    },
                    {
                      "url" : "https://reportstream.cdc.gov/fhir/StructureDefinition/cwe-coding-system",
                      "valueString" : "CDCREC"
                    }
                  ],
                  "system" : "http://hl7.org/fhir/us/core/CodeSystem-cdcrec.html",
                  "version" : "1.1",
                  "code" : "2106-3",
                  "display" : "White"
                },
                {
                  "extension" : [
                    {
                      "url" : "https://reportstream.cdc.gov/fhir/StructureDefinition/cwe-coding",
                      "valueString" : "alt-coding"
                    },
                    {
                      "url" : "https://reportstream.cdc.gov/fhir/StructureDefinition/cwe-coding-system",
                      "valueString" : "L"
                    }
                  ],
                  "system" : "https://terminology.hl7.org/CodeSystem-v2-0396.html#v2-0396-99zzzorL",
                  "version" : "4",
                  "code" : "W",
                  "display" : "White"
                }
              ]
            }
          },
          {
            "url" : "http://ibm.com/fhir/cdm/StructureDefinition/local-race-cd",
            "valueCodeableConcept" : {
              "coding" : [
                {
                  "extension" : [
                    {
                      "url" : "https://reportstream.cdc.gov/fhir/StructureDefinition/cwe-coding",
                      "valueString" : "coding"
                    },
                    {
                      "url" : "https://reportstream.cdc.gov/fhir/StructureDefinition/cwe-coding-system",
                      "valueString" : "HL70005"
                    }
                  ],
                  "system" : "http://terminology.hl7.org/CodeSystem/v3-Race",
                  "version" : "2.5.1",
                  "code" : "1002-5",
                  "display" : "American Indian or Alaska Native"
                }
              ]
            }
          },
          {
            "url" : "http://hl7.org/fhir/StructureDefinition/patient-religion",
            "valueCodeableConcept" : {
              "extension" : [
                {
                  "url" : "https://reportstream.cdc.gov/fhir/StructureDefinition/coding-system-oid",
                  "valueOid" : "urn:oid:8.44.235.1.113883.3.3"
                }
              ],
              "coding" : [
                {
                  "extension" : [
                    {
                      "url" : "https://reportstream.cdc.gov/fhir/StructureDefinition/cwe-coding",
                      "valueString" : "coding"
                    },
                    {
                      "url" : "https://reportstream.cdc.gov/fhir/StructureDefinition/cwe-coding-system",
                      "valueString" : "HL70006"
                    }
                  ],
                  "version" : "2.5.1",
                  "code" : "ANG",
                  "display" : "Agnostic"
                },
                {
                  "extension" : [
                    {
                      "url" : "https://reportstream.cdc.gov/fhir/StructureDefinition/cwe-coding",
                      "valueString" : "secondary-alt-coding"
                    },
                    {
                      "url" : "https://reportstream.cdc.gov/fhir/StructureDefinition/cwe-coding-system",
                      "valueString" : "HL70006"
                    }
                  ],
                  "version" : "2.5.1",
                  "code" : "NOE",
                  "display" : "Non Religeous"
                },
                {
                  "extension" : [
                    {
                      "url" : "https://reportstream.cdc.gov/fhir/StructureDefinition/cwe-coding",
                      "valueString" : "alt-coding"
                    },
                    {
                      "url" : "https://reportstream.cdc.gov/fhir/StructureDefinition/cwe-coding-system",
                      "valueString" : "HL70006"
                    }
                  ],
                  "version" : "4",
                  "code" : "OTH",
                  "display" : "Other"
                }
              ],
              "text" : "TEST"
            }
          },
          {
            "url" : "https://reportstream.cdc.gov/fhir/StructureDefinition/ethnic-group",
            "valueCodeableConcept" : {
              "coding" : [
                {
                  "extension" : [
                    {
                      "url" : "https://reportstream.cdc.gov/fhir/StructureDefinition/cwe-coding",
                      "valueString" : "coding"
                    },
                    {
                      "url" : "https://reportstream.cdc.gov/fhir/StructureDefinition/cwe-coding-system",
                      "valueString" : "HL70189"
                    }
                  ],
                  "system" : "http://terminology.hl7.org/CodeSystem/v2-0189",
                  "version" : "2.5.1",
                  "code" : "N",
                  "display" : "Not Hispanic or Latino"
                },
                {
                  "extension" : [
                    {
                      "url" : "https://reportstream.cdc.gov/fhir/StructureDefinition/cwe-coding",
                      "valueString" : "alt-coding"
                    },
                    {
                      "url" : "https://reportstream.cdc.gov/fhir/StructureDefinition/cwe-coding-system",
                      "valueString" : "L"
                    }
                  ],
                  "system" : "https://terminology.hl7.org/CodeSystem-v2-0396.html#v2-0396-99zzzorL",
                  "version" : "4",
                  "code" : "NH",
                  "display" : "Non hispanic"
                }
              ]
            }
          },
          {
            "url" : "https://reportstream.cdc.gov/fhir/StructureDefinition/ethnic-group",
            "valueCodeableConcept" : {
              "coding" : [
                {
                  "extension" : [
                    {
                      "url" : "https://reportstream.cdc.gov/fhir/StructureDefinition/cwe-coding",
                      "valueString" : "coding"
                    },
                    {
                      "url" : "https://reportstream.cdc.gov/fhir/StructureDefinition/cwe-coding-system",
                      "valueString" : "HL70189"
                    }
                  ],
                  "system" : "http://terminology.hl7.org/CodeSystem/v2-0189",
                  "version" : "2.5.1",
                  "code" : "U",
                  "display" : "Unknown"
                },
                {
                  "extension" : [
                    {
                      "url" : "https://reportstream.cdc.gov/fhir/StructureDefinition/cwe-coding",
                      "valueString" : "alt-coding"
                    },
                    {
                      "url" : "https://reportstream.cdc.gov/fhir/StructureDefinition/cwe-coding-system",
                      "valueString" : "L"
                    }
                  ],
                  "system" : "https://terminology.hl7.org/CodeSystem-v2-0396.html#v2-0396-99zzzorL",
                  "version" : "4",
                  "code" : "U",
                  "display" : "Unknown"
                }
              ]
            }
          },
          {
            "url" : "http://hl7.org/fhir/StructureDefinition/patient-birthPlace",
            "valueAddress" : {
              "text" : "Key Largo, FL"
            }
          },
          {
            "url" : "http://hl7.org/fhir/StructureDefinition/patient-citizenship",
            "extension" : [
              {
                "url" : "https://reportstream.cdc.gov/fhir/StructureDefinition/code",
                "valueCodeableConcept" : {
                  "extension" : [
                    {
                      "url" : "https://reportstream.cdc.gov/fhir/StructureDefinition/coding-system-oid",
                      "valueOid" : "urn:oid:9.88.777.6"
                    },
                    {
                      "url" : "https://reportstream.cdc.gov/fhir/StructureDefinition/hl7v2Field",
                      "valueString" : "PID.26"
                    }
                  ],
                  "coding" : [
                    {
                      "extension" : [
                        {
                          "url" : "https://reportstream.cdc.gov/fhir/StructureDefinition/cwe-coding",
                          "valueString" : "coding"
                        },
                        {
                          "url" : "https://reportstream.cdc.gov/fhir/StructureDefinition/cwe-coding-system",
                          "valueString" : "HL70171"
                        }
                      ],
                      "version" : "2.5.1",
                      "code" : "CA",
                      "display" : "Canada"
                    },
                    {
                      "extension" : [
                        {
                          "url" : "https://reportstream.cdc.gov/fhir/StructureDefinition/cwe-coding",
                          "valueString" : "secondary-alt-coding"
                        },
                        {
                          "url" : "https://reportstream.cdc.gov/fhir/StructureDefinition/cwe-coding-system",
                          "valueString" : "HL70171"
                        }
                      ],
                      "version" : "2.5.1",
                      "code" : "BZ",
                      "display" : "Brazil"
                    },
                    {
                      "extension" : [
                        {
                          "url" : "https://reportstream.cdc.gov/fhir/StructureDefinition/cwe-coding",
                          "valueString" : "alt-coding"
                        },
                        {
                          "url" : "https://reportstream.cdc.gov/fhir/StructureDefinition/cwe-coding-system",
                          "valueString" : "HL70171"
                        }
                      ],
                      "version" : "2.5.1",
                      "code" : "MX",
                      "display" : "Mexico"
                    }
                  ],
                  "text" : "TEST"
                }
              },
              {
                "url" : "https://reportstream.cdc.gov/fhir/StructureDefinition/code",
                "valueCodeableConcept" : {
                  "extension" : [
                    {
                      "url" : "https://reportstream.cdc.gov/fhir/StructureDefinition/coding-system-oid",
                      "valueOid" : "urn:oid:9.88.777.6"
                    },
                    {
                      "url" : "https://reportstream.cdc.gov/fhir/StructureDefinition/hl7v2Field",
                      "valueString" : "PID.26"
                    }
                  ],
                  "coding" : [
                    {
                      "extension" : [
                        {
                          "url" : "https://reportstream.cdc.gov/fhir/StructureDefinition/cwe-coding",
                          "valueString" : "coding"
                        },
                        {
                          "url" : "https://reportstream.cdc.gov/fhir/StructureDefinition/cwe-coding-system",
                          "valueString" : "HL70171"
                        }
                      ],
                      "version" : "2.5.1",
                      "code" : "EC",
                      "display" : "Ecuador"
                    },
                    {
                      "extension" : [
                        {
                          "url" : "https://reportstream.cdc.gov/fhir/StructureDefinition/cwe-coding",
                          "valueString" : "secondary-alt-coding"
                        },
                        {
                          "url" : "https://reportstream.cdc.gov/fhir/StructureDefinition/cwe-coding-system",
                          "valueString" : "HL70171"
                        }
                      ],
                      "version" : "2.5.1",
                      "code" : "JP",
                      "display" : "Japan"
                    },
                    {
                      "extension" : [
                        {
                          "url" : "https://reportstream.cdc.gov/fhir/StructureDefinition/cwe-coding",
                          "valueString" : "alt-coding"
                        },
                        {
                          "url" : "https://reportstream.cdc.gov/fhir/StructureDefinition/cwe-coding-system",
                          "valueString" : "HL70171"
                        }
                      ],
                      "version" : "2.5.1",
                      "code" : "ES",
                      "display" : "Spain"
                    }
                  ],
                  "text" : "TEST"
                }
              }
            ]
          },
          {
            "url" : "http://hl7.org/fhir/StructureDefinition/patient-citizenship",
            "extension" : [
              {
                "url" : "https://reportstream.cdc.gov/fhir/StructureDefinition/code",
                "valueCodeableConcept" : {
                  "extension" : [
                    {
                      "url" : "https://reportstream.cdc.gov/fhir/StructureDefinition/coding-system-oid",
                      "valueOid" : "urn:oid:9.88.777.6"
                    },
                    {
                      "url" : "https://reportstream.cdc.gov/fhir/StructureDefinition/hl7v2Field",
                      "valueString" : "PID.39"
                    }
                  ],
                  "coding" : [
                    {
                      "extension" : [
                        {
                          "url" : "https://reportstream.cdc.gov/fhir/StructureDefinition/cwe-coding",
                          "valueString" : "coding"
                        },
                        {
                          "url" : "https://reportstream.cdc.gov/fhir/StructureDefinition/cwe-coding-system",
                          "valueString" : "HL70171"
                        }
                      ],
                      "version" : "2.5.1",
                      "code" : "CR",
                      "display" : "Crow"
                    },
                    {
                      "extension" : [
                        {
                          "url" : "https://reportstream.cdc.gov/fhir/StructureDefinition/cwe-coding",
                          "valueString" : "secondary-alt-coding"
                        },
                        {
                          "url" : "https://reportstream.cdc.gov/fhir/StructureDefinition/cwe-coding-system",
                          "valueString" : "HL70171"
                        }
                      ],
                      "version" : "2.5.1",
                      "code" : "ZU",
                      "display" : "Zuni"
                    },
                    {
                      "extension" : [
                        {
                          "url" : "https://reportstream.cdc.gov/fhir/StructureDefinition/cwe-coding",
                          "valueString" : "alt-coding"
                        },
                        {
                          "url" : "https://reportstream.cdc.gov/fhir/StructureDefinition/cwe-coding-system",
                          "valueString" : "HL70171"
                        }
                      ],
                      "version" : "2.5.1",
                      "code" : "C",
                      "display" : "Crow"
                    }
                  ],
                  "text" : "TEST"
                }
              },
              {
                "url" : "https://reportstream.cdc.gov/fhir/StructureDefinition/code",
                "valueCodeableConcept" : {
                  "extension" : [
                    {
                      "url" : "https://reportstream.cdc.gov/fhir/StructureDefinition/coding-system-oid",
                      "valueOid" : "urn:oid:9.88.777.6"
                    },
                    {
                      "url" : "https://reportstream.cdc.gov/fhir/StructureDefinition/hl7v2Field",
                      "valueString" : "PID.39"
                    }
                  ],
                  "coding" : [
                    {
                      "extension" : [
                        {
                          "url" : "https://reportstream.cdc.gov/fhir/StructureDefinition/cwe-coding",
                          "valueString" : "coding"
                        },
                        {
                          "url" : "https://reportstream.cdc.gov/fhir/StructureDefinition/cwe-coding-system",
                          "valueString" : "HL70171"
                        }
                      ],
                      "version" : "2.5.1",
                      "code" : "S",
                      "display" : "Seminole"
                    },
                    {
                      "extension" : [
                        {
                          "url" : "https://reportstream.cdc.gov/fhir/StructureDefinition/cwe-coding",
                          "valueString" : "secondary-alt-coding"
                        },
                        {
                          "url" : "https://reportstream.cdc.gov/fhir/StructureDefinition/cwe-coding-system",
                          "valueString" : "HL70171"
                        }
                      ],
                      "version" : "2.5.1",
                      "code" : "ZU",
                      "display" : "Zuni"
                    },
                    {
                      "extension" : [
                        {
                          "url" : "https://reportstream.cdc.gov/fhir/StructureDefinition/cwe-coding",
                          "valueString" : "alt-coding"
                        },
                        {
                          "url" : "https://reportstream.cdc.gov/fhir/StructureDefinition/cwe-coding-system",
                          "valueString" : "HL70171"
                        }
                      ],
                      "version" : "2.5.1",
                      "code" : "SE",
                      "display" : "Seminole"
                    }
                  ],
                  "text" : "TEST"
                }
              }
            ]
          }
        ],
        "identifier" : [
          {
            "extension" : [
              {
                "url" : "https://reportstream.cdc.gov/fhir/StructureDefinition/identifier-type-code",
                "valueString" : "MR"
              },
              {
                "url" : "https://reportstream.cdc.gov/fhir/StructureDefinition/assigning-facility",
                "valueReference" : {
<<<<<<< HEAD
                  "reference" : "Organization/1707498279989828000.683666dc-b726-446d-836e-4e194c0aedd7"
=======
                  "reference" : "Organization/1707329107384440000.8d085974-81ba-472b-9c0e-334d0859ca12"
>>>>>>> c428a05f
                }
              },
              {
                "url" : "https://reportstream.cdc.gov/fhir/StructureDefinition/hl7v2Field",
                "valueString" : "PID.3"
              }
            ],
            "type" : {
              "coding" : [
                {
                  "code" : "MR"
                }
              ]
            },
            "system" : "NIST MPI",
            "_system" : {
              "extension" : [
                {
                  "url" : "https://reportstream.cdc.gov/fhir/StructureDefinition/namespace-id",
                  "valueString" : "NIST MPI"
                },
                {
                  "url" : "https://reportstream.cdc.gov/fhir/StructureDefinition/universal-id",
                  "valueString" : "2.16.840.1.113883.3.72.5.30.2"
                },
                {
                  "url" : "https://reportstream.cdc.gov/fhir/StructureDefinition/universal-id-type",
                  "valueString" : "ISO"
                }
              ]
            },
            "value" : "18547545"
          },
          {
            "extension" : [
              {
                "url" : "https://reportstream.cdc.gov/fhir/StructureDefinition/identifier-type-code",
                "valueString" : "SS"
              },
              {
                "url" : "https://reportstream.cdc.gov/fhir/StructureDefinition/assigning-facility",
                "valueReference" : {
<<<<<<< HEAD
                  "reference" : "Organization/1707498279991830000.b6f6fc34-81aa-4fe8-a94a-47873387d334"
=======
                  "reference" : "Organization/1707329107386362000.8f963b9c-1037-4d0e-9799-28d6a3ddb67f"
>>>>>>> c428a05f
                }
              },
              {
                "url" : "https://reportstream.cdc.gov/fhir/StructureDefinition/hl7v2Field",
                "valueString" : "PID.3"
              }
            ],
            "type" : {
              "coding" : [
                {
                  "code" : "SS"
                }
              ]
            },
            "system" : "SSN",
            "_system" : {
              "extension" : [
                {
                  "url" : "https://reportstream.cdc.gov/fhir/StructureDefinition/namespace-id",
                  "valueString" : "SSN"
                },
                {
                  "url" : "https://reportstream.cdc.gov/fhir/StructureDefinition/universal-id",
                  "valueString" : "2.16.840.1.113883.4.1"
                },
                {
                  "url" : "https://reportstream.cdc.gov/fhir/StructureDefinition/universal-id-type",
                  "valueString" : "ISO"
                }
              ]
            },
            "value" : "111111111"
          }
        ],
        "name" : [
          {
            "extension" : [
              {
                "url" : "https://reportstream.cdc.gov/fhir/StructureDefinition/xpn-human-name",
                "extension" : [
                  {
                    "url" : "XPN.2",
                    "valueString" : "Todd"
                  },
                  {
                    "url" : "XPN.3",
                    "valueString" : "G."
                  },
                  {
                    "url" : "XPN.4",
                    "valueString" : "Jr"
                  },
                  {
                    "url" : "XPN.7",
                    "valueString" : "L"
                  }
                ]
              }
            ],
            "use" : "official",
            "family" : "Lerr",
            "given" : [
              "Todd",
              "G."
            ],
            "suffix" : [
              "Jr"
            ]
          },
          {
            "extension" : [
              {
                "url" : "https://reportstream.cdc.gov/fhir/StructureDefinition/xpn-human-name",
                "extension" : [
                  {
                    "url" : "XPN.2",
                    "valueString" : "Theodore"
                  },
                  {
                    "url" : "XPN.3",
                    "valueString" : "F"
                  },
                  {
                    "url" : "XPN.4",
                    "valueString" : "Jr"
                  },
                  {
                    "url" : "XPN.7",
                    "valueString" : "B"
                  }
                ]
              }
            ],
            "use" : "official",
            "family" : "Gwinn",
            "given" : [
              "Theodore",
              "F"
            ],
            "suffix" : [
              "Jr"
            ]
          }
        ],
        "telecom" : [
          {
            "extension" : [
              {
                "url" : "http://hl7.org/fhir/StructureDefinition/contactpoint-country",
                "valueString" : "1"
              },
              {
                "url" : "http://hl7.org/fhir/StructureDefinition/contactpoint-area",
                "valueString" : "555"
              },
              {
                "url" : "http://hl7.org/fhir/StructureDefinition/contactpoint-local",
                "valueString" : "7259890"
              },
              {
                "url" : "http://hl7.org/fhir/StructureDefinition/contactpoint-extension",
                "valueString" : "4"
              },
              {
                "url" : "https://reportstream.cdc.gov/fhir/StructureDefinition/xtn-contact-point",
                "extension" : [
                  {
                    "url" : "XTN.2",
                    "valueString" : "PRN"
                  },
                  {
                    "url" : "XTN.3",
                    "valueString" : "PH"
                  },
                  {
                    "url" : "XTN.7",
                    "valueString" : "7259890"
                  },
                  {
                    "url" : "XTN.9",
                    "valueString" : "call before 8PM"
                  }
                ]
              }
            ],
            "system" : "phone",
            "use" : "home"
          },
          {
            "extension" : [
              {
                "url" : "https://reportstream.cdc.gov/fhir/StructureDefinition/xtn-contact-point",
                "extension" : [
                  {
                    "url" : "XTN.2",
                    "valueString" : "NET"
                  },
                  {
                    "url" : "XTN.3",
                    "valueString" : "Internet"
                  },
                  {
                    "url" : "XTN.4",
                    "valueString" : "smithb@yahoo.com"
                  },
                  {
                    "url" : "XTN.9",
                    "valueString" : "home"
                  }
                ]
              }
            ],
            "system" : "email",
            "value" : "smithb@yahoo.com",
            "use" : "home"
          },
          {
            "extension" : [
              {
                "url" : "http://hl7.org/fhir/StructureDefinition/contactpoint-country",
                "valueString" : "1"
              },
              {
                "url" : "http://hl7.org/fhir/StructureDefinition/contactpoint-area",
                "valueString" : "555"
              },
              {
                "url" : "http://hl7.org/fhir/StructureDefinition/contactpoint-local",
                "valueString" : "7259890"
              },
              {
                "url" : "http://hl7.org/fhir/StructureDefinition/contactpoint-extension",
                "valueString" : "4"
              },
              {
                "url" : "https://reportstream.cdc.gov/fhir/StructureDefinition/xtn-contact-point",
                "extension" : [
                  {
                    "url" : "XTN.2",
                    "valueString" : "WPN"
                  },
                  {
                    "url" : "XTN.3",
                    "valueString" : "PH"
                  },
                  {
                    "url" : "XTN.7",
                    "valueString" : "7259890"
                  },
                  {
                    "url" : "XTN.9",
                    "valueString" : "call before 8PM"
                  }
                ]
              }
            ],
            "system" : "phone",
            "use" : "work"
          },
          {
            "extension" : [
              {
                "url" : "https://reportstream.cdc.gov/fhir/StructureDefinition/xtn-contact-point",
                "extension" : [
                  {
                    "url" : "XTN.2",
                    "valueString" : "NET"
                  },
                  {
                    "url" : "XTN.3",
                    "valueString" : "Internet"
                  },
                  {
                    "url" : "XTN.4",
                    "valueString" : "nelly@yahoo.com"
                  },
                  {
                    "url" : "XTN.9",
                    "valueString" : "work"
                  }
                ]
              }
            ],
            "system" : "email",
            "value" : "nelly@yahoo.com",
            "use" : "work"
          },
          {
            "extension" : [
              {
                "url" : "http://hl7.org/fhir/StructureDefinition/contactpoint-country",
                "valueString" : "1"
              },
              {
                "url" : "http://hl7.org/fhir/StructureDefinition/contactpoint-area",
                "valueString" : "281"
              },
              {
                "url" : "http://hl7.org/fhir/StructureDefinition/contactpoint-local",
                "valueString" : "3308004"
              },
              {
                "url" : "http://hl7.org/fhir/StructureDefinition/contactpoint-extension",
                "valueString" : "4"
              },
              {
                "url" : "https://reportstream.cdc.gov/fhir/StructureDefinition/xtn-contact-point",
                "extension" : [
                  {
                    "url" : "XTN.2",
                    "valueString" : "PRN"
                  },
                  {
                    "url" : "XTN.3",
                    "valueString" : "PH"
                  },
                  {
                    "url" : "XTN.7",
                    "valueString" : "3308004"
                  },
                  {
                    "url" : "XTN.9",
                    "valueString" : "call before 9PM"
                  }
                ]
              },
              {
                "url" : "https://reportstream.cdc.gov/fhir/StructureDefinition/hl7v2Field",
                "valueString" : "PID.40"
              }
            ],
            "system" : "phone",
            "use" : "home"
          },
          {
            "extension" : [
              {
                "url" : "https://reportstream.cdc.gov/fhir/StructureDefinition/xtn-contact-point",
                "extension" : [
                  {
                    "url" : "XTN.2",
                    "valueString" : "NET"
                  },
                  {
                    "url" : "XTN.3",
                    "valueString" : "Internet"
                  },
                  {
                    "url" : "XTN.4",
                    "valueString" : "mikej@yahoo.com"
                  },
                  {
                    "url" : "XTN.9",
                    "valueString" : "home"
                  }
                ]
              },
              {
                "url" : "https://reportstream.cdc.gov/fhir/StructureDefinition/hl7v2Field",
                "valueString" : "PID.40"
              }
            ],
            "system" : "email",
            "value" : "mikej@yahoo.com"
          }
        ],
        "gender" : "male",
        "birthDate" : "2009-06-07",
        "_birthDate" : {
          "extension" : [
            {
              "url" : "https://reportstream.cdc.gov/fhir/StructureDefinition/hl7v2-date-time",
              "valueString" : "20090607"
            }
          ]
        },
        "deceasedDateTime" : "2012-06-17T00:00:00-05:00",
        "_deceasedDateTime" : {
          "extension" : [
            {
              "url" : "https://reportstream.cdc.gov/fhir/StructureDefinition/hl7v2-date-time",
              "valueString" : "201206170000-0500"
            }
          ]
        },
        "address" : [
          {
            "extension" : [
              {
                "url" : "https://reportstream.cdc.gov/fhir/StructureDefinition/xad-address",
                "extension" : [
                  {
                    "url" : "https://reportstream.cdc.gov/fhir/StructureDefinition/sad-address-line",
                    "extension" : [
                      {
                        "url" : "SAD.1",
                        "valueString" : "123 North 102nd Street"
                      }
                    ]
                  },
                  {
                    "url" : "XAD.2",
                    "valueString" : "Apt 4D"
                  },
                  {
                    "url" : "XAD.7",
                    "valueCode" : "H"
                  }
                ]
              }
            ],
            "use" : "home",
            "line" : [
              "123 North 102nd Street",
              "Apt 4D"
            ],
            "city" : "Harrisburg",
            "district" : "42043",
            "state" : "PA",
            "postalCode" : "17102",
            "country" : "USA"
          },
          {
            "extension" : [
              {
                "url" : "https://reportstream.cdc.gov/fhir/StructureDefinition/xad-address",
                "extension" : [
                  {
                    "url" : "https://reportstream.cdc.gov/fhir/StructureDefinition/sad-address-line",
                    "extension" : [
                      {
                        "url" : "SAD.1",
                        "valueString" : "111 South"
                      }
                    ]
                  },
                  {
                    "url" : "XAD.2",
                    "valueString" : "Apt 14"
                  },
                  {
                    "url" : "XAD.7",
                    "valueCode" : "C"
                  }
                ]
              }
            ],
            "use" : "temp",
            "line" : [
              "111 South",
              "Apt 14"
            ],
            "city" : "Harrisburg",
            "district" : "42043",
            "state" : "PA",
            "postalCode" : "17102",
            "country" : "USA"
          }
        ],
        "maritalStatus" : {
          "extension" : [
            {
              "url" : "https://reportstream.cdc.gov/fhir/StructureDefinition/coding-system-oid",
              "valueOid" : "urn:oid:9.00.235.1.113883.3.3"
            }
          ],
          "coding" : [
            {
              "extension" : [
                {
                  "url" : "https://reportstream.cdc.gov/fhir/StructureDefinition/cwe-coding",
                  "valueString" : "coding"
                },
                {
                  "url" : "https://reportstream.cdc.gov/fhir/StructureDefinition/cwe-coding-system",
                  "valueString" : "HL70002"
                }
              ],
              "version" : "2.5.1",
              "code" : "A",
              "display" : "Separated"
            },
            {
              "extension" : [
                {
                  "url" : "https://reportstream.cdc.gov/fhir/StructureDefinition/cwe-coding",
                  "valueString" : "secondary-alt-coding"
                },
                {
                  "url" : "https://reportstream.cdc.gov/fhir/StructureDefinition/cwe-coding-system",
                  "valueString" : "HL70002"
                }
              ],
              "version" : "2.5.1",
              "code" : "B",
              "display" : "Unmarried"
            },
            {
              "extension" : [
                {
                  "url" : "https://reportstream.cdc.gov/fhir/StructureDefinition/cwe-coding",
                  "valueString" : "alt-coding"
                },
                {
                  "url" : "https://reportstream.cdc.gov/fhir/StructureDefinition/cwe-coding-system",
                  "valueString" : "HL70002"
                }
              ],
              "version" : "4",
              "code" : "B",
              "display" : "Unmarried"
            }
          ],
          "text" : "TEST"
        },
        "multipleBirthInteger" : 1,
        "communication" : [
          {
            "language" : {
              "extension" : [
                {
                  "url" : "https://reportstream.cdc.gov/fhir/StructureDefinition/coding-system-oid",
                  "valueOid" : "urn:oid:3.25.840.1.113883.3.72.5.30.1"
                }
              ],
              "coding" : [
                {
                  "extension" : [
                    {
                      "url" : "https://reportstream.cdc.gov/fhir/StructureDefinition/cwe-coding",
                      "valueString" : "coding"
                    },
                    {
                      "url" : "https://reportstream.cdc.gov/fhir/StructureDefinition/cwe-coding-system",
                      "valueString" : "ISO"
                    }
                  ],
                  "version" : "2.5.1",
                  "code" : "AR",
                  "display" : "Arabic"
                },
                {
                  "extension" : [
                    {
                      "url" : "https://reportstream.cdc.gov/fhir/StructureDefinition/cwe-coding",
                      "valueString" : "secondary-alt-coding"
                    },
                    {
                      "url" : "https://reportstream.cdc.gov/fhir/StructureDefinition/cwe-coding-system",
                      "valueString" : "ISO"
                    }
                  ],
                  "version" : "2.5.1",
                  "code" : "ARA",
                  "display" : "Arabic"
                },
                {
                  "extension" : [
                    {
                      "url" : "https://reportstream.cdc.gov/fhir/StructureDefinition/cwe-coding",
                      "valueString" : "alt-coding"
                    },
                    {
                      "url" : "https://reportstream.cdc.gov/fhir/StructureDefinition/cwe-coding-system",
                      "valueString" : "ISO"
                    }
                  ],
                  "version" : "4",
                  "code" : "ARA",
                  "display" : "Arabic"
                }
              ],
              "text" : "TEST"
            }
          }
        ],
        "link" : [
          {
            "other" : {
<<<<<<< HEAD
              "reference" : "RelatedPerson/1707498280021633000.5a183479-467d-4e0d-826e-24eef7c7cba5"
=======
              "reference" : "RelatedPerson/1707329107410844000.82a8fdcb-75f6-4db3-8bb6-78dd054ba03c"
>>>>>>> c428a05f
            },
            "type" : "seealso"
          },
          {
            "other" : {
<<<<<<< HEAD
              "reference" : "RelatedPerson/1707498280022468000.87b6cea3-e27f-45dd-9df2-5f5f913ff241"
=======
              "reference" : "RelatedPerson/1707329107411723000.a9804767-12fe-4bf0-b4ab-ce06cf038847"
>>>>>>> c428a05f
            },
            "type" : "seealso"
          }
        ]
      }
    },
    {
<<<<<<< HEAD
      "fullUrl" : "Organization/1707498279989828000.683666dc-b726-446d-836e-4e194c0aedd7",
      "resource" : {
        "resourceType" : "Organization",
        "id" : "1707498279989828000.683666dc-b726-446d-836e-4e194c0aedd7",
=======
      "fullUrl" : "Organization/1707329107384440000.8d085974-81ba-472b-9c0e-334d0859ca12",
      "resource" : {
        "resourceType" : "Organization",
        "id" : "1707329107384440000.8d085974-81ba-472b-9c0e-334d0859ca12",
>>>>>>> c428a05f
        "identifier" : [
          {
            "extension" : [
              {
                "url" : "https://reportstream.cdc.gov/fhir/StructureDefinition/identifier-namespace-id",
                "valueBoolean" : true
              }
            ],
            "value" : "University H"
          },
          {
            "extension" : [
              {
                "url" : "https://reportstream.cdc.gov/fhir/StructureDefinition/identifier-universal-id",
                "valueBoolean" : true
              }
            ],
            "type" : {
              "coding" : [
                {
                  "system" : "http://terminology.hl7.org/CodeSystem/v2-0301",
                  "code" : "ISO"
                }
              ]
            },
            "system" : "urn:ietf:rfc:3986",
            "value" : "2.16.840.1.113883.3.0"
          }
        ]
      }
    },
    {
<<<<<<< HEAD
      "fullUrl" : "Organization/1707498279991830000.b6f6fc34-81aa-4fe8-a94a-47873387d334",
      "resource" : {
        "resourceType" : "Organization",
        "id" : "1707498279991830000.b6f6fc34-81aa-4fe8-a94a-47873387d334",
=======
      "fullUrl" : "Organization/1707329107386362000.8f963b9c-1037-4d0e-9799-28d6a3ddb67f",
      "resource" : {
        "resourceType" : "Organization",
        "id" : "1707329107386362000.8f963b9c-1037-4d0e-9799-28d6a3ddb67f",
>>>>>>> c428a05f
        "identifier" : [
          {
            "extension" : [
              {
                "url" : "https://reportstream.cdc.gov/fhir/StructureDefinition/identifier-namespace-id",
                "valueBoolean" : true
              }
            ],
            "value" : "SSA"
          },
          {
            "extension" : [
              {
                "url" : "https://reportstream.cdc.gov/fhir/StructureDefinition/identifier-universal-id",
                "valueBoolean" : true
              }
            ],
            "type" : {
              "coding" : [
                {
                  "system" : "http://terminology.hl7.org/CodeSystem/v2-0301",
                  "code" : "ISO"
                }
              ]
            },
            "system" : "urn:ietf:rfc:3986",
            "value" : "2.16.840.1.113883.3.184"
          }
        ]
      }
    },
    {
<<<<<<< HEAD
      "fullUrl" : "Organization/1707498280002731000.f254c39a-865d-4a88-b5f2-6f618754faa0",
      "resource" : {
        "resourceType" : "Organization",
        "id" : "1707498280002731000.f254c39a-865d-4a88-b5f2-6f618754faa0",
=======
      "fullUrl" : "Organization/1707329107394966000.69d1ff57-b84b-408e-9a24-17840404606b",
      "resource" : {
        "resourceType" : "Organization",
        "id" : "1707329107394966000.69d1ff57-b84b-408e-9a24-17840404606b",
>>>>>>> c428a05f
        "identifier" : [
          {
            "extension" : [
              {
                "url" : "https://reportstream.cdc.gov/fhir/StructureDefinition/identifier-namespace-id",
                "valueBoolean" : true
              }
            ],
            "value" : "University H"
          },
          {
            "extension" : [
              {
                "url" : "https://reportstream.cdc.gov/fhir/StructureDefinition/identifier-universal-id",
                "valueBoolean" : true
              }
            ],
            "type" : {
              "coding" : [
                {
                  "system" : "http://terminology.hl7.org/CodeSystem/v2-0301",
                  "code" : "ISO"
                }
              ]
            },
            "system" : "urn:ietf:rfc:3986",
            "value" : "2.16.840.1.113883.3.0"
          }
        ]
      }
    },
    {
<<<<<<< HEAD
      "fullUrl" : "Organization/1707498280004225000.825cb909-0201-414f-abb8-5f3e72814d17",
      "resource" : {
        "resourceType" : "Organization",
        "id" : "1707498280004225000.825cb909-0201-414f-abb8-5f3e72814d17",
=======
      "fullUrl" : "Organization/1707329107396160000.083db977-459b-4aed-9e23-404b4baadabf",
      "resource" : {
        "resourceType" : "Organization",
        "id" : "1707329107396160000.083db977-459b-4aed-9e23-404b4baadabf",
>>>>>>> c428a05f
        "identifier" : [
          {
            "extension" : [
              {
                "url" : "https://reportstream.cdc.gov/fhir/StructureDefinition/identifier-namespace-id",
                "valueBoolean" : true
              }
            ],
            "value" : "SSA"
          },
          {
            "extension" : [
              {
                "url" : "https://reportstream.cdc.gov/fhir/StructureDefinition/identifier-universal-id",
                "valueBoolean" : true
              }
            ],
            "type" : {
              "coding" : [
                {
                  "system" : "http://terminology.hl7.org/CodeSystem/v2-0301",
                  "code" : "ISO"
                }
              ]
            },
            "system" : "urn:ietf:rfc:3986",
            "value" : "2.16.840.1.113883.3.184"
          }
        ]
      }
    },
    {
<<<<<<< HEAD
      "fullUrl" : "Organization/1707498280021206000.09fd1866-e1bf-4ced-963a-da68c19d18d5",
      "resource" : {
        "resourceType" : "Organization",
        "id" : "1707498280021206000.09fd1866-e1bf-4ced-963a-da68c19d18d5",
=======
      "fullUrl" : "Organization/1707329107410339000.9ec4d44b-4cc8-47a0-be65-be7f3ec2afdd",
      "resource" : {
        "resourceType" : "Organization",
        "id" : "1707329107410339000.9ec4d44b-4cc8-47a0-be65-be7f3ec2afdd",
>>>>>>> c428a05f
        "identifier" : [
          {
            "extension" : [
              {
                "url" : "https://reportstream.cdc.gov/fhir/StructureDefinition/identifier-namespace-id",
                "valueBoolean" : true
              }
            ],
            "value" : "University H"
          },
          {
            "extension" : [
              {
                "url" : "https://reportstream.cdc.gov/fhir/StructureDefinition/identifier-universal-id",
                "valueBoolean" : true
              }
            ],
            "type" : {
              "coding" : [
                {
                  "system" : "http://terminology.hl7.org/CodeSystem/v2-0301",
                  "code" : "ISO"
                }
              ]
            },
            "system" : "urn:ietf:rfc:3986",
            "value" : "2.16.840.1.113883.3.0"
          }
        ]
      }
    },
    {
<<<<<<< HEAD
      "fullUrl" : "RelatedPerson/1707498280021633000.5a183479-467d-4e0d-826e-24eef7c7cba5",
      "resource" : {
        "resourceType" : "RelatedPerson",
        "id" : "1707498280021633000.5a183479-467d-4e0d-826e-24eef7c7cba5",
=======
      "fullUrl" : "RelatedPerson/1707329107410844000.82a8fdcb-75f6-4db3-8bb6-78dd054ba03c",
      "resource" : {
        "resourceType" : "RelatedPerson",
        "id" : "1707329107410844000.82a8fdcb-75f6-4db3-8bb6-78dd054ba03c",
>>>>>>> c428a05f
        "identifier" : [
          {
            "extension" : [
              {
                "url" : "https://reportstream.cdc.gov/fhir/StructureDefinition/identifier-type-code",
                "valueString" : "MR"
              },
              {
                "url" : "https://reportstream.cdc.gov/fhir/StructureDefinition/assigning-facility",
                "valueReference" : {
<<<<<<< HEAD
                  "reference" : "Organization/1707498280021206000.09fd1866-e1bf-4ced-963a-da68c19d18d5"
=======
                  "reference" : "Organization/1707329107410339000.9ec4d44b-4cc8-47a0-be65-be7f3ec2afdd"
>>>>>>> c428a05f
                }
              }
            ],
            "type" : {
              "coding" : [
                {
                  "code" : "MR"
                }
              ]
            },
            "system" : "NIST MPI",
            "_system" : {
              "extension" : [
                {
                  "url" : "https://reportstream.cdc.gov/fhir/StructureDefinition/namespace-id",
                  "valueString" : "NIST MPI"
                },
                {
                  "url" : "https://reportstream.cdc.gov/fhir/StructureDefinition/universal-id",
                  "valueString" : "2.16.840.1.113883.3.72.5.30.2"
                },
                {
                  "url" : "https://reportstream.cdc.gov/fhir/StructureDefinition/universal-id-type",
                  "valueString" : "ISO"
                }
              ]
            },
            "value" : "18547545"
          }
        ]
      }
    },
    {
<<<<<<< HEAD
      "fullUrl" : "Organization/1707498280022004000.9d1442ae-5080-4b0f-b9b4-aafd920b1e08",
      "resource" : {
        "resourceType" : "Organization",
        "id" : "1707498280022004000.9d1442ae-5080-4b0f-b9b4-aafd920b1e08",
=======
      "fullUrl" : "Organization/1707329107411315000.2ff09dc4-eea7-434b-bb74-da9d9bf6a53c",
      "resource" : {
        "resourceType" : "Organization",
        "id" : "1707329107411315000.2ff09dc4-eea7-434b-bb74-da9d9bf6a53c",
>>>>>>> c428a05f
        "identifier" : [
          {
            "extension" : [
              {
                "url" : "https://reportstream.cdc.gov/fhir/StructureDefinition/identifier-namespace-id",
                "valueBoolean" : true
              }
            ],
            "value" : "SSA"
          },
          {
            "extension" : [
              {
                "url" : "https://reportstream.cdc.gov/fhir/StructureDefinition/identifier-universal-id",
                "valueBoolean" : true
              }
            ],
            "type" : {
              "coding" : [
                {
                  "system" : "http://terminology.hl7.org/CodeSystem/v2-0301",
                  "code" : "ISO"
                }
              ]
            },
            "system" : "urn:ietf:rfc:3986",
            "value" : "2.16.840.1.113883.3.184"
          }
        ]
      }
    },
    {
<<<<<<< HEAD
      "fullUrl" : "RelatedPerson/1707498280022468000.87b6cea3-e27f-45dd-9df2-5f5f913ff241",
      "resource" : {
        "resourceType" : "RelatedPerson",
        "id" : "1707498280022468000.87b6cea3-e27f-45dd-9df2-5f5f913ff241",
=======
      "fullUrl" : "RelatedPerson/1707329107411723000.a9804767-12fe-4bf0-b4ab-ce06cf038847",
      "resource" : {
        "resourceType" : "RelatedPerson",
        "id" : "1707329107411723000.a9804767-12fe-4bf0-b4ab-ce06cf038847",
>>>>>>> c428a05f
        "identifier" : [
          {
            "extension" : [
              {
                "url" : "https://reportstream.cdc.gov/fhir/StructureDefinition/identifier-type-code",
                "valueString" : "SS"
              },
              {
                "url" : "https://reportstream.cdc.gov/fhir/StructureDefinition/assigning-facility",
                "valueReference" : {
<<<<<<< HEAD
                  "reference" : "Organization/1707498280022004000.9d1442ae-5080-4b0f-b9b4-aafd920b1e08"
=======
                  "reference" : "Organization/1707329107411315000.2ff09dc4-eea7-434b-bb74-da9d9bf6a53c"
>>>>>>> c428a05f
                }
              }
            ],
            "type" : {
              "coding" : [
                {
                  "code" : "SS"
                }
              ]
            },
            "system" : "SSN",
            "_system" : {
              "extension" : [
                {
                  "url" : "https://reportstream.cdc.gov/fhir/StructureDefinition/namespace-id",
                  "valueString" : "SSN"
                },
                {
                  "url" : "https://reportstream.cdc.gov/fhir/StructureDefinition/universal-id",
                  "valueString" : "2.16.840.1.113883.4.1"
                },
                {
                  "url" : "https://reportstream.cdc.gov/fhir/StructureDefinition/universal-id-type",
                  "valueString" : "ISO"
                }
              ]
            },
            "value" : "111111111"
          }
        ]
      }
    },
    {
<<<<<<< HEAD
      "fullUrl" : "Organization/1707498280031505000.365a9292-a184-4708-9214-df6042200f53",
      "resource" : {
        "resourceType" : "Organization",
        "id" : "1707498280031505000.365a9292-a184-4708-9214-df6042200f53",
=======
      "fullUrl" : "Organization/1707329107416493000.a1a67e47-4e46-4475-adfa-789b28e9da02",
      "resource" : {
        "resourceType" : "Organization",
        "id" : "1707329107416493000.a1a67e47-4e46-4475-adfa-789b28e9da02",
>>>>>>> c428a05f
        "identifier" : [
          {
            "extension" : [
              {
                "url" : "https://reportstream.cdc.gov/fhir/StructureDefinition/identifier-namespace-id",
                "valueBoolean" : true
              }
            ],
            "value" : "University H"
          },
          {
            "extension" : [
              {
                "url" : "https://reportstream.cdc.gov/fhir/StructureDefinition/identifier-universal-id",
                "valueBoolean" : true
              }
            ],
            "type" : {
              "coding" : [
                {
                  "system" : "http://terminology.hl7.org/CodeSystem/v2-0301",
                  "code" : "ISO"
                }
              ]
            },
            "system" : "urn:ietf:rfc:3986",
            "value" : "2.16.840.1.113883.3.0"
          }
        ]
      }
    },
    {
<<<<<<< HEAD
      "fullUrl" : "Provenance/1707498280054117000.9657c9c8-4d8d-435e-a7ab-5266da2de504",
      "resource" : {
        "resourceType" : "Provenance",
        "id" : "1707498280054117000.9657c9c8-4d8d-435e-a7ab-5266da2de504",
        "target" : [
          {
            "reference" : "Patient/1707498280037544000.2d2c0168-f1c7-4b02-84ab-c1d3315bb8d8"
          }
        ],
        "occurredDateTime" : "2012-06-17T00:00:00-05:00",
        "recorded" : "2024-02-09T11:04:40Z",
=======
      "fullUrl" : "Provenance/1707329107433488000.efbae313-22b6-440e-92eb-f2e05d895cae",
      "resource" : {
        "resourceType" : "Provenance",
        "id" : "1707329107433488000.efbae313-22b6-440e-92eb-f2e05d895cae",
        "target" : [
          {
            "reference" : "Patient/1707329107421838000.4418615f-b49f-442f-9ccb-975b1dac83e9"
          }
        ],
        "occurredDateTime" : "2012-06-17T00:00:00-05:00",
        "recorded" : "2024-02-07T13:05:07Z",
>>>>>>> c428a05f
        "activity" : {
          "coding" : [
            {
              "system" : "https://terminology.hl7.org/CodeSystem/v3-DataOperation",
              "code" : "UPDATE"
            }
          ]
        },
        "agent" : [
          {
            "type" : {
              "coding" : [
                {
                  "system" : "http://terminology.hl7.org/CodeSystem/provenance-participant-type",
                  "code" : "performer"
                }
              ]
            },
            "who" : {
<<<<<<< HEAD
              "reference" : "Organization/1707498280053634000.175c801f-0e08-4b83-b094-ab876878b1b2"
            }
          }
        ]
      }
    },
    {
      "fullUrl" : "Organization/1707498280053634000.175c801f-0e08-4b83-b094-ab876878b1b2",
      "resource" : {
        "resourceType" : "Organization",
        "id" : "1707498280053634000.175c801f-0e08-4b83-b094-ab876878b1b2",
=======
              "reference" : "Organization/1707329107432993000.b611aa82-2a1b-4628-8b2f-d7dd9148ae89"
            }
          }
        ]
      }
    },
    {
      "fullUrl" : "Organization/1707329107432993000.b611aa82-2a1b-4628-8b2f-d7dd9148ae89",
      "resource" : {
        "resourceType" : "Organization",
        "id" : "1707329107432993000.b611aa82-2a1b-4628-8b2f-d7dd9148ae89",
>>>>>>> c428a05f
        "identifier" : [
          {
            "extension" : [
              {
                "url" : "https://reportstream.cdc.gov/fhir/StructureDefinition/identifier-namespace-id",
                "valueBoolean" : true
              }
            ],
            "value" : "University H"
          },
          {
            "extension" : [
              {
                "url" : "https://reportstream.cdc.gov/fhir/StructureDefinition/identifier-universal-id",
                "valueBoolean" : true
              }
            ],
            "type" : {
              "coding" : [
                {
                  "system" : "http://terminology.hl7.org/CodeSystem/v2-0301",
                  "code" : "ISO"
                }
              ]
            },
            "system" : "urn:ietf:rfc:3986",
            "value" : "2.16.840.1.113883.3.0"
          }
        ]
      }
    },
    {
<<<<<<< HEAD
      "fullUrl" : "ServiceRequest/1707498280060734000.9678694d-5763-4cd2-9976-13d85c4a0c88",
      "resource" : {
        "resourceType" : "ServiceRequest",
        "id" : "1707498280060734000.9678694d-5763-4cd2-9976-13d85c4a0c88",
=======
      "fullUrl" : "ServiceRequest/1707329107437495000.a5476737-941e-43d8-bec5-34d80fa74207",
      "resource" : {
        "resourceType" : "ServiceRequest",
        "id" : "1707329107437495000.a5476737-941e-43d8-bec5-34d80fa74207",
>>>>>>> c428a05f
        "status" : "unknown",
        "code" : {
          "coding" : [
            {
              "extension" : [
                {
                  "url" : "https://reportstream.cdc.gov/fhir/StructureDefinition/cwe-coding",
                  "valueString" : "coding"
                }
              ],
              "code" : "TEST"
            }
          ]
        },
        "subject" : {
<<<<<<< HEAD
          "reference" : "Patient/1707498280037544000.2d2c0168-f1c7-4b02-84ab-c1d3315bb8d8"
        }
      }
    },
    {
      "fullUrl" : "DiagnosticReport/1707498280352528000.9a7c2a7e-20e2-4440-aa4a-8f58c8de9563",
      "resource" : {
        "resourceType" : "DiagnosticReport",
        "id" : "1707498280352528000.9a7c2a7e-20e2-4440-aa4a-8f58c8de9563",
        "basedOn" : [
          {
            "reference" : "ServiceRequest/1707498280060734000.9678694d-5763-4cd2-9976-13d85c4a0c88"
=======
          "reference" : "Patient/1707329107421838000.4418615f-b49f-442f-9ccb-975b1dac83e9"
        }
      }
    },
    {
      "fullUrl" : "DiagnosticReport/1707329107598565000.f418cd09-b0da-484d-80e6-a0c8c1826046",
      "resource" : {
        "resourceType" : "DiagnosticReport",
        "id" : "1707329107598565000.f418cd09-b0da-484d-80e6-a0c8c1826046",
        "basedOn" : [
          {
            "reference" : "ServiceRequest/1707329107437495000.a5476737-941e-43d8-bec5-34d80fa74207"
>>>>>>> c428a05f
          }
        ],
        "status" : "final",
        "code" : {
          "coding" : [
            {
              "extension" : [
                {
                  "url" : "https://reportstream.cdc.gov/fhir/StructureDefinition/cwe-coding",
                  "valueString" : "coding"
                }
              ],
              "code" : "TEST"
            }
          ]
        },
        "subject" : {
<<<<<<< HEAD
          "reference" : "Patient/1707498280037544000.2d2c0168-f1c7-4b02-84ab-c1d3315bb8d8"
=======
          "reference" : "Patient/1707329107421838000.4418615f-b49f-442f-9ccb-975b1dac83e9"
>>>>>>> c428a05f
        }
      }
    }
  ]
}<|MERGE_RESOLUTION|>--- conflicted
+++ resolved
@@ -1,21 +1,15 @@
 {
   "resourceType" : "Bundle",
-<<<<<<< HEAD
-  "id" : "1707498278901880000.b1d8cfb5-e8c4-4d82-8fee-c452aaafdc73",
-  "meta" : {
-    "lastUpdated" : "2024-02-09T11:04:38.928-06:00"
-=======
   "id" : "1707329106985422000.3ce00d82-6f16-49d5-8634-a961d869a6de",
   "meta" : {
     "lastUpdated" : "2024-02-07T13:05:06.993-05:00"
->>>>>>> c428a05f
   },
   "identifier" : {
     "system" : "https://reportstream.cdc.gov/prime-router",
     "value" : "12345"
   },
   "type" : "message",
-  "timestamp" : "2023-05-01T09:25:31.000-05:00",
+  "timestamp" : "2023-05-01T10:25:31.000-04:00",
   "entry" : [
     {
       "fullUrl" : "MessageHeader/827ccb0e-ea8a-306c-8c34-a16891f84e7b",
@@ -47,11 +41,7 @@
           "display" : "ORU^R01^ORU_R01"
         },
         "sender" : {
-<<<<<<< HEAD
-          "reference" : "Organization/1707498279058634000.a32ecfbf-dedf-4f20-bfd3-c8f0c8ad54d0"
-=======
           "reference" : "Organization/1707329107036830000.e245c92b-8e2c-4879-97e0-b6743ce2230c"
->>>>>>> c428a05f
         },
         "source" : {
           "_endpoint" : {
@@ -66,17 +56,10 @@
       }
     },
     {
-<<<<<<< HEAD
-      "fullUrl" : "Organization/1707498279058634000.a32ecfbf-dedf-4f20-bfd3-c8f0c8ad54d0",
-      "resource" : {
-        "resourceType" : "Organization",
-        "id" : "1707498279058634000.a32ecfbf-dedf-4f20-bfd3-c8f0c8ad54d0",
-=======
       "fullUrl" : "Organization/1707329107036830000.e245c92b-8e2c-4879-97e0-b6743ce2230c",
       "resource" : {
         "resourceType" : "Organization",
         "id" : "1707329107036830000.e245c92b-8e2c-4879-97e0-b6743ce2230c",
->>>>>>> c428a05f
         "address" : [
           {
             "country" : "USA"
@@ -85,27 +68,16 @@
       }
     },
     {
-<<<<<<< HEAD
-      "fullUrl" : "Provenance/1707498279962737000.d8bfb675-a2a6-4fd8-8422-8942d75b36f3",
-      "resource" : {
-        "resourceType" : "Provenance",
-        "id" : "1707498279962737000.d8bfb675-a2a6-4fd8-8422-8942d75b36f3",
-=======
       "fullUrl" : "Provenance/1707329107370203000.749c5a91-32ac-4eea-96c3-ff8882887555",
       "resource" : {
         "resourceType" : "Provenance",
         "id" : "1707329107370203000.749c5a91-32ac-4eea-96c3-ff8882887555",
->>>>>>> c428a05f
         "target" : [
           {
             "reference" : "MessageHeader/827ccb0e-ea8a-306c-8c34-a16891f84e7b"
           },
           {
-<<<<<<< HEAD
-            "reference" : "DiagnosticReport/1707498280352528000.9a7c2a7e-20e2-4440-aa4a-8f58c8de9563"
-=======
             "reference" : "DiagnosticReport/1707329107598565000.f418cd09-b0da-484d-80e6-a0c8c1826046"
->>>>>>> c428a05f
           }
         ],
         "recorded" : "2023-05-01T10:25:31-04:00",
@@ -119,19 +91,11 @@
       }
     },
     {
-<<<<<<< HEAD
-      "fullUrl" : "Provenance/1707498279978044000.846845b0-aca0-434c-8ea7-dd5b1843f4fb",
-      "resource" : {
-        "resourceType" : "Provenance",
-        "id" : "1707498279978044000.846845b0-aca0-434c-8ea7-dd5b1843f4fb",
-        "recorded" : "2024-02-09T11:04:39Z",
-=======
       "fullUrl" : "Provenance/1707329107377197000.9a0564c8-e907-4e87-a065-a9b00323b46a",
       "resource" : {
         "resourceType" : "Provenance",
         "id" : "1707329107377197000.9a0564c8-e907-4e87-a065-a9b00323b46a",
         "recorded" : "2024-02-07T13:05:07Z",
->>>>>>> c428a05f
         "policy" : [
           "http://hl7.org/fhir/uv/v2mappings/message-oru-r01-to-bundle"
         ],
@@ -153,19 +117,6 @@
               ]
             },
             "who" : {
-<<<<<<< HEAD
-              "reference" : "Organization/1707498279977635000.92174079-c88f-49ce-a26d-f3a98dcf0c17"
-            }
-          }
-        ]
-      }
-    },
-    {
-      "fullUrl" : "Organization/1707498279977635000.92174079-c88f-49ce-a26d-f3a98dcf0c17",
-      "resource" : {
-        "resourceType" : "Organization",
-        "id" : "1707498279977635000.92174079-c88f-49ce-a26d-f3a98dcf0c17",
-=======
               "reference" : "Organization/1707329107376683000.98a6d795-86a3-457f-b397-26460dde69a9"
             }
           }
@@ -177,7 +128,6 @@
       "resource" : {
         "resourceType" : "Organization",
         "id" : "1707329107376683000.98a6d795-86a3-457f-b397-26460dde69a9",
->>>>>>> c428a05f
         "identifier" : [
           {
             "value" : "CDC PRIME - Atlanta"
@@ -197,27 +147,16 @@
       }
     },
     {
-<<<<<<< HEAD
-      "fullUrl" : "Patient/1707498280037544000.2d2c0168-f1c7-4b02-84ab-c1d3315bb8d8",
-      "resource" : {
-        "resourceType" : "Patient",
-        "id" : "1707498280037544000.2d2c0168-f1c7-4b02-84ab-c1d3315bb8d8",
-=======
       "fullUrl" : "Patient/1707329107421838000.4418615f-b49f-442f-9ccb-975b1dac83e9",
       "resource" : {
         "resourceType" : "Patient",
         "id" : "1707329107421838000.4418615f-b49f-442f-9ccb-975b1dac83e9",
->>>>>>> c428a05f
         "meta" : {
           "extension" : [
             {
               "url" : "https://reportstream.cdc.gov/fhir/StructureDefinition/last-updated-facility-namespace-id",
               "valueReference" : {
-<<<<<<< HEAD
-                "reference" : "Organization/1707498280031505000.365a9292-a184-4708-9214-df6042200f53"
-=======
                 "reference" : "Organization/1707329107416493000.a1a67e47-4e46-4475-adfa-789b28e9da02"
->>>>>>> c428a05f
               }
             }
           ],
@@ -262,11 +201,7 @@
                     {
                       "url" : "https://reportstream.cdc.gov/fhir/StructureDefinition/assigning-facility",
                       "valueReference" : {
-<<<<<<< HEAD
-                        "reference" : "Organization/1707498280002731000.f254c39a-865d-4a88-b5f2-6f618754faa0"
-=======
                         "reference" : "Organization/1707329107394966000.69d1ff57-b84b-408e-9a24-17840404606b"
->>>>>>> c428a05f
                       }
                     },
                     {
@@ -312,11 +247,7 @@
                     {
                       "url" : "https://reportstream.cdc.gov/fhir/StructureDefinition/assigning-facility",
                       "valueReference" : {
-<<<<<<< HEAD
-                        "reference" : "Organization/1707498280004225000.825cb909-0201-414f-abb8-5f3e72814d17"
-=======
                         "reference" : "Organization/1707329107396160000.083db977-459b-4aed-9e23-404b4baadabf"
->>>>>>> c428a05f
                       }
                     },
                     {
@@ -417,27 +348,6 @@
                   ],
                   "text" : "TEST"
                 }
-              },
-              {
-                "url" : "pid-32-identity-reliability-code",
-                "valueCodeableConcept" : {
-                  "coding" : [
-                    {
-                      "extension" : [
-                        {
-                          "url" : "https://reportstream.cdc.gov/fhir/StructureDefinition/cwe-coding",
-                          "valueString" : "coding"
-                        },
-                        {
-                          "url" : "https://reportstream.cdc.gov/fhir/StructureDefinition/cwe-coding-system",
-                          "valueString" : "HL70445"
-                        }
-                      ],
-                      "code" : "AL",
-                      "display" : "Patient/Person Name is an Alias"
-                    }
-                  ]
-                }
               }
             ]
           },
@@ -752,29 +662,6 @@
             }
           },
           {
-            "url" : "http://ibm.com/fhir/cdm/StructureDefinition/local-race-cd",
-            "valueCodeableConcept" : {
-              "coding" : [
-                {
-                  "extension" : [
-                    {
-                      "url" : "https://reportstream.cdc.gov/fhir/StructureDefinition/cwe-coding",
-                      "valueString" : "coding"
-                    },
-                    {
-                      "url" : "https://reportstream.cdc.gov/fhir/StructureDefinition/cwe-coding-system",
-                      "valueString" : "HL70005"
-                    }
-                  ],
-                  "system" : "http://terminology.hl7.org/CodeSystem/v3-Race",
-                  "version" : "2.5.1",
-                  "code" : "1002-5",
-                  "display" : "American Indian or Alaska Native"
-                }
-              ]
-            }
-          },
-          {
             "url" : "http://hl7.org/fhir/StructureDefinition/patient-religion",
             "valueCodeableConcept" : {
               "extension" : [
@@ -889,8 +776,8 @@
                   ],
                   "system" : "http://terminology.hl7.org/CodeSystem/v2-0189",
                   "version" : "2.5.1",
-                  "code" : "U",
-                  "display" : "Unknown"
+                  "code" : "N",
+                  "display" : "Not Hispanic or Latino"
                 },
                 {
                   "extension" : [
@@ -905,8 +792,8 @@
                   ],
                   "system" : "https://terminology.hl7.org/CodeSystem-v2-0396.html#v2-0396-99zzzorL",
                   "version" : "4",
-                  "code" : "U",
-                  "display" : "Unknown"
+                  "code" : "NH",
+                  "display" : "Non hispanic"
                 }
               ]
             }
@@ -1190,11 +1077,7 @@
               {
                 "url" : "https://reportstream.cdc.gov/fhir/StructureDefinition/assigning-facility",
                 "valueReference" : {
-<<<<<<< HEAD
-                  "reference" : "Organization/1707498279989828000.683666dc-b726-446d-836e-4e194c0aedd7"
-=======
                   "reference" : "Organization/1707329107384440000.8d085974-81ba-472b-9c0e-334d0859ca12"
->>>>>>> c428a05f
                 }
               },
               {
@@ -1237,11 +1120,7 @@
               {
                 "url" : "https://reportstream.cdc.gov/fhir/StructureDefinition/assigning-facility",
                 "valueReference" : {
-<<<<<<< HEAD
-                  "reference" : "Organization/1707498279991830000.b6f6fc34-81aa-4fe8-a94a-47873387d334"
-=======
                   "reference" : "Organization/1707329107386362000.8f963b9c-1037-4d0e-9799-28d6a3ddb67f"
->>>>>>> c428a05f
                 }
               },
               {
@@ -1781,21 +1660,13 @@
         "link" : [
           {
             "other" : {
-<<<<<<< HEAD
-              "reference" : "RelatedPerson/1707498280021633000.5a183479-467d-4e0d-826e-24eef7c7cba5"
-=======
               "reference" : "RelatedPerson/1707329107410844000.82a8fdcb-75f6-4db3-8bb6-78dd054ba03c"
->>>>>>> c428a05f
             },
             "type" : "seealso"
           },
           {
             "other" : {
-<<<<<<< HEAD
-              "reference" : "RelatedPerson/1707498280022468000.87b6cea3-e27f-45dd-9df2-5f5f913ff241"
-=======
               "reference" : "RelatedPerson/1707329107411723000.a9804767-12fe-4bf0-b4ab-ce06cf038847"
->>>>>>> c428a05f
             },
             "type" : "seealso"
           }
@@ -1803,17 +1674,10 @@
       }
     },
     {
-<<<<<<< HEAD
-      "fullUrl" : "Organization/1707498279989828000.683666dc-b726-446d-836e-4e194c0aedd7",
-      "resource" : {
-        "resourceType" : "Organization",
-        "id" : "1707498279989828000.683666dc-b726-446d-836e-4e194c0aedd7",
-=======
       "fullUrl" : "Organization/1707329107384440000.8d085974-81ba-472b-9c0e-334d0859ca12",
       "resource" : {
         "resourceType" : "Organization",
         "id" : "1707329107384440000.8d085974-81ba-472b-9c0e-334d0859ca12",
->>>>>>> c428a05f
         "identifier" : [
           {
             "extension" : [
@@ -1846,17 +1710,10 @@
       }
     },
     {
-<<<<<<< HEAD
-      "fullUrl" : "Organization/1707498279991830000.b6f6fc34-81aa-4fe8-a94a-47873387d334",
-      "resource" : {
-        "resourceType" : "Organization",
-        "id" : "1707498279991830000.b6f6fc34-81aa-4fe8-a94a-47873387d334",
-=======
       "fullUrl" : "Organization/1707329107386362000.8f963b9c-1037-4d0e-9799-28d6a3ddb67f",
       "resource" : {
         "resourceType" : "Organization",
         "id" : "1707329107386362000.8f963b9c-1037-4d0e-9799-28d6a3ddb67f",
->>>>>>> c428a05f
         "identifier" : [
           {
             "extension" : [
@@ -1889,17 +1746,10 @@
       }
     },
     {
-<<<<<<< HEAD
-      "fullUrl" : "Organization/1707498280002731000.f254c39a-865d-4a88-b5f2-6f618754faa0",
-      "resource" : {
-        "resourceType" : "Organization",
-        "id" : "1707498280002731000.f254c39a-865d-4a88-b5f2-6f618754faa0",
-=======
       "fullUrl" : "Organization/1707329107394966000.69d1ff57-b84b-408e-9a24-17840404606b",
       "resource" : {
         "resourceType" : "Organization",
         "id" : "1707329107394966000.69d1ff57-b84b-408e-9a24-17840404606b",
->>>>>>> c428a05f
         "identifier" : [
           {
             "extension" : [
@@ -1932,17 +1782,10 @@
       }
     },
     {
-<<<<<<< HEAD
-      "fullUrl" : "Organization/1707498280004225000.825cb909-0201-414f-abb8-5f3e72814d17",
-      "resource" : {
-        "resourceType" : "Organization",
-        "id" : "1707498280004225000.825cb909-0201-414f-abb8-5f3e72814d17",
-=======
       "fullUrl" : "Organization/1707329107396160000.083db977-459b-4aed-9e23-404b4baadabf",
       "resource" : {
         "resourceType" : "Organization",
         "id" : "1707329107396160000.083db977-459b-4aed-9e23-404b4baadabf",
->>>>>>> c428a05f
         "identifier" : [
           {
             "extension" : [
@@ -1975,17 +1818,10 @@
       }
     },
     {
-<<<<<<< HEAD
-      "fullUrl" : "Organization/1707498280021206000.09fd1866-e1bf-4ced-963a-da68c19d18d5",
-      "resource" : {
-        "resourceType" : "Organization",
-        "id" : "1707498280021206000.09fd1866-e1bf-4ced-963a-da68c19d18d5",
-=======
       "fullUrl" : "Organization/1707329107410339000.9ec4d44b-4cc8-47a0-be65-be7f3ec2afdd",
       "resource" : {
         "resourceType" : "Organization",
         "id" : "1707329107410339000.9ec4d44b-4cc8-47a0-be65-be7f3ec2afdd",
->>>>>>> c428a05f
         "identifier" : [
           {
             "extension" : [
@@ -2018,17 +1854,10 @@
       }
     },
     {
-<<<<<<< HEAD
-      "fullUrl" : "RelatedPerson/1707498280021633000.5a183479-467d-4e0d-826e-24eef7c7cba5",
-      "resource" : {
-        "resourceType" : "RelatedPerson",
-        "id" : "1707498280021633000.5a183479-467d-4e0d-826e-24eef7c7cba5",
-=======
       "fullUrl" : "RelatedPerson/1707329107410844000.82a8fdcb-75f6-4db3-8bb6-78dd054ba03c",
       "resource" : {
         "resourceType" : "RelatedPerson",
         "id" : "1707329107410844000.82a8fdcb-75f6-4db3-8bb6-78dd054ba03c",
->>>>>>> c428a05f
         "identifier" : [
           {
             "extension" : [
@@ -2039,11 +1868,7 @@
               {
                 "url" : "https://reportstream.cdc.gov/fhir/StructureDefinition/assigning-facility",
                 "valueReference" : {
-<<<<<<< HEAD
-                  "reference" : "Organization/1707498280021206000.09fd1866-e1bf-4ced-963a-da68c19d18d5"
-=======
                   "reference" : "Organization/1707329107410339000.9ec4d44b-4cc8-47a0-be65-be7f3ec2afdd"
->>>>>>> c428a05f
                 }
               }
             ],
@@ -2077,17 +1902,10 @@
       }
     },
     {
-<<<<<<< HEAD
-      "fullUrl" : "Organization/1707498280022004000.9d1442ae-5080-4b0f-b9b4-aafd920b1e08",
-      "resource" : {
-        "resourceType" : "Organization",
-        "id" : "1707498280022004000.9d1442ae-5080-4b0f-b9b4-aafd920b1e08",
-=======
       "fullUrl" : "Organization/1707329107411315000.2ff09dc4-eea7-434b-bb74-da9d9bf6a53c",
       "resource" : {
         "resourceType" : "Organization",
         "id" : "1707329107411315000.2ff09dc4-eea7-434b-bb74-da9d9bf6a53c",
->>>>>>> c428a05f
         "identifier" : [
           {
             "extension" : [
@@ -2120,17 +1938,10 @@
       }
     },
     {
-<<<<<<< HEAD
-      "fullUrl" : "RelatedPerson/1707498280022468000.87b6cea3-e27f-45dd-9df2-5f5f913ff241",
-      "resource" : {
-        "resourceType" : "RelatedPerson",
-        "id" : "1707498280022468000.87b6cea3-e27f-45dd-9df2-5f5f913ff241",
-=======
       "fullUrl" : "RelatedPerson/1707329107411723000.a9804767-12fe-4bf0-b4ab-ce06cf038847",
       "resource" : {
         "resourceType" : "RelatedPerson",
         "id" : "1707329107411723000.a9804767-12fe-4bf0-b4ab-ce06cf038847",
->>>>>>> c428a05f
         "identifier" : [
           {
             "extension" : [
@@ -2141,11 +1952,7 @@
               {
                 "url" : "https://reportstream.cdc.gov/fhir/StructureDefinition/assigning-facility",
                 "valueReference" : {
-<<<<<<< HEAD
-                  "reference" : "Organization/1707498280022004000.9d1442ae-5080-4b0f-b9b4-aafd920b1e08"
-=======
                   "reference" : "Organization/1707329107411315000.2ff09dc4-eea7-434b-bb74-da9d9bf6a53c"
->>>>>>> c428a05f
                 }
               }
             ],
@@ -2179,17 +1986,10 @@
       }
     },
     {
-<<<<<<< HEAD
-      "fullUrl" : "Organization/1707498280031505000.365a9292-a184-4708-9214-df6042200f53",
-      "resource" : {
-        "resourceType" : "Organization",
-        "id" : "1707498280031505000.365a9292-a184-4708-9214-df6042200f53",
-=======
       "fullUrl" : "Organization/1707329107416493000.a1a67e47-4e46-4475-adfa-789b28e9da02",
       "resource" : {
         "resourceType" : "Organization",
         "id" : "1707329107416493000.a1a67e47-4e46-4475-adfa-789b28e9da02",
->>>>>>> c428a05f
         "identifier" : [
           {
             "extension" : [
@@ -2222,19 +2022,6 @@
       }
     },
     {
-<<<<<<< HEAD
-      "fullUrl" : "Provenance/1707498280054117000.9657c9c8-4d8d-435e-a7ab-5266da2de504",
-      "resource" : {
-        "resourceType" : "Provenance",
-        "id" : "1707498280054117000.9657c9c8-4d8d-435e-a7ab-5266da2de504",
-        "target" : [
-          {
-            "reference" : "Patient/1707498280037544000.2d2c0168-f1c7-4b02-84ab-c1d3315bb8d8"
-          }
-        ],
-        "occurredDateTime" : "2012-06-17T00:00:00-05:00",
-        "recorded" : "2024-02-09T11:04:40Z",
-=======
       "fullUrl" : "Provenance/1707329107433488000.efbae313-22b6-440e-92eb-f2e05d895cae",
       "resource" : {
         "resourceType" : "Provenance",
@@ -2246,7 +2033,6 @@
         ],
         "occurredDateTime" : "2012-06-17T00:00:00-05:00",
         "recorded" : "2024-02-07T13:05:07Z",
->>>>>>> c428a05f
         "activity" : {
           "coding" : [
             {
@@ -2266,19 +2052,6 @@
               ]
             },
             "who" : {
-<<<<<<< HEAD
-              "reference" : "Organization/1707498280053634000.175c801f-0e08-4b83-b094-ab876878b1b2"
-            }
-          }
-        ]
-      }
-    },
-    {
-      "fullUrl" : "Organization/1707498280053634000.175c801f-0e08-4b83-b094-ab876878b1b2",
-      "resource" : {
-        "resourceType" : "Organization",
-        "id" : "1707498280053634000.175c801f-0e08-4b83-b094-ab876878b1b2",
-=======
               "reference" : "Organization/1707329107432993000.b611aa82-2a1b-4628-8b2f-d7dd9148ae89"
             }
           }
@@ -2290,7 +2063,6 @@
       "resource" : {
         "resourceType" : "Organization",
         "id" : "1707329107432993000.b611aa82-2a1b-4628-8b2f-d7dd9148ae89",
->>>>>>> c428a05f
         "identifier" : [
           {
             "extension" : [
@@ -2323,17 +2095,10 @@
       }
     },
     {
-<<<<<<< HEAD
-      "fullUrl" : "ServiceRequest/1707498280060734000.9678694d-5763-4cd2-9976-13d85c4a0c88",
-      "resource" : {
-        "resourceType" : "ServiceRequest",
-        "id" : "1707498280060734000.9678694d-5763-4cd2-9976-13d85c4a0c88",
-=======
       "fullUrl" : "ServiceRequest/1707329107437495000.a5476737-941e-43d8-bec5-34d80fa74207",
       "resource" : {
         "resourceType" : "ServiceRequest",
         "id" : "1707329107437495000.a5476737-941e-43d8-bec5-34d80fa74207",
->>>>>>> c428a05f
         "status" : "unknown",
         "code" : {
           "coding" : [
@@ -2349,20 +2114,6 @@
           ]
         },
         "subject" : {
-<<<<<<< HEAD
-          "reference" : "Patient/1707498280037544000.2d2c0168-f1c7-4b02-84ab-c1d3315bb8d8"
-        }
-      }
-    },
-    {
-      "fullUrl" : "DiagnosticReport/1707498280352528000.9a7c2a7e-20e2-4440-aa4a-8f58c8de9563",
-      "resource" : {
-        "resourceType" : "DiagnosticReport",
-        "id" : "1707498280352528000.9a7c2a7e-20e2-4440-aa4a-8f58c8de9563",
-        "basedOn" : [
-          {
-            "reference" : "ServiceRequest/1707498280060734000.9678694d-5763-4cd2-9976-13d85c4a0c88"
-=======
           "reference" : "Patient/1707329107421838000.4418615f-b49f-442f-9ccb-975b1dac83e9"
         }
       }
@@ -2375,7 +2126,6 @@
         "basedOn" : [
           {
             "reference" : "ServiceRequest/1707329107437495000.a5476737-941e-43d8-bec5-34d80fa74207"
->>>>>>> c428a05f
           }
         ],
         "status" : "final",
@@ -2393,11 +2143,7 @@
           ]
         },
         "subject" : {
-<<<<<<< HEAD
-          "reference" : "Patient/1707498280037544000.2d2c0168-f1c7-4b02-84ab-c1d3315bb8d8"
-=======
           "reference" : "Patient/1707329107421838000.4418615f-b49f-442f-9ccb-975b1dac83e9"
->>>>>>> c428a05f
         }
       }
     }
