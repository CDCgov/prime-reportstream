--- conflicted
+++ resolved
@@ -1,279 +1,14 @@
 {
   "resourceType" : "Bundle",
-<<<<<<< HEAD
-  "id" : "1707789614092843000.85f4dcea-12df-42b9-8dbd-3794377cd36c",
-  "meta" : {
-    "lastUpdated" : "2024-02-12T20:00:14.097-06:00"
-=======
   "id" : "1707834546086492000.5fb9c352-0f1d-4119-9008-94be2a4cc207",
   "meta" : {
     "lastUpdated" : "2024-02-13T09:29:06.093-05:00"
->>>>>>> 9d88e4f6
   },
   "identifier" : {
     "system" : "https://reportstream.cdc.gov/prime-router",
     "value" : "12345"
   },
   "type" : "message",
-<<<<<<< HEAD
-  "timestamp" : "2023-05-01T09:25:31.000-05:00",
-  "entry" : [
-    {
-      "fullUrl" : "MessageHeader/827ccb0e-ea8a-306c-8c34-a16891f84e7b",
-      "resource" : {
-        "resourceType" : "MessageHeader",
-        "id" : "827ccb0e-ea8a-306c-8c34-a16891f84e7b",
-        "extension" : [
-          {
-            "url" : "https://reportstream.cdc.gov/fhir/StructureDefinition/encoding-characters",
-            "valueString" : "^~\\&#"
-          },
-          {
-            "url" : "https://reportstream.cdc.gov/fhir/StructureDefinition/character-set",
-            "valueString" : "UNICODE UTF-8"
-          },
-          {
-            "url" : "https://reportstream.cdc.gov/fhir/StructureDefinition/msh-message-header",
-            "extension" : [
-              {
-                "url" : "MSH.7",
-                "valueString" : "20230501102531-0400"
-              }
-            ]
-          }
-        ],
-        "eventCoding" : {
-          "system" : "http://terminology.hl7.org/CodeSystem/v2-0003",
-          "code" : "R01",
-          "display" : "ORU^R01^ORU_R01"
-        },
-        "sender" : {
-          "reference" : "Organization/1707789614133856000.f47e0b66-c7b0-4a63-8468-1386467f8f36"
-        },
-        "source" : {
-          "_endpoint" : {
-            "extension" : [
-              {
-                "url" : "http://hl7.org/fhir/StructureDefinition/data-absent-reason",
-                "valueCode" : "unknown"
-              }
-            ]
-          }
-        }
-      }
-    },
-    {
-      "fullUrl" : "Organization/1707789614133856000.f47e0b66-c7b0-4a63-8468-1386467f8f36",
-      "resource" : {
-        "resourceType" : "Organization",
-        "id" : "1707789614133856000.f47e0b66-c7b0-4a63-8468-1386467f8f36",
-        "address" : [
-          {
-            "country" : "USA"
-          }
-        ]
-      }
-    },
-    {
-      "fullUrl" : "Provenance/1707789614462565000.bf3b56b7-5a69-473e-b7a9-9b10e62813b8",
-      "resource" : {
-        "resourceType" : "Provenance",
-        "id" : "1707789614462565000.bf3b56b7-5a69-473e-b7a9-9b10e62813b8",
-        "target" : [
-          {
-            "reference" : "MessageHeader/827ccb0e-ea8a-306c-8c34-a16891f84e7b"
-          },
-          {
-            "reference" : "DiagnosticReport/1707789614644499000.6a3993c4-d036-42a4-8cc7-f58d33ec23e7"
-          }
-        ],
-        "recorded" : "2023-05-01T10:25:31-04:00",
-        "activity" : {
-          "coding" : [
-            {
-              "display" : "ORU^R01^ORU_R01"
-            }
-          ]
-        }
-      }
-    },
-    {
-      "fullUrl" : "Provenance/1707789614471661000.87825bc2-5ac4-434f-8cda-751fe7523f93",
-      "resource" : {
-        "resourceType" : "Provenance",
-        "id" : "1707789614471661000.87825bc2-5ac4-434f-8cda-751fe7523f93",
-        "recorded" : "2024-02-12T20:00:14Z",
-        "policy" : [
-          "http://hl7.org/fhir/uv/v2mappings/message-oru-r01-to-bundle"
-        ],
-        "activity" : {
-          "coding" : [
-            {
-              "code" : "v2-FHIR transformation"
-            }
-          ]
-        },
-        "agent" : [
-          {
-            "type" : {
-              "coding" : [
-                {
-                  "system" : "http://terminology.hl7.org/CodeSystem/provenance-participant-type",
-                  "code" : "assembler"
-                }
-              ]
-            },
-            "who" : {
-              "reference" : "Organization/1707789614471213000.0f4f8df4-671c-4d0e-9e2f-caa79ae232d7"
-            }
-          }
-        ]
-      }
-    },
-    {
-      "fullUrl" : "Organization/1707789614471213000.0f4f8df4-671c-4d0e-9e2f-caa79ae232d7",
-      "resource" : {
-        "resourceType" : "Organization",
-        "id" : "1707789614471213000.0f4f8df4-671c-4d0e-9e2f-caa79ae232d7",
-        "identifier" : [
-          {
-            "value" : "CDC PRIME - Atlanta"
-          },
-          {
-            "type" : {
-              "coding" : [
-                {
-                  "system" : "http://terminology.hl7.org/CodeSystem/v2-0301"
-                }
-              ]
-            },
-            "system" : "urn:ietf:rfc:3986",
-            "value" : "2.16.840.1.114222.4.1.237821"
-          }
-        ]
-      }
-    },
-    {
-      "fullUrl" : "Patient/1707789614485837000.07286783-4da2-4d57-a589-56361007c94c",
-      "resource" : {
-        "resourceType" : "Patient",
-        "id" : "1707789614485837000.07286783-4da2-4d57-a589-56361007c94c",
-        "extension" : [
-          {
-            "url" : "https://reportstream.cdc.gov/fhir/StructureDefinition/pid-patient",
-            "extension" : [
-              {
-                "url" : "pid-30-patient-death-indicator",
-                "valueString" : "N"
-              }
-            ]
-          }
-        ],
-        "deceasedDateTime" : "2012-06-17T00:00:00-05:00",
-        "_deceasedDateTime" : {
-          "extension" : [
-            {
-              "url" : "https://reportstream.cdc.gov/fhir/StructureDefinition/hl7v2-date-time",
-              "valueString" : "201206170000-0500"
-            }
-          ]
-        }
-      }
-    },
-    {
-      "fullUrl" : "Provenance/1707789614486783000.67387fc8-c29a-4295-8040-065de89dbfd9",
-      "resource" : {
-        "resourceType" : "Provenance",
-        "id" : "1707789614486783000.67387fc8-c29a-4295-8040-065de89dbfd9",
-        "target" : [
-          {
-            "reference" : "Patient/1707789614485837000.07286783-4da2-4d57-a589-56361007c94c"
-          }
-        ],
-        "recorded" : "2024-02-12T20:00:14Z",
-        "activity" : {
-          "coding" : [
-            {
-              "system" : "https://terminology.hl7.org/CodeSystem/v3-DataOperation",
-              "code" : "UPDATE"
-            }
-          ]
-        }
-      }
-    },
-    {
-      "fullUrl" : "Specimen/1707789614488240000.33f332c5-044b-4d29-96af-7181a548d4f8",
-      "resource" : {
-        "resourceType" : "Specimen",
-        "id" : "1707789614488240000.33f332c5-044b-4d29-96af-7181a548d4f8",
-        "extension" : [
-          {
-            "url" : "https://reportstream.cdc.gov/fhir/StructureDefinition/hl7v2Segment",
-            "valueString" : "OBR"
-          }
-        ]
-      }
-    },
-    {
-      "fullUrl" : "ServiceRequest/1707789614641139000.ecca9b52-4321-45bd-80d4-09834c60a750",
-      "resource" : {
-        "resourceType" : "ServiceRequest",
-        "id" : "1707789614641139000.ecca9b52-4321-45bd-80d4-09834c60a750",
-        "status" : "unknown",
-        "code" : {
-          "coding" : [
-            {
-              "extension" : [
-                {
-                  "url" : "https://reportstream.cdc.gov/fhir/StructureDefinition/cwe-coding",
-                  "valueString" : "coding"
-                }
-              ],
-              "code" : "TEST"
-            }
-          ]
-        },
-        "subject" : {
-          "reference" : "Patient/1707789614485837000.07286783-4da2-4d57-a589-56361007c94c"
-        }
-      }
-    },
-    {
-      "fullUrl" : "DiagnosticReport/1707789614644499000.6a3993c4-d036-42a4-8cc7-f58d33ec23e7",
-      "resource" : {
-        "resourceType" : "DiagnosticReport",
-        "id" : "1707789614644499000.6a3993c4-d036-42a4-8cc7-f58d33ec23e7",
-        "basedOn" : [
-          {
-            "reference" : "ServiceRequest/1707789614641139000.ecca9b52-4321-45bd-80d4-09834c60a750"
-          }
-        ],
-        "status" : "final",
-        "code" : {
-          "coding" : [
-            {
-              "extension" : [
-                {
-                  "url" : "https://reportstream.cdc.gov/fhir/StructureDefinition/cwe-coding",
-                  "valueString" : "coding"
-                }
-              ],
-              "code" : "TEST"
-            }
-          ]
-        },
-        "subject" : {
-          "reference" : "Patient/1707789614485837000.07286783-4da2-4d57-a589-56361007c94c"
-        },
-        "specimen" : [
-          {
-            "reference" : "Specimen/1707789614488240000.33f332c5-044b-4d29-96af-7181a548d4f8"
-          }
-        ]
-      }
-    }
-  ]
-=======
   "timestamp" : "2023-05-01T10:25:31.000-04:00",
   "entry" : [ {
     "fullUrl" : "MessageHeader/827ccb0e-ea8a-306c-8c34-a16891f84e7b",
@@ -468,5 +203,4 @@
       } ]
     }
   } ]
->>>>>>> 9d88e4f6
 }