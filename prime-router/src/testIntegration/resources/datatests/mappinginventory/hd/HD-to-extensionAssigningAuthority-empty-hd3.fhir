--- conflicted
+++ resolved
@@ -1,25 +1,15 @@
 {
   "resourceType" : "Bundle",
-<<<<<<< HEAD
-  "id" : "1707428063726170000.fd9ccff1-acd8-4fde-84e0-24e24b889887",
-  "meta" : {
-    "lastUpdated" : "2024-02-08T16:34:23.733-05:00"
-=======
   "id" : "1707767736327701000.7c0279f8-299a-4ce3-bebc-3a7c0e7217a5",
   "meta" : {
     "lastUpdated" : "2024-02-12T13:55:36.336-06:00"
->>>>>>> 44104ccc
   },
   "identifier" : {
     "system" : "https://reportstream.cdc.gov/prime-router",
     "value" : "3003786103_4988249_33033"
   },
   "type" : "message",
-<<<<<<< HEAD
-  "timestamp" : "2023-05-01T10:25:31.000-04:00",
-=======
   "timestamp" : "2023-05-01T09:25:31.000-05:00",
->>>>>>> 44104ccc
   "entry" : [ {
     "fullUrl" : "MessageHeader/0993dd0b-6ce5-3caf-a177-0b81cc780c18",
     "resource" : {
@@ -49,16 +39,6 @@
         }
       },
       "responsible" : {
-<<<<<<< HEAD
-        "reference" : "Organization/1707428063800574000.fd9600db-2c2f-48f3-a640-aeab69193d78"
-      }
-    }
-  }, {
-    "fullUrl" : "Organization/1707428063800574000.fd9600db-2c2f-48f3-a640-aeab69193d78",
-    "resource" : {
-      "resourceType" : "Organization",
-      "id" : "1707428063800574000.fd9600db-2c2f-48f3-a640-aeab69193d78",
-=======
         "reference" : "Organization/1707767736425860000.95169c27-fdf5-48e7-bf84-72193d46f23f"
       }
     }
@@ -67,7 +47,6 @@
     "resource" : {
       "resourceType" : "Organization",
       "id" : "1707767736425860000.95169c27-fdf5-48e7-bf84-72193d46f23f",
->>>>>>> 44104ccc
       "identifier" : [ {
         "extension" : [ {
           "url" : "https://reportstream.cdc.gov/fhir/StructureDefinition/assigning-authority",
@@ -84,17 +63,10 @@
       } ]
     }
   }, {
-<<<<<<< HEAD
-    "fullUrl" : "Provenance/1707428064159907000.d1f4e066-2587-4c7c-8de0-a8e09cebf693",
-    "resource" : {
-      "resourceType" : "Provenance",
-      "id" : "1707428064159907000.d1f4e066-2587-4c7c-8de0-a8e09cebf693",
-=======
     "fullUrl" : "Provenance/1707767736923703000.591779eb-0e8c-4506-aa67-052954434ec7",
     "resource" : {
       "resourceType" : "Provenance",
       "id" : "1707767736923703000.591779eb-0e8c-4506-aa67-052954434ec7",
->>>>>>> 44104ccc
       "target" : [ {
         "reference" : "MessageHeader/0993dd0b-6ce5-3caf-a177-0b81cc780c18"
       } ],
@@ -112,17 +84,6 @@
           } ]
         },
         "who" : {
-<<<<<<< HEAD
-          "reference" : "Organization/1707428064159331000.712809b5-e519-416b-bda0-dcb65bcbae0e"
-        }
-      } ]
-    }
-  }, {
-    "fullUrl" : "Organization/1707428064159331000.712809b5-e519-416b-bda0-dcb65bcbae0e",
-    "resource" : {
-      "resourceType" : "Organization",
-      "id" : "1707428064159331000.712809b5-e519-416b-bda0-dcb65bcbae0e",
-=======
           "reference" : "Organization/1707767736922986000.7374923e-79ad-4a1f-a3a3-88ad4c2b2e5d"
         }
       } ]
@@ -132,7 +93,6 @@
     "resource" : {
       "resourceType" : "Organization",
       "id" : "1707767736922986000.7374923e-79ad-4a1f-a3a3-88ad4c2b2e5d",
->>>>>>> 44104ccc
       "identifier" : [ {
         "extension" : [ {
           "url" : "https://reportstream.cdc.gov/fhir/StructureDefinition/assigning-authority",
@@ -149,19 +109,11 @@
       } ]
     }
   }, {
-<<<<<<< HEAD
-    "fullUrl" : "Provenance/1707428064169482000.bfdea98b-9339-4a15-bca7-35fcb3d26d92",
-    "resource" : {
-      "resourceType" : "Provenance",
-      "id" : "1707428064169482000.bfdea98b-9339-4a15-bca7-35fcb3d26d92",
-      "recorded" : "2024-02-08T16:34:24Z",
-=======
     "fullUrl" : "Provenance/1707767736938467000.bf6bbe0f-d4d3-416c-a75d-41e9dcf3626c",
     "resource" : {
       "resourceType" : "Provenance",
       "id" : "1707767736938467000.bf6bbe0f-d4d3-416c-a75d-41e9dcf3626c",
       "recorded" : "2024-02-12T13:55:36Z",
->>>>>>> 44104ccc
       "policy" : [ "http://hl7.org/fhir/uv/v2mappings/message-oru-r01-to-bundle" ],
       "activity" : {
         "coding" : [ {
@@ -176,17 +128,6 @@
           } ]
         },
         "who" : {
-<<<<<<< HEAD
-          "reference" : "Organization/1707428064168951000.a531f90b-9c54-46a2-8562-b990be0f8acd"
-        }
-      } ]
-    }
-  }, {
-    "fullUrl" : "Organization/1707428064168951000.a531f90b-9c54-46a2-8562-b990be0f8acd",
-    "resource" : {
-      "resourceType" : "Organization",
-      "id" : "1707428064168951000.a531f90b-9c54-46a2-8562-b990be0f8acd",
-=======
           "reference" : "Organization/1707767736937275000.7aa651ca-b3bb-45c2-aac7-9281c7f2a795"
         }
       } ]
@@ -196,7 +137,6 @@
     "resource" : {
       "resourceType" : "Organization",
       "id" : "1707767736937275000.7aa651ca-b3bb-45c2-aac7-9281c7f2a795",
->>>>>>> 44104ccc
       "identifier" : [ {
         "value" : "CDC PRIME - Atlanta"
       }, {
