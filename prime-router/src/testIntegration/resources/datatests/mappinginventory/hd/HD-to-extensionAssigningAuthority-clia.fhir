{
  "resourceType" : "Bundle",
<<<<<<< HEAD
  "id" : "1707428054074458000.2177daea-ac73-4782-931d-ef64c5b33711",
  "meta" : {
    "lastUpdated" : "2024-02-08T16:34:14.082-05:00"
=======
  "id" : "1707767721660433000.6ec1d009-ed89-4992-a200-f30407d8fe12",
  "meta" : {
    "lastUpdated" : "2024-02-12T13:55:21.671-06:00"
>>>>>>> 44104ccc
  },
  "identifier" : {
    "system" : "https://reportstream.cdc.gov/prime-router",
    "value" : "3003786103_4988249_33033"
  },
  "type" : "message",
<<<<<<< HEAD
  "timestamp" : "2023-05-01T10:25:31.000-04:00",
=======
  "timestamp" : "2023-05-01T09:25:31.000-05:00",
>>>>>>> 44104ccc
  "entry" : [ {
    "fullUrl" : "MessageHeader/0993dd0b-6ce5-3caf-a177-0b81cc780c18",
    "resource" : {
      "resourceType" : "MessageHeader",
      "id" : "0993dd0b-6ce5-3caf-a177-0b81cc780c18",
      "extension" : [ {
        "url" : "https://reportstream.cdc.gov/fhir/StructureDefinition/encoding-characters",
        "valueString" : "^~\\&#"
      }, {
        "url" : "https://reportstream.cdc.gov/fhir/StructureDefinition/msh-message-header",
        "extension" : [ {
          "url" : "MSH.7",
          "valueString" : "20230501102531-0400"
        } ]
      } ],
      "eventCoding" : {
        "system" : "http://terminology.hl7.org/CodeSystem/v2-0003",
        "code" : "R01",
        "display" : "ORU^R01^ORU_R01"
      },
      "source" : {
        "_endpoint" : {
          "extension" : [ {
            "url" : "http://hl7.org/fhir/StructureDefinition/data-absent-reason",
            "valueCode" : "unknown"
          } ]
        }
      },
      "responsible" : {
<<<<<<< HEAD
        "reference" : "Organization/1707428054149584000.7aae929d-170b-48a6-b901-12d71a905003"
      }
    }
  }, {
    "fullUrl" : "Organization/1707428054149584000.7aae929d-170b-48a6-b901-12d71a905003",
    "resource" : {
      "resourceType" : "Organization",
      "id" : "1707428054149584000.7aae929d-170b-48a6-b901-12d71a905003",
=======
        "reference" : "Organization/1707767721771108000.3f0e3fa2-5dcb-471c-800f-6dafebddd7ab"
      }
    }
  }, {
    "fullUrl" : "Organization/1707767721771108000.3f0e3fa2-5dcb-471c-800f-6dafebddd7ab",
    "resource" : {
      "resourceType" : "Organization",
      "id" : "1707767721771108000.3f0e3fa2-5dcb-471c-800f-6dafebddd7ab",
>>>>>>> 44104ccc
      "identifier" : [ {
        "extension" : [ {
          "url" : "https://reportstream.cdc.gov/fhir/StructureDefinition/assigning-authority",
          "extension" : [ {
            "url" : "https://reportstream.cdc.gov/fhir/StructureDefinition/namespace-id",
            "valueString" : "Assigning Authority"
          }, {
            "url" : "https://reportstream.cdc.gov/fhir/StructureDefinition/universal-id-unknown-type",
            "valueCode" : "2.1.4.1"
          }, {
            "url" : "https://reportstream.cdc.gov/fhir/StructureDefinition/universal-id-type",
            "valueCode" : "CLIA"
          } ]
        } ]
      } ]
    }
  }, {
<<<<<<< HEAD
    "fullUrl" : "Provenance/1707428054507145000.f91343d9-23cb-421f-a965-63e600a67297",
    "resource" : {
      "resourceType" : "Provenance",
      "id" : "1707428054507145000.f91343d9-23cb-421f-a965-63e600a67297",
=======
    "fullUrl" : "Provenance/1707767722277108000.33344779-8ff8-41a5-89a3-6afe0099554c",
    "resource" : {
      "resourceType" : "Provenance",
      "id" : "1707767722277108000.33344779-8ff8-41a5-89a3-6afe0099554c",
>>>>>>> 44104ccc
      "target" : [ {
        "reference" : "MessageHeader/0993dd0b-6ce5-3caf-a177-0b81cc780c18"
      } ],
      "recorded" : "2023-05-01T10:25:31-04:00",
      "activity" : {
        "coding" : [ {
          "display" : "ORU^R01^ORU_R01"
        } ]
      },
      "agent" : [ {
        "type" : {
          "coding" : [ {
            "system" : "http://terminology.hl7.org/CodeSystem/provenance-participant-type",
            "code" : "author"
          } ]
        },
        "who" : {
<<<<<<< HEAD
          "reference" : "Organization/1707428054506732000.58d8e797-ed24-4f82-be2f-21409e8b36ae"
        }
      } ]
    }
  }, {
    "fullUrl" : "Organization/1707428054506732000.58d8e797-ed24-4f82-be2f-21409e8b36ae",
    "resource" : {
      "resourceType" : "Organization",
      "id" : "1707428054506732000.58d8e797-ed24-4f82-be2f-21409e8b36ae",
=======
          "reference" : "Organization/1707767722276105000.7402ae44-9ddc-4e78-b2ff-87e5435459fe"
        }
      } ]
    }
  }, {
    "fullUrl" : "Organization/1707767722276105000.7402ae44-9ddc-4e78-b2ff-87e5435459fe",
    "resource" : {
      "resourceType" : "Organization",
      "id" : "1707767722276105000.7402ae44-9ddc-4e78-b2ff-87e5435459fe",
>>>>>>> 44104ccc
      "identifier" : [ {
        "extension" : [ {
          "url" : "https://reportstream.cdc.gov/fhir/StructureDefinition/assigning-authority",
          "extension" : [ {
            "url" : "https://reportstream.cdc.gov/fhir/StructureDefinition/namespace-id",
            "valueString" : "Assigning Authority"
          }, {
            "url" : "https://reportstream.cdc.gov/fhir/StructureDefinition/universal-id-unknown-type",
            "valueCode" : "2.1.4.1"
          }, {
            "url" : "https://reportstream.cdc.gov/fhir/StructureDefinition/universal-id-type",
            "valueCode" : "CLIA"
          } ]
        } ]
      } ]
    }
  }, {
<<<<<<< HEAD
    "fullUrl" : "Provenance/1707428054515918000.35c3cfb0-5305-4513-8b00-24d8bc5c1265",
    "resource" : {
      "resourceType" : "Provenance",
      "id" : "1707428054515918000.35c3cfb0-5305-4513-8b00-24d8bc5c1265",
      "recorded" : "2024-02-08T16:34:14Z",
=======
    "fullUrl" : "Provenance/1707767722290658000.a1d2d223-b198-4420-a3f0-7670d947dd1a",
    "resource" : {
      "resourceType" : "Provenance",
      "id" : "1707767722290658000.a1d2d223-b198-4420-a3f0-7670d947dd1a",
      "recorded" : "2024-02-12T13:55:22Z",
>>>>>>> 44104ccc
      "policy" : [ "http://hl7.org/fhir/uv/v2mappings/message-oru-r01-to-bundle" ],
      "activity" : {
        "coding" : [ {
          "code" : "v2-FHIR transformation"
        } ]
      },
      "agent" : [ {
        "type" : {
          "coding" : [ {
            "system" : "http://terminology.hl7.org/CodeSystem/provenance-participant-type",
            "code" : "assembler"
          } ]
        },
        "who" : {
<<<<<<< HEAD
          "reference" : "Organization/1707428054515439000.bfc1fe16-31ab-4b71-a14f-8c800aa848bd"
        }
      } ]
    }
  }, {
    "fullUrl" : "Organization/1707428054515439000.bfc1fe16-31ab-4b71-a14f-8c800aa848bd",
    "resource" : {
      "resourceType" : "Organization",
      "id" : "1707428054515439000.bfc1fe16-31ab-4b71-a14f-8c800aa848bd",
=======
          "reference" : "Organization/1707767722289771000.a29aa929-68f9-4cad-9b72-4b3f7aafae6f"
        }
      } ]
    }
  }, {
    "fullUrl" : "Organization/1707767722289771000.a29aa929-68f9-4cad-9b72-4b3f7aafae6f",
    "resource" : {
      "resourceType" : "Organization",
      "id" : "1707767722289771000.a29aa929-68f9-4cad-9b72-4b3f7aafae6f",
>>>>>>> 44104ccc
      "identifier" : [ {
        "value" : "CDC PRIME - Atlanta"
      }, {
        "type" : {
          "coding" : [ {
            "system" : "http://terminology.hl7.org/CodeSystem/v2-0301"
          } ]
        },
        "system" : "urn:ietf:rfc:3986",
        "value" : "2.16.840.1.114222.4.1.237821"
      } ]
    }
  } ]
}<|MERGE_RESOLUTION|>--- conflicted
+++ resolved
@@ -1,25 +1,15 @@
 {
   "resourceType" : "Bundle",
-<<<<<<< HEAD
-  "id" : "1707428054074458000.2177daea-ac73-4782-931d-ef64c5b33711",
-  "meta" : {
-    "lastUpdated" : "2024-02-08T16:34:14.082-05:00"
-=======
   "id" : "1707767721660433000.6ec1d009-ed89-4992-a200-f30407d8fe12",
   "meta" : {
     "lastUpdated" : "2024-02-12T13:55:21.671-06:00"
->>>>>>> 44104ccc
   },
   "identifier" : {
     "system" : "https://reportstream.cdc.gov/prime-router",
     "value" : "3003786103_4988249_33033"
   },
   "type" : "message",
-<<<<<<< HEAD
-  "timestamp" : "2023-05-01T10:25:31.000-04:00",
-=======
   "timestamp" : "2023-05-01T09:25:31.000-05:00",
->>>>>>> 44104ccc
   "entry" : [ {
     "fullUrl" : "MessageHeader/0993dd0b-6ce5-3caf-a177-0b81cc780c18",
     "resource" : {
@@ -49,16 +39,6 @@
         }
       },
       "responsible" : {
-<<<<<<< HEAD
-        "reference" : "Organization/1707428054149584000.7aae929d-170b-48a6-b901-12d71a905003"
-      }
-    }
-  }, {
-    "fullUrl" : "Organization/1707428054149584000.7aae929d-170b-48a6-b901-12d71a905003",
-    "resource" : {
-      "resourceType" : "Organization",
-      "id" : "1707428054149584000.7aae929d-170b-48a6-b901-12d71a905003",
-=======
         "reference" : "Organization/1707767721771108000.3f0e3fa2-5dcb-471c-800f-6dafebddd7ab"
       }
     }
@@ -67,7 +47,6 @@
     "resource" : {
       "resourceType" : "Organization",
       "id" : "1707767721771108000.3f0e3fa2-5dcb-471c-800f-6dafebddd7ab",
->>>>>>> 44104ccc
       "identifier" : [ {
         "extension" : [ {
           "url" : "https://reportstream.cdc.gov/fhir/StructureDefinition/assigning-authority",
@@ -85,17 +64,10 @@
       } ]
     }
   }, {
-<<<<<<< HEAD
-    "fullUrl" : "Provenance/1707428054507145000.f91343d9-23cb-421f-a965-63e600a67297",
-    "resource" : {
-      "resourceType" : "Provenance",
-      "id" : "1707428054507145000.f91343d9-23cb-421f-a965-63e600a67297",
-=======
     "fullUrl" : "Provenance/1707767722277108000.33344779-8ff8-41a5-89a3-6afe0099554c",
     "resource" : {
       "resourceType" : "Provenance",
       "id" : "1707767722277108000.33344779-8ff8-41a5-89a3-6afe0099554c",
->>>>>>> 44104ccc
       "target" : [ {
         "reference" : "MessageHeader/0993dd0b-6ce5-3caf-a177-0b81cc780c18"
       } ],
@@ -113,17 +85,6 @@
           } ]
         },
         "who" : {
-<<<<<<< HEAD
-          "reference" : "Organization/1707428054506732000.58d8e797-ed24-4f82-be2f-21409e8b36ae"
-        }
-      } ]
-    }
-  }, {
-    "fullUrl" : "Organization/1707428054506732000.58d8e797-ed24-4f82-be2f-21409e8b36ae",
-    "resource" : {
-      "resourceType" : "Organization",
-      "id" : "1707428054506732000.58d8e797-ed24-4f82-be2f-21409e8b36ae",
-=======
           "reference" : "Organization/1707767722276105000.7402ae44-9ddc-4e78-b2ff-87e5435459fe"
         }
       } ]
@@ -133,7 +94,6 @@
     "resource" : {
       "resourceType" : "Organization",
       "id" : "1707767722276105000.7402ae44-9ddc-4e78-b2ff-87e5435459fe",
->>>>>>> 44104ccc
       "identifier" : [ {
         "extension" : [ {
           "url" : "https://reportstream.cdc.gov/fhir/StructureDefinition/assigning-authority",
@@ -151,19 +111,11 @@
       } ]
     }
   }, {
-<<<<<<< HEAD
-    "fullUrl" : "Provenance/1707428054515918000.35c3cfb0-5305-4513-8b00-24d8bc5c1265",
-    "resource" : {
-      "resourceType" : "Provenance",
-      "id" : "1707428054515918000.35c3cfb0-5305-4513-8b00-24d8bc5c1265",
-      "recorded" : "2024-02-08T16:34:14Z",
-=======
     "fullUrl" : "Provenance/1707767722290658000.a1d2d223-b198-4420-a3f0-7670d947dd1a",
     "resource" : {
       "resourceType" : "Provenance",
       "id" : "1707767722290658000.a1d2d223-b198-4420-a3f0-7670d947dd1a",
       "recorded" : "2024-02-12T13:55:22Z",
->>>>>>> 44104ccc
       "policy" : [ "http://hl7.org/fhir/uv/v2mappings/message-oru-r01-to-bundle" ],
       "activity" : {
         "coding" : [ {
@@ -178,17 +130,6 @@
           } ]
         },
         "who" : {
-<<<<<<< HEAD
-          "reference" : "Organization/1707428054515439000.bfc1fe16-31ab-4b71-a14f-8c800aa848bd"
-        }
-      } ]
-    }
-  }, {
-    "fullUrl" : "Organization/1707428054515439000.bfc1fe16-31ab-4b71-a14f-8c800aa848bd",
-    "resource" : {
-      "resourceType" : "Organization",
-      "id" : "1707428054515439000.bfc1fe16-31ab-4b71-a14f-8c800aa848bd",
-=======
           "reference" : "Organization/1707767722289771000.a29aa929-68f9-4cad-9b72-4b3f7aafae6f"
         }
       } ]
@@ -198,7 +139,6 @@
     "resource" : {
       "resourceType" : "Organization",
       "id" : "1707767722289771000.a29aa929-68f9-4cad-9b72-4b3f7aafae6f",
->>>>>>> 44104ccc
       "identifier" : [ {
         "value" : "CDC PRIME - Atlanta"
       }, {
