--- conflicted
+++ resolved
@@ -1,21 +1,15 @@
 {
   "resourceType" : "Bundle",
-<<<<<<< HEAD
-  "id" : "1707514840423745000.b5f6be42-c506-4227-aeb4-0bb288641d6e",
-  "meta" : {
-    "lastUpdated" : "2024-02-09T15:40:40.436-06:00"
-=======
   "id" : "1707328800597444000.04445810-52f9-4cfa-a3f8-a60251fef37b",
   "meta" : {
     "lastUpdated" : "2024-02-07T13:00:00.604-05:00"
->>>>>>> c428a05f
   },
   "identifier" : {
     "system" : "https://reportstream.cdc.gov/prime-router",
     "value" : "20230816123358"
   },
   "type" : "message",
-  "timestamp" : "2023-08-16T12:33:58.000-05:00",
+  "timestamp" : "2023-08-16T13:33:58.000-04:00",
   "entry" : [
     {
       "fullUrl" : "MessageHeader/bb504ecd-c2ab-3be3-91d8-6065e2bce435",
@@ -55,27 +49,16 @@
       }
     },
     {
-<<<<<<< HEAD
-      "fullUrl" : "Provenance/1707514840798439000.ec1ed2bf-858f-4d91-bb99-87f82b7d29ff",
-      "resource" : {
-        "resourceType" : "Provenance",
-        "id" : "1707514840798439000.ec1ed2bf-858f-4d91-bb99-87f82b7d29ff",
-=======
       "fullUrl" : "Provenance/1707328801005309000.8f6eea2b-dc0f-474c-93c9-13073a144759",
       "resource" : {
         "resourceType" : "Provenance",
         "id" : "1707328801005309000.8f6eea2b-dc0f-474c-93c9-13073a144759",
->>>>>>> c428a05f
         "target" : [
           {
             "reference" : "MessageHeader/bb504ecd-c2ab-3be3-91d8-6065e2bce435"
           },
           {
-<<<<<<< HEAD
-            "reference" : "DiagnosticReport/1707514840989440000.075452f6-a085-492f-b647-0484b3adf774"
-=======
             "reference" : "DiagnosticReport/1707328801228837000.7216a3c1-3280-4d84-b0cd-f2ebdf37ef65"
->>>>>>> c428a05f
           }
         ],
         "recorded" : "2023-08-16T12:33:58-05:00",
@@ -89,19 +72,11 @@
       }
     },
     {
-<<<<<<< HEAD
-      "fullUrl" : "Provenance/1707514840805865000.69fa191f-9e39-4a4d-98de-3322c91ffab5",
-      "resource" : {
-        "resourceType" : "Provenance",
-        "id" : "1707514840805865000.69fa191f-9e39-4a4d-98de-3322c91ffab5",
-        "recorded" : "2024-02-09T15:40:40Z",
-=======
       "fullUrl" : "Provenance/1707328801014851000.4279c7c6-4e92-40c9-9ec4-06667892c66b",
       "resource" : {
         "resourceType" : "Provenance",
         "id" : "1707328801014851000.4279c7c6-4e92-40c9-9ec4-06667892c66b",
         "recorded" : "2024-02-07T13:00:01Z",
->>>>>>> c428a05f
         "policy" : [
           "http://hl7.org/fhir/uv/v2mappings/message-oru-r01-to-bundle"
         ],
@@ -123,19 +98,6 @@
               ]
             },
             "who" : {
-<<<<<<< HEAD
-              "reference" : "Organization/1707514840805458000.b51e59a8-2443-4f15-bbc6-ee898cf74eff"
-            }
-          }
-        ]
-      }
-    },
-    {
-      "fullUrl" : "Organization/1707514840805458000.b51e59a8-2443-4f15-bbc6-ee898cf74eff",
-      "resource" : {
-        "resourceType" : "Organization",
-        "id" : "1707514840805458000.b51e59a8-2443-4f15-bbc6-ee898cf74eff",
-=======
               "reference" : "Organization/1707328801014387000.5b8c9490-12c5-4478-9aa3-786432f7f60d"
             }
           }
@@ -147,7 +109,6 @@
       "resource" : {
         "resourceType" : "Organization",
         "id" : "1707328801014387000.5b8c9490-12c5-4478-9aa3-786432f7f60d",
->>>>>>> c428a05f
         "identifier" : [
           {
             "value" : "CDC PRIME - Atlanta"
@@ -167,25 +128,6 @@
       }
     },
     {
-<<<<<<< HEAD
-      "fullUrl" : "Patient/1707514840818195000.700b7f6f-e10f-4747-ac91-a01fad6c3ac4",
-      "resource" : {
-        "resourceType" : "Patient",
-        "id" : "1707514840818195000.700b7f6f-e10f-4747-ac91-a01fad6c3ac4"
-      }
-    },
-    {
-      "fullUrl" : "Provenance/1707514840818842000.c906d79f-3b91-4055-98a1-82e45ce8df3b",
-      "resource" : {
-        "resourceType" : "Provenance",
-        "id" : "1707514840818842000.c906d79f-3b91-4055-98a1-82e45ce8df3b",
-        "target" : [
-          {
-            "reference" : "Patient/1707514840818195000.700b7f6f-e10f-4747-ac91-a01fad6c3ac4"
-          }
-        ],
-        "recorded" : "2024-02-09T15:40:40Z",
-=======
       "fullUrl" : "Patient/1707328801029747000.54e1a183-8883-4b83-b7bb-a12978c13e4d",
       "resource" : {
         "resourceType" : "Patient",
@@ -203,7 +145,6 @@
           }
         ],
         "recorded" : "2024-02-07T13:00:01Z",
->>>>>>> c428a05f
         "activity" : {
           "coding" : [
             {
@@ -215,133 +156,18 @@
       }
     },
     {
-<<<<<<< HEAD
-      "fullUrl" : "ServiceRequest/1707514840841623000.a33d5484-a299-4f05-9747-c3ac87d7bdaf",
-      "resource" : {
-        "resourceType" : "ServiceRequest",
-        "id" : "1707514840841623000.a33d5484-a299-4f05-9747-c3ac87d7bdaf",
-=======
       "fullUrl" : "ServiceRequest/1707328801046865000.d5f1e490-29be-44f9-9b8e-6d4e592dff20",
       "resource" : {
         "resourceType" : "ServiceRequest",
         "id" : "1707328801046865000.d5f1e490-29be-44f9-9b8e-6d4e592dff20",
->>>>>>> c428a05f
         "extension" : [
           {
             "url" : "https://reportstream.cdc.gov/fhir/StructureDefinition/business-event",
             "valueCode" : "RE"
-          },
-          {
-            "url" : "https://reportstream.cdc.gov/fhir/StructureDefinition/orc-common-order",
-            "extension" : [
-              {
-                "url" : "orc-22-ordering-facility-address",
-                "valueAddress" : {
-                  "extension" : [
-                    {
-                      "url" : "http://hl7.org/fhir/StructureDefinition/iso21090-ADXP-censusTract",
-                      "valueCode" : "6059"
-                    },
-                    {
-                      "url" : "https://reportstream.cdc.gov/fhir/StructureDefinition/xad-address",
-                      "extension" : [
-                        {
-                          "url" : "https://reportstream.cdc.gov/fhir/StructureDefinition/sad-address-line",
-                          "extension" : [
-                            {
-                              "url" : "SAD.1",
-                              "valueString" : "4861"
-                            },
-                            {
-                              "url" : "SAD.2",
-                              "valueString" : "20TH AVE"
-                            },
-                            {
-                              "url" : "SAD.3",
-                              "valueString" : "1"
-                            }
-                          ]
-                        },
-                        {
-                          "url" : "XAD.2",
-                          "valueString" : "Ordering Facility Address"
-                        },
-                        {
-                          "url" : "XAD.7",
-                          "valueCode" : "H"
-                        },
-                        {
-                          "url" : "XAD.8",
-                          "valueString" : "Other Geographic Designation"
-                        },
-                        {
-                          "url" : "XAD.11",
-                          "valueCode" : "A"
-                        },
-                        {
-                          "url" : "XAD.13",
-                          "valueString" : "20220501102531-0400"
-                        },
-                        {
-                          "url" : "XAD.14",
-                          "valueString" : "20230501102531-0400"
-                        },
-                        {
-                          "url" : "XAD.19",
-                          "valueCode" : "Adressee"
-                        }
-                      ]
-                    }
-                  ],
-                  "use" : "home",
-                  "line" : [
-                    "4861",
-                    "20TH AVE",
-                    "1",
-                    "Ordering Facility Address",
-                    "Adressee"
-                  ],
-                  "city" : "THUNDER MOUNTAIN",
-                  "district" : "County",
-                  "state" : "IG",
-                  "postalCode" : "99999",
-                  "country" : "USA",
-                  "period" : {
-                    "start" : "2022-05-01T10:25:31-04:00",
-                    "end" : "2023-05-01T10:25:31-04:00"
-                  }
-                }
-              }
-            ]
-          },
-          {
-            "url" : "https://reportstream.cdc.gov/fhir/StructureDefinition/obr-observation-request",
-            "extension" : [
-              {
-                "url" : "obr-16-ordering-provider",
-                "valueReference" : {
-                  "reference" : "Practitioner/1707514840840969000.df348340-95a2-444c-8aa6-aa89a21c96d7"
-                }
-              }
-            ]
           }
         ],
         "status" : "unknown",
         "subject" : {
-<<<<<<< HEAD
-          "reference" : "Patient/1707514840818195000.700b7f6f-e10f-4747-ac91-a01fad6c3ac4"
-        },
-        "requester" : {
-          "reference" : "PractitionerRole/1707514840821168000.55dd4d29-df3c-4847-8582-c1d520e0a5f0"
-        }
-      }
-    },
-    {
-      "fullUrl" : "Practitioner/1707514840830599000.8a903b5d-78d9-40fc-86af-7f6ffe74cb8d",
-      "resource" : {
-        "resourceType" : "Practitioner",
-        "id" : "1707514840830599000.8a903b5d-78d9-40fc-86af-7f6ffe74cb8d",
-=======
           "reference" : "Patient/1707328801029747000.54e1a183-8883-4b83-b7bb-a12978c13e4d"
         },
         "requester" : {
@@ -354,7 +180,6 @@
       "resource" : {
         "resourceType" : "Practitioner",
         "id" : "1707328801040575000.79c968f5-6540-4efb-b217-f175dfaa4a2e",
->>>>>>> c428a05f
         "extension" : [
           {
             "url" : "https://reportstream.cdc.gov/fhir/StructureDefinition/assigning-authority",
@@ -562,17 +387,10 @@
       }
     },
     {
-<<<<<<< HEAD
-      "fullUrl" : "Organization/1707514840833270000.afc14ff6-fe0e-407c-a2ef-8d814a1aedba",
-      "resource" : {
-        "resourceType" : "Organization",
-        "id" : "1707514840833270000.afc14ff6-fe0e-407c-a2ef-8d814a1aedba",
-=======
       "fullUrl" : "Organization/1707328801043911000.9dbf8dd0-8d9a-45b9-8f98-abb664181d2f",
       "resource" : {
         "resourceType" : "Organization",
         "id" : "1707328801043911000.9dbf8dd0-8d9a-45b9-8f98-abb664181d2f",
->>>>>>> c428a05f
         "telecom" : [
           {
             "_system" : {
@@ -665,230 +483,6 @@
       }
     },
     {
-<<<<<<< HEAD
-      "fullUrl" : "PractitionerRole/1707514840821168000.55dd4d29-df3c-4847-8582-c1d520e0a5f0",
-      "resource" : {
-        "resourceType" : "PractitionerRole",
-        "id" : "1707514840821168000.55dd4d29-df3c-4847-8582-c1d520e0a5f0",
-        "practitioner" : {
-          "reference" : "Practitioner/1707514840830599000.8a903b5d-78d9-40fc-86af-7f6ffe74cb8d"
-        },
-        "organization" : {
-          "reference" : "Organization/1707514840833270000.afc14ff6-fe0e-407c-a2ef-8d814a1aedba"
-        }
-      }
-    },
-    {
-      "fullUrl" : "Practitioner/1707514840840969000.df348340-95a2-444c-8aa6-aa89a21c96d7",
-      "resource" : {
-        "resourceType" : "Practitioner",
-        "id" : "1707514840840969000.df348340-95a2-444c-8aa6-aa89a21c96d7",
-        "extension" : [
-          {
-            "url" : "https://reportstream.cdc.gov/fhir/StructureDefinition/xcn3-given-name",
-            "valueString" : "LUDWIG"
-          },
-          {
-            "url" : "https://reportstream.cdc.gov/fhir/StructureDefinition/xcn4-second-given-name",
-            "valueString" : "B"
-          },
-          {
-            "url" : "https://reportstream.cdc.gov/fhir/StructureDefinition/xcn19-effective-date",
-            "valueString" : "20220501102531-0400"
-          },
-          {
-            "url" : "https://reportstream.cdc.gov/fhir/StructureDefinition/xcn20-expiration-date",
-            "valueString" : "20230501102531-0400"
-          },
-          {
-            "url" : "https://reportstream.cdc.gov/fhir/StructureDefinition/xcn21-professional-suffix",
-            "valueString" : "MD"
-          },
-          {
-            "url" : "https://reportstream.cdc.gov/fhir/StructureDefinition/xcn22-assigning-jurisdiction",
-            "valueCodeableConcept" : {
-              "coding" : [
-                {
-                  "extension" : [
-                    {
-                      "url" : "https://reportstream.cdc.gov/fhir/StructureDefinition/cwe-coding",
-                      "valueString" : "coding"
-                    }
-                  ],
-                  "code" : "AssignJ"
-                }
-              ]
-            }
-          },
-          {
-            "url" : "https://reportstream.cdc.gov/fhir/StructureDefinition/xcn23-assigning-agency-or-department",
-            "valueCodeableConcept" : {
-              "coding" : [
-                {
-                  "extension" : [
-                    {
-                      "url" : "https://reportstream.cdc.gov/fhir/StructureDefinition/cwe-coding",
-                      "valueString" : "coding"
-                    }
-                  ],
-                  "code" : "AssignA"
-                }
-              ]
-            }
-          },
-          {
-            "url" : "https://reportstream.cdc.gov/fhir/StructureDefinition/xcn5-suffix",
-            "valueString" : "2ND"
-          },
-          {
-            "url" : "https://reportstream.cdc.gov/fhir/StructureDefinition/xcn7-degree",
-            "valueString" : "MD"
-          },
-          {
-            "url" : "https://reportstream.cdc.gov/fhir/StructureDefinition/xcn8-source-table",
-            "valueCodeableConcept" : {
-              "coding" : [
-                {
-                  "extension" : [
-                    {
-                      "url" : "https://reportstream.cdc.gov/fhir/StructureDefinition/cwe-coding",
-                      "valueString" : "coding"
-                    }
-                  ],
-                  "code" : "SRC"
-                }
-              ]
-            }
-          },
-          {
-            "url" : "https://reportstream.cdc.gov/fhir/StructureDefinition/assigning-authority",
-            "extension" : [
-              {
-                "url" : "https://reportstream.cdc.gov/fhir/StructureDefinition/namespace-id"
-              },
-              {
-                "url" : "https://reportstream.cdc.gov/fhir/StructureDefinition/universal-id",
-                "valueString" : "AssigningSystem"
-              },
-              {
-                "url" : "https://reportstream.cdc.gov/fhir/StructureDefinition/universal-id-type",
-                "valueCode" : "ISO"
-              }
-            ]
-          },
-          {
-            "url" : "https://reportstream.cdc.gov/fhir/StructureDefinition/xcn10-name-type-code",
-            "valueString" : "B"
-          },
-          {
-            "url" : "https://reportstream.cdc.gov/fhir/StructureDefinition/xcn15-name-representation-code",
-            "valueString" : "A"
-          },
-          {
-            "url" : "https://reportstream.cdc.gov/fhir/StructureDefinition/xcn16-name-context",
-            "valueCodeableConcept" : {
-              "coding" : [
-                {
-                  "extension" : [
-                    {
-                      "url" : "https://reportstream.cdc.gov/fhir/StructureDefinition/cwe-coding",
-                      "valueString" : "coding"
-                    }
-                  ],
-                  "code" : "NameContext"
-                }
-              ]
-            }
-          }
-        ],
-        "identifier" : [
-          {
-            "extension" : [
-              {
-                "url" : "https://reportstream.cdc.gov/fhir/StructureDefinition/check-digit",
-                "valueString" : "A"
-              },
-              {
-                "url" : "https://reportstream.cdc.gov/fhir/StructureDefinition/check-digit-scheme",
-                "valueCode" : "NPI"
-              }
-            ],
-            "type" : {
-              "coding" : [
-                {
-                  "extension" : [
-                    {
-                      "url" : "https://reportstream.cdc.gov/fhir/StructureDefinition/hl7-use",
-                      "valueString" : "id-code"
-                    }
-                  ],
-                  "code" : "DL"
-                }
-              ]
-            },
-            "system" : "urn:oid:AssigningSystem",
-            "value" : "1"
-          }
-        ],
-        "name" : [
-          {
-            "extension" : [
-              {
-                "url" : "http://hl7.org/fhir/StructureDefinition/humanname-assembly-order",
-                "valueCode" : "G"
-              }
-            ],
-            "use" : "official",
-            "family" : "OBR",
-            "_family" : {
-              "extension" : [
-                {
-                  "url" : "http://hl7.org/fhir/StructureDefinition/humanname-own-prefix",
-                  "valueString" : "VAN"
-                },
-                {
-                  "url" : "http://hl7.org/fhir/StructureDefinition/humanname-own-name",
-                  "valueString" : "Provider"
-                },
-                {
-                  "url" : "http://hl7.org/fhir/StructureDefinition/humanname-partner-prefix",
-                  "valueString" : "VAL"
-                },
-                {
-                  "url" : "http://hl7.org/fhir/StructureDefinition/humanname-partner-name",
-                  "valueString" : "ROGER"
-                }
-              ]
-            },
-            "given" : [
-              "LUDWIG",
-              "B"
-            ],
-            "prefix" : [
-              "DR"
-            ],
-            "suffix" : [
-              "2ND",
-              "MD",
-              "MD"
-            ],
-            "period" : {
-              "start" : "2022-05-01T10:25:31-04:00",
-              "end" : "2023-05-01T10:25:31-04:00"
-            }
-          }
-        ]
-      }
-    },
-    {
-      "fullUrl" : "DiagnosticReport/1707514840989440000.075452f6-a085-492f-b647-0484b3adf774",
-      "resource" : {
-        "resourceType" : "DiagnosticReport",
-        "id" : "1707514840989440000.075452f6-a085-492f-b647-0484b3adf774",
-        "basedOn" : [
-          {
-            "reference" : "ServiceRequest/1707514840841623000.a33d5484-a299-4f05-9747-c3ac87d7bdaf"
-=======
       "fullUrl" : "PractitionerRole/1707328801032109000.c8084668-c0ce-49e1-945d-610dbaed7e0b",
       "resource" : {
         "resourceType" : "PractitionerRole",
@@ -909,16 +503,11 @@
         "basedOn" : [
           {
             "reference" : "ServiceRequest/1707328801046865000.d5f1e490-29be-44f9-9b8e-6d4e592dff20"
->>>>>>> c428a05f
           }
         ],
         "status" : "unknown",
         "subject" : {
-<<<<<<< HEAD
-          "reference" : "Patient/1707514840818195000.700b7f6f-e10f-4747-ac91-a01fad6c3ac4"
-=======
           "reference" : "Patient/1707328801029747000.54e1a183-8883-4b83-b7bb-a12978c13e4d"
->>>>>>> c428a05f
         }
       }
     }
