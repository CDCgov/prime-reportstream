--- conflicted
+++ resolved
@@ -1,25 +1,15 @@
 {
   "resourceType" : "Bundle",
-<<<<<<< HEAD
-  "id" : "1706216308271006000.786caa0f-f0c6-41fa-8cc4-30889a42ebbd",
-  "meta" : {
-    "lastUpdated" : "2024-01-25T15:58:28.285-05:00"
-=======
   "id" : "1706311688200350000.12e5ffac-a815-4b79-aabd-25c5cbda0d96",
   "meta" : {
     "lastUpdated" : "2024-01-26T17:28:08.214-06:00"
->>>>>>> 711af84e
   },
   "identifier" : {
     "system" : "https://reportstream.cdc.gov/prime-router",
     "value" : "20230816123358"
   },
   "type" : "message",
-<<<<<<< HEAD
-  "timestamp" : "2023-08-16T13:33:58.000-04:00",
-=======
   "timestamp" : "2023-08-16T12:33:58.000-05:00",
->>>>>>> 711af84e
   "entry" : [
     {
       "fullUrl" : "MessageHeader/bb504ecd-c2ab-3be3-91d8-6065e2bce435",
@@ -54,38 +44,6 @@
       }
     },
     {
-<<<<<<< HEAD
-      "fullUrl" : "Provenance/1706216308666057000.91e5e700-7b7f-448d-af96-6e4cfb0476f4",
-      "resource" : {
-        "resourceType" : "Provenance",
-        "id" : "1706216308666057000.91e5e700-7b7f-448d-af96-6e4cfb0476f4",
-        "target" : [
-          {
-            "reference" : "DiagnosticReport/1706216308852896000.33b4537c-a385-4a64-9512-af6695e1089d"
-          }
-        ],
-        "recorded" : "2023-08-16T12:33:58-05:00",
-        "_recorded" : {
-          "extension" : [
-            {
-              "url" : "https://reportstream.cdc.gov/fhir/StructureDefinition/hl7v2-date-time",
-              "valueString" : "20230816123358-0500"
-            }
-          ]
-        },
-        "activity" : {
-          "coding" : [
-            {
-              "extension" : [
-                {
-                  "url" : "https://reportstream.cdc.gov/fhir/StructureDefinition/code-index-name",
-                  "valueString" : "identifier"
-                }
-              ],
-              "system" : "http://terminology.hl7.org/CodeSystem/v2-0003",
-              "code" : "R01",
-              "display" : "ORU_R01"
-=======
       "fullUrl" : "Provenance/1706311688663505000.be13b5df-0a55-4342-8a6d-43ed1c044815",
       "resource" : {
         "resourceType" : "Provenance",
@@ -121,7 +79,6 @@
           "coding" : [
             {
               "code" : "v2-FHIR transformation"
->>>>>>> 711af84e
             }
           ]
         },
@@ -130,50 +87,6 @@
             "type" : {
               "coding" : [
                 {
-<<<<<<< HEAD
-                  "extension" : [
-                    {
-                      "url" : "https://reportstream.cdc.gov/fhir/StructureDefinition/code-index-name",
-                      "valueString" : "identifier"
-                    }
-                  ],
-                  "system" : "http://terminology.hl7.org/CodeSystem/provenance-participant-type",
-                  "code" : "author"
-                }
-              ]
-            }
-          }
-        ],
-        "entity" : [
-          {
-            "role" : "source",
-            "what" : {
-              "reference" : "Device/1706216308668820000.d313233b-6331-4874-95fc-5bec558f119e"
-            }
-          }
-        ]
-      }
-    },
-    {
-      "fullUrl" : "Device/1706216308668820000.d313233b-6331-4874-95fc-5bec558f119e",
-      "resource" : {
-        "resourceType" : "Device",
-        "id" : "1706216308668820000.d313233b-6331-4874-95fc-5bec558f119e"
-      }
-    },
-    {
-      "fullUrl" : "Patient/1706216308687761000.47d5681f-7bc0-46e8-8fb0-ec27728a8f99",
-      "resource" : {
-        "resourceType" : "Patient",
-        "id" : "1706216308687761000.47d5681f-7bc0-46e8-8fb0-ec27728a8f99"
-      }
-    },
-    {
-      "fullUrl" : "ServiceRequest/1706216308703741000.8f57c168-03c0-4e80-b075-18383c65b926",
-      "resource" : {
-        "resourceType" : "ServiceRequest",
-        "id" : "1706216308703741000.8f57c168-03c0-4e80-b075-18383c65b926",
-=======
                   "system" : "http://terminology.hl7.org/CodeSystem/provenance-participant-type",
                   "code" : "assembler"
                 }
@@ -242,7 +155,6 @@
       "resource" : {
         "resourceType" : "ServiceRequest",
         "id" : "1706311688713399000.9ae75cbd-1d04-4636-9a80-86e81f948e33",
->>>>>>> 711af84e
         "extension" : [
           {
             "url" : "https://reportstream.cdc.gov/fhir/StructureDefinition/business-event",
@@ -251,20 +163,6 @@
         ],
         "status" : "unknown",
         "subject" : {
-<<<<<<< HEAD
-          "reference" : "Patient/1706216308687761000.47d5681f-7bc0-46e8-8fb0-ec27728a8f99"
-        },
-        "requester" : {
-          "reference" : "PractitionerRole/1706216308689613000.144c1ca0-c37a-466b-b62f-89734415c358"
-        }
-      }
-    },
-    {
-      "fullUrl" : "Practitioner/1706216308697771000.f3e851d9-c4dd-4020-8bf4-b2fa8aa18c9c",
-      "resource" : {
-        "resourceType" : "Practitioner",
-        "id" : "1706216308697771000.f3e851d9-c4dd-4020-8bf4-b2fa8aa18c9c",
-=======
           "reference" : "Patient/1706311688695921000.e1412231-ea23-4163-b87e-37e0638b41fd"
         },
         "requester" : {
@@ -277,7 +175,6 @@
       "resource" : {
         "resourceType" : "Practitioner",
         "id" : "1706311688708568000.f9c2e3ad-cf39-402f-b4fd-5ca530f423da",
->>>>>>> 711af84e
         "extension" : [
           {
             "url" : "https://reportstream.cdc.gov/fhir/StructureDefinition/xcn3-given-name",
@@ -480,17 +377,10 @@
       }
     },
     {
-<<<<<<< HEAD
-      "fullUrl" : "Organization/1706216308701144000.cf0b9c59-6538-49cb-9b53-2f44564f29dc",
-      "resource" : {
-        "resourceType" : "Organization",
-        "id" : "1706216308701144000.cf0b9c59-6538-49cb-9b53-2f44564f29dc",
-=======
       "fullUrl" : "Organization/1706311688710647000.4b14ff4c-e9e7-4445-90dd-064aa2ff9dc9",
       "resource" : {
         "resourceType" : "Organization",
         "id" : "1706311688710647000.4b14ff4c-e9e7-4445-90dd-064aa2ff9dc9",
->>>>>>> 711af84e
         "telecom" : [
           {
             "_system" : {
@@ -507,8 +397,6 @@
           {
             "extension" : [
               {
-<<<<<<< HEAD
-=======
                 "url" : "https://reportstream.cdc.gov/fhir/StructureDefinition/xad7-address-type",
                 "valueCode" : "H"
               },
@@ -533,61 +421,10 @@
                 "valueString" : "Ordering Facility Address"
               },
               {
->>>>>>> 711af84e
                 "url" : "http://hl7.org/fhir/StructureDefinition/iso21090-ADXP-censusTract",
                 "valueCode" : "6059"
               },
               {
-<<<<<<< HEAD
-                "url" : "https://reportstream.cdc.gov/fhir/StructureDefinition/xad-address",
-                "extension" : [
-                  {
-                    "url" : "https://reportstream.cdc.gov/fhir/StructureDefinition/sad-address-line",
-                    "extension" : [
-                      {
-                        "url" : "SAD.1",
-                        "valueString" : "4861"
-                      },
-                      {
-                        "url" : "SAD.2",
-                        "valueString" : "20TH AVE"
-                      },
-                      {
-                        "url" : "SAD.3",
-                        "valueString" : "1"
-                      }
-                    ]
-                  },
-                  {
-                    "url" : "XAD.2",
-                    "valueString" : "Ordering Facility Address"
-                  },
-                  {
-                    "url" : "XAD.7",
-                    "valueCode" : "H"
-                  },
-                  {
-                    "url" : "XAD.8",
-                    "valueString" : "Other Geographic Designation"
-                  },
-                  {
-                    "url" : "XAD.11",
-                    "valueCode" : "A"
-                  },
-                  {
-                    "url" : "XAD.13",
-                    "valueString" : "20220501102531-0400"
-                  },
-                  {
-                    "url" : "XAD.14",
-                    "valueString" : "20230501102531-0400"
-                  },
-                  {
-                    "url" : "XAD.19",
-                    "valueCode" : "Adressee"
-                  }
-                ]
-=======
                 "url" : "https://reportstream.cdc.gov/fhir/StructureDefinition/xad8-other-geographic-destination",
                 "valueString" : "Other Geographic Designation"
               },
@@ -602,7 +439,6 @@
               {
                 "url" : "https://reportstream.cdc.gov/fhir/StructureDefinition/xad14-expiration-date",
                 "valueString" : "20230501102531-0400"
->>>>>>> 711af84e
               }
             ],
             "use" : "home",
@@ -627,28 +463,6 @@
       }
     },
     {
-<<<<<<< HEAD
-      "fullUrl" : "PractitionerRole/1706216308689613000.144c1ca0-c37a-466b-b62f-89734415c358",
-      "resource" : {
-        "resourceType" : "PractitionerRole",
-        "id" : "1706216308689613000.144c1ca0-c37a-466b-b62f-89734415c358",
-        "practitioner" : {
-          "reference" : "Practitioner/1706216308697771000.f3e851d9-c4dd-4020-8bf4-b2fa8aa18c9c"
-        },
-        "organization" : {
-          "reference" : "Organization/1706216308701144000.cf0b9c59-6538-49cb-9b53-2f44564f29dc"
-        }
-      }
-    },
-    {
-      "fullUrl" : "DiagnosticReport/1706216308852896000.33b4537c-a385-4a64-9512-af6695e1089d",
-      "resource" : {
-        "resourceType" : "DiagnosticReport",
-        "id" : "1706216308852896000.33b4537c-a385-4a64-9512-af6695e1089d",
-        "basedOn" : [
-          {
-            "reference" : "ServiceRequest/1706216308703741000.8f57c168-03c0-4e80-b075-18383c65b926"
-=======
       "fullUrl" : "PractitionerRole/1706311688698640000.ce701405-b264-4505-91cd-d2398e5b35ae",
       "resource" : {
         "resourceType" : "PractitionerRole",
@@ -669,16 +483,11 @@
         "basedOn" : [
           {
             "reference" : "ServiceRequest/1706311688713399000.9ae75cbd-1d04-4636-9a80-86e81f948e33"
->>>>>>> 711af84e
           }
         ],
         "status" : "unknown",
         "subject" : {
-<<<<<<< HEAD
-          "reference" : "Patient/1706216308687761000.47d5681f-7bc0-46e8-8fb0-ec27728a8f99"
-=======
           "reference" : "Patient/1706311688695921000.e1412231-ea23-4163-b87e-37e0638b41fd"
->>>>>>> 711af84e
         }
       }
     }
