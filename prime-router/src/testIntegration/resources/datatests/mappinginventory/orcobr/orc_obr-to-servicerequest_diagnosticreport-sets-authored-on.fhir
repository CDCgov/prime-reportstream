{
  "resourceType" : "Bundle",
<<<<<<< HEAD
  "id" : "1707523197527420000.a21a59d0-8bf3-4081-8a45-e98715b84828",
  "meta" : {
    "lastUpdated" : "2024-02-09T17:59:57.540-06:00"
=======
  "id" : "1707766341618071000.838421db-e5c0-44d5-8180-2bfdd2cd92b2",
  "meta" : {
    "lastUpdated" : "2024-02-12T13:32:21.628-06:00"
>>>>>>> cddac704
  },
  "identifier" : {
    "system" : "https://reportstream.cdc.gov/prime-router",
    "value" : "20230816123358"
  },
  "type" : "message",
  "timestamp" : "2023-08-16T12:33:58.000-05:00",
<<<<<<< HEAD
  "entry" : [
    {
      "fullUrl" : "MessageHeader/bb504ecd-c2ab-3be3-91d8-6065e2bce435",
      "resource" : {
        "resourceType" : "MessageHeader",
        "id" : "bb504ecd-c2ab-3be3-91d8-6065e2bce435",
        "extension" : [
          {
            "url" : "https://reportstream.cdc.gov/fhir/StructureDefinition/encoding-characters",
            "valueString" : "^~\\&#"
          },
          {
            "url" : "https://reportstream.cdc.gov/fhir/StructureDefinition/msh-message-header",
            "extension" : [
              {
                "url" : "MSH.7",
                "valueString" : "20230816123358-0500"
              }
            ]
          }
        ],
        "eventCoding" : {
          "system" : "http://terminology.hl7.org/CodeSystem/v2-0003",
          "code" : "R01",
          "display" : "ORU^R01^ORU_R01"
        },
        "source" : {
          "_endpoint" : {
            "extension" : [
              {
                "url" : "http://hl7.org/fhir/StructureDefinition/data-absent-reason",
                "valueCode" : "unknown"
              }
            ]
          }
        }
      }
    },
    {
      "fullUrl" : "Provenance/1707523197902393000.2187a3d6-3ae6-4641-850f-2061f295f21d",
      "resource" : {
        "resourceType" : "Provenance",
        "id" : "1707523197902393000.2187a3d6-3ae6-4641-850f-2061f295f21d",
        "target" : [
          {
            "reference" : "MessageHeader/bb504ecd-c2ab-3be3-91d8-6065e2bce435"
          },
          {
            "reference" : "DiagnosticReport/1707523198078654000.c0676871-525b-441c-b978-a51a02234682"
          }
        ],
        "recorded" : "2023-08-16T12:33:58-05:00",
        "activity" : {
          "coding" : [
            {
              "display" : "ORU^R01^ORU_R01"
            }
          ]
        }
      }
    },
    {
      "fullUrl" : "Provenance/1707523197910336000.9cebb855-58f3-4820-a602-d916a85fa86e",
      "resource" : {
        "resourceType" : "Provenance",
        "id" : "1707523197910336000.9cebb855-58f3-4820-a602-d916a85fa86e",
        "recorded" : "2024-02-09T17:59:57Z",
        "policy" : [
          "http://hl7.org/fhir/uv/v2mappings/message-oru-r01-to-bundle"
        ],
        "activity" : {
          "coding" : [
            {
              "code" : "v2-FHIR transformation"
            }
          ]
        },
        "agent" : [
          {
            "type" : {
              "coding" : [
                {
                  "system" : "http://terminology.hl7.org/CodeSystem/provenance-participant-type",
                  "code" : "assembler"
                }
              ]
            },
            "who" : {
              "reference" : "Organization/1707523197909886000.cf69c4cb-4ad5-47f8-a3fc-a45dc7adb00f"
            }
          }
        ]
      }
    },
    {
      "fullUrl" : "Organization/1707523197909886000.cf69c4cb-4ad5-47f8-a3fc-a45dc7adb00f",
      "resource" : {
        "resourceType" : "Organization",
        "id" : "1707523197909886000.cf69c4cb-4ad5-47f8-a3fc-a45dc7adb00f",
        "identifier" : [
          {
            "value" : "CDC PRIME - Atlanta"
          },
          {
            "type" : {
              "coding" : [
                {
                  "system" : "http://terminology.hl7.org/CodeSystem/v2-0301"
                }
              ]
            },
            "system" : "urn:ietf:rfc:3986",
            "value" : "2.16.840.1.114222.4.1.237821"
          }
        ]
      }
    },
    {
      "fullUrl" : "Patient/1707523197924261000.46052c41-05ac-4227-9807-9a94b03f0698",
      "resource" : {
        "resourceType" : "Patient",
        "id" : "1707523197924261000.46052c41-05ac-4227-9807-9a94b03f0698"
      }
    },
    {
      "fullUrl" : "Provenance/1707523197924854000.4f0bf26a-0d10-465d-b7c6-3bd2192ae910",
      "resource" : {
        "resourceType" : "Provenance",
        "id" : "1707523197924854000.4f0bf26a-0d10-465d-b7c6-3bd2192ae910",
        "target" : [
          {
            "reference" : "Patient/1707523197924261000.46052c41-05ac-4227-9807-9a94b03f0698"
          }
        ],
        "recorded" : "2024-02-09T17:59:57Z",
        "activity" : {
          "coding" : [
            {
              "system" : "https://terminology.hl7.org/CodeSystem/v3-DataOperation",
              "code" : "UPDATE"
            }
          ]
        }
      }
    },
    {
      "fullUrl" : "ServiceRequest/1707523197928651000.a56403b7-0dfe-4582-a688-507552137d3b",
      "resource" : {
        "resourceType" : "ServiceRequest",
        "id" : "1707523197928651000.a56403b7-0dfe-4582-a688-507552137d3b",
        "extension" : [
          {
            "url" : "https://reportstream.cdc.gov/fhir/StructureDefinition/business-event",
            "valueCode" : "NW"
          },
          {
            "url" : "https://reportstream.cdc.gov/fhir/StructureDefinition/business-event",
            "valueString" : "20230816123358-0500"
          }
        ],
        "status" : "unknown",
        "subject" : {
          "reference" : "Patient/1707523197924261000.46052c41-05ac-4227-9807-9a94b03f0698"
=======
  "entry" : [ {
    "fullUrl" : "MessageHeader/bb504ecd-c2ab-3be3-91d8-6065e2bce435",
    "resource" : {
      "resourceType" : "MessageHeader",
      "id" : "bb504ecd-c2ab-3be3-91d8-6065e2bce435",
      "extension" : [ {
        "url" : "https://reportstream.cdc.gov/fhir/StructureDefinition/encoding-characters",
        "valueString" : "^~\\&#"
      }, {
        "url" : "https://reportstream.cdc.gov/fhir/StructureDefinition/msh-message-header",
        "extension" : [ {
          "url" : "MSH.7",
          "valueString" : "20230816123358-0500"
        } ]
      } ],
      "eventCoding" : {
        "system" : "http://terminology.hl7.org/CodeSystem/v2-0003",
        "code" : "R01",
        "display" : "ORU^R01^ORU_R01"
      },
      "source" : {
        "_endpoint" : {
          "extension" : [ {
            "url" : "http://hl7.org/fhir/StructureDefinition/data-absent-reason",
            "valueCode" : "unknown"
          } ]
        }
      }
    }
  }, {
    "fullUrl" : "Provenance/1707766342285077000.e2fb1e26-6198-4143-9443-0b8ea8500299",
    "resource" : {
      "resourceType" : "Provenance",
      "id" : "1707766342285077000.e2fb1e26-6198-4143-9443-0b8ea8500299",
      "target" : [ {
        "reference" : "MessageHeader/bb504ecd-c2ab-3be3-91d8-6065e2bce435"
      }, {
        "reference" : "DiagnosticReport/1707766342587179000.e58f9f8d-46ab-46b9-8c17-d58856dce90a"
      } ],
      "recorded" : "2023-08-16T12:33:58-05:00",
      "activity" : {
        "coding" : [ {
          "display" : "ORU^R01^ORU_R01"
        } ]
      }
    }
  }, {
    "fullUrl" : "Provenance/1707766342298080000.f7b92123-6175-4a55-8c64-ba2fce634518",
    "resource" : {
      "resourceType" : "Provenance",
      "id" : "1707766342298080000.f7b92123-6175-4a55-8c64-ba2fce634518",
      "recorded" : "2024-02-12T13:32:22Z",
      "policy" : [ "http://hl7.org/fhir/uv/v2mappings/message-oru-r01-to-bundle" ],
      "activity" : {
        "coding" : [ {
          "code" : "v2-FHIR transformation"
        } ]
      },
      "agent" : [ {
        "type" : {
          "coding" : [ {
            "system" : "http://terminology.hl7.org/CodeSystem/provenance-participant-type",
            "code" : "assembler"
          } ]
        },
        "who" : {
          "reference" : "Organization/1707766342296855000.9b280e1d-0beb-4c09-bb11-d304e7d109de"
        }
      } ]
    }
  }, {
    "fullUrl" : "Organization/1707766342296855000.9b280e1d-0beb-4c09-bb11-d304e7d109de",
    "resource" : {
      "resourceType" : "Organization",
      "id" : "1707766342296855000.9b280e1d-0beb-4c09-bb11-d304e7d109de",
      "identifier" : [ {
        "value" : "CDC PRIME - Atlanta"
      }, {
        "type" : {
          "coding" : [ {
            "system" : "http://terminology.hl7.org/CodeSystem/v2-0301"
          } ]
>>>>>>> cddac704
        },
        "system" : "urn:ietf:rfc:3986",
        "value" : "2.16.840.1.114222.4.1.237821"
      } ]
    }
  }, {
    "fullUrl" : "Patient/1707766342325323000.b758acdb-80fb-438b-b136-f54eb736bbce",
    "resource" : {
      "resourceType" : "Patient",
      "id" : "1707766342325323000.b758acdb-80fb-438b-b136-f54eb736bbce"
    }
  }, {
    "fullUrl" : "Provenance/1707766342326422000.01f1c6ae-3077-4337-b275-249c35bbf28f",
    "resource" : {
      "resourceType" : "Provenance",
      "id" : "1707766342326422000.01f1c6ae-3077-4337-b275-249c35bbf28f",
      "target" : [ {
        "reference" : "Patient/1707766342325323000.b758acdb-80fb-438b-b136-f54eb736bbce"
      } ],
      "recorded" : "2024-02-12T13:32:22Z",
      "activity" : {
        "coding" : [ {
          "system" : "https://terminology.hl7.org/CodeSystem/v3-DataOperation",
          "code" : "UPDATE"
        } ]
      }
<<<<<<< HEAD
    },
    {
      "fullUrl" : "DiagnosticReport/1707523198078654000.c0676871-525b-441c-b978-a51a02234682",
      "resource" : {
        "resourceType" : "DiagnosticReport",
        "id" : "1707523198078654000.c0676871-525b-441c-b978-a51a02234682",
        "basedOn" : [
          {
            "reference" : "ServiceRequest/1707523197928651000.a56403b7-0dfe-4582-a688-507552137d3b"
          }
        ],
        "status" : "unknown",
        "subject" : {
          "reference" : "Patient/1707523197924261000.46052c41-05ac-4227-9807-9a94b03f0698"
        }
=======
    }
  }, {
    "fullUrl" : "Specimen/1707766342329398000.b747401a-11fb-49f2-966e-171f11bd5cbe",
    "resource" : {
      "resourceType" : "Specimen",
      "id" : "1707766342329398000.b747401a-11fb-49f2-966e-171f11bd5cbe",
      "extension" : [ {
        "url" : "https://reportstream.cdc.gov/fhir/StructureDefinition/hl7v2Segment",
        "valueString" : "OBR"
      } ]
    }
  }, {
    "fullUrl" : "ServiceRequest/1707766342583705000.08eae8eb-1cab-4e63-9d98-dfbdad595d2a",
    "resource" : {
      "resourceType" : "ServiceRequest",
      "id" : "1707766342583705000.08eae8eb-1cab-4e63-9d98-dfbdad595d2a",
      "extension" : [ {
        "url" : "https://reportstream.cdc.gov/fhir/StructureDefinition/business-event",
        "valueCode" : "NW"
      }, {
        "url" : "https://reportstream.cdc.gov/fhir/StructureDefinition/business-event",
        "valueString" : "20230816123358-0500"
      } ],
      "status" : "unknown",
      "subject" : {
        "reference" : "Patient/1707766342325323000.b758acdb-80fb-438b-b136-f54eb736bbce"
      },
      "authoredOn" : "2023-08-16T12:33:58-05:00",
      "_authoredOn" : {
        "extension" : [ {
          "url" : "https://reportstream.cdc.gov/fhir/StructureDefinition/hl7v2-date-time",
          "valueString" : "20230816123358-0500"
        } ]
>>>>>>> cddac704
      }
    }
  }, {
    "fullUrl" : "DiagnosticReport/1707766342587179000.e58f9f8d-46ab-46b9-8c17-d58856dce90a",
    "resource" : {
      "resourceType" : "DiagnosticReport",
      "id" : "1707766342587179000.e58f9f8d-46ab-46b9-8c17-d58856dce90a",
      "basedOn" : [ {
        "reference" : "ServiceRequest/1707766342583705000.08eae8eb-1cab-4e63-9d98-dfbdad595d2a"
      } ],
      "status" : "unknown",
      "subject" : {
        "reference" : "Patient/1707766342325323000.b758acdb-80fb-438b-b136-f54eb736bbce"
      },
      "specimen" : [ {
        "reference" : "Specimen/1707766342329398000.b747401a-11fb-49f2-966e-171f11bd5cbe"
      } ]
    }
  } ]
}<|MERGE_RESOLUTION|>--- conflicted
+++ resolved
@@ -1,14 +1,8 @@
 {
   "resourceType" : "Bundle",
-<<<<<<< HEAD
-  "id" : "1707523197527420000.a21a59d0-8bf3-4081-8a45-e98715b84828",
-  "meta" : {
-    "lastUpdated" : "2024-02-09T17:59:57.540-06:00"
-=======
   "id" : "1707766341618071000.838421db-e5c0-44d5-8180-2bfdd2cd92b2",
   "meta" : {
     "lastUpdated" : "2024-02-12T13:32:21.628-06:00"
->>>>>>> cddac704
   },
   "identifier" : {
     "system" : "https://reportstream.cdc.gov/prime-router",
@@ -16,171 +10,6 @@
   },
   "type" : "message",
   "timestamp" : "2023-08-16T12:33:58.000-05:00",
-<<<<<<< HEAD
-  "entry" : [
-    {
-      "fullUrl" : "MessageHeader/bb504ecd-c2ab-3be3-91d8-6065e2bce435",
-      "resource" : {
-        "resourceType" : "MessageHeader",
-        "id" : "bb504ecd-c2ab-3be3-91d8-6065e2bce435",
-        "extension" : [
-          {
-            "url" : "https://reportstream.cdc.gov/fhir/StructureDefinition/encoding-characters",
-            "valueString" : "^~\\&#"
-          },
-          {
-            "url" : "https://reportstream.cdc.gov/fhir/StructureDefinition/msh-message-header",
-            "extension" : [
-              {
-                "url" : "MSH.7",
-                "valueString" : "20230816123358-0500"
-              }
-            ]
-          }
-        ],
-        "eventCoding" : {
-          "system" : "http://terminology.hl7.org/CodeSystem/v2-0003",
-          "code" : "R01",
-          "display" : "ORU^R01^ORU_R01"
-        },
-        "source" : {
-          "_endpoint" : {
-            "extension" : [
-              {
-                "url" : "http://hl7.org/fhir/StructureDefinition/data-absent-reason",
-                "valueCode" : "unknown"
-              }
-            ]
-          }
-        }
-      }
-    },
-    {
-      "fullUrl" : "Provenance/1707523197902393000.2187a3d6-3ae6-4641-850f-2061f295f21d",
-      "resource" : {
-        "resourceType" : "Provenance",
-        "id" : "1707523197902393000.2187a3d6-3ae6-4641-850f-2061f295f21d",
-        "target" : [
-          {
-            "reference" : "MessageHeader/bb504ecd-c2ab-3be3-91d8-6065e2bce435"
-          },
-          {
-            "reference" : "DiagnosticReport/1707523198078654000.c0676871-525b-441c-b978-a51a02234682"
-          }
-        ],
-        "recorded" : "2023-08-16T12:33:58-05:00",
-        "activity" : {
-          "coding" : [
-            {
-              "display" : "ORU^R01^ORU_R01"
-            }
-          ]
-        }
-      }
-    },
-    {
-      "fullUrl" : "Provenance/1707523197910336000.9cebb855-58f3-4820-a602-d916a85fa86e",
-      "resource" : {
-        "resourceType" : "Provenance",
-        "id" : "1707523197910336000.9cebb855-58f3-4820-a602-d916a85fa86e",
-        "recorded" : "2024-02-09T17:59:57Z",
-        "policy" : [
-          "http://hl7.org/fhir/uv/v2mappings/message-oru-r01-to-bundle"
-        ],
-        "activity" : {
-          "coding" : [
-            {
-              "code" : "v2-FHIR transformation"
-            }
-          ]
-        },
-        "agent" : [
-          {
-            "type" : {
-              "coding" : [
-                {
-                  "system" : "http://terminology.hl7.org/CodeSystem/provenance-participant-type",
-                  "code" : "assembler"
-                }
-              ]
-            },
-            "who" : {
-              "reference" : "Organization/1707523197909886000.cf69c4cb-4ad5-47f8-a3fc-a45dc7adb00f"
-            }
-          }
-        ]
-      }
-    },
-    {
-      "fullUrl" : "Organization/1707523197909886000.cf69c4cb-4ad5-47f8-a3fc-a45dc7adb00f",
-      "resource" : {
-        "resourceType" : "Organization",
-        "id" : "1707523197909886000.cf69c4cb-4ad5-47f8-a3fc-a45dc7adb00f",
-        "identifier" : [
-          {
-            "value" : "CDC PRIME - Atlanta"
-          },
-          {
-            "type" : {
-              "coding" : [
-                {
-                  "system" : "http://terminology.hl7.org/CodeSystem/v2-0301"
-                }
-              ]
-            },
-            "system" : "urn:ietf:rfc:3986",
-            "value" : "2.16.840.1.114222.4.1.237821"
-          }
-        ]
-      }
-    },
-    {
-      "fullUrl" : "Patient/1707523197924261000.46052c41-05ac-4227-9807-9a94b03f0698",
-      "resource" : {
-        "resourceType" : "Patient",
-        "id" : "1707523197924261000.46052c41-05ac-4227-9807-9a94b03f0698"
-      }
-    },
-    {
-      "fullUrl" : "Provenance/1707523197924854000.4f0bf26a-0d10-465d-b7c6-3bd2192ae910",
-      "resource" : {
-        "resourceType" : "Provenance",
-        "id" : "1707523197924854000.4f0bf26a-0d10-465d-b7c6-3bd2192ae910",
-        "target" : [
-          {
-            "reference" : "Patient/1707523197924261000.46052c41-05ac-4227-9807-9a94b03f0698"
-          }
-        ],
-        "recorded" : "2024-02-09T17:59:57Z",
-        "activity" : {
-          "coding" : [
-            {
-              "system" : "https://terminology.hl7.org/CodeSystem/v3-DataOperation",
-              "code" : "UPDATE"
-            }
-          ]
-        }
-      }
-    },
-    {
-      "fullUrl" : "ServiceRequest/1707523197928651000.a56403b7-0dfe-4582-a688-507552137d3b",
-      "resource" : {
-        "resourceType" : "ServiceRequest",
-        "id" : "1707523197928651000.a56403b7-0dfe-4582-a688-507552137d3b",
-        "extension" : [
-          {
-            "url" : "https://reportstream.cdc.gov/fhir/StructureDefinition/business-event",
-            "valueCode" : "NW"
-          },
-          {
-            "url" : "https://reportstream.cdc.gov/fhir/StructureDefinition/business-event",
-            "valueString" : "20230816123358-0500"
-          }
-        ],
-        "status" : "unknown",
-        "subject" : {
-          "reference" : "Patient/1707523197924261000.46052c41-05ac-4227-9807-9a94b03f0698"
-=======
   "entry" : [ {
     "fullUrl" : "MessageHeader/bb504ecd-c2ab-3be3-91d8-6065e2bce435",
     "resource" : {
@@ -263,7 +92,6 @@
           "coding" : [ {
             "system" : "http://terminology.hl7.org/CodeSystem/v2-0301"
           } ]
->>>>>>> cddac704
         },
         "system" : "urn:ietf:rfc:3986",
         "value" : "2.16.840.1.114222.4.1.237821"
@@ -290,23 +118,6 @@
           "code" : "UPDATE"
         } ]
       }
-<<<<<<< HEAD
-    },
-    {
-      "fullUrl" : "DiagnosticReport/1707523198078654000.c0676871-525b-441c-b978-a51a02234682",
-      "resource" : {
-        "resourceType" : "DiagnosticReport",
-        "id" : "1707523198078654000.c0676871-525b-441c-b978-a51a02234682",
-        "basedOn" : [
-          {
-            "reference" : "ServiceRequest/1707523197928651000.a56403b7-0dfe-4582-a688-507552137d3b"
-          }
-        ],
-        "status" : "unknown",
-        "subject" : {
-          "reference" : "Patient/1707523197924261000.46052c41-05ac-4227-9807-9a94b03f0698"
-        }
-=======
     }
   }, {
     "fullUrl" : "Specimen/1707766342329398000.b747401a-11fb-49f2-966e-171f11bd5cbe",
@@ -340,7 +151,6 @@
           "url" : "https://reportstream.cdc.gov/fhir/StructureDefinition/hl7v2-date-time",
           "valueString" : "20230816123358-0500"
         } ]
->>>>>>> cddac704
       }
     }
   }, {
