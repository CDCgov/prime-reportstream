--- conflicted
+++ resolved
@@ -1,25 +1,15 @@
 {
   "resourceType" : "Bundle",
-<<<<<<< HEAD
-  "id" : "1707429778037172000.864b209f-43bc-4440-ace1-54e74f1a0069",
-  "meta" : {
-    "lastUpdated" : "2024-02-08T17:02:58.044-05:00"
-=======
   "id" : "1707766341618071000.838421db-e5c0-44d5-8180-2bfdd2cd92b2",
   "meta" : {
     "lastUpdated" : "2024-02-12T13:32:21.628-06:00"
->>>>>>> 44104ccc
   },
   "identifier" : {
     "system" : "https://reportstream.cdc.gov/prime-router",
     "value" : "20230816123358"
   },
   "type" : "message",
-<<<<<<< HEAD
-  "timestamp" : "2023-08-16T13:33:58.000-04:00",
-=======
   "timestamp" : "2023-08-16T12:33:58.000-05:00",
->>>>>>> 44104ccc
   "entry" : [ {
     "fullUrl" : "MessageHeader/bb504ecd-c2ab-3be3-91d8-6065e2bce435",
     "resource" : {
@@ -50,16 +40,6 @@
       }
     }
   }, {
-<<<<<<< HEAD
-    "fullUrl" : "Provenance/1707429778450595000.0de12eeb-397e-4def-8a7b-bc594dc3d882",
-    "resource" : {
-      "resourceType" : "Provenance",
-      "id" : "1707429778450595000.0de12eeb-397e-4def-8a7b-bc594dc3d882",
-      "target" : [ {
-        "reference" : "MessageHeader/bb504ecd-c2ab-3be3-91d8-6065e2bce435"
-      }, {
-        "reference" : "DiagnosticReport/1707429778651183000.14d671d2-837e-4a81-9180-8e4675a4a78f"
-=======
     "fullUrl" : "Provenance/1707766342285077000.e2fb1e26-6198-4143-9443-0b8ea8500299",
     "resource" : {
       "resourceType" : "Provenance",
@@ -68,7 +48,6 @@
         "reference" : "MessageHeader/bb504ecd-c2ab-3be3-91d8-6065e2bce435"
       }, {
         "reference" : "DiagnosticReport/1707766342587179000.e58f9f8d-46ab-46b9-8c17-d58856dce90a"
->>>>>>> 44104ccc
       } ],
       "recorded" : "2023-08-16T12:33:58-05:00",
       "activity" : {
@@ -78,19 +57,11 @@
       }
     }
   }, {
-<<<<<<< HEAD
-    "fullUrl" : "Provenance/1707429778459152000.b4bf99ba-1471-4448-9d04-ab656cfcebd8",
-    "resource" : {
-      "resourceType" : "Provenance",
-      "id" : "1707429778459152000.b4bf99ba-1471-4448-9d04-ab656cfcebd8",
-      "recorded" : "2024-02-08T17:02:58Z",
-=======
     "fullUrl" : "Provenance/1707766342298080000.f7b92123-6175-4a55-8c64-ba2fce634518",
     "resource" : {
       "resourceType" : "Provenance",
       "id" : "1707766342298080000.f7b92123-6175-4a55-8c64-ba2fce634518",
       "recorded" : "2024-02-12T13:32:22Z",
->>>>>>> 44104ccc
       "policy" : [ "http://hl7.org/fhir/uv/v2mappings/message-oru-r01-to-bundle" ],
       "activity" : {
         "coding" : [ {
@@ -105,17 +76,6 @@
           } ]
         },
         "who" : {
-<<<<<<< HEAD
-          "reference" : "Organization/1707429778458192000.d1dbb994-81b0-4edf-821d-e702edbaaaf1"
-        }
-      } ]
-    }
-  }, {
-    "fullUrl" : "Organization/1707429778458192000.d1dbb994-81b0-4edf-821d-e702edbaaaf1",
-    "resource" : {
-      "resourceType" : "Organization",
-      "id" : "1707429778458192000.d1dbb994-81b0-4edf-821d-e702edbaaaf1",
-=======
           "reference" : "Organization/1707766342296855000.9b280e1d-0beb-4c09-bb11-d304e7d109de"
         }
       } ]
@@ -125,7 +85,6 @@
     "resource" : {
       "resourceType" : "Organization",
       "id" : "1707766342296855000.9b280e1d-0beb-4c09-bb11-d304e7d109de",
->>>>>>> 44104ccc
       "identifier" : [ {
         "value" : "CDC PRIME - Atlanta"
       }, {
@@ -139,22 +98,6 @@
       } ]
     }
   }, {
-<<<<<<< HEAD
-    "fullUrl" : "Patient/1707429778475499000.e37a8f2b-ab12-4881-832f-35862eaea58f",
-    "resource" : {
-      "resourceType" : "Patient",
-      "id" : "1707429778475499000.e37a8f2b-ab12-4881-832f-35862eaea58f"
-    }
-  }, {
-    "fullUrl" : "Provenance/1707429778476581000.bfd21f44-3b67-4fff-9c57-754cae4a6b0d",
-    "resource" : {
-      "resourceType" : "Provenance",
-      "id" : "1707429778476581000.bfd21f44-3b67-4fff-9c57-754cae4a6b0d",
-      "target" : [ {
-        "reference" : "Patient/1707429778475499000.e37a8f2b-ab12-4881-832f-35862eaea58f"
-      } ],
-      "recorded" : "2024-02-08T17:02:58Z",
-=======
     "fullUrl" : "Patient/1707766342325323000.b758acdb-80fb-438b-b136-f54eb736bbce",
     "resource" : {
       "resourceType" : "Patient",
@@ -169,7 +112,6 @@
         "reference" : "Patient/1707766342325323000.b758acdb-80fb-438b-b136-f54eb736bbce"
       } ],
       "recorded" : "2024-02-12T13:32:22Z",
->>>>>>> 44104ccc
       "activity" : {
         "coding" : [ {
           "system" : "https://terminology.hl7.org/CodeSystem/v3-DataOperation",
@@ -178,12 +120,6 @@
       }
     }
   }, {
-<<<<<<< HEAD
-    "fullUrl" : "ServiceRequest/1707429778483105000.21a90cb9-29c2-428e-9efd-6dea2c784f8d",
-    "resource" : {
-      "resourceType" : "ServiceRequest",
-      "id" : "1707429778483105000.21a90cb9-29c2-428e-9efd-6dea2c784f8d",
-=======
     "fullUrl" : "Specimen/1707766342329398000.b747401a-11fb-49f2-966e-171f11bd5cbe",
     "resource" : {
       "resourceType" : "Specimen",
@@ -198,7 +134,6 @@
     "resource" : {
       "resourceType" : "ServiceRequest",
       "id" : "1707766342583705000.08eae8eb-1cab-4e63-9d98-dfbdad595d2a",
->>>>>>> 44104ccc
       "extension" : [ {
         "url" : "https://reportstream.cdc.gov/fhir/StructureDefinition/business-event",
         "valueCode" : "NW"
@@ -208,11 +143,7 @@
       } ],
       "status" : "unknown",
       "subject" : {
-<<<<<<< HEAD
-        "reference" : "Patient/1707429778475499000.e37a8f2b-ab12-4881-832f-35862eaea58f"
-=======
         "reference" : "Patient/1707766342325323000.b758acdb-80fb-438b-b136-f54eb736bbce"
->>>>>>> 44104ccc
       },
       "authoredOn" : "2023-08-16T12:33:58-05:00",
       "_authoredOn" : {
@@ -220,23 +151,6 @@
           "url" : "https://reportstream.cdc.gov/fhir/StructureDefinition/hl7v2-date-time",
           "valueString" : "20230816123358-0500"
         } ]
-<<<<<<< HEAD
-      }
-    }
-  }, {
-    "fullUrl" : "DiagnosticReport/1707429778651183000.14d671d2-837e-4a81-9180-8e4675a4a78f",
-    "resource" : {
-      "resourceType" : "DiagnosticReport",
-      "id" : "1707429778651183000.14d671d2-837e-4a81-9180-8e4675a4a78f",
-      "basedOn" : [ {
-        "reference" : "ServiceRequest/1707429778483105000.21a90cb9-29c2-428e-9efd-6dea2c784f8d"
-      } ],
-      "status" : "unknown",
-      "subject" : {
-        "reference" : "Patient/1707429778475499000.e37a8f2b-ab12-4881-832f-35862eaea58f"
-      }
-    }
-=======
       }
     }
   }, {
@@ -255,6 +169,5 @@
         "reference" : "Specimen/1707766342329398000.b747401a-11fb-49f2-966e-171f11bd5cbe"
       } ]
     }
->>>>>>> 44104ccc
   } ]
 }