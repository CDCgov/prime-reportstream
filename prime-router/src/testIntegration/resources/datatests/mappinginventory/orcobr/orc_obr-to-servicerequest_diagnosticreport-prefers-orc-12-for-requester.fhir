--- conflicted
+++ resolved
@@ -1,25 +1,15 @@
 {
   "resourceType" : "Bundle",
-<<<<<<< HEAD
-  "id" : "1706216269003119000.6f5a4aaf-cd15-4d6d-a260-876a642045a3",
-  "meta" : {
-    "lastUpdated" : "2024-01-25T15:57:49.019-05:00"
-=======
   "id" : "1706311652966143000.5c6bedd9-2203-4792-a5cb-b05815dbb943",
   "meta" : {
     "lastUpdated" : "2024-01-26T17:27:32.982-06:00"
->>>>>>> 711af84e
   },
   "identifier" : {
     "system" : "https://reportstream.cdc.gov/prime-router",
     "value" : "20230816123358"
   },
   "type" : "message",
-<<<<<<< HEAD
-  "timestamp" : "2023-08-16T13:33:58.000-04:00",
-=======
   "timestamp" : "2023-08-16T12:33:58.000-05:00",
->>>>>>> 711af84e
   "entry" : [
     {
       "fullUrl" : "MessageHeader/bb504ecd-c2ab-3be3-91d8-6065e2bce435",
@@ -49,124 +39,6 @@
                 "valueCode" : "unknown"
               }
             ]
-<<<<<<< HEAD
-          }
-        }
-      }
-    },
-    {
-      "fullUrl" : "Provenance/1706216269427268000.a88c7b45-2d98-4114-877c-e1d04cf57e82",
-      "resource" : {
-        "resourceType" : "Provenance",
-        "id" : "1706216269427268000.a88c7b45-2d98-4114-877c-e1d04cf57e82",
-        "target" : [
-          {
-            "reference" : "DiagnosticReport/1706216269637573000.11aa770a-95e8-45d0-9f19-81efd7afc95d"
-          }
-        ],
-        "recorded" : "2023-08-16T12:33:58-05:00",
-        "_recorded" : {
-          "extension" : [
-            {
-              "url" : "https://reportstream.cdc.gov/fhir/StructureDefinition/hl7v2-date-time",
-              "valueString" : "20230816123358-0500"
-            }
-          ]
-        },
-        "activity" : {
-          "coding" : [
-            {
-              "extension" : [
-                {
-                  "url" : "https://reportstream.cdc.gov/fhir/StructureDefinition/code-index-name",
-                  "valueString" : "identifier"
-                }
-              ],
-              "system" : "http://terminology.hl7.org/CodeSystem/v2-0003",
-              "code" : "R01",
-              "display" : "ORU_R01"
-            }
-          ]
-        },
-        "agent" : [
-          {
-            "type" : {
-              "coding" : [
-                {
-                  "extension" : [
-                    {
-                      "url" : "https://reportstream.cdc.gov/fhir/StructureDefinition/code-index-name",
-                      "valueString" : "identifier"
-                    }
-                  ],
-                  "system" : "http://terminology.hl7.org/CodeSystem/provenance-participant-type",
-                  "code" : "author"
-                }
-              ]
-            }
-          }
-        ],
-        "entity" : [
-          {
-            "role" : "source",
-            "what" : {
-              "reference" : "Device/1706216269430169000.5a9f8f22-504a-46fb-86a2-0f032a7cc37b"
-            }
-          }
-        ]
-      }
-    },
-    {
-      "fullUrl" : "Device/1706216269430169000.5a9f8f22-504a-46fb-86a2-0f032a7cc37b",
-      "resource" : {
-        "resourceType" : "Device",
-        "id" : "1706216269430169000.5a9f8f22-504a-46fb-86a2-0f032a7cc37b"
-      }
-    },
-    {
-      "fullUrl" : "Patient/1706216269448614000.c57524cd-d497-4c1d-9747-d048d61f62e8",
-      "resource" : {
-        "resourceType" : "Patient",
-        "id" : "1706216269448614000.c57524cd-d497-4c1d-9747-d048d61f62e8"
-      }
-    },
-    {
-      "fullUrl" : "ServiceRequest/1706216269465951000.9df8bd92-3fb1-484c-b10d-87055db01337",
-      "resource" : {
-        "resourceType" : "ServiceRequest",
-        "id" : "1706216269465951000.9df8bd92-3fb1-484c-b10d-87055db01337",
-        "extension" : [
-          {
-            "url" : "https://reportstream.cdc.gov/fhir/StructureDefinition/business-event",
-            "valueCode" : "RE"
-          },
-          {
-            "url" : "https://reportstream.cdc.gov/fhir/StructureDefinition/obr-observation-request",
-            "extension" : [
-              {
-                "url" : "obr-16-ordering-provider",
-                "valueReference" : {
-                  "reference" : "Practitioner/1706216269464931000.0d6bbc69-0a7b-4be0-ad23-10eb9f49a811"
-                }
-              }
-            ]
-          }
-        ],
-        "status" : "unknown",
-        "subject" : {
-          "reference" : "Patient/1706216269448614000.c57524cd-d497-4c1d-9747-d048d61f62e8"
-        },
-        "requester" : {
-          "reference" : "Practitioner/1706216269459128000.929a8379-09fa-4010-aa48-4c7b523343c1"
-        }
-      }
-    },
-    {
-      "fullUrl" : "Practitioner/1706216269459128000.929a8379-09fa-4010-aa48-4c7b523343c1",
-      "resource" : {
-        "resourceType" : "Practitioner",
-        "id" : "1706216269459128000.929a8379-09fa-4010-aa48-4c7b523343c1",
-=======
           }
         }
       }
@@ -314,7 +186,6 @@
       "resource" : {
         "resourceType" : "Practitioner",
         "id" : "1706311653414055000.165fbeba-3ad7-4df7-9b62-036a421fd354",
->>>>>>> 711af84e
         "extension" : [
           {
             "url" : "https://reportstream.cdc.gov/fhir/StructureDefinition/xcn3-given-name",
@@ -518,17 +389,10 @@
       }
     },
     {
-<<<<<<< HEAD
-      "fullUrl" : "Practitioner/1706216269464931000.0d6bbc69-0a7b-4be0-ad23-10eb9f49a811",
-      "resource" : {
-        "resourceType" : "Practitioner",
-        "id" : "1706216269464931000.0d6bbc69-0a7b-4be0-ad23-10eb9f49a811",
-=======
       "fullUrl" : "Practitioner/1706311653421616000.fd95442f-ba19-4ce8-b9cd-f5c1039acbbc",
       "resource" : {
         "resourceType" : "Practitioner",
         "id" : "1706311653421616000.fd95442f-ba19-4ce8-b9cd-f5c1039acbbc",
->>>>>>> 711af84e
         "extension" : [
           {
             "url" : "https://reportstream.cdc.gov/fhir/StructureDefinition/xcn3-given-name",
@@ -727,15 +591,6 @@
       }
     },
     {
-<<<<<<< HEAD
-      "fullUrl" : "DiagnosticReport/1706216269637573000.11aa770a-95e8-45d0-9f19-81efd7afc95d",
-      "resource" : {
-        "resourceType" : "DiagnosticReport",
-        "id" : "1706216269637573000.11aa770a-95e8-45d0-9f19-81efd7afc95d",
-        "basedOn" : [
-          {
-            "reference" : "ServiceRequest/1706216269465951000.9df8bd92-3fb1-484c-b10d-87055db01337"
-=======
       "fullUrl" : "DiagnosticReport/1706311653564199000.adf571c0-faf1-4e2b-8eba-865721c712dd",
       "resource" : {
         "resourceType" : "DiagnosticReport",
@@ -743,16 +598,11 @@
         "basedOn" : [
           {
             "reference" : "ServiceRequest/1706311653422537000.de561a5f-ad89-4fb5-aa62-6d8702972540"
->>>>>>> 711af84e
           }
         ],
         "status" : "unknown",
         "subject" : {
-<<<<<<< HEAD
-          "reference" : "Patient/1706216269448614000.c57524cd-d497-4c1d-9747-d048d61f62e8"
-=======
           "reference" : "Patient/1706311653399702000.22b80aef-08d7-4a97-9193-8bbb3af3be53"
->>>>>>> 711af84e
         }
       }
     }
