--- conflicted
+++ resolved
@@ -1,25 +1,15 @@
 {
   "resourceType" : "Bundle",
-<<<<<<< HEAD
-  "id" : "1707429684813044000.731955d5-8b22-4f8f-a8b0-0d0c1bfdc611",
-  "meta" : {
-    "lastUpdated" : "2024-02-08T17:01:24.820-05:00"
-=======
   "id" : "1707766184313169000.ddb23a01-cec9-4f9b-9f3d-9db4490e4ed6",
   "meta" : {
     "lastUpdated" : "2024-02-12T13:29:44.322-06:00"
->>>>>>> 44104ccc
   },
   "identifier" : {
     "system" : "https://reportstream.cdc.gov/prime-router",
     "value" : "20230816123358"
   },
   "type" : "message",
-<<<<<<< HEAD
-  "timestamp" : "2023-08-16T13:33:58.000-04:00",
-=======
   "timestamp" : "2023-08-16T12:33:58.000-05:00",
->>>>>>> 44104ccc
   "entry" : [ {
     "fullUrl" : "MessageHeader/bb504ecd-c2ab-3be3-91d8-6065e2bce435",
     "resource" : {
@@ -50,16 +40,6 @@
       }
     }
   }, {
-<<<<<<< HEAD
-    "fullUrl" : "Provenance/1707429685230398000.abb55cf6-f7e0-45ba-a8b9-b49d2b9f0623",
-    "resource" : {
-      "resourceType" : "Provenance",
-      "id" : "1707429685230398000.abb55cf6-f7e0-45ba-a8b9-b49d2b9f0623",
-      "target" : [ {
-        "reference" : "MessageHeader/bb504ecd-c2ab-3be3-91d8-6065e2bce435"
-      }, {
-        "reference" : "DiagnosticReport/1707429685418766000.7567a86b-69bb-4596-b6e7-f3b41b9762cd"
-=======
     "fullUrl" : "Provenance/1707766184936797000.0769287a-fccf-4fdb-823b-d3787d788cb9",
     "resource" : {
       "resourceType" : "Provenance",
@@ -68,7 +48,6 @@
         "reference" : "MessageHeader/bb504ecd-c2ab-3be3-91d8-6065e2bce435"
       }, {
         "reference" : "DiagnosticReport/1707766185255384000.acb44c74-5b6e-431b-bd12-8a727ed771ad"
->>>>>>> 44104ccc
       } ],
       "recorded" : "2023-08-16T12:33:58-05:00",
       "activity" : {
@@ -78,19 +57,11 @@
       }
     }
   }, {
-<<<<<<< HEAD
-    "fullUrl" : "Provenance/1707429685239711000.81ac0c0d-6f60-496d-8635-fceeacbf7297",
-    "resource" : {
-      "resourceType" : "Provenance",
-      "id" : "1707429685239711000.81ac0c0d-6f60-496d-8635-fceeacbf7297",
-      "recorded" : "2024-02-08T17:01:25Z",
-=======
     "fullUrl" : "Provenance/1707766184952494000.d8bf9358-2405-43f3-9335-c819c3e97721",
     "resource" : {
       "resourceType" : "Provenance",
       "id" : "1707766184952494000.d8bf9358-2405-43f3-9335-c819c3e97721",
       "recorded" : "2024-02-12T13:29:44Z",
->>>>>>> 44104ccc
       "policy" : [ "http://hl7.org/fhir/uv/v2mappings/message-oru-r01-to-bundle" ],
       "activity" : {
         "coding" : [ {
@@ -105,17 +76,6 @@
           } ]
         },
         "who" : {
-<<<<<<< HEAD
-          "reference" : "Organization/1707429685239214000.56d4d885-4090-451b-a011-19816b77e8ee"
-        }
-      } ]
-    }
-  }, {
-    "fullUrl" : "Organization/1707429685239214000.56d4d885-4090-451b-a011-19816b77e8ee",
-    "resource" : {
-      "resourceType" : "Organization",
-      "id" : "1707429685239214000.56d4d885-4090-451b-a011-19816b77e8ee",
-=======
           "reference" : "Organization/1707766184950951000.3f88b316-63c2-417d-ac91-b01b26cc3c13"
         }
       } ]
@@ -125,7 +85,6 @@
     "resource" : {
       "resourceType" : "Organization",
       "id" : "1707766184950951000.3f88b316-63c2-417d-ac91-b01b26cc3c13",
->>>>>>> 44104ccc
       "identifier" : [ {
         "value" : "CDC PRIME - Atlanta"
       }, {
@@ -139,22 +98,6 @@
       } ]
     }
   }, {
-<<<<<<< HEAD
-    "fullUrl" : "Patient/1707429685255013000.47f774cc-9b6b-4ebc-a3f0-642b1790f339",
-    "resource" : {
-      "resourceType" : "Patient",
-      "id" : "1707429685255013000.47f774cc-9b6b-4ebc-a3f0-642b1790f339"
-    }
-  }, {
-    "fullUrl" : "Provenance/1707429685255696000.0a2209c7-d7f6-4c5c-8e7c-3158ff075e2c",
-    "resource" : {
-      "resourceType" : "Provenance",
-      "id" : "1707429685255696000.0a2209c7-d7f6-4c5c-8e7c-3158ff075e2c",
-      "target" : [ {
-        "reference" : "Patient/1707429685255013000.47f774cc-9b6b-4ebc-a3f0-642b1790f339"
-      } ],
-      "recorded" : "2024-02-08T17:01:25Z",
-=======
     "fullUrl" : "Patient/1707766184982465000.c6a1bce1-0d50-49ec-a091-8c603e451fab",
     "resource" : {
       "resourceType" : "Patient",
@@ -169,46 +112,11 @@
         "reference" : "Patient/1707766184982465000.c6a1bce1-0d50-49ec-a091-8c603e451fab"
       } ],
       "recorded" : "2024-02-12T13:29:44Z",
->>>>>>> 44104ccc
       "activity" : {
         "coding" : [ {
           "system" : "https://terminology.hl7.org/CodeSystem/v3-DataOperation",
           "code" : "UPDATE"
         } ]
-<<<<<<< HEAD
-      }
-    }
-  }, {
-    "fullUrl" : "ServiceRequest/1707429685263398000.34c2a142-6157-44e1-a8b7-521f95bbb0a7",
-    "resource" : {
-      "resourceType" : "ServiceRequest",
-      "id" : "1707429685263398000.34c2a142-6157-44e1-a8b7-521f95bbb0a7",
-      "status" : "unknown",
-      "subject" : {
-        "reference" : "Patient/1707429685255013000.47f774cc-9b6b-4ebc-a3f0-642b1790f339"
-      }
-    }
-  }, {
-    "fullUrl" : "DiagnosticReport/1707429685418766000.7567a86b-69bb-4596-b6e7-f3b41b9762cd",
-    "resource" : {
-      "resourceType" : "DiagnosticReport",
-      "id" : "1707429685418766000.7567a86b-69bb-4596-b6e7-f3b41b9762cd",
-      "basedOn" : [ {
-        "reference" : "ServiceRequest/1707429685263398000.34c2a142-6157-44e1-a8b7-521f95bbb0a7"
-      } ],
-      "status" : "unknown",
-      "subject" : {
-        "reference" : "Patient/1707429685255013000.47f774cc-9b6b-4ebc-a3f0-642b1790f339"
-      },
-      "effectiveDateTime" : "2023-08-16T12:33:58-05:00",
-      "_effectiveDateTime" : {
-        "extension" : [ {
-          "url" : "https://reportstream.cdc.gov/fhir/StructureDefinition/hl7v2-date-time",
-          "valueString" : "20230816123358-0500"
-        } ]
-      }
-    }
-=======
       }
     }
   }, {
@@ -254,6 +162,5 @@
         "reference" : "Specimen/1707766184987225000.47b43e7e-f027-4225-90c5-ff121dfbd387"
       } ]
     }
->>>>>>> 44104ccc
   } ]
 }