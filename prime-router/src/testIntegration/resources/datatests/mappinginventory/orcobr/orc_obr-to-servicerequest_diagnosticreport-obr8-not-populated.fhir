{
  "resourceType" : "Bundle",
<<<<<<< HEAD
  "id" : "1707523113767683000.d3e1d2b4-8ec5-4934-b199-788373b4ec5a",
  "meta" : {
    "lastUpdated" : "2024-02-09T17:58:33.783-06:00"
=======
  "id" : "1707766184313169000.ddb23a01-cec9-4f9b-9f3d-9db4490e4ed6",
  "meta" : {
    "lastUpdated" : "2024-02-12T13:29:44.322-06:00"
>>>>>>> cddac704
  },
  "identifier" : {
    "system" : "https://reportstream.cdc.gov/prime-router",
    "value" : "20230816123358"
  },
  "type" : "message",
  "timestamp" : "2023-08-16T12:33:58.000-05:00",
<<<<<<< HEAD
  "entry" : [
    {
      "fullUrl" : "MessageHeader/bb504ecd-c2ab-3be3-91d8-6065e2bce435",
      "resource" : {
        "resourceType" : "MessageHeader",
        "id" : "bb504ecd-c2ab-3be3-91d8-6065e2bce435",
        "extension" : [
          {
            "url" : "https://reportstream.cdc.gov/fhir/StructureDefinition/encoding-characters",
            "valueString" : "^~\\&#"
          },
          {
            "url" : "https://reportstream.cdc.gov/fhir/StructureDefinition/msh-message-header",
            "extension" : [
              {
                "url" : "MSH.7",
                "valueString" : "20230816123358-0500"
              }
            ]
          }
        ],
        "eventCoding" : {
          "system" : "http://terminology.hl7.org/CodeSystem/v2-0003",
          "code" : "R01",
          "display" : "ORU^R01^ORU_R01"
        },
        "source" : {
          "_endpoint" : {
            "extension" : [
              {
                "url" : "http://hl7.org/fhir/StructureDefinition/data-absent-reason",
                "valueCode" : "unknown"
              }
            ]
          }
        }
      }
    },
    {
      "fullUrl" : "Provenance/1707523114146531000.b660800a-f345-4418-8844-0b0aa26d8096",
      "resource" : {
        "resourceType" : "Provenance",
        "id" : "1707523114146531000.b660800a-f345-4418-8844-0b0aa26d8096",
        "target" : [
          {
            "reference" : "MessageHeader/bb504ecd-c2ab-3be3-91d8-6065e2bce435"
          },
          {
            "reference" : "DiagnosticReport/1707523114331191000.7578b0b5-648a-4fb3-85e2-a3e5b2efe086"
          }
        ],
        "recorded" : "2023-08-16T12:33:58-05:00",
        "activity" : {
          "coding" : [
            {
              "display" : "ORU^R01^ORU_R01"
            }
          ]
        }
      }
    },
    {
      "fullUrl" : "Provenance/1707523114154981000.2441359e-5b9d-4e05-a032-c3bd6659c405",
      "resource" : {
        "resourceType" : "Provenance",
        "id" : "1707523114154981000.2441359e-5b9d-4e05-a032-c3bd6659c405",
        "recorded" : "2024-02-09T17:58:34Z",
        "policy" : [
          "http://hl7.org/fhir/uv/v2mappings/message-oru-r01-to-bundle"
        ],
        "activity" : {
          "coding" : [
            {
              "code" : "v2-FHIR transformation"
            }
          ]
        },
        "agent" : [
          {
            "type" : {
              "coding" : [
                {
                  "system" : "http://terminology.hl7.org/CodeSystem/provenance-participant-type",
                  "code" : "assembler"
                }
              ]
            },
            "who" : {
              "reference" : "Organization/1707523114154281000.ffc3e392-44de-4180-a8db-e74b315ef623"
            }
          }
        ]
      }
    },
    {
      "fullUrl" : "Organization/1707523114154281000.ffc3e392-44de-4180-a8db-e74b315ef623",
      "resource" : {
        "resourceType" : "Organization",
        "id" : "1707523114154281000.ffc3e392-44de-4180-a8db-e74b315ef623",
        "identifier" : [
          {
            "value" : "CDC PRIME - Atlanta"
          },
          {
            "type" : {
              "coding" : [
                {
                  "system" : "http://terminology.hl7.org/CodeSystem/v2-0301"
                }
              ]
            },
            "system" : "urn:ietf:rfc:3986",
            "value" : "2.16.840.1.114222.4.1.237821"
          }
        ]
      }
    },
    {
      "fullUrl" : "Patient/1707523114170340000.4480012a-4cb0-46d5-ab0b-ee480ad49cda",
      "resource" : {
        "resourceType" : "Patient",
        "id" : "1707523114170340000.4480012a-4cb0-46d5-ab0b-ee480ad49cda"
      }
    },
    {
      "fullUrl" : "Provenance/1707523114171079000.8a68a108-9149-42d2-a684-e361718b8bc6",
      "resource" : {
        "resourceType" : "Provenance",
        "id" : "1707523114171079000.8a68a108-9149-42d2-a684-e361718b8bc6",
        "target" : [
          {
            "reference" : "Patient/1707523114170340000.4480012a-4cb0-46d5-ab0b-ee480ad49cda"
          }
        ],
        "recorded" : "2024-02-09T17:58:34Z",
        "activity" : {
          "coding" : [
            {
              "system" : "https://terminology.hl7.org/CodeSystem/v3-DataOperation",
              "code" : "UPDATE"
            }
          ]
        }
      }
    },
    {
      "fullUrl" : "ServiceRequest/1707523114176015000.e081022b-9c32-4fda-b3df-294ab0b3cfee",
      "resource" : {
        "resourceType" : "ServiceRequest",
        "id" : "1707523114176015000.e081022b-9c32-4fda-b3df-294ab0b3cfee",
        "status" : "unknown",
        "subject" : {
          "reference" : "Patient/1707523114170340000.4480012a-4cb0-46d5-ab0b-ee480ad49cda"
        }
      }
    },
    {
      "fullUrl" : "DiagnosticReport/1707523114331191000.7578b0b5-648a-4fb3-85e2-a3e5b2efe086",
      "resource" : {
        "resourceType" : "DiagnosticReport",
        "id" : "1707523114331191000.7578b0b5-648a-4fb3-85e2-a3e5b2efe086",
        "basedOn" : [
          {
            "reference" : "ServiceRequest/1707523114176015000.e081022b-9c32-4fda-b3df-294ab0b3cfee"
          }
        ],
        "status" : "unknown",
        "subject" : {
          "reference" : "Patient/1707523114170340000.4480012a-4cb0-46d5-ab0b-ee480ad49cda"
=======
  "entry" : [ {
    "fullUrl" : "MessageHeader/bb504ecd-c2ab-3be3-91d8-6065e2bce435",
    "resource" : {
      "resourceType" : "MessageHeader",
      "id" : "bb504ecd-c2ab-3be3-91d8-6065e2bce435",
      "extension" : [ {
        "url" : "https://reportstream.cdc.gov/fhir/StructureDefinition/encoding-characters",
        "valueString" : "^~\\&#"
      }, {
        "url" : "https://reportstream.cdc.gov/fhir/StructureDefinition/msh-message-header",
        "extension" : [ {
          "url" : "MSH.7",
          "valueString" : "20230816123358-0500"
        } ]
      } ],
      "eventCoding" : {
        "system" : "http://terminology.hl7.org/CodeSystem/v2-0003",
        "code" : "R01",
        "display" : "ORU^R01^ORU_R01"
      },
      "source" : {
        "_endpoint" : {
          "extension" : [ {
            "url" : "http://hl7.org/fhir/StructureDefinition/data-absent-reason",
            "valueCode" : "unknown"
          } ]
        }
      }
    }
  }, {
    "fullUrl" : "Provenance/1707766184936797000.0769287a-fccf-4fdb-823b-d3787d788cb9",
    "resource" : {
      "resourceType" : "Provenance",
      "id" : "1707766184936797000.0769287a-fccf-4fdb-823b-d3787d788cb9",
      "target" : [ {
        "reference" : "MessageHeader/bb504ecd-c2ab-3be3-91d8-6065e2bce435"
      }, {
        "reference" : "DiagnosticReport/1707766185255384000.acb44c74-5b6e-431b-bd12-8a727ed771ad"
      } ],
      "recorded" : "2023-08-16T12:33:58-05:00",
      "activity" : {
        "coding" : [ {
          "display" : "ORU^R01^ORU_R01"
        } ]
      }
    }
  }, {
    "fullUrl" : "Provenance/1707766184952494000.d8bf9358-2405-43f3-9335-c819c3e97721",
    "resource" : {
      "resourceType" : "Provenance",
      "id" : "1707766184952494000.d8bf9358-2405-43f3-9335-c819c3e97721",
      "recorded" : "2024-02-12T13:29:44Z",
      "policy" : [ "http://hl7.org/fhir/uv/v2mappings/message-oru-r01-to-bundle" ],
      "activity" : {
        "coding" : [ {
          "code" : "v2-FHIR transformation"
        } ]
      },
      "agent" : [ {
        "type" : {
          "coding" : [ {
            "system" : "http://terminology.hl7.org/CodeSystem/provenance-participant-type",
            "code" : "assembler"
          } ]
        },
        "who" : {
          "reference" : "Organization/1707766184950951000.3f88b316-63c2-417d-ac91-b01b26cc3c13"
        }
      } ]
    }
  }, {
    "fullUrl" : "Organization/1707766184950951000.3f88b316-63c2-417d-ac91-b01b26cc3c13",
    "resource" : {
      "resourceType" : "Organization",
      "id" : "1707766184950951000.3f88b316-63c2-417d-ac91-b01b26cc3c13",
      "identifier" : [ {
        "value" : "CDC PRIME - Atlanta"
      }, {
        "type" : {
          "coding" : [ {
            "system" : "http://terminology.hl7.org/CodeSystem/v2-0301"
          } ]
>>>>>>> cddac704
        },
        "system" : "urn:ietf:rfc:3986",
        "value" : "2.16.840.1.114222.4.1.237821"
      } ]
    }
  }, {
    "fullUrl" : "Patient/1707766184982465000.c6a1bce1-0d50-49ec-a091-8c603e451fab",
    "resource" : {
      "resourceType" : "Patient",
      "id" : "1707766184982465000.c6a1bce1-0d50-49ec-a091-8c603e451fab"
    }
  }, {
    "fullUrl" : "Provenance/1707766184983579000.85da3786-edd8-436b-8b40-a84398cd9fcf",
    "resource" : {
      "resourceType" : "Provenance",
      "id" : "1707766184983579000.85da3786-edd8-436b-8b40-a84398cd9fcf",
      "target" : [ {
        "reference" : "Patient/1707766184982465000.c6a1bce1-0d50-49ec-a091-8c603e451fab"
      } ],
      "recorded" : "2024-02-12T13:29:44Z",
      "activity" : {
        "coding" : [ {
          "system" : "https://terminology.hl7.org/CodeSystem/v3-DataOperation",
          "code" : "UPDATE"
        } ]
      }
    }
  }, {
    "fullUrl" : "Specimen/1707766184987225000.47b43e7e-f027-4225-90c5-ff121dfbd387",
    "resource" : {
      "resourceType" : "Specimen",
      "id" : "1707766184987225000.47b43e7e-f027-4225-90c5-ff121dfbd387",
      "extension" : [ {
        "url" : "https://reportstream.cdc.gov/fhir/StructureDefinition/hl7v2Segment",
        "valueString" : "OBR"
      } ]
    }
  }, {
    "fullUrl" : "ServiceRequest/1707766185250049000.78d927ae-b286-4f36-8c23-19c2ce4aa8da",
    "resource" : {
      "resourceType" : "ServiceRequest",
      "id" : "1707766185250049000.78d927ae-b286-4f36-8c23-19c2ce4aa8da",
      "status" : "unknown",
      "subject" : {
        "reference" : "Patient/1707766184982465000.c6a1bce1-0d50-49ec-a091-8c603e451fab"
      }
    }
  }, {
    "fullUrl" : "DiagnosticReport/1707766185255384000.acb44c74-5b6e-431b-bd12-8a727ed771ad",
    "resource" : {
      "resourceType" : "DiagnosticReport",
      "id" : "1707766185255384000.acb44c74-5b6e-431b-bd12-8a727ed771ad",
      "basedOn" : [ {
        "reference" : "ServiceRequest/1707766185250049000.78d927ae-b286-4f36-8c23-19c2ce4aa8da"
      } ],
      "status" : "unknown",
      "subject" : {
        "reference" : "Patient/1707766184982465000.c6a1bce1-0d50-49ec-a091-8c603e451fab"
      },
      "effectiveDateTime" : "2023-08-16T12:33:58-05:00",
      "_effectiveDateTime" : {
        "extension" : [ {
          "url" : "https://reportstream.cdc.gov/fhir/StructureDefinition/hl7v2-date-time",
          "valueString" : "20230816123358-0500"
        } ]
      },
      "specimen" : [ {
        "reference" : "Specimen/1707766184987225000.47b43e7e-f027-4225-90c5-ff121dfbd387"
      } ]
    }
  } ]
}<|MERGE_RESOLUTION|>--- conflicted
+++ resolved
@@ -1,14 +1,8 @@
 {
   "resourceType" : "Bundle",
-<<<<<<< HEAD
-  "id" : "1707523113767683000.d3e1d2b4-8ec5-4934-b199-788373b4ec5a",
-  "meta" : {
-    "lastUpdated" : "2024-02-09T17:58:33.783-06:00"
-=======
   "id" : "1707766184313169000.ddb23a01-cec9-4f9b-9f3d-9db4490e4ed6",
   "meta" : {
     "lastUpdated" : "2024-02-12T13:29:44.322-06:00"
->>>>>>> cddac704
   },
   "identifier" : {
     "system" : "https://reportstream.cdc.gov/prime-router",
@@ -16,177 +10,6 @@
   },
   "type" : "message",
   "timestamp" : "2023-08-16T12:33:58.000-05:00",
-<<<<<<< HEAD
-  "entry" : [
-    {
-      "fullUrl" : "MessageHeader/bb504ecd-c2ab-3be3-91d8-6065e2bce435",
-      "resource" : {
-        "resourceType" : "MessageHeader",
-        "id" : "bb504ecd-c2ab-3be3-91d8-6065e2bce435",
-        "extension" : [
-          {
-            "url" : "https://reportstream.cdc.gov/fhir/StructureDefinition/encoding-characters",
-            "valueString" : "^~\\&#"
-          },
-          {
-            "url" : "https://reportstream.cdc.gov/fhir/StructureDefinition/msh-message-header",
-            "extension" : [
-              {
-                "url" : "MSH.7",
-                "valueString" : "20230816123358-0500"
-              }
-            ]
-          }
-        ],
-        "eventCoding" : {
-          "system" : "http://terminology.hl7.org/CodeSystem/v2-0003",
-          "code" : "R01",
-          "display" : "ORU^R01^ORU_R01"
-        },
-        "source" : {
-          "_endpoint" : {
-            "extension" : [
-              {
-                "url" : "http://hl7.org/fhir/StructureDefinition/data-absent-reason",
-                "valueCode" : "unknown"
-              }
-            ]
-          }
-        }
-      }
-    },
-    {
-      "fullUrl" : "Provenance/1707523114146531000.b660800a-f345-4418-8844-0b0aa26d8096",
-      "resource" : {
-        "resourceType" : "Provenance",
-        "id" : "1707523114146531000.b660800a-f345-4418-8844-0b0aa26d8096",
-        "target" : [
-          {
-            "reference" : "MessageHeader/bb504ecd-c2ab-3be3-91d8-6065e2bce435"
-          },
-          {
-            "reference" : "DiagnosticReport/1707523114331191000.7578b0b5-648a-4fb3-85e2-a3e5b2efe086"
-          }
-        ],
-        "recorded" : "2023-08-16T12:33:58-05:00",
-        "activity" : {
-          "coding" : [
-            {
-              "display" : "ORU^R01^ORU_R01"
-            }
-          ]
-        }
-      }
-    },
-    {
-      "fullUrl" : "Provenance/1707523114154981000.2441359e-5b9d-4e05-a032-c3bd6659c405",
-      "resource" : {
-        "resourceType" : "Provenance",
-        "id" : "1707523114154981000.2441359e-5b9d-4e05-a032-c3bd6659c405",
-        "recorded" : "2024-02-09T17:58:34Z",
-        "policy" : [
-          "http://hl7.org/fhir/uv/v2mappings/message-oru-r01-to-bundle"
-        ],
-        "activity" : {
-          "coding" : [
-            {
-              "code" : "v2-FHIR transformation"
-            }
-          ]
-        },
-        "agent" : [
-          {
-            "type" : {
-              "coding" : [
-                {
-                  "system" : "http://terminology.hl7.org/CodeSystem/provenance-participant-type",
-                  "code" : "assembler"
-                }
-              ]
-            },
-            "who" : {
-              "reference" : "Organization/1707523114154281000.ffc3e392-44de-4180-a8db-e74b315ef623"
-            }
-          }
-        ]
-      }
-    },
-    {
-      "fullUrl" : "Organization/1707523114154281000.ffc3e392-44de-4180-a8db-e74b315ef623",
-      "resource" : {
-        "resourceType" : "Organization",
-        "id" : "1707523114154281000.ffc3e392-44de-4180-a8db-e74b315ef623",
-        "identifier" : [
-          {
-            "value" : "CDC PRIME - Atlanta"
-          },
-          {
-            "type" : {
-              "coding" : [
-                {
-                  "system" : "http://terminology.hl7.org/CodeSystem/v2-0301"
-                }
-              ]
-            },
-            "system" : "urn:ietf:rfc:3986",
-            "value" : "2.16.840.1.114222.4.1.237821"
-          }
-        ]
-      }
-    },
-    {
-      "fullUrl" : "Patient/1707523114170340000.4480012a-4cb0-46d5-ab0b-ee480ad49cda",
-      "resource" : {
-        "resourceType" : "Patient",
-        "id" : "1707523114170340000.4480012a-4cb0-46d5-ab0b-ee480ad49cda"
-      }
-    },
-    {
-      "fullUrl" : "Provenance/1707523114171079000.8a68a108-9149-42d2-a684-e361718b8bc6",
-      "resource" : {
-        "resourceType" : "Provenance",
-        "id" : "1707523114171079000.8a68a108-9149-42d2-a684-e361718b8bc6",
-        "target" : [
-          {
-            "reference" : "Patient/1707523114170340000.4480012a-4cb0-46d5-ab0b-ee480ad49cda"
-          }
-        ],
-        "recorded" : "2024-02-09T17:58:34Z",
-        "activity" : {
-          "coding" : [
-            {
-              "system" : "https://terminology.hl7.org/CodeSystem/v3-DataOperation",
-              "code" : "UPDATE"
-            }
-          ]
-        }
-      }
-    },
-    {
-      "fullUrl" : "ServiceRequest/1707523114176015000.e081022b-9c32-4fda-b3df-294ab0b3cfee",
-      "resource" : {
-        "resourceType" : "ServiceRequest",
-        "id" : "1707523114176015000.e081022b-9c32-4fda-b3df-294ab0b3cfee",
-        "status" : "unknown",
-        "subject" : {
-          "reference" : "Patient/1707523114170340000.4480012a-4cb0-46d5-ab0b-ee480ad49cda"
-        }
-      }
-    },
-    {
-      "fullUrl" : "DiagnosticReport/1707523114331191000.7578b0b5-648a-4fb3-85e2-a3e5b2efe086",
-      "resource" : {
-        "resourceType" : "DiagnosticReport",
-        "id" : "1707523114331191000.7578b0b5-648a-4fb3-85e2-a3e5b2efe086",
-        "basedOn" : [
-          {
-            "reference" : "ServiceRequest/1707523114176015000.e081022b-9c32-4fda-b3df-294ab0b3cfee"
-          }
-        ],
-        "status" : "unknown",
-        "subject" : {
-          "reference" : "Patient/1707523114170340000.4480012a-4cb0-46d5-ab0b-ee480ad49cda"
-=======
   "entry" : [ {
     "fullUrl" : "MessageHeader/bb504ecd-c2ab-3be3-91d8-6065e2bce435",
     "resource" : {
@@ -269,7 +92,6 @@
           "coding" : [ {
             "system" : "http://terminology.hl7.org/CodeSystem/v2-0301"
           } ]
->>>>>>> cddac704
         },
         "system" : "urn:ietf:rfc:3986",
         "value" : "2.16.840.1.114222.4.1.237821"
