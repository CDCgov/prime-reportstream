--- conflicted
+++ resolved
@@ -1,25 +1,15 @@
 {
   "resourceType" : "Bundle",
-<<<<<<< HEAD
-  "id" : "1706216239245383000.80ab8bec-8e46-4cda-97a6-ee2e52e390f2",
-  "meta" : {
-    "lastUpdated" : "2024-01-25T15:57:19.260-05:00"
-=======
   "id" : "1706311626840953000.535f7eab-5af3-42ae-af55-d08ae47bf178",
   "meta" : {
     "lastUpdated" : "2024-01-26T17:27:06.854-06:00"
->>>>>>> 711af84e
   },
   "identifier" : {
     "system" : "https://reportstream.cdc.gov/prime-router",
     "value" : "20230816123358"
   },
   "type" : "message",
-<<<<<<< HEAD
-  "timestamp" : "2023-08-16T13:33:58.000-04:00",
-=======
   "timestamp" : "2023-08-16T12:33:58.000-05:00",
->>>>>>> 711af84e
   "entry" : [
     {
       "fullUrl" : "MessageHeader/bb504ecd-c2ab-3be3-91d8-6065e2bce435",
@@ -54,102 +44,6 @@
       }
     },
     {
-<<<<<<< HEAD
-      "fullUrl" : "Provenance/1706216239652421000.428f337b-8e67-4da5-92b9-074137730072",
-      "resource" : {
-        "resourceType" : "Provenance",
-        "id" : "1706216239652421000.428f337b-8e67-4da5-92b9-074137730072",
-        "target" : [
-          {
-            "reference" : "DiagnosticReport/1706216239833124000.2e3513ae-0909-4120-92ef-53830b80e872"
-          }
-        ],
-        "recorded" : "2023-08-16T12:33:58-05:00",
-        "_recorded" : {
-          "extension" : [
-            {
-              "url" : "https://reportstream.cdc.gov/fhir/StructureDefinition/hl7v2-date-time",
-              "valueString" : "20230816123358-0500"
-            }
-          ]
-        },
-        "activity" : {
-          "coding" : [
-            {
-              "extension" : [
-                {
-                  "url" : "https://reportstream.cdc.gov/fhir/StructureDefinition/code-index-name",
-                  "valueString" : "identifier"
-                }
-              ],
-              "system" : "http://terminology.hl7.org/CodeSystem/v2-0003",
-              "code" : "R01",
-              "display" : "ORU_R01"
-            }
-          ]
-        },
-        "agent" : [
-          {
-            "type" : {
-              "coding" : [
-                {
-                  "extension" : [
-                    {
-                      "url" : "https://reportstream.cdc.gov/fhir/StructureDefinition/code-index-name",
-                      "valueString" : "identifier"
-                    }
-                  ],
-                  "system" : "http://terminology.hl7.org/CodeSystem/provenance-participant-type",
-                  "code" : "author"
-                }
-              ]
-            }
-          }
-        ],
-        "entity" : [
-          {
-            "role" : "source",
-            "what" : {
-              "reference" : "Device/1706216239655029000.3503b6c0-8b84-4131-b6a1-1d20ab6a82be"
-            }
-          }
-        ]
-      }
-    },
-    {
-      "fullUrl" : "Device/1706216239655029000.3503b6c0-8b84-4131-b6a1-1d20ab6a82be",
-      "resource" : {
-        "resourceType" : "Device",
-        "id" : "1706216239655029000.3503b6c0-8b84-4131-b6a1-1d20ab6a82be"
-      }
-    },
-    {
-      "fullUrl" : "Patient/1706216239673083000.2c327ea9-5bdc-43de-86d6-7d2cd53aa9a9",
-      "resource" : {
-        "resourceType" : "Patient",
-        "id" : "1706216239673083000.2c327ea9-5bdc-43de-86d6-7d2cd53aa9a9"
-      }
-    },
-    {
-      "fullUrl" : "ServiceRequest/1706216239677633000.dab9a13e-9299-44a3-9d57-2465dadf37a8",
-      "resource" : {
-        "resourceType" : "ServiceRequest",
-        "id" : "1706216239677633000.dab9a13e-9299-44a3-9d57-2465dadf37a8",
-        "status" : "unknown",
-        "subject" : {
-          "reference" : "Patient/1706216239673083000.2c327ea9-5bdc-43de-86d6-7d2cd53aa9a9"
-        }
-      }
-    },
-    {
-      "fullUrl" : "DiagnosticReport/1706216239833124000.2e3513ae-0909-4120-92ef-53830b80e872",
-      "resource" : {
-        "resourceType" : "DiagnosticReport",
-        "id" : "1706216239833124000.2e3513ae-0909-4120-92ef-53830b80e872",
-        "basedOn" : [
-          {
-            "reference" : "ServiceRequest/1706216239677633000.dab9a13e-9299-44a3-9d57-2465dadf37a8"
-=======
       "fullUrl" : "Provenance/1706311627220089000.abb3a165-a7d7-424c-b130-a91b4b8e290e",
       "resource" : {
         "resourceType" : "Provenance",
@@ -275,16 +169,11 @@
         "basedOn" : [
           {
             "reference" : "ServiceRequest/1706311627246470000.38e9de5e-3848-431d-8c40-f366774d0488"
->>>>>>> 711af84e
           }
         ],
         "status" : "unknown",
         "subject" : {
-<<<<<<< HEAD
-          "reference" : "Patient/1706216239673083000.2c327ea9-5bdc-43de-86d6-7d2cd53aa9a9"
-=======
           "reference" : "Patient/1706311627241745000.17d53f41-8f3c-499b-9a7b-e9bdd4d55403"
->>>>>>> 711af84e
         },
         "effectiveDateTime" : "2023-08-16T12:33:58-05:00",
         "_effectiveDateTime" : {
