{
  "resourceType" : "Bundle",
<<<<<<< HEAD
  "id" : "1706216298516679000.023aa332-bb8b-479a-935f-07b715d56861",
  "meta" : {
    "lastUpdated" : "2024-01-25T15:58:18.532-05:00"
=======
  "id" : "1706311678698547000.063b30c0-e65c-493d-8022-82ee2c658b86",
  "meta" : {
    "lastUpdated" : "2024-01-26T17:27:58.713-06:00"
>>>>>>> 711af84e
  },
  "identifier" : {
    "system" : "https://reportstream.cdc.gov/prime-router",
    "value" : "20230816123358"
  },
  "type" : "message",
<<<<<<< HEAD
  "timestamp" : "2023-08-16T13:33:58.000-04:00",
=======
  "timestamp" : "2023-08-16T12:33:58.000-05:00",
>>>>>>> 711af84e
  "entry" : [
    {
      "fullUrl" : "MessageHeader/bb504ecd-c2ab-3be3-91d8-6065e2bce435",
      "resource" : {
        "resourceType" : "MessageHeader",
        "id" : "bb504ecd-c2ab-3be3-91d8-6065e2bce435",
        "extension" : [
          {
            "url" : "https://reportstream.cdc.gov/fhir/StructureDefinition/encoding-characters",
            "valueString" : "^~\\&#"
          },
          {
            "url" : "https://reportstream.cdc.gov/fhir/StructureDefinition/msh-7-datetime-of-message",
            "valueString" : "20230816123358-0500"
          }
        ],
        "eventCoding" : {
          "system" : "http://terminology.hl7.org/CodeSystem/v2-0003",
          "code" : "R01",
          "display" : "ORU^R01^ORU_R01"
        },
        "source" : {
          "_endpoint" : {
            "extension" : [
              {
                "url" : "http://hl7.org/fhir/StructureDefinition/data-absent-reason",
                "valueCode" : "unknown"
              }
            ]
          }
        }
      }
    },
    {
<<<<<<< HEAD
      "fullUrl" : "Provenance/1706216298917757000.00e973d8-0c3d-45d3-bdad-58b4402792cf",
      "resource" : {
        "resourceType" : "Provenance",
        "id" : "1706216298917757000.00e973d8-0c3d-45d3-bdad-58b4402792cf",
        "target" : [
          {
            "reference" : "DiagnosticReport/1706216299109907000.8cfc0a52-3f15-4796-95b1-97b8d6d35b33"
          }
        ],
        "recorded" : "2023-08-16T12:33:58-05:00",
        "_recorded" : {
          "extension" : [
            {
              "url" : "https://reportstream.cdc.gov/fhir/StructureDefinition/hl7v2-date-time",
              "valueString" : "20230816123358-0500"
            }
          ]
        },
        "activity" : {
          "coding" : [
            {
              "extension" : [
                {
                  "url" : "https://reportstream.cdc.gov/fhir/StructureDefinition/code-index-name",
                  "valueString" : "identifier"
                }
              ],
              "system" : "http://terminology.hl7.org/CodeSystem/v2-0003",
              "code" : "R01",
              "display" : "ORU_R01"
=======
      "fullUrl" : "Provenance/1706311679092292000.7b4fd33f-4622-4c6a-8681-8953fc4a9de8",
      "resource" : {
        "resourceType" : "Provenance",
        "id" : "1706311679092292000.7b4fd33f-4622-4c6a-8681-8953fc4a9de8",
        "target" : [
          {
            "reference" : "MessageHeader/bb504ecd-c2ab-3be3-91d8-6065e2bce435"
          },
          {
            "reference" : "DiagnosticReport/1706311679278998000.268aa4a6-da42-44c5-8923-22e6642d08f9"
          }
        ],
        "recorded" : "2023-08-16T12:33:58-05:00",
        "activity" : {
          "coding" : [
            {
              "display" : "ORU^R01^ORU_R01"
            }
          ]
        }
      }
    },
    {
      "fullUrl" : "Provenance/1706311679100652000.30f6788d-8718-48fa-a965-e61f804587b5",
      "resource" : {
        "resourceType" : "Provenance",
        "id" : "1706311679100652000.30f6788d-8718-48fa-a965-e61f804587b5",
        "recorded" : "2024-01-26T17:27:59Z",
        "policy" : [
          "http://hl7.org/fhir/uv/v2mappings/message-oru-r01-to-bundle"
        ],
        "activity" : {
          "coding" : [
            {
              "code" : "v2-FHIR transformation"
>>>>>>> 711af84e
            }
          ]
        },
        "agent" : [
          {
            "type" : {
              "coding" : [
                {
<<<<<<< HEAD
                  "extension" : [
                    {
                      "url" : "https://reportstream.cdc.gov/fhir/StructureDefinition/code-index-name",
                      "valueString" : "identifier"
                    }
                  ],
                  "system" : "http://terminology.hl7.org/CodeSystem/provenance-participant-type",
                  "code" : "author"
                }
              ]
            }
          }
        ],
        "entity" : [
          {
            "role" : "source",
            "what" : {
              "reference" : "Device/1706216298920533000.160cd19b-03bf-4bbd-a267-ead5ee66f866"
            }
          }
        ]
      }
    },
    {
      "fullUrl" : "Device/1706216298920533000.160cd19b-03bf-4bbd-a267-ead5ee66f866",
      "resource" : {
        "resourceType" : "Device",
        "id" : "1706216298920533000.160cd19b-03bf-4bbd-a267-ead5ee66f866"
      }
    },
    {
      "fullUrl" : "Patient/1706216298937790000.f4f1d927-7029-4fa2-8d11-463a20b45b05",
      "resource" : {
        "resourceType" : "Patient",
        "id" : "1706216298937790000.f4f1d927-7029-4fa2-8d11-463a20b45b05"
      }
    },
    {
      "fullUrl" : "ServiceRequest/1706216298952719000.cd816d3b-02fc-401c-8d93-a2e50e333fcc",
      "resource" : {
        "resourceType" : "ServiceRequest",
        "id" : "1706216298952719000.cd816d3b-02fc-401c-8d93-a2e50e333fcc",
=======
                  "system" : "http://terminology.hl7.org/CodeSystem/provenance-participant-type",
                  "code" : "assembler"
                }
              ]
            },
            "who" : {
              "reference" : "Organization/1706311679100111000.f244543e-8d03-481c-987a-c60651a0e943"
            }
          }
        ]
      }
    },
    {
      "fullUrl" : "Organization/1706311679100111000.f244543e-8d03-481c-987a-c60651a0e943",
      "resource" : {
        "resourceType" : "Organization",
        "id" : "1706311679100111000.f244543e-8d03-481c-987a-c60651a0e943",
        "identifier" : [
          {
            "value" : "CDC PRIME - Atlanta"
          },
          {
            "type" : {
              "coding" : [
                {
                  "system" : "http://terminology.hl7.org/CodeSystem/v2-0301"
                }
              ]
            },
            "system" : "urn:ietf:rfc:3986",
            "value" : "2.16.840.1.114222.4.1.237821"
          }
        ]
      }
    },
    {
      "fullUrl" : "Patient/1706311679113276000.390fc20f-a88f-4c25-841f-d5e864b33883",
      "resource" : {
        "resourceType" : "Patient",
        "id" : "1706311679113276000.390fc20f-a88f-4c25-841f-d5e864b33883"
      }
    },
    {
      "fullUrl" : "Provenance/1706311679113881000.439ef62f-7671-4d98-9793-d0c5606a6997",
      "resource" : {
        "resourceType" : "Provenance",
        "id" : "1706311679113881000.439ef62f-7671-4d98-9793-d0c5606a6997",
        "target" : [
          {
            "reference" : "Patient/1706311679113276000.390fc20f-a88f-4c25-841f-d5e864b33883"
          }
        ],
        "recorded" : "2024-01-26T17:27:59Z",
        "activity" : {
          "coding" : [
            {
              "system" : "https://terminology.hl7.org/CodeSystem/v3-DataOperation",
              "code" : "UPDATE"
            }
          ]
        }
      }
    },
    {
      "fullUrl" : "ServiceRequest/1706311679130229000.218d26b0-e419-4e7c-a87b-34532daa8fba",
      "resource" : {
        "resourceType" : "ServiceRequest",
        "id" : "1706311679130229000.218d26b0-e419-4e7c-a87b-34532daa8fba",
>>>>>>> 711af84e
        "extension" : [
          {
            "url" : "https://reportstream.cdc.gov/fhir/StructureDefinition/business-event",
            "valueCode" : "RE"
          }
        ],
        "status" : "unknown",
        "subject" : {
<<<<<<< HEAD
          "reference" : "Patient/1706216298937790000.f4f1d927-7029-4fa2-8d11-463a20b45b05"
        },
        "requester" : {
          "reference" : "PractitionerRole/1706216298939468000.8db1bb37-bb12-49c6-b515-4da87e33caec"
        }
      }
    },
    {
      "fullUrl" : "Practitioner/1706216298947424000.e72d8ff5-34ff-4f6d-9892-61e792149881",
      "resource" : {
        "resourceType" : "Practitioner",
        "id" : "1706216298947424000.e72d8ff5-34ff-4f6d-9892-61e792149881",
=======
          "reference" : "Patient/1706311679113276000.390fc20f-a88f-4c25-841f-d5e864b33883"
        },
        "requester" : {
          "reference" : "PractitionerRole/1706311679115936000.cffa9c62-0408-4620-bd34-dd71d7552ac0"
        }
      }
    },
    {
      "fullUrl" : "Practitioner/1706311679124610000.245c8c92-61c1-4ea2-a8d2-c6f058901f12",
      "resource" : {
        "resourceType" : "Practitioner",
        "id" : "1706311679124610000.245c8c92-61c1-4ea2-a8d2-c6f058901f12",
>>>>>>> 711af84e
        "extension" : [
          {
            "url" : "https://reportstream.cdc.gov/fhir/StructureDefinition/xcn3-given-name",
            "valueString" : "LUDWIG"
          },
          {
            "url" : "https://reportstream.cdc.gov/fhir/StructureDefinition/xcn4-second-given-name",
            "valueString" : "B"
          },
          {
            "url" : "https://reportstream.cdc.gov/fhir/StructureDefinition/xcn19-effective-date",
            "valueString" : "20220501102531-0400"
          },
          {
            "url" : "https://reportstream.cdc.gov/fhir/StructureDefinition/xcn20-expiration-date",
            "valueString" : "20230501102531-0400"
          },
          {
            "url" : "https://reportstream.cdc.gov/fhir/StructureDefinition/xcn21-professional-suffix",
            "valueString" : "MD"
          },
          {
            "url" : "https://reportstream.cdc.gov/fhir/StructureDefinition/xcn22-assigning-jurisdiction",
            "valueCodeableConcept" : {
              "coding" : [
                {
                  "extension" : [
                    {
                      "url" : "https://reportstream.cdc.gov/fhir/StructureDefinition/cwe-coding",
                      "valueString" : "coding"
                    }
                  ],
                  "code" : "AssignJ"
                }
              ]
            }
          },
          {
            "url" : "https://reportstream.cdc.gov/fhir/StructureDefinition/xcn23-assigning-agency-or-department",
            "valueCodeableConcept" : {
              "coding" : [
                {
                  "extension" : [
                    {
                      "url" : "https://reportstream.cdc.gov/fhir/StructureDefinition/cwe-coding",
                      "valueString" : "coding"
                    }
                  ],
                  "code" : "AssignA"
                }
              ]
            }
          },
          {
            "url" : "https://reportstream.cdc.gov/fhir/StructureDefinition/hl7v2Name",
            "valueString" : "obr-16-ordering-provider"
          },
          {
            "url" : "https://reportstream.cdc.gov/fhir/StructureDefinition/xcn5-suffix",
            "valueString" : "2ND"
          },
          {
            "url" : "https://reportstream.cdc.gov/fhir/StructureDefinition/xcn7-degree",
            "valueString" : "MD"
          },
          {
            "url" : "https://reportstream.cdc.gov/fhir/StructureDefinition/xcn8-source-table",
            "valueCodeableConcept" : {
              "coding" : [
                {
                  "extension" : [
                    {
                      "url" : "https://reportstream.cdc.gov/fhir/StructureDefinition/cwe-coding",
                      "valueString" : "coding"
                    }
                  ],
                  "code" : "SRC"
                }
              ]
            }
          },
          {
            "url" : "https://reportstream.cdc.gov/fhir/StructureDefinition/assigning-authority",
            "extension" : [
              {
                "url" : "https://reportstream.cdc.gov/fhir/StructureDefinition/namespace-id"
              },
              {
                "url" : "https://reportstream.cdc.gov/fhir/StructureDefinition/universal-id",
                "valueString" : "AssigningSystem"
              },
              {
                "url" : "https://reportstream.cdc.gov/fhir/StructureDefinition/universal-id-type",
                "valueCode" : "ISO"
              }
            ]
          },
          {
            "url" : "https://reportstream.cdc.gov/fhir/StructureDefinition/xcn10-name-type-code",
            "valueString" : "B"
          },
          {
            "url" : "https://reportstream.cdc.gov/fhir/StructureDefinition/xcn15-name-representation-code",
            "valueString" : "A"
          },
          {
            "url" : "https://reportstream.cdc.gov/fhir/StructureDefinition/xcn16-name-context",
            "valueCodeableConcept" : {
              "coding" : [
                {
                  "extension" : [
                    {
                      "url" : "https://reportstream.cdc.gov/fhir/StructureDefinition/cwe-coding",
                      "valueString" : "coding"
                    }
                  ],
                  "code" : "NameContext"
                }
              ]
            }
          }
        ],
        "identifier" : [
          {
            "extension" : [
              {
                "url" : "https://reportstream.cdc.gov/fhir/StructureDefinition/check-digit",
                "valueString" : "A"
              },
              {
                "url" : "https://reportstream.cdc.gov/fhir/StructureDefinition/check-digit-scheme",
                "valueCode" : "NPI"
              }
            ],
            "type" : {
              "coding" : [
                {
                  "extension" : [
                    {
                      "url" : "https://reportstream.cdc.gov/fhir/StructureDefinition/hl7-use",
                      "valueString" : "id-code"
                    }
                  ],
                  "code" : "DL"
                }
              ]
            },
            "system" : "urn:oid:AssigningSystem",
            "value" : "1"
          }
        ],
        "name" : [
          {
            "extension" : [
              {
                "url" : "http://hl7.org/fhir/StructureDefinition/humanname-assembly-order",
                "valueCode" : "G"
              }
            ],
            "use" : "official",
            "family" : "OBR",
            "_family" : {
              "extension" : [
                {
                  "url" : "http://hl7.org/fhir/StructureDefinition/humanname-own-prefix",
                  "valueString" : "VAN"
                },
                {
                  "url" : "http://hl7.org/fhir/StructureDefinition/humanname-own-name",
                  "valueString" : "Provider"
                },
                {
                  "url" : "http://hl7.org/fhir/StructureDefinition/humanname-partner-prefix",
                  "valueString" : "VAL"
                },
                {
                  "url" : "http://hl7.org/fhir/StructureDefinition/humanname-partner-name",
                  "valueString" : "ROGER"
                }
              ]
            },
            "given" : [
              "LUDWIG",
              "B"
            ],
            "prefix" : [
              "DR"
            ],
            "suffix" : [
              "2ND",
              "MD",
              "MD"
            ],
            "period" : {
              "start" : "2022-05-01T10:25:31-04:00",
              "end" : "2023-05-01T10:25:31-04:00"
            }
          }
        ]
      }
    },
    {
<<<<<<< HEAD
      "fullUrl" : "Location/1706216298948843000.988652fd-b194-4458-ae93-cd4a823d8ef0",
      "resource" : {
        "resourceType" : "Location",
        "id" : "1706216298948843000.988652fd-b194-4458-ae93-cd4a823d8ef0",
=======
      "fullUrl" : "Location/1706311679125846000.d4c07e8c-d32b-4266-a266-796bc4d24f74",
      "resource" : {
        "resourceType" : "Location",
        "id" : "1706311679125846000.d4c07e8c-d32b-4266-a266-796bc4d24f74",
>>>>>>> 711af84e
        "extension" : [
          {
            "url" : "https://reportstream.cdc.gov/fhir/StructureDefinition/universal-id-type",
            "valueCode" : "ISO"
          }
        ],
        "identifier" : [
          {
            "value" : "2.16.840.1.113883.9.11"
          }
        ],
        "name" : "Hospital A",
        "physicalType" : {
          "coding" : [
            {
              "extension" : [
                {
                  "url" : "https://reportstream.cdc.gov/fhir/StructureDefinition/code-index-name",
                  "valueString" : "identifier"
                }
              ],
              "system" : "http://terminology.hl7.org/CodeSystem/location-physical-type",
              "code" : "si"
            }
          ]
        }
      }
    },
    {
<<<<<<< HEAD
      "fullUrl" : "Organization/1706216298949603000.c3167dc7-9788-4655-a48c-210cf3883228",
      "resource" : {
        "resourceType" : "Organization",
        "id" : "1706216298949603000.c3167dc7-9788-4655-a48c-210cf3883228",
=======
      "fullUrl" : "Organization/1706311679126680000.47dff372-7321-43d7-a89a-a15eb87dd907",
      "resource" : {
        "resourceType" : "Organization",
        "id" : "1706311679126680000.47dff372-7321-43d7-a89a-a15eb87dd907",
>>>>>>> 711af84e
        "extension" : [
          {
            "url" : "https://reportstream.cdc.gov/fhir/StructureDefinition/xon3-id-number",
            "valueString" : "123"
          },
          {
            "url" : "https://reportstream.cdc.gov/fhir/StructureDefinition/organization-name-type",
            "valueCoding" : {
              "extension" : [
                {
                  "url" : "https://reportstream.cdc.gov/fhir/StructureDefinition/cwe-coding",
                  "valueCodeableConcept" : {
                    "extension" : [
                      {
                        "url" : "https://reportstream.cdc.gov/fhir/StructureDefinition/hl7v2Name",
                        "valueString" : "organization-name-type-code"
                      }
                    ],
                    "coding" : [
                      {
                        "extension" : [
                          {
                            "url" : "https://reportstream.cdc.gov/fhir/StructureDefinition/cwe-coding",
                            "valueString" : "coding"
                          },
                          {
                            "url" : "https://reportstream.cdc.gov/fhir/StructureDefinition/cwe-coding-system",
                            "valueString" : "LN"
                          }
                        ],
                        "system" : "http://loinc.org",
                        "version" : "1",
                        "code" : "1234-5",
                        "display" : "TestText"
                      },
                      {
                        "extension" : [
                          {
                            "url" : "https://reportstream.cdc.gov/fhir/StructureDefinition/cwe-coding",
                            "valueString" : "alt-coding"
                          },
                          {
                            "url" : "https://reportstream.cdc.gov/fhir/StructureDefinition/cwe-coding-system",
                            "valueString" : "LN"
                          }
                        ],
                        "system" : "http://loinc.org",
                        "version" : "2",
                        "code" : "1234-5",
                        "display" : "TestAltText"
                      }
                    ],
                    "text" : "OriginalText"
                  }
                }
              ],
              "system" : "LN",
              "version" : "1",
              "code" : "1234-5",
              "display" : "TestText"
            }
          }
        ],
        "identifier" : [
          {
            "extension" : [
              {
                "url" : "https://reportstream.cdc.gov/fhir/StructureDefinition/check-digit",
                "valueString" : "Check Digit"
              },
              {
                "url" : "https://reportstream.cdc.gov/fhir/StructureDefinition/assigning-authority",
                "extension" : [
                  {
                    "url" : "https://reportstream.cdc.gov/fhir/StructureDefinition/namespace-id",
                    "valueString" : "Assigning Authority"
                  },
                  {
                    "url" : "https://reportstream.cdc.gov/fhir/StructureDefinition/universal-id",
                    "valueString" : "2.1.4.1"
                  },
                  {
                    "url" : "https://reportstream.cdc.gov/fhir/StructureDefinition/universal-id-type",
                    "valueCode" : "ISO"
                  }
                ]
              },
              {
                "url" : "https://reportstream.cdc.gov/fhir/StructureDefinition/check-digit-scheme",
                "valueCode" : "C1"
              },
              {
                "url" : "https://reportstream.cdc.gov/fhir/StructureDefinition/identifier-location",
                "valueReference" : {
<<<<<<< HEAD
                  "reference" : "Location/1706216298948843000.988652fd-b194-4458-ae93-cd4a823d8ef0"
=======
                  "reference" : "Location/1706311679125846000.d4c07e8c-d32b-4266-a266-796bc4d24f74"
>>>>>>> 711af84e
                }
              }
            ],
            "type" : {
              "coding" : [
                {
                  "extension" : [
                    {
                      "url" : "https://reportstream.cdc.gov/fhir/StructureDefinition/code-index-name",
                      "valueString" : "identifier"
                    }
                  ],
                  "system" : "http://terminology.hl7.org/CodeSystem/v2-0203",
                  "code" : "MD"
                }
              ]
            },
            "value" : "123"
          }
        ],
        "name" : "Ordering Facility",
        "telecom" : [
          {
            "_system" : {
              "extension" : [
                {
                  "url" : "http://hl7.org/fhir/StructureDefinition/data-absent-reason",
                  "valueCode" : "unknown"
                }
              ]
            }
          }
        ]
      }
    },
    {
<<<<<<< HEAD
      "fullUrl" : "PractitionerRole/1706216298939468000.8db1bb37-bb12-49c6-b515-4da87e33caec",
      "resource" : {
        "resourceType" : "PractitionerRole",
        "id" : "1706216298939468000.8db1bb37-bb12-49c6-b515-4da87e33caec",
        "practitioner" : {
          "reference" : "Practitioner/1706216298947424000.e72d8ff5-34ff-4f6d-9892-61e792149881"
        },
        "organization" : {
          "reference" : "Organization/1706216298949603000.c3167dc7-9788-4655-a48c-210cf3883228"
        }
      }
    },
    {
      "fullUrl" : "DiagnosticReport/1706216299109907000.8cfc0a52-3f15-4796-95b1-97b8d6d35b33",
      "resource" : {
        "resourceType" : "DiagnosticReport",
        "id" : "1706216299109907000.8cfc0a52-3f15-4796-95b1-97b8d6d35b33",
        "basedOn" : [
          {
            "reference" : "ServiceRequest/1706216298952719000.cd816d3b-02fc-401c-8d93-a2e50e333fcc"
=======
      "fullUrl" : "PractitionerRole/1706311679115936000.cffa9c62-0408-4620-bd34-dd71d7552ac0",
      "resource" : {
        "resourceType" : "PractitionerRole",
        "id" : "1706311679115936000.cffa9c62-0408-4620-bd34-dd71d7552ac0",
        "practitioner" : {
          "reference" : "Practitioner/1706311679124610000.245c8c92-61c1-4ea2-a8d2-c6f058901f12"
        },
        "organization" : {
          "reference" : "Organization/1706311679126680000.47dff372-7321-43d7-a89a-a15eb87dd907"
        }
      }
    },
    {
      "fullUrl" : "DiagnosticReport/1706311679278998000.268aa4a6-da42-44c5-8923-22e6642d08f9",
      "resource" : {
        "resourceType" : "DiagnosticReport",
        "id" : "1706311679278998000.268aa4a6-da42-44c5-8923-22e6642d08f9",
        "basedOn" : [
          {
            "reference" : "ServiceRequest/1706311679130229000.218d26b0-e419-4e7c-a87b-34532daa8fba"
>>>>>>> 711af84e
          }
        ],
        "status" : "unknown",
        "subject" : {
<<<<<<< HEAD
          "reference" : "Patient/1706216298937790000.f4f1d927-7029-4fa2-8d11-463a20b45b05"
=======
          "reference" : "Patient/1706311679113276000.390fc20f-a88f-4c25-841f-d5e864b33883"
>>>>>>> 711af84e
        }
      }
    }
  ]
}<|MERGE_RESOLUTION|>--- conflicted
+++ resolved
@@ -1,25 +1,15 @@
 {
   "resourceType" : "Bundle",
-<<<<<<< HEAD
-  "id" : "1706216298516679000.023aa332-bb8b-479a-935f-07b715d56861",
-  "meta" : {
-    "lastUpdated" : "2024-01-25T15:58:18.532-05:00"
-=======
   "id" : "1706311678698547000.063b30c0-e65c-493d-8022-82ee2c658b86",
   "meta" : {
     "lastUpdated" : "2024-01-26T17:27:58.713-06:00"
->>>>>>> 711af84e
   },
   "identifier" : {
     "system" : "https://reportstream.cdc.gov/prime-router",
     "value" : "20230816123358"
   },
   "type" : "message",
-<<<<<<< HEAD
-  "timestamp" : "2023-08-16T13:33:58.000-04:00",
-=======
   "timestamp" : "2023-08-16T12:33:58.000-05:00",
->>>>>>> 711af84e
   "entry" : [
     {
       "fullUrl" : "MessageHeader/bb504ecd-c2ab-3be3-91d8-6065e2bce435",
@@ -54,38 +44,6 @@
       }
     },
     {
-<<<<<<< HEAD
-      "fullUrl" : "Provenance/1706216298917757000.00e973d8-0c3d-45d3-bdad-58b4402792cf",
-      "resource" : {
-        "resourceType" : "Provenance",
-        "id" : "1706216298917757000.00e973d8-0c3d-45d3-bdad-58b4402792cf",
-        "target" : [
-          {
-            "reference" : "DiagnosticReport/1706216299109907000.8cfc0a52-3f15-4796-95b1-97b8d6d35b33"
-          }
-        ],
-        "recorded" : "2023-08-16T12:33:58-05:00",
-        "_recorded" : {
-          "extension" : [
-            {
-              "url" : "https://reportstream.cdc.gov/fhir/StructureDefinition/hl7v2-date-time",
-              "valueString" : "20230816123358-0500"
-            }
-          ]
-        },
-        "activity" : {
-          "coding" : [
-            {
-              "extension" : [
-                {
-                  "url" : "https://reportstream.cdc.gov/fhir/StructureDefinition/code-index-name",
-                  "valueString" : "identifier"
-                }
-              ],
-              "system" : "http://terminology.hl7.org/CodeSystem/v2-0003",
-              "code" : "R01",
-              "display" : "ORU_R01"
-=======
       "fullUrl" : "Provenance/1706311679092292000.7b4fd33f-4622-4c6a-8681-8953fc4a9de8",
       "resource" : {
         "resourceType" : "Provenance",
@@ -121,7 +79,6 @@
           "coding" : [
             {
               "code" : "v2-FHIR transformation"
->>>>>>> 711af84e
             }
           ]
         },
@@ -130,50 +87,6 @@
             "type" : {
               "coding" : [
                 {
-<<<<<<< HEAD
-                  "extension" : [
-                    {
-                      "url" : "https://reportstream.cdc.gov/fhir/StructureDefinition/code-index-name",
-                      "valueString" : "identifier"
-                    }
-                  ],
-                  "system" : "http://terminology.hl7.org/CodeSystem/provenance-participant-type",
-                  "code" : "author"
-                }
-              ]
-            }
-          }
-        ],
-        "entity" : [
-          {
-            "role" : "source",
-            "what" : {
-              "reference" : "Device/1706216298920533000.160cd19b-03bf-4bbd-a267-ead5ee66f866"
-            }
-          }
-        ]
-      }
-    },
-    {
-      "fullUrl" : "Device/1706216298920533000.160cd19b-03bf-4bbd-a267-ead5ee66f866",
-      "resource" : {
-        "resourceType" : "Device",
-        "id" : "1706216298920533000.160cd19b-03bf-4bbd-a267-ead5ee66f866"
-      }
-    },
-    {
-      "fullUrl" : "Patient/1706216298937790000.f4f1d927-7029-4fa2-8d11-463a20b45b05",
-      "resource" : {
-        "resourceType" : "Patient",
-        "id" : "1706216298937790000.f4f1d927-7029-4fa2-8d11-463a20b45b05"
-      }
-    },
-    {
-      "fullUrl" : "ServiceRequest/1706216298952719000.cd816d3b-02fc-401c-8d93-a2e50e333fcc",
-      "resource" : {
-        "resourceType" : "ServiceRequest",
-        "id" : "1706216298952719000.cd816d3b-02fc-401c-8d93-a2e50e333fcc",
-=======
                   "system" : "http://terminology.hl7.org/CodeSystem/provenance-participant-type",
                   "code" : "assembler"
                 }
@@ -242,7 +155,6 @@
       "resource" : {
         "resourceType" : "ServiceRequest",
         "id" : "1706311679130229000.218d26b0-e419-4e7c-a87b-34532daa8fba",
->>>>>>> 711af84e
         "extension" : [
           {
             "url" : "https://reportstream.cdc.gov/fhir/StructureDefinition/business-event",
@@ -251,20 +163,6 @@
         ],
         "status" : "unknown",
         "subject" : {
-<<<<<<< HEAD
-          "reference" : "Patient/1706216298937790000.f4f1d927-7029-4fa2-8d11-463a20b45b05"
-        },
-        "requester" : {
-          "reference" : "PractitionerRole/1706216298939468000.8db1bb37-bb12-49c6-b515-4da87e33caec"
-        }
-      }
-    },
-    {
-      "fullUrl" : "Practitioner/1706216298947424000.e72d8ff5-34ff-4f6d-9892-61e792149881",
-      "resource" : {
-        "resourceType" : "Practitioner",
-        "id" : "1706216298947424000.e72d8ff5-34ff-4f6d-9892-61e792149881",
-=======
           "reference" : "Patient/1706311679113276000.390fc20f-a88f-4c25-841f-d5e864b33883"
         },
         "requester" : {
@@ -277,7 +175,6 @@
       "resource" : {
         "resourceType" : "Practitioner",
         "id" : "1706311679124610000.245c8c92-61c1-4ea2-a8d2-c6f058901f12",
->>>>>>> 711af84e
         "extension" : [
           {
             "url" : "https://reportstream.cdc.gov/fhir/StructureDefinition/xcn3-given-name",
@@ -480,17 +377,10 @@
       }
     },
     {
-<<<<<<< HEAD
-      "fullUrl" : "Location/1706216298948843000.988652fd-b194-4458-ae93-cd4a823d8ef0",
-      "resource" : {
-        "resourceType" : "Location",
-        "id" : "1706216298948843000.988652fd-b194-4458-ae93-cd4a823d8ef0",
-=======
       "fullUrl" : "Location/1706311679125846000.d4c07e8c-d32b-4266-a266-796bc4d24f74",
       "resource" : {
         "resourceType" : "Location",
         "id" : "1706311679125846000.d4c07e8c-d32b-4266-a266-796bc4d24f74",
->>>>>>> 711af84e
         "extension" : [
           {
             "url" : "https://reportstream.cdc.gov/fhir/StructureDefinition/universal-id-type",
@@ -520,17 +410,10 @@
       }
     },
     {
-<<<<<<< HEAD
-      "fullUrl" : "Organization/1706216298949603000.c3167dc7-9788-4655-a48c-210cf3883228",
-      "resource" : {
-        "resourceType" : "Organization",
-        "id" : "1706216298949603000.c3167dc7-9788-4655-a48c-210cf3883228",
-=======
       "fullUrl" : "Organization/1706311679126680000.47dff372-7321-43d7-a89a-a15eb87dd907",
       "resource" : {
         "resourceType" : "Organization",
         "id" : "1706311679126680000.47dff372-7321-43d7-a89a-a15eb87dd907",
->>>>>>> 711af84e
         "extension" : [
           {
             "url" : "https://reportstream.cdc.gov/fhir/StructureDefinition/xon3-id-number",
@@ -625,11 +508,7 @@
               {
                 "url" : "https://reportstream.cdc.gov/fhir/StructureDefinition/identifier-location",
                 "valueReference" : {
-<<<<<<< HEAD
-                  "reference" : "Location/1706216298948843000.988652fd-b194-4458-ae93-cd4a823d8ef0"
-=======
                   "reference" : "Location/1706311679125846000.d4c07e8c-d32b-4266-a266-796bc4d24f74"
->>>>>>> 711af84e
                 }
               }
             ],
@@ -666,28 +545,6 @@
       }
     },
     {
-<<<<<<< HEAD
-      "fullUrl" : "PractitionerRole/1706216298939468000.8db1bb37-bb12-49c6-b515-4da87e33caec",
-      "resource" : {
-        "resourceType" : "PractitionerRole",
-        "id" : "1706216298939468000.8db1bb37-bb12-49c6-b515-4da87e33caec",
-        "practitioner" : {
-          "reference" : "Practitioner/1706216298947424000.e72d8ff5-34ff-4f6d-9892-61e792149881"
-        },
-        "organization" : {
-          "reference" : "Organization/1706216298949603000.c3167dc7-9788-4655-a48c-210cf3883228"
-        }
-      }
-    },
-    {
-      "fullUrl" : "DiagnosticReport/1706216299109907000.8cfc0a52-3f15-4796-95b1-97b8d6d35b33",
-      "resource" : {
-        "resourceType" : "DiagnosticReport",
-        "id" : "1706216299109907000.8cfc0a52-3f15-4796-95b1-97b8d6d35b33",
-        "basedOn" : [
-          {
-            "reference" : "ServiceRequest/1706216298952719000.cd816d3b-02fc-401c-8d93-a2e50e333fcc"
-=======
       "fullUrl" : "PractitionerRole/1706311679115936000.cffa9c62-0408-4620-bd34-dd71d7552ac0",
       "resource" : {
         "resourceType" : "PractitionerRole",
@@ -708,16 +565,11 @@
         "basedOn" : [
           {
             "reference" : "ServiceRequest/1706311679130229000.218d26b0-e419-4e7c-a87b-34532daa8fba"
->>>>>>> 711af84e
           }
         ],
         "status" : "unknown",
         "subject" : {
-<<<<<<< HEAD
-          "reference" : "Patient/1706216298937790000.f4f1d927-7029-4fa2-8d11-463a20b45b05"
-=======
           "reference" : "Patient/1706311679113276000.390fc20f-a88f-4c25-841f-d5e864b33883"
->>>>>>> 711af84e
         }
       }
     }
