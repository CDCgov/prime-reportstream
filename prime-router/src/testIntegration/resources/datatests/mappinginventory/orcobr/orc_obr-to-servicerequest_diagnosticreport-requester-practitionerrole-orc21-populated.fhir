{
  "resourceType" : "Bundle",
<<<<<<< HEAD
  "id" : "1707514831990308000.7a39dc66-db10-4a06-a359-dfcf402194cd",
  "meta" : {
    "lastUpdated" : "2024-02-09T15:40:32.005-06:00"
=======
  "id" : "1707328790582010000.190add4c-d47e-4e55-bc3f-894a91fad101",
  "meta" : {
    "lastUpdated" : "2024-02-07T12:59:50.586-05:00"
>>>>>>> c428a05f
  },
  "identifier" : {
    "system" : "https://reportstream.cdc.gov/prime-router",
    "value" : "20230816123358"
  },
  "type" : "message",
  "timestamp" : "2023-08-16T12:33:58.000-05:00",
  "entry" : [
    {
      "fullUrl" : "MessageHeader/bb504ecd-c2ab-3be3-91d8-6065e2bce435",
      "resource" : {
        "resourceType" : "MessageHeader",
        "id" : "bb504ecd-c2ab-3be3-91d8-6065e2bce435",
        "extension" : [
          {
            "url" : "https://reportstream.cdc.gov/fhir/StructureDefinition/encoding-characters",
            "valueString" : "^~\\&#"
          },
          {
            "url" : "https://reportstream.cdc.gov/fhir/StructureDefinition/msh-message-header",
            "extension" : [
              {
                "url" : "MSH.7",
                "valueString" : "20230816123358-0500"
              }
            ]
          }
        ],
        "eventCoding" : {
          "system" : "http://terminology.hl7.org/CodeSystem/v2-0003",
          "code" : "R01",
          "display" : "ORU^R01^ORU_R01"
        },
        "source" : {
          "_endpoint" : {
            "extension" : [
              {
                "url" : "http://hl7.org/fhir/StructureDefinition/data-absent-reason",
                "valueCode" : "unknown"
              }
            ]
          }
        }
      }
    },
    {
<<<<<<< HEAD
      "fullUrl" : "Provenance/1707514832355019000.6c2396e0-c210-49e5-b700-9379d0ed6147",
      "resource" : {
        "resourceType" : "Provenance",
        "id" : "1707514832355019000.6c2396e0-c210-49e5-b700-9379d0ed6147",
=======
      "fullUrl" : "Provenance/1707328790984756000.a0fe843b-c79d-4338-a15f-7112f630f3ef",
      "resource" : {
        "resourceType" : "Provenance",
        "id" : "1707328790984756000.a0fe843b-c79d-4338-a15f-7112f630f3ef",
>>>>>>> c428a05f
        "target" : [
          {
            "reference" : "MessageHeader/bb504ecd-c2ab-3be3-91d8-6065e2bce435"
          },
          {
<<<<<<< HEAD
            "reference" : "DiagnosticReport/1707514832533658000.adc706fa-a391-4748-871b-aea4e0303684"
=======
            "reference" : "DiagnosticReport/1707328791200325000.bb508e9a-da2d-450f-9d80-64eb1a5dd916"
>>>>>>> c428a05f
          }
        ],
        "recorded" : "2023-08-16T12:33:58-05:00",
        "activity" : {
          "coding" : [
            {
              "display" : "ORU^R01^ORU_R01"
            }
          ]
        }
      }
    },
    {
<<<<<<< HEAD
      "fullUrl" : "Provenance/1707514832361808000.e58d6016-c0a2-4bf6-9dd9-2812d22e5daf",
      "resource" : {
        "resourceType" : "Provenance",
        "id" : "1707514832361808000.e58d6016-c0a2-4bf6-9dd9-2812d22e5daf",
        "recorded" : "2024-02-09T15:40:32Z",
=======
      "fullUrl" : "Provenance/1707328790995145000.d6f50474-86d2-48f4-9c62-a34716032d64",
      "resource" : {
        "resourceType" : "Provenance",
        "id" : "1707328790995145000.d6f50474-86d2-48f4-9c62-a34716032d64",
        "recorded" : "2024-02-07T12:59:50Z",
>>>>>>> c428a05f
        "policy" : [
          "http://hl7.org/fhir/uv/v2mappings/message-oru-r01-to-bundle"
        ],
        "activity" : {
          "coding" : [
            {
              "code" : "v2-FHIR transformation"
            }
          ]
        },
        "agent" : [
          {
            "type" : {
              "coding" : [
                {
                  "system" : "http://terminology.hl7.org/CodeSystem/provenance-participant-type",
                  "code" : "assembler"
                }
              ]
            },
            "who" : {
<<<<<<< HEAD
              "reference" : "Organization/1707514832361342000.6bc6f412-61fd-4657-9e28-e5a899e46108"
            }
          }
        ]
      }
    },
    {
      "fullUrl" : "Organization/1707514832361342000.6bc6f412-61fd-4657-9e28-e5a899e46108",
      "resource" : {
        "resourceType" : "Organization",
        "id" : "1707514832361342000.6bc6f412-61fd-4657-9e28-e5a899e46108",
=======
              "reference" : "Organization/1707328790994552000.425ff55a-f632-4c19-aa99-63d284ace971"
            }
          }
        ]
      }
    },
    {
      "fullUrl" : "Organization/1707328790994552000.425ff55a-f632-4c19-aa99-63d284ace971",
      "resource" : {
        "resourceType" : "Organization",
        "id" : "1707328790994552000.425ff55a-f632-4c19-aa99-63d284ace971",
>>>>>>> c428a05f
        "identifier" : [
          {
            "value" : "CDC PRIME - Atlanta"
          },
          {
            "type" : {
              "coding" : [
                {
                  "system" : "http://terminology.hl7.org/CodeSystem/v2-0301"
                }
              ]
            },
            "system" : "urn:ietf:rfc:3986",
            "value" : "2.16.840.1.114222.4.1.237821"
          }
        ]
      }
    },
    {
<<<<<<< HEAD
      "fullUrl" : "Patient/1707514832375745000.dac29870-8e66-4b48-9e6a-87081d291109",
      "resource" : {
        "resourceType" : "Patient",
        "id" : "1707514832375745000.dac29870-8e66-4b48-9e6a-87081d291109"
      }
    },
    {
      "fullUrl" : "Provenance/1707514832376268000.a4abe8e4-b618-477f-9b1d-351d579f30f9",
      "resource" : {
        "resourceType" : "Provenance",
        "id" : "1707514832376268000.a4abe8e4-b618-477f-9b1d-351d579f30f9",
        "target" : [
          {
            "reference" : "Patient/1707514832375745000.dac29870-8e66-4b48-9e6a-87081d291109"
          }
        ],
        "recorded" : "2024-02-09T15:40:32Z",
=======
      "fullUrl" : "Patient/1707328791013536000.4b116f9a-8cc9-4dbe-adbe-76a064119ea2",
      "resource" : {
        "resourceType" : "Patient",
        "id" : "1707328791013536000.4b116f9a-8cc9-4dbe-adbe-76a064119ea2"
      }
    },
    {
      "fullUrl" : "Provenance/1707328791014214000.1f301daa-cd42-4761-8e9e-f50c66f6aaed",
      "resource" : {
        "resourceType" : "Provenance",
        "id" : "1707328791014214000.1f301daa-cd42-4761-8e9e-f50c66f6aaed",
        "target" : [
          {
            "reference" : "Patient/1707328791013536000.4b116f9a-8cc9-4dbe-adbe-76a064119ea2"
          }
        ],
        "recorded" : "2024-02-07T12:59:51Z",
>>>>>>> c428a05f
        "activity" : {
          "coding" : [
            {
              "system" : "https://terminology.hl7.org/CodeSystem/v3-DataOperation",
              "code" : "UPDATE"
            }
          ]
        }
      }
    },
    {
<<<<<<< HEAD
      "fullUrl" : "ServiceRequest/1707514832396656000.453bc09e-f83d-40a1-910a-172af4fb0b08",
      "resource" : {
        "resourceType" : "ServiceRequest",
        "id" : "1707514832396656000.453bc09e-f83d-40a1-910a-172af4fb0b08",
=======
      "fullUrl" : "ServiceRequest/1707328791036857000.44d1ae42-e14b-45df-8270-dc514a503520",
      "resource" : {
        "resourceType" : "ServiceRequest",
        "id" : "1707328791036857000.44d1ae42-e14b-45df-8270-dc514a503520",
>>>>>>> c428a05f
        "extension" : [
          {
            "url" : "https://reportstream.cdc.gov/fhir/StructureDefinition/business-event",
            "valueCode" : "RE"
          },
          {
            "url" : "https://reportstream.cdc.gov/fhir/StructureDefinition/orc-common-order",
            "extension" : [
              {
                "url" : "orc-21-ordering-facility-name",
                "valueReference" : {
                  "reference" : "Organization/1707514832392072000.275c4cc1-257b-44a2-9a46-54ba2dd4385c"
                }
              }
            ]
          },
          {
            "url" : "https://reportstream.cdc.gov/fhir/StructureDefinition/obr-observation-request",
            "extension" : [
              {
                "url" : "obr-16-ordering-provider",
                "valueReference" : {
                  "reference" : "Practitioner/1707514832396007000.2f8203da-e71d-4364-9150-1de3d5c31f10"
                }
              }
            ]
          }
        ],
        "status" : "unknown",
        "subject" : {
<<<<<<< HEAD
          "reference" : "Patient/1707514832375745000.dac29870-8e66-4b48-9e6a-87081d291109"
        },
        "requester" : {
          "reference" : "PractitionerRole/1707514832378063000.65cd6a53-bdf3-4ae1-b01e-74d3dc8051f0"
        }
      }
    },
    {
      "fullUrl" : "Practitioner/1707514832386476000.6e56be61-55bc-49b3-9275-473b2af158de",
      "resource" : {
        "resourceType" : "Practitioner",
        "id" : "1707514832386476000.6e56be61-55bc-49b3-9275-473b2af158de",
=======
          "reference" : "Patient/1707328791013536000.4b116f9a-8cc9-4dbe-adbe-76a064119ea2"
        },
        "requester" : {
          "reference" : "PractitionerRole/1707328791017118000.be73c766-6fa2-462b-9182-6cf5e8081667"
        }
      }
    },
    {
      "fullUrl" : "Practitioner/1707328791030309000.21beb767-8ee5-4fd9-be8c-0887af24beaa",
      "resource" : {
        "resourceType" : "Practitioner",
        "id" : "1707328791030309000.21beb767-8ee5-4fd9-be8c-0887af24beaa",
>>>>>>> c428a05f
        "extension" : [
          {
            "url" : "https://reportstream.cdc.gov/fhir/StructureDefinition/assigning-authority",
            "extension" : [
              {
                "url" : "https://reportstream.cdc.gov/fhir/StructureDefinition/namespace-id"
              },
              {
                "url" : "https://reportstream.cdc.gov/fhir/StructureDefinition/universal-id",
                "valueString" : "AssigningSystem"
              },
              {
                "url" : "https://reportstream.cdc.gov/fhir/StructureDefinition/universal-id-type",
                "valueCode" : "ISO"
              }
            ]
          },
          {
            "url" : "https://reportstream.cdc.gov/fhir/StructureDefinition/xcn-practitioner",
            "extension" : [
              {
                "url" : "XCN.3",
                "valueString" : "LUDWIG"
              },
              {
                "url" : "XCN.4",
                "valueString" : "B"
              },
              {
                "url" : "XCN.20",
                "valueString" : "20230501102531-0400"
              },
              {
                "url" : "XCN.21",
                "valueString" : "MD"
              },
              {
                "url" : "XCN.22",
                "valueCodeableConcept" : {
                  "coding" : [
                    {
                      "extension" : [
                        {
                          "url" : "https://reportstream.cdc.gov/fhir/StructureDefinition/cwe-coding",
                          "valueString" : "coding"
                        }
                      ],
                      "code" : "AssignJ"
                    }
                  ]
                }
              },
              {
                "url" : "XCN.23",
                "valueCodeableConcept" : {
                  "coding" : [
                    {
                      "extension" : [
                        {
                          "url" : "https://reportstream.cdc.gov/fhir/StructureDefinition/cwe-coding",
                          "valueString" : "coding"
                        }
                      ],
                      "code" : "AssignA"
                    }
                  ]
                }
              },
              {
                "url" : "XCN.5",
                "valueString" : "2ND"
              },
              {
                "url" : "XCN.7",
                "valueString" : "MD"
              },
              {
                "url" : "XCN.8",
                "valueCodeableConcept" : {
                  "coding" : [
                    {
                      "extension" : [
                        {
                          "url" : "https://reportstream.cdc.gov/fhir/StructureDefinition/cwe-coding",
                          "valueString" : "coding"
                        }
                      ],
                      "code" : "SRC"
                    }
                  ]
                }
              },
              {
                "url" : "XCN.10",
                "valueString" : "B"
              },
              {
                "url" : "XCN.15",
                "valueString" : "A"
              },
              {
                "url" : "XCN.16",
                "valueCodeableConcept" : {
                  "coding" : [
                    {
                      "extension" : [
                        {
                          "url" : "https://reportstream.cdc.gov/fhir/StructureDefinition/cwe-coding",
                          "valueString" : "coding"
                        }
                      ],
                      "code" : "NameContext"
                    }
                  ]
                }
              },
              {
                "url" : "XCN.19",
                "valueString" : "20220501102531-0400"
              }
            ]
          },
          {
            "url" : "https://reportstream.cdc.gov/fhir/StructureDefinition/hl7v2Field",
            "valueString" : "OBR.16"
          }
        ],
        "identifier" : [
          {
            "extension" : [
              {
                "url" : "http://hl7.org/fhir/StructureDefinition/identifier-checkDigit",
                "valueString" : "A"
              },
              {
                "url" : "http://hl7.org/fhir/StructureDefinition/namingsystem-checkDigit",
                "valueCode" : "NPI"
              }
            ],
            "type" : {
              "coding" : [
                {
                  "extension" : [
                    {
                      "url" : "https://reportstream.cdc.gov/fhir/StructureDefinition/codeable-concept-id",
                      "valueBoolean" : true
                    }
                  ],
                  "code" : "DL"
                }
              ]
            },
            "system" : "urn:oid:AssigningSystem",
            "value" : "1"
          }
        ],
        "name" : [
          {
            "extension" : [
              {
                "url" : "http://hl7.org/fhir/StructureDefinition/humanname-assembly-order",
                "valueCode" : "G"
              }
            ],
            "use" : "official",
            "family" : "OBR",
            "_family" : {
              "extension" : [
                {
                  "url" : "http://hl7.org/fhir/StructureDefinition/humanname-own-prefix",
                  "valueString" : "VAN"
                },
                {
                  "url" : "http://hl7.org/fhir/StructureDefinition/humanname-own-name",
                  "valueString" : "Provider"
                },
                {
                  "url" : "http://hl7.org/fhir/StructureDefinition/humanname-partner-prefix",
                  "valueString" : "VAL"
                },
                {
                  "url" : "http://hl7.org/fhir/StructureDefinition/humanname-partner-name",
                  "valueString" : "ROGER"
                }
              ]
            },
            "given" : [
              "LUDWIG",
              "B"
            ],
            "prefix" : [
              "DR"
            ],
            "suffix" : [
              "2ND",
              "MD",
              "MD"
            ],
            "period" : {
              "start" : "2022-05-01T10:25:31-04:00",
              "end" : "2023-05-01T10:25:31-04:00"
            }
          }
        ]
      }
    },
    {
<<<<<<< HEAD
      "fullUrl" : "Location/1707514832387804000.2a433dae-6b25-48a4-92da-8648ecdfd40b",
      "resource" : {
        "resourceType" : "Location",
        "id" : "1707514832387804000.2a433dae-6b25-48a4-92da-8648ecdfd40b",
=======
      "fullUrl" : "Location/1707328791031597000.b87ec1a7-5ca0-4fb2-ae14-778096cf881a",
      "resource" : {
        "resourceType" : "Location",
        "id" : "1707328791031597000.b87ec1a7-5ca0-4fb2-ae14-778096cf881a",
>>>>>>> c428a05f
        "extension" : [
          {
            "url" : "https://reportstream.cdc.gov/fhir/StructureDefinition/universal-id-type",
            "valueCode" : "ISO"
          }
        ],
        "identifier" : [
          {
            "value" : "2.16.840.1.113883.9.11"
          }
        ],
        "name" : "Hospital A",
        "physicalType" : {
          "coding" : [
            {
              "extension" : [
                {
                  "url" : "https://reportstream.cdc.gov/fhir/StructureDefinition/code-index-name",
                  "valueString" : "identifier"
                }
              ],
              "system" : "http://terminology.hl7.org/CodeSystem/location-physical-type",
              "code" : "si"
            }
          ]
        }
      }
    },
    {
<<<<<<< HEAD
      "fullUrl" : "Organization/1707514832388573000.82b1ca2e-fa1f-4dc4-b0f3-30f780121ce6",
      "resource" : {
        "resourceType" : "Organization",
        "id" : "1707514832388573000.82b1ca2e-fa1f-4dc4-b0f3-30f780121ce6",
=======
      "fullUrl" : "Organization/1707328791033798000.ef83d7cc-6be8-41e5-8dca-b491beda6f8b",
      "resource" : {
        "resourceType" : "Organization",
        "id" : "1707328791033798000.ef83d7cc-6be8-41e5-8dca-b491beda6f8b",
>>>>>>> c428a05f
        "extension" : [
          {
            "url" : "https://reportstream.cdc.gov/fhir/StructureDefinition/organization-name-type",
            "valueCoding" : {
              "extension" : [
                {
                  "url" : "https://reportstream.cdc.gov/fhir/StructureDefinition/cwe-coding",
                  "valueCodeableConcept" : {
                    "extension" : [
                      {
                        "url" : "https://reportstream.cdc.gov/fhir/StructureDefinition/hl7v2Field",
                        "valueString" : "XON.2"
                      }
                    ],
                    "coding" : [
                      {
                        "extension" : [
                          {
                            "url" : "https://reportstream.cdc.gov/fhir/StructureDefinition/cwe-coding",
                            "valueString" : "coding"
                          },
                          {
                            "url" : "https://reportstream.cdc.gov/fhir/StructureDefinition/cwe-coding-system",
                            "valueString" : "LN"
                          }
                        ],
                        "system" : "http://loinc.org",
                        "version" : "1",
                        "code" : "1234-5",
                        "display" : "TestText"
                      },
                      {
                        "extension" : [
                          {
                            "url" : "https://reportstream.cdc.gov/fhir/StructureDefinition/cwe-coding",
                            "valueString" : "alt-coding"
                          },
                          {
                            "url" : "https://reportstream.cdc.gov/fhir/StructureDefinition/cwe-coding-system",
                            "valueString" : "LN"
                          }
                        ],
                        "system" : "http://loinc.org",
                        "version" : "2",
                        "code" : "1234-5",
                        "display" : "TestAltText"
                      }
                    ],
                    "text" : "OriginalText"
                  }
                }
              ],
              "system" : "LN",
              "version" : "1",
              "code" : "1234-5",
              "display" : "TestText"
            }
          },
          {
            "url" : "https://reportstream.cdc.gov/fhir/StructureDefinition/xon-organization",
            "extension" : [
              {
                "url" : "XON.3",
                "valueString" : "123"
              }
            ]
          }
        ],
        "identifier" : [
          {
            "extension" : [
              {
                "url" : "http://hl7.org/fhir/StructureDefinition/identifier-checkDigit",
                "valueString" : "Check Digit"
              },
              {
                "url" : "https://reportstream.cdc.gov/fhir/StructureDefinition/assigning-authority",
                "extension" : [
                  {
                    "url" : "https://reportstream.cdc.gov/fhir/StructureDefinition/namespace-id",
                    "valueString" : "Assigning Authority"
                  },
                  {
                    "url" : "https://reportstream.cdc.gov/fhir/StructureDefinition/universal-id",
                    "valueString" : "2.1.4.1"
                  },
                  {
                    "url" : "https://reportstream.cdc.gov/fhir/StructureDefinition/universal-id-type",
                    "valueCode" : "ISO"
                  }
                ]
              },
              {
                "url" : "http://hl7.org/fhir/StructureDefinition/namingsystem-checkDigit",
                "valueCode" : "C1"
              },
              {
                "url" : "https://reportstream.cdc.gov/fhir/StructureDefinition/identifier-location",
                "valueReference" : {
<<<<<<< HEAD
                  "reference" : "Location/1707514832387804000.2a433dae-6b25-48a4-92da-8648ecdfd40b"
=======
                  "reference" : "Location/1707328791031597000.b87ec1a7-5ca0-4fb2-ae14-778096cf881a"
>>>>>>> c428a05f
                }
              }
            ],
            "type" : {
              "coding" : [
                {
                  "extension" : [
                    {
                      "url" : "https://reportstream.cdc.gov/fhir/StructureDefinition/code-index-name",
                      "valueString" : "identifier"
                    }
                  ],
                  "system" : "http://terminology.hl7.org/CodeSystem/v2-0203",
                  "code" : "MD"
                }
              ]
            },
            "value" : "123"
          }
        ],
        "name" : "Ordering Facility",
        "telecom" : [
          {
            "_system" : {
              "extension" : [
                {
                  "url" : "http://hl7.org/fhir/StructureDefinition/data-absent-reason",
                  "valueCode" : "unknown"
                }
              ]
            }
          }
        ]
      }
    },
    {
<<<<<<< HEAD
      "fullUrl" : "PractitionerRole/1707514832378063000.65cd6a53-bdf3-4ae1-b01e-74d3dc8051f0",
      "resource" : {
        "resourceType" : "PractitionerRole",
        "id" : "1707514832378063000.65cd6a53-bdf3-4ae1-b01e-74d3dc8051f0",
        "practitioner" : {
          "reference" : "Practitioner/1707514832386476000.6e56be61-55bc-49b3-9275-473b2af158de"
        },
        "organization" : {
          "reference" : "Organization/1707514832388573000.82b1ca2e-fa1f-4dc4-b0f3-30f780121ce6"
        }
      }
    },
    {
      "fullUrl" : "Location/1707514832391717000.b8a0a8a5-01c5-477e-a471-0a6c183fbab0",
      "resource" : {
        "resourceType" : "Location",
        "id" : "1707514832391717000.b8a0a8a5-01c5-477e-a471-0a6c183fbab0",
        "extension" : [
          {
            "url" : "https://reportstream.cdc.gov/fhir/StructureDefinition/universal-id-type",
            "valueCode" : "ISO"
          }
        ],
        "identifier" : [
          {
            "value" : "2.16.840.1.113883.9.11"
          }
        ],
        "name" : "Hospital A",
        "physicalType" : {
          "coding" : [
            {
              "extension" : [
                {
                  "url" : "https://reportstream.cdc.gov/fhir/StructureDefinition/code-index-name",
                  "valueString" : "identifier"
                }
              ],
              "system" : "http://terminology.hl7.org/CodeSystem/location-physical-type",
              "code" : "si"
            }
          ]
        }
      }
    },
    {
      "fullUrl" : "Organization/1707514832392072000.275c4cc1-257b-44a2-9a46-54ba2dd4385c",
      "resource" : {
        "resourceType" : "Organization",
        "id" : "1707514832392072000.275c4cc1-257b-44a2-9a46-54ba2dd4385c",
        "extension" : [
          {
            "url" : "https://reportstream.cdc.gov/fhir/StructureDefinition/xon3-id-number",
            "valueString" : "123"
          },
          {
            "url" : "https://reportstream.cdc.gov/fhir/StructureDefinition/organization-name-type",
            "valueCoding" : {
              "extension" : [
                {
                  "url" : "https://reportstream.cdc.gov/fhir/StructureDefinition/cwe-coding",
                  "valueCodeableConcept" : {
                    "extension" : [
                      {
                        "url" : "https://reportstream.cdc.gov/fhir/StructureDefinition/hl7v2Name",
                        "valueString" : "organization-name-type-code"
                      }
                    ],
                    "coding" : [
                      {
                        "extension" : [
                          {
                            "url" : "https://reportstream.cdc.gov/fhir/StructureDefinition/cwe-coding",
                            "valueString" : "coding"
                          },
                          {
                            "url" : "https://reportstream.cdc.gov/fhir/StructureDefinition/cwe-coding-system",
                            "valueString" : "LN"
                          }
                        ],
                        "system" : "http://loinc.org",
                        "version" : "1",
                        "code" : "1234-5",
                        "display" : "TestText"
                      },
                      {
                        "extension" : [
                          {
                            "url" : "https://reportstream.cdc.gov/fhir/StructureDefinition/cwe-coding",
                            "valueString" : "alt-coding"
                          },
                          {
                            "url" : "https://reportstream.cdc.gov/fhir/StructureDefinition/cwe-coding-system",
                            "valueString" : "LN"
                          }
                        ],
                        "system" : "http://loinc.org",
                        "version" : "2",
                        "code" : "1234-5",
                        "display" : "TestAltText"
                      }
                    ],
                    "text" : "OriginalText"
                  }
                }
              ],
              "system" : "LN",
              "version" : "1",
              "code" : "1234-5",
              "display" : "TestText"
            }
          }
        ],
        "identifier" : [
          {
            "extension" : [
              {
                "url" : "https://reportstream.cdc.gov/fhir/StructureDefinition/check-digit",
                "valueString" : "Check Digit"
              },
              {
                "url" : "https://reportstream.cdc.gov/fhir/StructureDefinition/assigning-authority",
                "extension" : [
                  {
                    "url" : "https://reportstream.cdc.gov/fhir/StructureDefinition/namespace-id",
                    "valueString" : "Assigning Authority"
                  },
                  {
                    "url" : "https://reportstream.cdc.gov/fhir/StructureDefinition/universal-id",
                    "valueString" : "2.1.4.1"
                  },
                  {
                    "url" : "https://reportstream.cdc.gov/fhir/StructureDefinition/universal-id-type",
                    "valueCode" : "ISO"
                  }
                ]
              },
              {
                "url" : "https://reportstream.cdc.gov/fhir/StructureDefinition/check-digit-scheme",
                "valueCode" : "C1"
              },
              {
                "url" : "https://reportstream.cdc.gov/fhir/StructureDefinition/identifier-location",
                "valueReference" : {
                  "reference" : "Location/1707514832391717000.b8a0a8a5-01c5-477e-a471-0a6c183fbab0"
                }
              }
            ],
            "type" : {
              "coding" : [
                {
                  "extension" : [
                    {
                      "url" : "https://reportstream.cdc.gov/fhir/StructureDefinition/code-index-name",
                      "valueString" : "identifier"
                    }
                  ],
                  "system" : "http://terminology.hl7.org/CodeSystem/v2-0203",
                  "code" : "MD"
                }
              ]
            },
            "value" : "123"
          }
        ],
        "name" : "Ordering Facility"
      }
    },
    {
      "fullUrl" : "Practitioner/1707514832396007000.2f8203da-e71d-4364-9150-1de3d5c31f10",
      "resource" : {
        "resourceType" : "Practitioner",
        "id" : "1707514832396007000.2f8203da-e71d-4364-9150-1de3d5c31f10",
        "extension" : [
          {
            "url" : "https://reportstream.cdc.gov/fhir/StructureDefinition/xcn3-given-name",
            "valueString" : "LUDWIG"
          },
          {
            "url" : "https://reportstream.cdc.gov/fhir/StructureDefinition/xcn4-second-given-name",
            "valueString" : "B"
          },
          {
            "url" : "https://reportstream.cdc.gov/fhir/StructureDefinition/xcn19-effective-date",
            "valueString" : "20220501102531-0400"
          },
          {
            "url" : "https://reportstream.cdc.gov/fhir/StructureDefinition/xcn20-expiration-date",
            "valueString" : "20230501102531-0400"
          },
          {
            "url" : "https://reportstream.cdc.gov/fhir/StructureDefinition/xcn21-professional-suffix",
            "valueString" : "MD"
          },
          {
            "url" : "https://reportstream.cdc.gov/fhir/StructureDefinition/xcn22-assigning-jurisdiction",
            "valueCodeableConcept" : {
              "coding" : [
                {
                  "extension" : [
                    {
                      "url" : "https://reportstream.cdc.gov/fhir/StructureDefinition/cwe-coding",
                      "valueString" : "coding"
                    }
                  ],
                  "code" : "AssignJ"
                }
              ]
            }
          },
          {
            "url" : "https://reportstream.cdc.gov/fhir/StructureDefinition/xcn23-assigning-agency-or-department",
            "valueCodeableConcept" : {
              "coding" : [
                {
                  "extension" : [
                    {
                      "url" : "https://reportstream.cdc.gov/fhir/StructureDefinition/cwe-coding",
                      "valueString" : "coding"
                    }
                  ],
                  "code" : "AssignA"
                }
              ]
            }
          },
          {
            "url" : "https://reportstream.cdc.gov/fhir/StructureDefinition/xcn5-suffix",
            "valueString" : "2ND"
          },
          {
            "url" : "https://reportstream.cdc.gov/fhir/StructureDefinition/xcn7-degree",
            "valueString" : "MD"
          },
          {
            "url" : "https://reportstream.cdc.gov/fhir/StructureDefinition/xcn8-source-table",
            "valueCodeableConcept" : {
              "coding" : [
                {
                  "extension" : [
                    {
                      "url" : "https://reportstream.cdc.gov/fhir/StructureDefinition/cwe-coding",
                      "valueString" : "coding"
                    }
                  ],
                  "code" : "SRC"
                }
              ]
            }
          },
          {
            "url" : "https://reportstream.cdc.gov/fhir/StructureDefinition/assigning-authority",
            "extension" : [
              {
                "url" : "https://reportstream.cdc.gov/fhir/StructureDefinition/namespace-id"
              },
              {
                "url" : "https://reportstream.cdc.gov/fhir/StructureDefinition/universal-id",
                "valueString" : "AssigningSystem"
              },
              {
                "url" : "https://reportstream.cdc.gov/fhir/StructureDefinition/universal-id-type",
                "valueCode" : "ISO"
              }
            ]
          },
          {
            "url" : "https://reportstream.cdc.gov/fhir/StructureDefinition/xcn10-name-type-code",
            "valueString" : "B"
          },
          {
            "url" : "https://reportstream.cdc.gov/fhir/StructureDefinition/xcn15-name-representation-code",
            "valueString" : "A"
          },
          {
            "url" : "https://reportstream.cdc.gov/fhir/StructureDefinition/xcn16-name-context",
            "valueCodeableConcept" : {
              "coding" : [
                {
                  "extension" : [
                    {
                      "url" : "https://reportstream.cdc.gov/fhir/StructureDefinition/cwe-coding",
                      "valueString" : "coding"
                    }
                  ],
                  "code" : "NameContext"
                }
              ]
            }
          }
        ],
        "identifier" : [
          {
            "extension" : [
              {
                "url" : "https://reportstream.cdc.gov/fhir/StructureDefinition/check-digit",
                "valueString" : "A"
              },
              {
                "url" : "https://reportstream.cdc.gov/fhir/StructureDefinition/check-digit-scheme",
                "valueCode" : "NPI"
              }
            ],
            "type" : {
              "coding" : [
                {
                  "extension" : [
                    {
                      "url" : "https://reportstream.cdc.gov/fhir/StructureDefinition/hl7-use",
                      "valueString" : "id-code"
                    }
                  ],
                  "code" : "DL"
                }
              ]
            },
            "system" : "urn:oid:AssigningSystem",
            "value" : "1"
          }
        ],
        "name" : [
          {
            "extension" : [
              {
                "url" : "http://hl7.org/fhir/StructureDefinition/humanname-assembly-order",
                "valueCode" : "G"
              }
            ],
            "use" : "official",
            "family" : "OBR",
            "_family" : {
              "extension" : [
                {
                  "url" : "http://hl7.org/fhir/StructureDefinition/humanname-own-prefix",
                  "valueString" : "VAN"
                },
                {
                  "url" : "http://hl7.org/fhir/StructureDefinition/humanname-own-name",
                  "valueString" : "Provider"
                },
                {
                  "url" : "http://hl7.org/fhir/StructureDefinition/humanname-partner-prefix",
                  "valueString" : "VAL"
                },
                {
                  "url" : "http://hl7.org/fhir/StructureDefinition/humanname-partner-name",
                  "valueString" : "ROGER"
                }
              ]
            },
            "given" : [
              "LUDWIG",
              "B"
            ],
            "prefix" : [
              "DR"
            ],
            "suffix" : [
              "2ND",
              "MD",
              "MD"
            ],
            "period" : {
              "start" : "2022-05-01T10:25:31-04:00",
              "end" : "2023-05-01T10:25:31-04:00"
            }
          }
        ]
      }
    },
    {
      "fullUrl" : "DiagnosticReport/1707514832533658000.adc706fa-a391-4748-871b-aea4e0303684",
      "resource" : {
        "resourceType" : "DiagnosticReport",
        "id" : "1707514832533658000.adc706fa-a391-4748-871b-aea4e0303684",
        "basedOn" : [
          {
            "reference" : "ServiceRequest/1707514832396656000.453bc09e-f83d-40a1-910a-172af4fb0b08"
=======
      "fullUrl" : "PractitionerRole/1707328791017118000.be73c766-6fa2-462b-9182-6cf5e8081667",
      "resource" : {
        "resourceType" : "PractitionerRole",
        "id" : "1707328791017118000.be73c766-6fa2-462b-9182-6cf5e8081667",
        "practitioner" : {
          "reference" : "Practitioner/1707328791030309000.21beb767-8ee5-4fd9-be8c-0887af24beaa"
        },
        "organization" : {
          "reference" : "Organization/1707328791033798000.ef83d7cc-6be8-41e5-8dca-b491beda6f8b"
        }
      }
    },
    {
      "fullUrl" : "DiagnosticReport/1707328791200325000.bb508e9a-da2d-450f-9d80-64eb1a5dd916",
      "resource" : {
        "resourceType" : "DiagnosticReport",
        "id" : "1707328791200325000.bb508e9a-da2d-450f-9d80-64eb1a5dd916",
        "basedOn" : [
          {
            "reference" : "ServiceRequest/1707328791036857000.44d1ae42-e14b-45df-8270-dc514a503520"
>>>>>>> c428a05f
          }
        ],
        "status" : "unknown",
        "subject" : {
<<<<<<< HEAD
          "reference" : "Patient/1707514832375745000.dac29870-8e66-4b48-9e6a-87081d291109"
=======
          "reference" : "Patient/1707328791013536000.4b116f9a-8cc9-4dbe-adbe-76a064119ea2"
>>>>>>> c428a05f
        }
      }
    }
  ]
}<|MERGE_RESOLUTION|>--- conflicted
+++ resolved
@@ -1,21 +1,15 @@
 {
   "resourceType" : "Bundle",
-<<<<<<< HEAD
-  "id" : "1707514831990308000.7a39dc66-db10-4a06-a359-dfcf402194cd",
-  "meta" : {
-    "lastUpdated" : "2024-02-09T15:40:32.005-06:00"
-=======
   "id" : "1707328790582010000.190add4c-d47e-4e55-bc3f-894a91fad101",
   "meta" : {
     "lastUpdated" : "2024-02-07T12:59:50.586-05:00"
->>>>>>> c428a05f
   },
   "identifier" : {
     "system" : "https://reportstream.cdc.gov/prime-router",
     "value" : "20230816123358"
   },
   "type" : "message",
-  "timestamp" : "2023-08-16T12:33:58.000-05:00",
+  "timestamp" : "2023-08-16T13:33:58.000-04:00",
   "entry" : [
     {
       "fullUrl" : "MessageHeader/bb504ecd-c2ab-3be3-91d8-6065e2bce435",
@@ -55,27 +49,16 @@
       }
     },
     {
-<<<<<<< HEAD
-      "fullUrl" : "Provenance/1707514832355019000.6c2396e0-c210-49e5-b700-9379d0ed6147",
-      "resource" : {
-        "resourceType" : "Provenance",
-        "id" : "1707514832355019000.6c2396e0-c210-49e5-b700-9379d0ed6147",
-=======
       "fullUrl" : "Provenance/1707328790984756000.a0fe843b-c79d-4338-a15f-7112f630f3ef",
       "resource" : {
         "resourceType" : "Provenance",
         "id" : "1707328790984756000.a0fe843b-c79d-4338-a15f-7112f630f3ef",
->>>>>>> c428a05f
         "target" : [
           {
             "reference" : "MessageHeader/bb504ecd-c2ab-3be3-91d8-6065e2bce435"
           },
           {
-<<<<<<< HEAD
-            "reference" : "DiagnosticReport/1707514832533658000.adc706fa-a391-4748-871b-aea4e0303684"
-=======
             "reference" : "DiagnosticReport/1707328791200325000.bb508e9a-da2d-450f-9d80-64eb1a5dd916"
->>>>>>> c428a05f
           }
         ],
         "recorded" : "2023-08-16T12:33:58-05:00",
@@ -89,19 +72,11 @@
       }
     },
     {
-<<<<<<< HEAD
-      "fullUrl" : "Provenance/1707514832361808000.e58d6016-c0a2-4bf6-9dd9-2812d22e5daf",
-      "resource" : {
-        "resourceType" : "Provenance",
-        "id" : "1707514832361808000.e58d6016-c0a2-4bf6-9dd9-2812d22e5daf",
-        "recorded" : "2024-02-09T15:40:32Z",
-=======
       "fullUrl" : "Provenance/1707328790995145000.d6f50474-86d2-48f4-9c62-a34716032d64",
       "resource" : {
         "resourceType" : "Provenance",
         "id" : "1707328790995145000.d6f50474-86d2-48f4-9c62-a34716032d64",
         "recorded" : "2024-02-07T12:59:50Z",
->>>>>>> c428a05f
         "policy" : [
           "http://hl7.org/fhir/uv/v2mappings/message-oru-r01-to-bundle"
         ],
@@ -123,19 +98,6 @@
               ]
             },
             "who" : {
-<<<<<<< HEAD
-              "reference" : "Organization/1707514832361342000.6bc6f412-61fd-4657-9e28-e5a899e46108"
-            }
-          }
-        ]
-      }
-    },
-    {
-      "fullUrl" : "Organization/1707514832361342000.6bc6f412-61fd-4657-9e28-e5a899e46108",
-      "resource" : {
-        "resourceType" : "Organization",
-        "id" : "1707514832361342000.6bc6f412-61fd-4657-9e28-e5a899e46108",
-=======
               "reference" : "Organization/1707328790994552000.425ff55a-f632-4c19-aa99-63d284ace971"
             }
           }
@@ -147,7 +109,6 @@
       "resource" : {
         "resourceType" : "Organization",
         "id" : "1707328790994552000.425ff55a-f632-4c19-aa99-63d284ace971",
->>>>>>> c428a05f
         "identifier" : [
           {
             "value" : "CDC PRIME - Atlanta"
@@ -167,25 +128,6 @@
       }
     },
     {
-<<<<<<< HEAD
-      "fullUrl" : "Patient/1707514832375745000.dac29870-8e66-4b48-9e6a-87081d291109",
-      "resource" : {
-        "resourceType" : "Patient",
-        "id" : "1707514832375745000.dac29870-8e66-4b48-9e6a-87081d291109"
-      }
-    },
-    {
-      "fullUrl" : "Provenance/1707514832376268000.a4abe8e4-b618-477f-9b1d-351d579f30f9",
-      "resource" : {
-        "resourceType" : "Provenance",
-        "id" : "1707514832376268000.a4abe8e4-b618-477f-9b1d-351d579f30f9",
-        "target" : [
-          {
-            "reference" : "Patient/1707514832375745000.dac29870-8e66-4b48-9e6a-87081d291109"
-          }
-        ],
-        "recorded" : "2024-02-09T15:40:32Z",
-=======
       "fullUrl" : "Patient/1707328791013536000.4b116f9a-8cc9-4dbe-adbe-76a064119ea2",
       "resource" : {
         "resourceType" : "Patient",
@@ -203,7 +145,6 @@
           }
         ],
         "recorded" : "2024-02-07T12:59:51Z",
->>>>>>> c428a05f
         "activity" : {
           "coding" : [
             {
@@ -215,61 +156,18 @@
       }
     },
     {
-<<<<<<< HEAD
-      "fullUrl" : "ServiceRequest/1707514832396656000.453bc09e-f83d-40a1-910a-172af4fb0b08",
-      "resource" : {
-        "resourceType" : "ServiceRequest",
-        "id" : "1707514832396656000.453bc09e-f83d-40a1-910a-172af4fb0b08",
-=======
       "fullUrl" : "ServiceRequest/1707328791036857000.44d1ae42-e14b-45df-8270-dc514a503520",
       "resource" : {
         "resourceType" : "ServiceRequest",
         "id" : "1707328791036857000.44d1ae42-e14b-45df-8270-dc514a503520",
->>>>>>> c428a05f
         "extension" : [
           {
             "url" : "https://reportstream.cdc.gov/fhir/StructureDefinition/business-event",
             "valueCode" : "RE"
-          },
-          {
-            "url" : "https://reportstream.cdc.gov/fhir/StructureDefinition/orc-common-order",
-            "extension" : [
-              {
-                "url" : "orc-21-ordering-facility-name",
-                "valueReference" : {
-                  "reference" : "Organization/1707514832392072000.275c4cc1-257b-44a2-9a46-54ba2dd4385c"
-                }
-              }
-            ]
-          },
-          {
-            "url" : "https://reportstream.cdc.gov/fhir/StructureDefinition/obr-observation-request",
-            "extension" : [
-              {
-                "url" : "obr-16-ordering-provider",
-                "valueReference" : {
-                  "reference" : "Practitioner/1707514832396007000.2f8203da-e71d-4364-9150-1de3d5c31f10"
-                }
-              }
-            ]
           }
         ],
         "status" : "unknown",
         "subject" : {
-<<<<<<< HEAD
-          "reference" : "Patient/1707514832375745000.dac29870-8e66-4b48-9e6a-87081d291109"
-        },
-        "requester" : {
-          "reference" : "PractitionerRole/1707514832378063000.65cd6a53-bdf3-4ae1-b01e-74d3dc8051f0"
-        }
-      }
-    },
-    {
-      "fullUrl" : "Practitioner/1707514832386476000.6e56be61-55bc-49b3-9275-473b2af158de",
-      "resource" : {
-        "resourceType" : "Practitioner",
-        "id" : "1707514832386476000.6e56be61-55bc-49b3-9275-473b2af158de",
-=======
           "reference" : "Patient/1707328791013536000.4b116f9a-8cc9-4dbe-adbe-76a064119ea2"
         },
         "requester" : {
@@ -282,7 +180,6 @@
       "resource" : {
         "resourceType" : "Practitioner",
         "id" : "1707328791030309000.21beb767-8ee5-4fd9-be8c-0887af24beaa",
->>>>>>> c428a05f
         "extension" : [
           {
             "url" : "https://reportstream.cdc.gov/fhir/StructureDefinition/assigning-authority",
@@ -490,17 +387,10 @@
       }
     },
     {
-<<<<<<< HEAD
-      "fullUrl" : "Location/1707514832387804000.2a433dae-6b25-48a4-92da-8648ecdfd40b",
-      "resource" : {
-        "resourceType" : "Location",
-        "id" : "1707514832387804000.2a433dae-6b25-48a4-92da-8648ecdfd40b",
-=======
       "fullUrl" : "Location/1707328791031597000.b87ec1a7-5ca0-4fb2-ae14-778096cf881a",
       "resource" : {
         "resourceType" : "Location",
         "id" : "1707328791031597000.b87ec1a7-5ca0-4fb2-ae14-778096cf881a",
->>>>>>> c428a05f
         "extension" : [
           {
             "url" : "https://reportstream.cdc.gov/fhir/StructureDefinition/universal-id-type",
@@ -530,17 +420,10 @@
       }
     },
     {
-<<<<<<< HEAD
-      "fullUrl" : "Organization/1707514832388573000.82b1ca2e-fa1f-4dc4-b0f3-30f780121ce6",
-      "resource" : {
-        "resourceType" : "Organization",
-        "id" : "1707514832388573000.82b1ca2e-fa1f-4dc4-b0f3-30f780121ce6",
-=======
       "fullUrl" : "Organization/1707328791033798000.ef83d7cc-6be8-41e5-8dca-b491beda6f8b",
       "resource" : {
         "resourceType" : "Organization",
         "id" : "1707328791033798000.ef83d7cc-6be8-41e5-8dca-b491beda6f8b",
->>>>>>> c428a05f
         "extension" : [
           {
             "url" : "https://reportstream.cdc.gov/fhir/StructureDefinition/organization-name-type",
@@ -640,11 +523,7 @@
               {
                 "url" : "https://reportstream.cdc.gov/fhir/StructureDefinition/identifier-location",
                 "valueReference" : {
-<<<<<<< HEAD
-                  "reference" : "Location/1707514832387804000.2a433dae-6b25-48a4-92da-8648ecdfd40b"
-=======
                   "reference" : "Location/1707328791031597000.b87ec1a7-5ca0-4fb2-ae14-778096cf881a"
->>>>>>> c428a05f
                 }
               }
             ],
@@ -681,386 +560,6 @@
       }
     },
     {
-<<<<<<< HEAD
-      "fullUrl" : "PractitionerRole/1707514832378063000.65cd6a53-bdf3-4ae1-b01e-74d3dc8051f0",
-      "resource" : {
-        "resourceType" : "PractitionerRole",
-        "id" : "1707514832378063000.65cd6a53-bdf3-4ae1-b01e-74d3dc8051f0",
-        "practitioner" : {
-          "reference" : "Practitioner/1707514832386476000.6e56be61-55bc-49b3-9275-473b2af158de"
-        },
-        "organization" : {
-          "reference" : "Organization/1707514832388573000.82b1ca2e-fa1f-4dc4-b0f3-30f780121ce6"
-        }
-      }
-    },
-    {
-      "fullUrl" : "Location/1707514832391717000.b8a0a8a5-01c5-477e-a471-0a6c183fbab0",
-      "resource" : {
-        "resourceType" : "Location",
-        "id" : "1707514832391717000.b8a0a8a5-01c5-477e-a471-0a6c183fbab0",
-        "extension" : [
-          {
-            "url" : "https://reportstream.cdc.gov/fhir/StructureDefinition/universal-id-type",
-            "valueCode" : "ISO"
-          }
-        ],
-        "identifier" : [
-          {
-            "value" : "2.16.840.1.113883.9.11"
-          }
-        ],
-        "name" : "Hospital A",
-        "physicalType" : {
-          "coding" : [
-            {
-              "extension" : [
-                {
-                  "url" : "https://reportstream.cdc.gov/fhir/StructureDefinition/code-index-name",
-                  "valueString" : "identifier"
-                }
-              ],
-              "system" : "http://terminology.hl7.org/CodeSystem/location-physical-type",
-              "code" : "si"
-            }
-          ]
-        }
-      }
-    },
-    {
-      "fullUrl" : "Organization/1707514832392072000.275c4cc1-257b-44a2-9a46-54ba2dd4385c",
-      "resource" : {
-        "resourceType" : "Organization",
-        "id" : "1707514832392072000.275c4cc1-257b-44a2-9a46-54ba2dd4385c",
-        "extension" : [
-          {
-            "url" : "https://reportstream.cdc.gov/fhir/StructureDefinition/xon3-id-number",
-            "valueString" : "123"
-          },
-          {
-            "url" : "https://reportstream.cdc.gov/fhir/StructureDefinition/organization-name-type",
-            "valueCoding" : {
-              "extension" : [
-                {
-                  "url" : "https://reportstream.cdc.gov/fhir/StructureDefinition/cwe-coding",
-                  "valueCodeableConcept" : {
-                    "extension" : [
-                      {
-                        "url" : "https://reportstream.cdc.gov/fhir/StructureDefinition/hl7v2Name",
-                        "valueString" : "organization-name-type-code"
-                      }
-                    ],
-                    "coding" : [
-                      {
-                        "extension" : [
-                          {
-                            "url" : "https://reportstream.cdc.gov/fhir/StructureDefinition/cwe-coding",
-                            "valueString" : "coding"
-                          },
-                          {
-                            "url" : "https://reportstream.cdc.gov/fhir/StructureDefinition/cwe-coding-system",
-                            "valueString" : "LN"
-                          }
-                        ],
-                        "system" : "http://loinc.org",
-                        "version" : "1",
-                        "code" : "1234-5",
-                        "display" : "TestText"
-                      },
-                      {
-                        "extension" : [
-                          {
-                            "url" : "https://reportstream.cdc.gov/fhir/StructureDefinition/cwe-coding",
-                            "valueString" : "alt-coding"
-                          },
-                          {
-                            "url" : "https://reportstream.cdc.gov/fhir/StructureDefinition/cwe-coding-system",
-                            "valueString" : "LN"
-                          }
-                        ],
-                        "system" : "http://loinc.org",
-                        "version" : "2",
-                        "code" : "1234-5",
-                        "display" : "TestAltText"
-                      }
-                    ],
-                    "text" : "OriginalText"
-                  }
-                }
-              ],
-              "system" : "LN",
-              "version" : "1",
-              "code" : "1234-5",
-              "display" : "TestText"
-            }
-          }
-        ],
-        "identifier" : [
-          {
-            "extension" : [
-              {
-                "url" : "https://reportstream.cdc.gov/fhir/StructureDefinition/check-digit",
-                "valueString" : "Check Digit"
-              },
-              {
-                "url" : "https://reportstream.cdc.gov/fhir/StructureDefinition/assigning-authority",
-                "extension" : [
-                  {
-                    "url" : "https://reportstream.cdc.gov/fhir/StructureDefinition/namespace-id",
-                    "valueString" : "Assigning Authority"
-                  },
-                  {
-                    "url" : "https://reportstream.cdc.gov/fhir/StructureDefinition/universal-id",
-                    "valueString" : "2.1.4.1"
-                  },
-                  {
-                    "url" : "https://reportstream.cdc.gov/fhir/StructureDefinition/universal-id-type",
-                    "valueCode" : "ISO"
-                  }
-                ]
-              },
-              {
-                "url" : "https://reportstream.cdc.gov/fhir/StructureDefinition/check-digit-scheme",
-                "valueCode" : "C1"
-              },
-              {
-                "url" : "https://reportstream.cdc.gov/fhir/StructureDefinition/identifier-location",
-                "valueReference" : {
-                  "reference" : "Location/1707514832391717000.b8a0a8a5-01c5-477e-a471-0a6c183fbab0"
-                }
-              }
-            ],
-            "type" : {
-              "coding" : [
-                {
-                  "extension" : [
-                    {
-                      "url" : "https://reportstream.cdc.gov/fhir/StructureDefinition/code-index-name",
-                      "valueString" : "identifier"
-                    }
-                  ],
-                  "system" : "http://terminology.hl7.org/CodeSystem/v2-0203",
-                  "code" : "MD"
-                }
-              ]
-            },
-            "value" : "123"
-          }
-        ],
-        "name" : "Ordering Facility"
-      }
-    },
-    {
-      "fullUrl" : "Practitioner/1707514832396007000.2f8203da-e71d-4364-9150-1de3d5c31f10",
-      "resource" : {
-        "resourceType" : "Practitioner",
-        "id" : "1707514832396007000.2f8203da-e71d-4364-9150-1de3d5c31f10",
-        "extension" : [
-          {
-            "url" : "https://reportstream.cdc.gov/fhir/StructureDefinition/xcn3-given-name",
-            "valueString" : "LUDWIG"
-          },
-          {
-            "url" : "https://reportstream.cdc.gov/fhir/StructureDefinition/xcn4-second-given-name",
-            "valueString" : "B"
-          },
-          {
-            "url" : "https://reportstream.cdc.gov/fhir/StructureDefinition/xcn19-effective-date",
-            "valueString" : "20220501102531-0400"
-          },
-          {
-            "url" : "https://reportstream.cdc.gov/fhir/StructureDefinition/xcn20-expiration-date",
-            "valueString" : "20230501102531-0400"
-          },
-          {
-            "url" : "https://reportstream.cdc.gov/fhir/StructureDefinition/xcn21-professional-suffix",
-            "valueString" : "MD"
-          },
-          {
-            "url" : "https://reportstream.cdc.gov/fhir/StructureDefinition/xcn22-assigning-jurisdiction",
-            "valueCodeableConcept" : {
-              "coding" : [
-                {
-                  "extension" : [
-                    {
-                      "url" : "https://reportstream.cdc.gov/fhir/StructureDefinition/cwe-coding",
-                      "valueString" : "coding"
-                    }
-                  ],
-                  "code" : "AssignJ"
-                }
-              ]
-            }
-          },
-          {
-            "url" : "https://reportstream.cdc.gov/fhir/StructureDefinition/xcn23-assigning-agency-or-department",
-            "valueCodeableConcept" : {
-              "coding" : [
-                {
-                  "extension" : [
-                    {
-                      "url" : "https://reportstream.cdc.gov/fhir/StructureDefinition/cwe-coding",
-                      "valueString" : "coding"
-                    }
-                  ],
-                  "code" : "AssignA"
-                }
-              ]
-            }
-          },
-          {
-            "url" : "https://reportstream.cdc.gov/fhir/StructureDefinition/xcn5-suffix",
-            "valueString" : "2ND"
-          },
-          {
-            "url" : "https://reportstream.cdc.gov/fhir/StructureDefinition/xcn7-degree",
-            "valueString" : "MD"
-          },
-          {
-            "url" : "https://reportstream.cdc.gov/fhir/StructureDefinition/xcn8-source-table",
-            "valueCodeableConcept" : {
-              "coding" : [
-                {
-                  "extension" : [
-                    {
-                      "url" : "https://reportstream.cdc.gov/fhir/StructureDefinition/cwe-coding",
-                      "valueString" : "coding"
-                    }
-                  ],
-                  "code" : "SRC"
-                }
-              ]
-            }
-          },
-          {
-            "url" : "https://reportstream.cdc.gov/fhir/StructureDefinition/assigning-authority",
-            "extension" : [
-              {
-                "url" : "https://reportstream.cdc.gov/fhir/StructureDefinition/namespace-id"
-              },
-              {
-                "url" : "https://reportstream.cdc.gov/fhir/StructureDefinition/universal-id",
-                "valueString" : "AssigningSystem"
-              },
-              {
-                "url" : "https://reportstream.cdc.gov/fhir/StructureDefinition/universal-id-type",
-                "valueCode" : "ISO"
-              }
-            ]
-          },
-          {
-            "url" : "https://reportstream.cdc.gov/fhir/StructureDefinition/xcn10-name-type-code",
-            "valueString" : "B"
-          },
-          {
-            "url" : "https://reportstream.cdc.gov/fhir/StructureDefinition/xcn15-name-representation-code",
-            "valueString" : "A"
-          },
-          {
-            "url" : "https://reportstream.cdc.gov/fhir/StructureDefinition/xcn16-name-context",
-            "valueCodeableConcept" : {
-              "coding" : [
-                {
-                  "extension" : [
-                    {
-                      "url" : "https://reportstream.cdc.gov/fhir/StructureDefinition/cwe-coding",
-                      "valueString" : "coding"
-                    }
-                  ],
-                  "code" : "NameContext"
-                }
-              ]
-            }
-          }
-        ],
-        "identifier" : [
-          {
-            "extension" : [
-              {
-                "url" : "https://reportstream.cdc.gov/fhir/StructureDefinition/check-digit",
-                "valueString" : "A"
-              },
-              {
-                "url" : "https://reportstream.cdc.gov/fhir/StructureDefinition/check-digit-scheme",
-                "valueCode" : "NPI"
-              }
-            ],
-            "type" : {
-              "coding" : [
-                {
-                  "extension" : [
-                    {
-                      "url" : "https://reportstream.cdc.gov/fhir/StructureDefinition/hl7-use",
-                      "valueString" : "id-code"
-                    }
-                  ],
-                  "code" : "DL"
-                }
-              ]
-            },
-            "system" : "urn:oid:AssigningSystem",
-            "value" : "1"
-          }
-        ],
-        "name" : [
-          {
-            "extension" : [
-              {
-                "url" : "http://hl7.org/fhir/StructureDefinition/humanname-assembly-order",
-                "valueCode" : "G"
-              }
-            ],
-            "use" : "official",
-            "family" : "OBR",
-            "_family" : {
-              "extension" : [
-                {
-                  "url" : "http://hl7.org/fhir/StructureDefinition/humanname-own-prefix",
-                  "valueString" : "VAN"
-                },
-                {
-                  "url" : "http://hl7.org/fhir/StructureDefinition/humanname-own-name",
-                  "valueString" : "Provider"
-                },
-                {
-                  "url" : "http://hl7.org/fhir/StructureDefinition/humanname-partner-prefix",
-                  "valueString" : "VAL"
-                },
-                {
-                  "url" : "http://hl7.org/fhir/StructureDefinition/humanname-partner-name",
-                  "valueString" : "ROGER"
-                }
-              ]
-            },
-            "given" : [
-              "LUDWIG",
-              "B"
-            ],
-            "prefix" : [
-              "DR"
-            ],
-            "suffix" : [
-              "2ND",
-              "MD",
-              "MD"
-            ],
-            "period" : {
-              "start" : "2022-05-01T10:25:31-04:00",
-              "end" : "2023-05-01T10:25:31-04:00"
-            }
-          }
-        ]
-      }
-    },
-    {
-      "fullUrl" : "DiagnosticReport/1707514832533658000.adc706fa-a391-4748-871b-aea4e0303684",
-      "resource" : {
-        "resourceType" : "DiagnosticReport",
-        "id" : "1707514832533658000.adc706fa-a391-4748-871b-aea4e0303684",
-        "basedOn" : [
-          {
-            "reference" : "ServiceRequest/1707514832396656000.453bc09e-f83d-40a1-910a-172af4fb0b08"
-=======
       "fullUrl" : "PractitionerRole/1707328791017118000.be73c766-6fa2-462b-9182-6cf5e8081667",
       "resource" : {
         "resourceType" : "PractitionerRole",
@@ -1081,16 +580,11 @@
         "basedOn" : [
           {
             "reference" : "ServiceRequest/1707328791036857000.44d1ae42-e14b-45df-8270-dc514a503520"
->>>>>>> c428a05f
           }
         ],
         "status" : "unknown",
         "subject" : {
-<<<<<<< HEAD
-          "reference" : "Patient/1707514832375745000.dac29870-8e66-4b48-9e6a-87081d291109"
-=======
           "reference" : "Patient/1707328791013536000.4b116f9a-8cc9-4dbe-adbe-76a064119ea2"
->>>>>>> c428a05f
         }
       }
     }
