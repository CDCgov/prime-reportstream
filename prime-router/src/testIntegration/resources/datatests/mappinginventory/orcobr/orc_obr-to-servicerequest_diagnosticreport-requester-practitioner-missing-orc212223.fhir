{
  "resourceType" : "Bundle",
<<<<<<< HEAD
  "id" : "1707514823615320000.c019160a-fd79-4d9e-9943-8e6897fc51d6",
  "meta" : {
    "lastUpdated" : "2024-02-09T15:40:23.628-06:00"
=======
  "id" : "1707328780636321000.d163e6ef-4d71-408b-9e3f-2b543fa0ad78",
  "meta" : {
    "lastUpdated" : "2024-02-07T12:59:40.642-05:00"
>>>>>>> c428a05f
  },
  "identifier" : {
    "system" : "https://reportstream.cdc.gov/prime-router",
    "value" : "20230816123358"
  },
  "type" : "message",
  "timestamp" : "2023-08-16T12:33:58.000-05:00",
  "entry" : [
    {
      "fullUrl" : "MessageHeader/bb504ecd-c2ab-3be3-91d8-6065e2bce435",
      "resource" : {
        "resourceType" : "MessageHeader",
        "id" : "bb504ecd-c2ab-3be3-91d8-6065e2bce435",
        "extension" : [
          {
            "url" : "https://reportstream.cdc.gov/fhir/StructureDefinition/encoding-characters",
            "valueString" : "^~\\&#"
          },
          {
            "url" : "https://reportstream.cdc.gov/fhir/StructureDefinition/msh-message-header",
            "extension" : [
              {
                "url" : "MSH.7",
                "valueString" : "20230816123358-0500"
              }
            ]
          }
        ],
        "eventCoding" : {
          "system" : "http://terminology.hl7.org/CodeSystem/v2-0003",
          "code" : "R01",
          "display" : "ORU^R01^ORU_R01"
        },
        "source" : {
          "_endpoint" : {
            "extension" : [
              {
                "url" : "http://hl7.org/fhir/StructureDefinition/data-absent-reason",
                "valueCode" : "unknown"
              }
            ]
          }
        }
      }
    },
    {
<<<<<<< HEAD
      "fullUrl" : "Provenance/1707514823981974000.111550d1-9ec3-4a68-97f1-a9664d90baaf",
      "resource" : {
        "resourceType" : "Provenance",
        "id" : "1707514823981974000.111550d1-9ec3-4a68-97f1-a9664d90baaf",
=======
      "fullUrl" : "Provenance/1707328781024899000.f132a857-3547-473c-b89b-17b810a7f427",
      "resource" : {
        "resourceType" : "Provenance",
        "id" : "1707328781024899000.f132a857-3547-473c-b89b-17b810a7f427",
>>>>>>> c428a05f
        "target" : [
          {
            "reference" : "MessageHeader/bb504ecd-c2ab-3be3-91d8-6065e2bce435"
          },
          {
<<<<<<< HEAD
            "reference" : "DiagnosticReport/1707514824160348000.0258a31a-4baa-4a30-b313-f68ee5afd9d3"
=======
            "reference" : "DiagnosticReport/1707328781229561000.d942399f-e326-4b7b-a9fe-11b416631f2f"
>>>>>>> c428a05f
          }
        ],
        "recorded" : "2023-08-16T12:33:58-05:00",
        "activity" : {
          "coding" : [
            {
              "display" : "ORU^R01^ORU_R01"
            }
          ]
        }
      }
    },
    {
<<<<<<< HEAD
      "fullUrl" : "Provenance/1707514823988940000.f577fa09-4f5b-419c-b9a2-b08f3032617c",
      "resource" : {
        "resourceType" : "Provenance",
        "id" : "1707514823988940000.f577fa09-4f5b-419c-b9a2-b08f3032617c",
        "recorded" : "2024-02-09T15:40:23Z",
=======
      "fullUrl" : "Provenance/1707328781033373000.f3986997-ecbd-4ce1-8f67-7b4c4ace9fe3",
      "resource" : {
        "resourceType" : "Provenance",
        "id" : "1707328781033373000.f3986997-ecbd-4ce1-8f67-7b4c4ace9fe3",
        "recorded" : "2024-02-07T12:59:41Z",
>>>>>>> c428a05f
        "policy" : [
          "http://hl7.org/fhir/uv/v2mappings/message-oru-r01-to-bundle"
        ],
        "activity" : {
          "coding" : [
            {
              "code" : "v2-FHIR transformation"
            }
          ]
        },
        "agent" : [
          {
            "type" : {
              "coding" : [
                {
                  "system" : "http://terminology.hl7.org/CodeSystem/provenance-participant-type",
                  "code" : "assembler"
                }
              ]
            },
            "who" : {
<<<<<<< HEAD
              "reference" : "Organization/1707514823988358000.09707daf-43be-483f-ab3f-e0c7653fd692"
            }
          }
        ]
      }
    },
    {
      "fullUrl" : "Organization/1707514823988358000.09707daf-43be-483f-ab3f-e0c7653fd692",
      "resource" : {
        "resourceType" : "Organization",
        "id" : "1707514823988358000.09707daf-43be-483f-ab3f-e0c7653fd692",
=======
              "reference" : "Organization/1707328781032908000.02042a95-3ba0-42db-833d-f33c97aa7914"
            }
          }
        ]
      }
    },
    {
      "fullUrl" : "Organization/1707328781032908000.02042a95-3ba0-42db-833d-f33c97aa7914",
      "resource" : {
        "resourceType" : "Organization",
        "id" : "1707328781032908000.02042a95-3ba0-42db-833d-f33c97aa7914",
>>>>>>> c428a05f
        "identifier" : [
          {
            "value" : "CDC PRIME - Atlanta"
          },
          {
            "type" : {
              "coding" : [
                {
                  "system" : "http://terminology.hl7.org/CodeSystem/v2-0301"
                }
              ]
            },
            "system" : "urn:ietf:rfc:3986",
            "value" : "2.16.840.1.114222.4.1.237821"
          }
        ]
      }
    },
    {
<<<<<<< HEAD
      "fullUrl" : "Patient/1707514824002167000.106f9d47-82cc-43c6-baef-a6df590d1622",
      "resource" : {
        "resourceType" : "Patient",
        "id" : "1707514824002167000.106f9d47-82cc-43c6-baef-a6df590d1622"
      }
    },
    {
      "fullUrl" : "Provenance/1707514824002779000.7d703d0f-bd1d-4f99-be89-bd4805f2159a",
      "resource" : {
        "resourceType" : "Provenance",
        "id" : "1707514824002779000.7d703d0f-bd1d-4f99-be89-bd4805f2159a",
        "target" : [
          {
            "reference" : "Patient/1707514824002167000.106f9d47-82cc-43c6-baef-a6df590d1622"
          }
        ],
        "recorded" : "2024-02-09T15:40:24Z",
=======
      "fullUrl" : "Patient/1707328781049277000.5d260167-8a59-4fcc-800e-335995b6146f",
      "resource" : {
        "resourceType" : "Patient",
        "id" : "1707328781049277000.5d260167-8a59-4fcc-800e-335995b6146f"
      }
    },
    {
      "fullUrl" : "Provenance/1707328781049909000.a0f2d2a0-1c09-46c6-8c1d-77e31ba7a9d3",
      "resource" : {
        "resourceType" : "Provenance",
        "id" : "1707328781049909000.a0f2d2a0-1c09-46c6-8c1d-77e31ba7a9d3",
        "target" : [
          {
            "reference" : "Patient/1707328781049277000.5d260167-8a59-4fcc-800e-335995b6146f"
          }
        ],
        "recorded" : "2024-02-07T12:59:41Z",
>>>>>>> c428a05f
        "activity" : {
          "coding" : [
            {
              "system" : "https://terminology.hl7.org/CodeSystem/v3-DataOperation",
              "code" : "UPDATE"
            }
          ]
        }
      }
    },
    {
<<<<<<< HEAD
      "fullUrl" : "ServiceRequest/1707514824020156000.a94ee1b1-def7-4553-bcbc-dd667a84ac18",
      "resource" : {
        "resourceType" : "ServiceRequest",
        "id" : "1707514824020156000.a94ee1b1-def7-4553-bcbc-dd667a84ac18",
=======
      "fullUrl" : "ServiceRequest/1707328781068173000.26205cc5-35f7-434f-b62d-e37f9d068803",
      "resource" : {
        "resourceType" : "ServiceRequest",
        "id" : "1707328781068173000.26205cc5-35f7-434f-b62d-e37f9d068803",
>>>>>>> c428a05f
        "extension" : [
          {
            "url" : "https://reportstream.cdc.gov/fhir/StructureDefinition/business-event",
            "valueCode" : "RE"
          },
          {
            "url" : "https://reportstream.cdc.gov/fhir/StructureDefinition/obr-observation-request",
            "extension" : [
              {
                "url" : "obr-16-ordering-provider",
                "valueReference" : {
                  "reference" : "Practitioner/1707514824019340000.c33ee1fd-039f-472b-bc18-75b5148fbfc1"
                }
              }
            ]
          }
        ],
        "status" : "unknown",
        "subject" : {
<<<<<<< HEAD
          "reference" : "Patient/1707514824002167000.106f9d47-82cc-43c6-baef-a6df590d1622"
        },
        "requester" : {
          "reference" : "Practitioner/1707514824013128000.303d78aa-f4d7-43ab-ba15-3ae7e54c3168"
        }
      }
    },
    {
      "fullUrl" : "Practitioner/1707514824013128000.303d78aa-f4d7-43ab-ba15-3ae7e54c3168",
      "resource" : {
        "resourceType" : "Practitioner",
        "id" : "1707514824013128000.303d78aa-f4d7-43ab-ba15-3ae7e54c3168",
=======
          "reference" : "Patient/1707328781049277000.5d260167-8a59-4fcc-800e-335995b6146f"
        },
        "requester" : {
          "reference" : "Practitioner/1707328781064674000.2be72e32-de55-47fd-bb1a-7b7254b06986"
        }
      }
    },
    {
      "fullUrl" : "Practitioner/1707328781064674000.2be72e32-de55-47fd-bb1a-7b7254b06986",
      "resource" : {
        "resourceType" : "Practitioner",
        "id" : "1707328781064674000.2be72e32-de55-47fd-bb1a-7b7254b06986",
>>>>>>> c428a05f
        "extension" : [
          {
            "url" : "https://reportstream.cdc.gov/fhir/StructureDefinition/assigning-authority",
            "extension" : [
              {
                "url" : "https://reportstream.cdc.gov/fhir/StructureDefinition/namespace-id"
              },
              {
                "url" : "https://reportstream.cdc.gov/fhir/StructureDefinition/universal-id",
                "valueString" : "AssigningSystem"
              },
              {
                "url" : "https://reportstream.cdc.gov/fhir/StructureDefinition/universal-id-type",
                "valueCode" : "ISO"
              }
            ]
          },
          {
            "url" : "https://reportstream.cdc.gov/fhir/StructureDefinition/xcn-practitioner",
            "extension" : [
              {
                "url" : "XCN.3",
                "valueString" : "LUDWIG"
              },
              {
                "url" : "XCN.4",
                "valueString" : "B"
              },
              {
                "url" : "XCN.20",
                "valueString" : "20230501102531-0400"
              },
              {
                "url" : "XCN.21",
                "valueString" : "MD"
              },
              {
                "url" : "XCN.22",
                "valueCodeableConcept" : {
                  "coding" : [
                    {
                      "extension" : [
                        {
                          "url" : "https://reportstream.cdc.gov/fhir/StructureDefinition/cwe-coding",
                          "valueString" : "coding"
                        }
                      ],
                      "code" : "AssignJ"
                    }
                  ]
                }
              },
              {
                "url" : "XCN.23",
                "valueCodeableConcept" : {
                  "coding" : [
                    {
                      "extension" : [
                        {
                          "url" : "https://reportstream.cdc.gov/fhir/StructureDefinition/cwe-coding",
                          "valueString" : "coding"
                        }
                      ],
                      "code" : "AssignA"
                    }
                  ]
                }
              },
              {
                "url" : "XCN.5",
                "valueString" : "2ND"
              },
              {
                "url" : "XCN.7",
                "valueString" : "MD"
              },
              {
                "url" : "XCN.8",
                "valueCodeableConcept" : {
                  "coding" : [
                    {
                      "extension" : [
                        {
                          "url" : "https://reportstream.cdc.gov/fhir/StructureDefinition/cwe-coding",
                          "valueString" : "coding"
                        }
                      ],
                      "code" : "SRC"
                    }
                  ]
                }
              },
              {
                "url" : "XCN.10",
                "valueString" : "B"
              },
              {
                "url" : "XCN.15",
                "valueString" : "A"
              },
              {
                "url" : "XCN.16",
                "valueCodeableConcept" : {
                  "coding" : [
                    {
                      "extension" : [
                        {
                          "url" : "https://reportstream.cdc.gov/fhir/StructureDefinition/cwe-coding",
                          "valueString" : "coding"
                        }
                      ],
                      "code" : "NameContext"
                    }
                  ]
                }
              },
              {
                "url" : "XCN.19",
                "valueString" : "20220501102531-0400"
              }
            ]
          },
          {
            "url" : "https://reportstream.cdc.gov/fhir/StructureDefinition/hl7v2Field",
            "valueString" : "OBR.16"
          }
        ],
        "identifier" : [
          {
            "extension" : [
              {
                "url" : "http://hl7.org/fhir/StructureDefinition/identifier-checkDigit",
                "valueString" : "A"
              },
              {
                "url" : "http://hl7.org/fhir/StructureDefinition/namingsystem-checkDigit",
                "valueCode" : "NPI"
              }
            ],
            "type" : {
              "coding" : [
                {
                  "extension" : [
                    {
                      "url" : "https://reportstream.cdc.gov/fhir/StructureDefinition/codeable-concept-id",
                      "valueBoolean" : true
                    }
                  ],
                  "code" : "DL"
                }
              ]
            },
            "system" : "urn:oid:AssigningSystem",
            "value" : "1"
          }
        ],
        "name" : [
          {
            "extension" : [
              {
                "url" : "http://hl7.org/fhir/StructureDefinition/humanname-assembly-order",
                "valueCode" : "G"
              }
            ],
            "use" : "official",
            "family" : "OBR",
            "_family" : {
              "extension" : [
                {
                  "url" : "http://hl7.org/fhir/StructureDefinition/humanname-own-prefix",
                  "valueString" : "VAN"
                },
                {
                  "url" : "http://hl7.org/fhir/StructureDefinition/humanname-own-name",
                  "valueString" : "Provider"
                },
                {
                  "url" : "http://hl7.org/fhir/StructureDefinition/humanname-partner-prefix",
                  "valueString" : "VAL"
                },
                {
                  "url" : "http://hl7.org/fhir/StructureDefinition/humanname-partner-name",
                  "valueString" : "ROGER"
                }
              ]
            },
            "given" : [
              "LUDWIG",
              "B"
            ],
            "prefix" : [
              "DR"
            ],
            "suffix" : [
              "2ND",
              "MD",
              "MD"
            ],
            "period" : {
              "start" : "2022-05-01T10:25:31-04:00",
              "end" : "2023-05-01T10:25:31-04:00"
            }
          }
        ]
      }
    },
    {
<<<<<<< HEAD
      "fullUrl" : "Practitioner/1707514824019340000.c33ee1fd-039f-472b-bc18-75b5148fbfc1",
      "resource" : {
        "resourceType" : "Practitioner",
        "id" : "1707514824019340000.c33ee1fd-039f-472b-bc18-75b5148fbfc1",
        "extension" : [
          {
            "url" : "https://reportstream.cdc.gov/fhir/StructureDefinition/xcn3-given-name",
            "valueString" : "LUDWIG"
          },
          {
            "url" : "https://reportstream.cdc.gov/fhir/StructureDefinition/xcn4-second-given-name",
            "valueString" : "B"
          },
          {
            "url" : "https://reportstream.cdc.gov/fhir/StructureDefinition/xcn19-effective-date",
            "valueString" : "20220501102531-0400"
          },
          {
            "url" : "https://reportstream.cdc.gov/fhir/StructureDefinition/xcn20-expiration-date",
            "valueString" : "20230501102531-0400"
          },
          {
            "url" : "https://reportstream.cdc.gov/fhir/StructureDefinition/xcn21-professional-suffix",
            "valueString" : "MD"
          },
          {
            "url" : "https://reportstream.cdc.gov/fhir/StructureDefinition/xcn22-assigning-jurisdiction",
            "valueCodeableConcept" : {
              "coding" : [
                {
                  "extension" : [
                    {
                      "url" : "https://reportstream.cdc.gov/fhir/StructureDefinition/cwe-coding",
                      "valueString" : "coding"
                    }
                  ],
                  "code" : "AssignJ"
                }
              ]
            }
          },
          {
            "url" : "https://reportstream.cdc.gov/fhir/StructureDefinition/xcn23-assigning-agency-or-department",
            "valueCodeableConcept" : {
              "coding" : [
                {
                  "extension" : [
                    {
                      "url" : "https://reportstream.cdc.gov/fhir/StructureDefinition/cwe-coding",
                      "valueString" : "coding"
                    }
                  ],
                  "code" : "AssignA"
                }
              ]
            }
          },
          {
            "url" : "https://reportstream.cdc.gov/fhir/StructureDefinition/xcn5-suffix",
            "valueString" : "2ND"
          },
          {
            "url" : "https://reportstream.cdc.gov/fhir/StructureDefinition/xcn7-degree",
            "valueString" : "MD"
          },
          {
            "url" : "https://reportstream.cdc.gov/fhir/StructureDefinition/xcn8-source-table",
            "valueCodeableConcept" : {
              "coding" : [
                {
                  "extension" : [
                    {
                      "url" : "https://reportstream.cdc.gov/fhir/StructureDefinition/cwe-coding",
                      "valueString" : "coding"
                    }
                  ],
                  "code" : "SRC"
                }
              ]
            }
          },
          {
            "url" : "https://reportstream.cdc.gov/fhir/StructureDefinition/assigning-authority",
            "extension" : [
              {
                "url" : "https://reportstream.cdc.gov/fhir/StructureDefinition/namespace-id"
              },
              {
                "url" : "https://reportstream.cdc.gov/fhir/StructureDefinition/universal-id",
                "valueString" : "AssigningSystem"
              },
              {
                "url" : "https://reportstream.cdc.gov/fhir/StructureDefinition/universal-id-type",
                "valueCode" : "ISO"
              }
            ]
          },
          {
            "url" : "https://reportstream.cdc.gov/fhir/StructureDefinition/xcn10-name-type-code",
            "valueString" : "B"
          },
          {
            "url" : "https://reportstream.cdc.gov/fhir/StructureDefinition/xcn15-name-representation-code",
            "valueString" : "A"
          },
          {
            "url" : "https://reportstream.cdc.gov/fhir/StructureDefinition/xcn16-name-context",
            "valueCodeableConcept" : {
              "coding" : [
                {
                  "extension" : [
                    {
                      "url" : "https://reportstream.cdc.gov/fhir/StructureDefinition/cwe-coding",
                      "valueString" : "coding"
                    }
                  ],
                  "code" : "NameContext"
                }
              ]
            }
          }
        ],
        "identifier" : [
          {
            "extension" : [
              {
                "url" : "https://reportstream.cdc.gov/fhir/StructureDefinition/check-digit",
                "valueString" : "A"
              },
              {
                "url" : "https://reportstream.cdc.gov/fhir/StructureDefinition/check-digit-scheme",
                "valueCode" : "NPI"
              }
            ],
            "type" : {
              "coding" : [
                {
                  "extension" : [
                    {
                      "url" : "https://reportstream.cdc.gov/fhir/StructureDefinition/hl7-use",
                      "valueString" : "id-code"
                    }
                  ],
                  "code" : "DL"
                }
              ]
            },
            "system" : "urn:oid:AssigningSystem",
            "value" : "1"
          }
        ],
        "name" : [
          {
            "extension" : [
              {
                "url" : "http://hl7.org/fhir/StructureDefinition/humanname-assembly-order",
                "valueCode" : "G"
              }
            ],
            "use" : "official",
            "family" : "OBR",
            "_family" : {
              "extension" : [
                {
                  "url" : "http://hl7.org/fhir/StructureDefinition/humanname-own-prefix",
                  "valueString" : "VAN"
                },
                {
                  "url" : "http://hl7.org/fhir/StructureDefinition/humanname-own-name",
                  "valueString" : "Provider"
                },
                {
                  "url" : "http://hl7.org/fhir/StructureDefinition/humanname-partner-prefix",
                  "valueString" : "VAL"
                },
                {
                  "url" : "http://hl7.org/fhir/StructureDefinition/humanname-partner-name",
                  "valueString" : "ROGER"
                }
              ]
            },
            "given" : [
              "LUDWIG",
              "B"
            ],
            "prefix" : [
              "DR"
            ],
            "suffix" : [
              "2ND",
              "MD",
              "MD"
            ],
            "period" : {
              "start" : "2022-05-01T10:25:31-04:00",
              "end" : "2023-05-01T10:25:31-04:00"
            }
          }
        ]
      }
    },
    {
      "fullUrl" : "DiagnosticReport/1707514824160348000.0258a31a-4baa-4a30-b313-f68ee5afd9d3",
      "resource" : {
        "resourceType" : "DiagnosticReport",
        "id" : "1707514824160348000.0258a31a-4baa-4a30-b313-f68ee5afd9d3",
        "basedOn" : [
          {
            "reference" : "ServiceRequest/1707514824020156000.a94ee1b1-def7-4553-bcbc-dd667a84ac18"
=======
      "fullUrl" : "DiagnosticReport/1707328781229561000.d942399f-e326-4b7b-a9fe-11b416631f2f",
      "resource" : {
        "resourceType" : "DiagnosticReport",
        "id" : "1707328781229561000.d942399f-e326-4b7b-a9fe-11b416631f2f",
        "basedOn" : [
          {
            "reference" : "ServiceRequest/1707328781068173000.26205cc5-35f7-434f-b62d-e37f9d068803"
>>>>>>> c428a05f
          }
        ],
        "status" : "unknown",
        "subject" : {
<<<<<<< HEAD
          "reference" : "Patient/1707514824002167000.106f9d47-82cc-43c6-baef-a6df590d1622"
=======
          "reference" : "Patient/1707328781049277000.5d260167-8a59-4fcc-800e-335995b6146f"
>>>>>>> c428a05f
        }
      }
    }
  ]
}<|MERGE_RESOLUTION|>--- conflicted
+++ resolved
@@ -1,21 +1,15 @@
 {
   "resourceType" : "Bundle",
-<<<<<<< HEAD
-  "id" : "1707514823615320000.c019160a-fd79-4d9e-9943-8e6897fc51d6",
-  "meta" : {
-    "lastUpdated" : "2024-02-09T15:40:23.628-06:00"
-=======
   "id" : "1707328780636321000.d163e6ef-4d71-408b-9e3f-2b543fa0ad78",
   "meta" : {
     "lastUpdated" : "2024-02-07T12:59:40.642-05:00"
->>>>>>> c428a05f
   },
   "identifier" : {
     "system" : "https://reportstream.cdc.gov/prime-router",
     "value" : "20230816123358"
   },
   "type" : "message",
-  "timestamp" : "2023-08-16T12:33:58.000-05:00",
+  "timestamp" : "2023-08-16T13:33:58.000-04:00",
   "entry" : [
     {
       "fullUrl" : "MessageHeader/bb504ecd-c2ab-3be3-91d8-6065e2bce435",
@@ -55,27 +49,16 @@
       }
     },
     {
-<<<<<<< HEAD
-      "fullUrl" : "Provenance/1707514823981974000.111550d1-9ec3-4a68-97f1-a9664d90baaf",
-      "resource" : {
-        "resourceType" : "Provenance",
-        "id" : "1707514823981974000.111550d1-9ec3-4a68-97f1-a9664d90baaf",
-=======
       "fullUrl" : "Provenance/1707328781024899000.f132a857-3547-473c-b89b-17b810a7f427",
       "resource" : {
         "resourceType" : "Provenance",
         "id" : "1707328781024899000.f132a857-3547-473c-b89b-17b810a7f427",
->>>>>>> c428a05f
         "target" : [
           {
             "reference" : "MessageHeader/bb504ecd-c2ab-3be3-91d8-6065e2bce435"
           },
           {
-<<<<<<< HEAD
-            "reference" : "DiagnosticReport/1707514824160348000.0258a31a-4baa-4a30-b313-f68ee5afd9d3"
-=======
             "reference" : "DiagnosticReport/1707328781229561000.d942399f-e326-4b7b-a9fe-11b416631f2f"
->>>>>>> c428a05f
           }
         ],
         "recorded" : "2023-08-16T12:33:58-05:00",
@@ -89,19 +72,11 @@
       }
     },
     {
-<<<<<<< HEAD
-      "fullUrl" : "Provenance/1707514823988940000.f577fa09-4f5b-419c-b9a2-b08f3032617c",
-      "resource" : {
-        "resourceType" : "Provenance",
-        "id" : "1707514823988940000.f577fa09-4f5b-419c-b9a2-b08f3032617c",
-        "recorded" : "2024-02-09T15:40:23Z",
-=======
       "fullUrl" : "Provenance/1707328781033373000.f3986997-ecbd-4ce1-8f67-7b4c4ace9fe3",
       "resource" : {
         "resourceType" : "Provenance",
         "id" : "1707328781033373000.f3986997-ecbd-4ce1-8f67-7b4c4ace9fe3",
         "recorded" : "2024-02-07T12:59:41Z",
->>>>>>> c428a05f
         "policy" : [
           "http://hl7.org/fhir/uv/v2mappings/message-oru-r01-to-bundle"
         ],
@@ -123,19 +98,6 @@
               ]
             },
             "who" : {
-<<<<<<< HEAD
-              "reference" : "Organization/1707514823988358000.09707daf-43be-483f-ab3f-e0c7653fd692"
-            }
-          }
-        ]
-      }
-    },
-    {
-      "fullUrl" : "Organization/1707514823988358000.09707daf-43be-483f-ab3f-e0c7653fd692",
-      "resource" : {
-        "resourceType" : "Organization",
-        "id" : "1707514823988358000.09707daf-43be-483f-ab3f-e0c7653fd692",
-=======
               "reference" : "Organization/1707328781032908000.02042a95-3ba0-42db-833d-f33c97aa7914"
             }
           }
@@ -147,7 +109,6 @@
       "resource" : {
         "resourceType" : "Organization",
         "id" : "1707328781032908000.02042a95-3ba0-42db-833d-f33c97aa7914",
->>>>>>> c428a05f
         "identifier" : [
           {
             "value" : "CDC PRIME - Atlanta"
@@ -167,25 +128,6 @@
       }
     },
     {
-<<<<<<< HEAD
-      "fullUrl" : "Patient/1707514824002167000.106f9d47-82cc-43c6-baef-a6df590d1622",
-      "resource" : {
-        "resourceType" : "Patient",
-        "id" : "1707514824002167000.106f9d47-82cc-43c6-baef-a6df590d1622"
-      }
-    },
-    {
-      "fullUrl" : "Provenance/1707514824002779000.7d703d0f-bd1d-4f99-be89-bd4805f2159a",
-      "resource" : {
-        "resourceType" : "Provenance",
-        "id" : "1707514824002779000.7d703d0f-bd1d-4f99-be89-bd4805f2159a",
-        "target" : [
-          {
-            "reference" : "Patient/1707514824002167000.106f9d47-82cc-43c6-baef-a6df590d1622"
-          }
-        ],
-        "recorded" : "2024-02-09T15:40:24Z",
-=======
       "fullUrl" : "Patient/1707328781049277000.5d260167-8a59-4fcc-800e-335995b6146f",
       "resource" : {
         "resourceType" : "Patient",
@@ -203,7 +145,6 @@
           }
         ],
         "recorded" : "2024-02-07T12:59:41Z",
->>>>>>> c428a05f
         "activity" : {
           "coding" : [
             {
@@ -215,50 +156,18 @@
       }
     },
     {
-<<<<<<< HEAD
-      "fullUrl" : "ServiceRequest/1707514824020156000.a94ee1b1-def7-4553-bcbc-dd667a84ac18",
-      "resource" : {
-        "resourceType" : "ServiceRequest",
-        "id" : "1707514824020156000.a94ee1b1-def7-4553-bcbc-dd667a84ac18",
-=======
       "fullUrl" : "ServiceRequest/1707328781068173000.26205cc5-35f7-434f-b62d-e37f9d068803",
       "resource" : {
         "resourceType" : "ServiceRequest",
         "id" : "1707328781068173000.26205cc5-35f7-434f-b62d-e37f9d068803",
->>>>>>> c428a05f
         "extension" : [
           {
             "url" : "https://reportstream.cdc.gov/fhir/StructureDefinition/business-event",
             "valueCode" : "RE"
-          },
-          {
-            "url" : "https://reportstream.cdc.gov/fhir/StructureDefinition/obr-observation-request",
-            "extension" : [
-              {
-                "url" : "obr-16-ordering-provider",
-                "valueReference" : {
-                  "reference" : "Practitioner/1707514824019340000.c33ee1fd-039f-472b-bc18-75b5148fbfc1"
-                }
-              }
-            ]
           }
         ],
         "status" : "unknown",
         "subject" : {
-<<<<<<< HEAD
-          "reference" : "Patient/1707514824002167000.106f9d47-82cc-43c6-baef-a6df590d1622"
-        },
-        "requester" : {
-          "reference" : "Practitioner/1707514824013128000.303d78aa-f4d7-43ab-ba15-3ae7e54c3168"
-        }
-      }
-    },
-    {
-      "fullUrl" : "Practitioner/1707514824013128000.303d78aa-f4d7-43ab-ba15-3ae7e54c3168",
-      "resource" : {
-        "resourceType" : "Practitioner",
-        "id" : "1707514824013128000.303d78aa-f4d7-43ab-ba15-3ae7e54c3168",
-=======
           "reference" : "Patient/1707328781049277000.5d260167-8a59-4fcc-800e-335995b6146f"
         },
         "requester" : {
@@ -271,7 +180,6 @@
       "resource" : {
         "resourceType" : "Practitioner",
         "id" : "1707328781064674000.2be72e32-de55-47fd-bb1a-7b7254b06986",
->>>>>>> c428a05f
         "extension" : [
           {
             "url" : "https://reportstream.cdc.gov/fhir/StructureDefinition/assigning-authority",
@@ -479,217 +387,6 @@
       }
     },
     {
-<<<<<<< HEAD
-      "fullUrl" : "Practitioner/1707514824019340000.c33ee1fd-039f-472b-bc18-75b5148fbfc1",
-      "resource" : {
-        "resourceType" : "Practitioner",
-        "id" : "1707514824019340000.c33ee1fd-039f-472b-bc18-75b5148fbfc1",
-        "extension" : [
-          {
-            "url" : "https://reportstream.cdc.gov/fhir/StructureDefinition/xcn3-given-name",
-            "valueString" : "LUDWIG"
-          },
-          {
-            "url" : "https://reportstream.cdc.gov/fhir/StructureDefinition/xcn4-second-given-name",
-            "valueString" : "B"
-          },
-          {
-            "url" : "https://reportstream.cdc.gov/fhir/StructureDefinition/xcn19-effective-date",
-            "valueString" : "20220501102531-0400"
-          },
-          {
-            "url" : "https://reportstream.cdc.gov/fhir/StructureDefinition/xcn20-expiration-date",
-            "valueString" : "20230501102531-0400"
-          },
-          {
-            "url" : "https://reportstream.cdc.gov/fhir/StructureDefinition/xcn21-professional-suffix",
-            "valueString" : "MD"
-          },
-          {
-            "url" : "https://reportstream.cdc.gov/fhir/StructureDefinition/xcn22-assigning-jurisdiction",
-            "valueCodeableConcept" : {
-              "coding" : [
-                {
-                  "extension" : [
-                    {
-                      "url" : "https://reportstream.cdc.gov/fhir/StructureDefinition/cwe-coding",
-                      "valueString" : "coding"
-                    }
-                  ],
-                  "code" : "AssignJ"
-                }
-              ]
-            }
-          },
-          {
-            "url" : "https://reportstream.cdc.gov/fhir/StructureDefinition/xcn23-assigning-agency-or-department",
-            "valueCodeableConcept" : {
-              "coding" : [
-                {
-                  "extension" : [
-                    {
-                      "url" : "https://reportstream.cdc.gov/fhir/StructureDefinition/cwe-coding",
-                      "valueString" : "coding"
-                    }
-                  ],
-                  "code" : "AssignA"
-                }
-              ]
-            }
-          },
-          {
-            "url" : "https://reportstream.cdc.gov/fhir/StructureDefinition/xcn5-suffix",
-            "valueString" : "2ND"
-          },
-          {
-            "url" : "https://reportstream.cdc.gov/fhir/StructureDefinition/xcn7-degree",
-            "valueString" : "MD"
-          },
-          {
-            "url" : "https://reportstream.cdc.gov/fhir/StructureDefinition/xcn8-source-table",
-            "valueCodeableConcept" : {
-              "coding" : [
-                {
-                  "extension" : [
-                    {
-                      "url" : "https://reportstream.cdc.gov/fhir/StructureDefinition/cwe-coding",
-                      "valueString" : "coding"
-                    }
-                  ],
-                  "code" : "SRC"
-                }
-              ]
-            }
-          },
-          {
-            "url" : "https://reportstream.cdc.gov/fhir/StructureDefinition/assigning-authority",
-            "extension" : [
-              {
-                "url" : "https://reportstream.cdc.gov/fhir/StructureDefinition/namespace-id"
-              },
-              {
-                "url" : "https://reportstream.cdc.gov/fhir/StructureDefinition/universal-id",
-                "valueString" : "AssigningSystem"
-              },
-              {
-                "url" : "https://reportstream.cdc.gov/fhir/StructureDefinition/universal-id-type",
-                "valueCode" : "ISO"
-              }
-            ]
-          },
-          {
-            "url" : "https://reportstream.cdc.gov/fhir/StructureDefinition/xcn10-name-type-code",
-            "valueString" : "B"
-          },
-          {
-            "url" : "https://reportstream.cdc.gov/fhir/StructureDefinition/xcn15-name-representation-code",
-            "valueString" : "A"
-          },
-          {
-            "url" : "https://reportstream.cdc.gov/fhir/StructureDefinition/xcn16-name-context",
-            "valueCodeableConcept" : {
-              "coding" : [
-                {
-                  "extension" : [
-                    {
-                      "url" : "https://reportstream.cdc.gov/fhir/StructureDefinition/cwe-coding",
-                      "valueString" : "coding"
-                    }
-                  ],
-                  "code" : "NameContext"
-                }
-              ]
-            }
-          }
-        ],
-        "identifier" : [
-          {
-            "extension" : [
-              {
-                "url" : "https://reportstream.cdc.gov/fhir/StructureDefinition/check-digit",
-                "valueString" : "A"
-              },
-              {
-                "url" : "https://reportstream.cdc.gov/fhir/StructureDefinition/check-digit-scheme",
-                "valueCode" : "NPI"
-              }
-            ],
-            "type" : {
-              "coding" : [
-                {
-                  "extension" : [
-                    {
-                      "url" : "https://reportstream.cdc.gov/fhir/StructureDefinition/hl7-use",
-                      "valueString" : "id-code"
-                    }
-                  ],
-                  "code" : "DL"
-                }
-              ]
-            },
-            "system" : "urn:oid:AssigningSystem",
-            "value" : "1"
-          }
-        ],
-        "name" : [
-          {
-            "extension" : [
-              {
-                "url" : "http://hl7.org/fhir/StructureDefinition/humanname-assembly-order",
-                "valueCode" : "G"
-              }
-            ],
-            "use" : "official",
-            "family" : "OBR",
-            "_family" : {
-              "extension" : [
-                {
-                  "url" : "http://hl7.org/fhir/StructureDefinition/humanname-own-prefix",
-                  "valueString" : "VAN"
-                },
-                {
-                  "url" : "http://hl7.org/fhir/StructureDefinition/humanname-own-name",
-                  "valueString" : "Provider"
-                },
-                {
-                  "url" : "http://hl7.org/fhir/StructureDefinition/humanname-partner-prefix",
-                  "valueString" : "VAL"
-                },
-                {
-                  "url" : "http://hl7.org/fhir/StructureDefinition/humanname-partner-name",
-                  "valueString" : "ROGER"
-                }
-              ]
-            },
-            "given" : [
-              "LUDWIG",
-              "B"
-            ],
-            "prefix" : [
-              "DR"
-            ],
-            "suffix" : [
-              "2ND",
-              "MD",
-              "MD"
-            ],
-            "period" : {
-              "start" : "2022-05-01T10:25:31-04:00",
-              "end" : "2023-05-01T10:25:31-04:00"
-            }
-          }
-        ]
-      }
-    },
-    {
-      "fullUrl" : "DiagnosticReport/1707514824160348000.0258a31a-4baa-4a30-b313-f68ee5afd9d3",
-      "resource" : {
-        "resourceType" : "DiagnosticReport",
-        "id" : "1707514824160348000.0258a31a-4baa-4a30-b313-f68ee5afd9d3",
-        "basedOn" : [
-          {
-            "reference" : "ServiceRequest/1707514824020156000.a94ee1b1-def7-4553-bcbc-dd667a84ac18"
-=======
       "fullUrl" : "DiagnosticReport/1707328781229561000.d942399f-e326-4b7b-a9fe-11b416631f2f",
       "resource" : {
         "resourceType" : "DiagnosticReport",
@@ -697,16 +394,11 @@
         "basedOn" : [
           {
             "reference" : "ServiceRequest/1707328781068173000.26205cc5-35f7-434f-b62d-e37f9d068803"
->>>>>>> c428a05f
           }
         ],
         "status" : "unknown",
         "subject" : {
-<<<<<<< HEAD
-          "reference" : "Patient/1707514824002167000.106f9d47-82cc-43c6-baef-a6df590d1622"
-=======
           "reference" : "Patient/1707328781049277000.5d260167-8a59-4fcc-800e-335995b6146f"
->>>>>>> c428a05f
         }
       }
     }
