--- conflicted
+++ resolved
@@ -1,549 +1,14 @@
 {
   "resourceType" : "Bundle",
-<<<<<<< HEAD
-  "id" : "1707789731896046000.3e685623-7b9c-43b3-97cb-4f26e505a2f6",
-  "meta" : {
-    "lastUpdated" : "2024-02-12T20:02:11.901-06:00"
-=======
   "id" : "1707833943209927000.625baf12-fd69-4cad-a92a-ce90be85d382",
   "meta" : {
     "lastUpdated" : "2024-02-13T09:19:03.216-05:00"
->>>>>>> 9d88e4f6
   },
   "identifier" : {
     "system" : "https://reportstream.cdc.gov/prime-router",
     "value" : "20230816123358"
   },
   "type" : "message",
-<<<<<<< HEAD
-  "timestamp" : "2023-08-16T12:33:58.000-05:00",
-  "entry" : [
-    {
-      "fullUrl" : "MessageHeader/bb504ecd-c2ab-3be3-91d8-6065e2bce435",
-      "resource" : {
-        "resourceType" : "MessageHeader",
-        "id" : "bb504ecd-c2ab-3be3-91d8-6065e2bce435",
-        "extension" : [
-          {
-            "url" : "https://reportstream.cdc.gov/fhir/StructureDefinition/encoding-characters",
-            "valueString" : "^~\\&#"
-          },
-          {
-            "url" : "https://reportstream.cdc.gov/fhir/StructureDefinition/msh-message-header",
-            "extension" : [
-              {
-                "url" : "MSH.7",
-                "valueString" : "20230816123358-0500"
-              }
-            ]
-          }
-        ],
-        "eventCoding" : {
-          "system" : "http://terminology.hl7.org/CodeSystem/v2-0003",
-          "code" : "R01",
-          "display" : "ORU^R01^ORU_R01"
-        },
-        "source" : {
-          "_endpoint" : {
-            "extension" : [
-              {
-                "url" : "http://hl7.org/fhir/StructureDefinition/data-absent-reason",
-                "valueCode" : "unknown"
-              }
-            ]
-          }
-        }
-      }
-    },
-    {
-      "fullUrl" : "Provenance/1707789732259875000.0976a2c5-4fd9-413f-a508-b2293732c043",
-      "resource" : {
-        "resourceType" : "Provenance",
-        "id" : "1707789732259875000.0976a2c5-4fd9-413f-a508-b2293732c043",
-        "target" : [
-          {
-            "reference" : "MessageHeader/bb504ecd-c2ab-3be3-91d8-6065e2bce435"
-          },
-          {
-            "reference" : "DiagnosticReport/1707789732467018000.0c1664b0-958b-4e41-916f-fe32b90bc752"
-          }
-        ],
-        "recorded" : "2023-08-16T12:33:58-05:00",
-        "activity" : {
-          "coding" : [
-            {
-              "display" : "ORU^R01^ORU_R01"
-            }
-          ]
-        }
-      }
-    },
-    {
-      "fullUrl" : "Provenance/1707789732268462000.e4f0ee77-531c-4182-8ca1-2d15eccc8af4",
-      "resource" : {
-        "resourceType" : "Provenance",
-        "id" : "1707789732268462000.e4f0ee77-531c-4182-8ca1-2d15eccc8af4",
-        "recorded" : "2024-02-12T20:02:12Z",
-        "policy" : [
-          "http://hl7.org/fhir/uv/v2mappings/message-oru-r01-to-bundle"
-        ],
-        "activity" : {
-          "coding" : [
-            {
-              "code" : "v2-FHIR transformation"
-            }
-          ]
-        },
-        "agent" : [
-          {
-            "type" : {
-              "coding" : [
-                {
-                  "system" : "http://terminology.hl7.org/CodeSystem/provenance-participant-type",
-                  "code" : "assembler"
-                }
-              ]
-            },
-            "who" : {
-              "reference" : "Organization/1707789732267993000.b9a1a139-d913-4468-8ea3-63f0b19b5a59"
-            }
-          }
-        ]
-      }
-    },
-    {
-      "fullUrl" : "Organization/1707789732267993000.b9a1a139-d913-4468-8ea3-63f0b19b5a59",
-      "resource" : {
-        "resourceType" : "Organization",
-        "id" : "1707789732267993000.b9a1a139-d913-4468-8ea3-63f0b19b5a59",
-        "identifier" : [
-          {
-            "value" : "CDC PRIME - Atlanta"
-          },
-          {
-            "type" : {
-              "coding" : [
-                {
-                  "system" : "http://terminology.hl7.org/CodeSystem/v2-0301"
-                }
-              ]
-            },
-            "system" : "urn:ietf:rfc:3986",
-            "value" : "2.16.840.1.114222.4.1.237821"
-          }
-        ]
-      }
-    },
-    {
-      "fullUrl" : "Patient/1707789732281419000.472b3184-db64-4c7d-8a42-c04553ab4687",
-      "resource" : {
-        "resourceType" : "Patient",
-        "id" : "1707789732281419000.472b3184-db64-4c7d-8a42-c04553ab4687"
-      }
-    },
-    {
-      "fullUrl" : "Provenance/1707789732282188000.72831128-4850-4c31-8236-dd3ddce24334",
-      "resource" : {
-        "resourceType" : "Provenance",
-        "id" : "1707789732282188000.72831128-4850-4c31-8236-dd3ddce24334",
-        "target" : [
-          {
-            "reference" : "Patient/1707789732281419000.472b3184-db64-4c7d-8a42-c04553ab4687"
-          }
-        ],
-        "recorded" : "2024-02-12T20:02:12Z",
-        "activity" : {
-          "coding" : [
-            {
-              "system" : "https://terminology.hl7.org/CodeSystem/v3-DataOperation",
-              "code" : "UPDATE"
-            }
-          ]
-        }
-      }
-    },
-    {
-      "fullUrl" : "Specimen/1707789732284132000.1e919cbf-1f40-4da5-9552-3b2e74d1d7eb",
-      "resource" : {
-        "resourceType" : "Specimen",
-        "id" : "1707789732284132000.1e919cbf-1f40-4da5-9552-3b2e74d1d7eb",
-        "extension" : [
-          {
-            "url" : "https://reportstream.cdc.gov/fhir/StructureDefinition/hl7v2Segment",
-            "valueString" : "OBR"
-          }
-        ]
-      }
-    },
-    {
-      "fullUrl" : "ServiceRequest/1707789732461712000.9ad27339-775d-44f1-afc7-6f01b5b05ce8",
-      "resource" : {
-        "resourceType" : "ServiceRequest",
-        "id" : "1707789732461712000.9ad27339-775d-44f1-afc7-6f01b5b05ce8",
-        "extension" : [
-          {
-            "url" : "https://reportstream.cdc.gov/fhir/StructureDefinition/business-event",
-            "valueCode" : "RE"
-          },
-          {
-            "url" : "https://reportstream.cdc.gov/fhir/StructureDefinition/obr-observation-request",
-            "extension" : [
-              {
-                "url" : "obr-16-ordering-provider",
-                "valueReference" : {
-                  "reference" : "Practitioner/1707789732460200000.735cd413-97d2-45d3-9066-f5935e37485d"
-                }
-              }
-            ]
-          }
-        ],
-        "status" : "unknown",
-        "subject" : {
-          "reference" : "Patient/1707789732281419000.472b3184-db64-4c7d-8a42-c04553ab4687"
-        },
-        "requester" : {
-          "reference" : "Practitioner/1707789732453733000.e2db15da-cc56-425c-890a-7062dfed126f"
-        }
-      }
-    },
-    {
-      "fullUrl" : "Practitioner/1707789732453733000.e2db15da-cc56-425c-890a-7062dfed126f",
-      "resource" : {
-        "resourceType" : "Practitioner",
-        "id" : "1707789732453733000.e2db15da-cc56-425c-890a-7062dfed126f",
-        "extension" : [
-          {
-            "url" : "https://reportstream.cdc.gov/fhir/StructureDefinition/assigning-authority",
-            "extension" : [
-              {
-                "url" : "https://reportstream.cdc.gov/fhir/StructureDefinition/namespace-id"
-              },
-              {
-                "url" : "https://reportstream.cdc.gov/fhir/StructureDefinition/universal-id",
-                "valueString" : "AssigningSystem"
-              },
-              {
-                "url" : "https://reportstream.cdc.gov/fhir/StructureDefinition/universal-id-type",
-                "valueCode" : "ISO"
-              }
-            ]
-          },
-          {
-            "url" : "https://reportstream.cdc.gov/fhir/StructureDefinition/xcn-practitioner",
-            "extension" : [
-              {
-                "url" : "XCN.3",
-                "valueString" : "LUDWIG"
-              },
-              {
-                "url" : "XCN.4",
-                "valueString" : "B"
-              },
-              {
-                "url" : "XCN.20",
-                "valueString" : "20230501102531-0400"
-              },
-              {
-                "url" : "XCN.21",
-                "valueString" : "MD"
-              },
-              {
-                "url" : "XCN.22",
-                "valueCodeableConcept" : {
-                  "coding" : [
-                    {
-                      "extension" : [
-                        {
-                          "url" : "https://reportstream.cdc.gov/fhir/StructureDefinition/cwe-coding",
-                          "valueString" : "coding"
-                        }
-                      ],
-                      "code" : "AssignJ"
-                    }
-                  ]
-                }
-              },
-              {
-                "url" : "XCN.23",
-                "valueCodeableConcept" : {
-                  "coding" : [
-                    {
-                      "extension" : [
-                        {
-                          "url" : "https://reportstream.cdc.gov/fhir/StructureDefinition/cwe-coding",
-                          "valueString" : "coding"
-                        }
-                      ],
-                      "code" : "AssignA"
-                    }
-                  ]
-                }
-              },
-              {
-                "url" : "XCN.5",
-                "valueString" : "2ND"
-              },
-              {
-                "url" : "XCN.7",
-                "valueString" : "MD"
-              },
-              {
-                "url" : "XCN.8",
-                "valueCodeableConcept" : {
-                  "coding" : [
-                    {
-                      "extension" : [
-                        {
-                          "url" : "https://reportstream.cdc.gov/fhir/StructureDefinition/cwe-coding",
-                          "valueString" : "coding"
-                        }
-                      ],
-                      "code" : "SRC"
-                    }
-                  ]
-                }
-              },
-              {
-                "url" : "XCN.10",
-                "valueString" : "B"
-              },
-              {
-                "url" : "XCN.15",
-                "valueString" : "A"
-              },
-              {
-                "url" : "XCN.16",
-                "valueCodeableConcept" : {
-                  "coding" : [
-                    {
-                      "extension" : [
-                        {
-                          "url" : "https://reportstream.cdc.gov/fhir/StructureDefinition/cwe-coding",
-                          "valueString" : "coding"
-                        }
-                      ],
-                      "code" : "NameContext"
-                    }
-                  ]
-                }
-              },
-              {
-                "url" : "XCN.19",
-                "valueString" : "20220501102531-0400"
-              }
-            ]
-          },
-          {
-            "url" : "https://reportstream.cdc.gov/fhir/StructureDefinition/hl7v2Field",
-            "valueString" : "OBR.16"
-          }
-        ],
-        "identifier" : [
-          {
-            "extension" : [
-              {
-                "url" : "http://hl7.org/fhir/StructureDefinition/identifier-checkDigit",
-                "valueString" : "A"
-              },
-              {
-                "url" : "http://hl7.org/fhir/StructureDefinition/namingsystem-checkDigit",
-                "valueCode" : "NPI"
-              }
-            ],
-            "type" : {
-              "coding" : [
-                {
-                  "extension" : [
-                    {
-                      "url" : "https://reportstream.cdc.gov/fhir/StructureDefinition/codeable-concept-id",
-                      "valueBoolean" : true
-                    }
-                  ],
-                  "code" : "DL"
-                }
-              ]
-            },
-            "system" : "urn:oid:AssigningSystem",
-            "value" : "1"
-          }
-        ],
-        "name" : [
-          {
-            "extension" : [
-              {
-                "url" : "http://hl7.org/fhir/StructureDefinition/humanname-assembly-order",
-                "valueCode" : "G"
-              }
-            ],
-            "use" : "official",
-            "family" : "OBR",
-            "_family" : {
-              "extension" : [
-                {
-                  "url" : "http://hl7.org/fhir/StructureDefinition/humanname-own-prefix",
-                  "valueString" : "VAN"
-                },
-                {
-                  "url" : "http://hl7.org/fhir/StructureDefinition/humanname-own-name",
-                  "valueString" : "Provider"
-                },
-                {
-                  "url" : "http://hl7.org/fhir/StructureDefinition/humanname-partner-prefix",
-                  "valueString" : "VAL"
-                },
-                {
-                  "url" : "http://hl7.org/fhir/StructureDefinition/humanname-partner-name",
-                  "valueString" : "ROGER"
-                }
-              ]
-            },
-            "given" : [
-              "LUDWIG",
-              "B"
-            ],
-            "prefix" : [
-              "DR"
-            ],
-            "suffix" : [
-              "2ND",
-              "MD",
-              "MD"
-            ],
-            "period" : {
-              "start" : "2022-05-01T10:25:31-04:00",
-              "end" : "2023-05-01T10:25:31-04:00"
-            }
-          }
-        ]
-      }
-    },
-    {
-      "fullUrl" : "Practitioner/1707789732460200000.735cd413-97d2-45d3-9066-f5935e37485d",
-      "resource" : {
-        "resourceType" : "Practitioner",
-        "id" : "1707789732460200000.735cd413-97d2-45d3-9066-f5935e37485d",
-        "extension" : [
-          {
-            "url" : "https://reportstream.cdc.gov/fhir/StructureDefinition/assigning-authority",
-            "extension" : [
-              {
-                "url" : "https://reportstream.cdc.gov/fhir/StructureDefinition/namespace-id"
-              },
-              {
-                "url" : "https://reportstream.cdc.gov/fhir/StructureDefinition/universal-id",
-                "valueString" : "AssigningSystem"
-              },
-              {
-                "url" : "https://reportstream.cdc.gov/fhir/StructureDefinition/universal-id-type",
-                "valueCode" : "ISO"
-              }
-            ]
-          },
-          {
-            "url" : "https://reportstream.cdc.gov/fhir/StructureDefinition/xcn-practitioner",
-            "extension" : [
-              {
-                "url" : "XCN.3",
-                "valueString" : "LUDWIG"
-              },
-              {
-                "url" : "XCN.4",
-                "valueString" : "B"
-              },
-              {
-                "url" : "XCN.20",
-                "valueString" : "20230501102531-0400"
-              },
-              {
-                "url" : "XCN.21",
-                "valueString" : "MD"
-              },
-              {
-                "url" : "XCN.22",
-                "valueCodeableConcept" : {
-                  "coding" : [
-                    {
-                      "extension" : [
-                        {
-                          "url" : "https://reportstream.cdc.gov/fhir/StructureDefinition/cwe-coding",
-                          "valueString" : "coding"
-                        }
-                      ],
-                      "code" : "AssignJ"
-                    }
-                  ]
-                }
-              },
-              {
-                "url" : "XCN.23",
-                "valueCodeableConcept" : {
-                  "coding" : [
-                    {
-                      "extension" : [
-                        {
-                          "url" : "https://reportstream.cdc.gov/fhir/StructureDefinition/cwe-coding",
-                          "valueString" : "coding"
-                        }
-                      ],
-                      "code" : "AssignA"
-                    }
-                  ]
-                }
-              },
-              {
-                "url" : "XCN.5",
-                "valueString" : "2ND"
-              },
-              {
-                "url" : "XCN.7",
-                "valueString" : "MD"
-              },
-              {
-                "url" : "XCN.8",
-                "valueCodeableConcept" : {
-                  "coding" : [
-                    {
-                      "extension" : [
-                        {
-                          "url" : "https://reportstream.cdc.gov/fhir/StructureDefinition/cwe-coding",
-                          "valueString" : "coding"
-                        }
-                      ],
-                      "code" : "SRC"
-                    }
-                  ]
-                }
-              },
-              {
-                "url" : "XCN.10",
-                "valueString" : "B"
-              },
-              {
-                "url" : "XCN.15",
-                "valueString" : "A"
-              },
-              {
-                "url" : "XCN.16",
-                "valueCodeableConcept" : {
-                  "coding" : [
-                    {
-                      "extension" : [
-                        {
-                          "url" : "https://reportstream.cdc.gov/fhir/StructureDefinition/cwe-coding",
-                          "valueString" : "coding"
-                        }
-                      ],
-                      "code" : "NameContext"
-                    }
-                  ]
-                }
-              },
-              {
-                "url" : "XCN.19",
-                "valueString" : "20220501102531-0400"
-              }
-            ]
-=======
   "timestamp" : "2023-08-16T13:33:58.000-04:00",
   "entry" : [ {
     "fullUrl" : "MessageHeader/bb504ecd-c2ab-3be3-91d8-6065e2bce435",
@@ -721,110 +186,102 @@
               } ],
               "code" : "AssignJ"
             } ]
->>>>>>> 9d88e4f6
           }
-        ],
-        "identifier" : [
-          {
-            "extension" : [
-              {
-                "url" : "http://hl7.org/fhir/StructureDefinition/identifier-checkDigit",
-                "valueString" : "A"
-              },
-              {
-                "url" : "http://hl7.org/fhir/StructureDefinition/namingsystem-checkDigit",
-                "valueCode" : "NPI"
-              }
-            ],
-            "type" : {
-              "coding" : [
-                {
-                  "extension" : [
-                    {
-                      "url" : "https://reportstream.cdc.gov/fhir/StructureDefinition/codeable-concept-id",
-                      "valueBoolean" : true
-                    }
-                  ],
-                  "code" : "DL"
-                }
-              ]
-            },
-            "system" : "urn:oid:AssigningSystem",
-            "value" : "1"
+        }, {
+          "url" : "XCN.23",
+          "valueCodeableConcept" : {
+            "coding" : [ {
+              "extension" : [ {
+                "url" : "https://reportstream.cdc.gov/fhir/StructureDefinition/cwe-coding",
+                "valueString" : "coding"
+              } ],
+              "code" : "AssignA"
+            } ]
           }
-        ],
-        "name" : [
-          {
-            "extension" : [
-              {
-                "url" : "http://hl7.org/fhir/StructureDefinition/humanname-assembly-order",
-                "valueCode" : "G"
-              }
-            ],
-            "use" : "official",
-            "family" : "OBR",
-            "_family" : {
-              "extension" : [
-                {
-                  "url" : "http://hl7.org/fhir/StructureDefinition/humanname-own-prefix",
-                  "valueString" : "VAN"
-                },
-                {
-                  "url" : "http://hl7.org/fhir/StructureDefinition/humanname-own-name",
-                  "valueString" : "Provider"
-                },
-                {
-                  "url" : "http://hl7.org/fhir/StructureDefinition/humanname-partner-prefix",
-                  "valueString" : "VAL"
-                },
-                {
-                  "url" : "http://hl7.org/fhir/StructureDefinition/humanname-partner-name",
-                  "valueString" : "ROGER"
-                }
-              ]
-            },
-            "given" : [
-              "LUDWIG",
-              "B"
-            ],
-            "prefix" : [
-              "DR"
-            ],
-            "suffix" : [
-              "2ND",
-              "MD",
-              "MD"
-            ],
-            "period" : {
-              "start" : "2022-05-01T10:25:31-04:00",
-              "end" : "2023-05-01T10:25:31-04:00"
-            }
+        }, {
+          "url" : "XCN.5",
+          "valueString" : "2ND"
+        }, {
+          "url" : "XCN.7",
+          "valueString" : "MD"
+        }, {
+          "url" : "XCN.8",
+          "valueCodeableConcept" : {
+            "coding" : [ {
+              "extension" : [ {
+                "url" : "https://reportstream.cdc.gov/fhir/StructureDefinition/cwe-coding",
+                "valueString" : "coding"
+              } ],
+              "code" : "SRC"
+            } ]
           }
-        ]
-      }
-    },
-    {
-      "fullUrl" : "DiagnosticReport/1707789732467018000.0c1664b0-958b-4e41-916f-fe32b90bc752",
-      "resource" : {
-        "resourceType" : "DiagnosticReport",
-        "id" : "1707789732467018000.0c1664b0-958b-4e41-916f-fe32b90bc752",
-        "basedOn" : [
-          {
-            "reference" : "ServiceRequest/1707789732461712000.9ad27339-775d-44f1-afc7-6f01b5b05ce8"
+        }, {
+          "url" : "XCN.10",
+          "valueString" : "B"
+        }, {
+          "url" : "XCN.15",
+          "valueString" : "A"
+        }, {
+          "url" : "XCN.16",
+          "valueCodeableConcept" : {
+            "coding" : [ {
+              "extension" : [ {
+                "url" : "https://reportstream.cdc.gov/fhir/StructureDefinition/cwe-coding",
+                "valueString" : "coding"
+              } ],
+              "code" : "NameContext"
+            } ]
           }
-        ],
-        "status" : "unknown",
-        "subject" : {
-          "reference" : "Patient/1707789732281419000.472b3184-db64-4c7d-8a42-c04553ab4687"
+        }, {
+          "url" : "XCN.19",
+          "valueString" : "20220501102531-0400"
+        } ]
+      }, {
+        "url" : "https://reportstream.cdc.gov/fhir/StructureDefinition/hl7v2Field",
+        "valueString" : "OBR.16"
+      } ],
+      "identifier" : [ {
+        "extension" : [ {
+          "url" : "http://hl7.org/fhir/StructureDefinition/identifier-checkDigit",
+          "valueString" : "A"
+        }, {
+          "url" : "http://hl7.org/fhir/StructureDefinition/namingsystem-checkDigit",
+          "valueCode" : "NPI"
+        } ],
+        "type" : {
+          "coding" : [ {
+            "extension" : [ {
+              "url" : "https://reportstream.cdc.gov/fhir/StructureDefinition/codeable-concept-id",
+              "valueBoolean" : true
+            } ],
+            "code" : "DL"
+          } ]
         },
-<<<<<<< HEAD
-        "specimen" : [
-          {
-            "reference" : "Specimen/1707789732284132000.1e919cbf-1f40-4da5-9552-3b2e74d1d7eb"
-          }
-        ]
-      }
-=======
+        "system" : "urn:oid:AssigningSystem",
+        "value" : "1"
+      } ],
+      "name" : [ {
+        "extension" : [ {
+          "url" : "http://hl7.org/fhir/StructureDefinition/humanname-assembly-order",
+          "valueCode" : "G"
+        } ],
+        "use" : "official",
+        "family" : "OBR",
+        "_family" : {
+          "extension" : [ {
+            "url" : "http://hl7.org/fhir/StructureDefinition/humanname-own-prefix",
+            "valueString" : "VAN"
+          }, {
+            "url" : "http://hl7.org/fhir/StructureDefinition/humanname-own-name",
+            "valueString" : "Provider"
+          }, {
+            "url" : "http://hl7.org/fhir/StructureDefinition/humanname-partner-prefix",
+            "valueString" : "VAL"
+          }, {
+            "url" : "http://hl7.org/fhir/StructureDefinition/humanname-partner-name",
+            "valueString" : "ROGER"
+          } ]
+        },
         "given" : [ "LUDWIG", "B" ],
         "prefix" : [ "DR" ],
         "suffix" : [ "2ND", "MD", "MD" ],
@@ -849,7 +306,6 @@
       "specimen" : [ {
         "reference" : "Specimen/1707833943618126000.08c42ce9-3322-4ba2-891b-3dd69b724e15"
       } ]
->>>>>>> 9d88e4f6
-    }
-  ]
+    }
+  } ]
 }