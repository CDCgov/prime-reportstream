--- conflicted
+++ resolved
@@ -1,14 +1,8 @@
 {
   "resourceType" : "Bundle",
-<<<<<<< HEAD
-  "id" : "1707523162431691000.98c0ecca-28d1-4517-ab1b-d37b7a77dc70",
-  "meta" : {
-    "lastUpdated" : "2024-02-09T17:59:22.446-06:00"
-=======
   "id" : "1707766272532622000.6b28484f-84e5-4897-912f-1a81e9c1707d",
   "meta" : {
     "lastUpdated" : "2024-02-12T13:31:12.542-06:00"
->>>>>>> cddac704
   },
   "identifier" : {
     "system" : "https://reportstream.cdc.gov/prime-router",
@@ -16,314 +10,6 @@
   },
   "type" : "message",
   "timestamp" : "2023-08-16T12:33:58.000-05:00",
-<<<<<<< HEAD
-  "entry" : [
-    {
-      "fullUrl" : "MessageHeader/bb504ecd-c2ab-3be3-91d8-6065e2bce435",
-      "resource" : {
-        "resourceType" : "MessageHeader",
-        "id" : "bb504ecd-c2ab-3be3-91d8-6065e2bce435",
-        "extension" : [
-          {
-            "url" : "https://reportstream.cdc.gov/fhir/StructureDefinition/encoding-characters",
-            "valueString" : "^~\\&#"
-          },
-          {
-            "url" : "https://reportstream.cdc.gov/fhir/StructureDefinition/msh-message-header",
-            "extension" : [
-              {
-                "url" : "MSH.7",
-                "valueString" : "20230816123358-0500"
-              }
-            ]
-          }
-        ],
-        "eventCoding" : {
-          "system" : "http://terminology.hl7.org/CodeSystem/v2-0003",
-          "code" : "R01",
-          "display" : "ORU^R01^ORU_R01"
-        },
-        "source" : {
-          "_endpoint" : {
-            "extension" : [
-              {
-                "url" : "http://hl7.org/fhir/StructureDefinition/data-absent-reason",
-                "valueCode" : "unknown"
-              }
-            ]
-          }
-        }
-      }
-    },
-    {
-      "fullUrl" : "Provenance/1707523162831640000.99f24713-7660-488d-8e8c-45d1f2ca7f41",
-      "resource" : {
-        "resourceType" : "Provenance",
-        "id" : "1707523162831640000.99f24713-7660-488d-8e8c-45d1f2ca7f41",
-        "target" : [
-          {
-            "reference" : "MessageHeader/bb504ecd-c2ab-3be3-91d8-6065e2bce435"
-          },
-          {
-            "reference" : "DiagnosticReport/1707523163012062000.1fd2525c-dde8-4990-8fe1-c11a4bc078b2"
-          }
-        ],
-        "recorded" : "2023-08-16T12:33:58-05:00",
-        "activity" : {
-          "coding" : [
-            {
-              "display" : "ORU^R01^ORU_R01"
-            }
-          ]
-        }
-      }
-    },
-    {
-      "fullUrl" : "Provenance/1707523162839615000.f0d3d924-6b17-4f1f-893c-d6c09cd0186b",
-      "resource" : {
-        "resourceType" : "Provenance",
-        "id" : "1707523162839615000.f0d3d924-6b17-4f1f-893c-d6c09cd0186b",
-        "recorded" : "2024-02-09T17:59:22Z",
-        "policy" : [
-          "http://hl7.org/fhir/uv/v2mappings/message-oru-r01-to-bundle"
-        ],
-        "activity" : {
-          "coding" : [
-            {
-              "code" : "v2-FHIR transformation"
-            }
-          ]
-        },
-        "agent" : [
-          {
-            "type" : {
-              "coding" : [
-                {
-                  "system" : "http://terminology.hl7.org/CodeSystem/provenance-participant-type",
-                  "code" : "assembler"
-                }
-              ]
-            },
-            "who" : {
-              "reference" : "Organization/1707523162839220000.a5dfc310-a3b6-4dc4-b59b-32afb4e7d6aa"
-            }
-          }
-        ]
-      }
-    },
-    {
-      "fullUrl" : "Organization/1707523162839220000.a5dfc310-a3b6-4dc4-b59b-32afb4e7d6aa",
-      "resource" : {
-        "resourceType" : "Organization",
-        "id" : "1707523162839220000.a5dfc310-a3b6-4dc4-b59b-32afb4e7d6aa",
-        "identifier" : [
-          {
-            "value" : "CDC PRIME - Atlanta"
-          },
-          {
-            "type" : {
-              "coding" : [
-                {
-                  "system" : "http://terminology.hl7.org/CodeSystem/v2-0301"
-                }
-              ]
-            },
-            "system" : "urn:ietf:rfc:3986",
-            "value" : "2.16.840.1.114222.4.1.237821"
-          }
-        ]
-      }
-    },
-    {
-      "fullUrl" : "Patient/1707523162852383000.81a2bb7d-50d6-4718-ad6e-e9746bff3c24",
-      "resource" : {
-        "resourceType" : "Patient",
-        "id" : "1707523162852383000.81a2bb7d-50d6-4718-ad6e-e9746bff3c24"
-      }
-    },
-    {
-      "fullUrl" : "Provenance/1707523162853013000.0d9390b3-afc6-4c05-8bd4-10d077c667b4",
-      "resource" : {
-        "resourceType" : "Provenance",
-        "id" : "1707523162853013000.0d9390b3-afc6-4c05-8bd4-10d077c667b4",
-        "target" : [
-          {
-            "reference" : "Patient/1707523162852383000.81a2bb7d-50d6-4718-ad6e-e9746bff3c24"
-          }
-        ],
-        "recorded" : "2024-02-09T17:59:22Z",
-        "activity" : {
-          "coding" : [
-            {
-              "system" : "https://terminology.hl7.org/CodeSystem/v3-DataOperation",
-              "code" : "UPDATE"
-            }
-          ]
-        }
-      }
-    },
-    {
-      "fullUrl" : "ServiceRequest/1707523162868648000.4579bd5e-0b8c-4094-933a-1a3b93cf2c48",
-      "resource" : {
-        "resourceType" : "ServiceRequest",
-        "id" : "1707523162868648000.4579bd5e-0b8c-4094-933a-1a3b93cf2c48",
-        "extension" : [
-          {
-            "url" : "https://reportstream.cdc.gov/fhir/StructureDefinition/business-event",
-            "valueCode" : "RE"
-          },
-          {
-            "url" : "https://reportstream.cdc.gov/fhir/StructureDefinition/obr-observation-request",
-            "extension" : [
-              {
-                "url" : "obr-16-ordering-provider",
-                "valueReference" : {
-                  "reference" : "Practitioner/1707523162867880000.1e04cfb0-27f1-40b9-b7af-54eee1df7d66"
-                }
-              }
-            ]
-          }
-        ],
-        "status" : "unknown",
-        "subject" : {
-          "reference" : "Patient/1707523162852383000.81a2bb7d-50d6-4718-ad6e-e9746bff3c24"
-        },
-        "requester" : {
-          "reference" : "Practitioner/1707523162862341000.4c060a8b-9e31-4a87-8b2f-7b9e2e5de235"
-        }
-      }
-    },
-    {
-      "fullUrl" : "Practitioner/1707523162862341000.4c060a8b-9e31-4a87-8b2f-7b9e2e5de235",
-      "resource" : {
-        "resourceType" : "Practitioner",
-        "id" : "1707523162862341000.4c060a8b-9e31-4a87-8b2f-7b9e2e5de235",
-        "extension" : [
-          {
-            "url" : "https://reportstream.cdc.gov/fhir/StructureDefinition/assigning-authority",
-            "extension" : [
-              {
-                "url" : "https://reportstream.cdc.gov/fhir/StructureDefinition/namespace-id"
-              },
-              {
-                "url" : "https://reportstream.cdc.gov/fhir/StructureDefinition/universal-id",
-                "valueString" : "AssigningSystem"
-              },
-              {
-                "url" : "https://reportstream.cdc.gov/fhir/StructureDefinition/universal-id-type",
-                "valueCode" : "ISO"
-              }
-            ]
-          },
-          {
-            "url" : "https://reportstream.cdc.gov/fhir/StructureDefinition/xcn-practitioner",
-            "extension" : [
-              {
-                "url" : "XCN.3",
-                "valueString" : "LUDWIG"
-              },
-              {
-                "url" : "XCN.4",
-                "valueString" : "B"
-              },
-              {
-                "url" : "XCN.20",
-                "valueString" : "20230501102531-0400"
-              },
-              {
-                "url" : "XCN.21",
-                "valueString" : "MD"
-              },
-              {
-                "url" : "XCN.22",
-                "valueCodeableConcept" : {
-                  "coding" : [
-                    {
-                      "extension" : [
-                        {
-                          "url" : "https://reportstream.cdc.gov/fhir/StructureDefinition/cwe-coding",
-                          "valueString" : "coding"
-                        }
-                      ],
-                      "code" : "AssignJ"
-                    }
-                  ]
-                }
-              },
-              {
-                "url" : "XCN.23",
-                "valueCodeableConcept" : {
-                  "coding" : [
-                    {
-                      "extension" : [
-                        {
-                          "url" : "https://reportstream.cdc.gov/fhir/StructureDefinition/cwe-coding",
-                          "valueString" : "coding"
-                        }
-                      ],
-                      "code" : "AssignA"
-                    }
-                  ]
-                }
-              },
-              {
-                "url" : "XCN.5",
-                "valueString" : "2ND"
-              },
-              {
-                "url" : "XCN.7",
-                "valueString" : "MD"
-              },
-              {
-                "url" : "XCN.8",
-                "valueCodeableConcept" : {
-                  "coding" : [
-                    {
-                      "extension" : [
-                        {
-                          "url" : "https://reportstream.cdc.gov/fhir/StructureDefinition/cwe-coding",
-                          "valueString" : "coding"
-                        }
-                      ],
-                      "code" : "SRC"
-                    }
-                  ]
-                }
-              },
-              {
-                "url" : "XCN.10",
-                "valueString" : "B"
-              },
-              {
-                "url" : "XCN.15",
-                "valueString" : "A"
-              },
-              {
-                "url" : "XCN.16",
-                "valueCodeableConcept" : {
-                  "coding" : [
-                    {
-                      "extension" : [
-                        {
-                          "url" : "https://reportstream.cdc.gov/fhir/StructureDefinition/cwe-coding",
-                          "valueString" : "coding"
-                        }
-                      ],
-                      "code" : "NameContext"
-                    }
-                  ]
-                }
-              },
-              {
-                "url" : "XCN.19",
-                "valueString" : "20220501102531-0400"
-              }
-            ]
-          },
-          {
-            "url" : "https://reportstream.cdc.gov/fhir/StructureDefinition/hl7v2Field",
-            "valueString" : "OBR.16"
-=======
   "entry" : [ {
     "fullUrl" : "MessageHeader/bb504ecd-c2ab-3be3-91d8-6065e2bce435",
     "resource" : {
@@ -500,7 +186,6 @@
               } ],
               "code" : "AssignJ"
             } ]
->>>>>>> cddac704
           }
         }, {
           "url" : "XCN.23",
@@ -530,231 +215,6 @@
               "code" : "SRC"
             } ]
           }
-<<<<<<< HEAD
-        ]
-      }
-    },
-    {
-      "fullUrl" : "Practitioner/1707523162867880000.1e04cfb0-27f1-40b9-b7af-54eee1df7d66",
-      "resource" : {
-        "resourceType" : "Practitioner",
-        "id" : "1707523162867880000.1e04cfb0-27f1-40b9-b7af-54eee1df7d66",
-        "extension" : [
-          {
-            "url" : "https://reportstream.cdc.gov/fhir/StructureDefinition/assigning-authority",
-            "extension" : [
-              {
-                "url" : "https://reportstream.cdc.gov/fhir/StructureDefinition/namespace-id"
-              },
-              {
-                "url" : "https://reportstream.cdc.gov/fhir/StructureDefinition/universal-id",
-                "valueString" : "AssigningSystem"
-              },
-              {
-                "url" : "https://reportstream.cdc.gov/fhir/StructureDefinition/universal-id-type",
-                "valueCode" : "ISO"
-              }
-            ]
-          },
-          {
-            "url" : "https://reportstream.cdc.gov/fhir/StructureDefinition/xcn-practitioner",
-            "extension" : [
-              {
-                "url" : "XCN.3",
-                "valueString" : "LUDWIG"
-              },
-              {
-                "url" : "XCN.4",
-                "valueString" : "B"
-              },
-              {
-                "url" : "XCN.20",
-                "valueString" : "20230501102531-0400"
-              },
-              {
-                "url" : "XCN.21",
-                "valueString" : "MD"
-              },
-              {
-                "url" : "XCN.22",
-                "valueCodeableConcept" : {
-                  "coding" : [
-                    {
-                      "extension" : [
-                        {
-                          "url" : "https://reportstream.cdc.gov/fhir/StructureDefinition/cwe-coding",
-                          "valueString" : "coding"
-                        }
-                      ],
-                      "code" : "AssignJ"
-                    }
-                  ]
-                }
-              },
-              {
-                "url" : "XCN.23",
-                "valueCodeableConcept" : {
-                  "coding" : [
-                    {
-                      "extension" : [
-                        {
-                          "url" : "https://reportstream.cdc.gov/fhir/StructureDefinition/cwe-coding",
-                          "valueString" : "coding"
-                        }
-                      ],
-                      "code" : "AssignA"
-                    }
-                  ]
-                }
-              },
-              {
-                "url" : "XCN.5",
-                "valueString" : "2ND"
-              },
-              {
-                "url" : "XCN.7",
-                "valueString" : "MD"
-              },
-              {
-                "url" : "XCN.8",
-                "valueCodeableConcept" : {
-                  "coding" : [
-                    {
-                      "extension" : [
-                        {
-                          "url" : "https://reportstream.cdc.gov/fhir/StructureDefinition/cwe-coding",
-                          "valueString" : "coding"
-                        }
-                      ],
-                      "code" : "SRC"
-                    }
-                  ]
-                }
-              },
-              {
-                "url" : "XCN.10",
-                "valueString" : "B"
-              },
-              {
-                "url" : "XCN.15",
-                "valueString" : "A"
-              },
-              {
-                "url" : "XCN.16",
-                "valueCodeableConcept" : {
-                  "coding" : [
-                    {
-                      "extension" : [
-                        {
-                          "url" : "https://reportstream.cdc.gov/fhir/StructureDefinition/cwe-coding",
-                          "valueString" : "coding"
-                        }
-                      ],
-                      "code" : "NameContext"
-                    }
-                  ]
-                }
-              },
-              {
-                "url" : "XCN.19",
-                "valueString" : "20220501102531-0400"
-              }
-            ]
-          }
-        ],
-        "identifier" : [
-          {
-            "extension" : [
-              {
-                "url" : "http://hl7.org/fhir/StructureDefinition/identifier-checkDigit",
-                "valueString" : "A"
-              },
-              {
-                "url" : "http://hl7.org/fhir/StructureDefinition/namingsystem-checkDigit",
-                "valueCode" : "NPI"
-              }
-            ],
-            "type" : {
-              "coding" : [
-                {
-                  "extension" : [
-                    {
-                      "url" : "https://reportstream.cdc.gov/fhir/StructureDefinition/codeable-concept-id",
-                      "valueBoolean" : true
-                    }
-                  ],
-                  "code" : "DL"
-                }
-              ]
-            },
-            "system" : "urn:oid:AssigningSystem",
-            "value" : "1"
-          }
-        ],
-        "name" : [
-          {
-            "extension" : [
-              {
-                "url" : "http://hl7.org/fhir/StructureDefinition/humanname-assembly-order",
-                "valueCode" : "G"
-              }
-            ],
-            "use" : "official",
-            "family" : "OBR",
-            "_family" : {
-              "extension" : [
-                {
-                  "url" : "http://hl7.org/fhir/StructureDefinition/humanname-own-prefix",
-                  "valueString" : "VAN"
-                },
-                {
-                  "url" : "http://hl7.org/fhir/StructureDefinition/humanname-own-name",
-                  "valueString" : "Provider"
-                },
-                {
-                  "url" : "http://hl7.org/fhir/StructureDefinition/humanname-partner-prefix",
-                  "valueString" : "VAL"
-                },
-                {
-                  "url" : "http://hl7.org/fhir/StructureDefinition/humanname-partner-name",
-                  "valueString" : "ROGER"
-                }
-              ]
-            },
-            "given" : [
-              "LUDWIG",
-              "B"
-            ],
-            "prefix" : [
-              "DR"
-            ],
-            "suffix" : [
-              "2ND",
-              "MD",
-              "MD"
-            ],
-            "period" : {
-              "start" : "2022-05-01T10:25:31-04:00",
-              "end" : "2023-05-01T10:25:31-04:00"
-            }
-          }
-        ]
-      }
-    },
-    {
-      "fullUrl" : "DiagnosticReport/1707523163012062000.1fd2525c-dde8-4990-8fe1-c11a4bc078b2",
-      "resource" : {
-        "resourceType" : "DiagnosticReport",
-        "id" : "1707523163012062000.1fd2525c-dde8-4990-8fe1-c11a4bc078b2",
-        "basedOn" : [
-          {
-            "reference" : "ServiceRequest/1707523162868648000.4579bd5e-0b8c-4094-933a-1a3b93cf2c48"
-          }
-        ],
-        "status" : "unknown",
-        "subject" : {
-          "reference" : "Patient/1707523162852383000.81a2bb7d-50d6-4718-ad6e-e9746bff3c24"
-=======
         }, {
           "url" : "XCN.10",
           "valueString" : "B"
@@ -828,7 +288,6 @@
         "period" : {
           "start" : "2022-05-01T10:25:31-04:00",
           "end" : "2023-05-01T10:25:31-04:00"
->>>>>>> cddac704
         }
       } ]
     }
