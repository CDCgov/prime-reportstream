{
  "resourceType" : "Bundle",
<<<<<<< HEAD
  "id" : "1707523104553841000.56ceafd4-8f64-475b-8f80-33dc8ada4656",
  "meta" : {
    "lastUpdated" : "2024-02-09T17:58:24.571-06:00"
=======
  "id" : "1707766167852899000.1f5ae02a-7c43-496b-9a7f-507bf4e8bdb3",
  "meta" : {
    "lastUpdated" : "2024-02-12T13:29:27.861-06:00"
>>>>>>> cddac704
  },
  "identifier" : {
    "system" : "https://reportstream.cdc.gov/prime-router",
    "value" : "20230816123358"
  },
  "type" : "message",
  "timestamp" : "2023-08-16T12:33:58.000-05:00",
<<<<<<< HEAD
  "entry" : [
    {
      "fullUrl" : "MessageHeader/bb504ecd-c2ab-3be3-91d8-6065e2bce435",
      "resource" : {
        "resourceType" : "MessageHeader",
        "id" : "bb504ecd-c2ab-3be3-91d8-6065e2bce435",
        "extension" : [
          {
            "url" : "https://reportstream.cdc.gov/fhir/StructureDefinition/encoding-characters",
            "valueString" : "^~\\&#"
          },
          {
            "url" : "https://reportstream.cdc.gov/fhir/StructureDefinition/msh-message-header",
            "extension" : [
              {
                "url" : "MSH.7",
                "valueString" : "20230816123358-0500"
              }
            ]
          }
        ],
        "eventCoding" : {
          "system" : "http://terminology.hl7.org/CodeSystem/v2-0003",
          "code" : "R01",
          "display" : "ORU^R01^ORU_R01"
        },
        "source" : {
          "_endpoint" : {
            "extension" : [
              {
                "url" : "http://hl7.org/fhir/StructureDefinition/data-absent-reason",
                "valueCode" : "unknown"
              }
            ]
          }
        }
      }
    },
    {
      "fullUrl" : "Provenance/1707523105094510000.c172d87c-57d6-4ecf-865a-bc70e911337e",
      "resource" : {
        "resourceType" : "Provenance",
        "id" : "1707523105094510000.c172d87c-57d6-4ecf-865a-bc70e911337e",
        "target" : [
          {
            "reference" : "MessageHeader/bb504ecd-c2ab-3be3-91d8-6065e2bce435"
          },
          {
            "reference" : "DiagnosticReport/1707523105338978000.bf62c4f7-b7f4-40a7-a651-aa36716a3533"
          }
        ],
        "recorded" : "2023-08-16T12:33:58-05:00",
        "activity" : {
          "coding" : [
            {
              "display" : "ORU^R01^ORU_R01"
            }
          ]
        }
      }
    },
    {
      "fullUrl" : "Provenance/1707523105104702000.c99e91cf-a569-41e2-bc67-2ac3d026fd0e",
      "resource" : {
        "resourceType" : "Provenance",
        "id" : "1707523105104702000.c99e91cf-a569-41e2-bc67-2ac3d026fd0e",
        "recorded" : "2024-02-09T17:58:25Z",
        "policy" : [
          "http://hl7.org/fhir/uv/v2mappings/message-oru-r01-to-bundle"
        ],
        "activity" : {
          "coding" : [
            {
              "code" : "v2-FHIR transformation"
            }
          ]
        },
        "agent" : [
          {
            "type" : {
              "coding" : [
                {
                  "system" : "http://terminology.hl7.org/CodeSystem/provenance-participant-type",
                  "code" : "assembler"
                }
              ]
            },
            "who" : {
              "reference" : "Organization/1707523105104219000.6fcb0284-a3c9-4679-875a-0d8dfb530f9d"
            }
          }
        ]
      }
    },
    {
      "fullUrl" : "Organization/1707523105104219000.6fcb0284-a3c9-4679-875a-0d8dfb530f9d",
      "resource" : {
        "resourceType" : "Organization",
        "id" : "1707523105104219000.6fcb0284-a3c9-4679-875a-0d8dfb530f9d",
        "identifier" : [
          {
            "value" : "CDC PRIME - Atlanta"
          },
          {
            "type" : {
              "coding" : [
                {
                  "system" : "http://terminology.hl7.org/CodeSystem/v2-0301"
                }
              ]
            },
            "system" : "urn:ietf:rfc:3986",
            "value" : "2.16.840.1.114222.4.1.237821"
          }
        ]
      }
    },
    {
      "fullUrl" : "Patient/1707523105127046000.e5194975-0e70-4065-ad28-04682155709e",
      "resource" : {
        "resourceType" : "Patient",
        "id" : "1707523105127046000.e5194975-0e70-4065-ad28-04682155709e"
      }
    },
    {
      "fullUrl" : "Provenance/1707523105127833000.7de72ba9-236f-4e41-95eb-d45115db17d1",
      "resource" : {
        "resourceType" : "Provenance",
        "id" : "1707523105127833000.7de72ba9-236f-4e41-95eb-d45115db17d1",
        "target" : [
          {
            "reference" : "Patient/1707523105127046000.e5194975-0e70-4065-ad28-04682155709e"
          }
        ],
        "recorded" : "2024-02-09T17:58:25Z",
        "activity" : {
          "coding" : [
            {
              "system" : "https://terminology.hl7.org/CodeSystem/v3-DataOperation",
              "code" : "UPDATE"
            }
          ]
        }
      }
    },
    {
      "fullUrl" : "ServiceRequest/1707523105133306000.fc8c4a61-7c28-434c-a1f2-607cdbe7dc08",
      "resource" : {
        "resourceType" : "ServiceRequest",
        "id" : "1707523105133306000.fc8c4a61-7c28-434c-a1f2-607cdbe7dc08",
        "extension" : [
          {
            "url" : "https://reportstream.cdc.gov/fhir/StructureDefinition/obr-observation-request",
            "extension" : [
              {
                "url" : "obr-11-specimen-action-code",
                "valueString" : "L"
              }
            ]
          }
        ],
        "status" : "unknown",
        "intent" : "order",
        "subject" : {
          "reference" : "Patient/1707523105127046000.e5194975-0e70-4065-ad28-04682155709e"
=======
  "entry" : [ {
    "fullUrl" : "MessageHeader/bb504ecd-c2ab-3be3-91d8-6065e2bce435",
    "resource" : {
      "resourceType" : "MessageHeader",
      "id" : "bb504ecd-c2ab-3be3-91d8-6065e2bce435",
      "extension" : [ {
        "url" : "https://reportstream.cdc.gov/fhir/StructureDefinition/encoding-characters",
        "valueString" : "^~\\&#"
      }, {
        "url" : "https://reportstream.cdc.gov/fhir/StructureDefinition/msh-message-header",
        "extension" : [ {
          "url" : "MSH.7",
          "valueString" : "20230816123358-0500"
        } ]
      } ],
      "eventCoding" : {
        "system" : "http://terminology.hl7.org/CodeSystem/v2-0003",
        "code" : "R01",
        "display" : "ORU^R01^ORU_R01"
      },
      "source" : {
        "_endpoint" : {
          "extension" : [ {
            "url" : "http://hl7.org/fhir/StructureDefinition/data-absent-reason",
            "valueCode" : "unknown"
          } ]
        }
      }
    }
  }, {
    "fullUrl" : "Provenance/1707766168482104000.16e54e4e-0d0f-491e-8bfc-4ff358c2e443",
    "resource" : {
      "resourceType" : "Provenance",
      "id" : "1707766168482104000.16e54e4e-0d0f-491e-8bfc-4ff358c2e443",
      "target" : [ {
        "reference" : "MessageHeader/bb504ecd-c2ab-3be3-91d8-6065e2bce435"
      }, {
        "reference" : "DiagnosticReport/1707766168813060000.d79a9e8d-0218-4987-9718-a15f1c903645"
      } ],
      "recorded" : "2023-08-16T12:33:58-05:00",
      "activity" : {
        "coding" : [ {
          "display" : "ORU^R01^ORU_R01"
        } ]
      }
    }
  }, {
    "fullUrl" : "Provenance/1707766168496497000.cd83f98a-3810-4f8a-ba87-4063aa6b736f",
    "resource" : {
      "resourceType" : "Provenance",
      "id" : "1707766168496497000.cd83f98a-3810-4f8a-ba87-4063aa6b736f",
      "recorded" : "2024-02-12T13:29:28Z",
      "policy" : [ "http://hl7.org/fhir/uv/v2mappings/message-oru-r01-to-bundle" ],
      "activity" : {
        "coding" : [ {
          "code" : "v2-FHIR transformation"
        } ]
      },
      "agent" : [ {
        "type" : {
          "coding" : [ {
            "system" : "http://terminology.hl7.org/CodeSystem/provenance-participant-type",
            "code" : "assembler"
          } ]
        },
        "who" : {
          "reference" : "Organization/1707766168495275000.01a0abe4-98c7-4aec-a8c4-ecc0c1176b68"
>>>>>>> cddac704
        }
      } ]
    }
  }, {
    "fullUrl" : "Organization/1707766168495275000.01a0abe4-98c7-4aec-a8c4-ecc0c1176b68",
    "resource" : {
      "resourceType" : "Organization",
      "id" : "1707766168495275000.01a0abe4-98c7-4aec-a8c4-ecc0c1176b68",
      "identifier" : [ {
        "value" : "CDC PRIME - Atlanta"
      }, {
        "type" : {
          "coding" : [ {
            "system" : "http://terminology.hl7.org/CodeSystem/v2-0301"
          } ]
        },
        "system" : "urn:ietf:rfc:3986",
        "value" : "2.16.840.1.114222.4.1.237821"
      } ]
    }
  }, {
    "fullUrl" : "Patient/1707766168524646000.11ebb2dd-c148-49b5-96a0-4660295b253e",
    "resource" : {
      "resourceType" : "Patient",
      "id" : "1707766168524646000.11ebb2dd-c148-49b5-96a0-4660295b253e"
    }
  }, {
    "fullUrl" : "Provenance/1707766168525759000.06679be1-12c3-4790-811b-15b9b133104e",
    "resource" : {
      "resourceType" : "Provenance",
      "id" : "1707766168525759000.06679be1-12c3-4790-811b-15b9b133104e",
      "target" : [ {
        "reference" : "Patient/1707766168524646000.11ebb2dd-c148-49b5-96a0-4660295b253e"
      } ],
      "recorded" : "2024-02-12T13:29:28Z",
      "activity" : {
        "coding" : [ {
          "system" : "https://terminology.hl7.org/CodeSystem/v3-DataOperation",
          "code" : "UPDATE"
        } ]
      }
<<<<<<< HEAD
    },
    {
      "fullUrl" : "DiagnosticReport/1707523105338978000.bf62c4f7-b7f4-40a7-a651-aa36716a3533",
      "resource" : {
        "resourceType" : "DiagnosticReport",
        "id" : "1707523105338978000.bf62c4f7-b7f4-40a7-a651-aa36716a3533",
        "basedOn" : [
          {
            "reference" : "ServiceRequest/1707523105133306000.fc8c4a61-7c28-434c-a1f2-607cdbe7dc08"
          }
        ],
        "status" : "unknown",
        "subject" : {
          "reference" : "Patient/1707523105127046000.e5194975-0e70-4065-ad28-04682155709e"
        }
=======
    }
  }, {
    "fullUrl" : "Specimen/1707766168529190000.cabf1974-a0ba-49b2-a68f-06690c01487e",
    "resource" : {
      "resourceType" : "Specimen",
      "id" : "1707766168529190000.cabf1974-a0ba-49b2-a68f-06690c01487e",
      "extension" : [ {
        "url" : "https://reportstream.cdc.gov/fhir/StructureDefinition/hl7v2Segment",
        "valueString" : "OBR"
      } ]
    }
  }, {
    "fullUrl" : "ServiceRequest/1707766168808552000.15a925de-45d1-479a-8df6-a8410b7e9c34",
    "resource" : {
      "resourceType" : "ServiceRequest",
      "id" : "1707766168808552000.15a925de-45d1-479a-8df6-a8410b7e9c34",
      "extension" : [ {
        "url" : "https://reportstream.cdc.gov/fhir/StructureDefinition/obr-observation-request",
        "extension" : [ {
          "url" : "obr-11-specimen-action-code",
          "valueString" : "L"
        } ]
      } ],
      "status" : "unknown",
      "intent" : "order",
      "subject" : {
        "reference" : "Patient/1707766168524646000.11ebb2dd-c148-49b5-96a0-4660295b253e"
>>>>>>> cddac704
      }
    }
  }, {
    "fullUrl" : "DiagnosticReport/1707766168813060000.d79a9e8d-0218-4987-9718-a15f1c903645",
    "resource" : {
      "resourceType" : "DiagnosticReport",
      "id" : "1707766168813060000.d79a9e8d-0218-4987-9718-a15f1c903645",
      "basedOn" : [ {
        "reference" : "ServiceRequest/1707766168808552000.15a925de-45d1-479a-8df6-a8410b7e9c34"
      } ],
      "status" : "unknown",
      "subject" : {
        "reference" : "Patient/1707766168524646000.11ebb2dd-c148-49b5-96a0-4660295b253e"
      },
      "specimen" : [ {
        "reference" : "Specimen/1707766168529190000.cabf1974-a0ba-49b2-a68f-06690c01487e"
      } ]
    }
  } ]
}<|MERGE_RESOLUTION|>--- conflicted
+++ resolved
@@ -1,14 +1,8 @@
 {
   "resourceType" : "Bundle",
-<<<<<<< HEAD
-  "id" : "1707523104553841000.56ceafd4-8f64-475b-8f80-33dc8ada4656",
-  "meta" : {
-    "lastUpdated" : "2024-02-09T17:58:24.571-06:00"
-=======
   "id" : "1707766167852899000.1f5ae02a-7c43-496b-9a7f-507bf4e8bdb3",
   "meta" : {
     "lastUpdated" : "2024-02-12T13:29:27.861-06:00"
->>>>>>> cddac704
   },
   "identifier" : {
     "system" : "https://reportstream.cdc.gov/prime-router",
@@ -16,173 +10,6 @@
   },
   "type" : "message",
   "timestamp" : "2023-08-16T12:33:58.000-05:00",
-<<<<<<< HEAD
-  "entry" : [
-    {
-      "fullUrl" : "MessageHeader/bb504ecd-c2ab-3be3-91d8-6065e2bce435",
-      "resource" : {
-        "resourceType" : "MessageHeader",
-        "id" : "bb504ecd-c2ab-3be3-91d8-6065e2bce435",
-        "extension" : [
-          {
-            "url" : "https://reportstream.cdc.gov/fhir/StructureDefinition/encoding-characters",
-            "valueString" : "^~\\&#"
-          },
-          {
-            "url" : "https://reportstream.cdc.gov/fhir/StructureDefinition/msh-message-header",
-            "extension" : [
-              {
-                "url" : "MSH.7",
-                "valueString" : "20230816123358-0500"
-              }
-            ]
-          }
-        ],
-        "eventCoding" : {
-          "system" : "http://terminology.hl7.org/CodeSystem/v2-0003",
-          "code" : "R01",
-          "display" : "ORU^R01^ORU_R01"
-        },
-        "source" : {
-          "_endpoint" : {
-            "extension" : [
-              {
-                "url" : "http://hl7.org/fhir/StructureDefinition/data-absent-reason",
-                "valueCode" : "unknown"
-              }
-            ]
-          }
-        }
-      }
-    },
-    {
-      "fullUrl" : "Provenance/1707523105094510000.c172d87c-57d6-4ecf-865a-bc70e911337e",
-      "resource" : {
-        "resourceType" : "Provenance",
-        "id" : "1707523105094510000.c172d87c-57d6-4ecf-865a-bc70e911337e",
-        "target" : [
-          {
-            "reference" : "MessageHeader/bb504ecd-c2ab-3be3-91d8-6065e2bce435"
-          },
-          {
-            "reference" : "DiagnosticReport/1707523105338978000.bf62c4f7-b7f4-40a7-a651-aa36716a3533"
-          }
-        ],
-        "recorded" : "2023-08-16T12:33:58-05:00",
-        "activity" : {
-          "coding" : [
-            {
-              "display" : "ORU^R01^ORU_R01"
-            }
-          ]
-        }
-      }
-    },
-    {
-      "fullUrl" : "Provenance/1707523105104702000.c99e91cf-a569-41e2-bc67-2ac3d026fd0e",
-      "resource" : {
-        "resourceType" : "Provenance",
-        "id" : "1707523105104702000.c99e91cf-a569-41e2-bc67-2ac3d026fd0e",
-        "recorded" : "2024-02-09T17:58:25Z",
-        "policy" : [
-          "http://hl7.org/fhir/uv/v2mappings/message-oru-r01-to-bundle"
-        ],
-        "activity" : {
-          "coding" : [
-            {
-              "code" : "v2-FHIR transformation"
-            }
-          ]
-        },
-        "agent" : [
-          {
-            "type" : {
-              "coding" : [
-                {
-                  "system" : "http://terminology.hl7.org/CodeSystem/provenance-participant-type",
-                  "code" : "assembler"
-                }
-              ]
-            },
-            "who" : {
-              "reference" : "Organization/1707523105104219000.6fcb0284-a3c9-4679-875a-0d8dfb530f9d"
-            }
-          }
-        ]
-      }
-    },
-    {
-      "fullUrl" : "Organization/1707523105104219000.6fcb0284-a3c9-4679-875a-0d8dfb530f9d",
-      "resource" : {
-        "resourceType" : "Organization",
-        "id" : "1707523105104219000.6fcb0284-a3c9-4679-875a-0d8dfb530f9d",
-        "identifier" : [
-          {
-            "value" : "CDC PRIME - Atlanta"
-          },
-          {
-            "type" : {
-              "coding" : [
-                {
-                  "system" : "http://terminology.hl7.org/CodeSystem/v2-0301"
-                }
-              ]
-            },
-            "system" : "urn:ietf:rfc:3986",
-            "value" : "2.16.840.1.114222.4.1.237821"
-          }
-        ]
-      }
-    },
-    {
-      "fullUrl" : "Patient/1707523105127046000.e5194975-0e70-4065-ad28-04682155709e",
-      "resource" : {
-        "resourceType" : "Patient",
-        "id" : "1707523105127046000.e5194975-0e70-4065-ad28-04682155709e"
-      }
-    },
-    {
-      "fullUrl" : "Provenance/1707523105127833000.7de72ba9-236f-4e41-95eb-d45115db17d1",
-      "resource" : {
-        "resourceType" : "Provenance",
-        "id" : "1707523105127833000.7de72ba9-236f-4e41-95eb-d45115db17d1",
-        "target" : [
-          {
-            "reference" : "Patient/1707523105127046000.e5194975-0e70-4065-ad28-04682155709e"
-          }
-        ],
-        "recorded" : "2024-02-09T17:58:25Z",
-        "activity" : {
-          "coding" : [
-            {
-              "system" : "https://terminology.hl7.org/CodeSystem/v3-DataOperation",
-              "code" : "UPDATE"
-            }
-          ]
-        }
-      }
-    },
-    {
-      "fullUrl" : "ServiceRequest/1707523105133306000.fc8c4a61-7c28-434c-a1f2-607cdbe7dc08",
-      "resource" : {
-        "resourceType" : "ServiceRequest",
-        "id" : "1707523105133306000.fc8c4a61-7c28-434c-a1f2-607cdbe7dc08",
-        "extension" : [
-          {
-            "url" : "https://reportstream.cdc.gov/fhir/StructureDefinition/obr-observation-request",
-            "extension" : [
-              {
-                "url" : "obr-11-specimen-action-code",
-                "valueString" : "L"
-              }
-            ]
-          }
-        ],
-        "status" : "unknown",
-        "intent" : "order",
-        "subject" : {
-          "reference" : "Patient/1707523105127046000.e5194975-0e70-4065-ad28-04682155709e"
-=======
   "entry" : [ {
     "fullUrl" : "MessageHeader/bb504ecd-c2ab-3be3-91d8-6065e2bce435",
     "resource" : {
@@ -250,7 +77,6 @@
         },
         "who" : {
           "reference" : "Organization/1707766168495275000.01a0abe4-98c7-4aec-a8c4-ecc0c1176b68"
->>>>>>> cddac704
         }
       } ]
     }
@@ -292,23 +118,6 @@
           "code" : "UPDATE"
         } ]
       }
-<<<<<<< HEAD
-    },
-    {
-      "fullUrl" : "DiagnosticReport/1707523105338978000.bf62c4f7-b7f4-40a7-a651-aa36716a3533",
-      "resource" : {
-        "resourceType" : "DiagnosticReport",
-        "id" : "1707523105338978000.bf62c4f7-b7f4-40a7-a651-aa36716a3533",
-        "basedOn" : [
-          {
-            "reference" : "ServiceRequest/1707523105133306000.fc8c4a61-7c28-434c-a1f2-607cdbe7dc08"
-          }
-        ],
-        "status" : "unknown",
-        "subject" : {
-          "reference" : "Patient/1707523105127046000.e5194975-0e70-4065-ad28-04682155709e"
-        }
-=======
     }
   }, {
     "fullUrl" : "Specimen/1707766168529190000.cabf1974-a0ba-49b2-a68f-06690c01487e",
@@ -336,7 +145,6 @@
       "intent" : "order",
       "subject" : {
         "reference" : "Patient/1707766168524646000.11ebb2dd-c148-49b5-96a0-4660295b253e"
->>>>>>> cddac704
       }
     }
   }, {
