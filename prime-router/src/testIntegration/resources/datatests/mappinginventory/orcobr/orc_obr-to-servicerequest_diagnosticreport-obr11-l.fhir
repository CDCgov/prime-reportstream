{
  "resourceType" : "Bundle",
<<<<<<< HEAD
  "id" : "1707514769633022000.92c9b55a-ab0a-46f7-b969-0a5cf939744b",
  "meta" : {
    "lastUpdated" : "2024-02-09T15:39:29.649-06:00"
=======
  "id" : "1707328721205896000.e1133f3e-4f71-44eb-9b43-eb2186b758f9",
  "meta" : {
    "lastUpdated" : "2024-02-07T12:58:41.212-05:00"
>>>>>>> c428a05f
  },
  "identifier" : {
    "system" : "https://reportstream.cdc.gov/prime-router",
    "value" : "20230816123358"
  },
  "type" : "message",
  "timestamp" : "2023-08-16T12:33:58.000-05:00",
  "entry" : [
    {
      "fullUrl" : "MessageHeader/bb504ecd-c2ab-3be3-91d8-6065e2bce435",
      "resource" : {
        "resourceType" : "MessageHeader",
        "id" : "bb504ecd-c2ab-3be3-91d8-6065e2bce435",
        "extension" : [
          {
            "url" : "https://reportstream.cdc.gov/fhir/StructureDefinition/encoding-characters",
            "valueString" : "^~\\&#"
          },
          {
            "url" : "https://reportstream.cdc.gov/fhir/StructureDefinition/msh-message-header",
            "extension" : [
              {
                "url" : "MSH.7",
                "valueString" : "20230816123358-0500"
              }
            ]
          }
        ],
        "eventCoding" : {
          "system" : "http://terminology.hl7.org/CodeSystem/v2-0003",
          "code" : "R01",
          "display" : "ORU^R01^ORU_R01"
        },
        "source" : {
          "_endpoint" : {
            "extension" : [
              {
                "url" : "http://hl7.org/fhir/StructureDefinition/data-absent-reason",
                "valueCode" : "unknown"
              }
            ]
          }
        }
      }
    },
    {
<<<<<<< HEAD
      "fullUrl" : "Provenance/1707514770043612000.e3eb7da0-f506-4f78-8ae9-58cb0a31fa38",
      "resource" : {
        "resourceType" : "Provenance",
        "id" : "1707514770043612000.e3eb7da0-f506-4f78-8ae9-58cb0a31fa38",
=======
      "fullUrl" : "Provenance/1707328721566508000.f4a769a1-cc2f-45ea-b9c3-cbdf7e03c014",
      "resource" : {
        "resourceType" : "Provenance",
        "id" : "1707328721566508000.f4a769a1-cc2f-45ea-b9c3-cbdf7e03c014",
>>>>>>> c428a05f
        "target" : [
          {
            "reference" : "MessageHeader/bb504ecd-c2ab-3be3-91d8-6065e2bce435"
          },
          {
<<<<<<< HEAD
            "reference" : "DiagnosticReport/1707514770225884000.65af2cce-c438-4b87-8a5a-91aa44d57dbb"
=======
            "reference" : "DiagnosticReport/1707328721755562000.3113e3e0-5745-406b-8d50-a00ffa7c4155"
>>>>>>> c428a05f
          }
        ],
        "recorded" : "2023-08-16T12:33:58-05:00",
        "activity" : {
          "coding" : [
            {
              "display" : "ORU^R01^ORU_R01"
            }
          ]
        }
      }
    },
    {
<<<<<<< HEAD
      "fullUrl" : "Provenance/1707514770050164000.130f8f42-f9e1-4133-b16a-7e0ac9d00429",
      "resource" : {
        "resourceType" : "Provenance",
        "id" : "1707514770050164000.130f8f42-f9e1-4133-b16a-7e0ac9d00429",
        "recorded" : "2024-02-09T15:39:30Z",
=======
      "fullUrl" : "Provenance/1707328721575072000.87d5fd80-2898-4488-a385-5ce0bef9642c",
      "resource" : {
        "resourceType" : "Provenance",
        "id" : "1707328721575072000.87d5fd80-2898-4488-a385-5ce0bef9642c",
        "recorded" : "2024-02-07T12:58:41Z",
>>>>>>> c428a05f
        "policy" : [
          "http://hl7.org/fhir/uv/v2mappings/message-oru-r01-to-bundle"
        ],
        "activity" : {
          "coding" : [
            {
              "code" : "v2-FHIR transformation"
            }
          ]
        },
        "agent" : [
          {
            "type" : {
              "coding" : [
                {
                  "system" : "http://terminology.hl7.org/CodeSystem/provenance-participant-type",
                  "code" : "assembler"
                }
              ]
            },
            "who" : {
<<<<<<< HEAD
              "reference" : "Organization/1707514770049628000.02f685e4-c889-4e88-ad68-5a2c6d6f0531"
            }
          }
        ]
      }
    },
    {
      "fullUrl" : "Organization/1707514770049628000.02f685e4-c889-4e88-ad68-5a2c6d6f0531",
      "resource" : {
        "resourceType" : "Organization",
        "id" : "1707514770049628000.02f685e4-c889-4e88-ad68-5a2c6d6f0531",
=======
              "reference" : "Organization/1707328721574530000.76253eb6-1637-4592-8f24-5475de2090fc"
            }
          }
        ]
      }
    },
    {
      "fullUrl" : "Organization/1707328721574530000.76253eb6-1637-4592-8f24-5475de2090fc",
      "resource" : {
        "resourceType" : "Organization",
        "id" : "1707328721574530000.76253eb6-1637-4592-8f24-5475de2090fc",
>>>>>>> c428a05f
        "identifier" : [
          {
            "value" : "CDC PRIME - Atlanta"
          },
          {
            "type" : {
              "coding" : [
                {
                  "system" : "http://terminology.hl7.org/CodeSystem/v2-0301"
                }
              ]
            },
            "system" : "urn:ietf:rfc:3986",
            "value" : "2.16.840.1.114222.4.1.237821"
          }
        ]
      }
    },
    {
<<<<<<< HEAD
      "fullUrl" : "Patient/1707514770062090000.cac437d3-41e6-4ce8-8783-72d1e187f1c4",
      "resource" : {
        "resourceType" : "Patient",
        "id" : "1707514770062090000.cac437d3-41e6-4ce8-8783-72d1e187f1c4"
      }
    },
    {
      "fullUrl" : "Provenance/1707514770062594000.7fab51da-cf75-4b38-ab78-7a737a74e0d5",
      "resource" : {
        "resourceType" : "Provenance",
        "id" : "1707514770062594000.7fab51da-cf75-4b38-ab78-7a737a74e0d5",
        "target" : [
          {
            "reference" : "Patient/1707514770062090000.cac437d3-41e6-4ce8-8783-72d1e187f1c4"
          }
        ],
        "recorded" : "2024-02-09T15:39:30Z",
=======
      "fullUrl" : "Patient/1707328721590407000.97c94261-c15e-4421-83af-d77726b30195",
      "resource" : {
        "resourceType" : "Patient",
        "id" : "1707328721590407000.97c94261-c15e-4421-83af-d77726b30195"
      }
    },
    {
      "fullUrl" : "Provenance/1707328721591109000.f52229ac-4fa3-4b78-a708-6868822b05ae",
      "resource" : {
        "resourceType" : "Provenance",
        "id" : "1707328721591109000.f52229ac-4fa3-4b78-a708-6868822b05ae",
        "target" : [
          {
            "reference" : "Patient/1707328721590407000.97c94261-c15e-4421-83af-d77726b30195"
          }
        ],
        "recorded" : "2024-02-07T12:58:41Z",
>>>>>>> c428a05f
        "activity" : {
          "coding" : [
            {
              "system" : "https://terminology.hl7.org/CodeSystem/v3-DataOperation",
              "code" : "UPDATE"
            }
          ]
        }
      }
    },
    {
<<<<<<< HEAD
      "fullUrl" : "ServiceRequest/1707514770067117000.7cdd723e-8e89-49c2-b064-b89f8852178e",
      "resource" : {
        "resourceType" : "ServiceRequest",
        "id" : "1707514770067117000.7cdd723e-8e89-49c2-b064-b89f8852178e",
=======
      "fullUrl" : "ServiceRequest/1707328721595792000.54df8cae-e66c-4ab2-a76a-0ee7ced9f12e",
      "resource" : {
        "resourceType" : "ServiceRequest",
        "id" : "1707328721595792000.54df8cae-e66c-4ab2-a76a-0ee7ced9f12e",
>>>>>>> c428a05f
        "extension" : [
          {
            "url" : "https://reportstream.cdc.gov/fhir/StructureDefinition/obr-observation-request",
            "extension" : [
              {
                "url" : "obr-11-specimen-action-code",
                "valueString" : "L"
              }
            ]
          }
        ],
        "status" : "unknown",
        "intent" : "order",
        "subject" : {
<<<<<<< HEAD
          "reference" : "Patient/1707514770062090000.cac437d3-41e6-4ce8-8783-72d1e187f1c4"
        }
      }
    },
    {
      "fullUrl" : "DiagnosticReport/1707514770225884000.65af2cce-c438-4b87-8a5a-91aa44d57dbb",
      "resource" : {
        "resourceType" : "DiagnosticReport",
        "id" : "1707514770225884000.65af2cce-c438-4b87-8a5a-91aa44d57dbb",
        "basedOn" : [
          {
            "reference" : "ServiceRequest/1707514770067117000.7cdd723e-8e89-49c2-b064-b89f8852178e"
=======
          "reference" : "Patient/1707328721590407000.97c94261-c15e-4421-83af-d77726b30195"
        }
      }
    },
    {
      "fullUrl" : "DiagnosticReport/1707328721755562000.3113e3e0-5745-406b-8d50-a00ffa7c4155",
      "resource" : {
        "resourceType" : "DiagnosticReport",
        "id" : "1707328721755562000.3113e3e0-5745-406b-8d50-a00ffa7c4155",
        "basedOn" : [
          {
            "reference" : "ServiceRequest/1707328721595792000.54df8cae-e66c-4ab2-a76a-0ee7ced9f12e"
>>>>>>> c428a05f
          }
        ],
        "status" : "unknown",
        "subject" : {
<<<<<<< HEAD
          "reference" : "Patient/1707514770062090000.cac437d3-41e6-4ce8-8783-72d1e187f1c4"
=======
          "reference" : "Patient/1707328721590407000.97c94261-c15e-4421-83af-d77726b30195"
>>>>>>> c428a05f
        }
      }
    }
  ]
}<|MERGE_RESOLUTION|>--- conflicted
+++ resolved
@@ -1,21 +1,15 @@
 {
   "resourceType" : "Bundle",
-<<<<<<< HEAD
-  "id" : "1707514769633022000.92c9b55a-ab0a-46f7-b969-0a5cf939744b",
-  "meta" : {
-    "lastUpdated" : "2024-02-09T15:39:29.649-06:00"
-=======
   "id" : "1707328721205896000.e1133f3e-4f71-44eb-9b43-eb2186b758f9",
   "meta" : {
     "lastUpdated" : "2024-02-07T12:58:41.212-05:00"
->>>>>>> c428a05f
   },
   "identifier" : {
     "system" : "https://reportstream.cdc.gov/prime-router",
     "value" : "20230816123358"
   },
   "type" : "message",
-  "timestamp" : "2023-08-16T12:33:58.000-05:00",
+  "timestamp" : "2023-08-16T13:33:58.000-04:00",
   "entry" : [
     {
       "fullUrl" : "MessageHeader/bb504ecd-c2ab-3be3-91d8-6065e2bce435",
@@ -55,27 +49,16 @@
       }
     },
     {
-<<<<<<< HEAD
-      "fullUrl" : "Provenance/1707514770043612000.e3eb7da0-f506-4f78-8ae9-58cb0a31fa38",
-      "resource" : {
-        "resourceType" : "Provenance",
-        "id" : "1707514770043612000.e3eb7da0-f506-4f78-8ae9-58cb0a31fa38",
-=======
       "fullUrl" : "Provenance/1707328721566508000.f4a769a1-cc2f-45ea-b9c3-cbdf7e03c014",
       "resource" : {
         "resourceType" : "Provenance",
         "id" : "1707328721566508000.f4a769a1-cc2f-45ea-b9c3-cbdf7e03c014",
->>>>>>> c428a05f
         "target" : [
           {
             "reference" : "MessageHeader/bb504ecd-c2ab-3be3-91d8-6065e2bce435"
           },
           {
-<<<<<<< HEAD
-            "reference" : "DiagnosticReport/1707514770225884000.65af2cce-c438-4b87-8a5a-91aa44d57dbb"
-=======
             "reference" : "DiagnosticReport/1707328721755562000.3113e3e0-5745-406b-8d50-a00ffa7c4155"
->>>>>>> c428a05f
           }
         ],
         "recorded" : "2023-08-16T12:33:58-05:00",
@@ -89,19 +72,11 @@
       }
     },
     {
-<<<<<<< HEAD
-      "fullUrl" : "Provenance/1707514770050164000.130f8f42-f9e1-4133-b16a-7e0ac9d00429",
-      "resource" : {
-        "resourceType" : "Provenance",
-        "id" : "1707514770050164000.130f8f42-f9e1-4133-b16a-7e0ac9d00429",
-        "recorded" : "2024-02-09T15:39:30Z",
-=======
       "fullUrl" : "Provenance/1707328721575072000.87d5fd80-2898-4488-a385-5ce0bef9642c",
       "resource" : {
         "resourceType" : "Provenance",
         "id" : "1707328721575072000.87d5fd80-2898-4488-a385-5ce0bef9642c",
         "recorded" : "2024-02-07T12:58:41Z",
->>>>>>> c428a05f
         "policy" : [
           "http://hl7.org/fhir/uv/v2mappings/message-oru-r01-to-bundle"
         ],
@@ -123,19 +98,6 @@
               ]
             },
             "who" : {
-<<<<<<< HEAD
-              "reference" : "Organization/1707514770049628000.02f685e4-c889-4e88-ad68-5a2c6d6f0531"
-            }
-          }
-        ]
-      }
-    },
-    {
-      "fullUrl" : "Organization/1707514770049628000.02f685e4-c889-4e88-ad68-5a2c6d6f0531",
-      "resource" : {
-        "resourceType" : "Organization",
-        "id" : "1707514770049628000.02f685e4-c889-4e88-ad68-5a2c6d6f0531",
-=======
               "reference" : "Organization/1707328721574530000.76253eb6-1637-4592-8f24-5475de2090fc"
             }
           }
@@ -147,7 +109,6 @@
       "resource" : {
         "resourceType" : "Organization",
         "id" : "1707328721574530000.76253eb6-1637-4592-8f24-5475de2090fc",
->>>>>>> c428a05f
         "identifier" : [
           {
             "value" : "CDC PRIME - Atlanta"
@@ -167,25 +128,6 @@
       }
     },
     {
-<<<<<<< HEAD
-      "fullUrl" : "Patient/1707514770062090000.cac437d3-41e6-4ce8-8783-72d1e187f1c4",
-      "resource" : {
-        "resourceType" : "Patient",
-        "id" : "1707514770062090000.cac437d3-41e6-4ce8-8783-72d1e187f1c4"
-      }
-    },
-    {
-      "fullUrl" : "Provenance/1707514770062594000.7fab51da-cf75-4b38-ab78-7a737a74e0d5",
-      "resource" : {
-        "resourceType" : "Provenance",
-        "id" : "1707514770062594000.7fab51da-cf75-4b38-ab78-7a737a74e0d5",
-        "target" : [
-          {
-            "reference" : "Patient/1707514770062090000.cac437d3-41e6-4ce8-8783-72d1e187f1c4"
-          }
-        ],
-        "recorded" : "2024-02-09T15:39:30Z",
-=======
       "fullUrl" : "Patient/1707328721590407000.97c94261-c15e-4421-83af-d77726b30195",
       "resource" : {
         "resourceType" : "Patient",
@@ -203,7 +145,6 @@
           }
         ],
         "recorded" : "2024-02-07T12:58:41Z",
->>>>>>> c428a05f
         "activity" : {
           "coding" : [
             {
@@ -215,17 +156,10 @@
       }
     },
     {
-<<<<<<< HEAD
-      "fullUrl" : "ServiceRequest/1707514770067117000.7cdd723e-8e89-49c2-b064-b89f8852178e",
-      "resource" : {
-        "resourceType" : "ServiceRequest",
-        "id" : "1707514770067117000.7cdd723e-8e89-49c2-b064-b89f8852178e",
-=======
       "fullUrl" : "ServiceRequest/1707328721595792000.54df8cae-e66c-4ab2-a76a-0ee7ced9f12e",
       "resource" : {
         "resourceType" : "ServiceRequest",
         "id" : "1707328721595792000.54df8cae-e66c-4ab2-a76a-0ee7ced9f12e",
->>>>>>> c428a05f
         "extension" : [
           {
             "url" : "https://reportstream.cdc.gov/fhir/StructureDefinition/obr-observation-request",
@@ -240,20 +174,6 @@
         "status" : "unknown",
         "intent" : "order",
         "subject" : {
-<<<<<<< HEAD
-          "reference" : "Patient/1707514770062090000.cac437d3-41e6-4ce8-8783-72d1e187f1c4"
-        }
-      }
-    },
-    {
-      "fullUrl" : "DiagnosticReport/1707514770225884000.65af2cce-c438-4b87-8a5a-91aa44d57dbb",
-      "resource" : {
-        "resourceType" : "DiagnosticReport",
-        "id" : "1707514770225884000.65af2cce-c438-4b87-8a5a-91aa44d57dbb",
-        "basedOn" : [
-          {
-            "reference" : "ServiceRequest/1707514770067117000.7cdd723e-8e89-49c2-b064-b89f8852178e"
-=======
           "reference" : "Patient/1707328721590407000.97c94261-c15e-4421-83af-d77726b30195"
         }
       }
@@ -266,16 +186,11 @@
         "basedOn" : [
           {
             "reference" : "ServiceRequest/1707328721595792000.54df8cae-e66c-4ab2-a76a-0ee7ced9f12e"
->>>>>>> c428a05f
           }
         ],
         "status" : "unknown",
         "subject" : {
-<<<<<<< HEAD
-          "reference" : "Patient/1707514770062090000.cac437d3-41e6-4ce8-8783-72d1e187f1c4"
-=======
           "reference" : "Patient/1707328721590407000.97c94261-c15e-4421-83af-d77726b30195"
->>>>>>> c428a05f
         }
       }
     }
