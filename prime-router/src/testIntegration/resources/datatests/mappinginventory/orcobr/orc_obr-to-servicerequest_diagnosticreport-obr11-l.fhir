{
  "resourceType" : "Bundle",
<<<<<<< HEAD
  "id" : "1707789664534612000.ea2759b8-8174-4434-9f8d-af213d9f33e5",
  "meta" : {
    "lastUpdated" : "2024-02-12T20:01:04.547-06:00"
=======
  "id" : "1707833885511621000.bb056212-8ed0-4e02-967a-16bdd5fbd990",
  "meta" : {
    "lastUpdated" : "2024-02-13T09:18:05.518-05:00"
>>>>>>> 9d88e4f6
  },
  "identifier" : {
    "system" : "https://reportstream.cdc.gov/prime-router",
    "value" : "20230816123358"
  },
  "type" : "message",
<<<<<<< HEAD
  "timestamp" : "2023-08-16T12:33:58.000-05:00",
  "entry" : [
    {
      "fullUrl" : "MessageHeader/bb504ecd-c2ab-3be3-91d8-6065e2bce435",
      "resource" : {
        "resourceType" : "MessageHeader",
        "id" : "bb504ecd-c2ab-3be3-91d8-6065e2bce435",
        "extension" : [
          {
            "url" : "https://reportstream.cdc.gov/fhir/StructureDefinition/encoding-characters",
            "valueString" : "^~\\&#"
          },
          {
            "url" : "https://reportstream.cdc.gov/fhir/StructureDefinition/msh-message-header",
            "extension" : [
              {
                "url" : "MSH.7",
                "valueString" : "20230816123358-0500"
              }
            ]
          }
        ],
        "eventCoding" : {
          "system" : "http://terminology.hl7.org/CodeSystem/v2-0003",
          "code" : "R01",
          "display" : "ORU^R01^ORU_R01"
        },
        "source" : {
          "_endpoint" : {
            "extension" : [
              {
                "url" : "http://hl7.org/fhir/StructureDefinition/data-absent-reason",
                "valueCode" : "unknown"
              }
            ]
          }
        }
      }
    },
    {
      "fullUrl" : "Provenance/1707789665026259000.1d95bc91-14a8-46d0-8e28-b1ee9a90defb",
      "resource" : {
        "resourceType" : "Provenance",
        "id" : "1707789665026259000.1d95bc91-14a8-46d0-8e28-b1ee9a90defb",
        "target" : [
          {
            "reference" : "MessageHeader/bb504ecd-c2ab-3be3-91d8-6065e2bce435"
          },
          {
            "reference" : "DiagnosticReport/1707789665218067000.f27da77e-ccae-485b-aa9a-0f63e6549f80"
          }
        ],
        "recorded" : "2023-08-16T12:33:58-05:00",
        "activity" : {
          "coding" : [
            {
              "display" : "ORU^R01^ORU_R01"
            }
          ]
        }
      }
    },
    {
      "fullUrl" : "Provenance/1707789665035755000.0dd7fd87-90ff-46ea-8669-d8873d659594",
      "resource" : {
        "resourceType" : "Provenance",
        "id" : "1707789665035755000.0dd7fd87-90ff-46ea-8669-d8873d659594",
        "recorded" : "2024-02-12T20:01:05Z",
        "policy" : [
          "http://hl7.org/fhir/uv/v2mappings/message-oru-r01-to-bundle"
        ],
        "activity" : {
          "coding" : [
            {
              "code" : "v2-FHIR transformation"
            }
          ]
        },
        "agent" : [
          {
            "type" : {
              "coding" : [
                {
                  "system" : "http://terminology.hl7.org/CodeSystem/provenance-participant-type",
                  "code" : "assembler"
                }
              ]
            },
            "who" : {
              "reference" : "Organization/1707789665035294000.6eefeeed-2ccf-4a82-ad83-2ae15823fa3f"
            }
          }
        ]
      }
    },
    {
      "fullUrl" : "Organization/1707789665035294000.6eefeeed-2ccf-4a82-ad83-2ae15823fa3f",
      "resource" : {
        "resourceType" : "Organization",
        "id" : "1707789665035294000.6eefeeed-2ccf-4a82-ad83-2ae15823fa3f",
        "identifier" : [
          {
            "value" : "CDC PRIME - Atlanta"
          },
          {
            "type" : {
              "coding" : [
                {
                  "system" : "http://terminology.hl7.org/CodeSystem/v2-0301"
                }
              ]
            },
            "system" : "urn:ietf:rfc:3986",
            "value" : "2.16.840.1.114222.4.1.237821"
          }
        ]
      }
    },
    {
      "fullUrl" : "Patient/1707789665048216000.1f41eb69-4dc1-48d1-b3ff-a72d3f3fa3b7",
      "resource" : {
        "resourceType" : "Patient",
        "id" : "1707789665048216000.1f41eb69-4dc1-48d1-b3ff-a72d3f3fa3b7"
      }
    },
    {
      "fullUrl" : "Provenance/1707789665048820000.28234a20-a73d-4ea2-9f71-0fba03e1cf42",
      "resource" : {
        "resourceType" : "Provenance",
        "id" : "1707789665048820000.28234a20-a73d-4ea2-9f71-0fba03e1cf42",
        "target" : [
          {
            "reference" : "Patient/1707789665048216000.1f41eb69-4dc1-48d1-b3ff-a72d3f3fa3b7"
          }
        ],
        "recorded" : "2024-02-12T20:01:05Z",
        "activity" : {
          "coding" : [
            {
              "system" : "https://terminology.hl7.org/CodeSystem/v3-DataOperation",
              "code" : "UPDATE"
            }
          ]
        }
      }
    },
    {
      "fullUrl" : "Specimen/1707789665050380000.26708ec5-e7ac-4993-a5f8-a19c26319b15",
      "resource" : {
        "resourceType" : "Specimen",
        "id" : "1707789665050380000.26708ec5-e7ac-4993-a5f8-a19c26319b15",
        "extension" : [
          {
            "url" : "https://reportstream.cdc.gov/fhir/StructureDefinition/hl7v2Segment",
            "valueString" : "OBR"
          }
        ]
      }
    },
    {
      "fullUrl" : "ServiceRequest/1707789665215131000.1e7a7e16-d7d7-4c08-ac20-8b6158f3b872",
      "resource" : {
        "resourceType" : "ServiceRequest",
        "id" : "1707789665215131000.1e7a7e16-d7d7-4c08-ac20-8b6158f3b872",
        "extension" : [
          {
            "url" : "https://reportstream.cdc.gov/fhir/StructureDefinition/obr-observation-request",
            "extension" : [
              {
                "url" : "obr-11-specimen-action-code",
                "valueString" : "L"
              }
            ]
          }
        ],
        "status" : "unknown",
        "intent" : "order",
        "subject" : {
          "reference" : "Patient/1707789665048216000.1f41eb69-4dc1-48d1-b3ff-a72d3f3fa3b7"
        }
      }
    },
    {
      "fullUrl" : "DiagnosticReport/1707789665218067000.f27da77e-ccae-485b-aa9a-0f63e6549f80",
      "resource" : {
        "resourceType" : "DiagnosticReport",
        "id" : "1707789665218067000.f27da77e-ccae-485b-aa9a-0f63e6549f80",
        "basedOn" : [
          {
            "reference" : "ServiceRequest/1707789665215131000.1e7a7e16-d7d7-4c08-ac20-8b6158f3b872"
          }
        ],
        "status" : "unknown",
        "subject" : {
          "reference" : "Patient/1707789665048216000.1f41eb69-4dc1-48d1-b3ff-a72d3f3fa3b7"
        },
        "specimen" : [
          {
            "reference" : "Specimen/1707789665050380000.26708ec5-e7ac-4993-a5f8-a19c26319b15"
          }
        ]
      }
    }
  ]
=======
  "timestamp" : "2023-08-16T13:33:58.000-04:00",
  "entry" : [ {
    "fullUrl" : "MessageHeader/bb504ecd-c2ab-3be3-91d8-6065e2bce435",
    "resource" : {
      "resourceType" : "MessageHeader",
      "id" : "bb504ecd-c2ab-3be3-91d8-6065e2bce435",
      "extension" : [ {
        "url" : "https://reportstream.cdc.gov/fhir/StructureDefinition/encoding-characters",
        "valueString" : "^~\\&#"
      }, {
        "url" : "https://reportstream.cdc.gov/fhir/StructureDefinition/msh-message-header",
        "extension" : [ {
          "url" : "MSH.7",
          "valueString" : "20230816123358-0500"
        } ]
      } ],
      "eventCoding" : {
        "system" : "http://terminology.hl7.org/CodeSystem/v2-0003",
        "code" : "R01",
        "display" : "ORU^R01^ORU_R01"
      },
      "source" : {
        "_endpoint" : {
          "extension" : [ {
            "url" : "http://hl7.org/fhir/StructureDefinition/data-absent-reason",
            "valueCode" : "unknown"
          } ]
        }
      }
    }
  }, {
    "fullUrl" : "Provenance/1707833885904656000.ae669077-bd03-4821-9f86-9d168471a73b",
    "resource" : {
      "resourceType" : "Provenance",
      "id" : "1707833885904656000.ae669077-bd03-4821-9f86-9d168471a73b",
      "target" : [ {
        "reference" : "MessageHeader/bb504ecd-c2ab-3be3-91d8-6065e2bce435"
      }, {
        "reference" : "DiagnosticReport/1707833886091773000.27a5e68b-b1fe-4091-a847-8e22ca93285f"
      } ],
      "recorded" : "2023-08-16T12:33:58-05:00",
      "activity" : {
        "coding" : [ {
          "display" : "ORU^R01^ORU_R01"
        } ]
      }
    }
  }, {
    "fullUrl" : "Provenance/1707833885912043000.f76d6060-3638-45cd-bd97-96b750f20b2b",
    "resource" : {
      "resourceType" : "Provenance",
      "id" : "1707833885912043000.f76d6060-3638-45cd-bd97-96b750f20b2b",
      "recorded" : "2024-02-13T09:18:05Z",
      "policy" : [ "http://hl7.org/fhir/uv/v2mappings/message-oru-r01-to-bundle" ],
      "activity" : {
        "coding" : [ {
          "code" : "v2-FHIR transformation"
        } ]
      },
      "agent" : [ {
        "type" : {
          "coding" : [ {
            "system" : "http://terminology.hl7.org/CodeSystem/provenance-participant-type",
            "code" : "assembler"
          } ]
        },
        "who" : {
          "reference" : "Organization/1707833885911592000.8286adce-8f04-4b2c-910b-9b5e902b8ca8"
        }
      } ]
    }
  }, {
    "fullUrl" : "Organization/1707833885911592000.8286adce-8f04-4b2c-910b-9b5e902b8ca8",
    "resource" : {
      "resourceType" : "Organization",
      "id" : "1707833885911592000.8286adce-8f04-4b2c-910b-9b5e902b8ca8",
      "identifier" : [ {
        "value" : "CDC PRIME - Atlanta"
      }, {
        "type" : {
          "coding" : [ {
            "system" : "http://terminology.hl7.org/CodeSystem/v2-0301"
          } ]
        },
        "system" : "urn:ietf:rfc:3986",
        "value" : "2.16.840.1.114222.4.1.237821"
      } ]
    }
  }, {
    "fullUrl" : "Patient/1707833885927316000.d3174bd7-bfd6-45e5-bedf-8c9faf64ebc4",
    "resource" : {
      "resourceType" : "Patient",
      "id" : "1707833885927316000.d3174bd7-bfd6-45e5-bedf-8c9faf64ebc4"
    }
  }, {
    "fullUrl" : "Provenance/1707833885928010000.1bb7b0ea-c4a7-46e3-aeff-47b006849f1a",
    "resource" : {
      "resourceType" : "Provenance",
      "id" : "1707833885928010000.1bb7b0ea-c4a7-46e3-aeff-47b006849f1a",
      "target" : [ {
        "reference" : "Patient/1707833885927316000.d3174bd7-bfd6-45e5-bedf-8c9faf64ebc4"
      } ],
      "recorded" : "2024-02-13T09:18:05Z",
      "activity" : {
        "coding" : [ {
          "system" : "https://terminology.hl7.org/CodeSystem/v3-DataOperation",
          "code" : "UPDATE"
        } ]
      }
    }
  }, {
    "fullUrl" : "Specimen/1707833885929547000.d9af692b-1b55-4c87-b8aa-e73154cab439",
    "resource" : {
      "resourceType" : "Specimen",
      "id" : "1707833885929547000.d9af692b-1b55-4c87-b8aa-e73154cab439",
      "extension" : [ {
        "url" : "https://reportstream.cdc.gov/fhir/StructureDefinition/hl7v2Segment",
        "valueString" : "OBR"
      } ]
    }
  }, {
    "fullUrl" : "ServiceRequest/1707833886087802000.4b3b6cdb-0a3a-4816-b411-c82b6960e03a",
    "resource" : {
      "resourceType" : "ServiceRequest",
      "id" : "1707833886087802000.4b3b6cdb-0a3a-4816-b411-c82b6960e03a",
      "extension" : [ {
        "url" : "https://reportstream.cdc.gov/fhir/StructureDefinition/obr-observation-request",
        "extension" : [ {
          "url" : "OBR.11",
          "valueString" : "L"
        } ]
      } ],
      "status" : "unknown",
      "intent" : "order",
      "subject" : {
        "reference" : "Patient/1707833885927316000.d3174bd7-bfd6-45e5-bedf-8c9faf64ebc4"
      }
    }
  }, {
    "fullUrl" : "DiagnosticReport/1707833886091773000.27a5e68b-b1fe-4091-a847-8e22ca93285f",
    "resource" : {
      "resourceType" : "DiagnosticReport",
      "id" : "1707833886091773000.27a5e68b-b1fe-4091-a847-8e22ca93285f",
      "basedOn" : [ {
        "reference" : "ServiceRequest/1707833886087802000.4b3b6cdb-0a3a-4816-b411-c82b6960e03a"
      } ],
      "status" : "unknown",
      "subject" : {
        "reference" : "Patient/1707833885927316000.d3174bd7-bfd6-45e5-bedf-8c9faf64ebc4"
      },
      "specimen" : [ {
        "reference" : "Specimen/1707833885929547000.d9af692b-1b55-4c87-b8aa-e73154cab439"
      } ]
    }
  } ]
>>>>>>> 9d88e4f6
}<|MERGE_RESOLUTION|>--- conflicted
+++ resolved
@@ -1,226 +1,14 @@
 {
   "resourceType" : "Bundle",
-<<<<<<< HEAD
-  "id" : "1707789664534612000.ea2759b8-8174-4434-9f8d-af213d9f33e5",
-  "meta" : {
-    "lastUpdated" : "2024-02-12T20:01:04.547-06:00"
-=======
   "id" : "1707833885511621000.bb056212-8ed0-4e02-967a-16bdd5fbd990",
   "meta" : {
     "lastUpdated" : "2024-02-13T09:18:05.518-05:00"
->>>>>>> 9d88e4f6
   },
   "identifier" : {
     "system" : "https://reportstream.cdc.gov/prime-router",
     "value" : "20230816123358"
   },
   "type" : "message",
-<<<<<<< HEAD
-  "timestamp" : "2023-08-16T12:33:58.000-05:00",
-  "entry" : [
-    {
-      "fullUrl" : "MessageHeader/bb504ecd-c2ab-3be3-91d8-6065e2bce435",
-      "resource" : {
-        "resourceType" : "MessageHeader",
-        "id" : "bb504ecd-c2ab-3be3-91d8-6065e2bce435",
-        "extension" : [
-          {
-            "url" : "https://reportstream.cdc.gov/fhir/StructureDefinition/encoding-characters",
-            "valueString" : "^~\\&#"
-          },
-          {
-            "url" : "https://reportstream.cdc.gov/fhir/StructureDefinition/msh-message-header",
-            "extension" : [
-              {
-                "url" : "MSH.7",
-                "valueString" : "20230816123358-0500"
-              }
-            ]
-          }
-        ],
-        "eventCoding" : {
-          "system" : "http://terminology.hl7.org/CodeSystem/v2-0003",
-          "code" : "R01",
-          "display" : "ORU^R01^ORU_R01"
-        },
-        "source" : {
-          "_endpoint" : {
-            "extension" : [
-              {
-                "url" : "http://hl7.org/fhir/StructureDefinition/data-absent-reason",
-                "valueCode" : "unknown"
-              }
-            ]
-          }
-        }
-      }
-    },
-    {
-      "fullUrl" : "Provenance/1707789665026259000.1d95bc91-14a8-46d0-8e28-b1ee9a90defb",
-      "resource" : {
-        "resourceType" : "Provenance",
-        "id" : "1707789665026259000.1d95bc91-14a8-46d0-8e28-b1ee9a90defb",
-        "target" : [
-          {
-            "reference" : "MessageHeader/bb504ecd-c2ab-3be3-91d8-6065e2bce435"
-          },
-          {
-            "reference" : "DiagnosticReport/1707789665218067000.f27da77e-ccae-485b-aa9a-0f63e6549f80"
-          }
-        ],
-        "recorded" : "2023-08-16T12:33:58-05:00",
-        "activity" : {
-          "coding" : [
-            {
-              "display" : "ORU^R01^ORU_R01"
-            }
-          ]
-        }
-      }
-    },
-    {
-      "fullUrl" : "Provenance/1707789665035755000.0dd7fd87-90ff-46ea-8669-d8873d659594",
-      "resource" : {
-        "resourceType" : "Provenance",
-        "id" : "1707789665035755000.0dd7fd87-90ff-46ea-8669-d8873d659594",
-        "recorded" : "2024-02-12T20:01:05Z",
-        "policy" : [
-          "http://hl7.org/fhir/uv/v2mappings/message-oru-r01-to-bundle"
-        ],
-        "activity" : {
-          "coding" : [
-            {
-              "code" : "v2-FHIR transformation"
-            }
-          ]
-        },
-        "agent" : [
-          {
-            "type" : {
-              "coding" : [
-                {
-                  "system" : "http://terminology.hl7.org/CodeSystem/provenance-participant-type",
-                  "code" : "assembler"
-                }
-              ]
-            },
-            "who" : {
-              "reference" : "Organization/1707789665035294000.6eefeeed-2ccf-4a82-ad83-2ae15823fa3f"
-            }
-          }
-        ]
-      }
-    },
-    {
-      "fullUrl" : "Organization/1707789665035294000.6eefeeed-2ccf-4a82-ad83-2ae15823fa3f",
-      "resource" : {
-        "resourceType" : "Organization",
-        "id" : "1707789665035294000.6eefeeed-2ccf-4a82-ad83-2ae15823fa3f",
-        "identifier" : [
-          {
-            "value" : "CDC PRIME - Atlanta"
-          },
-          {
-            "type" : {
-              "coding" : [
-                {
-                  "system" : "http://terminology.hl7.org/CodeSystem/v2-0301"
-                }
-              ]
-            },
-            "system" : "urn:ietf:rfc:3986",
-            "value" : "2.16.840.1.114222.4.1.237821"
-          }
-        ]
-      }
-    },
-    {
-      "fullUrl" : "Patient/1707789665048216000.1f41eb69-4dc1-48d1-b3ff-a72d3f3fa3b7",
-      "resource" : {
-        "resourceType" : "Patient",
-        "id" : "1707789665048216000.1f41eb69-4dc1-48d1-b3ff-a72d3f3fa3b7"
-      }
-    },
-    {
-      "fullUrl" : "Provenance/1707789665048820000.28234a20-a73d-4ea2-9f71-0fba03e1cf42",
-      "resource" : {
-        "resourceType" : "Provenance",
-        "id" : "1707789665048820000.28234a20-a73d-4ea2-9f71-0fba03e1cf42",
-        "target" : [
-          {
-            "reference" : "Patient/1707789665048216000.1f41eb69-4dc1-48d1-b3ff-a72d3f3fa3b7"
-          }
-        ],
-        "recorded" : "2024-02-12T20:01:05Z",
-        "activity" : {
-          "coding" : [
-            {
-              "system" : "https://terminology.hl7.org/CodeSystem/v3-DataOperation",
-              "code" : "UPDATE"
-            }
-          ]
-        }
-      }
-    },
-    {
-      "fullUrl" : "Specimen/1707789665050380000.26708ec5-e7ac-4993-a5f8-a19c26319b15",
-      "resource" : {
-        "resourceType" : "Specimen",
-        "id" : "1707789665050380000.26708ec5-e7ac-4993-a5f8-a19c26319b15",
-        "extension" : [
-          {
-            "url" : "https://reportstream.cdc.gov/fhir/StructureDefinition/hl7v2Segment",
-            "valueString" : "OBR"
-          }
-        ]
-      }
-    },
-    {
-      "fullUrl" : "ServiceRequest/1707789665215131000.1e7a7e16-d7d7-4c08-ac20-8b6158f3b872",
-      "resource" : {
-        "resourceType" : "ServiceRequest",
-        "id" : "1707789665215131000.1e7a7e16-d7d7-4c08-ac20-8b6158f3b872",
-        "extension" : [
-          {
-            "url" : "https://reportstream.cdc.gov/fhir/StructureDefinition/obr-observation-request",
-            "extension" : [
-              {
-                "url" : "obr-11-specimen-action-code",
-                "valueString" : "L"
-              }
-            ]
-          }
-        ],
-        "status" : "unknown",
-        "intent" : "order",
-        "subject" : {
-          "reference" : "Patient/1707789665048216000.1f41eb69-4dc1-48d1-b3ff-a72d3f3fa3b7"
-        }
-      }
-    },
-    {
-      "fullUrl" : "DiagnosticReport/1707789665218067000.f27da77e-ccae-485b-aa9a-0f63e6549f80",
-      "resource" : {
-        "resourceType" : "DiagnosticReport",
-        "id" : "1707789665218067000.f27da77e-ccae-485b-aa9a-0f63e6549f80",
-        "basedOn" : [
-          {
-            "reference" : "ServiceRequest/1707789665215131000.1e7a7e16-d7d7-4c08-ac20-8b6158f3b872"
-          }
-        ],
-        "status" : "unknown",
-        "subject" : {
-          "reference" : "Patient/1707789665048216000.1f41eb69-4dc1-48d1-b3ff-a72d3f3fa3b7"
-        },
-        "specimen" : [
-          {
-            "reference" : "Specimen/1707789665050380000.26708ec5-e7ac-4993-a5f8-a19c26319b15"
-          }
-        ]
-      }
-    }
-  ]
-=======
   "timestamp" : "2023-08-16T13:33:58.000-04:00",
   "entry" : [ {
     "fullUrl" : "MessageHeader/bb504ecd-c2ab-3be3-91d8-6065e2bce435",
@@ -376,5 +164,4 @@
       } ]
     }
   } ]
->>>>>>> 9d88e4f6
 }