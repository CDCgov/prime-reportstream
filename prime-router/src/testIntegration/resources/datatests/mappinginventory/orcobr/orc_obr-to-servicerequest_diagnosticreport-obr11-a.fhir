{
  "resourceType" : "Bundle",
<<<<<<< HEAD
  "id" : "1707523056056903000.2ae54350-f90a-42b2-a727-e5059e1f5aab",
  "meta" : {
    "lastUpdated" : "2024-02-09T17:57:36.115-06:00"
=======
  "id" : "1707766133389134000.ad4d8ab4-8694-458e-85d5-95f7bb0c4012",
  "meta" : {
    "lastUpdated" : "2024-02-12T13:28:53.400-06:00"
>>>>>>> cddac704
  },
  "identifier" : {
    "system" : "https://reportstream.cdc.gov/prime-router",
    "value" : "20230816123358"
  },
  "type" : "message",
  "timestamp" : "2023-08-16T12:33:58.000-05:00",
<<<<<<< HEAD
  "entry" : [
    {
      "fullUrl" : "MessageHeader/bb504ecd-c2ab-3be3-91d8-6065e2bce435",
      "resource" : {
        "resourceType" : "MessageHeader",
        "id" : "bb504ecd-c2ab-3be3-91d8-6065e2bce435",
        "extension" : [
          {
            "url" : "https://reportstream.cdc.gov/fhir/StructureDefinition/encoding-characters",
            "valueString" : "^~\\&#"
          },
          {
            "url" : "https://reportstream.cdc.gov/fhir/StructureDefinition/msh-message-header",
            "extension" : [
              {
                "url" : "MSH.7",
                "valueString" : "20230816123358-0500"
              }
            ]
          }
        ],
        "eventCoding" : {
          "system" : "http://terminology.hl7.org/CodeSystem/v2-0003",
          "code" : "R01",
          "display" : "ORU^R01^ORU_R01"
        },
        "source" : {
          "_endpoint" : {
            "extension" : [
              {
                "url" : "http://hl7.org/fhir/StructureDefinition/data-absent-reason",
                "valueCode" : "unknown"
              }
            ]
          }
        }
      }
    },
    {
      "fullUrl" : "Provenance/1707523057874674000.48a2fa02-cfc1-4790-9811-04ac80b1d06a",
      "resource" : {
        "resourceType" : "Provenance",
        "id" : "1707523057874674000.48a2fa02-cfc1-4790-9811-04ac80b1d06a",
        "target" : [
          {
            "reference" : "MessageHeader/bb504ecd-c2ab-3be3-91d8-6065e2bce435"
          },
          {
            "reference" : "DiagnosticReport/1707523058458925000.61daa660-8ef2-4aab-a33e-66e1072aefea"
          }
        ],
        "recorded" : "2023-08-16T12:33:58-05:00",
        "activity" : {
          "coding" : [
            {
              "display" : "ORU^R01^ORU_R01"
            }
          ]
        }
      }
    },
    {
      "fullUrl" : "Provenance/1707523057881960000.9b8dc068-ffe8-4995-8ec4-1b915c35e34a",
      "resource" : {
        "resourceType" : "Provenance",
        "id" : "1707523057881960000.9b8dc068-ffe8-4995-8ec4-1b915c35e34a",
        "recorded" : "2024-02-09T17:57:37Z",
        "policy" : [
          "http://hl7.org/fhir/uv/v2mappings/message-oru-r01-to-bundle"
        ],
        "activity" : {
          "coding" : [
            {
              "code" : "v2-FHIR transformation"
            }
          ]
        },
        "agent" : [
          {
            "type" : {
              "coding" : [
                {
                  "system" : "http://terminology.hl7.org/CodeSystem/provenance-participant-type",
                  "code" : "assembler"
                }
              ]
            },
            "who" : {
              "reference" : "Organization/1707523057881507000.15d74617-a86b-4705-bbf2-90e8c4f10121"
            }
          }
        ]
      }
    },
    {
      "fullUrl" : "Organization/1707523057881507000.15d74617-a86b-4705-bbf2-90e8c4f10121",
      "resource" : {
        "resourceType" : "Organization",
        "id" : "1707523057881507000.15d74617-a86b-4705-bbf2-90e8c4f10121",
        "identifier" : [
          {
            "value" : "CDC PRIME - Atlanta"
          },
          {
            "type" : {
              "coding" : [
                {
                  "system" : "http://terminology.hl7.org/CodeSystem/v2-0301"
                }
              ]
            },
            "system" : "urn:ietf:rfc:3986",
            "value" : "2.16.840.1.114222.4.1.237821"
          }
        ]
      }
    },
    {
      "fullUrl" : "Patient/1707523058001337000.68c9a807-878f-4dc2-bcd9-86891cd8d043",
      "resource" : {
        "resourceType" : "Patient",
        "id" : "1707523058001337000.68c9a807-878f-4dc2-bcd9-86891cd8d043"
      }
    },
    {
      "fullUrl" : "Provenance/1707523058011747000.c7f3be79-1b43-40c7-a920-a943e4f5a05a",
      "resource" : {
        "resourceType" : "Provenance",
        "id" : "1707523058011747000.c7f3be79-1b43-40c7-a920-a943e4f5a05a",
        "target" : [
          {
            "reference" : "Patient/1707523058001337000.68c9a807-878f-4dc2-bcd9-86891cd8d043"
          }
        ],
        "recorded" : "2024-02-09T17:57:38Z",
        "activity" : {
          "coding" : [
            {
              "system" : "https://terminology.hl7.org/CodeSystem/v3-DataOperation",
              "code" : "UPDATE"
            }
          ]
        }
      }
    },
    {
      "fullUrl" : "ServiceRequest/1707523058019027000.f2425cb9-cf2e-4f78-91ae-34ee1b177f4d",
      "resource" : {
        "resourceType" : "ServiceRequest",
        "id" : "1707523058019027000.f2425cb9-cf2e-4f78-91ae-34ee1b177f4d",
        "extension" : [
          {
            "url" : "https://reportstream.cdc.gov/fhir/StructureDefinition/obr-observation-request",
            "extension" : [
              {
                "url" : "obr-11-specimen-action-code",
                "valueString" : "A"
              }
            ]
          }
        ],
        "status" : "unknown",
        "intent" : "order",
        "subject" : {
          "reference" : "Patient/1707523058001337000.68c9a807-878f-4dc2-bcd9-86891cd8d043"
=======
  "entry" : [ {
    "fullUrl" : "MessageHeader/bb504ecd-c2ab-3be3-91d8-6065e2bce435",
    "resource" : {
      "resourceType" : "MessageHeader",
      "id" : "bb504ecd-c2ab-3be3-91d8-6065e2bce435",
      "extension" : [ {
        "url" : "https://reportstream.cdc.gov/fhir/StructureDefinition/encoding-characters",
        "valueString" : "^~\\&#"
      }, {
        "url" : "https://reportstream.cdc.gov/fhir/StructureDefinition/msh-message-header",
        "extension" : [ {
          "url" : "MSH.7",
          "valueString" : "20230816123358-0500"
        } ]
      } ],
      "eventCoding" : {
        "system" : "http://terminology.hl7.org/CodeSystem/v2-0003",
        "code" : "R01",
        "display" : "ORU^R01^ORU_R01"
      },
      "source" : {
        "_endpoint" : {
          "extension" : [ {
            "url" : "http://hl7.org/fhir/StructureDefinition/data-absent-reason",
            "valueCode" : "unknown"
          } ]
        }
      }
    }
  }, {
    "fullUrl" : "Provenance/1707766134034344000.da4d085c-b26c-4a74-8e31-8b6fa8d9d669",
    "resource" : {
      "resourceType" : "Provenance",
      "id" : "1707766134034344000.da4d085c-b26c-4a74-8e31-8b6fa8d9d669",
      "target" : [ {
        "reference" : "MessageHeader/bb504ecd-c2ab-3be3-91d8-6065e2bce435"
      }, {
        "reference" : "DiagnosticReport/1707766134388676000.10cb7342-0576-490e-a825-5b4eda293419"
      } ],
      "recorded" : "2023-08-16T12:33:58-05:00",
      "activity" : {
        "coding" : [ {
          "display" : "ORU^R01^ORU_R01"
        } ]
      }
    }
  }, {
    "fullUrl" : "Provenance/1707766134054056000.2d7337c8-84bf-4cce-aa8a-1792406a2431",
    "resource" : {
      "resourceType" : "Provenance",
      "id" : "1707766134054056000.2d7337c8-84bf-4cce-aa8a-1792406a2431",
      "recorded" : "2024-02-12T13:28:54Z",
      "policy" : [ "http://hl7.org/fhir/uv/v2mappings/message-oru-r01-to-bundle" ],
      "activity" : {
        "coding" : [ {
          "code" : "v2-FHIR transformation"
        } ]
      },
      "agent" : [ {
        "type" : {
          "coding" : [ {
            "system" : "http://terminology.hl7.org/CodeSystem/provenance-participant-type",
            "code" : "assembler"
          } ]
        },
        "who" : {
          "reference" : "Organization/1707766134052195000.f7489bf1-927c-46b2-97fd-3065908ebb2a"
>>>>>>> cddac704
        }
      } ]
    }
  }, {
    "fullUrl" : "Organization/1707766134052195000.f7489bf1-927c-46b2-97fd-3065908ebb2a",
    "resource" : {
      "resourceType" : "Organization",
      "id" : "1707766134052195000.f7489bf1-927c-46b2-97fd-3065908ebb2a",
      "identifier" : [ {
        "value" : "CDC PRIME - Atlanta"
      }, {
        "type" : {
          "coding" : [ {
            "system" : "http://terminology.hl7.org/CodeSystem/v2-0301"
          } ]
        },
        "system" : "urn:ietf:rfc:3986",
        "value" : "2.16.840.1.114222.4.1.237821"
      } ]
    }
  }, {
    "fullUrl" : "Patient/1707766134084109000.1189fa7f-9606-42a6-bef4-19c4e48b4292",
    "resource" : {
      "resourceType" : "Patient",
      "id" : "1707766134084109000.1189fa7f-9606-42a6-bef4-19c4e48b4292"
    }
  }, {
    "fullUrl" : "Provenance/1707766134085301000.5fc5becd-064e-4870-8554-4da0ae5d7c59",
    "resource" : {
      "resourceType" : "Provenance",
      "id" : "1707766134085301000.5fc5becd-064e-4870-8554-4da0ae5d7c59",
      "target" : [ {
        "reference" : "Patient/1707766134084109000.1189fa7f-9606-42a6-bef4-19c4e48b4292"
      } ],
      "recorded" : "2024-02-12T13:28:54Z",
      "activity" : {
        "coding" : [ {
          "system" : "https://terminology.hl7.org/CodeSystem/v3-DataOperation",
          "code" : "UPDATE"
        } ]
      }
<<<<<<< HEAD
    },
    {
      "fullUrl" : "DiagnosticReport/1707523058458925000.61daa660-8ef2-4aab-a33e-66e1072aefea",
      "resource" : {
        "resourceType" : "DiagnosticReport",
        "id" : "1707523058458925000.61daa660-8ef2-4aab-a33e-66e1072aefea",
        "basedOn" : [
          {
            "reference" : "ServiceRequest/1707523058019027000.f2425cb9-cf2e-4f78-91ae-34ee1b177f4d"
          }
        ],
        "status" : "unknown",
        "subject" : {
          "reference" : "Patient/1707523058001337000.68c9a807-878f-4dc2-bcd9-86891cd8d043"
        }
=======
    }
  }, {
    "fullUrl" : "Specimen/1707766134088784000.661a7b93-6783-4a16-8f76-8239969f52ef",
    "resource" : {
      "resourceType" : "Specimen",
      "id" : "1707766134088784000.661a7b93-6783-4a16-8f76-8239969f52ef",
      "extension" : [ {
        "url" : "https://reportstream.cdc.gov/fhir/StructureDefinition/hl7v2Segment",
        "valueString" : "OBR"
      } ]
    }
  }, {
    "fullUrl" : "ServiceRequest/1707766134382314000.02ac410c-69fb-4b0e-a443-2ae35b741747",
    "resource" : {
      "resourceType" : "ServiceRequest",
      "id" : "1707766134382314000.02ac410c-69fb-4b0e-a443-2ae35b741747",
      "extension" : [ {
        "url" : "https://reportstream.cdc.gov/fhir/StructureDefinition/obr-observation-request",
        "extension" : [ {
          "url" : "obr-11-specimen-action-code",
          "valueString" : "A"
        } ]
      } ],
      "status" : "unknown",
      "intent" : "order",
      "subject" : {
        "reference" : "Patient/1707766134084109000.1189fa7f-9606-42a6-bef4-19c4e48b4292"
>>>>>>> cddac704
      }
    }
  }, {
    "fullUrl" : "DiagnosticReport/1707766134388676000.10cb7342-0576-490e-a825-5b4eda293419",
    "resource" : {
      "resourceType" : "DiagnosticReport",
      "id" : "1707766134388676000.10cb7342-0576-490e-a825-5b4eda293419",
      "basedOn" : [ {
        "reference" : "ServiceRequest/1707766134382314000.02ac410c-69fb-4b0e-a443-2ae35b741747"
      } ],
      "status" : "unknown",
      "subject" : {
        "reference" : "Patient/1707766134084109000.1189fa7f-9606-42a6-bef4-19c4e48b4292"
      },
      "specimen" : [ {
        "reference" : "Specimen/1707766134088784000.661a7b93-6783-4a16-8f76-8239969f52ef"
      } ]
    }
  } ]
}<|MERGE_RESOLUTION|>--- conflicted
+++ resolved
@@ -1,14 +1,8 @@
 {
   "resourceType" : "Bundle",
-<<<<<<< HEAD
-  "id" : "1707523056056903000.2ae54350-f90a-42b2-a727-e5059e1f5aab",
-  "meta" : {
-    "lastUpdated" : "2024-02-09T17:57:36.115-06:00"
-=======
   "id" : "1707766133389134000.ad4d8ab4-8694-458e-85d5-95f7bb0c4012",
   "meta" : {
     "lastUpdated" : "2024-02-12T13:28:53.400-06:00"
->>>>>>> cddac704
   },
   "identifier" : {
     "system" : "https://reportstream.cdc.gov/prime-router",
@@ -16,173 +10,6 @@
   },
   "type" : "message",
   "timestamp" : "2023-08-16T12:33:58.000-05:00",
-<<<<<<< HEAD
-  "entry" : [
-    {
-      "fullUrl" : "MessageHeader/bb504ecd-c2ab-3be3-91d8-6065e2bce435",
-      "resource" : {
-        "resourceType" : "MessageHeader",
-        "id" : "bb504ecd-c2ab-3be3-91d8-6065e2bce435",
-        "extension" : [
-          {
-            "url" : "https://reportstream.cdc.gov/fhir/StructureDefinition/encoding-characters",
-            "valueString" : "^~\\&#"
-          },
-          {
-            "url" : "https://reportstream.cdc.gov/fhir/StructureDefinition/msh-message-header",
-            "extension" : [
-              {
-                "url" : "MSH.7",
-                "valueString" : "20230816123358-0500"
-              }
-            ]
-          }
-        ],
-        "eventCoding" : {
-          "system" : "http://terminology.hl7.org/CodeSystem/v2-0003",
-          "code" : "R01",
-          "display" : "ORU^R01^ORU_R01"
-        },
-        "source" : {
-          "_endpoint" : {
-            "extension" : [
-              {
-                "url" : "http://hl7.org/fhir/StructureDefinition/data-absent-reason",
-                "valueCode" : "unknown"
-              }
-            ]
-          }
-        }
-      }
-    },
-    {
-      "fullUrl" : "Provenance/1707523057874674000.48a2fa02-cfc1-4790-9811-04ac80b1d06a",
-      "resource" : {
-        "resourceType" : "Provenance",
-        "id" : "1707523057874674000.48a2fa02-cfc1-4790-9811-04ac80b1d06a",
-        "target" : [
-          {
-            "reference" : "MessageHeader/bb504ecd-c2ab-3be3-91d8-6065e2bce435"
-          },
-          {
-            "reference" : "DiagnosticReport/1707523058458925000.61daa660-8ef2-4aab-a33e-66e1072aefea"
-          }
-        ],
-        "recorded" : "2023-08-16T12:33:58-05:00",
-        "activity" : {
-          "coding" : [
-            {
-              "display" : "ORU^R01^ORU_R01"
-            }
-          ]
-        }
-      }
-    },
-    {
-      "fullUrl" : "Provenance/1707523057881960000.9b8dc068-ffe8-4995-8ec4-1b915c35e34a",
-      "resource" : {
-        "resourceType" : "Provenance",
-        "id" : "1707523057881960000.9b8dc068-ffe8-4995-8ec4-1b915c35e34a",
-        "recorded" : "2024-02-09T17:57:37Z",
-        "policy" : [
-          "http://hl7.org/fhir/uv/v2mappings/message-oru-r01-to-bundle"
-        ],
-        "activity" : {
-          "coding" : [
-            {
-              "code" : "v2-FHIR transformation"
-            }
-          ]
-        },
-        "agent" : [
-          {
-            "type" : {
-              "coding" : [
-                {
-                  "system" : "http://terminology.hl7.org/CodeSystem/provenance-participant-type",
-                  "code" : "assembler"
-                }
-              ]
-            },
-            "who" : {
-              "reference" : "Organization/1707523057881507000.15d74617-a86b-4705-bbf2-90e8c4f10121"
-            }
-          }
-        ]
-      }
-    },
-    {
-      "fullUrl" : "Organization/1707523057881507000.15d74617-a86b-4705-bbf2-90e8c4f10121",
-      "resource" : {
-        "resourceType" : "Organization",
-        "id" : "1707523057881507000.15d74617-a86b-4705-bbf2-90e8c4f10121",
-        "identifier" : [
-          {
-            "value" : "CDC PRIME - Atlanta"
-          },
-          {
-            "type" : {
-              "coding" : [
-                {
-                  "system" : "http://terminology.hl7.org/CodeSystem/v2-0301"
-                }
-              ]
-            },
-            "system" : "urn:ietf:rfc:3986",
-            "value" : "2.16.840.1.114222.4.1.237821"
-          }
-        ]
-      }
-    },
-    {
-      "fullUrl" : "Patient/1707523058001337000.68c9a807-878f-4dc2-bcd9-86891cd8d043",
-      "resource" : {
-        "resourceType" : "Patient",
-        "id" : "1707523058001337000.68c9a807-878f-4dc2-bcd9-86891cd8d043"
-      }
-    },
-    {
-      "fullUrl" : "Provenance/1707523058011747000.c7f3be79-1b43-40c7-a920-a943e4f5a05a",
-      "resource" : {
-        "resourceType" : "Provenance",
-        "id" : "1707523058011747000.c7f3be79-1b43-40c7-a920-a943e4f5a05a",
-        "target" : [
-          {
-            "reference" : "Patient/1707523058001337000.68c9a807-878f-4dc2-bcd9-86891cd8d043"
-          }
-        ],
-        "recorded" : "2024-02-09T17:57:38Z",
-        "activity" : {
-          "coding" : [
-            {
-              "system" : "https://terminology.hl7.org/CodeSystem/v3-DataOperation",
-              "code" : "UPDATE"
-            }
-          ]
-        }
-      }
-    },
-    {
-      "fullUrl" : "ServiceRequest/1707523058019027000.f2425cb9-cf2e-4f78-91ae-34ee1b177f4d",
-      "resource" : {
-        "resourceType" : "ServiceRequest",
-        "id" : "1707523058019027000.f2425cb9-cf2e-4f78-91ae-34ee1b177f4d",
-        "extension" : [
-          {
-            "url" : "https://reportstream.cdc.gov/fhir/StructureDefinition/obr-observation-request",
-            "extension" : [
-              {
-                "url" : "obr-11-specimen-action-code",
-                "valueString" : "A"
-              }
-            ]
-          }
-        ],
-        "status" : "unknown",
-        "intent" : "order",
-        "subject" : {
-          "reference" : "Patient/1707523058001337000.68c9a807-878f-4dc2-bcd9-86891cd8d043"
-=======
   "entry" : [ {
     "fullUrl" : "MessageHeader/bb504ecd-c2ab-3be3-91d8-6065e2bce435",
     "resource" : {
@@ -250,7 +77,6 @@
         },
         "who" : {
           "reference" : "Organization/1707766134052195000.f7489bf1-927c-46b2-97fd-3065908ebb2a"
->>>>>>> cddac704
         }
       } ]
     }
@@ -292,23 +118,6 @@
           "code" : "UPDATE"
         } ]
       }
-<<<<<<< HEAD
-    },
-    {
-      "fullUrl" : "DiagnosticReport/1707523058458925000.61daa660-8ef2-4aab-a33e-66e1072aefea",
-      "resource" : {
-        "resourceType" : "DiagnosticReport",
-        "id" : "1707523058458925000.61daa660-8ef2-4aab-a33e-66e1072aefea",
-        "basedOn" : [
-          {
-            "reference" : "ServiceRequest/1707523058019027000.f2425cb9-cf2e-4f78-91ae-34ee1b177f4d"
-          }
-        ],
-        "status" : "unknown",
-        "subject" : {
-          "reference" : "Patient/1707523058001337000.68c9a807-878f-4dc2-bcd9-86891cd8d043"
-        }
-=======
     }
   }, {
     "fullUrl" : "Specimen/1707766134088784000.661a7b93-6783-4a16-8f76-8239969f52ef",
@@ -336,7 +145,6 @@
       "intent" : "order",
       "subject" : {
         "reference" : "Patient/1707766134084109000.1189fa7f-9606-42a6-bef4-19c4e48b4292"
->>>>>>> cddac704
       }
     }
   }, {
