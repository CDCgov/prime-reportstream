{
  "resourceType" : "Bundle",
<<<<<<< HEAD
  "id" : "1707789641243230000.6f7da31a-625a-4118-8880-623e2a8d4241",
  "meta" : {
    "lastUpdated" : "2024-02-12T20:00:41.248-06:00"
=======
  "id" : "1707833865475449000.b9b1b037-00ed-47e0-927a-d29ab5c1b40f",
  "meta" : {
    "lastUpdated" : "2024-02-13T09:17:45.481-05:00"
>>>>>>> 9d88e4f6
  },
  "identifier" : {
    "system" : "https://reportstream.cdc.gov/prime-router",
    "value" : "20230816123358"
  },
  "type" : "message",
<<<<<<< HEAD
  "timestamp" : "2023-08-16T12:33:58.000-05:00",
  "entry" : [
    {
      "fullUrl" : "MessageHeader/bb504ecd-c2ab-3be3-91d8-6065e2bce435",
      "resource" : {
        "resourceType" : "MessageHeader",
        "id" : "bb504ecd-c2ab-3be3-91d8-6065e2bce435",
        "extension" : [
          {
            "url" : "https://reportstream.cdc.gov/fhir/StructureDefinition/encoding-characters",
            "valueString" : "^~\\&#"
          },
          {
            "url" : "https://reportstream.cdc.gov/fhir/StructureDefinition/msh-message-header",
            "extension" : [
              {
                "url" : "MSH.7",
                "valueString" : "20230816123358-0500"
              }
            ]
          }
        ],
        "eventCoding" : {
          "system" : "http://terminology.hl7.org/CodeSystem/v2-0003",
          "code" : "R01",
          "display" : "ORU^R01^ORU_R01"
        },
        "source" : {
          "_endpoint" : {
            "extension" : [
              {
                "url" : "http://hl7.org/fhir/StructureDefinition/data-absent-reason",
                "valueCode" : "unknown"
              }
            ]
          }
        }
      }
    },
    {
      "fullUrl" : "Provenance/1707789641628127000.13039948-c183-4929-a63c-89ce5a712bb7",
      "resource" : {
        "resourceType" : "Provenance",
        "id" : "1707789641628127000.13039948-c183-4929-a63c-89ce5a712bb7",
        "target" : [
          {
            "reference" : "MessageHeader/bb504ecd-c2ab-3be3-91d8-6065e2bce435"
          },
          {
            "reference" : "DiagnosticReport/1707789641834948000.480850e1-6127-4879-8fca-ffd2cf55e12b"
          }
        ],
        "recorded" : "2023-08-16T12:33:58-05:00",
        "activity" : {
          "coding" : [
            {
              "display" : "ORU^R01^ORU_R01"
            }
          ]
        }
      }
    },
    {
      "fullUrl" : "Provenance/1707789641641277000.f495213b-f8b3-4a27-8afb-b0282dc58232",
      "resource" : {
        "resourceType" : "Provenance",
        "id" : "1707789641641277000.f495213b-f8b3-4a27-8afb-b0282dc58232",
        "recorded" : "2024-02-12T20:00:41Z",
        "policy" : [
          "http://hl7.org/fhir/uv/v2mappings/message-oru-r01-to-bundle"
        ],
        "activity" : {
          "coding" : [
            {
              "code" : "v2-FHIR transformation"
            }
          ]
        },
        "agent" : [
          {
            "type" : {
              "coding" : [
                {
                  "system" : "http://terminology.hl7.org/CodeSystem/provenance-participant-type",
                  "code" : "assembler"
                }
              ]
            },
            "who" : {
              "reference" : "Organization/1707789641640775000.93edd092-a10d-4188-9f29-8cd8cf371d87"
            }
          }
        ]
      }
    },
    {
      "fullUrl" : "Organization/1707789641640775000.93edd092-a10d-4188-9f29-8cd8cf371d87",
      "resource" : {
        "resourceType" : "Organization",
        "id" : "1707789641640775000.93edd092-a10d-4188-9f29-8cd8cf371d87",
        "identifier" : [
          {
            "value" : "CDC PRIME - Atlanta"
          },
          {
            "type" : {
              "coding" : [
                {
                  "system" : "http://terminology.hl7.org/CodeSystem/v2-0301"
                }
              ]
            },
            "system" : "urn:ietf:rfc:3986",
            "value" : "2.16.840.1.114222.4.1.237821"
          }
        ]
      }
    },
    {
      "fullUrl" : "Patient/1707789641655820000.4fba8757-ab0e-41fa-a9ee-955fbfd3f024",
      "resource" : {
        "resourceType" : "Patient",
        "id" : "1707789641655820000.4fba8757-ab0e-41fa-a9ee-955fbfd3f024"
      }
    },
    {
      "fullUrl" : "Provenance/1707789641656455000.082e9c40-fbbe-4935-adef-3bc35d25deae",
      "resource" : {
        "resourceType" : "Provenance",
        "id" : "1707789641656455000.082e9c40-fbbe-4935-adef-3bc35d25deae",
        "target" : [
          {
            "reference" : "Patient/1707789641655820000.4fba8757-ab0e-41fa-a9ee-955fbfd3f024"
          }
        ],
        "recorded" : "2024-02-12T20:00:41Z",
        "activity" : {
          "coding" : [
            {
              "system" : "https://terminology.hl7.org/CodeSystem/v3-DataOperation",
              "code" : "UPDATE"
            }
          ]
        }
      }
    },
    {
      "fullUrl" : "Specimen/1707789641658041000.d4a5174e-2292-4330-9a12-89de8388bb1f",
      "resource" : {
        "resourceType" : "Specimen",
        "id" : "1707789641658041000.d4a5174e-2292-4330-9a12-89de8388bb1f",
        "extension" : [
          {
            "url" : "https://reportstream.cdc.gov/fhir/StructureDefinition/hl7v2Segment",
            "valueString" : "OBR"
          }
        ]
      }
    },
    {
      "fullUrl" : "ServiceRequest/1707789641832735000.f50dca68-13e0-4739-837b-425828baf0c6",
      "resource" : {
        "resourceType" : "ServiceRequest",
        "id" : "1707789641832735000.f50dca68-13e0-4739-837b-425828baf0c6",
        "extension" : [
          {
            "url" : "https://reportstream.cdc.gov/fhir/StructureDefinition/obr-observation-request",
            "extension" : [
              {
                "url" : "obr-11-specimen-action-code",
                "valueString" : "A"
              }
            ]
          }
        ],
        "status" : "unknown",
        "intent" : "order",
        "subject" : {
          "reference" : "Patient/1707789641655820000.4fba8757-ab0e-41fa-a9ee-955fbfd3f024"
        }
      }
    },
    {
      "fullUrl" : "DiagnosticReport/1707789641834948000.480850e1-6127-4879-8fca-ffd2cf55e12b",
      "resource" : {
        "resourceType" : "DiagnosticReport",
        "id" : "1707789641834948000.480850e1-6127-4879-8fca-ffd2cf55e12b",
        "basedOn" : [
          {
            "reference" : "ServiceRequest/1707789641832735000.f50dca68-13e0-4739-837b-425828baf0c6"
          }
        ],
        "status" : "unknown",
        "subject" : {
          "reference" : "Patient/1707789641655820000.4fba8757-ab0e-41fa-a9ee-955fbfd3f024"
        },
        "specimen" : [
          {
            "reference" : "Specimen/1707789641658041000.d4a5174e-2292-4330-9a12-89de8388bb1f"
          }
        ]
      }
    }
  ]
=======
  "timestamp" : "2023-08-16T13:33:58.000-04:00",
  "entry" : [ {
    "fullUrl" : "MessageHeader/bb504ecd-c2ab-3be3-91d8-6065e2bce435",
    "resource" : {
      "resourceType" : "MessageHeader",
      "id" : "bb504ecd-c2ab-3be3-91d8-6065e2bce435",
      "extension" : [ {
        "url" : "https://reportstream.cdc.gov/fhir/StructureDefinition/encoding-characters",
        "valueString" : "^~\\&#"
      }, {
        "url" : "https://reportstream.cdc.gov/fhir/StructureDefinition/msh-message-header",
        "extension" : [ {
          "url" : "MSH.7",
          "valueString" : "20230816123358-0500"
        } ]
      } ],
      "eventCoding" : {
        "system" : "http://terminology.hl7.org/CodeSystem/v2-0003",
        "code" : "R01",
        "display" : "ORU^R01^ORU_R01"
      },
      "source" : {
        "_endpoint" : {
          "extension" : [ {
            "url" : "http://hl7.org/fhir/StructureDefinition/data-absent-reason",
            "valueCode" : "unknown"
          } ]
        }
      }
    }
  }, {
    "fullUrl" : "Provenance/1707833865865802000.12c3d0e5-aa10-4993-86a1-4f16b1ecacc1",
    "resource" : {
      "resourceType" : "Provenance",
      "id" : "1707833865865802000.12c3d0e5-aa10-4993-86a1-4f16b1ecacc1",
      "target" : [ {
        "reference" : "MessageHeader/bb504ecd-c2ab-3be3-91d8-6065e2bce435"
      }, {
        "reference" : "DiagnosticReport/1707833866056395000.96c4a52d-52ae-4249-ae96-ec3e500e2a00"
      } ],
      "recorded" : "2023-08-16T12:33:58-05:00",
      "activity" : {
        "coding" : [ {
          "display" : "ORU^R01^ORU_R01"
        } ]
      }
    }
  }, {
    "fullUrl" : "Provenance/1707833865876207000.8921c2f9-e86e-43cf-8f77-3d8e7d6fb5f8",
    "resource" : {
      "resourceType" : "Provenance",
      "id" : "1707833865876207000.8921c2f9-e86e-43cf-8f77-3d8e7d6fb5f8",
      "recorded" : "2024-02-13T09:17:45Z",
      "policy" : [ "http://hl7.org/fhir/uv/v2mappings/message-oru-r01-to-bundle" ],
      "activity" : {
        "coding" : [ {
          "code" : "v2-FHIR transformation"
        } ]
      },
      "agent" : [ {
        "type" : {
          "coding" : [ {
            "system" : "http://terminology.hl7.org/CodeSystem/provenance-participant-type",
            "code" : "assembler"
          } ]
        },
        "who" : {
          "reference" : "Organization/1707833865875720000.b5a0ac53-b07b-450e-ad49-a2d9b658eb0e"
        }
      } ]
    }
  }, {
    "fullUrl" : "Organization/1707833865875720000.b5a0ac53-b07b-450e-ad49-a2d9b658eb0e",
    "resource" : {
      "resourceType" : "Organization",
      "id" : "1707833865875720000.b5a0ac53-b07b-450e-ad49-a2d9b658eb0e",
      "identifier" : [ {
        "value" : "CDC PRIME - Atlanta"
      }, {
        "type" : {
          "coding" : [ {
            "system" : "http://terminology.hl7.org/CodeSystem/v2-0301"
          } ]
        },
        "system" : "urn:ietf:rfc:3986",
        "value" : "2.16.840.1.114222.4.1.237821"
      } ]
    }
  }, {
    "fullUrl" : "Patient/1707833865896566000.39708542-0c02-4ab8-9347-f89cfac94b0c",
    "resource" : {
      "resourceType" : "Patient",
      "id" : "1707833865896566000.39708542-0c02-4ab8-9347-f89cfac94b0c"
    }
  }, {
    "fullUrl" : "Provenance/1707833865899981000.c1eb5ff6-8c4e-483f-b587-a089e0bbcb0b",
    "resource" : {
      "resourceType" : "Provenance",
      "id" : "1707833865899981000.c1eb5ff6-8c4e-483f-b587-a089e0bbcb0b",
      "target" : [ {
        "reference" : "Patient/1707833865896566000.39708542-0c02-4ab8-9347-f89cfac94b0c"
      } ],
      "recorded" : "2024-02-13T09:17:45Z",
      "activity" : {
        "coding" : [ {
          "system" : "https://terminology.hl7.org/CodeSystem/v3-DataOperation",
          "code" : "UPDATE"
        } ]
      }
    }
  }, {
    "fullUrl" : "Specimen/1707833865902311000.83c6b5a2-a338-44e4-8f18-8a0ab758ffa2",
    "resource" : {
      "resourceType" : "Specimen",
      "id" : "1707833865902311000.83c6b5a2-a338-44e4-8f18-8a0ab758ffa2",
      "extension" : [ {
        "url" : "https://reportstream.cdc.gov/fhir/StructureDefinition/hl7v2Segment",
        "valueString" : "OBR"
      } ]
    }
  }, {
    "fullUrl" : "ServiceRequest/1707833866054039000.4c832f13-dfb6-415b-b6a5-ec2190beab85",
    "resource" : {
      "resourceType" : "ServiceRequest",
      "id" : "1707833866054039000.4c832f13-dfb6-415b-b6a5-ec2190beab85",
      "extension" : [ {
        "url" : "https://reportstream.cdc.gov/fhir/StructureDefinition/obr-observation-request",
        "extension" : [ {
          "url" : "OBR.11",
          "valueString" : "A"
        } ]
      } ],
      "status" : "unknown",
      "intent" : "order",
      "subject" : {
        "reference" : "Patient/1707833865896566000.39708542-0c02-4ab8-9347-f89cfac94b0c"
      }
    }
  }, {
    "fullUrl" : "DiagnosticReport/1707833866056395000.96c4a52d-52ae-4249-ae96-ec3e500e2a00",
    "resource" : {
      "resourceType" : "DiagnosticReport",
      "id" : "1707833866056395000.96c4a52d-52ae-4249-ae96-ec3e500e2a00",
      "basedOn" : [ {
        "reference" : "ServiceRequest/1707833866054039000.4c832f13-dfb6-415b-b6a5-ec2190beab85"
      } ],
      "status" : "unknown",
      "subject" : {
        "reference" : "Patient/1707833865896566000.39708542-0c02-4ab8-9347-f89cfac94b0c"
      },
      "specimen" : [ {
        "reference" : "Specimen/1707833865902311000.83c6b5a2-a338-44e4-8f18-8a0ab758ffa2"
      } ]
    }
  } ]
>>>>>>> 9d88e4f6
}<|MERGE_RESOLUTION|>--- conflicted
+++ resolved
@@ -1,226 +1,14 @@
 {
   "resourceType" : "Bundle",
-<<<<<<< HEAD
-  "id" : "1707789641243230000.6f7da31a-625a-4118-8880-623e2a8d4241",
-  "meta" : {
-    "lastUpdated" : "2024-02-12T20:00:41.248-06:00"
-=======
   "id" : "1707833865475449000.b9b1b037-00ed-47e0-927a-d29ab5c1b40f",
   "meta" : {
     "lastUpdated" : "2024-02-13T09:17:45.481-05:00"
->>>>>>> 9d88e4f6
   },
   "identifier" : {
     "system" : "https://reportstream.cdc.gov/prime-router",
     "value" : "20230816123358"
   },
   "type" : "message",
-<<<<<<< HEAD
-  "timestamp" : "2023-08-16T12:33:58.000-05:00",
-  "entry" : [
-    {
-      "fullUrl" : "MessageHeader/bb504ecd-c2ab-3be3-91d8-6065e2bce435",
-      "resource" : {
-        "resourceType" : "MessageHeader",
-        "id" : "bb504ecd-c2ab-3be3-91d8-6065e2bce435",
-        "extension" : [
-          {
-            "url" : "https://reportstream.cdc.gov/fhir/StructureDefinition/encoding-characters",
-            "valueString" : "^~\\&#"
-          },
-          {
-            "url" : "https://reportstream.cdc.gov/fhir/StructureDefinition/msh-message-header",
-            "extension" : [
-              {
-                "url" : "MSH.7",
-                "valueString" : "20230816123358-0500"
-              }
-            ]
-          }
-        ],
-        "eventCoding" : {
-          "system" : "http://terminology.hl7.org/CodeSystem/v2-0003",
-          "code" : "R01",
-          "display" : "ORU^R01^ORU_R01"
-        },
-        "source" : {
-          "_endpoint" : {
-            "extension" : [
-              {
-                "url" : "http://hl7.org/fhir/StructureDefinition/data-absent-reason",
-                "valueCode" : "unknown"
-              }
-            ]
-          }
-        }
-      }
-    },
-    {
-      "fullUrl" : "Provenance/1707789641628127000.13039948-c183-4929-a63c-89ce5a712bb7",
-      "resource" : {
-        "resourceType" : "Provenance",
-        "id" : "1707789641628127000.13039948-c183-4929-a63c-89ce5a712bb7",
-        "target" : [
-          {
-            "reference" : "MessageHeader/bb504ecd-c2ab-3be3-91d8-6065e2bce435"
-          },
-          {
-            "reference" : "DiagnosticReport/1707789641834948000.480850e1-6127-4879-8fca-ffd2cf55e12b"
-          }
-        ],
-        "recorded" : "2023-08-16T12:33:58-05:00",
-        "activity" : {
-          "coding" : [
-            {
-              "display" : "ORU^R01^ORU_R01"
-            }
-          ]
-        }
-      }
-    },
-    {
-      "fullUrl" : "Provenance/1707789641641277000.f495213b-f8b3-4a27-8afb-b0282dc58232",
-      "resource" : {
-        "resourceType" : "Provenance",
-        "id" : "1707789641641277000.f495213b-f8b3-4a27-8afb-b0282dc58232",
-        "recorded" : "2024-02-12T20:00:41Z",
-        "policy" : [
-          "http://hl7.org/fhir/uv/v2mappings/message-oru-r01-to-bundle"
-        ],
-        "activity" : {
-          "coding" : [
-            {
-              "code" : "v2-FHIR transformation"
-            }
-          ]
-        },
-        "agent" : [
-          {
-            "type" : {
-              "coding" : [
-                {
-                  "system" : "http://terminology.hl7.org/CodeSystem/provenance-participant-type",
-                  "code" : "assembler"
-                }
-              ]
-            },
-            "who" : {
-              "reference" : "Organization/1707789641640775000.93edd092-a10d-4188-9f29-8cd8cf371d87"
-            }
-          }
-        ]
-      }
-    },
-    {
-      "fullUrl" : "Organization/1707789641640775000.93edd092-a10d-4188-9f29-8cd8cf371d87",
-      "resource" : {
-        "resourceType" : "Organization",
-        "id" : "1707789641640775000.93edd092-a10d-4188-9f29-8cd8cf371d87",
-        "identifier" : [
-          {
-            "value" : "CDC PRIME - Atlanta"
-          },
-          {
-            "type" : {
-              "coding" : [
-                {
-                  "system" : "http://terminology.hl7.org/CodeSystem/v2-0301"
-                }
-              ]
-            },
-            "system" : "urn:ietf:rfc:3986",
-            "value" : "2.16.840.1.114222.4.1.237821"
-          }
-        ]
-      }
-    },
-    {
-      "fullUrl" : "Patient/1707789641655820000.4fba8757-ab0e-41fa-a9ee-955fbfd3f024",
-      "resource" : {
-        "resourceType" : "Patient",
-        "id" : "1707789641655820000.4fba8757-ab0e-41fa-a9ee-955fbfd3f024"
-      }
-    },
-    {
-      "fullUrl" : "Provenance/1707789641656455000.082e9c40-fbbe-4935-adef-3bc35d25deae",
-      "resource" : {
-        "resourceType" : "Provenance",
-        "id" : "1707789641656455000.082e9c40-fbbe-4935-adef-3bc35d25deae",
-        "target" : [
-          {
-            "reference" : "Patient/1707789641655820000.4fba8757-ab0e-41fa-a9ee-955fbfd3f024"
-          }
-        ],
-        "recorded" : "2024-02-12T20:00:41Z",
-        "activity" : {
-          "coding" : [
-            {
-              "system" : "https://terminology.hl7.org/CodeSystem/v3-DataOperation",
-              "code" : "UPDATE"
-            }
-          ]
-        }
-      }
-    },
-    {
-      "fullUrl" : "Specimen/1707789641658041000.d4a5174e-2292-4330-9a12-89de8388bb1f",
-      "resource" : {
-        "resourceType" : "Specimen",
-        "id" : "1707789641658041000.d4a5174e-2292-4330-9a12-89de8388bb1f",
-        "extension" : [
-          {
-            "url" : "https://reportstream.cdc.gov/fhir/StructureDefinition/hl7v2Segment",
-            "valueString" : "OBR"
-          }
-        ]
-      }
-    },
-    {
-      "fullUrl" : "ServiceRequest/1707789641832735000.f50dca68-13e0-4739-837b-425828baf0c6",
-      "resource" : {
-        "resourceType" : "ServiceRequest",
-        "id" : "1707789641832735000.f50dca68-13e0-4739-837b-425828baf0c6",
-        "extension" : [
-          {
-            "url" : "https://reportstream.cdc.gov/fhir/StructureDefinition/obr-observation-request",
-            "extension" : [
-              {
-                "url" : "obr-11-specimen-action-code",
-                "valueString" : "A"
-              }
-            ]
-          }
-        ],
-        "status" : "unknown",
-        "intent" : "order",
-        "subject" : {
-          "reference" : "Patient/1707789641655820000.4fba8757-ab0e-41fa-a9ee-955fbfd3f024"
-        }
-      }
-    },
-    {
-      "fullUrl" : "DiagnosticReport/1707789641834948000.480850e1-6127-4879-8fca-ffd2cf55e12b",
-      "resource" : {
-        "resourceType" : "DiagnosticReport",
-        "id" : "1707789641834948000.480850e1-6127-4879-8fca-ffd2cf55e12b",
-        "basedOn" : [
-          {
-            "reference" : "ServiceRequest/1707789641832735000.f50dca68-13e0-4739-837b-425828baf0c6"
-          }
-        ],
-        "status" : "unknown",
-        "subject" : {
-          "reference" : "Patient/1707789641655820000.4fba8757-ab0e-41fa-a9ee-955fbfd3f024"
-        },
-        "specimen" : [
-          {
-            "reference" : "Specimen/1707789641658041000.d4a5174e-2292-4330-9a12-89de8388bb1f"
-          }
-        ]
-      }
-    }
-  ]
-=======
   "timestamp" : "2023-08-16T13:33:58.000-04:00",
   "entry" : [ {
     "fullUrl" : "MessageHeader/bb504ecd-c2ab-3be3-91d8-6065e2bce435",
@@ -376,5 +164,4 @@
       } ]
     }
   } ]
->>>>>>> 9d88e4f6
 }