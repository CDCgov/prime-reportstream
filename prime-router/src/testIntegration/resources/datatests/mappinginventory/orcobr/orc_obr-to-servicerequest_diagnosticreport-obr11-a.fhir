--- conflicted
+++ resolved
@@ -1,21 +1,15 @@
 {
   "resourceType" : "Bundle",
-<<<<<<< HEAD
-  "id" : "1707514751066433000.53ba762a-fa0b-4c36-8dda-8a20ad6c44b4",
-  "meta" : {
-    "lastUpdated" : "2024-02-09T15:39:11.083-06:00"
-=======
   "id" : "1707328702191124000.31e81be8-f271-46a8-b4a3-376a0f9c6dc7",
   "meta" : {
     "lastUpdated" : "2024-02-07T12:58:22.197-05:00"
->>>>>>> c428a05f
   },
   "identifier" : {
     "system" : "https://reportstream.cdc.gov/prime-router",
     "value" : "20230816123358"
   },
   "type" : "message",
-  "timestamp" : "2023-08-16T12:33:58.000-05:00",
+  "timestamp" : "2023-08-16T13:33:58.000-04:00",
   "entry" : [
     {
       "fullUrl" : "MessageHeader/bb504ecd-c2ab-3be3-91d8-6065e2bce435",
@@ -55,27 +49,16 @@
       }
     },
     {
-<<<<<<< HEAD
-      "fullUrl" : "Provenance/1707514751443616000.91fe9dfd-9819-4980-9821-f417397a325c",
-      "resource" : {
-        "resourceType" : "Provenance",
-        "id" : "1707514751443616000.91fe9dfd-9819-4980-9821-f417397a325c",
-=======
       "fullUrl" : "Provenance/1707328702566323000.7532f713-2ad8-4998-9c5e-48a7bc6713dd",
       "resource" : {
         "resourceType" : "Provenance",
         "id" : "1707328702566323000.7532f713-2ad8-4998-9c5e-48a7bc6713dd",
->>>>>>> c428a05f
         "target" : [
           {
             "reference" : "MessageHeader/bb504ecd-c2ab-3be3-91d8-6065e2bce435"
           },
           {
-<<<<<<< HEAD
-            "reference" : "DiagnosticReport/1707514751618885000.4bd17fe7-3e87-4b97-b43e-73de334dc5e0"
-=======
             "reference" : "DiagnosticReport/1707328702733659000.f86afac8-cfcf-43fe-ab8d-2d34b3da1f09"
->>>>>>> c428a05f
           }
         ],
         "recorded" : "2023-08-16T12:33:58-05:00",
@@ -89,19 +72,11 @@
       }
     },
     {
-<<<<<<< HEAD
-      "fullUrl" : "Provenance/1707514751450292000.ab883abb-9074-4f2b-8097-8fb976feee1f",
-      "resource" : {
-        "resourceType" : "Provenance",
-        "id" : "1707514751450292000.ab883abb-9074-4f2b-8097-8fb976feee1f",
-        "recorded" : "2024-02-09T15:39:11Z",
-=======
       "fullUrl" : "Provenance/1707328702577571000.432a4470-fcbc-4bbd-8d16-06a202360949",
       "resource" : {
         "resourceType" : "Provenance",
         "id" : "1707328702577571000.432a4470-fcbc-4bbd-8d16-06a202360949",
         "recorded" : "2024-02-07T12:58:22Z",
->>>>>>> c428a05f
         "policy" : [
           "http://hl7.org/fhir/uv/v2mappings/message-oru-r01-to-bundle"
         ],
@@ -123,19 +98,6 @@
               ]
             },
             "who" : {
-<<<<<<< HEAD
-              "reference" : "Organization/1707514751449896000.ab30131d-5463-4a85-b1a6-1b56a495de71"
-            }
-          }
-        ]
-      }
-    },
-    {
-      "fullUrl" : "Organization/1707514751449896000.ab30131d-5463-4a85-b1a6-1b56a495de71",
-      "resource" : {
-        "resourceType" : "Organization",
-        "id" : "1707514751449896000.ab30131d-5463-4a85-b1a6-1b56a495de71",
-=======
               "reference" : "Organization/1707328702577114000.6bfce029-d587-450e-b1e7-50f357e41ffb"
             }
           }
@@ -147,7 +109,6 @@
       "resource" : {
         "resourceType" : "Organization",
         "id" : "1707328702577114000.6bfce029-d587-450e-b1e7-50f357e41ffb",
->>>>>>> c428a05f
         "identifier" : [
           {
             "value" : "CDC PRIME - Atlanta"
@@ -167,25 +128,6 @@
       }
     },
     {
-<<<<<<< HEAD
-      "fullUrl" : "Patient/1707514751465282000.4d958f22-e9b1-4ea9-9b7f-0615fd8662d3",
-      "resource" : {
-        "resourceType" : "Patient",
-        "id" : "1707514751465282000.4d958f22-e9b1-4ea9-9b7f-0615fd8662d3"
-      }
-    },
-    {
-      "fullUrl" : "Provenance/1707514751466004000.54c5d64d-3408-4541-891f-bbd07b89fa7b",
-      "resource" : {
-        "resourceType" : "Provenance",
-        "id" : "1707514751466004000.54c5d64d-3408-4541-891f-bbd07b89fa7b",
-        "target" : [
-          {
-            "reference" : "Patient/1707514751465282000.4d958f22-e9b1-4ea9-9b7f-0615fd8662d3"
-          }
-        ],
-        "recorded" : "2024-02-09T15:39:11Z",
-=======
       "fullUrl" : "Patient/1707328702592047000.06cc78c6-dfd5-4c15-9e17-97320d583cc0",
       "resource" : {
         "resourceType" : "Patient",
@@ -203,7 +145,6 @@
           }
         ],
         "recorded" : "2024-02-07T12:58:22Z",
->>>>>>> c428a05f
         "activity" : {
           "coding" : [
             {
@@ -215,17 +156,10 @@
       }
     },
     {
-<<<<<<< HEAD
-      "fullUrl" : "ServiceRequest/1707514751471284000.e92cb47f-74fa-45d9-afbc-1ef5564dc5d0",
-      "resource" : {
-        "resourceType" : "ServiceRequest",
-        "id" : "1707514751471284000.e92cb47f-74fa-45d9-afbc-1ef5564dc5d0",
-=======
       "fullUrl" : "ServiceRequest/1707328702598121000.20cc309d-c14d-46ac-ade8-21761f4342b0",
       "resource" : {
         "resourceType" : "ServiceRequest",
         "id" : "1707328702598121000.20cc309d-c14d-46ac-ade8-21761f4342b0",
->>>>>>> c428a05f
         "extension" : [
           {
             "url" : "https://reportstream.cdc.gov/fhir/StructureDefinition/obr-observation-request",
@@ -240,20 +174,6 @@
         "status" : "unknown",
         "intent" : "order",
         "subject" : {
-<<<<<<< HEAD
-          "reference" : "Patient/1707514751465282000.4d958f22-e9b1-4ea9-9b7f-0615fd8662d3"
-        }
-      }
-    },
-    {
-      "fullUrl" : "DiagnosticReport/1707514751618885000.4bd17fe7-3e87-4b97-b43e-73de334dc5e0",
-      "resource" : {
-        "resourceType" : "DiagnosticReport",
-        "id" : "1707514751618885000.4bd17fe7-3e87-4b97-b43e-73de334dc5e0",
-        "basedOn" : [
-          {
-            "reference" : "ServiceRequest/1707514751471284000.e92cb47f-74fa-45d9-afbc-1ef5564dc5d0"
-=======
           "reference" : "Patient/1707328702592047000.06cc78c6-dfd5-4c15-9e17-97320d583cc0"
         }
       }
@@ -266,16 +186,11 @@
         "basedOn" : [
           {
             "reference" : "ServiceRequest/1707328702598121000.20cc309d-c14d-46ac-ade8-21761f4342b0"
->>>>>>> c428a05f
           }
         ],
         "status" : "unknown",
         "subject" : {
-<<<<<<< HEAD
-          "reference" : "Patient/1707514751465282000.4d958f22-e9b1-4ea9-9b7f-0615fd8662d3"
-=======
           "reference" : "Patient/1707328702592047000.06cc78c6-dfd5-4c15-9e17-97320d583cc0"
->>>>>>> c428a05f
         }
       }
     }
