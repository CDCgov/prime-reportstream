{
  "resourceType" : "Bundle",
<<<<<<< HEAD
  "id" : "1707429652501816000.a6b098ed-57e2-4253-a13f-c7605389dae7",
  "meta" : {
    "lastUpdated" : "2024-02-08T17:00:52.509-05:00"
=======
  "id" : "1707766133389134000.ad4d8ab4-8694-458e-85d5-95f7bb0c4012",
  "meta" : {
    "lastUpdated" : "2024-02-12T13:28:53.400-06:00"
>>>>>>> 44104ccc
  },
  "identifier" : {
    "system" : "https://reportstream.cdc.gov/prime-router",
    "value" : "20230816123358"
  },
  "type" : "message",
<<<<<<< HEAD
  "timestamp" : "2023-08-16T13:33:58.000-04:00",
=======
  "timestamp" : "2023-08-16T12:33:58.000-05:00",
>>>>>>> 44104ccc
  "entry" : [ {
    "fullUrl" : "MessageHeader/bb504ecd-c2ab-3be3-91d8-6065e2bce435",
    "resource" : {
      "resourceType" : "MessageHeader",
      "id" : "bb504ecd-c2ab-3be3-91d8-6065e2bce435",
      "extension" : [ {
        "url" : "https://reportstream.cdc.gov/fhir/StructureDefinition/encoding-characters",
        "valueString" : "^~\\&#"
      }, {
        "url" : "https://reportstream.cdc.gov/fhir/StructureDefinition/msh-message-header",
        "extension" : [ {
          "url" : "MSH.7",
          "valueString" : "20230816123358-0500"
        } ]
      } ],
      "eventCoding" : {
        "system" : "http://terminology.hl7.org/CodeSystem/v2-0003",
        "code" : "R01",
        "display" : "ORU^R01^ORU_R01"
      },
      "source" : {
        "_endpoint" : {
          "extension" : [ {
            "url" : "http://hl7.org/fhir/StructureDefinition/data-absent-reason",
            "valueCode" : "unknown"
          } ]
        }
      }
    }
  }, {
<<<<<<< HEAD
    "fullUrl" : "Provenance/1707429652928579000.e4a2e33f-af23-41e0-b2be-d587569350a4",
    "resource" : {
      "resourceType" : "Provenance",
      "id" : "1707429652928579000.e4a2e33f-af23-41e0-b2be-d587569350a4",
      "target" : [ {
        "reference" : "MessageHeader/bb504ecd-c2ab-3be3-91d8-6065e2bce435"
      }, {
        "reference" : "DiagnosticReport/1707429653138961000.4a18e10a-9dcf-4eb5-a886-c79bbea5e551"
=======
    "fullUrl" : "Provenance/1707766134034344000.da4d085c-b26c-4a74-8e31-8b6fa8d9d669",
    "resource" : {
      "resourceType" : "Provenance",
      "id" : "1707766134034344000.da4d085c-b26c-4a74-8e31-8b6fa8d9d669",
      "target" : [ {
        "reference" : "MessageHeader/bb504ecd-c2ab-3be3-91d8-6065e2bce435"
      }, {
        "reference" : "DiagnosticReport/1707766134388676000.10cb7342-0576-490e-a825-5b4eda293419"
>>>>>>> 44104ccc
      } ],
      "recorded" : "2023-08-16T12:33:58-05:00",
      "activity" : {
        "coding" : [ {
          "display" : "ORU^R01^ORU_R01"
        } ]
      }
    }
  }, {
<<<<<<< HEAD
    "fullUrl" : "Provenance/1707429652937722000.61346cb4-0334-4e8a-846b-5c1696daf801",
    "resource" : {
      "resourceType" : "Provenance",
      "id" : "1707429652937722000.61346cb4-0334-4e8a-846b-5c1696daf801",
      "recorded" : "2024-02-08T17:00:52Z",
=======
    "fullUrl" : "Provenance/1707766134054056000.2d7337c8-84bf-4cce-aa8a-1792406a2431",
    "resource" : {
      "resourceType" : "Provenance",
      "id" : "1707766134054056000.2d7337c8-84bf-4cce-aa8a-1792406a2431",
      "recorded" : "2024-02-12T13:28:54Z",
>>>>>>> 44104ccc
      "policy" : [ "http://hl7.org/fhir/uv/v2mappings/message-oru-r01-to-bundle" ],
      "activity" : {
        "coding" : [ {
          "code" : "v2-FHIR transformation"
        } ]
      },
      "agent" : [ {
        "type" : {
          "coding" : [ {
            "system" : "http://terminology.hl7.org/CodeSystem/provenance-participant-type",
            "code" : "assembler"
          } ]
        },
        "who" : {
<<<<<<< HEAD
          "reference" : "Organization/1707429652936909000.abd1cda6-ca4b-404b-81d1-d912c25dad2e"
        }
      } ]
    }
  }, {
    "fullUrl" : "Organization/1707429652936909000.abd1cda6-ca4b-404b-81d1-d912c25dad2e",
    "resource" : {
      "resourceType" : "Organization",
      "id" : "1707429652936909000.abd1cda6-ca4b-404b-81d1-d912c25dad2e",
=======
          "reference" : "Organization/1707766134052195000.f7489bf1-927c-46b2-97fd-3065908ebb2a"
        }
      } ]
    }
  }, {
    "fullUrl" : "Organization/1707766134052195000.f7489bf1-927c-46b2-97fd-3065908ebb2a",
    "resource" : {
      "resourceType" : "Organization",
      "id" : "1707766134052195000.f7489bf1-927c-46b2-97fd-3065908ebb2a",
>>>>>>> 44104ccc
      "identifier" : [ {
        "value" : "CDC PRIME - Atlanta"
      }, {
        "type" : {
          "coding" : [ {
            "system" : "http://terminology.hl7.org/CodeSystem/v2-0301"
          } ]
        },
        "system" : "urn:ietf:rfc:3986",
        "value" : "2.16.840.1.114222.4.1.237821"
      } ]
    }
  }, {
<<<<<<< HEAD
    "fullUrl" : "Patient/1707429652955175000.2aff818b-5261-499d-b04e-f7334fe147bd",
    "resource" : {
      "resourceType" : "Patient",
      "id" : "1707429652955175000.2aff818b-5261-499d-b04e-f7334fe147bd"
    }
  }, {
    "fullUrl" : "Provenance/1707429652955888000.171c842a-b0a2-45b1-b108-8abd3daf883d",
    "resource" : {
      "resourceType" : "Provenance",
      "id" : "1707429652955888000.171c842a-b0a2-45b1-b108-8abd3daf883d",
      "target" : [ {
        "reference" : "Patient/1707429652955175000.2aff818b-5261-499d-b04e-f7334fe147bd"
      } ],
      "recorded" : "2024-02-08T17:00:52Z",
=======
    "fullUrl" : "Patient/1707766134084109000.1189fa7f-9606-42a6-bef4-19c4e48b4292",
    "resource" : {
      "resourceType" : "Patient",
      "id" : "1707766134084109000.1189fa7f-9606-42a6-bef4-19c4e48b4292"
    }
  }, {
    "fullUrl" : "Provenance/1707766134085301000.5fc5becd-064e-4870-8554-4da0ae5d7c59",
    "resource" : {
      "resourceType" : "Provenance",
      "id" : "1707766134085301000.5fc5becd-064e-4870-8554-4da0ae5d7c59",
      "target" : [ {
        "reference" : "Patient/1707766134084109000.1189fa7f-9606-42a6-bef4-19c4e48b4292"
      } ],
      "recorded" : "2024-02-12T13:28:54Z",
>>>>>>> 44104ccc
      "activity" : {
        "coding" : [ {
          "system" : "https://terminology.hl7.org/CodeSystem/v3-DataOperation",
          "code" : "UPDATE"
        } ]
<<<<<<< HEAD
      }
    }
  }, {
    "fullUrl" : "ServiceRequest/1707429652960839000.e0bf80d2-891f-4f90-b9b6-e10417ea1b3c",
    "resource" : {
      "resourceType" : "ServiceRequest",
      "id" : "1707429652960839000.e0bf80d2-891f-4f90-b9b6-e10417ea1b3c",
      "extension" : [ {
        "url" : "https://reportstream.cdc.gov/fhir/StructureDefinition/obr-observation-request",
        "extension" : [ {
          "url" : "OBR.11",
          "valueString" : "A"
        } ]
      } ],
      "status" : "unknown",
      "intent" : "order",
      "subject" : {
        "reference" : "Patient/1707429652955175000.2aff818b-5261-499d-b04e-f7334fe147bd"
      }
    }
  }, {
    "fullUrl" : "DiagnosticReport/1707429653138961000.4a18e10a-9dcf-4eb5-a886-c79bbea5e551",
    "resource" : {
      "resourceType" : "DiagnosticReport",
      "id" : "1707429653138961000.4a18e10a-9dcf-4eb5-a886-c79bbea5e551",
      "basedOn" : [ {
        "reference" : "ServiceRequest/1707429652960839000.e0bf80d2-891f-4f90-b9b6-e10417ea1b3c"
      } ],
      "status" : "unknown",
      "subject" : {
        "reference" : "Patient/1707429652955175000.2aff818b-5261-499d-b04e-f7334fe147bd"
      }
    }
=======
      }
    }
  }, {
    "fullUrl" : "Specimen/1707766134088784000.661a7b93-6783-4a16-8f76-8239969f52ef",
    "resource" : {
      "resourceType" : "Specimen",
      "id" : "1707766134088784000.661a7b93-6783-4a16-8f76-8239969f52ef",
      "extension" : [ {
        "url" : "https://reportstream.cdc.gov/fhir/StructureDefinition/hl7v2Segment",
        "valueString" : "OBR"
      } ]
    }
  }, {
    "fullUrl" : "ServiceRequest/1707766134382314000.02ac410c-69fb-4b0e-a443-2ae35b741747",
    "resource" : {
      "resourceType" : "ServiceRequest",
      "id" : "1707766134382314000.02ac410c-69fb-4b0e-a443-2ae35b741747",
      "extension" : [ {
        "url" : "https://reportstream.cdc.gov/fhir/StructureDefinition/obr-observation-request",
        "extension" : [ {
          "url" : "obr-11-specimen-action-code",
          "valueString" : "A"
        } ]
      } ],
      "status" : "unknown",
      "intent" : "order",
      "subject" : {
        "reference" : "Patient/1707766134084109000.1189fa7f-9606-42a6-bef4-19c4e48b4292"
      }
    }
  }, {
    "fullUrl" : "DiagnosticReport/1707766134388676000.10cb7342-0576-490e-a825-5b4eda293419",
    "resource" : {
      "resourceType" : "DiagnosticReport",
      "id" : "1707766134388676000.10cb7342-0576-490e-a825-5b4eda293419",
      "basedOn" : [ {
        "reference" : "ServiceRequest/1707766134382314000.02ac410c-69fb-4b0e-a443-2ae35b741747"
      } ],
      "status" : "unknown",
      "subject" : {
        "reference" : "Patient/1707766134084109000.1189fa7f-9606-42a6-bef4-19c4e48b4292"
      },
      "specimen" : [ {
        "reference" : "Specimen/1707766134088784000.661a7b93-6783-4a16-8f76-8239969f52ef"
      } ]
    }
>>>>>>> 44104ccc
  } ]
}<|MERGE_RESOLUTION|>--- conflicted
+++ resolved
@@ -1,25 +1,15 @@
 {
   "resourceType" : "Bundle",
-<<<<<<< HEAD
-  "id" : "1707429652501816000.a6b098ed-57e2-4253-a13f-c7605389dae7",
-  "meta" : {
-    "lastUpdated" : "2024-02-08T17:00:52.509-05:00"
-=======
   "id" : "1707766133389134000.ad4d8ab4-8694-458e-85d5-95f7bb0c4012",
   "meta" : {
     "lastUpdated" : "2024-02-12T13:28:53.400-06:00"
->>>>>>> 44104ccc
   },
   "identifier" : {
     "system" : "https://reportstream.cdc.gov/prime-router",
     "value" : "20230816123358"
   },
   "type" : "message",
-<<<<<<< HEAD
-  "timestamp" : "2023-08-16T13:33:58.000-04:00",
-=======
   "timestamp" : "2023-08-16T12:33:58.000-05:00",
->>>>>>> 44104ccc
   "entry" : [ {
     "fullUrl" : "MessageHeader/bb504ecd-c2ab-3be3-91d8-6065e2bce435",
     "resource" : {
@@ -50,16 +40,6 @@
       }
     }
   }, {
-<<<<<<< HEAD
-    "fullUrl" : "Provenance/1707429652928579000.e4a2e33f-af23-41e0-b2be-d587569350a4",
-    "resource" : {
-      "resourceType" : "Provenance",
-      "id" : "1707429652928579000.e4a2e33f-af23-41e0-b2be-d587569350a4",
-      "target" : [ {
-        "reference" : "MessageHeader/bb504ecd-c2ab-3be3-91d8-6065e2bce435"
-      }, {
-        "reference" : "DiagnosticReport/1707429653138961000.4a18e10a-9dcf-4eb5-a886-c79bbea5e551"
-=======
     "fullUrl" : "Provenance/1707766134034344000.da4d085c-b26c-4a74-8e31-8b6fa8d9d669",
     "resource" : {
       "resourceType" : "Provenance",
@@ -68,7 +48,6 @@
         "reference" : "MessageHeader/bb504ecd-c2ab-3be3-91d8-6065e2bce435"
       }, {
         "reference" : "DiagnosticReport/1707766134388676000.10cb7342-0576-490e-a825-5b4eda293419"
->>>>>>> 44104ccc
       } ],
       "recorded" : "2023-08-16T12:33:58-05:00",
       "activity" : {
@@ -78,19 +57,11 @@
       }
     }
   }, {
-<<<<<<< HEAD
-    "fullUrl" : "Provenance/1707429652937722000.61346cb4-0334-4e8a-846b-5c1696daf801",
-    "resource" : {
-      "resourceType" : "Provenance",
-      "id" : "1707429652937722000.61346cb4-0334-4e8a-846b-5c1696daf801",
-      "recorded" : "2024-02-08T17:00:52Z",
-=======
     "fullUrl" : "Provenance/1707766134054056000.2d7337c8-84bf-4cce-aa8a-1792406a2431",
     "resource" : {
       "resourceType" : "Provenance",
       "id" : "1707766134054056000.2d7337c8-84bf-4cce-aa8a-1792406a2431",
       "recorded" : "2024-02-12T13:28:54Z",
->>>>>>> 44104ccc
       "policy" : [ "http://hl7.org/fhir/uv/v2mappings/message-oru-r01-to-bundle" ],
       "activity" : {
         "coding" : [ {
@@ -105,17 +76,6 @@
           } ]
         },
         "who" : {
-<<<<<<< HEAD
-          "reference" : "Organization/1707429652936909000.abd1cda6-ca4b-404b-81d1-d912c25dad2e"
-        }
-      } ]
-    }
-  }, {
-    "fullUrl" : "Organization/1707429652936909000.abd1cda6-ca4b-404b-81d1-d912c25dad2e",
-    "resource" : {
-      "resourceType" : "Organization",
-      "id" : "1707429652936909000.abd1cda6-ca4b-404b-81d1-d912c25dad2e",
-=======
           "reference" : "Organization/1707766134052195000.f7489bf1-927c-46b2-97fd-3065908ebb2a"
         }
       } ]
@@ -125,7 +85,6 @@
     "resource" : {
       "resourceType" : "Organization",
       "id" : "1707766134052195000.f7489bf1-927c-46b2-97fd-3065908ebb2a",
->>>>>>> 44104ccc
       "identifier" : [ {
         "value" : "CDC PRIME - Atlanta"
       }, {
@@ -139,22 +98,6 @@
       } ]
     }
   }, {
-<<<<<<< HEAD
-    "fullUrl" : "Patient/1707429652955175000.2aff818b-5261-499d-b04e-f7334fe147bd",
-    "resource" : {
-      "resourceType" : "Patient",
-      "id" : "1707429652955175000.2aff818b-5261-499d-b04e-f7334fe147bd"
-    }
-  }, {
-    "fullUrl" : "Provenance/1707429652955888000.171c842a-b0a2-45b1-b108-8abd3daf883d",
-    "resource" : {
-      "resourceType" : "Provenance",
-      "id" : "1707429652955888000.171c842a-b0a2-45b1-b108-8abd3daf883d",
-      "target" : [ {
-        "reference" : "Patient/1707429652955175000.2aff818b-5261-499d-b04e-f7334fe147bd"
-      } ],
-      "recorded" : "2024-02-08T17:00:52Z",
-=======
     "fullUrl" : "Patient/1707766134084109000.1189fa7f-9606-42a6-bef4-19c4e48b4292",
     "resource" : {
       "resourceType" : "Patient",
@@ -169,47 +112,11 @@
         "reference" : "Patient/1707766134084109000.1189fa7f-9606-42a6-bef4-19c4e48b4292"
       } ],
       "recorded" : "2024-02-12T13:28:54Z",
->>>>>>> 44104ccc
       "activity" : {
         "coding" : [ {
           "system" : "https://terminology.hl7.org/CodeSystem/v3-DataOperation",
           "code" : "UPDATE"
         } ]
-<<<<<<< HEAD
-      }
-    }
-  }, {
-    "fullUrl" : "ServiceRequest/1707429652960839000.e0bf80d2-891f-4f90-b9b6-e10417ea1b3c",
-    "resource" : {
-      "resourceType" : "ServiceRequest",
-      "id" : "1707429652960839000.e0bf80d2-891f-4f90-b9b6-e10417ea1b3c",
-      "extension" : [ {
-        "url" : "https://reportstream.cdc.gov/fhir/StructureDefinition/obr-observation-request",
-        "extension" : [ {
-          "url" : "OBR.11",
-          "valueString" : "A"
-        } ]
-      } ],
-      "status" : "unknown",
-      "intent" : "order",
-      "subject" : {
-        "reference" : "Patient/1707429652955175000.2aff818b-5261-499d-b04e-f7334fe147bd"
-      }
-    }
-  }, {
-    "fullUrl" : "DiagnosticReport/1707429653138961000.4a18e10a-9dcf-4eb5-a886-c79bbea5e551",
-    "resource" : {
-      "resourceType" : "DiagnosticReport",
-      "id" : "1707429653138961000.4a18e10a-9dcf-4eb5-a886-c79bbea5e551",
-      "basedOn" : [ {
-        "reference" : "ServiceRequest/1707429652960839000.e0bf80d2-891f-4f90-b9b6-e10417ea1b3c"
-      } ],
-      "status" : "unknown",
-      "subject" : {
-        "reference" : "Patient/1707429652955175000.2aff818b-5261-499d-b04e-f7334fe147bd"
-      }
-    }
-=======
       }
     }
   }, {
@@ -256,6 +163,5 @@
         "reference" : "Specimen/1707766134088784000.661a7b93-6783-4a16-8f76-8239969f52ef"
       } ]
     }
->>>>>>> 44104ccc
   } ]
 }