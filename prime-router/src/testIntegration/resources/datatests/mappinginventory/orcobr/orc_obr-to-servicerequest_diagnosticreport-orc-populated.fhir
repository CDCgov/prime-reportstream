--- conflicted
+++ resolved
@@ -1,25 +1,15 @@
 {
   "resourceType" : "Bundle",
-<<<<<<< HEAD
-  "id" : "1706216259065072000.5a07569c-f101-4115-b6f9-bc8aa2532da2",
-  "meta" : {
-    "lastUpdated" : "2024-01-25T15:57:39.080-05:00"
-=======
   "id" : "1706311644438095000.6fc29e1d-38be-4f77-bb0c-0d71c15a0290",
   "meta" : {
     "lastUpdated" : "2024-01-26T17:27:24.451-06:00"
->>>>>>> 711af84e
   },
   "identifier" : {
     "system" : "https://reportstream.cdc.gov/prime-router",
     "value" : "20230816123358"
   },
   "type" : "message",
-<<<<<<< HEAD
-  "timestamp" : "2023-08-16T13:33:58.000-04:00",
-=======
   "timestamp" : "2023-08-16T12:33:58.000-05:00",
->>>>>>> 711af84e
   "entry" : [
     {
       "fullUrl" : "MessageHeader/bb504ecd-c2ab-3be3-91d8-6065e2bce435",
@@ -50,41 +40,45 @@
               }
             ]
           }
-<<<<<<< HEAD
         }
       }
     },
     {
-      "fullUrl" : "Provenance/1706216259457196000.645cc775-62b6-4cfa-9216-5a8d9d1eeefa",
+      "fullUrl" : "Provenance/1706311644820774000.5fbf1a48-6a4c-4ae9-84bc-9ff03c00c827",
       "resource" : {
         "resourceType" : "Provenance",
-        "id" : "1706216259457196000.645cc775-62b6-4cfa-9216-5a8d9d1eeefa",
+        "id" : "1706311644820774000.5fbf1a48-6a4c-4ae9-84bc-9ff03c00c827",
         "target" : [
           {
-            "reference" : "DiagnosticReport/1706216259671944000.48f5ca0a-aa2a-488f-86df-7f63a5418cb8"
+            "reference" : "MessageHeader/bb504ecd-c2ab-3be3-91d8-6065e2bce435"
+          },
+          {
+            "reference" : "DiagnosticReport/1706311645049972000.bb55b522-da8b-40a4-b841-a1bc3add38d6"
           }
         ],
         "recorded" : "2023-08-16T12:33:58-05:00",
-        "_recorded" : {
-          "extension" : [
-            {
-              "url" : "https://reportstream.cdc.gov/fhir/StructureDefinition/hl7v2-date-time",
-              "valueString" : "20230816123358-0500"
-            }
-          ]
-        },
         "activity" : {
           "coding" : [
             {
-              "extension" : [
-                {
-                  "url" : "https://reportstream.cdc.gov/fhir/StructureDefinition/code-index-name",
-                  "valueString" : "identifier"
-                }
-              ],
-              "system" : "http://terminology.hl7.org/CodeSystem/v2-0003",
-              "code" : "R01",
-              "display" : "ORU_R01"
+              "display" : "ORU^R01^ORU_R01"
+            }
+          ]
+        }
+      }
+    },
+    {
+      "fullUrl" : "Provenance/1706311644831115000.e4fc1996-075d-44b7-8df4-d97605748f1d",
+      "resource" : {
+        "resourceType" : "Provenance",
+        "id" : "1706311644831115000.e4fc1996-075d-44b7-8df4-d97605748f1d",
+        "recorded" : "2024-01-26T17:27:24Z",
+        "policy" : [
+          "http://hl7.org/fhir/uv/v2mappings/message-oru-r01-to-bundle"
+        ],
+        "activity" : {
+          "coding" : [
+            {
+              "code" : "v2-FHIR transformation"
             }
           ]
         },
@@ -93,48 +87,74 @@
             "type" : {
               "coding" : [
                 {
-                  "extension" : [
-                    {
-                      "url" : "https://reportstream.cdc.gov/fhir/StructureDefinition/code-index-name",
-                      "valueString" : "identifier"
-                    }
-                  ],
                   "system" : "http://terminology.hl7.org/CodeSystem/provenance-participant-type",
-                  "code" : "author"
-                }
-              ]
-            }
-          }
-        ],
-        "entity" : [
-          {
-            "role" : "source",
-            "what" : {
-              "reference" : "Device/1706216259459884000.f8ede5d1-f618-4265-8406-c0e6dfc8ea55"
+                  "code" : "assembler"
+                }
+              ]
+            },
+            "who" : {
+              "reference" : "Organization/1706311644830597000.7cecd0e8-c1e3-4597-8f4d-c8262162804e"
             }
           }
         ]
       }
     },
     {
-      "fullUrl" : "Device/1706216259459884000.f8ede5d1-f618-4265-8406-c0e6dfc8ea55",
+      "fullUrl" : "Organization/1706311644830597000.7cecd0e8-c1e3-4597-8f4d-c8262162804e",
       "resource" : {
-        "resourceType" : "Device",
-        "id" : "1706216259459884000.f8ede5d1-f618-4265-8406-c0e6dfc8ea55"
+        "resourceType" : "Organization",
+        "id" : "1706311644830597000.7cecd0e8-c1e3-4597-8f4d-c8262162804e",
+        "identifier" : [
+          {
+            "value" : "CDC PRIME - Atlanta"
+          },
+          {
+            "type" : {
+              "coding" : [
+                {
+                  "system" : "http://terminology.hl7.org/CodeSystem/v2-0301"
+                }
+              ]
+            },
+            "system" : "urn:ietf:rfc:3986",
+            "value" : "2.16.840.1.114222.4.1.237821"
+          }
+        ]
       }
     },
     {
-      "fullUrl" : "Patient/1706216259477614000.b5200075-ba62-4349-87f1-872392a7b3d6",
+      "fullUrl" : "Patient/1706311644847641000.ed017a81-2524-459c-b412-ae731e8927aa",
       "resource" : {
         "resourceType" : "Patient",
-        "id" : "1706216259477614000.b5200075-ba62-4349-87f1-872392a7b3d6"
+        "id" : "1706311644847641000.ed017a81-2524-459c-b412-ae731e8927aa"
       }
     },
     {
-      "fullUrl" : "ServiceRequest/1706216259515021000.87ae98c2-bf28-4044-a2d0-00196dabb50b",
+      "fullUrl" : "Provenance/1706311644848233000.1ba64995-3ecf-4b52-b444-0201c0d64b37",
+      "resource" : {
+        "resourceType" : "Provenance",
+        "id" : "1706311644848233000.1ba64995-3ecf-4b52-b444-0201c0d64b37",
+        "target" : [
+          {
+            "reference" : "Patient/1706311644847641000.ed017a81-2524-459c-b412-ae731e8927aa"
+          }
+        ],
+        "recorded" : "2024-01-26T17:27:24Z",
+        "activity" : {
+          "coding" : [
+            {
+              "system" : "https://terminology.hl7.org/CodeSystem/v3-DataOperation",
+              "code" : "UPDATE"
+            }
+          ]
+        }
+      }
+    },
+    {
+      "fullUrl" : "ServiceRequest/1706311644891834000.75778dc4-aa67-468c-b37f-4a389b0a3605",
       "resource" : {
         "resourceType" : "ServiceRequest",
-        "id" : "1706216259515021000.87ae98c2-bf28-4044-a2d0-00196dabb50b",
+        "id" : "1706311644891834000.75778dc4-aa67-468c-b37f-4a389b0a3605",
         "extension" : [
           {
             "url" : "https://reportstream.cdc.gov/fhir/StructureDefinition/business-event",
@@ -278,613 +298,6 @@
               {
                 "url" : "orc-10-entered-by",
                 "valueReference" : {
-                  "reference" : "Practitioner/1706216259502024000.2d22b23d-c15f-450f-897b-f436d648c3c8"
-                }
-              },
-              {
-                "url" : "orc-11-verified-by",
-                "valueReference" : {
-                  "reference" : "Practitioner/1706216259505263000.bb59c591-928e-4969-8ddb-e0b551c912d1"
-                }
-              },
-              {
-                "url" : "orc-13-enterers-location",
-                "valueReference" : {
-                  "reference" : "Location/1706216259507344000.bf004abd-1661-45f9-a10c-d19c9917ae09"
-                }
-              },
-              {
-                "url" : "orc-15-order-effective-date",
-                "valueString" : "20230816123358-0500"
-              },
-              {
-                "url" : "orc-17-entering-organization",
-                "valueCodeableConcept" : {
-                  "coding" : [
-                    {
-                      "extension" : [
-                        {
-                          "url" : "https://reportstream.cdc.gov/fhir/StructureDefinition/cwe-coding",
-                          "valueString" : "coding"
-                        }
-                      ],
-                      "code" : "481",
-                      "display" : "Entering ORG"
-                    }
-                  ]
-                }
-              },
-              {
-                "url" : "orc-18-entering-device",
-                "valueCodeableConcept" : {
-                  "coding" : [
-                    {
-                      "extension" : [
-                        {
-                          "url" : "https://reportstream.cdc.gov/fhir/StructureDefinition/cwe-coding",
-                          "valueString" : "coding"
-                        }
-                      ],
-                      "code" : "Entering Device"
-                    }
-                  ]
-                }
-              },
-              {
-                "url" : "orc-19-action-by",
-                "valueReference" : {
-                  "reference" : "Practitioner/1706216259513472000.6af1c6a0-0384-4493-bdd7-c6b135d014f9"
-                }
-              }
-            ]
-          },
-          {
-            "url" : "https://reportstream.cdc.gov/fhir/StructureDefinition/obr-observation-request",
-            "extension" : [
-              {
-                "url" : "obr-22-results-rpt-status-change-datetime",
-                "valueString" : "2023"
-              }
-            ]
-          }
-        ],
-        "identifier" : [
-          {
-            "extension" : [
-              {
-                "url" : "https://reportstream.cdc.gov/fhir/StructureDefinition/hl7-use",
-                "valueString" : "orc-2-placer-order-number"
-              },
-              {
-                "url" : "https://reportstream.cdc.gov/fhir/StructureDefinition/assigning-authority",
-                "extension" : [
-                  {
-                    "url" : "https://reportstream.cdc.gov/fhir/StructureDefinition/assigning-authority-namespace-id",
-                    "valueString" : "Placer Identifier Namespace"
-                  },
-                  {
-                    "url" : "https://reportstream.cdc.gov/fhir/StructureDefinition/assigning-authority-universal-id",
-                    "valueString" : "Placer Universal ID"
-                  },
-                  {
-                    "url" : "https://reportstream.cdc.gov/fhir/StructureDefinition/universal-id-type",
-                    "valueCode" : "ISO"
-                  }
-                ]
-              }
-            ],
-            "type" : {
-              "coding" : [
-                {
-                  "system" : "http://terminology.hl7.org/CodeSystem/v2-0203",
-                  "code" : "PLAC"
-                }
-              ]
-            },
-            "value" : "Placer Identifier"
-          },
-          {
-            "extension" : [
-              {
-                "url" : "https://reportstream.cdc.gov/fhir/StructureDefinition/hl7-use",
-                "valueString" : "orc-3-filler-order-number"
-              },
-              {
-                "url" : "https://reportstream.cdc.gov/fhir/StructureDefinition/assigning-authority",
-                "extension" : [
-                  {
-                    "url" : "https://reportstream.cdc.gov/fhir/StructureDefinition/assigning-authority-namespace-id",
-                    "valueString" : "Filler Identifier Namespace"
-                  },
-                  {
-                    "url" : "https://reportstream.cdc.gov/fhir/StructureDefinition/assigning-authority-universal-id",
-                    "valueString" : "Filler Universal ID"
-                  },
-                  {
-                    "url" : "https://reportstream.cdc.gov/fhir/StructureDefinition/universal-id-type",
-                    "valueCode" : "ISO"
-                  }
-                ]
-              }
-            ],
-            "type" : {
-              "coding" : [
-                {
-                  "system" : "http://terminology.hl7.org/CodeSystem/v2-0203",
-                  "code" : "FILL"
-                }
-              ]
-            },
-            "value" : "Filler Identifier"
-          },
-          {
-            "extension" : [
-              {
-                "url" : "https://reportstream.cdc.gov/fhir/StructureDefinition/hl7-use",
-                "valueString" : "orc-4-placer-group-number"
-              },
-              {
-                "url" : "https://reportstream.cdc.gov/fhir/StructureDefinition/assigning-authority",
-                "extension" : [
-                  {
-                    "url" : "https://reportstream.cdc.gov/fhir/StructureDefinition/assigning-authority-namespace-id",
-                    "valueString" : "Group Identifier Namespace"
-                  },
-                  {
-                    "url" : "https://reportstream.cdc.gov/fhir/StructureDefinition/assigning-authority-universal-id",
-                    "valueString" : "Group Universal ID"
-                  },
-                  {
-                    "url" : "https://reportstream.cdc.gov/fhir/StructureDefinition/universal-id-type",
-                    "valueCode" : "ISO"
-                  }
-                ]
-              }
-            ],
-            "type" : {
-              "coding" : [
-                {
-                  "system" : "http://terminology.hl7.org/CodeSystem/v2-0203",
-                  "code" : "PGN"
-                }
-              ]
-            },
-            "value" : "Group Identifier"
-          },
-          {
-            "extension" : [
-              {
-                "url" : "https://reportstream.cdc.gov/fhir/StructureDefinition/hl7-use",
-                "valueString" : "orc-4-placer-group-number"
-              },
-              {
-                "url" : "https://reportstream.cdc.gov/fhir/StructureDefinition/assigning-authority",
-                "extension" : [
-                  {
-                    "url" : "https://reportstream.cdc.gov/fhir/StructureDefinition/assigning-authority-namespace-id",
-                    "valueString" : "Group Identifier Namespace"
-                  },
-                  {
-                    "url" : "https://reportstream.cdc.gov/fhir/StructureDefinition/assigning-authority-universal-id",
-                    "valueString" : "Group Universal ID"
-                  },
-                  {
-                    "url" : "https://reportstream.cdc.gov/fhir/StructureDefinition/universal-id-type",
-                    "valueCode" : "ISO"
-                  }
-                ]
-              }
-            ],
-            "type" : {
-              "coding" : [
-                {
-                  "system" : "http://terminology.hl7.org/CodeSystem/v2-0203",
-                  "code" : "FGN"
-                }
-              ]
-            },
-            "value" : "Group Identifier"
-          },
-          {
-            "extension" : [
-              {
-                "url" : "https://reportstream.cdc.gov/fhir/StructureDefinition/hl7-use",
-                "valueString" : "orc-33-alternate-placer-order-number"
-              },
-              {
-                "url" : "http://hl7.org/fhir/StructureDefinition/identifier-checkDigit",
-                "valueString" : "Placer Order"
-              }
-            ],
-            "type" : {
-              "coding" : [
-                {
-                  "system" : "http://terminology.hl7.org/CodeSystem/v2-0203",
-                  "code" : "PLAC"
-                }
-              ]
-            },
-            "value" : "Alt"
-          }
-        ],
-        "status" : "completed",
-        "code" : {
-          "coding" : [
-            {
-              "extension" : [
-                {
-                  "url" : "https://reportstream.cdc.gov/fhir/StructureDefinition/cwe-coding",
-                  "valueString" : "coding"
-                },
-                {
-                  "url" : "https://reportstream.cdc.gov/fhir/StructureDefinition/cwe-coding-system",
-                  "valueString" : "LN"
-                }
-              ],
-              "system" : "http://loinc.org",
-              "code" : "12345-6",
-              "display" : "TEST"
-            }
-          ]
-        },
-        "subject" : {
-          "reference" : "Patient/1706216259477614000.b5200075-ba62-4349-87f1-872392a7b3d6"
-        },
-        "requester" : {
-          "extension" : [
-            {
-              "url" : "https://reportstream.cdc.gov/fhir/StructureDefinition/callback-number",
-              "valueContactPoint" : {
-                "extension" : [
-                  {
-                    "url" : "https://reportstream.cdc.gov/fhir/StructureDefinition/xtn2-telecom-use-code",
-                    "valueString" : "PRN"
-                  },
-                  {
-                    "url" : "https://reportstream.cdc.gov/fhir/StructureDefinition/hl7v2Name",
-                    "valueString" : "orc-14-callback-phone-number"
-                  },
-                  {
-                    "url" : "https://reportstream.cdc.gov/fhir/StructureDefinition/xtn7-local-number",
-                    "valueString" : "7595016"
-                  },
-                  {
-                    "url" : "http://hl7.org/fhir/StructureDefinition/contactpoint-area",
-                    "valueString" : "260"
-                  },
-                  {
-                    "url" : "http://hl7.org/fhir/StructureDefinition/contactpoint-local",
-                    "valueString" : "7595016"
-                  },
-                  {
-                    "url" : "http://hl7.org/fhir/StructureDefinition/contactpoint-country",
-                    "valueString" : "1"
-                  },
-                  {
-                    "url" : "https://reportstream.cdc.gov/fhir/StructureDefinition/xtn3-telecom-equipment-type",
-                    "valueString" : "BP"
-                  },
-                  {
-                    "url" : "https://reportstream.cdc.gov/fhir/StructureDefinition/xtn12-unformatted-telephone-number",
-                    "valueString" : "+1 260 759 5016"
-                  }
-                ],
-                "system" : "pager",
-                "value" : "+1 260 759 5016",
-                "use" : "home"
-              }
-            },
-            {
-              "url" : "https://reportstream.cdc.gov/fhir/StructureDefinition/callback-number",
-              "valueContactPoint" : {
-                "extension" : [
-                  {
-                    "url" : "https://reportstream.cdc.gov/fhir/StructureDefinition/xtn2-telecom-use-code",
-                    "valueString" : "PRN"
-                  },
-                  {
-                    "url" : "https://reportstream.cdc.gov/fhir/StructureDefinition/hl7v2Name",
-                    "valueString" : "orc-14-callback-phone-number"
-                  },
-                  {
-                    "url" : "https://reportstream.cdc.gov/fhir/StructureDefinition/xtn4-communication-address",
-                    "valueString" : "otto.daugherty@email.com"
-                  },
-                  {
-                    "url" : "https://reportstream.cdc.gov/fhir/StructureDefinition/xtn3-telecom-equipment-type",
-                    "valueString" : "Internet"
-                  }
-                ],
-                "system" : "email",
-                "value" : "otto.daugherty@email.com",
-                "use" : "home"
-              }
-            }
-          ],
-          "reference" : "PractitionerRole/1706216259479375000.e1b4c699-356d-4232-bef6-08657992f5b9"
-        },
-        "locationCode" : [
-          {
-            "coding" : [
-              {
-                "extension" : [
-                  {
-                    "url" : "https://reportstream.cdc.gov/fhir/StructureDefinition/cwe-coding",
-                    "valueString" : "coding"
-                  }
-                ],
-                "code" : "123",
-                "display" : "location"
-              }
-            ]
-          }
-        ]
-      }
-    },
-    {
-      "fullUrl" : "Practitioner/1706216259488703000.98df6570-9e36-46cb-848c-961f265bd924",
-      "resource" : {
-        "resourceType" : "Practitioner",
-        "id" : "1706216259488703000.98df6570-9e36-46cb-848c-961f265bd924",
-=======
-        }
-      }
-    },
-    {
-      "fullUrl" : "Provenance/1706311644820774000.5fbf1a48-6a4c-4ae9-84bc-9ff03c00c827",
-      "resource" : {
-        "resourceType" : "Provenance",
-        "id" : "1706311644820774000.5fbf1a48-6a4c-4ae9-84bc-9ff03c00c827",
-        "target" : [
-          {
-            "reference" : "MessageHeader/bb504ecd-c2ab-3be3-91d8-6065e2bce435"
-          },
-          {
-            "reference" : "DiagnosticReport/1706311645049972000.bb55b522-da8b-40a4-b841-a1bc3add38d6"
-          }
-        ],
-        "recorded" : "2023-08-16T12:33:58-05:00",
-        "activity" : {
-          "coding" : [
-            {
-              "display" : "ORU^R01^ORU_R01"
-            }
-          ]
-        }
-      }
-    },
-    {
-      "fullUrl" : "Provenance/1706311644831115000.e4fc1996-075d-44b7-8df4-d97605748f1d",
-      "resource" : {
-        "resourceType" : "Provenance",
-        "id" : "1706311644831115000.e4fc1996-075d-44b7-8df4-d97605748f1d",
-        "recorded" : "2024-01-26T17:27:24Z",
-        "policy" : [
-          "http://hl7.org/fhir/uv/v2mappings/message-oru-r01-to-bundle"
-        ],
-        "activity" : {
-          "coding" : [
-            {
-              "code" : "v2-FHIR transformation"
-            }
-          ]
-        },
-        "agent" : [
-          {
-            "type" : {
-              "coding" : [
-                {
-                  "system" : "http://terminology.hl7.org/CodeSystem/provenance-participant-type",
-                  "code" : "assembler"
-                }
-              ]
-            },
-            "who" : {
-              "reference" : "Organization/1706311644830597000.7cecd0e8-c1e3-4597-8f4d-c8262162804e"
-            }
-          }
-        ]
-      }
-    },
-    {
-      "fullUrl" : "Organization/1706311644830597000.7cecd0e8-c1e3-4597-8f4d-c8262162804e",
-      "resource" : {
-        "resourceType" : "Organization",
-        "id" : "1706311644830597000.7cecd0e8-c1e3-4597-8f4d-c8262162804e",
-        "identifier" : [
-          {
-            "value" : "CDC PRIME - Atlanta"
-          },
-          {
-            "type" : {
-              "coding" : [
-                {
-                  "system" : "http://terminology.hl7.org/CodeSystem/v2-0301"
-                }
-              ]
-            },
-            "system" : "urn:ietf:rfc:3986",
-            "value" : "2.16.840.1.114222.4.1.237821"
-          }
-        ]
-      }
-    },
-    {
-      "fullUrl" : "Patient/1706311644847641000.ed017a81-2524-459c-b412-ae731e8927aa",
-      "resource" : {
-        "resourceType" : "Patient",
-        "id" : "1706311644847641000.ed017a81-2524-459c-b412-ae731e8927aa"
-      }
-    },
-    {
-      "fullUrl" : "Provenance/1706311644848233000.1ba64995-3ecf-4b52-b444-0201c0d64b37",
-      "resource" : {
-        "resourceType" : "Provenance",
-        "id" : "1706311644848233000.1ba64995-3ecf-4b52-b444-0201c0d64b37",
-        "target" : [
-          {
-            "reference" : "Patient/1706311644847641000.ed017a81-2524-459c-b412-ae731e8927aa"
-          }
-        ],
-        "recorded" : "2024-01-26T17:27:24Z",
-        "activity" : {
-          "coding" : [
-            {
-              "system" : "https://terminology.hl7.org/CodeSystem/v3-DataOperation",
-              "code" : "UPDATE"
-            }
-          ]
-        }
-      }
-    },
-    {
-      "fullUrl" : "ServiceRequest/1706311644891834000.75778dc4-aa67-468c-b37f-4a389b0a3605",
-      "resource" : {
-        "resourceType" : "ServiceRequest",
-        "id" : "1706311644891834000.75778dc4-aa67-468c-b37f-4a389b0a3605",
-        "extension" : [
-          {
-            "url" : "https://reportstream.cdc.gov/fhir/StructureDefinition/business-event",
-            "valueCode" : "RE"
-          },
-          {
-            "url" : "https://reportstream.cdc.gov/fhir/StructureDefinition/business-event",
-            "valueString" : "20230816123358-050"
-          },
-          {
-            "url" : "https://reportstream.cdc.gov/fhir/StructureDefinition/status-modifier",
-            "valueCodeableConcept" : {
-              "coding" : [
-                {
-                  "extension" : [
-                    {
-                      "url" : "https://reportstream.cdc.gov/fhir/StructureDefinition/cwe-coding",
-                      "valueString" : "coding"
-                    }
-                  ],
-                  "code" : "Order Status Modifier"
-                }
-              ]
-            }
-          },
-          {
-            "url" : "https://reportstream.cdc.gov/fhir/StructureDefinition/orc-common-order",
-            "extension" : [
-              {
-                "url" : "orc-5-order-status",
-                "valueString" : "CM"
-              },
-              {
-                "url" : "orc-6-response-flag",
-                "valueString" : "R"
-              },
-              {
-                "url" : "orc-27-fillers-expected-availability-datetime",
-                "valueString" : "20230816123358-0500"
-              },
-              {
-                "url" : "orc-28-confidentiality-code",
-                "valueCodeableConcept" : {
-                  "coding" : [
-                    {
-                      "extension" : [
-                        {
-                          "url" : "https://reportstream.cdc.gov/fhir/StructureDefinition/cwe-coding",
-                          "valueString" : "coding"
-                        }
-                      ],
-                      "code" : "567",
-                      "display" : "E"
-                    }
-                  ]
-                }
-              },
-              {
-                "url" : "orc-30-enterer-authorization-mode",
-                "valueCodeableConcept" : {
-                  "coding" : [
-                    {
-                      "extension" : [
-                        {
-                          "url" : "https://reportstream.cdc.gov/fhir/StructureDefinition/cne-coding",
-                          "valueString" : "coding"
-                        }
-                      ],
-                      "code" : "123",
-                      "display" : "U"
-                    }
-                  ]
-                }
-              },
-              {
-                "url" : "orc-31-parent-universal-service-identifier",
-                "valueCodeableConcept" : {
-                  "coding" : [
-                    {
-                      "extension" : [
-                        {
-                          "url" : "https://reportstream.cdc.gov/fhir/StructureDefinition/cwe-coding",
-                          "valueString" : "coding"
-                        }
-                      ],
-                      "code" : "123",
-                      "display" : "Parent"
-                    }
-                  ]
-                }
-              },
-              {
-                "url" : "orc-8-parent-order",
-                "valueIdentifier" : {
-                  "extension" : [
-                    {
-                      "url" : "https://reportstream.cdc.gov/fhir/StructureDefinition/filler-assigned-identifier",
-                      "extension" : [
-                        {
-                          "url" : "https://reportstream.cdc.gov/fhir/StructureDefinition/entity-identifier",
-                          "valueString" : "Filler Assigned"
-                        },
-                        {
-                          "url" : "https://reportstream.cdc.gov/fhir/StructureDefinition/namespace-id",
-                          "valueString" : "Filler Assigned Namespace"
-                        },
-                        {
-                          "url" : "https://reportstream.cdc.gov/fhir/StructureDefinition/universal-id",
-                          "valueString" : "Filler Assigned Universal"
-                        },
-                        {
-                          "url" : "https://reportstream.cdc.gov/fhir/StructureDefinition/universal-id-type",
-                          "valueString" : "ISO"
-                        }
-                      ]
-                    },
-                    {
-                      "url" : "https://reportstream.cdc.gov/fhir/StructureDefinition/namespace-id",
-                      "valueString" : "Placer Assigned Namespace"
-                    },
-                    {
-                      "url" : "https://reportstream.cdc.gov/fhir/StructureDefinition/universal-id",
-                      "valueString" : "Placer Assigned Universal"
-                    },
-                    {
-                      "url" : "https://reportstream.cdc.gov/fhir/StructureDefinition/universal-id-type",
-                      "valueString" : "ISO"
-                    }
-                  ],
-                  "type" : {
-                    "coding" : [
-                      {
-                        "system" : "http://terminology.hl7.org/CodeSystem/v2-0203",
-                        "code" : "PGN"
-                      }
-                    ]
-                  },
-                  "value" : "Placer Assigned"
-                }
-              },
-              {
-                "url" : "orc-10-entered-by",
-                "valueReference" : {
                   "reference" : "Practitioner/1706311644881881000.17699222-9096-4463-9def-7700ed40f597"
                 }
               },
@@ -1233,7 +646,6 @@
       "resource" : {
         "resourceType" : "Practitioner",
         "id" : "1706311644861551000.b34071fe-cf01-433a-ba39-e9d7f3ad5a50",
->>>>>>> 711af84e
         "extension" : [
           {
             "url" : "https://reportstream.cdc.gov/fhir/StructureDefinition/xcn3-given-name",
@@ -1438,8 +850,6 @@
           {
             "extension" : [
               {
-<<<<<<< HEAD
-=======
                 "url" : "https://reportstream.cdc.gov/fhir/StructureDefinition/xad7-address-type",
                 "valueCode" : "H"
               },
@@ -1464,61 +874,10 @@
                 "valueString" : "Ordering Provider Address"
               },
               {
->>>>>>> 711af84e
                 "url" : "http://hl7.org/fhir/StructureDefinition/iso21090-ADXP-censusTract",
                 "valueCode" : "6059"
               },
               {
-<<<<<<< HEAD
-                "url" : "https://reportstream.cdc.gov/fhir/StructureDefinition/xad-address",
-                "extension" : [
-                  {
-                    "url" : "https://reportstream.cdc.gov/fhir/StructureDefinition/sad-address-line",
-                    "extension" : [
-                      {
-                        "url" : "SAD.1",
-                        "valueString" : "4861"
-                      },
-                      {
-                        "url" : "SAD.2",
-                        "valueString" : "20TH AVE"
-                      },
-                      {
-                        "url" : "SAD.3",
-                        "valueString" : "1"
-                      }
-                    ]
-                  },
-                  {
-                    "url" : "XAD.2",
-                    "valueString" : "Ordering Provider Address"
-                  },
-                  {
-                    "url" : "XAD.7",
-                    "valueCode" : "H"
-                  },
-                  {
-                    "url" : "XAD.8",
-                    "valueString" : "Other Geographic Designation"
-                  },
-                  {
-                    "url" : "XAD.11",
-                    "valueCode" : "A"
-                  },
-                  {
-                    "url" : "XAD.13",
-                    "valueString" : "20220501102531-0400"
-                  },
-                  {
-                    "url" : "XAD.14",
-                    "valueString" : "20230501102531-0400"
-                  },
-                  {
-                    "url" : "XAD.19",
-                    "valueCode" : "Adressee"
-                  }
-                ]
-=======
                 "url" : "https://reportstream.cdc.gov/fhir/StructureDefinition/xad8-other-geographic-destination",
                 "valueString" : "Other Geographic Designation"
               },
@@ -1533,7 +892,6 @@
               {
                 "url" : "https://reportstream.cdc.gov/fhir/StructureDefinition/xad14-expiration-date",
                 "valueString" : "20230501102531-0400"
->>>>>>> 711af84e
               }
             ],
             "use" : "home",
@@ -1558,17 +916,10 @@
       }
     },
     {
-<<<<<<< HEAD
-      "fullUrl" : "Location/1706216259491211000.b567ff0a-4980-4bce-ae8c-a52ee655f6f2",
-      "resource" : {
-        "resourceType" : "Location",
-        "id" : "1706216259491211000.b567ff0a-4980-4bce-ae8c-a52ee655f6f2",
-=======
       "fullUrl" : "Location/1706311644866254000.78caabb9-6c1a-4a80-9cf8-2d6af4ae2d8e",
       "resource" : {
         "resourceType" : "Location",
         "id" : "1706311644866254000.78caabb9-6c1a-4a80-9cf8-2d6af4ae2d8e",
->>>>>>> 711af84e
         "extension" : [
           {
             "url" : "https://reportstream.cdc.gov/fhir/StructureDefinition/universal-id-type",
@@ -1598,17 +949,10 @@
       }
     },
     {
-<<<<<<< HEAD
-      "fullUrl" : "Organization/1706216259492808000.66a1bf7f-968b-4fab-8277-7ca708cdccf0",
-      "resource" : {
-        "resourceType" : "Organization",
-        "id" : "1706216259492808000.66a1bf7f-968b-4fab-8277-7ca708cdccf0",
-=======
       "fullUrl" : "Organization/1706311644870740000.b5bd0029-113d-45b5-a297-47200156dccb",
       "resource" : {
         "resourceType" : "Organization",
         "id" : "1706311644870740000.b5bd0029-113d-45b5-a297-47200156dccb",
->>>>>>> 711af84e
         "extension" : [
           {
             "url" : "https://reportstream.cdc.gov/fhir/StructureDefinition/xon3-id-number",
@@ -1703,11 +1047,7 @@
               {
                 "url" : "https://reportstream.cdc.gov/fhir/StructureDefinition/identifier-location",
                 "valueReference" : {
-<<<<<<< HEAD
-                  "reference" : "Location/1706216259491211000.b567ff0a-4980-4bce-ae8c-a52ee655f6f2"
-=======
                   "reference" : "Location/1706311644866254000.78caabb9-6c1a-4a80-9cf8-2d6af4ae2d8e"
->>>>>>> 711af84e
                 }
               }
             ],
@@ -1789,8 +1129,6 @@
           {
             "extension" : [
               {
-<<<<<<< HEAD
-=======
                 "url" : "https://reportstream.cdc.gov/fhir/StructureDefinition/xad7-address-type",
                 "valueCode" : "H"
               },
@@ -1815,61 +1153,10 @@
                 "valueString" : "Ordering Facility Address"
               },
               {
->>>>>>> 711af84e
                 "url" : "http://hl7.org/fhir/StructureDefinition/iso21090-ADXP-censusTract",
                 "valueCode" : "6059"
               },
               {
-<<<<<<< HEAD
-                "url" : "https://reportstream.cdc.gov/fhir/StructureDefinition/xad-address",
-                "extension" : [
-                  {
-                    "url" : "https://reportstream.cdc.gov/fhir/StructureDefinition/sad-address-line",
-                    "extension" : [
-                      {
-                        "url" : "SAD.1",
-                        "valueString" : "4861"
-                      },
-                      {
-                        "url" : "SAD.2",
-                        "valueString" : "20TH AVE"
-                      },
-                      {
-                        "url" : "SAD.3",
-                        "valueString" : "1"
-                      }
-                    ]
-                  },
-                  {
-                    "url" : "XAD.2",
-                    "valueString" : "Ordering Facility Address"
-                  },
-                  {
-                    "url" : "XAD.7",
-                    "valueCode" : "H"
-                  },
-                  {
-                    "url" : "XAD.8",
-                    "valueString" : "Other Geographic Designation"
-                  },
-                  {
-                    "url" : "XAD.11",
-                    "valueCode" : "A"
-                  },
-                  {
-                    "url" : "XAD.13",
-                    "valueString" : "20220501102531-0400"
-                  },
-                  {
-                    "url" : "XAD.14",
-                    "valueString" : "20230501102531-0400"
-                  },
-                  {
-                    "url" : "XAD.19",
-                    "valueCode" : "Adressee"
-                  }
-                ]
-=======
                 "url" : "https://reportstream.cdc.gov/fhir/StructureDefinition/xad8-other-geographic-destination",
                 "valueString" : "Other Geographic Designation"
               },
@@ -1884,7 +1171,6 @@
               {
                 "url" : "https://reportstream.cdc.gov/fhir/StructureDefinition/xad14-expiration-date",
                 "valueString" : "20230501102531-0400"
->>>>>>> 711af84e
               }
             ],
             "use" : "home",
@@ -1909,25 +1195,6 @@
       }
     },
     {
-<<<<<<< HEAD
-      "fullUrl" : "PractitionerRole/1706216259479375000.e1b4c699-356d-4232-bef6-08657992f5b9",
-      "resource" : {
-        "resourceType" : "PractitionerRole",
-        "id" : "1706216259479375000.e1b4c699-356d-4232-bef6-08657992f5b9",
-        "practitioner" : {
-          "reference" : "Practitioner/1706216259488703000.98df6570-9e36-46cb-848c-961f265bd924"
-        },
-        "organization" : {
-          "reference" : "Organization/1706216259492808000.66a1bf7f-968b-4fab-8277-7ca708cdccf0"
-        }
-      }
-    },
-    {
-      "fullUrl" : "Practitioner/1706216259502024000.2d22b23d-c15f-450f-897b-f436d648c3c8",
-      "resource" : {
-        "resourceType" : "Practitioner",
-        "id" : "1706216259502024000.2d22b23d-c15f-450f-897b-f436d648c3c8",
-=======
       "fullUrl" : "PractitionerRole/1706311644850206000.ad1ef946-00d7-4a17-9700-b9c6289855ac",
       "resource" : {
         "resourceType" : "PractitionerRole",
@@ -1945,7 +1212,6 @@
       "resource" : {
         "resourceType" : "Practitioner",
         "id" : "1706311644881881000.17699222-9096-4463-9def-7700ed40f597",
->>>>>>> 711af84e
         "extension" : [
           {
             "url" : "https://reportstream.cdc.gov/fhir/StructureDefinition/xcn3-given-name",
@@ -2145,17 +1411,10 @@
       }
     },
     {
-<<<<<<< HEAD
-      "fullUrl" : "Practitioner/1706216259505263000.bb59c591-928e-4969-8ddb-e0b551c912d1",
-      "resource" : {
-        "resourceType" : "Practitioner",
-        "id" : "1706216259505263000.bb59c591-928e-4969-8ddb-e0b551c912d1",
-=======
       "fullUrl" : "Practitioner/1706311644884388000.04f54a7e-2a16-4ccd-854e-726bca2205a0",
       "resource" : {
         "resourceType" : "Practitioner",
         "id" : "1706311644884388000.04f54a7e-2a16-4ccd-854e-726bca2205a0",
->>>>>>> 711af84e
         "extension" : [
           {
             "url" : "https://reportstream.cdc.gov/fhir/StructureDefinition/xcn3-given-name",
@@ -2355,17 +1614,10 @@
       }
     },
     {
-<<<<<<< HEAD
-      "fullUrl" : "Organization/1706216259505774000.e88ceca0-0051-4726-ab1c-ec2e5e3e2888",
-      "resource" : {
-        "resourceType" : "Organization",
-        "id" : "1706216259505774000.e88ceca0-0051-4726-ab1c-ec2e5e3e2888",
-=======
       "fullUrl" : "Organization/1706311644884837000.b1948978-4142-4a47-998f-b1afa18c217d",
       "resource" : {
         "resourceType" : "Organization",
         "id" : "1706311644884837000.b1948978-4142-4a47-998f-b1afa18c217d",
->>>>>>> 711af84e
         "identifier" : [
           {
             "extension" : [
@@ -2398,17 +1650,10 @@
       }
     },
     {
-<<<<<<< HEAD
-      "fullUrl" : "Location/1706216259506957000.ac72206e-7864-4936-ab13-86266edf1804",
-      "resource" : {
-        "resourceType" : "Location",
-        "id" : "1706216259506957000.ac72206e-7864-4936-ab13-86266edf1804",
-=======
       "fullUrl" : "Location/1706311644886029000.4d89e0dd-6cb1-425f-aa62-17f385e7d779",
       "resource" : {
         "resourceType" : "Location",
         "id" : "1706311644886029000.4d89e0dd-6cb1-425f-aa62-17f385e7d779",
->>>>>>> 711af84e
         "identifier" : [
           {
             "extension" : [
@@ -2453,17 +1698,10 @@
       }
     },
     {
-<<<<<<< HEAD
-      "fullUrl" : "Location/1706216259507094000.0ebbc77f-de69-41d6-82c0-22468d9a83a2",
-      "resource" : {
-        "resourceType" : "Location",
-        "id" : "1706216259507094000.0ebbc77f-de69-41d6-82c0-22468d9a83a2",
-=======
       "fullUrl" : "Location/1706311644886385000.7cfaafa6-e995-4a77-b7f1-17fea20688ef",
       "resource" : {
         "resourceType" : "Location",
         "id" : "1706311644886385000.7cfaafa6-e995-4a77-b7f1-17fea20688ef",
->>>>>>> 711af84e
         "identifier" : [
           {
             "extension" : [
@@ -2513,17 +1751,6 @@
           ]
         },
         "partOf" : {
-<<<<<<< HEAD
-          "reference" : "Location/1706216259506957000.ac72206e-7864-4936-ab13-86266edf1804"
-        }
-      }
-    },
-    {
-      "fullUrl" : "Location/1706216259507344000.bf004abd-1661-45f9-a10c-d19c9917ae09",
-      "resource" : {
-        "resourceType" : "Location",
-        "id" : "1706216259507344000.bf004abd-1661-45f9-a10c-d19c9917ae09",
-=======
           "reference" : "Location/1706311644886029000.4d89e0dd-6cb1-425f-aa62-17f385e7d779"
         }
       }
@@ -2533,7 +1760,6 @@
       "resource" : {
         "resourceType" : "Location",
         "id" : "1706311644887036000.cfa8bbc7-af11-4ae6-a4f9-5c017c70fee5",
->>>>>>> 711af84e
         "extension" : [
           {
             "url" : "https://reportstream.cdc.gov/fhir/StructureDefinition/pl6-person-location-type",
@@ -2593,11 +1819,7 @@
             ],
             "value" : "Entity ID",
             "assigner" : {
-<<<<<<< HEAD
-              "reference" : "Organization/1706216259505774000.e88ceca0-0051-4726-ab1c-ec2e5e3e2888"
-=======
               "reference" : "Organization/1706311644884837000.b1948978-4142-4a47-998f-b1afa18c217d"
->>>>>>> 711af84e
             }
           }
         ],
@@ -2613,17 +1835,6 @@
           ]
         },
         "partOf" : {
-<<<<<<< HEAD
-          "reference" : "Location/1706216259507094000.0ebbc77f-de69-41d6-82c0-22468d9a83a2"
-        }
-      }
-    },
-    {
-      "fullUrl" : "Practitioner/1706216259513472000.6af1c6a0-0384-4493-bdd7-c6b135d014f9",
-      "resource" : {
-        "resourceType" : "Practitioner",
-        "id" : "1706216259513472000.6af1c6a0-0384-4493-bdd7-c6b135d014f9",
-=======
           "reference" : "Location/1706311644886385000.7cfaafa6-e995-4a77-b7f1-17fea20688ef"
         }
       }
@@ -2633,7 +1844,6 @@
       "resource" : {
         "resourceType" : "Practitioner",
         "id" : "1706311644890176000.6b8836b9-cb58-40d0-8cb5-eb18e434449c",
->>>>>>> 711af84e
         "extension" : [
           {
             "url" : "https://reportstream.cdc.gov/fhir/StructureDefinition/xcn3-given-name",
@@ -2833,17 +2043,10 @@
       }
     },
     {
-<<<<<<< HEAD
-      "fullUrl" : "DiagnosticReport/1706216259671944000.48f5ca0a-aa2a-488f-86df-7f63a5418cb8",
-      "resource" : {
-        "resourceType" : "DiagnosticReport",
-        "id" : "1706216259671944000.48f5ca0a-aa2a-488f-86df-7f63a5418cb8",
-=======
       "fullUrl" : "DiagnosticReport/1706311645049972000.bb55b522-da8b-40a4-b841-a1bc3add38d6",
       "resource" : {
         "resourceType" : "DiagnosticReport",
         "id" : "1706311645049972000.bb55b522-da8b-40a4-b841-a1bc3add38d6",
->>>>>>> 711af84e
         "extension" : [
           {
             "url" : "http://hl7.org/fhir/StructureDefinition/event-statusReason",
@@ -2980,11 +2183,7 @@
         ],
         "basedOn" : [
           {
-<<<<<<< HEAD
-            "reference" : "ServiceRequest/1706216259515021000.87ae98c2-bf28-4044-a2d0-00196dabb50b"
-=======
             "reference" : "ServiceRequest/1706311644891834000.75778dc4-aa67-468c-b37f-4a389b0a3605"
->>>>>>> 711af84e
           }
         ],
         "status" : "final",
@@ -3008,11 +2207,7 @@
           ]
         },
         "subject" : {
-<<<<<<< HEAD
-          "reference" : "Patient/1706216259477614000.b5200075-ba62-4349-87f1-872392a7b3d6"
-=======
           "reference" : "Patient/1706311644847641000.ed017a81-2524-459c-b412-ae731e8927aa"
->>>>>>> 711af84e
         },
         "issued" : "2023",
         "_issued" : {
