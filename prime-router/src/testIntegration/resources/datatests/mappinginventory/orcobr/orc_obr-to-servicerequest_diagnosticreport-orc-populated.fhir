{
  "resourceType" : "Bundle",
<<<<<<< HEAD
  "id" : "1707523134323443000.1bd61a4f-f47e-473c-b792-52760a25d686",
  "meta" : {
    "lastUpdated" : "2024-02-09T17:58:54.337-06:00"
=======
  "id" : "1707766219940646000.031c1353-a51d-47f7-9901-12bc3481b2d6",
  "meta" : {
    "lastUpdated" : "2024-02-12T13:30:19.948-06:00"
>>>>>>> cddac704
  },
  "identifier" : {
    "system" : "https://reportstream.cdc.gov/prime-router",
    "value" : "20230816123358"
  },
  "type" : "message",
  "timestamp" : "2023-08-16T12:33:58.000-05:00",
<<<<<<< HEAD
  "entry" : [
    {
      "fullUrl" : "MessageHeader/bb504ecd-c2ab-3be3-91d8-6065e2bce435",
      "resource" : {
        "resourceType" : "MessageHeader",
        "id" : "bb504ecd-c2ab-3be3-91d8-6065e2bce435",
        "extension" : [
          {
            "url" : "https://reportstream.cdc.gov/fhir/StructureDefinition/encoding-characters",
            "valueString" : "^~\\&#"
          },
          {
            "url" : "https://reportstream.cdc.gov/fhir/StructureDefinition/msh-message-header",
            "extension" : [
              {
                "url" : "MSH.7",
                "valueString" : "20230816123358-0500"
              }
            ]
          }
        ],
        "eventCoding" : {
          "system" : "http://terminology.hl7.org/CodeSystem/v2-0003",
          "code" : "R01",
          "display" : "ORU^R01^ORU_R01"
        },
        "source" : {
          "_endpoint" : {
            "extension" : [
              {
                "url" : "http://hl7.org/fhir/StructureDefinition/data-absent-reason",
                "valueCode" : "unknown"
              }
            ]
          }
        }
      }
    },
    {
      "fullUrl" : "Provenance/1707523134815024000.c1614fd7-a116-4233-a6d8-2cf8ad24fecd",
      "resource" : {
        "resourceType" : "Provenance",
        "id" : "1707523134815024000.c1614fd7-a116-4233-a6d8-2cf8ad24fecd",
        "target" : [
          {
            "reference" : "MessageHeader/bb504ecd-c2ab-3be3-91d8-6065e2bce435"
          },
          {
            "reference" : "DiagnosticReport/1707523135164191000.dcf39af2-a868-40d1-8e69-410dcd66306c"
          }
        ],
        "recorded" : "2023-08-16T12:33:58-05:00",
        "activity" : {
          "coding" : [
            {
              "display" : "ORU^R01^ORU_R01"
            }
          ]
        }
      }
    },
    {
      "fullUrl" : "Provenance/1707523134837014000.ee38457d-77bb-4a7e-a1a9-e08a2bd09427",
      "resource" : {
        "resourceType" : "Provenance",
        "id" : "1707523134837014000.ee38457d-77bb-4a7e-a1a9-e08a2bd09427",
        "recorded" : "2024-02-09T17:58:54Z",
        "policy" : [
          "http://hl7.org/fhir/uv/v2mappings/message-oru-r01-to-bundle"
        ],
        "activity" : {
          "coding" : [
            {
              "code" : "v2-FHIR transformation"
            }
          ]
        },
        "agent" : [
          {
            "type" : {
              "coding" : [
                {
                  "system" : "http://terminology.hl7.org/CodeSystem/provenance-participant-type",
                  "code" : "assembler"
                }
              ]
            },
            "who" : {
              "reference" : "Organization/1707523134836317000.25622492-497a-434a-8b7b-5b78b0e74721"
            }
          }
        ]
      }
    },
    {
      "fullUrl" : "Organization/1707523134836317000.25622492-497a-434a-8b7b-5b78b0e74721",
      "resource" : {
        "resourceType" : "Organization",
        "id" : "1707523134836317000.25622492-497a-434a-8b7b-5b78b0e74721",
        "identifier" : [
          {
            "value" : "CDC PRIME - Atlanta"
          },
          {
            "type" : {
              "coding" : [
                {
                  "system" : "http://terminology.hl7.org/CodeSystem/v2-0301"
                }
              ]
            },
            "system" : "urn:ietf:rfc:3986",
            "value" : "2.16.840.1.114222.4.1.237821"
          }
        ]
      }
    },
    {
      "fullUrl" : "Patient/1707523134873388000.85ba4417-7ea4-438c-9258-6d9817641766",
      "resource" : {
        "resourceType" : "Patient",
        "id" : "1707523134873388000.85ba4417-7ea4-438c-9258-6d9817641766"
      }
    },
    {
      "fullUrl" : "Provenance/1707523134875011000.9fa59b89-b985-4e80-b96e-d4ded9b38260",
      "resource" : {
        "resourceType" : "Provenance",
        "id" : "1707523134875011000.9fa59b89-b985-4e80-b96e-d4ded9b38260",
        "target" : [
          {
            "reference" : "Patient/1707523134873388000.85ba4417-7ea4-438c-9258-6d9817641766"
          }
        ],
        "recorded" : "2024-02-09T17:58:54Z",
        "activity" : {
          "coding" : [
            {
              "system" : "https://terminology.hl7.org/CodeSystem/v3-DataOperation",
              "code" : "UPDATE"
            }
          ]
=======
  "entry" : [ {
    "fullUrl" : "MessageHeader/bb504ecd-c2ab-3be3-91d8-6065e2bce435",
    "resource" : {
      "resourceType" : "MessageHeader",
      "id" : "bb504ecd-c2ab-3be3-91d8-6065e2bce435",
      "extension" : [ {
        "url" : "https://reportstream.cdc.gov/fhir/StructureDefinition/encoding-characters",
        "valueString" : "^~\\&#"
      }, {
        "url" : "https://reportstream.cdc.gov/fhir/StructureDefinition/msh-message-header",
        "extension" : [ {
          "url" : "MSH.7",
          "valueString" : "20230816123358-0500"
        } ]
      } ],
      "eventCoding" : {
        "system" : "http://terminology.hl7.org/CodeSystem/v2-0003",
        "code" : "R01",
        "display" : "ORU^R01^ORU_R01"
      },
      "source" : {
        "_endpoint" : {
          "extension" : [ {
            "url" : "http://hl7.org/fhir/StructureDefinition/data-absent-reason",
            "valueCode" : "unknown"
          } ]
        }
      }
    }
  }, {
    "fullUrl" : "Provenance/1707766220544737000.ea873596-4c22-4fd2-8db7-5aa52b795305",
    "resource" : {
      "resourceType" : "Provenance",
      "id" : "1707766220544737000.ea873596-4c22-4fd2-8db7-5aa52b795305",
      "target" : [ {
        "reference" : "MessageHeader/bb504ecd-c2ab-3be3-91d8-6065e2bce435"
      }, {
        "reference" : "DiagnosticReport/1707766220911766000.6eac56a2-1ab7-47b3-8a86-91e8236a96f7"
      } ],
      "recorded" : "2023-08-16T12:33:58-05:00",
      "activity" : {
        "coding" : [ {
          "display" : "ORU^R01^ORU_R01"
        } ]
      }
    }
  }, {
    "fullUrl" : "Provenance/1707766220558299000.20e5d366-90c3-4b53-b3f2-ff6d23658b13",
    "resource" : {
      "resourceType" : "Provenance",
      "id" : "1707766220558299000.20e5d366-90c3-4b53-b3f2-ff6d23658b13",
      "recorded" : "2024-02-12T13:30:20Z",
      "policy" : [ "http://hl7.org/fhir/uv/v2mappings/message-oru-r01-to-bundle" ],
      "activity" : {
        "coding" : [ {
          "code" : "v2-FHIR transformation"
        } ]
      },
      "agent" : [ {
        "type" : {
          "coding" : [ {
            "system" : "http://terminology.hl7.org/CodeSystem/provenance-participant-type",
            "code" : "assembler"
          } ]
        },
        "who" : {
          "reference" : "Organization/1707766220557213000.55b500ee-f054-47b7-a197-91165b24dac3"
>>>>>>> cddac704
        }
      } ]
    }
  }, {
    "fullUrl" : "Organization/1707766220557213000.55b500ee-f054-47b7-a197-91165b24dac3",
    "resource" : {
      "resourceType" : "Organization",
      "id" : "1707766220557213000.55b500ee-f054-47b7-a197-91165b24dac3",
      "identifier" : [ {
        "value" : "CDC PRIME - Atlanta"
      }, {
        "type" : {
          "coding" : [ {
            "system" : "http://terminology.hl7.org/CodeSystem/v2-0301"
          } ]
        },
        "system" : "urn:ietf:rfc:3986",
        "value" : "2.16.840.1.114222.4.1.237821"
      } ]
    }
  }, {
    "fullUrl" : "Patient/1707766220585703000.cafa6aee-7d60-4753-8962-7f7820ec6153",
    "resource" : {
      "resourceType" : "Patient",
      "id" : "1707766220585703000.cafa6aee-7d60-4753-8962-7f7820ec6153"
    }
  }, {
    "fullUrl" : "Provenance/1707766220587953000.6e1f04cd-cb41-4c40-8b15-f295cef65f83",
    "resource" : {
      "resourceType" : "Provenance",
      "id" : "1707766220587953000.6e1f04cd-cb41-4c40-8b15-f295cef65f83",
      "target" : [ {
        "reference" : "Patient/1707766220585703000.cafa6aee-7d60-4753-8962-7f7820ec6153"
      } ],
      "recorded" : "2024-02-12T13:30:20Z",
      "activity" : {
        "coding" : [ {
          "system" : "https://terminology.hl7.org/CodeSystem/v3-DataOperation",
          "code" : "UPDATE"
        } ]
      }
<<<<<<< HEAD
    },
    {
      "fullUrl" : "ServiceRequest/1707523134979819000.9d837a76-db9b-4429-9563-31111d97355a",
      "resource" : {
        "resourceType" : "ServiceRequest",
        "id" : "1707523134979819000.9d837a76-db9b-4429-9563-31111d97355a",
        "extension" : [
          {
            "url" : "https://reportstream.cdc.gov/fhir/StructureDefinition/business-event",
            "valueCode" : "RE"
          },
          {
            "url" : "https://reportstream.cdc.gov/fhir/StructureDefinition/business-event",
            "valueString" : "20230816123358-050"
          },
          {
            "url" : "https://reportstream.cdc.gov/fhir/StructureDefinition/status-modifier",
            "valueCodeableConcept" : {
              "coding" : [
                {
                  "extension" : [
                    {
                      "url" : "https://reportstream.cdc.gov/fhir/StructureDefinition/cwe-coding",
                      "valueString" : "coding"
                    }
                  ],
                  "code" : "Order Status Modifier"
                }
              ]
            }
          },
          {
            "url" : "https://reportstream.cdc.gov/fhir/StructureDefinition/orc-common-order",
            "extension" : [
              {
                "url" : "orc-5-order-status",
                "valueString" : "CM"
              },
              {
                "url" : "orc-6-response-flag",
                "valueString" : "R"
              },
              {
                "url" : "orc-19-action-by",
                "valueReference" : {
                  "reference" : "Practitioner/1707523134937693000.de945cfb-96b2-4776-81ff-c7f6a2f554af"
                }
              },
              {
                "url" : "orc-19-action-by",
                "valueReference" : {
                  "reference" : "Practitioner/1707523134942055000.ee4f8d4b-a5ea-49fe-9c20-7fae46ac8041"
                }
              },
              {
                "url" : "orc-21-ordering-facility-name",
                "valueReference" : {
                  "reference" : "Organization/1707523134944585000.e1942cd4-0236-463c-9607-21dcac2a9ec5"
                }
              },
              {
                "url" : "orc-21-ordering-facility-name",
                "valueReference" : {
                  "reference" : "Organization/1707523134946715000.f84582f3-8b4f-4d35-ad62-e6c57b45c0b3"
                }
              },
              {
                "url" : "orc-22-ordering-facility-address",
                "valueAddress" : {
                  "extension" : [
                    {
                      "url" : "http://hl7.org/fhir/StructureDefinition/iso21090-ADXP-censusTract",
                      "valueCode" : "6059"
                    },
                    {
                      "url" : "https://reportstream.cdc.gov/fhir/StructureDefinition/xad-address",
                      "extension" : [
                        {
                          "url" : "https://reportstream.cdc.gov/fhir/StructureDefinition/sad-address-line",
                          "extension" : [
                            {
                              "url" : "SAD.1",
                              "valueString" : "4861"
                            },
                            {
                              "url" : "SAD.2",
                              "valueString" : "20TH AVE"
                            },
                            {
                              "url" : "SAD.3",
                              "valueString" : "1"
                            }
                          ]
                        },
                        {
                          "url" : "XAD.2",
                          "valueString" : "Ordering Facility Address"
                        },
                        {
                          "url" : "XAD.7",
                          "valueCode" : "H"
                        },
                        {
                          "url" : "XAD.8",
                          "valueString" : "Other Geographic Designation"
                        },
                        {
                          "url" : "XAD.11",
                          "valueCode" : "A"
                        },
                        {
                          "url" : "XAD.13",
                          "valueString" : "20220501102531-0400"
                        },
                        {
                          "url" : "XAD.14",
                          "valueString" : "20230501102531-0400"
                        },
                        {
                          "url" : "XAD.19",
                          "valueCode" : "Adressee"
                        }
                      ]
                    }
                  ],
                  "use" : "home",
                  "line" : [
                    "4861",
                    "20TH AVE",
                    "1",
                    "Ordering Facility Address",
                    "Adressee"
                  ],
                  "city" : "THUNDER MOUNTAIN",
                  "district" : "County",
                  "state" : "IG",
                  "postalCode" : "99999",
                  "country" : "USA",
                  "period" : {
                    "start" : "2022-05-01T10:25:31-04:00",
                    "end" : "2023-05-01T10:25:31-04:00"
                  }
                }
              },
              {
                "url" : "orc-22-ordering-facility-address",
                "valueAddress" : {
                  "extension" : [
                    {
                      "url" : "https://reportstream.cdc.gov/fhir/StructureDefinition/xad-address",
                      "extension" : [
                        {
                          "url" : "https://reportstream.cdc.gov/fhir/StructureDefinition/sad-address-line",
                          "extension" : [
                            {
                              "url" : "SAD.1",
                              "valueString" : "600 5TH AVE"
                            }
                          ]
                        },
                        {
                          "url" : "XAD.7",
                          "valueCode" : "H"
                        }
                      ]
                    }
                  ],
                  "use" : "home",
                  "line" : [
                    "600 5TH AVE"
                  ],
                  "city" : "THUNDER VALLEY",
                  "state" : "NV",
                  "postalCode" : "12345",
                  "country" : "USA"
                }
              },
              {
                "url" : "orc-24-ordering-provider-address",
                "valueAddress" : {
                  "extension" : [
                    {
                      "url" : "http://hl7.org/fhir/StructureDefinition/iso21090-ADXP-censusTract",
                      "valueCode" : "6059"
                    },
                    {
                      "url" : "https://reportstream.cdc.gov/fhir/StructureDefinition/xad-address",
                      "extension" : [
                        {
                          "url" : "https://reportstream.cdc.gov/fhir/StructureDefinition/sad-address-line",
                          "extension" : [
                            {
                              "url" : "SAD.1",
                              "valueString" : "4861"
                            },
                            {
                              "url" : "SAD.2",
                              "valueString" : "20TH AVE"
                            },
                            {
                              "url" : "SAD.3",
                              "valueString" : "1"
                            }
                          ]
                        },
                        {
                          "url" : "XAD.2",
                          "valueString" : "Ordering Provider Address"
                        },
                        {
                          "url" : "XAD.7",
                          "valueCode" : "H"
                        },
                        {
                          "url" : "XAD.8",
                          "valueString" : "Other Geographic Designation"
                        },
                        {
                          "url" : "XAD.11",
                          "valueCode" : "A"
                        },
                        {
                          "url" : "XAD.13",
                          "valueString" : "20220501102531-0400"
                        },
                        {
                          "url" : "XAD.14",
                          "valueString" : "20230501102531-0400"
                        },
                        {
                          "url" : "XAD.19",
                          "valueCode" : "Adressee"
                        }
                      ]
                    }
                  ],
                  "use" : "home",
                  "line" : [
                    "4861",
                    "20TH AVE",
                    "1",
                    "Ordering Provider Address",
                    "Adressee"
                  ],
                  "city" : "THUNDER MOUNTAIN",
                  "district" : "County",
                  "state" : "IG",
                  "postalCode" : "99999",
                  "country" : "USA",
                  "period" : {
                    "start" : "2022-05-01T10:25:31-04:00",
                    "end" : "2023-05-01T10:25:31-04:00"
                  }
                }
              },
              {
                "url" : "orc-24-ordering-provider-address",
                "valueAddress" : {
                  "extension" : [
                    {
                      "url" : "https://reportstream.cdc.gov/fhir/StructureDefinition/xad-address",
                      "extension" : [
                        {
                          "url" : "https://reportstream.cdc.gov/fhir/StructureDefinition/sad-address-line",
                          "extension" : [
                            {
                              "url" : "SAD.1",
                              "valueString" : "600 5TH AVE"
                            }
                          ]
                        },
                        {
                          "url" : "XAD.7",
                          "valueCode" : "H"
                        }
                      ]
                    }
                  ],
                  "use" : "home",
                  "line" : [
                    "600 5TH AVE"
                  ],
                  "city" : "THUNDER VALLEY",
                  "state" : "NV",
                  "postalCode" : "12345",
                  "country" : "USA"
                }
              },
              {
                "url" : "orc-27-fillers-expected-availability-datetime",
                "valueString" : "20230816123358-0500"
              },
              {
                "url" : "orc-28-confidentiality-code",
                "valueCodeableConcept" : {
                  "coding" : [
                    {
                      "extension" : [
                        {
                          "url" : "https://reportstream.cdc.gov/fhir/StructureDefinition/cwe-coding",
                          "valueString" : "coding"
                        }
                      ],
                      "code" : "567",
                      "display" : "E"
                    }
                  ]
                }
              },
              {
                "url" : "orc-30-enterer-authorization-mode",
                "valueCodeableConcept" : {
                  "coding" : [
                    {
                      "extension" : [
                        {
                          "url" : "https://reportstream.cdc.gov/fhir/StructureDefinition/cne-coding",
                          "valueString" : "coding"
                        }
                      ],
                      "code" : "123",
                      "display" : "U"
                    }
                  ]
                }
              },
              {
                "url" : "orc-31-parent-universal-service-identifier",
                "valueCodeableConcept" : {
                  "coding" : [
                    {
                      "extension" : [
                        {
                          "url" : "https://reportstream.cdc.gov/fhir/StructureDefinition/cwe-coding",
                          "valueString" : "coding"
                        }
                      ],
                      "code" : "123",
                      "display" : "Parent"
                    }
                  ]
                }
              },
              {
                "url" : "orc-8-parent-order",
                "valueIdentifier" : {
                  "extension" : [
                    {
                      "url" : "https://reportstream.cdc.gov/fhir/StructureDefinition/namespace-id",
                      "valueString" : "Placer Assigned Namespace"
                    },
                    {
                      "url" : "https://reportstream.cdc.gov/fhir/StructureDefinition/universal-id",
                      "valueString" : "Placer Assigned Universal"
                    },
                    {
                      "url" : "https://reportstream.cdc.gov/fhir/StructureDefinition/universal-id-type",
                      "valueString" : "ISO"
                    },
                    {
                      "url" : "https://reportstream.cdc.gov/fhir/StructureDefinition/filler-assigned-identifier",
                      "extension" : [
                        {
                          "url" : "https://reportstream.cdc.gov/fhir/StructureDefinition/entity-identifier",
                          "valueString" : "Filler Assigned"
                        },
                        {
                          "url" : "https://reportstream.cdc.gov/fhir/StructureDefinition/namespace-id",
                          "valueString" : "Filler Assigned Namespace"
                        },
                        {
                          "url" : "https://reportstream.cdc.gov/fhir/StructureDefinition/universal-id",
                          "valueString" : "Filler Assigned Universal"
                        },
                        {
                          "url" : "https://reportstream.cdc.gov/fhir/StructureDefinition/universal-id-type",
                          "valueString" : "ISO"
                        }
                      ]
                    }
                  ],
                  "type" : {
                    "coding" : [
                      {
                        "system" : "http://terminology.hl7.org/CodeSystem/v2-0203",
                        "code" : "PGN"
                      }
                    ]
                  },
                  "value" : "Placer Assigned"
                }
              },
              {
                "url" : "orc-10-entered-by",
                "valueReference" : {
                  "reference" : "Practitioner/1707523134957715000.3b45ea11-0d42-4198-a975-e763f821ad6f"
                }
              },
              {
                "url" : "orc-10-entered-by",
                "valueReference" : {
                  "reference" : "Practitioner/1707523134964340000.9dce630f-01aa-4df8-bbd3-3df360b53acf"
                }
              },
              {
                "url" : "orc-11-verified-by",
                "valueReference" : {
                  "reference" : "Practitioner/1707523134967841000.c05ba727-c9ba-402f-9368-b5db78ed19cf"
                }
              },
              {
                "url" : "orc-11-verified-by",
                "valueReference" : {
                  "reference" : "Practitioner/1707523134970543000.085c07c5-a78d-4b56-81c5-a3c014d4a4b3"
                }
              },
              {
                "url" : "orc-12-ordering-provider",
                "valueReference" : {
                  "reference" : "Practitioner/1707523134973400000.83f7abb2-4db4-4dc8-b509-9621ac01965c"
                }
              },
              {
                "url" : "orc-12-ordering-provider",
                "valueReference" : {
                  "reference" : "Practitioner/1707523134976447000.84b9d146-2d54-4767-95a1-528f8001a2ff"
                }
              },
              {
                "url" : "orc-13-enterers-location",
                "valueReference" : {
                  "reference" : "Location/1707523134978566000.a8e9d5ab-1eb8-4008-b6a5-bf75ab303ae9"
                }
              },
              {
                "url" : "orc-15-order-effective-date",
                "valueString" : "20230816123358-0500"
              },
              {
                "url" : "orc-17-entering-organization",
                "valueCodeableConcept" : {
                  "coding" : [
                    {
                      "extension" : [
                        {
                          "url" : "https://reportstream.cdc.gov/fhir/StructureDefinition/cwe-coding",
                          "valueString" : "coding"
                        }
                      ],
                      "code" : "481",
                      "display" : "Entering ORG"
                    }
                  ]
                }
              },
              {
                "url" : "orc-18-entering-device",
                "valueCodeableConcept" : {
                  "coding" : [
                    {
                      "extension" : [
                        {
                          "url" : "https://reportstream.cdc.gov/fhir/StructureDefinition/cwe-coding",
                          "valueString" : "coding"
                        }
                      ],
                      "code" : "Entering Device"
                    }
                  ]
                }
              }
            ]
          },
          {
            "url" : "https://reportstream.cdc.gov/fhir/StructureDefinition/obr-observation-request",
            "extension" : [
              {
                "url" : "obr-22-results-rpt-status-change-datetime",
                "valueString" : "2023"
              }
            ]
          }
        ],
        "identifier" : [
          {
            "extension" : [
              {
                "url" : "https://reportstream.cdc.gov/fhir/StructureDefinition/hl7v2Field",
                "valueString" : "ORC.2"
              },
              {
                "url" : "https://reportstream.cdc.gov/fhir/StructureDefinition/assigning-authority",
                "extension" : [
                  {
                    "url" : "https://reportstream.cdc.gov/fhir/StructureDefinition/assigning-authority-namespace-id",
                    "valueString" : "Placer Identifier Namespace"
                  },
                  {
                    "url" : "https://reportstream.cdc.gov/fhir/StructureDefinition/assigning-authority-universal-id",
                    "valueString" : "Placer Universal ID"
                  },
                  {
                    "url" : "https://reportstream.cdc.gov/fhir/StructureDefinition/universal-id-type",
                    "valueCode" : "ISO"
                  }
                ]
              }
            ],
            "type" : {
              "coding" : [
                {
                  "system" : "http://terminology.hl7.org/CodeSystem/v2-0203",
                  "code" : "PLAC"
                }
              ]
            },
            "value" : "Placer Identifier"
          },
          {
            "extension" : [
              {
                "url" : "https://reportstream.cdc.gov/fhir/StructureDefinition/hl7v2Field",
                "valueString" : "ORC.3"
              },
              {
                "url" : "https://reportstream.cdc.gov/fhir/StructureDefinition/assigning-authority",
                "extension" : [
                  {
                    "url" : "https://reportstream.cdc.gov/fhir/StructureDefinition/assigning-authority-namespace-id",
                    "valueString" : "Filler Identifier Namespace"
                  },
                  {
                    "url" : "https://reportstream.cdc.gov/fhir/StructureDefinition/assigning-authority-universal-id",
                    "valueString" : "Filler Universal ID"
                  },
                  {
                    "url" : "https://reportstream.cdc.gov/fhir/StructureDefinition/universal-id-type",
                    "valueCode" : "ISO"
                  }
                ]
              }
            ],
            "type" : {
              "coding" : [
                {
                  "system" : "http://terminology.hl7.org/CodeSystem/v2-0203",
                  "code" : "FILL"
                }
              ]
            },
            "value" : "Filler Identifier"
          },
          {
            "extension" : [
              {
                "url" : "https://reportstream.cdc.gov/fhir/StructureDefinition/hl7v2Field",
                "valueString" : "ORC.4"
              },
              {
                "url" : "https://reportstream.cdc.gov/fhir/StructureDefinition/assigning-authority",
                "extension" : [
                  {
                    "url" : "https://reportstream.cdc.gov/fhir/StructureDefinition/assigning-authority-namespace-id",
                    "valueString" : "Group Identifier Namespace"
                  },
                  {
                    "url" : "https://reportstream.cdc.gov/fhir/StructureDefinition/assigning-authority-universal-id",
                    "valueString" : "Group Universal ID"
                  },
                  {
                    "url" : "https://reportstream.cdc.gov/fhir/StructureDefinition/universal-id-type",
                    "valueCode" : "ISO"
                  }
                ]
              }
            ],
            "type" : {
              "coding" : [
                {
                  "system" : "http://terminology.hl7.org/CodeSystem/v2-0203",
                  "code" : "PGN"
                }
              ]
            },
            "value" : "Group Identifier"
          },
          {
            "extension" : [
              {
                "url" : "https://reportstream.cdc.gov/fhir/StructureDefinition/hl7v2Field",
                "valueString" : "ORC.4"
              },
              {
                "url" : "https://reportstream.cdc.gov/fhir/StructureDefinition/assigning-authority",
                "extension" : [
                  {
                    "url" : "https://reportstream.cdc.gov/fhir/StructureDefinition/assigning-authority-namespace-id",
                    "valueString" : "Group Identifier Namespace"
                  },
                  {
                    "url" : "https://reportstream.cdc.gov/fhir/StructureDefinition/assigning-authority-universal-id",
                    "valueString" : "Group Universal ID"
                  },
                  {
                    "url" : "https://reportstream.cdc.gov/fhir/StructureDefinition/universal-id-type",
                    "valueCode" : "ISO"
                  }
                ]
              }
            ],
            "type" : {
              "coding" : [
                {
                  "system" : "http://terminology.hl7.org/CodeSystem/v2-0203",
                  "code" : "FGN"
                }
              ]
            },
            "value" : "Group Identifier"
          },
          {
            "extension" : [
              {
                "url" : "http://hl7.org/fhir/StructureDefinition/identifier-checkDigit",
                "valueString" : "Placer Order"
              },
              {
                "url" : "https://reportstream.cdc.gov/fhir/StructureDefinition/hl7v2Field",
                "valueString" : "ORC.33"
              }
            ],
            "type" : {
              "coding" : [
                {
                  "system" : "http://terminology.hl7.org/CodeSystem/v2-0203",
                  "code" : "PLAC"
                }
              ]
            },
            "value" : "Alt"
          },
          {
            "extension" : [
              {
                "url" : "http://hl7.org/fhir/StructureDefinition/identifier-checkDigit",
                "valueString" : "Placer Order2"
              },
              {
                "url" : "https://reportstream.cdc.gov/fhir/StructureDefinition/hl7v2Field",
                "valueString" : "ORC.33"
              }
            ],
            "type" : {
              "coding" : [
                {
                  "system" : "http://terminology.hl7.org/CodeSystem/v2-0203",
                  "code" : "PLAC"
                }
              ]
            },
            "value" : "Alt2"
          }
        ],
        "status" : "completed",
        "code" : {
          "coding" : [
            {
              "extension" : [
                {
                  "url" : "https://reportstream.cdc.gov/fhir/StructureDefinition/cwe-coding",
                  "valueString" : "coding"
                },
                {
                  "url" : "https://reportstream.cdc.gov/fhir/StructureDefinition/cwe-coding-system",
                  "valueString" : "LN"
                }
              ],
              "system" : "http://loinc.org",
              "code" : "12345-6",
              "display" : "TEST"
            }
          ]
        },
        "subject" : {
          "reference" : "Patient/1707523134873388000.85ba4417-7ea4-438c-9258-6d9817641766"
        },
        "requester" : {
          "extension" : [
            {
              "url" : "https://reportstream.cdc.gov/fhir/StructureDefinition/callback-number",
              "valueContactPoint" : {
                "extension" : [
                  {
                    "url" : "http://hl7.org/fhir/StructureDefinition/contactpoint-country",
                    "valueString" : "1"
                  },
                  {
                    "url" : "http://hl7.org/fhir/StructureDefinition/contactpoint-area",
                    "valueString" : "260"
                  },
                  {
                    "url" : "http://hl7.org/fhir/StructureDefinition/contactpoint-local",
                    "valueString" : "7595016"
                  },
                  {
                    "url" : "https://reportstream.cdc.gov/fhir/StructureDefinition/xtn-contact-point",
                    "extension" : [
                      {
                        "url" : "XTN.2",
                        "valueString" : "PRN"
                      },
                      {
                        "url" : "XTN.3",
                        "valueString" : "BP"
                      },
                      {
                        "url" : "XTN.7",
                        "valueString" : "7595016"
                      },
                      {
                        "url" : "XTN.12",
                        "valueString" : "+1 260 759 5016"
                      }
                    ]
                  },
                  {
                    "url" : "https://reportstream.cdc.gov/fhir/StructureDefinition/hl7v2Field",
                    "valueString" : "ORC.14"
                  }
                ],
                "system" : "pager",
                "value" : "+1 260 759 5016",
                "use" : "home"
              }
            },
            {
              "url" : "https://reportstream.cdc.gov/fhir/StructureDefinition/callback-number",
              "valueContactPoint" : {
                "extension" : [
                  {
                    "url" : "https://reportstream.cdc.gov/fhir/StructureDefinition/xtn-contact-point",
                    "extension" : [
                      {
                        "url" : "XTN.2",
                        "valueString" : "PRN"
                      },
                      {
                        "url" : "XTN.3",
                        "valueString" : "Internet"
                      },
                      {
                        "url" : "XTN.4",
                        "valueString" : "otto.daugherty@email.com"
                      }
                    ]
                  },
                  {
                    "url" : "https://reportstream.cdc.gov/fhir/StructureDefinition/hl7v2Field",
                    "valueString" : "ORC.14"
                  }
                ],
                "system" : "email",
                "value" : "otto.daugherty@email.com",
                "use" : "home"
              }
            }
          ],
          "reference" : "PractitionerRole/1707523134879991000.ede50ccf-6fb7-4063-8645-c5e6d73adf89"
        },
        "locationCode" : [
          {
            "coding" : [
              {
                "extension" : [
                  {
                    "url" : "https://reportstream.cdc.gov/fhir/StructureDefinition/cwe-coding",
                    "valueString" : "coding"
                  }
                ],
                "code" : "123",
                "display" : "location"
              }
            ]
          }
        ]
      }
    },
    {
      "fullUrl" : "Practitioner/1707523134901069000.2d1ece86-70be-4e23-9370-0493c7cb2d06",
      "resource" : {
        "resourceType" : "Practitioner",
        "id" : "1707523134901069000.2d1ece86-70be-4e23-9370-0493c7cb2d06",
        "extension" : [
          {
            "url" : "https://reportstream.cdc.gov/fhir/StructureDefinition/assigning-authority",
            "extension" : [
              {
=======
    }
  }, {
    "fullUrl" : "Specimen/1707766220592048000.153d13b6-499d-4f23-b8b4-e1a5fa0cd3df",
    "resource" : {
      "resourceType" : "Specimen",
      "id" : "1707766220592048000.153d13b6-499d-4f23-b8b4-e1a5fa0cd3df",
      "extension" : [ {
        "url" : "https://reportstream.cdc.gov/fhir/StructureDefinition/hl7v2Segment",
        "valueString" : "OBR"
      } ]
    }
  }, {
    "fullUrl" : "ServiceRequest/1707766220887275000.1db3e735-d1c7-4018-9d19-c4f5c9cc0389",
    "resource" : {
      "resourceType" : "ServiceRequest",
      "id" : "1707766220887275000.1db3e735-d1c7-4018-9d19-c4f5c9cc0389",
      "extension" : [ {
        "url" : "https://reportstream.cdc.gov/fhir/StructureDefinition/business-event",
        "valueCode" : "RE"
      }, {
        "url" : "https://reportstream.cdc.gov/fhir/StructureDefinition/business-event",
        "valueString" : "20230816123358-050"
      }, {
        "url" : "https://reportstream.cdc.gov/fhir/StructureDefinition/status-modifier",
        "valueCodeableConcept" : {
          "coding" : [ {
            "extension" : [ {
              "url" : "https://reportstream.cdc.gov/fhir/StructureDefinition/cwe-coding",
              "valueString" : "coding"
            } ],
            "code" : "Order Status Modifier"
          } ]
        }
      }, {
        "url" : "https://reportstream.cdc.gov/fhir/StructureDefinition/orc-common-order",
        "extension" : [ {
          "url" : "orc-5-order-status",
          "valueString" : "CM"
        }, {
          "url" : "orc-6-response-flag",
          "valueString" : "R"
        }, {
          "url" : "orc-27-fillers-expected-availability-datetime",
          "valueString" : "20230816123358-0500"
        }, {
          "url" : "orc-28-confidentiality-code",
          "valueCodeableConcept" : {
            "coding" : [ {
              "extension" : [ {
                "url" : "https://reportstream.cdc.gov/fhir/StructureDefinition/cwe-coding",
                "valueString" : "coding"
              } ],
              "code" : "567",
              "display" : "E"
            } ]
          }
        }, {
          "url" : "orc-30-enterer-authorization-mode",
          "valueCodeableConcept" : {
            "coding" : [ {
              "extension" : [ {
                "url" : "https://reportstream.cdc.gov/fhir/StructureDefinition/cne-coding",
                "valueString" : "coding"
              } ],
              "code" : "123",
              "display" : "U"
            } ]
          }
        }, {
          "url" : "orc-31-parent-universal-service-identifier",
          "valueCodeableConcept" : {
            "coding" : [ {
              "extension" : [ {
                "url" : "https://reportstream.cdc.gov/fhir/StructureDefinition/cwe-coding",
                "valueString" : "coding"
              } ],
              "code" : "123",
              "display" : "Parent"
            } ]
          }
        }, {
          "url" : "orc-8-parent-order",
          "valueIdentifier" : {
            "extension" : [ {
              "url" : "https://reportstream.cdc.gov/fhir/StructureDefinition/namespace-id",
              "valueString" : "Placer Assigned Namespace"
            }, {
              "url" : "https://reportstream.cdc.gov/fhir/StructureDefinition/universal-id",
              "valueString" : "Placer Assigned Universal"
            }, {
              "url" : "https://reportstream.cdc.gov/fhir/StructureDefinition/universal-id-type",
              "valueString" : "ISO"
            }, {
              "url" : "https://reportstream.cdc.gov/fhir/StructureDefinition/filler-assigned-identifier",
              "extension" : [ {
                "url" : "https://reportstream.cdc.gov/fhir/StructureDefinition/entity-identifier",
                "valueString" : "Filler Assigned"
              }, {
>>>>>>> cddac704
                "url" : "https://reportstream.cdc.gov/fhir/StructureDefinition/namespace-id",
                "valueString" : "Filler Assigned Namespace"
              }, {
                "url" : "https://reportstream.cdc.gov/fhir/StructureDefinition/universal-id",
                "valueString" : "Filler Assigned Universal"
              }, {
                "url" : "https://reportstream.cdc.gov/fhir/StructureDefinition/universal-id-type",
                "valueString" : "ISO"
              } ]
            } ],
            "type" : {
              "coding" : [ {
                "system" : "http://terminology.hl7.org/CodeSystem/v2-0203",
                "code" : "PGN"
              } ]
            },
            "value" : "Placer Assigned"
          }
        }, {
          "url" : "orc-10-entered-by",
          "valueReference" : {
            "reference" : "Practitioner/1707766220871004000.65a12897-575f-4532-9595-69e75207819c"
          }
        }, {
          "url" : "orc-11-verified-by",
          "valueReference" : {
            "reference" : "Practitioner/1707766220875929000.2ffb7169-593a-4445-b5e9-35e40a49b982"
          }
<<<<<<< HEAD
        ]
      }
    },
    {
      "fullUrl" : "Location/1707523134902921000.1d91a908-4a7b-44a7-b4a8-239784d2fcee",
      "resource" : {
        "resourceType" : "Location",
        "id" : "1707523134902921000.1d91a908-4a7b-44a7-b4a8-239784d2fcee",
        "extension" : [
          {
            "url" : "https://reportstream.cdc.gov/fhir/StructureDefinition/universal-id-type",
            "valueCode" : "ISO"
=======
        }, {
          "url" : "orc-13-enterers-location",
          "valueReference" : {
            "reference" : "Location/1707766220879740000.61384580-1c44-4b6c-836c-d63da940da52"
>>>>>>> cddac704
          }
        }, {
          "url" : "orc-15-order-effective-date",
          "valueString" : "20230816123358-0500"
        }, {
          "url" : "orc-17-entering-organization",
          "valueCodeableConcept" : {
            "coding" : [ {
              "extension" : [ {
                "url" : "https://reportstream.cdc.gov/fhir/StructureDefinition/cwe-coding",
                "valueString" : "coding"
              } ],
              "code" : "481",
              "display" : "Entering ORG"
            } ]
          }
<<<<<<< HEAD
        ],
        "name" : "Hospital A",
        "physicalType" : {
          "coding" : [
            {
              "extension" : [
                {
                  "url" : "https://reportstream.cdc.gov/fhir/StructureDefinition/code-index-name",
                  "valueString" : "identifier"
                }
              ],
              "system" : "http://terminology.hl7.org/CodeSystem/location-physical-type",
              "code" : "si"
            }
          ]
        }
      }
    },
    {
      "fullUrl" : "Organization/1707523134917867000.577a035c-03d7-48b0-95b6-63f9857c90d3",
      "resource" : {
        "resourceType" : "Organization",
        "id" : "1707523134917867000.577a035c-03d7-48b0-95b6-63f9857c90d3",
        "extension" : [
          {
            "url" : "https://reportstream.cdc.gov/fhir/StructureDefinition/organization-name-type",
            "valueCoding" : {
              "extension" : [
                {
                  "url" : "https://reportstream.cdc.gov/fhir/StructureDefinition/cwe-coding",
                  "valueCodeableConcept" : {
                    "extension" : [
                      {
                        "url" : "https://reportstream.cdc.gov/fhir/StructureDefinition/hl7v2Field",
                        "valueString" : "XON.2"
                      }
                    ],
                    "coding" : [
                      {
                        "extension" : [
                          {
                            "url" : "https://reportstream.cdc.gov/fhir/StructureDefinition/cwe-coding",
                            "valueString" : "coding"
                          },
                          {
                            "url" : "https://reportstream.cdc.gov/fhir/StructureDefinition/cwe-coding-system",
                            "valueString" : "LN"
                          }
                        ],
                        "system" : "http://loinc.org",
                        "version" : "1",
                        "code" : "1234-5",
                        "display" : "TestText"
                      },
                      {
                        "extension" : [
                          {
                            "url" : "https://reportstream.cdc.gov/fhir/StructureDefinition/cwe-coding",
                            "valueString" : "alt-coding"
                          },
                          {
                            "url" : "https://reportstream.cdc.gov/fhir/StructureDefinition/cwe-coding-system",
                            "valueString" : "LN"
                          }
                        ],
                        "system" : "http://loinc.org",
                        "version" : "2",
                        "code" : "1234-5",
                        "display" : "TestAltText"
                      }
                    ],
                    "text" : "OriginalText"
                  }
                }
              ],
              "system" : "LN",
              "version" : "1",
              "code" : "1234-5",
              "display" : "TestText"
            }
          },
          {
            "url" : "https://reportstream.cdc.gov/fhir/StructureDefinition/xon-organization",
            "extension" : [
              {
                "url" : "XON.3",
                "valueString" : "123"
              }
            ]
          }
        ],
        "identifier" : [
          {
            "extension" : [
              {
                "url" : "http://hl7.org/fhir/StructureDefinition/identifier-checkDigit",
                "valueString" : "Check Digit"
              },
              {
                "url" : "https://reportstream.cdc.gov/fhir/StructureDefinition/assigning-authority",
                "extension" : [
                  {
                    "url" : "https://reportstream.cdc.gov/fhir/StructureDefinition/namespace-id",
                    "valueString" : "Assigning Authority"
                  },
                  {
                    "url" : "https://reportstream.cdc.gov/fhir/StructureDefinition/universal-id",
                    "valueString" : "2.1.4.1"
                  },
                  {
                    "url" : "https://reportstream.cdc.gov/fhir/StructureDefinition/universal-id-type",
                    "valueCode" : "ISO"
                  }
                ]
              },
              {
                "url" : "http://hl7.org/fhir/StructureDefinition/namingsystem-checkDigit",
                "valueCode" : "C1"
              },
              {
                "url" : "https://reportstream.cdc.gov/fhir/StructureDefinition/identifier-location",
                "valueReference" : {
                  "reference" : "Location/1707523134902921000.1d91a908-4a7b-44a7-b4a8-239784d2fcee"
                }
              }
            ],
            "type" : {
              "coding" : [
                {
                  "extension" : [
                    {
                      "url" : "https://reportstream.cdc.gov/fhir/StructureDefinition/code-index-name",
                      "valueString" : "identifier"
                    }
                  ],
                  "system" : "http://terminology.hl7.org/CodeSystem/v2-0203",
                  "code" : "MD"
                }
              ]
            },
            "value" : "123"
=======
        }, {
          "url" : "orc-18-entering-device",
          "valueCodeableConcept" : {
            "coding" : [ {
              "extension" : [ {
                "url" : "https://reportstream.cdc.gov/fhir/StructureDefinition/cwe-coding",
                "valueString" : "coding"
              } ],
              "code" : "Entering Device"
            } ]
          }
        }, {
          "url" : "orc-19-action-by",
          "valueReference" : {
            "reference" : "Practitioner/1707766220885267000.4cb65e9a-0638-4ea4-b737-3c13bf66570b"
>>>>>>> cddac704
          }
        } ]
      }, {
        "url" : "https://reportstream.cdc.gov/fhir/StructureDefinition/obr-observation-request",
        "extension" : [ {
          "url" : "obr-22-results-rpt-status-change-datetime",
          "valueString" : "2023"
        } ]
      } ],
      "identifier" : [ {
        "extension" : [ {
          "url" : "https://reportstream.cdc.gov/fhir/StructureDefinition/hl7v2Field",
          "valueString" : "ORC.2"
        }, {
          "url" : "https://reportstream.cdc.gov/fhir/StructureDefinition/assigning-authority",
          "extension" : [ {
            "url" : "https://reportstream.cdc.gov/fhir/StructureDefinition/assigning-authority-namespace-id",
            "valueString" : "Placer Identifier Namespace"
          }, {
            "url" : "https://reportstream.cdc.gov/fhir/StructureDefinition/assigning-authority-universal-id",
            "valueString" : "Placer Universal ID"
          }, {
            "url" : "https://reportstream.cdc.gov/fhir/StructureDefinition/universal-id-type",
            "valueCode" : "ISO"
          } ]
        } ],
        "type" : {
          "coding" : [ {
            "system" : "http://terminology.hl7.org/CodeSystem/v2-0203",
            "code" : "PLAC"
          } ]
        },
        "value" : "Placer Identifier"
      }, {
        "extension" : [ {
          "url" : "https://reportstream.cdc.gov/fhir/StructureDefinition/hl7v2Field",
          "valueString" : "ORC.3"
        }, {
          "url" : "https://reportstream.cdc.gov/fhir/StructureDefinition/assigning-authority",
          "extension" : [ {
            "url" : "https://reportstream.cdc.gov/fhir/StructureDefinition/assigning-authority-namespace-id",
            "valueString" : "Filler Identifier Namespace"
          }, {
            "url" : "https://reportstream.cdc.gov/fhir/StructureDefinition/assigning-authority-universal-id",
            "valueString" : "Filler Universal ID"
          }, {
            "url" : "https://reportstream.cdc.gov/fhir/StructureDefinition/universal-id-type",
            "valueCode" : "ISO"
          } ]
        } ],
        "type" : {
          "coding" : [ {
            "system" : "http://terminology.hl7.org/CodeSystem/v2-0203",
            "code" : "FILL"
          } ]
        },
        "value" : "Filler Identifier"
      }, {
        "extension" : [ {
          "url" : "https://reportstream.cdc.gov/fhir/StructureDefinition/hl7v2Field",
          "valueString" : "ORC.4"
        }, {
          "url" : "https://reportstream.cdc.gov/fhir/StructureDefinition/assigning-authority",
          "extension" : [ {
            "url" : "https://reportstream.cdc.gov/fhir/StructureDefinition/assigning-authority-namespace-id",
            "valueString" : "Group Identifier Namespace"
          }, {
            "url" : "https://reportstream.cdc.gov/fhir/StructureDefinition/assigning-authority-universal-id",
            "valueString" : "Group Universal ID"
          }, {
            "url" : "https://reportstream.cdc.gov/fhir/StructureDefinition/universal-id-type",
            "valueCode" : "ISO"
          } ]
        } ],
        "type" : {
          "coding" : [ {
            "system" : "http://terminology.hl7.org/CodeSystem/v2-0203",
            "code" : "PGN"
          } ]
        },
        "value" : "Group Identifier"
      }, {
        "extension" : [ {
          "url" : "https://reportstream.cdc.gov/fhir/StructureDefinition/hl7v2Field",
          "valueString" : "ORC.4"
        }, {
          "url" : "https://reportstream.cdc.gov/fhir/StructureDefinition/assigning-authority",
          "extension" : [ {
            "url" : "https://reportstream.cdc.gov/fhir/StructureDefinition/assigning-authority-namespace-id",
            "valueString" : "Group Identifier Namespace"
          }, {
            "url" : "https://reportstream.cdc.gov/fhir/StructureDefinition/assigning-authority-universal-id",
            "valueString" : "Group Universal ID"
          }, {
            "url" : "https://reportstream.cdc.gov/fhir/StructureDefinition/universal-id-type",
            "valueCode" : "ISO"
          } ]
        } ],
        "type" : {
          "coding" : [ {
            "system" : "http://terminology.hl7.org/CodeSystem/v2-0203",
            "code" : "FGN"
          } ]
        },
        "value" : "Group Identifier"
      }, {
        "extension" : [ {
          "url" : "http://hl7.org/fhir/StructureDefinition/identifier-checkDigit",
          "valueString" : "Placer Order"
        }, {
          "url" : "https://reportstream.cdc.gov/fhir/StructureDefinition/hl7v2Field",
          "valueString" : "ORC.33"
        } ],
        "type" : {
          "coding" : [ {
            "system" : "http://terminology.hl7.org/CodeSystem/v2-0203",
            "code" : "PLAC"
          } ]
        },
        "value" : "Alt"
      } ],
      "status" : "completed",
      "code" : {
        "coding" : [ {
          "extension" : [ {
            "url" : "https://reportstream.cdc.gov/fhir/StructureDefinition/cwe-coding",
            "valueString" : "coding"
          }, {
            "url" : "https://reportstream.cdc.gov/fhir/StructureDefinition/cwe-coding-system",
            "valueString" : "LN"
          } ],
          "system" : "http://loinc.org",
          "code" : "12345-6",
          "display" : "TEST"
        } ]
      },
      "subject" : {
        "reference" : "Patient/1707766220585703000.cafa6aee-7d60-4753-8962-7f7820ec6153"
      },
      "requester" : {
        "extension" : [ {
          "url" : "https://reportstream.cdc.gov/fhir/StructureDefinition/callback-number",
          "valueContactPoint" : {
            "extension" : [ {
              "url" : "http://hl7.org/fhir/StructureDefinition/contactpoint-country",
              "valueString" : "1"
            }, {
              "url" : "http://hl7.org/fhir/StructureDefinition/contactpoint-area",
              "valueString" : "260"
            }, {
              "url" : "http://hl7.org/fhir/StructureDefinition/contactpoint-local",
              "valueString" : "7595016"
            }, {
              "url" : "https://reportstream.cdc.gov/fhir/StructureDefinition/xtn-contact-point",
              "extension" : [ {
                "url" : "XTN.2",
                "valueString" : "PRN"
              }, {
                "url" : "XTN.3",
                "valueString" : "BP"
              }, {
                "url" : "XTN.7",
                "valueString" : "7595016"
              }, {
                "url" : "XTN.12",
                "valueString" : "+1 260 759 5016"
              } ]
            }, {
              "url" : "https://reportstream.cdc.gov/fhir/StructureDefinition/hl7v2Field",
              "valueString" : "ORC.14"
            } ],
            "system" : "pager",
            "value" : "+1 260 759 5016",
            "use" : "home"
          }
        }, {
          "url" : "https://reportstream.cdc.gov/fhir/StructureDefinition/callback-number",
          "valueContactPoint" : {
            "extension" : [ {
              "url" : "https://reportstream.cdc.gov/fhir/StructureDefinition/xtn-contact-point",
              "extension" : [ {
                "url" : "XTN.2",
                "valueString" : "PRN"
              }, {
                "url" : "XTN.3",
                "valueString" : "Internet"
              }, {
                "url" : "XTN.4",
                "valueString" : "otto.daugherty@email.com"
              } ]
            }, {
              "url" : "https://reportstream.cdc.gov/fhir/StructureDefinition/hl7v2Field",
              "valueString" : "ORC.14"
            } ],
            "system" : "email",
            "value" : "otto.daugherty@email.com",
            "use" : "home"
          }
        } ],
        "reference" : "PractitionerRole/1707766220832233000.c39540ce-fa5c-451d-94ee-412ee09650b3"
      },
      "locationCode" : [ {
        "coding" : [ {
          "extension" : [ {
            "url" : "https://reportstream.cdc.gov/fhir/StructureDefinition/cwe-coding",
            "valueString" : "coding"
          } ],
          "code" : "123",
          "display" : "location"
        } ]
      } ]
    }
  }, {
    "fullUrl" : "Practitioner/1707766220848439000.697a209d-2826-401e-a9b4-40acbae7dc21",
    "resource" : {
      "resourceType" : "Practitioner",
      "id" : "1707766220848439000.697a209d-2826-401e-a9b4-40acbae7dc21",
      "extension" : [ {
        "url" : "https://reportstream.cdc.gov/fhir/StructureDefinition/assigning-authority",
        "extension" : [ {
          "url" : "https://reportstream.cdc.gov/fhir/StructureDefinition/namespace-id",
          "valueString" : "Namespace"
        }, {
          "url" : "https://reportstream.cdc.gov/fhir/StructureDefinition/universal-id",
          "valueString" : "AssigningSystem"
        }, {
          "url" : "https://reportstream.cdc.gov/fhir/StructureDefinition/universal-id-type",
          "valueCode" : "UUID"
        } ]
      }, {
        "url" : "https://reportstream.cdc.gov/fhir/StructureDefinition/xcn-practitioner",
        "extension" : [ {
          "url" : "XCN.3",
          "valueString" : "LUDWIG"
        }, {
          "url" : "XCN.4",
          "valueString" : "B"
        }, {
          "url" : "XCN.20",
          "valueString" : "20230501102531-0400"
        }, {
          "url" : "XCN.21",
          "valueString" : "MD"
        }, {
          "url" : "XCN.22",
          "valueCodeableConcept" : {
            "coding" : [ {
              "extension" : [ {
                "url" : "https://reportstream.cdc.gov/fhir/StructureDefinition/cwe-coding",
                "valueString" : "coding"
              } ],
              "code" : "AssignJ"
            } ]
          }
<<<<<<< HEAD
        ]
      }
    },
    {
      "fullUrl" : "PractitionerRole/1707523134879991000.ede50ccf-6fb7-4063-8645-c5e6d73adf89",
      "resource" : {
        "resourceType" : "PractitionerRole",
        "id" : "1707523134879991000.ede50ccf-6fb7-4063-8645-c5e6d73adf89",
        "practitioner" : {
          "reference" : "Practitioner/1707523134901069000.2d1ece86-70be-4e23-9370-0493c7cb2d06"
        },
        "organization" : {
          "reference" : "Organization/1707523134917867000.577a035c-03d7-48b0-95b6-63f9857c90d3"
=======
        }, {
          "url" : "XCN.23",
          "valueCodeableConcept" : {
            "coding" : [ {
              "extension" : [ {
                "url" : "https://reportstream.cdc.gov/fhir/StructureDefinition/cwe-coding",
                "valueString" : "coding"
              } ],
              "code" : "AssignA"
            } ]
          }
        }, {
          "url" : "XCN.5",
          "valueString" : "2ND"
        }, {
          "url" : "XCN.7",
          "valueString" : "MD"
        }, {
          "url" : "XCN.8",
          "valueCodeableConcept" : {
            "coding" : [ {
              "extension" : [ {
                "url" : "https://reportstream.cdc.gov/fhir/StructureDefinition/cwe-coding",
                "valueString" : "coding"
              } ],
              "code" : "SRC"
            } ]
          }
        }, {
          "url" : "XCN.10",
          "valueString" : "B"
        }, {
          "url" : "XCN.15",
          "valueString" : "A"
        }, {
          "url" : "XCN.16",
          "valueCodeableConcept" : {
            "coding" : [ {
              "extension" : [ {
                "url" : "https://reportstream.cdc.gov/fhir/StructureDefinition/cwe-coding",
                "valueString" : "coding"
              } ],
              "code" : "NameContext"
            } ]
          }
        }, {
          "url" : "XCN.19",
          "valueString" : "20220501102531-0400"
        } ]
      }, {
        "url" : "https://reportstream.cdc.gov/fhir/StructureDefinition/hl7v2Field",
        "valueString" : "ORC.12"
      } ],
      "identifier" : [ {
        "extension" : [ {
          "url" : "http://hl7.org/fhir/StructureDefinition/identifier-checkDigit",
          "valueString" : "A"
        }, {
          "url" : "http://hl7.org/fhir/StructureDefinition/namingsystem-checkDigit",
          "valueCode" : "NPI"
        } ],
        "type" : {
          "coding" : [ {
            "extension" : [ {
              "url" : "https://reportstream.cdc.gov/fhir/StructureDefinition/codeable-concept-id",
              "valueBoolean" : true
            } ],
            "code" : "DL"
          } ]
        },
        "system" : "Namespace",
        "value" : "1"
      } ],
      "name" : [ {
        "extension" : [ {
          "url" : "http://hl7.org/fhir/StructureDefinition/humanname-assembly-order",
          "valueCode" : "G"
        } ],
        "use" : "official",
        "family" : "ORDERING",
        "_family" : {
          "extension" : [ {
            "url" : "http://hl7.org/fhir/StructureDefinition/humanname-own-prefix",
            "valueString" : "VAN"
          }, {
            "url" : "http://hl7.org/fhir/StructureDefinition/humanname-own-name",
            "valueString" : "PROVIDER"
          }, {
            "url" : "http://hl7.org/fhir/StructureDefinition/humanname-partner-prefix",
            "valueString" : "VAL"
          }, {
            "url" : "http://hl7.org/fhir/StructureDefinition/humanname-partner-name",
            "valueString" : "ROGER"
          } ]
        },
        "given" : [ "LUDWIG", "B" ],
        "prefix" : [ "DR" ],
        "suffix" : [ "2ND", "MD", "MD" ],
        "period" : {
          "start" : "2022-05-01T10:25:31-04:00",
          "end" : "2023-05-01T10:25:31-04:00"
        }
      } ],
      "address" : [ {
        "extension" : [ {
          "url" : "http://hl7.org/fhir/StructureDefinition/iso21090-ADXP-censusTract",
          "valueCode" : "6059"
        }, {
          "url" : "https://reportstream.cdc.gov/fhir/StructureDefinition/xad-address",
          "extension" : [ {
            "url" : "https://reportstream.cdc.gov/fhir/StructureDefinition/sad-address-line",
            "extension" : [ {
              "url" : "SAD.1",
              "valueString" : "4861"
            }, {
              "url" : "SAD.2",
              "valueString" : "20TH AVE"
            }, {
              "url" : "SAD.3",
              "valueString" : "1"
            } ]
          }, {
            "url" : "XAD.2",
            "valueString" : "Ordering Provider Address"
          }, {
            "url" : "XAD.7",
            "valueCode" : "H"
          }, {
            "url" : "XAD.8",
            "valueString" : "Other Geographic Designation"
          }, {
            "url" : "XAD.11",
            "valueCode" : "A"
          }, {
            "url" : "XAD.13",
            "valueString" : "20220501102531-0400"
          }, {
            "url" : "XAD.14",
            "valueString" : "20230501102531-0400"
          }, {
            "url" : "XAD.19",
            "valueCode" : "Adressee"
          } ]
        } ],
        "use" : "home",
        "line" : [ "4861", "20TH AVE", "1", "Ordering Provider Address", "Adressee" ],
        "city" : "THUNDER MOUNTAIN",
        "district" : "County",
        "state" : "IG",
        "postalCode" : "99999",
        "country" : "USA",
        "period" : {
          "start" : "2022-05-01T10:25:31-04:00",
          "end" : "2023-05-01T10:25:31-04:00"
>>>>>>> cddac704
        }
      } ]
    }
  }, {
    "fullUrl" : "Location/1707766220850410000.fbc0230e-0c28-4b50-a134-ed1b293ddfd5",
    "resource" : {
      "resourceType" : "Location",
      "id" : "1707766220850410000.fbc0230e-0c28-4b50-a134-ed1b293ddfd5",
      "extension" : [ {
        "url" : "https://reportstream.cdc.gov/fhir/StructureDefinition/universal-id-type",
        "valueCode" : "ISO"
      } ],
      "identifier" : [ {
        "value" : "2.16.840.1.113883.9.11"
      } ],
      "name" : "Hospital A",
      "physicalType" : {
        "coding" : [ {
          "extension" : [ {
            "url" : "https://reportstream.cdc.gov/fhir/StructureDefinition/code-index-name",
            "valueString" : "identifier"
          } ],
          "system" : "http://terminology.hl7.org/CodeSystem/location-physical-type",
          "code" : "si"
        } ]
      }
<<<<<<< HEAD
    },
    {
      "fullUrl" : "Practitioner/1707523134937693000.de945cfb-96b2-4776-81ff-c7f6a2f554af",
      "resource" : {
        "resourceType" : "Practitioner",
        "id" : "1707523134937693000.de945cfb-96b2-4776-81ff-c7f6a2f554af",
        "extension" : [
          {
            "url" : "https://reportstream.cdc.gov/fhir/StructureDefinition/assigning-authority",
            "extension" : [
              {
                "url" : "https://reportstream.cdc.gov/fhir/StructureDefinition/namespace-id",
                "valueString" : "Namespace"
              },
              {
                "url" : "https://reportstream.cdc.gov/fhir/StructureDefinition/universal-id",
                "valueString" : "AssigningSystem"
              },
              {
                "url" : "https://reportstream.cdc.gov/fhir/StructureDefinition/universal-id-type",
                "valueCode" : "UUID"
              }
            ]
          },
          {
            "url" : "https://reportstream.cdc.gov/fhir/StructureDefinition/xcn-practitioner",
            "extension" : [
              {
                "url" : "XCN.3",
                "valueString" : "LUDWIG"
              },
              {
                "url" : "XCN.4",
                "valueString" : "B"
              },
              {
                "url" : "XCN.20",
                "valueString" : "20230501102531-0400"
              },
              {
                "url" : "XCN.21",
                "valueString" : "MD"
              },
              {
                "url" : "XCN.22",
                "valueCodeableConcept" : {
                  "coding" : [
                    {
                      "extension" : [
                        {
                          "url" : "https://reportstream.cdc.gov/fhir/StructureDefinition/cwe-coding",
                          "valueString" : "coding"
                        }
                      ],
                      "code" : "AssignJ"
                    }
                  ]
                }
              },
              {
                "url" : "XCN.23",
                "valueCodeableConcept" : {
                  "coding" : [
                    {
                      "extension" : [
                        {
                          "url" : "https://reportstream.cdc.gov/fhir/StructureDefinition/cwe-coding",
                          "valueString" : "coding"
                        }
                      ],
                      "code" : "AssignA"
                    }
                  ]
                }
              },
              {
                "url" : "XCN.5",
                "valueString" : "2ND"
              },
              {
                "url" : "XCN.7",
                "valueString" : "MD"
              },
              {
                "url" : "XCN.8",
                "valueCodeableConcept" : {
                  "coding" : [
                    {
                      "extension" : [
                        {
                          "url" : "https://reportstream.cdc.gov/fhir/StructureDefinition/cwe-coding",
                          "valueString" : "coding"
                        }
                      ],
                      "code" : "SRC"
                    }
                  ]
                }
              },
              {
                "url" : "XCN.10",
                "valueString" : "B"
              },
              {
                "url" : "XCN.15",
                "valueString" : "A"
              },
              {
                "url" : "XCN.16",
                "valueCodeableConcept" : {
                  "coding" : [
                    {
                      "extension" : [
                        {
                          "url" : "https://reportstream.cdc.gov/fhir/StructureDefinition/cwe-coding",
                          "valueString" : "coding"
                        }
                      ],
                      "code" : "NameContext"
                    }
                  ]
                }
              },
              {
                "url" : "XCN.19",
                "valueString" : "20220501102531-0400"
              }
            ]
          }
        ],
        "identifier" : [
          {
            "extension" : [
              {
                "url" : "http://hl7.org/fhir/StructureDefinition/identifier-checkDigit",
                "valueString" : "A"
              },
              {
                "url" : "http://hl7.org/fhir/StructureDefinition/namingsystem-checkDigit",
                "valueCode" : "NPI"
              }
            ],
            "type" : {
              "coding" : [
                {
                  "extension" : [
                    {
                      "url" : "https://reportstream.cdc.gov/fhir/StructureDefinition/codeable-concept-id",
                      "valueBoolean" : true
                    }
                  ],
                  "code" : "DL"
                }
              ]
            },
            "system" : "Namespace",
            "value" : "1"
          }
        ],
        "name" : [
          {
            "extension" : [
              {
                "url" : "http://hl7.org/fhir/StructureDefinition/humanname-assembly-order",
                "valueCode" : "G"
              }
            ],
            "use" : "official",
            "family" : "ACTION",
            "_family" : {
              "extension" : [
                {
                  "url" : "http://hl7.org/fhir/StructureDefinition/humanname-own-prefix",
                  "valueString" : "VAN"
                },
                {
                  "url" : "http://hl7.org/fhir/StructureDefinition/humanname-own-name",
                  "valueString" : "BY"
                },
                {
                  "url" : "http://hl7.org/fhir/StructureDefinition/humanname-partner-prefix",
                  "valueString" : "VAL"
                },
                {
                  "url" : "http://hl7.org/fhir/StructureDefinition/humanname-partner-name",
                  "valueString" : "ROGER"
                }
              ]
            },
            "given" : [
              "LUDWIG",
              "B"
            ],
            "prefix" : [
              "DR"
            ],
            "suffix" : [
              "2ND",
              "MD",
              "MD"
            ],
            "period" : {
              "start" : "2022-05-01T10:25:31-04:00",
              "end" : "2023-05-01T10:25:31-04:00"
=======
    }
  }, {
    "fullUrl" : "Organization/1707766220856626000.897fe73b-4365-43f6-b650-e8eea54b3f86",
    "resource" : {
      "resourceType" : "Organization",
      "id" : "1707766220856626000.897fe73b-4365-43f6-b650-e8eea54b3f86",
      "extension" : [ {
        "url" : "https://reportstream.cdc.gov/fhir/StructureDefinition/organization-name-type",
        "valueCoding" : {
          "extension" : [ {
            "url" : "https://reportstream.cdc.gov/fhir/StructureDefinition/cwe-coding",
            "valueCodeableConcept" : {
              "extension" : [ {
                "url" : "https://reportstream.cdc.gov/fhir/StructureDefinition/hl7v2Field",
                "valueString" : "XON.2"
              } ],
              "coding" : [ {
                "extension" : [ {
                  "url" : "https://reportstream.cdc.gov/fhir/StructureDefinition/cwe-coding",
                  "valueString" : "coding"
                }, {
                  "url" : "https://reportstream.cdc.gov/fhir/StructureDefinition/cwe-coding-system",
                  "valueString" : "LN"
                } ],
                "system" : "http://loinc.org",
                "version" : "1",
                "code" : "1234-5",
                "display" : "TestText"
              }, {
                "extension" : [ {
                  "url" : "https://reportstream.cdc.gov/fhir/StructureDefinition/cwe-coding",
                  "valueString" : "alt-coding"
                }, {
                  "url" : "https://reportstream.cdc.gov/fhir/StructureDefinition/cwe-coding-system",
                  "valueString" : "LN"
                } ],
                "system" : "http://loinc.org",
                "version" : "2",
                "code" : "1234-5",
                "display" : "TestAltText"
              } ],
              "text" : "OriginalText"
>>>>>>> cddac704
            }
          } ],
          "system" : "LN",
          "version" : "1",
          "code" : "1234-5",
          "display" : "TestText"
        }
      }, {
        "url" : "https://reportstream.cdc.gov/fhir/StructureDefinition/xon-organization",
        "extension" : [ {
          "url" : "XON.3",
          "valueString" : "123"
        } ]
      } ],
      "identifier" : [ {
        "extension" : [ {
          "url" : "http://hl7.org/fhir/StructureDefinition/identifier-checkDigit",
          "valueString" : "Check Digit"
        }, {
          "url" : "https://reportstream.cdc.gov/fhir/StructureDefinition/assigning-authority",
          "extension" : [ {
            "url" : "https://reportstream.cdc.gov/fhir/StructureDefinition/namespace-id",
            "valueString" : "Assigning Authority"
          }, {
            "url" : "https://reportstream.cdc.gov/fhir/StructureDefinition/universal-id",
            "valueString" : "2.1.4.1"
          }, {
            "url" : "https://reportstream.cdc.gov/fhir/StructureDefinition/universal-id-type",
            "valueCode" : "ISO"
          } ]
        }, {
          "url" : "http://hl7.org/fhir/StructureDefinition/namingsystem-checkDigit",
          "valueCode" : "C1"
        }, {
          "url" : "https://reportstream.cdc.gov/fhir/StructureDefinition/identifier-location",
          "valueReference" : {
            "reference" : "Location/1707766220850410000.fbc0230e-0c28-4b50-a134-ed1b293ddfd5"
          }
        } ],
        "type" : {
          "coding" : [ {
            "extension" : [ {
              "url" : "https://reportstream.cdc.gov/fhir/StructureDefinition/code-index-name",
              "valueString" : "identifier"
            } ],
            "system" : "http://terminology.hl7.org/CodeSystem/v2-0203",
            "code" : "MD"
          } ]
        },
        "value" : "123"
      } ],
      "name" : "Ordering Facility",
      "telecom" : [ {
        "extension" : [ {
          "url" : "http://hl7.org/fhir/StructureDefinition/contactpoint-country",
          "valueString" : "1"
        }, {
          "url" : "http://hl7.org/fhir/StructureDefinition/contactpoint-area",
          "valueString" : "260"
        }, {
          "url" : "http://hl7.org/fhir/StructureDefinition/contactpoint-local",
          "valueString" : "7595016"
        }, {
          "url" : "https://reportstream.cdc.gov/fhir/StructureDefinition/xtn-contact-point",
          "extension" : [ {
            "url" : "XTN.2",
            "valueString" : "PRN"
          }, {
            "url" : "XTN.3",
            "valueString" : "BP"
          }, {
            "url" : "XTN.7",
            "valueString" : "7595016"
          }, {
            "url" : "XTN.12",
            "valueString" : "+1 260 759 5016"
          } ]
        } ],
        "system" : "pager",
        "value" : "+1 260 759 5016",
        "use" : "home"
      }, {
        "extension" : [ {
          "url" : "https://reportstream.cdc.gov/fhir/StructureDefinition/xtn-contact-point",
          "extension" : [ {
            "url" : "XTN.2",
            "valueString" : "PRN"
          }, {
            "url" : "XTN.3",
            "valueString" : "Internet"
          }, {
            "url" : "XTN.4",
            "valueString" : "orderingfacility@email.com"
          } ]
        } ],
        "system" : "email",
        "value" : "orderingfacility@email.com",
        "use" : "home"
      } ],
      "address" : [ {
        "extension" : [ {
          "url" : "http://hl7.org/fhir/StructureDefinition/iso21090-ADXP-censusTract",
          "valueCode" : "6059"
        }, {
          "url" : "https://reportstream.cdc.gov/fhir/StructureDefinition/xad-address",
          "extension" : [ {
            "url" : "https://reportstream.cdc.gov/fhir/StructureDefinition/sad-address-line",
            "extension" : [ {
              "url" : "SAD.1",
              "valueString" : "4861"
            }, {
              "url" : "SAD.2",
              "valueString" : "20TH AVE"
            }, {
              "url" : "SAD.3",
              "valueString" : "1"
            } ]
          }, {
            "url" : "XAD.2",
            "valueString" : "Ordering Facility Address"
          }, {
            "url" : "XAD.7",
            "valueCode" : "H"
          }, {
            "url" : "XAD.8",
            "valueString" : "Other Geographic Designation"
          }, {
            "url" : "XAD.11",
            "valueCode" : "A"
          }, {
            "url" : "XAD.13",
            "valueString" : "20220501102531-0400"
          }, {
            "url" : "XAD.14",
            "valueString" : "20230501102531-0400"
          }, {
            "url" : "XAD.19",
            "valueCode" : "Adressee"
          } ]
        } ],
        "use" : "home",
        "line" : [ "4861", "20TH AVE", "1", "Ordering Facility Address", "Adressee" ],
        "city" : "THUNDER MOUNTAIN",
        "district" : "County",
        "state" : "IG",
        "postalCode" : "99999",
        "country" : "USA",
        "period" : {
          "start" : "2022-05-01T10:25:31-04:00",
          "end" : "2023-05-01T10:25:31-04:00"
        }
      } ]
    }
  }, {
    "fullUrl" : "PractitionerRole/1707766220832233000.c39540ce-fa5c-451d-94ee-412ee09650b3",
    "resource" : {
      "resourceType" : "PractitionerRole",
      "id" : "1707766220832233000.c39540ce-fa5c-451d-94ee-412ee09650b3",
      "practitioner" : {
        "reference" : "Practitioner/1707766220848439000.697a209d-2826-401e-a9b4-40acbae7dc21"
      },
      "organization" : {
        "reference" : "Organization/1707766220856626000.897fe73b-4365-43f6-b650-e8eea54b3f86"
      }
<<<<<<< HEAD
    },
    {
      "fullUrl" : "Practitioner/1707523134942055000.ee4f8d4b-a5ea-49fe-9c20-7fae46ac8041",
      "resource" : {
        "resourceType" : "Practitioner",
        "id" : "1707523134942055000.ee4f8d4b-a5ea-49fe-9c20-7fae46ac8041",
        "extension" : [
          {
            "url" : "https://reportstream.cdc.gov/fhir/StructureDefinition/assigning-authority",
            "extension" : [
              {
                "url" : "https://reportstream.cdc.gov/fhir/StructureDefinition/namespace-id",
                "valueString" : "Namespace"
              },
              {
                "url" : "https://reportstream.cdc.gov/fhir/StructureDefinition/universal-id",
                "valueString" : "AssigningSystem"
              },
              {
                "url" : "https://reportstream.cdc.gov/fhir/StructureDefinition/universal-id-type",
                "valueCode" : "UUID"
              }
            ]
          },
          {
            "url" : "https://reportstream.cdc.gov/fhir/StructureDefinition/xcn-practitioner",
            "extension" : [
              {
                "url" : "XCN.3",
                "valueString" : "RUDWIG"
              },
              {
                "url" : "XCN.4",
                "valueString" : "B"
              },
              {
                "url" : "XCN.20",
                "valueString" : "20230501102531-0400"
              },
              {
                "url" : "XCN.21",
                "valueString" : "MD"
              },
              {
                "url" : "XCN.22",
                "valueCodeableConcept" : {
                  "coding" : [
                    {
                      "extension" : [
                        {
                          "url" : "https://reportstream.cdc.gov/fhir/StructureDefinition/cwe-coding",
                          "valueString" : "coding"
                        }
                      ],
                      "code" : "AssignJ"
                    }
                  ]
                }
              },
              {
                "url" : "XCN.23",
                "valueCodeableConcept" : {
                  "coding" : [
                    {
                      "extension" : [
                        {
                          "url" : "https://reportstream.cdc.gov/fhir/StructureDefinition/cwe-coding",
                          "valueString" : "coding"
                        }
                      ],
                      "code" : "AssignA"
                    }
                  ]
                }
              },
              {
                "url" : "XCN.5",
                "valueString" : "2ND"
              },
              {
                "url" : "XCN.7",
                "valueString" : "MD"
              },
              {
                "url" : "XCN.8",
                "valueCodeableConcept" : {
                  "coding" : [
                    {
                      "extension" : [
                        {
                          "url" : "https://reportstream.cdc.gov/fhir/StructureDefinition/cwe-coding",
                          "valueString" : "coding"
                        }
                      ],
                      "code" : "SRC"
                    }
                  ]
                }
              },
              {
                "url" : "XCN.10",
                "valueString" : "B"
              },
              {
                "url" : "XCN.15",
                "valueString" : "A"
              },
              {
                "url" : "XCN.16",
                "valueCodeableConcept" : {
                  "coding" : [
                    {
                      "extension" : [
                        {
                          "url" : "https://reportstream.cdc.gov/fhir/StructureDefinition/cwe-coding",
                          "valueString" : "coding"
                        }
                      ],
                      "code" : "NameContext"
                    }
                  ]
                }
              },
              {
                "url" : "XCN.19",
                "valueString" : "20220501102531-0400"
              }
            ]
          }
        ],
        "identifier" : [
          {
            "extension" : [
              {
                "url" : "http://hl7.org/fhir/StructureDefinition/identifier-checkDigit",
                "valueString" : "A"
              },
              {
                "url" : "http://hl7.org/fhir/StructureDefinition/namingsystem-checkDigit",
                "valueCode" : "NPI"
              }
            ],
            "type" : {
              "coding" : [
                {
                  "extension" : [
                    {
                      "url" : "https://reportstream.cdc.gov/fhir/StructureDefinition/codeable-concept-id",
                      "valueBoolean" : true
                    }
                  ],
                  "code" : "DL"
                }
              ]
            },
            "system" : "Namespace",
            "value" : "1"
          }
        ],
        "name" : [
          {
            "extension" : [
              {
                "url" : "http://hl7.org/fhir/StructureDefinition/humanname-assembly-order",
                "valueCode" : "G"
              }
            ],
            "use" : "official",
            "family" : "ACTION",
            "_family" : {
              "extension" : [
                {
                  "url" : "http://hl7.org/fhir/StructureDefinition/humanname-own-prefix",
                  "valueString" : "VAN"
                },
                {
                  "url" : "http://hl7.org/fhir/StructureDefinition/humanname-own-name",
                  "valueString" : "BY"
                },
                {
                  "url" : "http://hl7.org/fhir/StructureDefinition/humanname-partner-prefix",
                  "valueString" : "VAL"
                },
                {
                  "url" : "http://hl7.org/fhir/StructureDefinition/humanname-partner-name",
                  "valueString" : "ROGER2"
                }
              ]
            },
            "given" : [
              "RUDWIG",
              "B"
            ],
            "prefix" : [
              "DR"
            ],
            "suffix" : [
              "2ND",
              "MD",
              "MD"
            ],
            "period" : {
              "start" : "2022-05-01T10:25:31-04:00",
              "end" : "2023-05-01T10:25:31-04:00"
            }
          }
        ]
      }
    },
    {
      "fullUrl" : "Location/1707523134943371000.c0a72a7e-1f0c-4312-aa20-8784e7206b59",
      "resource" : {
        "resourceType" : "Location",
        "id" : "1707523134943371000.c0a72a7e-1f0c-4312-aa20-8784e7206b59",
        "extension" : [
          {
            "url" : "https://reportstream.cdc.gov/fhir/StructureDefinition/universal-id-type",
            "valueCode" : "ISO"
          }
        ],
        "identifier" : [
          {
            "value" : "2.16.840.1.113883.9.11"
          }
        ],
        "name" : "Hospital A",
        "physicalType" : {
          "coding" : [
            {
              "extension" : [
                {
                  "url" : "https://reportstream.cdc.gov/fhir/StructureDefinition/code-index-name",
                  "valueString" : "identifier"
                }
              ],
              "system" : "http://terminology.hl7.org/CodeSystem/location-physical-type",
              "code" : "si"
            }
          ]
        }
      }
    },
    {
      "fullUrl" : "Organization/1707523134944585000.e1942cd4-0236-463c-9607-21dcac2a9ec5",
      "resource" : {
        "resourceType" : "Organization",
        "id" : "1707523134944585000.e1942cd4-0236-463c-9607-21dcac2a9ec5",
        "extension" : [
          {
            "url" : "https://reportstream.cdc.gov/fhir/StructureDefinition/organization-name-type",
            "valueCoding" : {
              "extension" : [
                {
                  "url" : "https://reportstream.cdc.gov/fhir/StructureDefinition/cwe-coding",
                  "valueCodeableConcept" : {
                    "extension" : [
                      {
                        "url" : "https://reportstream.cdc.gov/fhir/StructureDefinition/hl7v2Field",
                        "valueString" : "XON.2"
                      }
                    ],
                    "coding" : [
                      {
                        "extension" : [
                          {
                            "url" : "https://reportstream.cdc.gov/fhir/StructureDefinition/cwe-coding",
                            "valueString" : "coding"
                          },
                          {
                            "url" : "https://reportstream.cdc.gov/fhir/StructureDefinition/cwe-coding-system",
                            "valueString" : "LN"
                          }
                        ],
                        "system" : "http://loinc.org",
                        "version" : "1",
                        "code" : "1234-5",
                        "display" : "TestText"
                      },
                      {
                        "extension" : [
                          {
                            "url" : "https://reportstream.cdc.gov/fhir/StructureDefinition/cwe-coding",
                            "valueString" : "alt-coding"
                          },
                          {
                            "url" : "https://reportstream.cdc.gov/fhir/StructureDefinition/cwe-coding-system",
                            "valueString" : "LN"
                          }
                        ],
                        "system" : "http://loinc.org",
                        "version" : "2",
                        "code" : "1234-5",
                        "display" : "TestAltText"
                      }
                    ],
                    "text" : "OriginalText"
                  }
                }
              ],
              "system" : "LN",
              "version" : "1",
              "code" : "1234-5",
              "display" : "TestText"
            }
          },
          {
            "url" : "https://reportstream.cdc.gov/fhir/StructureDefinition/xon-organization",
            "extension" : [
              {
                "url" : "XON.3",
                "valueString" : "123"
              }
            ]
          }
        ],
        "identifier" : [
          {
            "extension" : [
              {
                "url" : "http://hl7.org/fhir/StructureDefinition/identifier-checkDigit",
                "valueString" : "Check Digit"
              },
              {
                "url" : "https://reportstream.cdc.gov/fhir/StructureDefinition/assigning-authority",
                "extension" : [
                  {
                    "url" : "https://reportstream.cdc.gov/fhir/StructureDefinition/namespace-id",
                    "valueString" : "Assigning Authority"
                  },
                  {
                    "url" : "https://reportstream.cdc.gov/fhir/StructureDefinition/universal-id",
                    "valueString" : "2.1.4.1"
                  },
                  {
                    "url" : "https://reportstream.cdc.gov/fhir/StructureDefinition/universal-id-type",
                    "valueCode" : "ISO"
                  }
                ]
              },
              {
                "url" : "http://hl7.org/fhir/StructureDefinition/namingsystem-checkDigit",
                "valueCode" : "C1"
              },
              {
                "url" : "https://reportstream.cdc.gov/fhir/StructureDefinition/identifier-location",
                "valueReference" : {
                  "reference" : "Location/1707523134943371000.c0a72a7e-1f0c-4312-aa20-8784e7206b59"
                }
              }
            ],
            "type" : {
              "coding" : [
                {
                  "extension" : [
                    {
                      "url" : "https://reportstream.cdc.gov/fhir/StructureDefinition/code-index-name",
                      "valueString" : "identifier"
                    }
                  ],
                  "system" : "http://terminology.hl7.org/CodeSystem/v2-0203",
                  "code" : "MD"
                }
              ]
            },
            "value" : "123"
          }
        ],
        "name" : "Ordering Facility"
      }
    },
    {
      "fullUrl" : "Location/1707523134945212000.0cc85043-92b3-4370-957d-6304252d6693",
      "resource" : {
        "resourceType" : "Location",
        "id" : "1707523134945212000.0cc85043-92b3-4370-957d-6304252d6693",
        "extension" : [
          {
            "url" : "https://reportstream.cdc.gov/fhir/StructureDefinition/universal-id-type",
            "valueCode" : "ISO"
          }
        ],
        "identifier" : [
          {
            "value" : "2.16.840.1.113883.9.11"
          }
        ],
        "name" : "Hospital B",
        "physicalType" : {
          "coding" : [
            {
              "extension" : [
                {
                  "url" : "https://reportstream.cdc.gov/fhir/StructureDefinition/code-index-name",
                  "valueString" : "identifier"
                }
              ],
              "system" : "http://terminology.hl7.org/CodeSystem/location-physical-type",
              "code" : "si"
            }
          ]
        }
      }
    },
    {
      "fullUrl" : "Organization/1707523134946715000.f84582f3-8b4f-4d35-ad62-e6c57b45c0b3",
      "resource" : {
        "resourceType" : "Organization",
        "id" : "1707523134946715000.f84582f3-8b4f-4d35-ad62-e6c57b45c0b3",
        "extension" : [
          {
            "url" : "https://reportstream.cdc.gov/fhir/StructureDefinition/organization-name-type",
            "valueCoding" : {
              "extension" : [
                {
                  "url" : "https://reportstream.cdc.gov/fhir/StructureDefinition/cwe-coding",
                  "valueCodeableConcept" : {
                    "extension" : [
                      {
                        "url" : "https://reportstream.cdc.gov/fhir/StructureDefinition/hl7v2Field",
                        "valueString" : "XON.2"
                      }
                    ],
                    "coding" : [
                      {
                        "extension" : [
                          {
                            "url" : "https://reportstream.cdc.gov/fhir/StructureDefinition/cwe-coding",
                            "valueString" : "coding"
                          },
                          {
                            "url" : "https://reportstream.cdc.gov/fhir/StructureDefinition/cwe-coding-system",
                            "valueString" : "LN"
                          }
                        ],
                        "system" : "http://loinc.org",
                        "version" : "1",
                        "code" : "1234-5",
                        "display" : "TestTex2t"
                      },
                      {
                        "extension" : [
                          {
                            "url" : "https://reportstream.cdc.gov/fhir/StructureDefinition/cwe-coding",
                            "valueString" : "alt-coding"
                          },
                          {
                            "url" : "https://reportstream.cdc.gov/fhir/StructureDefinition/cwe-coding-system",
                            "valueString" : "LN"
                          }
                        ],
                        "system" : "http://loinc.org",
                        "version" : "2",
                        "code" : "1234-5",
                        "display" : "TestAltText2"
                      }
                    ],
                    "text" : "OriginalText2"
                  }
                }
              ],
              "system" : "LN",
              "version" : "1",
              "code" : "1234-5",
              "display" : "TestTex2t"
            }
          },
          {
            "url" : "https://reportstream.cdc.gov/fhir/StructureDefinition/xon-organization",
            "extension" : [
              {
                "url" : "XON.3",
                "valueString" : "123"
              }
            ]
          }
        ],
        "identifier" : [
          {
            "extension" : [
              {
                "url" : "http://hl7.org/fhir/StructureDefinition/identifier-checkDigit",
                "valueString" : "Check Digit2"
              },
              {
                "url" : "https://reportstream.cdc.gov/fhir/StructureDefinition/assigning-authority",
                "extension" : [
                  {
                    "url" : "https://reportstream.cdc.gov/fhir/StructureDefinition/namespace-id",
                    "valueString" : "Assigning Authority2"
                  },
                  {
                    "url" : "https://reportstream.cdc.gov/fhir/StructureDefinition/universal-id",
                    "valueString" : "2.1.4.1"
                  },
                  {
                    "url" : "https://reportstream.cdc.gov/fhir/StructureDefinition/universal-id-type",
                    "valueCode" : "ISO"
                  }
                ]
              },
              {
                "url" : "http://hl7.org/fhir/StructureDefinition/namingsystem-checkDigit",
                "valueCode" : "C1"
              },
              {
                "url" : "https://reportstream.cdc.gov/fhir/StructureDefinition/identifier-location",
                "valueReference" : {
                  "reference" : "Location/1707523134945212000.0cc85043-92b3-4370-957d-6304252d6693"
                }
              }
            ],
            "type" : {
              "coding" : [
                {
                  "extension" : [
                    {
                      "url" : "https://reportstream.cdc.gov/fhir/StructureDefinition/code-index-name",
                      "valueString" : "identifier"
                    }
                  ],
                  "system" : "http://terminology.hl7.org/CodeSystem/v2-0203",
                  "code" : "MD"
                }
              ]
            },
            "value" : "123"
          }
        ],
        "name" : "Ordering Facility2"
      }
    },
    {
      "fullUrl" : "Practitioner/1707523134957715000.3b45ea11-0d42-4198-a975-e763f821ad6f",
      "resource" : {
        "resourceType" : "Practitioner",
        "id" : "1707523134957715000.3b45ea11-0d42-4198-a975-e763f821ad6f",
        "extension" : [
          {
            "url" : "https://reportstream.cdc.gov/fhir/StructureDefinition/assigning-authority",
            "extension" : [
              {
                "url" : "https://reportstream.cdc.gov/fhir/StructureDefinition/namespace-id",
                "valueString" : "Namespace"
              },
              {
                "url" : "https://reportstream.cdc.gov/fhir/StructureDefinition/universal-id",
                "valueString" : "AssigningSystem"
              },
              {
                "url" : "https://reportstream.cdc.gov/fhir/StructureDefinition/universal-id-type",
                "valueCode" : "UUID"
              }
            ]
          },
          {
            "url" : "https://reportstream.cdc.gov/fhir/StructureDefinition/xcn-practitioner",
            "extension" : [
              {
                "url" : "XCN.3",
                "valueString" : "LUDWIG"
              },
              {
                "url" : "XCN.4",
                "valueString" : "B"
              },
              {
                "url" : "XCN.20",
                "valueString" : "20230501102531-0400"
              },
              {
                "url" : "XCN.21",
                "valueString" : "MD"
              },
              {
                "url" : "XCN.22",
                "valueCodeableConcept" : {
                  "coding" : [
                    {
                      "extension" : [
                        {
                          "url" : "https://reportstream.cdc.gov/fhir/StructureDefinition/cwe-coding",
                          "valueString" : "coding"
                        }
                      ],
                      "code" : "AssignJ"
                    }
                  ]
                }
              },
              {
                "url" : "XCN.23",
                "valueCodeableConcept" : {
                  "coding" : [
                    {
                      "extension" : [
                        {
                          "url" : "https://reportstream.cdc.gov/fhir/StructureDefinition/cwe-coding",
                          "valueString" : "coding"
                        }
                      ],
                      "code" : "AssignA"
                    }
                  ]
                }
              },
              {
                "url" : "XCN.5",
                "valueString" : "2ND"
              },
              {
                "url" : "XCN.7",
                "valueString" : "MD"
              },
              {
                "url" : "XCN.8",
                "valueCodeableConcept" : {
                  "coding" : [
                    {
                      "extension" : [
                        {
                          "url" : "https://reportstream.cdc.gov/fhir/StructureDefinition/cwe-coding",
                          "valueString" : "coding"
                        }
                      ],
                      "code" : "SRC"
                    }
                  ]
                }
              },
              {
                "url" : "XCN.10",
                "valueString" : "B"
              },
              {
                "url" : "XCN.15",
                "valueString" : "A"
              },
              {
                "url" : "XCN.16",
                "valueCodeableConcept" : {
                  "coding" : [
                    {
                      "extension" : [
                        {
                          "url" : "https://reportstream.cdc.gov/fhir/StructureDefinition/cwe-coding",
                          "valueString" : "coding"
                        }
                      ],
                      "code" : "NameContext"
                    }
                  ]
                }
              },
              {
                "url" : "XCN.19",
                "valueString" : "20220501102531-0400"
              }
            ]
          }
        ],
        "identifier" : [
          {
            "extension" : [
              {
                "url" : "http://hl7.org/fhir/StructureDefinition/identifier-checkDigit",
                "valueString" : "A"
              },
              {
                "url" : "http://hl7.org/fhir/StructureDefinition/namingsystem-checkDigit",
                "valueCode" : "NPI"
              }
            ],
            "type" : {
              "coding" : [
                {
                  "extension" : [
                    {
                      "url" : "https://reportstream.cdc.gov/fhir/StructureDefinition/codeable-concept-id",
                      "valueBoolean" : true
                    }
                  ],
                  "code" : "DL"
                }
              ]
            },
            "system" : "Namespace",
            "value" : "1"
          }
        ],
        "name" : [
          {
            "extension" : [
              {
                "url" : "http://hl7.org/fhir/StructureDefinition/humanname-assembly-order",
                "valueCode" : "G"
              }
            ],
            "use" : "official",
            "family" : "ENTERED",
            "_family" : {
              "extension" : [
                {
                  "url" : "http://hl7.org/fhir/StructureDefinition/humanname-own-prefix",
                  "valueString" : "VAN"
                },
                {
                  "url" : "http://hl7.org/fhir/StructureDefinition/humanname-own-name",
                  "valueString" : "BY"
                },
                {
                  "url" : "http://hl7.org/fhir/StructureDefinition/humanname-partner-prefix",
                  "valueString" : "VAL"
                },
                {
                  "url" : "http://hl7.org/fhir/StructureDefinition/humanname-partner-name",
                  "valueString" : "ROGER"
                }
              ]
            },
            "given" : [
              "LUDWIG",
              "B"
            ],
            "prefix" : [
              "DR"
            ],
            "suffix" : [
              "2ND",
              "MD",
              "MD"
            ],
            "period" : {
              "start" : "2022-05-01T10:25:31-04:00",
              "end" : "2023-05-01T10:25:31-04:00"
            }
          }
        ]
      }
    },
    {
      "fullUrl" : "Practitioner/1707523134964340000.9dce630f-01aa-4df8-bbd3-3df360b53acf",
      "resource" : {
        "resourceType" : "Practitioner",
        "id" : "1707523134964340000.9dce630f-01aa-4df8-bbd3-3df360b53acf",
        "extension" : [
          {
            "url" : "https://reportstream.cdc.gov/fhir/StructureDefinition/assigning-authority",
            "extension" : [
              {
                "url" : "https://reportstream.cdc.gov/fhir/StructureDefinition/namespace-id",
                "valueString" : "Namespace"
              },
              {
                "url" : "https://reportstream.cdc.gov/fhir/StructureDefinition/universal-id",
                "valueString" : "AssigningSystem"
              },
              {
                "url" : "https://reportstream.cdc.gov/fhir/StructureDefinition/universal-id-type",
                "valueCode" : "UUID"
              }
            ]
          },
          {
            "url" : "https://reportstream.cdc.gov/fhir/StructureDefinition/xcn-practitioner",
            "extension" : [
              {
                "url" : "XCN.3",
                "valueString" : "RUDWIG"
              },
              {
                "url" : "XCN.4",
                "valueString" : "B"
              },
              {
                "url" : "XCN.20",
                "valueString" : "20230501102531-0400"
              },
              {
                "url" : "XCN.21",
                "valueString" : "MD"
              },
              {
                "url" : "XCN.22",
                "valueCodeableConcept" : {
                  "coding" : [
                    {
                      "extension" : [
                        {
                          "url" : "https://reportstream.cdc.gov/fhir/StructureDefinition/cwe-coding",
                          "valueString" : "coding"
                        }
                      ],
                      "code" : "AssignJ"
                    }
                  ]
                }
              },
              {
                "url" : "XCN.23",
                "valueCodeableConcept" : {
                  "coding" : [
                    {
                      "extension" : [
                        {
                          "url" : "https://reportstream.cdc.gov/fhir/StructureDefinition/cwe-coding",
                          "valueString" : "coding"
                        }
                      ],
                      "code" : "AssignA"
                    }
                  ]
                }
              },
              {
                "url" : "XCN.5",
                "valueString" : "2ND"
              },
              {
                "url" : "XCN.7",
                "valueString" : "MD"
              },
              {
                "url" : "XCN.8",
                "valueCodeableConcept" : {
                  "coding" : [
                    {
                      "extension" : [
                        {
                          "url" : "https://reportstream.cdc.gov/fhir/StructureDefinition/cwe-coding",
                          "valueString" : "coding"
                        }
                      ],
                      "code" : "SRC"
                    }
                  ]
                }
              },
              {
                "url" : "XCN.10",
                "valueString" : "B"
              },
              {
                "url" : "XCN.15",
                "valueString" : "A"
              },
              {
                "url" : "XCN.16",
                "valueCodeableConcept" : {
                  "coding" : [
                    {
                      "extension" : [
                        {
                          "url" : "https://reportstream.cdc.gov/fhir/StructureDefinition/cwe-coding",
                          "valueString" : "coding"
                        }
                      ],
                      "code" : "NameContext"
                    }
                  ]
                }
              },
              {
                "url" : "XCN.19",
                "valueString" : "20220501102531-0400"
              }
            ]
          }
        ],
        "identifier" : [
          {
            "extension" : [
              {
                "url" : "http://hl7.org/fhir/StructureDefinition/identifier-checkDigit",
                "valueString" : "A"
              },
              {
                "url" : "http://hl7.org/fhir/StructureDefinition/namingsystem-checkDigit",
                "valueCode" : "NPI"
              }
            ],
            "type" : {
              "coding" : [
                {
                  "extension" : [
                    {
                      "url" : "https://reportstream.cdc.gov/fhir/StructureDefinition/codeable-concept-id",
                      "valueBoolean" : true
                    }
                  ],
                  "code" : "DL"
                }
              ]
            },
            "system" : "Namespace",
            "value" : "1"
          }
        ],
        "name" : [
          {
            "extension" : [
              {
                "url" : "http://hl7.org/fhir/StructureDefinition/humanname-assembly-order",
                "valueCode" : "G"
              }
            ],
            "use" : "official",
            "family" : "ENTERED",
            "_family" : {
              "extension" : [
                {
                  "url" : "http://hl7.org/fhir/StructureDefinition/humanname-own-prefix",
                  "valueString" : "VAN"
                },
                {
                  "url" : "http://hl7.org/fhir/StructureDefinition/humanname-own-name",
                  "valueString" : "BY"
                },
                {
                  "url" : "http://hl7.org/fhir/StructureDefinition/humanname-partner-prefix",
                  "valueString" : "VAL"
                },
                {
                  "url" : "http://hl7.org/fhir/StructureDefinition/humanname-partner-name",
                  "valueString" : "ROGER2"
                }
              ]
            },
            "given" : [
              "RUDWIG",
              "B"
            ],
            "prefix" : [
              "DR"
            ],
            "suffix" : [
              "2ND",
              "MD",
              "MD"
            ],
            "period" : {
              "start" : "2022-05-01T10:25:31-04:00",
              "end" : "2023-05-01T10:25:31-04:00"
            }
          }
        ]
      }
    },
    {
      "fullUrl" : "Practitioner/1707523134967841000.c05ba727-c9ba-402f-9368-b5db78ed19cf",
      "resource" : {
        "resourceType" : "Practitioner",
        "id" : "1707523134967841000.c05ba727-c9ba-402f-9368-b5db78ed19cf",
        "extension" : [
          {
            "url" : "https://reportstream.cdc.gov/fhir/StructureDefinition/assigning-authority",
            "extension" : [
              {
                "url" : "https://reportstream.cdc.gov/fhir/StructureDefinition/namespace-id",
                "valueString" : "Namespace"
              },
              {
                "url" : "https://reportstream.cdc.gov/fhir/StructureDefinition/universal-id",
                "valueString" : "AssigningSystem"
              },
              {
                "url" : "https://reportstream.cdc.gov/fhir/StructureDefinition/universal-id-type",
                "valueCode" : "UUID"
              }
            ]
          },
          {
            "url" : "https://reportstream.cdc.gov/fhir/StructureDefinition/xcn-practitioner",
            "extension" : [
              {
                "url" : "XCN.3",
                "valueString" : "LUDWIG"
              },
              {
                "url" : "XCN.4",
                "valueString" : "B"
              },
              {
                "url" : "XCN.20",
                "valueString" : "20230501102531-0400"
              },
              {
                "url" : "XCN.21",
                "valueString" : "MD"
              },
              {
                "url" : "XCN.22",
                "valueCodeableConcept" : {
                  "coding" : [
                    {
                      "extension" : [
                        {
                          "url" : "https://reportstream.cdc.gov/fhir/StructureDefinition/cwe-coding",
                          "valueString" : "coding"
                        }
                      ],
                      "code" : "AssignJ"
                    }
                  ]
                }
              },
              {
                "url" : "XCN.23",
                "valueCodeableConcept" : {
                  "coding" : [
                    {
                      "extension" : [
                        {
                          "url" : "https://reportstream.cdc.gov/fhir/StructureDefinition/cwe-coding",
                          "valueString" : "coding"
                        }
                      ],
                      "code" : "AssignA"
                    }
                  ]
                }
              },
              {
                "url" : "XCN.5",
                "valueString" : "2ND"
              },
              {
                "url" : "XCN.7",
                "valueString" : "MD"
              },
              {
                "url" : "XCN.8",
                "valueCodeableConcept" : {
                  "coding" : [
                    {
                      "extension" : [
                        {
                          "url" : "https://reportstream.cdc.gov/fhir/StructureDefinition/cwe-coding",
                          "valueString" : "coding"
                        }
                      ],
                      "code" : "SRC"
                    }
                  ]
                }
              },
              {
                "url" : "XCN.10",
                "valueString" : "B"
              },
              {
                "url" : "XCN.15",
                "valueString" : "A"
              },
              {
                "url" : "XCN.16",
                "valueCodeableConcept" : {
                  "coding" : [
                    {
                      "extension" : [
                        {
                          "url" : "https://reportstream.cdc.gov/fhir/StructureDefinition/cwe-coding",
                          "valueString" : "coding"
                        }
                      ],
                      "code" : "NameContext"
                    }
                  ]
                }
              },
              {
                "url" : "XCN.19",
                "valueString" : "20220501102531-0400"
              }
            ]
          }
        ],
        "identifier" : [
          {
            "extension" : [
              {
                "url" : "http://hl7.org/fhir/StructureDefinition/identifier-checkDigit",
                "valueString" : "A"
              },
              {
                "url" : "http://hl7.org/fhir/StructureDefinition/namingsystem-checkDigit",
                "valueCode" : "NPI"
              }
            ],
            "type" : {
              "coding" : [
                {
                  "extension" : [
                    {
                      "url" : "https://reportstream.cdc.gov/fhir/StructureDefinition/codeable-concept-id",
                      "valueBoolean" : true
                    }
                  ],
                  "code" : "DL"
                }
              ]
            },
            "system" : "Namespace",
            "value" : "1"
          }
        ],
        "name" : [
          {
            "extension" : [
              {
                "url" : "http://hl7.org/fhir/StructureDefinition/humanname-assembly-order",
                "valueCode" : "G"
              }
            ],
            "use" : "official",
            "family" : "VERIFIED",
            "_family" : {
              "extension" : [
                {
                  "url" : "http://hl7.org/fhir/StructureDefinition/humanname-own-prefix",
                  "valueString" : "VAN"
                },
                {
                  "url" : "http://hl7.org/fhir/StructureDefinition/humanname-own-name",
                  "valueString" : "BY"
                },
                {
                  "url" : "http://hl7.org/fhir/StructureDefinition/humanname-partner-prefix",
                  "valueString" : "VAL"
                },
                {
                  "url" : "http://hl7.org/fhir/StructureDefinition/humanname-partner-name",
                  "valueString" : "ROGER"
                }
              ]
            },
            "given" : [
              "LUDWIG",
              "B"
            ],
            "prefix" : [
              "DR"
            ],
            "suffix" : [
              "2ND",
              "MD",
              "MD"
            ],
            "period" : {
              "start" : "2022-05-01T10:25:31-04:00",
              "end" : "2023-05-01T10:25:31-04:00"
            }
          }
        ]
      }
    },
    {
      "fullUrl" : "Practitioner/1707523134970543000.085c07c5-a78d-4b56-81c5-a3c014d4a4b3",
      "resource" : {
        "resourceType" : "Practitioner",
        "id" : "1707523134970543000.085c07c5-a78d-4b56-81c5-a3c014d4a4b3",
        "extension" : [
          {
            "url" : "https://reportstream.cdc.gov/fhir/StructureDefinition/assigning-authority",
            "extension" : [
              {
                "url" : "https://reportstream.cdc.gov/fhir/StructureDefinition/namespace-id",
                "valueString" : "Namespace"
              },
              {
                "url" : "https://reportstream.cdc.gov/fhir/StructureDefinition/universal-id",
                "valueString" : "AssigningSystem"
              },
              {
                "url" : "https://reportstream.cdc.gov/fhir/StructureDefinition/universal-id-type",
                "valueCode" : "UUID"
              }
            ]
          },
          {
            "url" : "https://reportstream.cdc.gov/fhir/StructureDefinition/xcn-practitioner",
            "extension" : [
              {
                "url" : "XCN.3",
                "valueString" : "RUDWIG"
              },
              {
                "url" : "XCN.4",
                "valueString" : "B"
              },
              {
                "url" : "XCN.20",
                "valueString" : "20230501102531-0400"
              },
              {
                "url" : "XCN.21",
                "valueString" : "MD"
              },
              {
                "url" : "XCN.22",
                "valueCodeableConcept" : {
                  "coding" : [
                    {
                      "extension" : [
                        {
                          "url" : "https://reportstream.cdc.gov/fhir/StructureDefinition/cwe-coding",
                          "valueString" : "coding"
                        }
                      ],
                      "code" : "AssignJ"
                    }
                  ]
                }
              },
              {
                "url" : "XCN.23",
                "valueCodeableConcept" : {
                  "coding" : [
                    {
                      "extension" : [
                        {
                          "url" : "https://reportstream.cdc.gov/fhir/StructureDefinition/cwe-coding",
                          "valueString" : "coding"
                        }
                      ],
                      "code" : "AssignA"
                    }
                  ]
                }
              },
              {
                "url" : "XCN.5",
                "valueString" : "2ND"
              },
              {
                "url" : "XCN.7",
                "valueString" : "MD"
              },
              {
                "url" : "XCN.8",
                "valueCodeableConcept" : {
                  "coding" : [
                    {
                      "extension" : [
                        {
                          "url" : "https://reportstream.cdc.gov/fhir/StructureDefinition/cwe-coding",
                          "valueString" : "coding"
                        }
                      ],
                      "code" : "SRC"
                    }
                  ]
                }
              },
              {
                "url" : "XCN.10",
                "valueString" : "B"
              },
              {
                "url" : "XCN.15",
                "valueString" : "A"
              },
              {
                "url" : "XCN.16",
                "valueCodeableConcept" : {
                  "coding" : [
                    {
                      "extension" : [
                        {
                          "url" : "https://reportstream.cdc.gov/fhir/StructureDefinition/cwe-coding",
                          "valueString" : "coding"
                        }
                      ],
                      "code" : "NameContext"
                    }
                  ]
                }
              },
              {
                "url" : "XCN.19",
                "valueString" : "20220501102531-0400"
              }
            ]
          }
        ],
        "identifier" : [
          {
            "extension" : [
              {
                "url" : "http://hl7.org/fhir/StructureDefinition/identifier-checkDigit",
                "valueString" : "A"
              },
              {
                "url" : "http://hl7.org/fhir/StructureDefinition/namingsystem-checkDigit",
                "valueCode" : "NPI"
              }
            ],
            "type" : {
              "coding" : [
                {
                  "extension" : [
                    {
                      "url" : "https://reportstream.cdc.gov/fhir/StructureDefinition/codeable-concept-id",
                      "valueBoolean" : true
                    }
                  ],
                  "code" : "DL"
                }
              ]
            },
            "system" : "Namespace",
            "value" : "1"
          }
        ],
        "name" : [
          {
            "extension" : [
              {
                "url" : "http://hl7.org/fhir/StructureDefinition/humanname-assembly-order",
                "valueCode" : "G"
              }
            ],
            "use" : "official",
            "family" : "VERIFIED",
            "_family" : {
              "extension" : [
                {
                  "url" : "http://hl7.org/fhir/StructureDefinition/humanname-own-prefix",
                  "valueString" : "VAN"
                },
                {
                  "url" : "http://hl7.org/fhir/StructureDefinition/humanname-own-name",
                  "valueString" : "BY"
                },
                {
                  "url" : "http://hl7.org/fhir/StructureDefinition/humanname-partner-prefix",
                  "valueString" : "VAL"
                },
                {
                  "url" : "http://hl7.org/fhir/StructureDefinition/humanname-partner-name",
                  "valueString" : "ROGER2"
                }
              ]
            },
            "given" : [
              "RUDWIG",
              "B"
            ],
            "prefix" : [
              "DR"
            ],
            "suffix" : [
              "2ND",
              "MD",
              "MD"
            ],
            "period" : {
              "start" : "2022-05-01T10:25:31-04:00",
              "end" : "2023-05-01T10:25:31-04:00"
            }
          }
        ]
      }
    },
    {
      "fullUrl" : "Practitioner/1707523134973400000.83f7abb2-4db4-4dc8-b509-9621ac01965c",
      "resource" : {
        "resourceType" : "Practitioner",
        "id" : "1707523134973400000.83f7abb2-4db4-4dc8-b509-9621ac01965c",
        "extension" : [
          {
            "url" : "https://reportstream.cdc.gov/fhir/StructureDefinition/assigning-authority",
            "extension" : [
              {
                "url" : "https://reportstream.cdc.gov/fhir/StructureDefinition/namespace-id",
                "valueString" : "Namespace"
              },
              {
                "url" : "https://reportstream.cdc.gov/fhir/StructureDefinition/universal-id",
                "valueString" : "AssigningSystem"
              },
              {
                "url" : "https://reportstream.cdc.gov/fhir/StructureDefinition/universal-id-type",
                "valueCode" : "UUID"
              }
            ]
          },
          {
            "url" : "https://reportstream.cdc.gov/fhir/StructureDefinition/xcn-practitioner",
            "extension" : [
              {
                "url" : "XCN.3",
                "valueString" : "LUDWIG"
              },
              {
                "url" : "XCN.4",
                "valueString" : "B"
              },
              {
                "url" : "XCN.20",
                "valueString" : "20230501102531-0400"
              },
              {
                "url" : "XCN.21",
                "valueString" : "MD"
              },
              {
                "url" : "XCN.22",
                "valueCodeableConcept" : {
                  "coding" : [
                    {
                      "extension" : [
                        {
                          "url" : "https://reportstream.cdc.gov/fhir/StructureDefinition/cwe-coding",
                          "valueString" : "coding"
                        }
                      ],
                      "code" : "AssignJ"
                    }
                  ]
                }
              },
              {
                "url" : "XCN.23",
                "valueCodeableConcept" : {
                  "coding" : [
                    {
                      "extension" : [
                        {
                          "url" : "https://reportstream.cdc.gov/fhir/StructureDefinition/cwe-coding",
                          "valueString" : "coding"
                        }
                      ],
                      "code" : "AssignA"
                    }
                  ]
                }
              },
              {
                "url" : "XCN.5",
                "valueString" : "2ND"
              },
              {
                "url" : "XCN.7",
                "valueString" : "MD"
              },
              {
                "url" : "XCN.8",
                "valueCodeableConcept" : {
                  "coding" : [
                    {
                      "extension" : [
                        {
                          "url" : "https://reportstream.cdc.gov/fhir/StructureDefinition/cwe-coding",
                          "valueString" : "coding"
                        }
                      ],
                      "code" : "SRC"
                    }
                  ]
                }
              },
              {
                "url" : "XCN.10",
                "valueString" : "B"
              },
              {
                "url" : "XCN.15",
                "valueString" : "A"
              },
              {
                "url" : "XCN.16",
                "valueCodeableConcept" : {
                  "coding" : [
                    {
                      "extension" : [
                        {
                          "url" : "https://reportstream.cdc.gov/fhir/StructureDefinition/cwe-coding",
                          "valueString" : "coding"
                        }
                      ],
                      "code" : "NameContext"
                    }
                  ]
                }
              },
              {
                "url" : "XCN.19",
                "valueString" : "20220501102531-0400"
              }
            ]
          }
        ],
        "identifier" : [
          {
            "extension" : [
              {
                "url" : "http://hl7.org/fhir/StructureDefinition/identifier-checkDigit",
                "valueString" : "A"
              },
              {
                "url" : "http://hl7.org/fhir/StructureDefinition/namingsystem-checkDigit",
                "valueCode" : "NPI"
              }
            ],
            "type" : {
              "coding" : [
                {
                  "extension" : [
                    {
                      "url" : "https://reportstream.cdc.gov/fhir/StructureDefinition/codeable-concept-id",
                      "valueBoolean" : true
                    }
                  ],
                  "code" : "DL"
                }
              ]
            },
            "system" : "Namespace",
            "value" : "1"
          }
        ],
        "name" : [
          {
            "extension" : [
              {
                "url" : "http://hl7.org/fhir/StructureDefinition/humanname-assembly-order",
                "valueCode" : "G"
              }
            ],
            "use" : "official",
            "family" : "ORDERING",
            "_family" : {
              "extension" : [
                {
                  "url" : "http://hl7.org/fhir/StructureDefinition/humanname-own-prefix",
                  "valueString" : "VAN"
                },
                {
                  "url" : "http://hl7.org/fhir/StructureDefinition/humanname-own-name",
                  "valueString" : "PROVIDER"
                },
                {
                  "url" : "http://hl7.org/fhir/StructureDefinition/humanname-partner-prefix",
                  "valueString" : "VAL"
                },
                {
                  "url" : "http://hl7.org/fhir/StructureDefinition/humanname-partner-name",
                  "valueString" : "ROGER"
                }
              ]
            },
            "given" : [
              "LUDWIG",
              "B"
            ],
            "prefix" : [
              "DR"
            ],
            "suffix" : [
              "2ND",
              "MD",
              "MD"
            ],
            "period" : {
              "start" : "2022-05-01T10:25:31-04:00",
              "end" : "2023-05-01T10:25:31-04:00"
            }
          }
        ]
      }
    },
    {
      "fullUrl" : "Practitioner/1707523134976447000.84b9d146-2d54-4767-95a1-528f8001a2ff",
      "resource" : {
        "resourceType" : "Practitioner",
        "id" : "1707523134976447000.84b9d146-2d54-4767-95a1-528f8001a2ff",
        "extension" : [
          {
            "url" : "https://reportstream.cdc.gov/fhir/StructureDefinition/assigning-authority",
            "extension" : [
              {
                "url" : "https://reportstream.cdc.gov/fhir/StructureDefinition/namespace-id",
                "valueString" : "Namespace"
              },
              {
                "url" : "https://reportstream.cdc.gov/fhir/StructureDefinition/universal-id",
                "valueString" : "AssigningSystem"
              },
              {
                "url" : "https://reportstream.cdc.gov/fhir/StructureDefinition/universal-id-type",
                "valueCode" : "UUID"
              }
            ]
          },
          {
            "url" : "https://reportstream.cdc.gov/fhir/StructureDefinition/xcn-practitioner",
            "extension" : [
              {
                "url" : "XCN.3",
                "valueString" : "RUDWIG"
              },
              {
                "url" : "XCN.4",
                "valueString" : "B"
              },
              {
                "url" : "XCN.20",
                "valueString" : "20230501102531-0400"
              },
              {
                "url" : "XCN.21",
                "valueString" : "MD"
              },
              {
                "url" : "XCN.22",
                "valueCodeableConcept" : {
                  "coding" : [
                    {
                      "extension" : [
                        {
                          "url" : "https://reportstream.cdc.gov/fhir/StructureDefinition/cwe-coding",
                          "valueString" : "coding"
                        }
                      ],
                      "code" : "AssignJ"
                    }
                  ]
                }
              },
              {
                "url" : "XCN.23",
                "valueCodeableConcept" : {
                  "coding" : [
                    {
                      "extension" : [
                        {
                          "url" : "https://reportstream.cdc.gov/fhir/StructureDefinition/cwe-coding",
                          "valueString" : "coding"
                        }
                      ],
                      "code" : "AssignA"
                    }
                  ]
                }
              },
              {
                "url" : "XCN.5",
                "valueString" : "2ND"
              },
              {
                "url" : "XCN.7",
                "valueString" : "MD"
              },
              {
                "url" : "XCN.8",
                "valueCodeableConcept" : {
                  "coding" : [
                    {
                      "extension" : [
                        {
                          "url" : "https://reportstream.cdc.gov/fhir/StructureDefinition/cwe-coding",
                          "valueString" : "coding"
                        }
                      ],
                      "code" : "SRC"
                    }
                  ]
                }
              },
              {
                "url" : "XCN.10",
                "valueString" : "B"
              },
              {
                "url" : "XCN.15",
                "valueString" : "A"
              },
              {
                "url" : "XCN.16",
                "valueCodeableConcept" : {
                  "coding" : [
                    {
                      "extension" : [
                        {
                          "url" : "https://reportstream.cdc.gov/fhir/StructureDefinition/cwe-coding",
                          "valueString" : "coding"
                        }
                      ],
                      "code" : "NameContext"
                    }
                  ]
                }
              },
              {
                "url" : "XCN.19",
                "valueString" : "20220501102531-0400"
              }
            ]
=======
    }
  }, {
    "fullUrl" : "Practitioner/1707766220871004000.65a12897-575f-4532-9595-69e75207819c",
    "resource" : {
      "resourceType" : "Practitioner",
      "id" : "1707766220871004000.65a12897-575f-4532-9595-69e75207819c",
      "extension" : [ {
        "url" : "https://reportstream.cdc.gov/fhir/StructureDefinition/assigning-authority",
        "extension" : [ {
          "url" : "https://reportstream.cdc.gov/fhir/StructureDefinition/namespace-id",
          "valueString" : "Namespace"
        }, {
          "url" : "https://reportstream.cdc.gov/fhir/StructureDefinition/universal-id",
          "valueString" : "AssigningSystem"
        }, {
          "url" : "https://reportstream.cdc.gov/fhir/StructureDefinition/universal-id-type",
          "valueCode" : "UUID"
        } ]
      }, {
        "url" : "https://reportstream.cdc.gov/fhir/StructureDefinition/xcn-practitioner",
        "extension" : [ {
          "url" : "XCN.3",
          "valueString" : "LUDWIG"
        }, {
          "url" : "XCN.4",
          "valueString" : "B"
        }, {
          "url" : "XCN.20",
          "valueString" : "20230501102531-0400"
        }, {
          "url" : "XCN.21",
          "valueString" : "MD"
        }, {
          "url" : "XCN.22",
          "valueCodeableConcept" : {
            "coding" : [ {
              "extension" : [ {
                "url" : "https://reportstream.cdc.gov/fhir/StructureDefinition/cwe-coding",
                "valueString" : "coding"
              } ],
              "code" : "AssignJ"
            } ]
          }
        }, {
          "url" : "XCN.23",
          "valueCodeableConcept" : {
            "coding" : [ {
              "extension" : [ {
                "url" : "https://reportstream.cdc.gov/fhir/StructureDefinition/cwe-coding",
                "valueString" : "coding"
              } ],
              "code" : "AssignA"
            } ]
          }
        }, {
          "url" : "XCN.5",
          "valueString" : "2ND"
        }, {
          "url" : "XCN.7",
          "valueString" : "MD"
        }, {
          "url" : "XCN.8",
          "valueCodeableConcept" : {
            "coding" : [ {
              "extension" : [ {
                "url" : "https://reportstream.cdc.gov/fhir/StructureDefinition/cwe-coding",
                "valueString" : "coding"
              } ],
              "code" : "SRC"
            } ]
          }
        }, {
          "url" : "XCN.10",
          "valueString" : "B"
        }, {
          "url" : "XCN.15",
          "valueString" : "A"
        }, {
          "url" : "XCN.16",
          "valueCodeableConcept" : {
            "coding" : [ {
              "extension" : [ {
                "url" : "https://reportstream.cdc.gov/fhir/StructureDefinition/cwe-coding",
                "valueString" : "coding"
              } ],
              "code" : "NameContext"
            } ]
          }
        }, {
          "url" : "XCN.19",
          "valueString" : "20220501102531-0400"
        } ]
      } ],
      "identifier" : [ {
        "extension" : [ {
          "url" : "http://hl7.org/fhir/StructureDefinition/identifier-checkDigit",
          "valueString" : "A"
        }, {
          "url" : "http://hl7.org/fhir/StructureDefinition/namingsystem-checkDigit",
          "valueCode" : "NPI"
        } ],
        "type" : {
          "coding" : [ {
            "extension" : [ {
              "url" : "https://reportstream.cdc.gov/fhir/StructureDefinition/codeable-concept-id",
              "valueBoolean" : true
            } ],
            "code" : "DL"
          } ]
        },
        "system" : "Namespace",
        "value" : "1"
      } ],
      "name" : [ {
        "extension" : [ {
          "url" : "http://hl7.org/fhir/StructureDefinition/humanname-assembly-order",
          "valueCode" : "G"
        } ],
        "use" : "official",
        "family" : "ENTERED",
        "_family" : {
          "extension" : [ {
            "url" : "http://hl7.org/fhir/StructureDefinition/humanname-own-prefix",
            "valueString" : "VAN"
          }, {
            "url" : "http://hl7.org/fhir/StructureDefinition/humanname-own-name",
            "valueString" : "BY"
          }, {
            "url" : "http://hl7.org/fhir/StructureDefinition/humanname-partner-prefix",
            "valueString" : "VAL"
          }, {
            "url" : "http://hl7.org/fhir/StructureDefinition/humanname-partner-name",
            "valueString" : "ROGER"
          } ]
        },
        "given" : [ "LUDWIG", "B" ],
        "prefix" : [ "DR" ],
        "suffix" : [ "2ND", "MD", "MD" ],
        "period" : {
          "start" : "2022-05-01T10:25:31-04:00",
          "end" : "2023-05-01T10:25:31-04:00"
        }
      } ]
    }
  }, {
    "fullUrl" : "Practitioner/1707766220875929000.2ffb7169-593a-4445-b5e9-35e40a49b982",
    "resource" : {
      "resourceType" : "Practitioner",
      "id" : "1707766220875929000.2ffb7169-593a-4445-b5e9-35e40a49b982",
      "extension" : [ {
        "url" : "https://reportstream.cdc.gov/fhir/StructureDefinition/assigning-authority",
        "extension" : [ {
          "url" : "https://reportstream.cdc.gov/fhir/StructureDefinition/namespace-id",
          "valueString" : "Namespace"
        }, {
          "url" : "https://reportstream.cdc.gov/fhir/StructureDefinition/universal-id",
          "valueString" : "AssigningSystem"
        }, {
          "url" : "https://reportstream.cdc.gov/fhir/StructureDefinition/universal-id-type",
          "valueCode" : "UUID"
        } ]
      }, {
        "url" : "https://reportstream.cdc.gov/fhir/StructureDefinition/xcn-practitioner",
        "extension" : [ {
          "url" : "XCN.3",
          "valueString" : "LUDWIG"
        }, {
          "url" : "XCN.4",
          "valueString" : "B"
        }, {
          "url" : "XCN.20",
          "valueString" : "20230501102531-0400"
        }, {
          "url" : "XCN.21",
          "valueString" : "MD"
        }, {
          "url" : "XCN.22",
          "valueCodeableConcept" : {
            "coding" : [ {
              "extension" : [ {
                "url" : "https://reportstream.cdc.gov/fhir/StructureDefinition/cwe-coding",
                "valueString" : "coding"
              } ],
              "code" : "AssignJ"
            } ]
          }
        }, {
          "url" : "XCN.23",
          "valueCodeableConcept" : {
            "coding" : [ {
              "extension" : [ {
                "url" : "https://reportstream.cdc.gov/fhir/StructureDefinition/cwe-coding",
                "valueString" : "coding"
              } ],
              "code" : "AssignA"
            } ]
          }
        }, {
          "url" : "XCN.5",
          "valueString" : "2ND"
        }, {
          "url" : "XCN.7",
          "valueString" : "MD"
        }, {
          "url" : "XCN.8",
          "valueCodeableConcept" : {
            "coding" : [ {
              "extension" : [ {
                "url" : "https://reportstream.cdc.gov/fhir/StructureDefinition/cwe-coding",
                "valueString" : "coding"
              } ],
              "code" : "SRC"
            } ]
          }
        }, {
          "url" : "XCN.10",
          "valueString" : "B"
        }, {
          "url" : "XCN.15",
          "valueString" : "A"
        }, {
          "url" : "XCN.16",
          "valueCodeableConcept" : {
            "coding" : [ {
              "extension" : [ {
                "url" : "https://reportstream.cdc.gov/fhir/StructureDefinition/cwe-coding",
                "valueString" : "coding"
              } ],
              "code" : "NameContext"
            } ]
          }
        }, {
          "url" : "XCN.19",
          "valueString" : "20220501102531-0400"
        } ]
      } ],
      "identifier" : [ {
        "extension" : [ {
          "url" : "http://hl7.org/fhir/StructureDefinition/identifier-checkDigit",
          "valueString" : "A"
        }, {
          "url" : "http://hl7.org/fhir/StructureDefinition/namingsystem-checkDigit",
          "valueCode" : "NPI"
        } ],
        "type" : {
          "coding" : [ {
            "extension" : [ {
              "url" : "https://reportstream.cdc.gov/fhir/StructureDefinition/codeable-concept-id",
              "valueBoolean" : true
            } ],
            "code" : "DL"
          } ]
        },
        "system" : "Namespace",
        "value" : "1"
      } ],
      "name" : [ {
        "extension" : [ {
          "url" : "http://hl7.org/fhir/StructureDefinition/humanname-assembly-order",
          "valueCode" : "G"
        } ],
        "use" : "official",
        "family" : "VERIFIED",
        "_family" : {
          "extension" : [ {
            "url" : "http://hl7.org/fhir/StructureDefinition/humanname-own-prefix",
            "valueString" : "VAN"
          }, {
            "url" : "http://hl7.org/fhir/StructureDefinition/humanname-own-name",
            "valueString" : "BY"
          }, {
            "url" : "http://hl7.org/fhir/StructureDefinition/humanname-partner-prefix",
            "valueString" : "VAL"
          }, {
            "url" : "http://hl7.org/fhir/StructureDefinition/humanname-partner-name",
            "valueString" : "ROGER"
          } ]
        },
        "given" : [ "LUDWIG", "B" ],
        "prefix" : [ "DR" ],
        "suffix" : [ "2ND", "MD", "MD" ],
        "period" : {
          "start" : "2022-05-01T10:25:31-04:00",
          "end" : "2023-05-01T10:25:31-04:00"
        }
      } ]
    }
  }, {
    "fullUrl" : "Organization/1707766220876865000.2fb6c8fb-c8e0-466d-8910-947726952771",
    "resource" : {
      "resourceType" : "Organization",
      "id" : "1707766220876865000.2fb6c8fb-c8e0-466d-8910-947726952771",
      "identifier" : [ {
        "extension" : [ {
          "url" : "https://reportstream.cdc.gov/fhir/StructureDefinition/identifier-namespace-id",
          "valueBoolean" : true
        } ],
        "value" : "ASSIGNEE"
      }, {
        "extension" : [ {
          "url" : "https://reportstream.cdc.gov/fhir/StructureDefinition/identifier-universal-id",
          "valueBoolean" : true
        } ],
        "type" : {
          "coding" : [ {
            "system" : "http://terminology.hl7.org/CodeSystem/v2-0301",
            "code" : "UUID"
          } ]
        },
        "system" : "urn:ietf:rfc:3986",
        "value" : "222.1111.22222"
      } ]
    }
  }, {
    "fullUrl" : "Location/1707766220878711000.7681029e-75fd-4dcb-8fc1-b45e2b8d9407",
    "resource" : {
      "resourceType" : "Location",
      "id" : "1707766220878711000.7681029e-75fd-4dcb-8fc1-b45e2b8d9407",
      "identifier" : [ {
        "extension" : [ {
          "url" : "https://reportstream.cdc.gov/fhir/StructureDefinition/identifier-namespace-id",
          "valueBoolean" : true
        } ],
        "value" : "Hospital A"
      }, {
        "extension" : [ {
          "url" : "https://reportstream.cdc.gov/fhir/StructureDefinition/identifier-universal-id",
          "valueBoolean" : true
        } ],
        "type" : {
          "coding" : [ {
            "extension" : [ {
              "url" : "https://reportstream.cdc.gov/fhir/StructureDefinition/codeable-concept-id",
              "valueBoolean" : true
            } ],
            "code" : "ISO"
          } ]
        },
        "value" : "2.4.4.4"
      } ],
      "physicalType" : {
        "coding" : [ {
          "system" : "http://terminology.hl7.org/CodeSystem/location-physical-type",
          "code" : "si"
        } ]
      }
    }
  }, {
    "fullUrl" : "Location/1707766220878940000.dde3eed8-52fa-494d-927f-b70b6fba779f",
    "resource" : {
      "resourceType" : "Location",
      "id" : "1707766220878940000.dde3eed8-52fa-494d-927f-b70b6fba779f",
      "identifier" : [ {
        "extension" : [ {
          "url" : "https://reportstream.cdc.gov/fhir/StructureDefinition/identifier-namespace-id",
          "valueBoolean" : true
        } ],
        "value" : "Point of Care"
      }, {
        "extension" : [ {
          "url" : "https://reportstream.cdc.gov/fhir/StructureDefinition/identifier-universal-id",
          "valueBoolean" : true
        } ],
        "type" : {
          "coding" : [ {
            "extension" : [ {
              "url" : "https://reportstream.cdc.gov/fhir/StructureDefinition/codeable-concept-id",
              "valueBoolean" : true
            } ],
            "code" : "ISO"
          } ]
        },
        "value" : "2.1.1.1"
      } ],
      "physicalType" : {
        "coding" : [ {
          "system" : "http://terminology.hl7.org/CodeSystem/location-physical-type",
          "_code" : {
            "extension" : [ {
              "url" : "https://reportstream.cdc.gov/fhir/StructureDefinition/location-physical-type-poc",
              "valueString" : "poc"
            } ]
          }
        } ]
      },
      "partOf" : {
        "reference" : "Location/1707766220878711000.7681029e-75fd-4dcb-8fc1-b45e2b8d9407"
      }
    }
  }, {
    "fullUrl" : "Location/1707766220879740000.61384580-1c44-4b6c-836c-d63da940da52",
    "resource" : {
      "resourceType" : "Location",
      "id" : "1707766220879740000.61384580-1c44-4b6c-836c-d63da940da52",
      "extension" : [ {
        "url" : "https://reportstream.cdc.gov/fhir/StructureDefinition/pl6-person-location-type",
        "valueString" : "location type"
      } ],
      "identifier" : [ {
        "extension" : [ {
          "url" : "https://reportstream.cdc.gov/fhir/StructureDefinition/identifier-namespace-id",
          "valueBoolean" : true
        } ],
        "value" : "Bed A"
      }, {
        "extension" : [ {
          "url" : "https://reportstream.cdc.gov/fhir/StructureDefinition/identifier-universal-id",
          "valueBoolean" : true
        } ],
        "type" : {
          "coding" : [ {
            "extension" : [ {
              "url" : "https://reportstream.cdc.gov/fhir/StructureDefinition/codeable-concept-id",
              "valueBoolean" : true
            } ],
            "code" : "ISO"
          } ]
        },
        "value" : "2.3.3.3"
      }, {
        "extension" : [ {
          "url" : "https://reportstream.cdc.gov/fhir/StructureDefinition/namespace-id",
          "valueString" : "NAME"
        }, {
          "url" : "https://reportstream.cdc.gov/fhir/StructureDefinition/universal-id",
          "valueString" : "UNI"
        }, {
          "url" : "https://reportstream.cdc.gov/fhir/StructureDefinition/universal-id-type",
          "valueString" : "ISO"
        }, {
          "url" : "https://reportstream.cdc.gov/fhir/StructureDefinition/ei-assigner-organization-type",
          "valueString" : "organization"
        } ],
        "value" : "Entity ID",
        "assigner" : {
          "reference" : "Organization/1707766220876865000.2fb6c8fb-c8e0-466d-8910-947726952771"
        }
      } ],
      "status" : "active",
      "description" : "Description",
      "mode" : "instance",
      "physicalType" : {
        "coding" : [ {
          "system" : "http://terminology.hl7.org/CodeSystem/location-physical-type",
          "code" : "bd"
        } ]
      },
      "partOf" : {
        "reference" : "Location/1707766220878940000.dde3eed8-52fa-494d-927f-b70b6fba779f"
      }
    }
  }, {
    "fullUrl" : "Practitioner/1707766220885267000.4cb65e9a-0638-4ea4-b737-3c13bf66570b",
    "resource" : {
      "resourceType" : "Practitioner",
      "id" : "1707766220885267000.4cb65e9a-0638-4ea4-b737-3c13bf66570b",
      "extension" : [ {
        "url" : "https://reportstream.cdc.gov/fhir/StructureDefinition/assigning-authority",
        "extension" : [ {
          "url" : "https://reportstream.cdc.gov/fhir/StructureDefinition/namespace-id",
          "valueString" : "Namespace"
        }, {
          "url" : "https://reportstream.cdc.gov/fhir/StructureDefinition/universal-id",
          "valueString" : "AssigningSystem"
        }, {
          "url" : "https://reportstream.cdc.gov/fhir/StructureDefinition/universal-id-type",
          "valueCode" : "UUID"
        } ]
      }, {
        "url" : "https://reportstream.cdc.gov/fhir/StructureDefinition/xcn-practitioner",
        "extension" : [ {
          "url" : "XCN.3",
          "valueString" : "LUDWIG"
        }, {
          "url" : "XCN.4",
          "valueString" : "B"
        }, {
          "url" : "XCN.20",
          "valueString" : "20230501102531-0400"
        }, {
          "url" : "XCN.21",
          "valueString" : "MD"
        }, {
          "url" : "XCN.22",
          "valueCodeableConcept" : {
            "coding" : [ {
              "extension" : [ {
                "url" : "https://reportstream.cdc.gov/fhir/StructureDefinition/cwe-coding",
                "valueString" : "coding"
              } ],
              "code" : "AssignJ"
            } ]
>>>>>>> cddac704
          }
        }, {
          "url" : "XCN.23",
          "valueCodeableConcept" : {
            "coding" : [ {
              "extension" : [ {
                "url" : "https://reportstream.cdc.gov/fhir/StructureDefinition/cwe-coding",
                "valueString" : "coding"
              } ],
              "code" : "AssignA"
            } ]
          }
<<<<<<< HEAD
        ],
        "name" : [
          {
            "extension" : [
              {
                "url" : "http://hl7.org/fhir/StructureDefinition/humanname-assembly-order",
                "valueCode" : "G"
              }
            ],
            "use" : "official",
            "family" : "ORDERING",
            "_family" : {
              "extension" : [
                {
                  "url" : "http://hl7.org/fhir/StructureDefinition/humanname-own-prefix",
                  "valueString" : "VAN"
                },
                {
                  "url" : "http://hl7.org/fhir/StructureDefinition/humanname-own-name",
                  "valueString" : "PROVIDER"
                },
                {
                  "url" : "http://hl7.org/fhir/StructureDefinition/humanname-partner-prefix",
                  "valueString" : "VAL"
                },
                {
                  "url" : "http://hl7.org/fhir/StructureDefinition/humanname-partner-name",
                  "valueString" : "ROGER2"
                }
              ]
            },
            "given" : [
              "RUDWIG",
              "B"
            ],
            "prefix" : [
              "DR"
            ],
            "suffix" : [
              "2ND",
              "MD",
              "MD"
            ],
            "period" : {
              "start" : "2022-05-01T10:25:31-04:00",
              "end" : "2023-05-01T10:25:31-04:00"
            }
          }
        ]
      }
    },
    {
      "fullUrl" : "Organization/1707523134977251000.c8bf7113-e4f5-4a01-8de7-cab3fcf4f1da",
      "resource" : {
        "resourceType" : "Organization",
        "id" : "1707523134977251000.c8bf7113-e4f5-4a01-8de7-cab3fcf4f1da",
        "identifier" : [
          {
            "extension" : [
              {
                "url" : "https://reportstream.cdc.gov/fhir/StructureDefinition/identifier-namespace-id",
                "valueBoolean" : true
              }
            ],
            "value" : "ASSIGNEE"
          },
          {
            "extension" : [
              {
                "url" : "https://reportstream.cdc.gov/fhir/StructureDefinition/identifier-universal-id",
                "valueBoolean" : true
              }
            ],
            "type" : {
              "coding" : [
                {
                  "system" : "http://terminology.hl7.org/CodeSystem/v2-0301",
                  "code" : "UUID"
                }
              ]
            },
            "system" : "urn:ietf:rfc:3986",
            "value" : "222.1111.22222"
          }
        ]
      }
    },
    {
      "fullUrl" : "Location/1707523134978278000.85643fdc-e532-4062-afa9-3dfeb02bc878",
      "resource" : {
        "resourceType" : "Location",
        "id" : "1707523134978278000.85643fdc-e532-4062-afa9-3dfeb02bc878",
        "identifier" : [
          {
            "extension" : [
              {
                "url" : "https://reportstream.cdc.gov/fhir/StructureDefinition/identifier-namespace-id",
                "valueBoolean" : true
              }
            ],
            "value" : "Hospital A"
          },
          {
            "extension" : [
              {
                "url" : "https://reportstream.cdc.gov/fhir/StructureDefinition/identifier-universal-id",
                "valueBoolean" : true
              }
            ],
            "type" : {
              "coding" : [
                {
                  "extension" : [
                    {
                      "url" : "https://reportstream.cdc.gov/fhir/StructureDefinition/codeable-concept-id",
                      "valueBoolean" : true
                    }
                  ],
                  "code" : "ISO"
                }
              ]
            },
            "value" : "2.4.4.4"
          }
        ],
        "physicalType" : {
          "coding" : [
            {
              "system" : "http://terminology.hl7.org/CodeSystem/location-physical-type",
              "code" : "si"
            }
          ]
        }
      }
    },
    {
      "fullUrl" : "Location/1707523134978397000.c5353a46-f401-40ae-adc1-0b5edeeb482b",
      "resource" : {
        "resourceType" : "Location",
        "id" : "1707523134978397000.c5353a46-f401-40ae-adc1-0b5edeeb482b",
        "identifier" : [
          {
            "extension" : [
              {
                "url" : "https://reportstream.cdc.gov/fhir/StructureDefinition/identifier-namespace-id",
                "valueBoolean" : true
              }
            ],
            "value" : "Point of Care"
          },
          {
            "extension" : [
              {
                "url" : "https://reportstream.cdc.gov/fhir/StructureDefinition/identifier-universal-id",
                "valueBoolean" : true
              }
            ],
            "type" : {
              "coding" : [
                {
                  "extension" : [
                    {
                      "url" : "https://reportstream.cdc.gov/fhir/StructureDefinition/codeable-concept-id",
                      "valueBoolean" : true
                    }
                  ],
                  "code" : "ISO"
                }
              ]
            },
            "value" : "2.1.1.1"
          }
        ],
        "physicalType" : {
          "coding" : [
            {
              "system" : "http://terminology.hl7.org/CodeSystem/location-physical-type",
              "_code" : {
                "extension" : [
                  {
                    "url" : "https://reportstream.cdc.gov/fhir/StructureDefinition/location-physical-type-poc",
                    "valueString" : "poc"
                  }
                ]
              }
            }
          ]
        },
        "partOf" : {
          "reference" : "Location/1707523134978278000.85643fdc-e532-4062-afa9-3dfeb02bc878"
        }
      }
    },
    {
      "fullUrl" : "Location/1707523134978566000.a8e9d5ab-1eb8-4008-b6a5-bf75ab303ae9",
      "resource" : {
        "resourceType" : "Location",
        "id" : "1707523134978566000.a8e9d5ab-1eb8-4008-b6a5-bf75ab303ae9",
        "extension" : [
          {
            "url" : "https://reportstream.cdc.gov/fhir/StructureDefinition/pl6-person-location-type",
            "valueString" : "location type"
          }
        ],
        "identifier" : [
          {
            "extension" : [
              {
                "url" : "https://reportstream.cdc.gov/fhir/StructureDefinition/identifier-namespace-id",
                "valueBoolean" : true
              }
            ],
            "value" : "Bed A"
          },
          {
            "extension" : [
              {
                "url" : "https://reportstream.cdc.gov/fhir/StructureDefinition/identifier-universal-id",
                "valueBoolean" : true
              }
            ],
            "type" : {
              "coding" : [
                {
                  "extension" : [
                    {
                      "url" : "https://reportstream.cdc.gov/fhir/StructureDefinition/codeable-concept-id",
                      "valueBoolean" : true
                    }
                  ],
                  "code" : "ISO"
                }
              ]
            },
            "value" : "2.3.3.3"
          },
          {
            "extension" : [
              {
                "url" : "https://reportstream.cdc.gov/fhir/StructureDefinition/namespace-id",
                "valueString" : "NAME"
              },
              {
                "url" : "https://reportstream.cdc.gov/fhir/StructureDefinition/universal-id",
                "valueString" : "UNI"
              },
              {
                "url" : "https://reportstream.cdc.gov/fhir/StructureDefinition/universal-id-type",
                "valueString" : "ISO"
              },
              {
                "url" : "https://reportstream.cdc.gov/fhir/StructureDefinition/ei-assigner-organization-type",
                "valueString" : "organization"
              }
            ],
            "value" : "Entity ID",
            "assigner" : {
              "reference" : "Organization/1707523134977251000.c8bf7113-e4f5-4a01-8de7-cab3fcf4f1da"
            }
          }
        ],
        "status" : "active",
        "description" : "Description",
        "mode" : "instance",
        "physicalType" : {
          "coding" : [
            {
              "system" : "http://terminology.hl7.org/CodeSystem/location-physical-type",
              "code" : "bd"
            }
          ]
        },
        "partOf" : {
          "reference" : "Location/1707523134978397000.c5353a46-f401-40ae-adc1-0b5edeeb482b"
        }
      }
    },
    {
      "fullUrl" : "DiagnosticReport/1707523135164191000.dcf39af2-a868-40d1-8e69-410dcd66306c",
      "resource" : {
        "resourceType" : "DiagnosticReport",
        "id" : "1707523135164191000.dcf39af2-a868-40d1-8e69-410dcd66306c",
        "extension" : [
          {
            "url" : "http://hl7.org/fhir/StructureDefinition/event-statusReason",
            "valueCodeableConcept" : {
              "text" : "Control Code Reason"
            }
          }
        ],
        "identifier" : [
          {
            "extension" : [
              {
                "url" : "https://reportstream.cdc.gov/fhir/StructureDefinition/hl7v2Field",
                "valueString" : "ORC.2"
              },
              {
                "url" : "https://reportstream.cdc.gov/fhir/StructureDefinition/assigning-authority",
                "extension" : [
                  {
                    "url" : "https://reportstream.cdc.gov/fhir/StructureDefinition/assigning-authority-namespace-id",
                    "valueString" : "Placer Identifier Namespace"
                  },
                  {
                    "url" : "https://reportstream.cdc.gov/fhir/StructureDefinition/assigning-authority-universal-id",
                    "valueString" : "Placer Universal ID"
                  },
                  {
                    "url" : "https://reportstream.cdc.gov/fhir/StructureDefinition/universal-id-type",
                    "valueCode" : "ISO"
                  }
                ]
              }
            ],
            "type" : {
              "coding" : [
                {
                  "system" : "http://terminology.hl7.org/CodeSystem/v2-0203",
                  "code" : "PLAC"
                }
              ]
            },
            "value" : "Placer Identifier"
          },
          {
            "extension" : [
              {
                "url" : "https://reportstream.cdc.gov/fhir/StructureDefinition/assigning-authority",
                "extension" : [
                  {
                    "url" : "https://reportstream.cdc.gov/fhir/StructureDefinition/assigning-authority-namespace-id",
                    "valueString" : "Filler Identifier Namespace"
                  },
                  {
                    "url" : "https://reportstream.cdc.gov/fhir/StructureDefinition/assigning-authority-universal-id",
                    "valueString" : "Filler Universal ID"
                  },
                  {
                    "url" : "https://reportstream.cdc.gov/fhir/StructureDefinition/universal-id-type",
                    "valueCode" : "ISO"
                  }
                ]
              }
            ],
            "type" : {
              "coding" : [
                {
                  "system" : "http://terminology.hl7.org/CodeSystem/v2-0203",
                  "code" : "FILL"
                }
              ]
            },
            "value" : "Filler Identifier"
          },
          {
            "extension" : [
              {
                "url" : "https://reportstream.cdc.gov/fhir/StructureDefinition/assigning-authority",
                "extension" : [
                  {
                    "url" : "https://reportstream.cdc.gov/fhir/StructureDefinition/assigning-authority-namespace-id",
                    "valueString" : "Group Identifier Namespace"
                  },
                  {
                    "url" : "https://reportstream.cdc.gov/fhir/StructureDefinition/assigning-authority-universal-id",
                    "valueString" : "Group Universal ID"
                  },
                  {
                    "url" : "https://reportstream.cdc.gov/fhir/StructureDefinition/universal-id-type",
                    "valueCode" : "ISO"
                  }
                ]
              }
            ],
            "type" : {
              "coding" : [
                {
                  "system" : "http://terminology.hl7.org/CodeSystem/v2-0203",
                  "code" : "PGN"
                }
              ]
            },
            "value" : "Group Identifier"
          },
          {
            "extension" : [
              {
                "url" : "https://reportstream.cdc.gov/fhir/StructureDefinition/assigning-authority",
                "extension" : [
                  {
                    "url" : "https://reportstream.cdc.gov/fhir/StructureDefinition/assigning-authority-namespace-id",
                    "valueString" : "Group Identifier Namespace"
                  },
                  {
                    "url" : "https://reportstream.cdc.gov/fhir/StructureDefinition/assigning-authority-universal-id",
                    "valueString" : "Group Universal ID"
                  },
                  {
                    "url" : "https://reportstream.cdc.gov/fhir/StructureDefinition/universal-id-type",
                    "valueCode" : "ISO"
                  }
                ]
              }
            ],
            "type" : {
              "coding" : [
                {
                  "system" : "http://terminology.hl7.org/CodeSystem/v2-0203",
                  "code" : "FGN"
                }
              ]
            },
            "value" : "Group Identifier"
          }
        ],
        "basedOn" : [
          {
            "reference" : "ServiceRequest/1707523134979819000.9d837a76-db9b-4429-9563-31111d97355a"
          }
        ],
        "status" : "final",
        "code" : {
          "coding" : [
            {
              "extension" : [
                {
                  "url" : "https://reportstream.cdc.gov/fhir/StructureDefinition/cwe-coding",
                  "valueString" : "coding"
                },
                {
                  "url" : "https://reportstream.cdc.gov/fhir/StructureDefinition/cwe-coding-system",
                  "valueString" : "LN"
                }
              ],
              "system" : "http://loinc.org",
              "code" : "12345-6",
              "display" : "TEST"
            }
          ]
        },
        "subject" : {
          "reference" : "Patient/1707523134873388000.85ba4417-7ea4-438c-9258-6d9817641766"
=======
        }, {
          "url" : "XCN.5",
          "valueString" : "2ND"
        }, {
          "url" : "XCN.7",
          "valueString" : "MD"
        }, {
          "url" : "XCN.8",
          "valueCodeableConcept" : {
            "coding" : [ {
              "extension" : [ {
                "url" : "https://reportstream.cdc.gov/fhir/StructureDefinition/cwe-coding",
                "valueString" : "coding"
              } ],
              "code" : "SRC"
            } ]
          }
        }, {
          "url" : "XCN.10",
          "valueString" : "B"
        }, {
          "url" : "XCN.15",
          "valueString" : "A"
        }, {
          "url" : "XCN.16",
          "valueCodeableConcept" : {
            "coding" : [ {
              "extension" : [ {
                "url" : "https://reportstream.cdc.gov/fhir/StructureDefinition/cwe-coding",
                "valueString" : "coding"
              } ],
              "code" : "NameContext"
            } ]
          }
        }, {
          "url" : "XCN.19",
          "valueString" : "20220501102531-0400"
        } ]
      } ],
      "identifier" : [ {
        "extension" : [ {
          "url" : "http://hl7.org/fhir/StructureDefinition/identifier-checkDigit",
          "valueString" : "A"
        }, {
          "url" : "http://hl7.org/fhir/StructureDefinition/namingsystem-checkDigit",
          "valueCode" : "NPI"
        } ],
        "type" : {
          "coding" : [ {
            "extension" : [ {
              "url" : "https://reportstream.cdc.gov/fhir/StructureDefinition/codeable-concept-id",
              "valueBoolean" : true
            } ],
            "code" : "DL"
          } ]
        },
        "system" : "Namespace",
        "value" : "1"
      } ],
      "name" : [ {
        "extension" : [ {
          "url" : "http://hl7.org/fhir/StructureDefinition/humanname-assembly-order",
          "valueCode" : "G"
        } ],
        "use" : "official",
        "family" : "ACTION",
        "_family" : {
          "extension" : [ {
            "url" : "http://hl7.org/fhir/StructureDefinition/humanname-own-prefix",
            "valueString" : "VAN"
          }, {
            "url" : "http://hl7.org/fhir/StructureDefinition/humanname-own-name",
            "valueString" : "BY"
          }, {
            "url" : "http://hl7.org/fhir/StructureDefinition/humanname-partner-prefix",
            "valueString" : "VAL"
          }, {
            "url" : "http://hl7.org/fhir/StructureDefinition/humanname-partner-name",
            "valueString" : "ROGER"
          } ]
>>>>>>> cddac704
        },
        "given" : [ "LUDWIG", "B" ],
        "prefix" : [ "DR" ],
        "suffix" : [ "2ND", "MD", "MD" ],
        "period" : {
          "start" : "2022-05-01T10:25:31-04:00",
          "end" : "2023-05-01T10:25:31-04:00"
        }
      } ]
    }
  }, {
    "fullUrl" : "DiagnosticReport/1707766220911766000.6eac56a2-1ab7-47b3-8a86-91e8236a96f7",
    "resource" : {
      "resourceType" : "DiagnosticReport",
      "id" : "1707766220911766000.6eac56a2-1ab7-47b3-8a86-91e8236a96f7",
      "extension" : [ {
        "url" : "http://hl7.org/fhir/StructureDefinition/event-statusReason",
        "valueCodeableConcept" : {
          "text" : "Control Code Reason"
        }
      } ],
      "identifier" : [ {
        "extension" : [ {
          "url" : "https://reportstream.cdc.gov/fhir/StructureDefinition/hl7v2Field",
          "valueString" : "ORC.2"
        }, {
          "url" : "https://reportstream.cdc.gov/fhir/StructureDefinition/assigning-authority",
          "extension" : [ {
            "url" : "https://reportstream.cdc.gov/fhir/StructureDefinition/assigning-authority-namespace-id",
            "valueString" : "Placer Identifier Namespace"
          }, {
            "url" : "https://reportstream.cdc.gov/fhir/StructureDefinition/assigning-authority-universal-id",
            "valueString" : "Placer Universal ID"
          }, {
            "url" : "https://reportstream.cdc.gov/fhir/StructureDefinition/universal-id-type",
            "valueCode" : "ISO"
          } ]
        } ],
        "type" : {
          "coding" : [ {
            "system" : "http://terminology.hl7.org/CodeSystem/v2-0203",
            "code" : "PLAC"
          } ]
        },
        "value" : "Placer Identifier"
      }, {
        "extension" : [ {
          "url" : "https://reportstream.cdc.gov/fhir/StructureDefinition/assigning-authority",
          "extension" : [ {
            "url" : "https://reportstream.cdc.gov/fhir/StructureDefinition/assigning-authority-namespace-id",
            "valueString" : "Filler Identifier Namespace"
          }, {
            "url" : "https://reportstream.cdc.gov/fhir/StructureDefinition/assigning-authority-universal-id",
            "valueString" : "Filler Universal ID"
          }, {
            "url" : "https://reportstream.cdc.gov/fhir/StructureDefinition/universal-id-type",
            "valueCode" : "ISO"
          } ]
        } ],
        "type" : {
          "coding" : [ {
            "system" : "http://terminology.hl7.org/CodeSystem/v2-0203",
            "code" : "FILL"
          } ]
        },
        "value" : "Filler Identifier"
      }, {
        "extension" : [ {
          "url" : "https://reportstream.cdc.gov/fhir/StructureDefinition/assigning-authority",
          "extension" : [ {
            "url" : "https://reportstream.cdc.gov/fhir/StructureDefinition/assigning-authority-namespace-id",
            "valueString" : "Group Identifier Namespace"
          }, {
            "url" : "https://reportstream.cdc.gov/fhir/StructureDefinition/assigning-authority-universal-id",
            "valueString" : "Group Universal ID"
          }, {
            "url" : "https://reportstream.cdc.gov/fhir/StructureDefinition/universal-id-type",
            "valueCode" : "ISO"
          } ]
        } ],
        "type" : {
          "coding" : [ {
            "system" : "http://terminology.hl7.org/CodeSystem/v2-0203",
            "code" : "PGN"
          } ]
        },
        "value" : "Group Identifier"
      }, {
        "extension" : [ {
          "url" : "https://reportstream.cdc.gov/fhir/StructureDefinition/assigning-authority",
          "extension" : [ {
            "url" : "https://reportstream.cdc.gov/fhir/StructureDefinition/assigning-authority-namespace-id",
            "valueString" : "Group Identifier Namespace"
          }, {
            "url" : "https://reportstream.cdc.gov/fhir/StructureDefinition/assigning-authority-universal-id",
            "valueString" : "Group Universal ID"
          }, {
            "url" : "https://reportstream.cdc.gov/fhir/StructureDefinition/universal-id-type",
            "valueCode" : "ISO"
          } ]
        } ],
        "type" : {
          "coding" : [ {
            "system" : "http://terminology.hl7.org/CodeSystem/v2-0203",
            "code" : "FGN"
          } ]
        },
        "value" : "Group Identifier"
      } ],
      "basedOn" : [ {
        "reference" : "ServiceRequest/1707766220887275000.1db3e735-d1c7-4018-9d19-c4f5c9cc0389"
      } ],
      "status" : "final",
      "code" : {
        "coding" : [ {
          "extension" : [ {
            "url" : "https://reportstream.cdc.gov/fhir/StructureDefinition/cwe-coding",
            "valueString" : "coding"
          }, {
            "url" : "https://reportstream.cdc.gov/fhir/StructureDefinition/cwe-coding-system",
            "valueString" : "LN"
          } ],
          "system" : "http://loinc.org",
          "code" : "12345-6",
          "display" : "TEST"
        } ]
      },
      "subject" : {
        "reference" : "Patient/1707766220585703000.cafa6aee-7d60-4753-8962-7f7820ec6153"
      },
      "issued" : "2023",
      "_issued" : {
        "extension" : [ {
          "url" : "https://reportstream.cdc.gov/fhir/StructureDefinition/hl7v2-date-time",
          "valueString" : "2023"
        } ]
      },
      "specimen" : [ {
        "reference" : "Specimen/1707766220592048000.153d13b6-499d-4f23-b8b4-e1a5fa0cd3df"
      } ]
    }
  } ]
}<|MERGE_RESOLUTION|>--- conflicted
+++ resolved
@@ -1,14 +1,8 @@
 {
   "resourceType" : "Bundle",
-<<<<<<< HEAD
-  "id" : "1707523134323443000.1bd61a4f-f47e-473c-b792-52760a25d686",
-  "meta" : {
-    "lastUpdated" : "2024-02-09T17:58:54.337-06:00"
-=======
   "id" : "1707766219940646000.031c1353-a51d-47f7-9901-12bc3481b2d6",
   "meta" : {
     "lastUpdated" : "2024-02-12T13:30:19.948-06:00"
->>>>>>> cddac704
   },
   "identifier" : {
     "system" : "https://reportstream.cdc.gov/prime-router",
@@ -16,150 +10,6 @@
   },
   "type" : "message",
   "timestamp" : "2023-08-16T12:33:58.000-05:00",
-<<<<<<< HEAD
-  "entry" : [
-    {
-      "fullUrl" : "MessageHeader/bb504ecd-c2ab-3be3-91d8-6065e2bce435",
-      "resource" : {
-        "resourceType" : "MessageHeader",
-        "id" : "bb504ecd-c2ab-3be3-91d8-6065e2bce435",
-        "extension" : [
-          {
-            "url" : "https://reportstream.cdc.gov/fhir/StructureDefinition/encoding-characters",
-            "valueString" : "^~\\&#"
-          },
-          {
-            "url" : "https://reportstream.cdc.gov/fhir/StructureDefinition/msh-message-header",
-            "extension" : [
-              {
-                "url" : "MSH.7",
-                "valueString" : "20230816123358-0500"
-              }
-            ]
-          }
-        ],
-        "eventCoding" : {
-          "system" : "http://terminology.hl7.org/CodeSystem/v2-0003",
-          "code" : "R01",
-          "display" : "ORU^R01^ORU_R01"
-        },
-        "source" : {
-          "_endpoint" : {
-            "extension" : [
-              {
-                "url" : "http://hl7.org/fhir/StructureDefinition/data-absent-reason",
-                "valueCode" : "unknown"
-              }
-            ]
-          }
-        }
-      }
-    },
-    {
-      "fullUrl" : "Provenance/1707523134815024000.c1614fd7-a116-4233-a6d8-2cf8ad24fecd",
-      "resource" : {
-        "resourceType" : "Provenance",
-        "id" : "1707523134815024000.c1614fd7-a116-4233-a6d8-2cf8ad24fecd",
-        "target" : [
-          {
-            "reference" : "MessageHeader/bb504ecd-c2ab-3be3-91d8-6065e2bce435"
-          },
-          {
-            "reference" : "DiagnosticReport/1707523135164191000.dcf39af2-a868-40d1-8e69-410dcd66306c"
-          }
-        ],
-        "recorded" : "2023-08-16T12:33:58-05:00",
-        "activity" : {
-          "coding" : [
-            {
-              "display" : "ORU^R01^ORU_R01"
-            }
-          ]
-        }
-      }
-    },
-    {
-      "fullUrl" : "Provenance/1707523134837014000.ee38457d-77bb-4a7e-a1a9-e08a2bd09427",
-      "resource" : {
-        "resourceType" : "Provenance",
-        "id" : "1707523134837014000.ee38457d-77bb-4a7e-a1a9-e08a2bd09427",
-        "recorded" : "2024-02-09T17:58:54Z",
-        "policy" : [
-          "http://hl7.org/fhir/uv/v2mappings/message-oru-r01-to-bundle"
-        ],
-        "activity" : {
-          "coding" : [
-            {
-              "code" : "v2-FHIR transformation"
-            }
-          ]
-        },
-        "agent" : [
-          {
-            "type" : {
-              "coding" : [
-                {
-                  "system" : "http://terminology.hl7.org/CodeSystem/provenance-participant-type",
-                  "code" : "assembler"
-                }
-              ]
-            },
-            "who" : {
-              "reference" : "Organization/1707523134836317000.25622492-497a-434a-8b7b-5b78b0e74721"
-            }
-          }
-        ]
-      }
-    },
-    {
-      "fullUrl" : "Organization/1707523134836317000.25622492-497a-434a-8b7b-5b78b0e74721",
-      "resource" : {
-        "resourceType" : "Organization",
-        "id" : "1707523134836317000.25622492-497a-434a-8b7b-5b78b0e74721",
-        "identifier" : [
-          {
-            "value" : "CDC PRIME - Atlanta"
-          },
-          {
-            "type" : {
-              "coding" : [
-                {
-                  "system" : "http://terminology.hl7.org/CodeSystem/v2-0301"
-                }
-              ]
-            },
-            "system" : "urn:ietf:rfc:3986",
-            "value" : "2.16.840.1.114222.4.1.237821"
-          }
-        ]
-      }
-    },
-    {
-      "fullUrl" : "Patient/1707523134873388000.85ba4417-7ea4-438c-9258-6d9817641766",
-      "resource" : {
-        "resourceType" : "Patient",
-        "id" : "1707523134873388000.85ba4417-7ea4-438c-9258-6d9817641766"
-      }
-    },
-    {
-      "fullUrl" : "Provenance/1707523134875011000.9fa59b89-b985-4e80-b96e-d4ded9b38260",
-      "resource" : {
-        "resourceType" : "Provenance",
-        "id" : "1707523134875011000.9fa59b89-b985-4e80-b96e-d4ded9b38260",
-        "target" : [
-          {
-            "reference" : "Patient/1707523134873388000.85ba4417-7ea4-438c-9258-6d9817641766"
-          }
-        ],
-        "recorded" : "2024-02-09T17:58:54Z",
-        "activity" : {
-          "coding" : [
-            {
-              "system" : "https://terminology.hl7.org/CodeSystem/v3-DataOperation",
-              "code" : "UPDATE"
-            }
-          ]
-=======
   "entry" : [ {
     "fullUrl" : "MessageHeader/bb504ecd-c2ab-3be3-91d8-6065e2bce435",
     "resource" : {
@@ -227,7 +77,6 @@
         },
         "who" : {
           "reference" : "Organization/1707766220557213000.55b500ee-f054-47b7-a197-91165b24dac3"
->>>>>>> cddac704
         }
       } ]
     }
@@ -269,805 +118,6 @@
           "code" : "UPDATE"
         } ]
       }
-<<<<<<< HEAD
-    },
-    {
-      "fullUrl" : "ServiceRequest/1707523134979819000.9d837a76-db9b-4429-9563-31111d97355a",
-      "resource" : {
-        "resourceType" : "ServiceRequest",
-        "id" : "1707523134979819000.9d837a76-db9b-4429-9563-31111d97355a",
-        "extension" : [
-          {
-            "url" : "https://reportstream.cdc.gov/fhir/StructureDefinition/business-event",
-            "valueCode" : "RE"
-          },
-          {
-            "url" : "https://reportstream.cdc.gov/fhir/StructureDefinition/business-event",
-            "valueString" : "20230816123358-050"
-          },
-          {
-            "url" : "https://reportstream.cdc.gov/fhir/StructureDefinition/status-modifier",
-            "valueCodeableConcept" : {
-              "coding" : [
-                {
-                  "extension" : [
-                    {
-                      "url" : "https://reportstream.cdc.gov/fhir/StructureDefinition/cwe-coding",
-                      "valueString" : "coding"
-                    }
-                  ],
-                  "code" : "Order Status Modifier"
-                }
-              ]
-            }
-          },
-          {
-            "url" : "https://reportstream.cdc.gov/fhir/StructureDefinition/orc-common-order",
-            "extension" : [
-              {
-                "url" : "orc-5-order-status",
-                "valueString" : "CM"
-              },
-              {
-                "url" : "orc-6-response-flag",
-                "valueString" : "R"
-              },
-              {
-                "url" : "orc-19-action-by",
-                "valueReference" : {
-                  "reference" : "Practitioner/1707523134937693000.de945cfb-96b2-4776-81ff-c7f6a2f554af"
-                }
-              },
-              {
-                "url" : "orc-19-action-by",
-                "valueReference" : {
-                  "reference" : "Practitioner/1707523134942055000.ee4f8d4b-a5ea-49fe-9c20-7fae46ac8041"
-                }
-              },
-              {
-                "url" : "orc-21-ordering-facility-name",
-                "valueReference" : {
-                  "reference" : "Organization/1707523134944585000.e1942cd4-0236-463c-9607-21dcac2a9ec5"
-                }
-              },
-              {
-                "url" : "orc-21-ordering-facility-name",
-                "valueReference" : {
-                  "reference" : "Organization/1707523134946715000.f84582f3-8b4f-4d35-ad62-e6c57b45c0b3"
-                }
-              },
-              {
-                "url" : "orc-22-ordering-facility-address",
-                "valueAddress" : {
-                  "extension" : [
-                    {
-                      "url" : "http://hl7.org/fhir/StructureDefinition/iso21090-ADXP-censusTract",
-                      "valueCode" : "6059"
-                    },
-                    {
-                      "url" : "https://reportstream.cdc.gov/fhir/StructureDefinition/xad-address",
-                      "extension" : [
-                        {
-                          "url" : "https://reportstream.cdc.gov/fhir/StructureDefinition/sad-address-line",
-                          "extension" : [
-                            {
-                              "url" : "SAD.1",
-                              "valueString" : "4861"
-                            },
-                            {
-                              "url" : "SAD.2",
-                              "valueString" : "20TH AVE"
-                            },
-                            {
-                              "url" : "SAD.3",
-                              "valueString" : "1"
-                            }
-                          ]
-                        },
-                        {
-                          "url" : "XAD.2",
-                          "valueString" : "Ordering Facility Address"
-                        },
-                        {
-                          "url" : "XAD.7",
-                          "valueCode" : "H"
-                        },
-                        {
-                          "url" : "XAD.8",
-                          "valueString" : "Other Geographic Designation"
-                        },
-                        {
-                          "url" : "XAD.11",
-                          "valueCode" : "A"
-                        },
-                        {
-                          "url" : "XAD.13",
-                          "valueString" : "20220501102531-0400"
-                        },
-                        {
-                          "url" : "XAD.14",
-                          "valueString" : "20230501102531-0400"
-                        },
-                        {
-                          "url" : "XAD.19",
-                          "valueCode" : "Adressee"
-                        }
-                      ]
-                    }
-                  ],
-                  "use" : "home",
-                  "line" : [
-                    "4861",
-                    "20TH AVE",
-                    "1",
-                    "Ordering Facility Address",
-                    "Adressee"
-                  ],
-                  "city" : "THUNDER MOUNTAIN",
-                  "district" : "County",
-                  "state" : "IG",
-                  "postalCode" : "99999",
-                  "country" : "USA",
-                  "period" : {
-                    "start" : "2022-05-01T10:25:31-04:00",
-                    "end" : "2023-05-01T10:25:31-04:00"
-                  }
-                }
-              },
-              {
-                "url" : "orc-22-ordering-facility-address",
-                "valueAddress" : {
-                  "extension" : [
-                    {
-                      "url" : "https://reportstream.cdc.gov/fhir/StructureDefinition/xad-address",
-                      "extension" : [
-                        {
-                          "url" : "https://reportstream.cdc.gov/fhir/StructureDefinition/sad-address-line",
-                          "extension" : [
-                            {
-                              "url" : "SAD.1",
-                              "valueString" : "600 5TH AVE"
-                            }
-                          ]
-                        },
-                        {
-                          "url" : "XAD.7",
-                          "valueCode" : "H"
-                        }
-                      ]
-                    }
-                  ],
-                  "use" : "home",
-                  "line" : [
-                    "600 5TH AVE"
-                  ],
-                  "city" : "THUNDER VALLEY",
-                  "state" : "NV",
-                  "postalCode" : "12345",
-                  "country" : "USA"
-                }
-              },
-              {
-                "url" : "orc-24-ordering-provider-address",
-                "valueAddress" : {
-                  "extension" : [
-                    {
-                      "url" : "http://hl7.org/fhir/StructureDefinition/iso21090-ADXP-censusTract",
-                      "valueCode" : "6059"
-                    },
-                    {
-                      "url" : "https://reportstream.cdc.gov/fhir/StructureDefinition/xad-address",
-                      "extension" : [
-                        {
-                          "url" : "https://reportstream.cdc.gov/fhir/StructureDefinition/sad-address-line",
-                          "extension" : [
-                            {
-                              "url" : "SAD.1",
-                              "valueString" : "4861"
-                            },
-                            {
-                              "url" : "SAD.2",
-                              "valueString" : "20TH AVE"
-                            },
-                            {
-                              "url" : "SAD.3",
-                              "valueString" : "1"
-                            }
-                          ]
-                        },
-                        {
-                          "url" : "XAD.2",
-                          "valueString" : "Ordering Provider Address"
-                        },
-                        {
-                          "url" : "XAD.7",
-                          "valueCode" : "H"
-                        },
-                        {
-                          "url" : "XAD.8",
-                          "valueString" : "Other Geographic Designation"
-                        },
-                        {
-                          "url" : "XAD.11",
-                          "valueCode" : "A"
-                        },
-                        {
-                          "url" : "XAD.13",
-                          "valueString" : "20220501102531-0400"
-                        },
-                        {
-                          "url" : "XAD.14",
-                          "valueString" : "20230501102531-0400"
-                        },
-                        {
-                          "url" : "XAD.19",
-                          "valueCode" : "Adressee"
-                        }
-                      ]
-                    }
-                  ],
-                  "use" : "home",
-                  "line" : [
-                    "4861",
-                    "20TH AVE",
-                    "1",
-                    "Ordering Provider Address",
-                    "Adressee"
-                  ],
-                  "city" : "THUNDER MOUNTAIN",
-                  "district" : "County",
-                  "state" : "IG",
-                  "postalCode" : "99999",
-                  "country" : "USA",
-                  "period" : {
-                    "start" : "2022-05-01T10:25:31-04:00",
-                    "end" : "2023-05-01T10:25:31-04:00"
-                  }
-                }
-              },
-              {
-                "url" : "orc-24-ordering-provider-address",
-                "valueAddress" : {
-                  "extension" : [
-                    {
-                      "url" : "https://reportstream.cdc.gov/fhir/StructureDefinition/xad-address",
-                      "extension" : [
-                        {
-                          "url" : "https://reportstream.cdc.gov/fhir/StructureDefinition/sad-address-line",
-                          "extension" : [
-                            {
-                              "url" : "SAD.1",
-                              "valueString" : "600 5TH AVE"
-                            }
-                          ]
-                        },
-                        {
-                          "url" : "XAD.7",
-                          "valueCode" : "H"
-                        }
-                      ]
-                    }
-                  ],
-                  "use" : "home",
-                  "line" : [
-                    "600 5TH AVE"
-                  ],
-                  "city" : "THUNDER VALLEY",
-                  "state" : "NV",
-                  "postalCode" : "12345",
-                  "country" : "USA"
-                }
-              },
-              {
-                "url" : "orc-27-fillers-expected-availability-datetime",
-                "valueString" : "20230816123358-0500"
-              },
-              {
-                "url" : "orc-28-confidentiality-code",
-                "valueCodeableConcept" : {
-                  "coding" : [
-                    {
-                      "extension" : [
-                        {
-                          "url" : "https://reportstream.cdc.gov/fhir/StructureDefinition/cwe-coding",
-                          "valueString" : "coding"
-                        }
-                      ],
-                      "code" : "567",
-                      "display" : "E"
-                    }
-                  ]
-                }
-              },
-              {
-                "url" : "orc-30-enterer-authorization-mode",
-                "valueCodeableConcept" : {
-                  "coding" : [
-                    {
-                      "extension" : [
-                        {
-                          "url" : "https://reportstream.cdc.gov/fhir/StructureDefinition/cne-coding",
-                          "valueString" : "coding"
-                        }
-                      ],
-                      "code" : "123",
-                      "display" : "U"
-                    }
-                  ]
-                }
-              },
-              {
-                "url" : "orc-31-parent-universal-service-identifier",
-                "valueCodeableConcept" : {
-                  "coding" : [
-                    {
-                      "extension" : [
-                        {
-                          "url" : "https://reportstream.cdc.gov/fhir/StructureDefinition/cwe-coding",
-                          "valueString" : "coding"
-                        }
-                      ],
-                      "code" : "123",
-                      "display" : "Parent"
-                    }
-                  ]
-                }
-              },
-              {
-                "url" : "orc-8-parent-order",
-                "valueIdentifier" : {
-                  "extension" : [
-                    {
-                      "url" : "https://reportstream.cdc.gov/fhir/StructureDefinition/namespace-id",
-                      "valueString" : "Placer Assigned Namespace"
-                    },
-                    {
-                      "url" : "https://reportstream.cdc.gov/fhir/StructureDefinition/universal-id",
-                      "valueString" : "Placer Assigned Universal"
-                    },
-                    {
-                      "url" : "https://reportstream.cdc.gov/fhir/StructureDefinition/universal-id-type",
-                      "valueString" : "ISO"
-                    },
-                    {
-                      "url" : "https://reportstream.cdc.gov/fhir/StructureDefinition/filler-assigned-identifier",
-                      "extension" : [
-                        {
-                          "url" : "https://reportstream.cdc.gov/fhir/StructureDefinition/entity-identifier",
-                          "valueString" : "Filler Assigned"
-                        },
-                        {
-                          "url" : "https://reportstream.cdc.gov/fhir/StructureDefinition/namespace-id",
-                          "valueString" : "Filler Assigned Namespace"
-                        },
-                        {
-                          "url" : "https://reportstream.cdc.gov/fhir/StructureDefinition/universal-id",
-                          "valueString" : "Filler Assigned Universal"
-                        },
-                        {
-                          "url" : "https://reportstream.cdc.gov/fhir/StructureDefinition/universal-id-type",
-                          "valueString" : "ISO"
-                        }
-                      ]
-                    }
-                  ],
-                  "type" : {
-                    "coding" : [
-                      {
-                        "system" : "http://terminology.hl7.org/CodeSystem/v2-0203",
-                        "code" : "PGN"
-                      }
-                    ]
-                  },
-                  "value" : "Placer Assigned"
-                }
-              },
-              {
-                "url" : "orc-10-entered-by",
-                "valueReference" : {
-                  "reference" : "Practitioner/1707523134957715000.3b45ea11-0d42-4198-a975-e763f821ad6f"
-                }
-              },
-              {
-                "url" : "orc-10-entered-by",
-                "valueReference" : {
-                  "reference" : "Practitioner/1707523134964340000.9dce630f-01aa-4df8-bbd3-3df360b53acf"
-                }
-              },
-              {
-                "url" : "orc-11-verified-by",
-                "valueReference" : {
-                  "reference" : "Practitioner/1707523134967841000.c05ba727-c9ba-402f-9368-b5db78ed19cf"
-                }
-              },
-              {
-                "url" : "orc-11-verified-by",
-                "valueReference" : {
-                  "reference" : "Practitioner/1707523134970543000.085c07c5-a78d-4b56-81c5-a3c014d4a4b3"
-                }
-              },
-              {
-                "url" : "orc-12-ordering-provider",
-                "valueReference" : {
-                  "reference" : "Practitioner/1707523134973400000.83f7abb2-4db4-4dc8-b509-9621ac01965c"
-                }
-              },
-              {
-                "url" : "orc-12-ordering-provider",
-                "valueReference" : {
-                  "reference" : "Practitioner/1707523134976447000.84b9d146-2d54-4767-95a1-528f8001a2ff"
-                }
-              },
-              {
-                "url" : "orc-13-enterers-location",
-                "valueReference" : {
-                  "reference" : "Location/1707523134978566000.a8e9d5ab-1eb8-4008-b6a5-bf75ab303ae9"
-                }
-              },
-              {
-                "url" : "orc-15-order-effective-date",
-                "valueString" : "20230816123358-0500"
-              },
-              {
-                "url" : "orc-17-entering-organization",
-                "valueCodeableConcept" : {
-                  "coding" : [
-                    {
-                      "extension" : [
-                        {
-                          "url" : "https://reportstream.cdc.gov/fhir/StructureDefinition/cwe-coding",
-                          "valueString" : "coding"
-                        }
-                      ],
-                      "code" : "481",
-                      "display" : "Entering ORG"
-                    }
-                  ]
-                }
-              },
-              {
-                "url" : "orc-18-entering-device",
-                "valueCodeableConcept" : {
-                  "coding" : [
-                    {
-                      "extension" : [
-                        {
-                          "url" : "https://reportstream.cdc.gov/fhir/StructureDefinition/cwe-coding",
-                          "valueString" : "coding"
-                        }
-                      ],
-                      "code" : "Entering Device"
-                    }
-                  ]
-                }
-              }
-            ]
-          },
-          {
-            "url" : "https://reportstream.cdc.gov/fhir/StructureDefinition/obr-observation-request",
-            "extension" : [
-              {
-                "url" : "obr-22-results-rpt-status-change-datetime",
-                "valueString" : "2023"
-              }
-            ]
-          }
-        ],
-        "identifier" : [
-          {
-            "extension" : [
-              {
-                "url" : "https://reportstream.cdc.gov/fhir/StructureDefinition/hl7v2Field",
-                "valueString" : "ORC.2"
-              },
-              {
-                "url" : "https://reportstream.cdc.gov/fhir/StructureDefinition/assigning-authority",
-                "extension" : [
-                  {
-                    "url" : "https://reportstream.cdc.gov/fhir/StructureDefinition/assigning-authority-namespace-id",
-                    "valueString" : "Placer Identifier Namespace"
-                  },
-                  {
-                    "url" : "https://reportstream.cdc.gov/fhir/StructureDefinition/assigning-authority-universal-id",
-                    "valueString" : "Placer Universal ID"
-                  },
-                  {
-                    "url" : "https://reportstream.cdc.gov/fhir/StructureDefinition/universal-id-type",
-                    "valueCode" : "ISO"
-                  }
-                ]
-              }
-            ],
-            "type" : {
-              "coding" : [
-                {
-                  "system" : "http://terminology.hl7.org/CodeSystem/v2-0203",
-                  "code" : "PLAC"
-                }
-              ]
-            },
-            "value" : "Placer Identifier"
-          },
-          {
-            "extension" : [
-              {
-                "url" : "https://reportstream.cdc.gov/fhir/StructureDefinition/hl7v2Field",
-                "valueString" : "ORC.3"
-              },
-              {
-                "url" : "https://reportstream.cdc.gov/fhir/StructureDefinition/assigning-authority",
-                "extension" : [
-                  {
-                    "url" : "https://reportstream.cdc.gov/fhir/StructureDefinition/assigning-authority-namespace-id",
-                    "valueString" : "Filler Identifier Namespace"
-                  },
-                  {
-                    "url" : "https://reportstream.cdc.gov/fhir/StructureDefinition/assigning-authority-universal-id",
-                    "valueString" : "Filler Universal ID"
-                  },
-                  {
-                    "url" : "https://reportstream.cdc.gov/fhir/StructureDefinition/universal-id-type",
-                    "valueCode" : "ISO"
-                  }
-                ]
-              }
-            ],
-            "type" : {
-              "coding" : [
-                {
-                  "system" : "http://terminology.hl7.org/CodeSystem/v2-0203",
-                  "code" : "FILL"
-                }
-              ]
-            },
-            "value" : "Filler Identifier"
-          },
-          {
-            "extension" : [
-              {
-                "url" : "https://reportstream.cdc.gov/fhir/StructureDefinition/hl7v2Field",
-                "valueString" : "ORC.4"
-              },
-              {
-                "url" : "https://reportstream.cdc.gov/fhir/StructureDefinition/assigning-authority",
-                "extension" : [
-                  {
-                    "url" : "https://reportstream.cdc.gov/fhir/StructureDefinition/assigning-authority-namespace-id",
-                    "valueString" : "Group Identifier Namespace"
-                  },
-                  {
-                    "url" : "https://reportstream.cdc.gov/fhir/StructureDefinition/assigning-authority-universal-id",
-                    "valueString" : "Group Universal ID"
-                  },
-                  {
-                    "url" : "https://reportstream.cdc.gov/fhir/StructureDefinition/universal-id-type",
-                    "valueCode" : "ISO"
-                  }
-                ]
-              }
-            ],
-            "type" : {
-              "coding" : [
-                {
-                  "system" : "http://terminology.hl7.org/CodeSystem/v2-0203",
-                  "code" : "PGN"
-                }
-              ]
-            },
-            "value" : "Group Identifier"
-          },
-          {
-            "extension" : [
-              {
-                "url" : "https://reportstream.cdc.gov/fhir/StructureDefinition/hl7v2Field",
-                "valueString" : "ORC.4"
-              },
-              {
-                "url" : "https://reportstream.cdc.gov/fhir/StructureDefinition/assigning-authority",
-                "extension" : [
-                  {
-                    "url" : "https://reportstream.cdc.gov/fhir/StructureDefinition/assigning-authority-namespace-id",
-                    "valueString" : "Group Identifier Namespace"
-                  },
-                  {
-                    "url" : "https://reportstream.cdc.gov/fhir/StructureDefinition/assigning-authority-universal-id",
-                    "valueString" : "Group Universal ID"
-                  },
-                  {
-                    "url" : "https://reportstream.cdc.gov/fhir/StructureDefinition/universal-id-type",
-                    "valueCode" : "ISO"
-                  }
-                ]
-              }
-            ],
-            "type" : {
-              "coding" : [
-                {
-                  "system" : "http://terminology.hl7.org/CodeSystem/v2-0203",
-                  "code" : "FGN"
-                }
-              ]
-            },
-            "value" : "Group Identifier"
-          },
-          {
-            "extension" : [
-              {
-                "url" : "http://hl7.org/fhir/StructureDefinition/identifier-checkDigit",
-                "valueString" : "Placer Order"
-              },
-              {
-                "url" : "https://reportstream.cdc.gov/fhir/StructureDefinition/hl7v2Field",
-                "valueString" : "ORC.33"
-              }
-            ],
-            "type" : {
-              "coding" : [
-                {
-                  "system" : "http://terminology.hl7.org/CodeSystem/v2-0203",
-                  "code" : "PLAC"
-                }
-              ]
-            },
-            "value" : "Alt"
-          },
-          {
-            "extension" : [
-              {
-                "url" : "http://hl7.org/fhir/StructureDefinition/identifier-checkDigit",
-                "valueString" : "Placer Order2"
-              },
-              {
-                "url" : "https://reportstream.cdc.gov/fhir/StructureDefinition/hl7v2Field",
-                "valueString" : "ORC.33"
-              }
-            ],
-            "type" : {
-              "coding" : [
-                {
-                  "system" : "http://terminology.hl7.org/CodeSystem/v2-0203",
-                  "code" : "PLAC"
-                }
-              ]
-            },
-            "value" : "Alt2"
-          }
-        ],
-        "status" : "completed",
-        "code" : {
-          "coding" : [
-            {
-              "extension" : [
-                {
-                  "url" : "https://reportstream.cdc.gov/fhir/StructureDefinition/cwe-coding",
-                  "valueString" : "coding"
-                },
-                {
-                  "url" : "https://reportstream.cdc.gov/fhir/StructureDefinition/cwe-coding-system",
-                  "valueString" : "LN"
-                }
-              ],
-              "system" : "http://loinc.org",
-              "code" : "12345-6",
-              "display" : "TEST"
-            }
-          ]
-        },
-        "subject" : {
-          "reference" : "Patient/1707523134873388000.85ba4417-7ea4-438c-9258-6d9817641766"
-        },
-        "requester" : {
-          "extension" : [
-            {
-              "url" : "https://reportstream.cdc.gov/fhir/StructureDefinition/callback-number",
-              "valueContactPoint" : {
-                "extension" : [
-                  {
-                    "url" : "http://hl7.org/fhir/StructureDefinition/contactpoint-country",
-                    "valueString" : "1"
-                  },
-                  {
-                    "url" : "http://hl7.org/fhir/StructureDefinition/contactpoint-area",
-                    "valueString" : "260"
-                  },
-                  {
-                    "url" : "http://hl7.org/fhir/StructureDefinition/contactpoint-local",
-                    "valueString" : "7595016"
-                  },
-                  {
-                    "url" : "https://reportstream.cdc.gov/fhir/StructureDefinition/xtn-contact-point",
-                    "extension" : [
-                      {
-                        "url" : "XTN.2",
-                        "valueString" : "PRN"
-                      },
-                      {
-                        "url" : "XTN.3",
-                        "valueString" : "BP"
-                      },
-                      {
-                        "url" : "XTN.7",
-                        "valueString" : "7595016"
-                      },
-                      {
-                        "url" : "XTN.12",
-                        "valueString" : "+1 260 759 5016"
-                      }
-                    ]
-                  },
-                  {
-                    "url" : "https://reportstream.cdc.gov/fhir/StructureDefinition/hl7v2Field",
-                    "valueString" : "ORC.14"
-                  }
-                ],
-                "system" : "pager",
-                "value" : "+1 260 759 5016",
-                "use" : "home"
-              }
-            },
-            {
-              "url" : "https://reportstream.cdc.gov/fhir/StructureDefinition/callback-number",
-              "valueContactPoint" : {
-                "extension" : [
-                  {
-                    "url" : "https://reportstream.cdc.gov/fhir/StructureDefinition/xtn-contact-point",
-                    "extension" : [
-                      {
-                        "url" : "XTN.2",
-                        "valueString" : "PRN"
-                      },
-                      {
-                        "url" : "XTN.3",
-                        "valueString" : "Internet"
-                      },
-                      {
-                        "url" : "XTN.4",
-                        "valueString" : "otto.daugherty@email.com"
-                      }
-                    ]
-                  },
-                  {
-                    "url" : "https://reportstream.cdc.gov/fhir/StructureDefinition/hl7v2Field",
-                    "valueString" : "ORC.14"
-                  }
-                ],
-                "system" : "email",
-                "value" : "otto.daugherty@email.com",
-                "use" : "home"
-              }
-            }
-          ],
-          "reference" : "PractitionerRole/1707523134879991000.ede50ccf-6fb7-4063-8645-c5e6d73adf89"
-        },
-        "locationCode" : [
-          {
-            "coding" : [
-              {
-                "extension" : [
-                  {
-                    "url" : "https://reportstream.cdc.gov/fhir/StructureDefinition/cwe-coding",
-                    "valueString" : "coding"
-                  }
-                ],
-                "code" : "123",
-                "display" : "location"
-              }
-            ]
-          }
-        ]
-      }
-    },
-    {
-      "fullUrl" : "Practitioner/1707523134901069000.2d1ece86-70be-4e23-9370-0493c7cb2d06",
-      "resource" : {
-        "resourceType" : "Practitioner",
-        "id" : "1707523134901069000.2d1ece86-70be-4e23-9370-0493c7cb2d06",
-        "extension" : [
-          {
-            "url" : "https://reportstream.cdc.gov/fhir/StructureDefinition/assigning-authority",
-            "extension" : [
-              {
-=======
     }
   }, {
     "fullUrl" : "Specimen/1707766220592048000.153d13b6-499d-4f23-b8b4-e1a5fa0cd3df",
@@ -1166,7 +216,6 @@
                 "url" : "https://reportstream.cdc.gov/fhir/StructureDefinition/entity-identifier",
                 "valueString" : "Filler Assigned"
               }, {
->>>>>>> cddac704
                 "url" : "https://reportstream.cdc.gov/fhir/StructureDefinition/namespace-id",
                 "valueString" : "Filler Assigned Namespace"
               }, {
@@ -1195,25 +244,10 @@
           "valueReference" : {
             "reference" : "Practitioner/1707766220875929000.2ffb7169-593a-4445-b5e9-35e40a49b982"
           }
-<<<<<<< HEAD
-        ]
-      }
-    },
-    {
-      "fullUrl" : "Location/1707523134902921000.1d91a908-4a7b-44a7-b4a8-239784d2fcee",
-      "resource" : {
-        "resourceType" : "Location",
-        "id" : "1707523134902921000.1d91a908-4a7b-44a7-b4a8-239784d2fcee",
-        "extension" : [
-          {
-            "url" : "https://reportstream.cdc.gov/fhir/StructureDefinition/universal-id-type",
-            "valueCode" : "ISO"
-=======
         }, {
           "url" : "orc-13-enterers-location",
           "valueReference" : {
             "reference" : "Location/1707766220879740000.61384580-1c44-4b6c-836c-d63da940da52"
->>>>>>> cddac704
           }
         }, {
           "url" : "orc-15-order-effective-date",
@@ -1230,149 +264,6 @@
               "display" : "Entering ORG"
             } ]
           }
-<<<<<<< HEAD
-        ],
-        "name" : "Hospital A",
-        "physicalType" : {
-          "coding" : [
-            {
-              "extension" : [
-                {
-                  "url" : "https://reportstream.cdc.gov/fhir/StructureDefinition/code-index-name",
-                  "valueString" : "identifier"
-                }
-              ],
-              "system" : "http://terminology.hl7.org/CodeSystem/location-physical-type",
-              "code" : "si"
-            }
-          ]
-        }
-      }
-    },
-    {
-      "fullUrl" : "Organization/1707523134917867000.577a035c-03d7-48b0-95b6-63f9857c90d3",
-      "resource" : {
-        "resourceType" : "Organization",
-        "id" : "1707523134917867000.577a035c-03d7-48b0-95b6-63f9857c90d3",
-        "extension" : [
-          {
-            "url" : "https://reportstream.cdc.gov/fhir/StructureDefinition/organization-name-type",
-            "valueCoding" : {
-              "extension" : [
-                {
-                  "url" : "https://reportstream.cdc.gov/fhir/StructureDefinition/cwe-coding",
-                  "valueCodeableConcept" : {
-                    "extension" : [
-                      {
-                        "url" : "https://reportstream.cdc.gov/fhir/StructureDefinition/hl7v2Field",
-                        "valueString" : "XON.2"
-                      }
-                    ],
-                    "coding" : [
-                      {
-                        "extension" : [
-                          {
-                            "url" : "https://reportstream.cdc.gov/fhir/StructureDefinition/cwe-coding",
-                            "valueString" : "coding"
-                          },
-                          {
-                            "url" : "https://reportstream.cdc.gov/fhir/StructureDefinition/cwe-coding-system",
-                            "valueString" : "LN"
-                          }
-                        ],
-                        "system" : "http://loinc.org",
-                        "version" : "1",
-                        "code" : "1234-5",
-                        "display" : "TestText"
-                      },
-                      {
-                        "extension" : [
-                          {
-                            "url" : "https://reportstream.cdc.gov/fhir/StructureDefinition/cwe-coding",
-                            "valueString" : "alt-coding"
-                          },
-                          {
-                            "url" : "https://reportstream.cdc.gov/fhir/StructureDefinition/cwe-coding-system",
-                            "valueString" : "LN"
-                          }
-                        ],
-                        "system" : "http://loinc.org",
-                        "version" : "2",
-                        "code" : "1234-5",
-                        "display" : "TestAltText"
-                      }
-                    ],
-                    "text" : "OriginalText"
-                  }
-                }
-              ],
-              "system" : "LN",
-              "version" : "1",
-              "code" : "1234-5",
-              "display" : "TestText"
-            }
-          },
-          {
-            "url" : "https://reportstream.cdc.gov/fhir/StructureDefinition/xon-organization",
-            "extension" : [
-              {
-                "url" : "XON.3",
-                "valueString" : "123"
-              }
-            ]
-          }
-        ],
-        "identifier" : [
-          {
-            "extension" : [
-              {
-                "url" : "http://hl7.org/fhir/StructureDefinition/identifier-checkDigit",
-                "valueString" : "Check Digit"
-              },
-              {
-                "url" : "https://reportstream.cdc.gov/fhir/StructureDefinition/assigning-authority",
-                "extension" : [
-                  {
-                    "url" : "https://reportstream.cdc.gov/fhir/StructureDefinition/namespace-id",
-                    "valueString" : "Assigning Authority"
-                  },
-                  {
-                    "url" : "https://reportstream.cdc.gov/fhir/StructureDefinition/universal-id",
-                    "valueString" : "2.1.4.1"
-                  },
-                  {
-                    "url" : "https://reportstream.cdc.gov/fhir/StructureDefinition/universal-id-type",
-                    "valueCode" : "ISO"
-                  }
-                ]
-              },
-              {
-                "url" : "http://hl7.org/fhir/StructureDefinition/namingsystem-checkDigit",
-                "valueCode" : "C1"
-              },
-              {
-                "url" : "https://reportstream.cdc.gov/fhir/StructureDefinition/identifier-location",
-                "valueReference" : {
-                  "reference" : "Location/1707523134902921000.1d91a908-4a7b-44a7-b4a8-239784d2fcee"
-                }
-              }
-            ],
-            "type" : {
-              "coding" : [
-                {
-                  "extension" : [
-                    {
-                      "url" : "https://reportstream.cdc.gov/fhir/StructureDefinition/code-index-name",
-                      "valueString" : "identifier"
-                    }
-                  ],
-                  "system" : "http://terminology.hl7.org/CodeSystem/v2-0203",
-                  "code" : "MD"
-                }
-              ]
-            },
-            "value" : "123"
-=======
         }, {
           "url" : "orc-18-entering-device",
           "valueCodeableConcept" : {
@@ -1388,7 +279,6 @@
           "url" : "orc-19-action-by",
           "valueReference" : {
             "reference" : "Practitioner/1707766220885267000.4cb65e9a-0638-4ea4-b737-3c13bf66570b"
->>>>>>> cddac704
           }
         } ]
       }, {
@@ -1643,21 +533,6 @@
               "code" : "AssignJ"
             } ]
           }
-<<<<<<< HEAD
-        ]
-      }
-    },
-    {
-      "fullUrl" : "PractitionerRole/1707523134879991000.ede50ccf-6fb7-4063-8645-c5e6d73adf89",
-      "resource" : {
-        "resourceType" : "PractitionerRole",
-        "id" : "1707523134879991000.ede50ccf-6fb7-4063-8645-c5e6d73adf89",
-        "practitioner" : {
-          "reference" : "Practitioner/1707523134901069000.2d1ece86-70be-4e23-9370-0493c7cb2d06"
-        },
-        "organization" : {
-          "reference" : "Organization/1707523134917867000.577a035c-03d7-48b0-95b6-63f9857c90d3"
-=======
         }, {
           "url" : "XCN.23",
           "valueCodeableConcept" : {
@@ -1812,7 +687,6 @@
         "period" : {
           "start" : "2022-05-01T10:25:31-04:00",
           "end" : "2023-05-01T10:25:31-04:00"
->>>>>>> cddac704
         }
       } ]
     }
@@ -1839,212 +713,6 @@
           "code" : "si"
         } ]
       }
-<<<<<<< HEAD
-    },
-    {
-      "fullUrl" : "Practitioner/1707523134937693000.de945cfb-96b2-4776-81ff-c7f6a2f554af",
-      "resource" : {
-        "resourceType" : "Practitioner",
-        "id" : "1707523134937693000.de945cfb-96b2-4776-81ff-c7f6a2f554af",
-        "extension" : [
-          {
-            "url" : "https://reportstream.cdc.gov/fhir/StructureDefinition/assigning-authority",
-            "extension" : [
-              {
-                "url" : "https://reportstream.cdc.gov/fhir/StructureDefinition/namespace-id",
-                "valueString" : "Namespace"
-              },
-              {
-                "url" : "https://reportstream.cdc.gov/fhir/StructureDefinition/universal-id",
-                "valueString" : "AssigningSystem"
-              },
-              {
-                "url" : "https://reportstream.cdc.gov/fhir/StructureDefinition/universal-id-type",
-                "valueCode" : "UUID"
-              }
-            ]
-          },
-          {
-            "url" : "https://reportstream.cdc.gov/fhir/StructureDefinition/xcn-practitioner",
-            "extension" : [
-              {
-                "url" : "XCN.3",
-                "valueString" : "LUDWIG"
-              },
-              {
-                "url" : "XCN.4",
-                "valueString" : "B"
-              },
-              {
-                "url" : "XCN.20",
-                "valueString" : "20230501102531-0400"
-              },
-              {
-                "url" : "XCN.21",
-                "valueString" : "MD"
-              },
-              {
-                "url" : "XCN.22",
-                "valueCodeableConcept" : {
-                  "coding" : [
-                    {
-                      "extension" : [
-                        {
-                          "url" : "https://reportstream.cdc.gov/fhir/StructureDefinition/cwe-coding",
-                          "valueString" : "coding"
-                        }
-                      ],
-                      "code" : "AssignJ"
-                    }
-                  ]
-                }
-              },
-              {
-                "url" : "XCN.23",
-                "valueCodeableConcept" : {
-                  "coding" : [
-                    {
-                      "extension" : [
-                        {
-                          "url" : "https://reportstream.cdc.gov/fhir/StructureDefinition/cwe-coding",
-                          "valueString" : "coding"
-                        }
-                      ],
-                      "code" : "AssignA"
-                    }
-                  ]
-                }
-              },
-              {
-                "url" : "XCN.5",
-                "valueString" : "2ND"
-              },
-              {
-                "url" : "XCN.7",
-                "valueString" : "MD"
-              },
-              {
-                "url" : "XCN.8",
-                "valueCodeableConcept" : {
-                  "coding" : [
-                    {
-                      "extension" : [
-                        {
-                          "url" : "https://reportstream.cdc.gov/fhir/StructureDefinition/cwe-coding",
-                          "valueString" : "coding"
-                        }
-                      ],
-                      "code" : "SRC"
-                    }
-                  ]
-                }
-              },
-              {
-                "url" : "XCN.10",
-                "valueString" : "B"
-              },
-              {
-                "url" : "XCN.15",
-                "valueString" : "A"
-              },
-              {
-                "url" : "XCN.16",
-                "valueCodeableConcept" : {
-                  "coding" : [
-                    {
-                      "extension" : [
-                        {
-                          "url" : "https://reportstream.cdc.gov/fhir/StructureDefinition/cwe-coding",
-                          "valueString" : "coding"
-                        }
-                      ],
-                      "code" : "NameContext"
-                    }
-                  ]
-                }
-              },
-              {
-                "url" : "XCN.19",
-                "valueString" : "20220501102531-0400"
-              }
-            ]
-          }
-        ],
-        "identifier" : [
-          {
-            "extension" : [
-              {
-                "url" : "http://hl7.org/fhir/StructureDefinition/identifier-checkDigit",
-                "valueString" : "A"
-              },
-              {
-                "url" : "http://hl7.org/fhir/StructureDefinition/namingsystem-checkDigit",
-                "valueCode" : "NPI"
-              }
-            ],
-            "type" : {
-              "coding" : [
-                {
-                  "extension" : [
-                    {
-                      "url" : "https://reportstream.cdc.gov/fhir/StructureDefinition/codeable-concept-id",
-                      "valueBoolean" : true
-                    }
-                  ],
-                  "code" : "DL"
-                }
-              ]
-            },
-            "system" : "Namespace",
-            "value" : "1"
-          }
-        ],
-        "name" : [
-          {
-            "extension" : [
-              {
-                "url" : "http://hl7.org/fhir/StructureDefinition/humanname-assembly-order",
-                "valueCode" : "G"
-              }
-            ],
-            "use" : "official",
-            "family" : "ACTION",
-            "_family" : {
-              "extension" : [
-                {
-                  "url" : "http://hl7.org/fhir/StructureDefinition/humanname-own-prefix",
-                  "valueString" : "VAN"
-                },
-                {
-                  "url" : "http://hl7.org/fhir/StructureDefinition/humanname-own-name",
-                  "valueString" : "BY"
-                },
-                {
-                  "url" : "http://hl7.org/fhir/StructureDefinition/humanname-partner-prefix",
-                  "valueString" : "VAL"
-                },
-                {
-                  "url" : "http://hl7.org/fhir/StructureDefinition/humanname-partner-name",
-                  "valueString" : "ROGER"
-                }
-              ]
-            },
-            "given" : [
-              "LUDWIG",
-              "B"
-            ],
-            "prefix" : [
-              "DR"
-            ],
-            "suffix" : [
-              "2ND",
-              "MD",
-              "MD"
-            ],
-            "period" : {
-              "start" : "2022-05-01T10:25:31-04:00",
-              "end" : "2023-05-01T10:25:31-04:00"
-=======
     }
   }, {
     "fullUrl" : "Organization/1707766220856626000.897fe73b-4365-43f6-b650-e8eea54b3f86",
@@ -2087,7 +755,6 @@
                 "display" : "TestAltText"
               } ],
               "text" : "OriginalText"
->>>>>>> cddac704
             }
           } ],
           "system" : "LN",
@@ -2252,1706 +919,6 @@
       "organization" : {
         "reference" : "Organization/1707766220856626000.897fe73b-4365-43f6-b650-e8eea54b3f86"
       }
-<<<<<<< HEAD
-    },
-    {
-      "fullUrl" : "Practitioner/1707523134942055000.ee4f8d4b-a5ea-49fe-9c20-7fae46ac8041",
-      "resource" : {
-        "resourceType" : "Practitioner",
-        "id" : "1707523134942055000.ee4f8d4b-a5ea-49fe-9c20-7fae46ac8041",
-        "extension" : [
-          {
-            "url" : "https://reportstream.cdc.gov/fhir/StructureDefinition/assigning-authority",
-            "extension" : [
-              {
-                "url" : "https://reportstream.cdc.gov/fhir/StructureDefinition/namespace-id",
-                "valueString" : "Namespace"
-              },
-              {
-                "url" : "https://reportstream.cdc.gov/fhir/StructureDefinition/universal-id",
-                "valueString" : "AssigningSystem"
-              },
-              {
-                "url" : "https://reportstream.cdc.gov/fhir/StructureDefinition/universal-id-type",
-                "valueCode" : "UUID"
-              }
-            ]
-          },
-          {
-            "url" : "https://reportstream.cdc.gov/fhir/StructureDefinition/xcn-practitioner",
-            "extension" : [
-              {
-                "url" : "XCN.3",
-                "valueString" : "RUDWIG"
-              },
-              {
-                "url" : "XCN.4",
-                "valueString" : "B"
-              },
-              {
-                "url" : "XCN.20",
-                "valueString" : "20230501102531-0400"
-              },
-              {
-                "url" : "XCN.21",
-                "valueString" : "MD"
-              },
-              {
-                "url" : "XCN.22",
-                "valueCodeableConcept" : {
-                  "coding" : [
-                    {
-                      "extension" : [
-                        {
-                          "url" : "https://reportstream.cdc.gov/fhir/StructureDefinition/cwe-coding",
-                          "valueString" : "coding"
-                        }
-                      ],
-                      "code" : "AssignJ"
-                    }
-                  ]
-                }
-              },
-              {
-                "url" : "XCN.23",
-                "valueCodeableConcept" : {
-                  "coding" : [
-                    {
-                      "extension" : [
-                        {
-                          "url" : "https://reportstream.cdc.gov/fhir/StructureDefinition/cwe-coding",
-                          "valueString" : "coding"
-                        }
-                      ],
-                      "code" : "AssignA"
-                    }
-                  ]
-                }
-              },
-              {
-                "url" : "XCN.5",
-                "valueString" : "2ND"
-              },
-              {
-                "url" : "XCN.7",
-                "valueString" : "MD"
-              },
-              {
-                "url" : "XCN.8",
-                "valueCodeableConcept" : {
-                  "coding" : [
-                    {
-                      "extension" : [
-                        {
-                          "url" : "https://reportstream.cdc.gov/fhir/StructureDefinition/cwe-coding",
-                          "valueString" : "coding"
-                        }
-                      ],
-                      "code" : "SRC"
-                    }
-                  ]
-                }
-              },
-              {
-                "url" : "XCN.10",
-                "valueString" : "B"
-              },
-              {
-                "url" : "XCN.15",
-                "valueString" : "A"
-              },
-              {
-                "url" : "XCN.16",
-                "valueCodeableConcept" : {
-                  "coding" : [
-                    {
-                      "extension" : [
-                        {
-                          "url" : "https://reportstream.cdc.gov/fhir/StructureDefinition/cwe-coding",
-                          "valueString" : "coding"
-                        }
-                      ],
-                      "code" : "NameContext"
-                    }
-                  ]
-                }
-              },
-              {
-                "url" : "XCN.19",
-                "valueString" : "20220501102531-0400"
-              }
-            ]
-          }
-        ],
-        "identifier" : [
-          {
-            "extension" : [
-              {
-                "url" : "http://hl7.org/fhir/StructureDefinition/identifier-checkDigit",
-                "valueString" : "A"
-              },
-              {
-                "url" : "http://hl7.org/fhir/StructureDefinition/namingsystem-checkDigit",
-                "valueCode" : "NPI"
-              }
-            ],
-            "type" : {
-              "coding" : [
-                {
-                  "extension" : [
-                    {
-                      "url" : "https://reportstream.cdc.gov/fhir/StructureDefinition/codeable-concept-id",
-                      "valueBoolean" : true
-                    }
-                  ],
-                  "code" : "DL"
-                }
-              ]
-            },
-            "system" : "Namespace",
-            "value" : "1"
-          }
-        ],
-        "name" : [
-          {
-            "extension" : [
-              {
-                "url" : "http://hl7.org/fhir/StructureDefinition/humanname-assembly-order",
-                "valueCode" : "G"
-              }
-            ],
-            "use" : "official",
-            "family" : "ACTION",
-            "_family" : {
-              "extension" : [
-                {
-                  "url" : "http://hl7.org/fhir/StructureDefinition/humanname-own-prefix",
-                  "valueString" : "VAN"
-                },
-                {
-                  "url" : "http://hl7.org/fhir/StructureDefinition/humanname-own-name",
-                  "valueString" : "BY"
-                },
-                {
-                  "url" : "http://hl7.org/fhir/StructureDefinition/humanname-partner-prefix",
-                  "valueString" : "VAL"
-                },
-                {
-                  "url" : "http://hl7.org/fhir/StructureDefinition/humanname-partner-name",
-                  "valueString" : "ROGER2"
-                }
-              ]
-            },
-            "given" : [
-              "RUDWIG",
-              "B"
-            ],
-            "prefix" : [
-              "DR"
-            ],
-            "suffix" : [
-              "2ND",
-              "MD",
-              "MD"
-            ],
-            "period" : {
-              "start" : "2022-05-01T10:25:31-04:00",
-              "end" : "2023-05-01T10:25:31-04:00"
-            }
-          }
-        ]
-      }
-    },
-    {
-      "fullUrl" : "Location/1707523134943371000.c0a72a7e-1f0c-4312-aa20-8784e7206b59",
-      "resource" : {
-        "resourceType" : "Location",
-        "id" : "1707523134943371000.c0a72a7e-1f0c-4312-aa20-8784e7206b59",
-        "extension" : [
-          {
-            "url" : "https://reportstream.cdc.gov/fhir/StructureDefinition/universal-id-type",
-            "valueCode" : "ISO"
-          }
-        ],
-        "identifier" : [
-          {
-            "value" : "2.16.840.1.113883.9.11"
-          }
-        ],
-        "name" : "Hospital A",
-        "physicalType" : {
-          "coding" : [
-            {
-              "extension" : [
-                {
-                  "url" : "https://reportstream.cdc.gov/fhir/StructureDefinition/code-index-name",
-                  "valueString" : "identifier"
-                }
-              ],
-              "system" : "http://terminology.hl7.org/CodeSystem/location-physical-type",
-              "code" : "si"
-            }
-          ]
-        }
-      }
-    },
-    {
-      "fullUrl" : "Organization/1707523134944585000.e1942cd4-0236-463c-9607-21dcac2a9ec5",
-      "resource" : {
-        "resourceType" : "Organization",
-        "id" : "1707523134944585000.e1942cd4-0236-463c-9607-21dcac2a9ec5",
-        "extension" : [
-          {
-            "url" : "https://reportstream.cdc.gov/fhir/StructureDefinition/organization-name-type",
-            "valueCoding" : {
-              "extension" : [
-                {
-                  "url" : "https://reportstream.cdc.gov/fhir/StructureDefinition/cwe-coding",
-                  "valueCodeableConcept" : {
-                    "extension" : [
-                      {
-                        "url" : "https://reportstream.cdc.gov/fhir/StructureDefinition/hl7v2Field",
-                        "valueString" : "XON.2"
-                      }
-                    ],
-                    "coding" : [
-                      {
-                        "extension" : [
-                          {
-                            "url" : "https://reportstream.cdc.gov/fhir/StructureDefinition/cwe-coding",
-                            "valueString" : "coding"
-                          },
-                          {
-                            "url" : "https://reportstream.cdc.gov/fhir/StructureDefinition/cwe-coding-system",
-                            "valueString" : "LN"
-                          }
-                        ],
-                        "system" : "http://loinc.org",
-                        "version" : "1",
-                        "code" : "1234-5",
-                        "display" : "TestText"
-                      },
-                      {
-                        "extension" : [
-                          {
-                            "url" : "https://reportstream.cdc.gov/fhir/StructureDefinition/cwe-coding",
-                            "valueString" : "alt-coding"
-                          },
-                          {
-                            "url" : "https://reportstream.cdc.gov/fhir/StructureDefinition/cwe-coding-system",
-                            "valueString" : "LN"
-                          }
-                        ],
-                        "system" : "http://loinc.org",
-                        "version" : "2",
-                        "code" : "1234-5",
-                        "display" : "TestAltText"
-                      }
-                    ],
-                    "text" : "OriginalText"
-                  }
-                }
-              ],
-              "system" : "LN",
-              "version" : "1",
-              "code" : "1234-5",
-              "display" : "TestText"
-            }
-          },
-          {
-            "url" : "https://reportstream.cdc.gov/fhir/StructureDefinition/xon-organization",
-            "extension" : [
-              {
-                "url" : "XON.3",
-                "valueString" : "123"
-              }
-            ]
-          }
-        ],
-        "identifier" : [
-          {
-            "extension" : [
-              {
-                "url" : "http://hl7.org/fhir/StructureDefinition/identifier-checkDigit",
-                "valueString" : "Check Digit"
-              },
-              {
-                "url" : "https://reportstream.cdc.gov/fhir/StructureDefinition/assigning-authority",
-                "extension" : [
-                  {
-                    "url" : "https://reportstream.cdc.gov/fhir/StructureDefinition/namespace-id",
-                    "valueString" : "Assigning Authority"
-                  },
-                  {
-                    "url" : "https://reportstream.cdc.gov/fhir/StructureDefinition/universal-id",
-                    "valueString" : "2.1.4.1"
-                  },
-                  {
-                    "url" : "https://reportstream.cdc.gov/fhir/StructureDefinition/universal-id-type",
-                    "valueCode" : "ISO"
-                  }
-                ]
-              },
-              {
-                "url" : "http://hl7.org/fhir/StructureDefinition/namingsystem-checkDigit",
-                "valueCode" : "C1"
-              },
-              {
-                "url" : "https://reportstream.cdc.gov/fhir/StructureDefinition/identifier-location",
-                "valueReference" : {
-                  "reference" : "Location/1707523134943371000.c0a72a7e-1f0c-4312-aa20-8784e7206b59"
-                }
-              }
-            ],
-            "type" : {
-              "coding" : [
-                {
-                  "extension" : [
-                    {
-                      "url" : "https://reportstream.cdc.gov/fhir/StructureDefinition/code-index-name",
-                      "valueString" : "identifier"
-                    }
-                  ],
-                  "system" : "http://terminology.hl7.org/CodeSystem/v2-0203",
-                  "code" : "MD"
-                }
-              ]
-            },
-            "value" : "123"
-          }
-        ],
-        "name" : "Ordering Facility"
-      }
-    },
-    {
-      "fullUrl" : "Location/1707523134945212000.0cc85043-92b3-4370-957d-6304252d6693",
-      "resource" : {
-        "resourceType" : "Location",
-        "id" : "1707523134945212000.0cc85043-92b3-4370-957d-6304252d6693",
-        "extension" : [
-          {
-            "url" : "https://reportstream.cdc.gov/fhir/StructureDefinition/universal-id-type",
-            "valueCode" : "ISO"
-          }
-        ],
-        "identifier" : [
-          {
-            "value" : "2.16.840.1.113883.9.11"
-          }
-        ],
-        "name" : "Hospital B",
-        "physicalType" : {
-          "coding" : [
-            {
-              "extension" : [
-                {
-                  "url" : "https://reportstream.cdc.gov/fhir/StructureDefinition/code-index-name",
-                  "valueString" : "identifier"
-                }
-              ],
-              "system" : "http://terminology.hl7.org/CodeSystem/location-physical-type",
-              "code" : "si"
-            }
-          ]
-        }
-      }
-    },
-    {
-      "fullUrl" : "Organization/1707523134946715000.f84582f3-8b4f-4d35-ad62-e6c57b45c0b3",
-      "resource" : {
-        "resourceType" : "Organization",
-        "id" : "1707523134946715000.f84582f3-8b4f-4d35-ad62-e6c57b45c0b3",
-        "extension" : [
-          {
-            "url" : "https://reportstream.cdc.gov/fhir/StructureDefinition/organization-name-type",
-            "valueCoding" : {
-              "extension" : [
-                {
-                  "url" : "https://reportstream.cdc.gov/fhir/StructureDefinition/cwe-coding",
-                  "valueCodeableConcept" : {
-                    "extension" : [
-                      {
-                        "url" : "https://reportstream.cdc.gov/fhir/StructureDefinition/hl7v2Field",
-                        "valueString" : "XON.2"
-                      }
-                    ],
-                    "coding" : [
-                      {
-                        "extension" : [
-                          {
-                            "url" : "https://reportstream.cdc.gov/fhir/StructureDefinition/cwe-coding",
-                            "valueString" : "coding"
-                          },
-                          {
-                            "url" : "https://reportstream.cdc.gov/fhir/StructureDefinition/cwe-coding-system",
-                            "valueString" : "LN"
-                          }
-                        ],
-                        "system" : "http://loinc.org",
-                        "version" : "1",
-                        "code" : "1234-5",
-                        "display" : "TestTex2t"
-                      },
-                      {
-                        "extension" : [
-                          {
-                            "url" : "https://reportstream.cdc.gov/fhir/StructureDefinition/cwe-coding",
-                            "valueString" : "alt-coding"
-                          },
-                          {
-                            "url" : "https://reportstream.cdc.gov/fhir/StructureDefinition/cwe-coding-system",
-                            "valueString" : "LN"
-                          }
-                        ],
-                        "system" : "http://loinc.org",
-                        "version" : "2",
-                        "code" : "1234-5",
-                        "display" : "TestAltText2"
-                      }
-                    ],
-                    "text" : "OriginalText2"
-                  }
-                }
-              ],
-              "system" : "LN",
-              "version" : "1",
-              "code" : "1234-5",
-              "display" : "TestTex2t"
-            }
-          },
-          {
-            "url" : "https://reportstream.cdc.gov/fhir/StructureDefinition/xon-organization",
-            "extension" : [
-              {
-                "url" : "XON.3",
-                "valueString" : "123"
-              }
-            ]
-          }
-        ],
-        "identifier" : [
-          {
-            "extension" : [
-              {
-                "url" : "http://hl7.org/fhir/StructureDefinition/identifier-checkDigit",
-                "valueString" : "Check Digit2"
-              },
-              {
-                "url" : "https://reportstream.cdc.gov/fhir/StructureDefinition/assigning-authority",
-                "extension" : [
-                  {
-                    "url" : "https://reportstream.cdc.gov/fhir/StructureDefinition/namespace-id",
-                    "valueString" : "Assigning Authority2"
-                  },
-                  {
-                    "url" : "https://reportstream.cdc.gov/fhir/StructureDefinition/universal-id",
-                    "valueString" : "2.1.4.1"
-                  },
-                  {
-                    "url" : "https://reportstream.cdc.gov/fhir/StructureDefinition/universal-id-type",
-                    "valueCode" : "ISO"
-                  }
-                ]
-              },
-              {
-                "url" : "http://hl7.org/fhir/StructureDefinition/namingsystem-checkDigit",
-                "valueCode" : "C1"
-              },
-              {
-                "url" : "https://reportstream.cdc.gov/fhir/StructureDefinition/identifier-location",
-                "valueReference" : {
-                  "reference" : "Location/1707523134945212000.0cc85043-92b3-4370-957d-6304252d6693"
-                }
-              }
-            ],
-            "type" : {
-              "coding" : [
-                {
-                  "extension" : [
-                    {
-                      "url" : "https://reportstream.cdc.gov/fhir/StructureDefinition/code-index-name",
-                      "valueString" : "identifier"
-                    }
-                  ],
-                  "system" : "http://terminology.hl7.org/CodeSystem/v2-0203",
-                  "code" : "MD"
-                }
-              ]
-            },
-            "value" : "123"
-          }
-        ],
-        "name" : "Ordering Facility2"
-      }
-    },
-    {
-      "fullUrl" : "Practitioner/1707523134957715000.3b45ea11-0d42-4198-a975-e763f821ad6f",
-      "resource" : {
-        "resourceType" : "Practitioner",
-        "id" : "1707523134957715000.3b45ea11-0d42-4198-a975-e763f821ad6f",
-        "extension" : [
-          {
-            "url" : "https://reportstream.cdc.gov/fhir/StructureDefinition/assigning-authority",
-            "extension" : [
-              {
-                "url" : "https://reportstream.cdc.gov/fhir/StructureDefinition/namespace-id",
-                "valueString" : "Namespace"
-              },
-              {
-                "url" : "https://reportstream.cdc.gov/fhir/StructureDefinition/universal-id",
-                "valueString" : "AssigningSystem"
-              },
-              {
-                "url" : "https://reportstream.cdc.gov/fhir/StructureDefinition/universal-id-type",
-                "valueCode" : "UUID"
-              }
-            ]
-          },
-          {
-            "url" : "https://reportstream.cdc.gov/fhir/StructureDefinition/xcn-practitioner",
-            "extension" : [
-              {
-                "url" : "XCN.3",
-                "valueString" : "LUDWIG"
-              },
-              {
-                "url" : "XCN.4",
-                "valueString" : "B"
-              },
-              {
-                "url" : "XCN.20",
-                "valueString" : "20230501102531-0400"
-              },
-              {
-                "url" : "XCN.21",
-                "valueString" : "MD"
-              },
-              {
-                "url" : "XCN.22",
-                "valueCodeableConcept" : {
-                  "coding" : [
-                    {
-                      "extension" : [
-                        {
-                          "url" : "https://reportstream.cdc.gov/fhir/StructureDefinition/cwe-coding",
-                          "valueString" : "coding"
-                        }
-                      ],
-                      "code" : "AssignJ"
-                    }
-                  ]
-                }
-              },
-              {
-                "url" : "XCN.23",
-                "valueCodeableConcept" : {
-                  "coding" : [
-                    {
-                      "extension" : [
-                        {
-                          "url" : "https://reportstream.cdc.gov/fhir/StructureDefinition/cwe-coding",
-                          "valueString" : "coding"
-                        }
-                      ],
-                      "code" : "AssignA"
-                    }
-                  ]
-                }
-              },
-              {
-                "url" : "XCN.5",
-                "valueString" : "2ND"
-              },
-              {
-                "url" : "XCN.7",
-                "valueString" : "MD"
-              },
-              {
-                "url" : "XCN.8",
-                "valueCodeableConcept" : {
-                  "coding" : [
-                    {
-                      "extension" : [
-                        {
-                          "url" : "https://reportstream.cdc.gov/fhir/StructureDefinition/cwe-coding",
-                          "valueString" : "coding"
-                        }
-                      ],
-                      "code" : "SRC"
-                    }
-                  ]
-                }
-              },
-              {
-                "url" : "XCN.10",
-                "valueString" : "B"
-              },
-              {
-                "url" : "XCN.15",
-                "valueString" : "A"
-              },
-              {
-                "url" : "XCN.16",
-                "valueCodeableConcept" : {
-                  "coding" : [
-                    {
-                      "extension" : [
-                        {
-                          "url" : "https://reportstream.cdc.gov/fhir/StructureDefinition/cwe-coding",
-                          "valueString" : "coding"
-                        }
-                      ],
-                      "code" : "NameContext"
-                    }
-                  ]
-                }
-              },
-              {
-                "url" : "XCN.19",
-                "valueString" : "20220501102531-0400"
-              }
-            ]
-          }
-        ],
-        "identifier" : [
-          {
-            "extension" : [
-              {
-                "url" : "http://hl7.org/fhir/StructureDefinition/identifier-checkDigit",
-                "valueString" : "A"
-              },
-              {
-                "url" : "http://hl7.org/fhir/StructureDefinition/namingsystem-checkDigit",
-                "valueCode" : "NPI"
-              }
-            ],
-            "type" : {
-              "coding" : [
-                {
-                  "extension" : [
-                    {
-                      "url" : "https://reportstream.cdc.gov/fhir/StructureDefinition/codeable-concept-id",
-                      "valueBoolean" : true
-                    }
-                  ],
-                  "code" : "DL"
-                }
-              ]
-            },
-            "system" : "Namespace",
-            "value" : "1"
-          }
-        ],
-        "name" : [
-          {
-            "extension" : [
-              {
-                "url" : "http://hl7.org/fhir/StructureDefinition/humanname-assembly-order",
-                "valueCode" : "G"
-              }
-            ],
-            "use" : "official",
-            "family" : "ENTERED",
-            "_family" : {
-              "extension" : [
-                {
-                  "url" : "http://hl7.org/fhir/StructureDefinition/humanname-own-prefix",
-                  "valueString" : "VAN"
-                },
-                {
-                  "url" : "http://hl7.org/fhir/StructureDefinition/humanname-own-name",
-                  "valueString" : "BY"
-                },
-                {
-                  "url" : "http://hl7.org/fhir/StructureDefinition/humanname-partner-prefix",
-                  "valueString" : "VAL"
-                },
-                {
-                  "url" : "http://hl7.org/fhir/StructureDefinition/humanname-partner-name",
-                  "valueString" : "ROGER"
-                }
-              ]
-            },
-            "given" : [
-              "LUDWIG",
-              "B"
-            ],
-            "prefix" : [
-              "DR"
-            ],
-            "suffix" : [
-              "2ND",
-              "MD",
-              "MD"
-            ],
-            "period" : {
-              "start" : "2022-05-01T10:25:31-04:00",
-              "end" : "2023-05-01T10:25:31-04:00"
-            }
-          }
-        ]
-      }
-    },
-    {
-      "fullUrl" : "Practitioner/1707523134964340000.9dce630f-01aa-4df8-bbd3-3df360b53acf",
-      "resource" : {
-        "resourceType" : "Practitioner",
-        "id" : "1707523134964340000.9dce630f-01aa-4df8-bbd3-3df360b53acf",
-        "extension" : [
-          {
-            "url" : "https://reportstream.cdc.gov/fhir/StructureDefinition/assigning-authority",
-            "extension" : [
-              {
-                "url" : "https://reportstream.cdc.gov/fhir/StructureDefinition/namespace-id",
-                "valueString" : "Namespace"
-              },
-              {
-                "url" : "https://reportstream.cdc.gov/fhir/StructureDefinition/universal-id",
-                "valueString" : "AssigningSystem"
-              },
-              {
-                "url" : "https://reportstream.cdc.gov/fhir/StructureDefinition/universal-id-type",
-                "valueCode" : "UUID"
-              }
-            ]
-          },
-          {
-            "url" : "https://reportstream.cdc.gov/fhir/StructureDefinition/xcn-practitioner",
-            "extension" : [
-              {
-                "url" : "XCN.3",
-                "valueString" : "RUDWIG"
-              },
-              {
-                "url" : "XCN.4",
-                "valueString" : "B"
-              },
-              {
-                "url" : "XCN.20",
-                "valueString" : "20230501102531-0400"
-              },
-              {
-                "url" : "XCN.21",
-                "valueString" : "MD"
-              },
-              {
-                "url" : "XCN.22",
-                "valueCodeableConcept" : {
-                  "coding" : [
-                    {
-                      "extension" : [
-                        {
-                          "url" : "https://reportstream.cdc.gov/fhir/StructureDefinition/cwe-coding",
-                          "valueString" : "coding"
-                        }
-                      ],
-                      "code" : "AssignJ"
-                    }
-                  ]
-                }
-              },
-              {
-                "url" : "XCN.23",
-                "valueCodeableConcept" : {
-                  "coding" : [
-                    {
-                      "extension" : [
-                        {
-                          "url" : "https://reportstream.cdc.gov/fhir/StructureDefinition/cwe-coding",
-                          "valueString" : "coding"
-                        }
-                      ],
-                      "code" : "AssignA"
-                    }
-                  ]
-                }
-              },
-              {
-                "url" : "XCN.5",
-                "valueString" : "2ND"
-              },
-              {
-                "url" : "XCN.7",
-                "valueString" : "MD"
-              },
-              {
-                "url" : "XCN.8",
-                "valueCodeableConcept" : {
-                  "coding" : [
-                    {
-                      "extension" : [
-                        {
-                          "url" : "https://reportstream.cdc.gov/fhir/StructureDefinition/cwe-coding",
-                          "valueString" : "coding"
-                        }
-                      ],
-                      "code" : "SRC"
-                    }
-                  ]
-                }
-              },
-              {
-                "url" : "XCN.10",
-                "valueString" : "B"
-              },
-              {
-                "url" : "XCN.15",
-                "valueString" : "A"
-              },
-              {
-                "url" : "XCN.16",
-                "valueCodeableConcept" : {
-                  "coding" : [
-                    {
-                      "extension" : [
-                        {
-                          "url" : "https://reportstream.cdc.gov/fhir/StructureDefinition/cwe-coding",
-                          "valueString" : "coding"
-                        }
-                      ],
-                      "code" : "NameContext"
-                    }
-                  ]
-                }
-              },
-              {
-                "url" : "XCN.19",
-                "valueString" : "20220501102531-0400"
-              }
-            ]
-          }
-        ],
-        "identifier" : [
-          {
-            "extension" : [
-              {
-                "url" : "http://hl7.org/fhir/StructureDefinition/identifier-checkDigit",
-                "valueString" : "A"
-              },
-              {
-                "url" : "http://hl7.org/fhir/StructureDefinition/namingsystem-checkDigit",
-                "valueCode" : "NPI"
-              }
-            ],
-            "type" : {
-              "coding" : [
-                {
-                  "extension" : [
-                    {
-                      "url" : "https://reportstream.cdc.gov/fhir/StructureDefinition/codeable-concept-id",
-                      "valueBoolean" : true
-                    }
-                  ],
-                  "code" : "DL"
-                }
-              ]
-            },
-            "system" : "Namespace",
-            "value" : "1"
-          }
-        ],
-        "name" : [
-          {
-            "extension" : [
-              {
-                "url" : "http://hl7.org/fhir/StructureDefinition/humanname-assembly-order",
-                "valueCode" : "G"
-              }
-            ],
-            "use" : "official",
-            "family" : "ENTERED",
-            "_family" : {
-              "extension" : [
-                {
-                  "url" : "http://hl7.org/fhir/StructureDefinition/humanname-own-prefix",
-                  "valueString" : "VAN"
-                },
-                {
-                  "url" : "http://hl7.org/fhir/StructureDefinition/humanname-own-name",
-                  "valueString" : "BY"
-                },
-                {
-                  "url" : "http://hl7.org/fhir/StructureDefinition/humanname-partner-prefix",
-                  "valueString" : "VAL"
-                },
-                {
-                  "url" : "http://hl7.org/fhir/StructureDefinition/humanname-partner-name",
-                  "valueString" : "ROGER2"
-                }
-              ]
-            },
-            "given" : [
-              "RUDWIG",
-              "B"
-            ],
-            "prefix" : [
-              "DR"
-            ],
-            "suffix" : [
-              "2ND",
-              "MD",
-              "MD"
-            ],
-            "period" : {
-              "start" : "2022-05-01T10:25:31-04:00",
-              "end" : "2023-05-01T10:25:31-04:00"
-            }
-          }
-        ]
-      }
-    },
-    {
-      "fullUrl" : "Practitioner/1707523134967841000.c05ba727-c9ba-402f-9368-b5db78ed19cf",
-      "resource" : {
-        "resourceType" : "Practitioner",
-        "id" : "1707523134967841000.c05ba727-c9ba-402f-9368-b5db78ed19cf",
-        "extension" : [
-          {
-            "url" : "https://reportstream.cdc.gov/fhir/StructureDefinition/assigning-authority",
-            "extension" : [
-              {
-                "url" : "https://reportstream.cdc.gov/fhir/StructureDefinition/namespace-id",
-                "valueString" : "Namespace"
-              },
-              {
-                "url" : "https://reportstream.cdc.gov/fhir/StructureDefinition/universal-id",
-                "valueString" : "AssigningSystem"
-              },
-              {
-                "url" : "https://reportstream.cdc.gov/fhir/StructureDefinition/universal-id-type",
-                "valueCode" : "UUID"
-              }
-            ]
-          },
-          {
-            "url" : "https://reportstream.cdc.gov/fhir/StructureDefinition/xcn-practitioner",
-            "extension" : [
-              {
-                "url" : "XCN.3",
-                "valueString" : "LUDWIG"
-              },
-              {
-                "url" : "XCN.4",
-                "valueString" : "B"
-              },
-              {
-                "url" : "XCN.20",
-                "valueString" : "20230501102531-0400"
-              },
-              {
-                "url" : "XCN.21",
-                "valueString" : "MD"
-              },
-              {
-                "url" : "XCN.22",
-                "valueCodeableConcept" : {
-                  "coding" : [
-                    {
-                      "extension" : [
-                        {
-                          "url" : "https://reportstream.cdc.gov/fhir/StructureDefinition/cwe-coding",
-                          "valueString" : "coding"
-                        }
-                      ],
-                      "code" : "AssignJ"
-                    }
-                  ]
-                }
-              },
-              {
-                "url" : "XCN.23",
-                "valueCodeableConcept" : {
-                  "coding" : [
-                    {
-                      "extension" : [
-                        {
-                          "url" : "https://reportstream.cdc.gov/fhir/StructureDefinition/cwe-coding",
-                          "valueString" : "coding"
-                        }
-                      ],
-                      "code" : "AssignA"
-                    }
-                  ]
-                }
-              },
-              {
-                "url" : "XCN.5",
-                "valueString" : "2ND"
-              },
-              {
-                "url" : "XCN.7",
-                "valueString" : "MD"
-              },
-              {
-                "url" : "XCN.8",
-                "valueCodeableConcept" : {
-                  "coding" : [
-                    {
-                      "extension" : [
-                        {
-                          "url" : "https://reportstream.cdc.gov/fhir/StructureDefinition/cwe-coding",
-                          "valueString" : "coding"
-                        }
-                      ],
-                      "code" : "SRC"
-                    }
-                  ]
-                }
-              },
-              {
-                "url" : "XCN.10",
-                "valueString" : "B"
-              },
-              {
-                "url" : "XCN.15",
-                "valueString" : "A"
-              },
-              {
-                "url" : "XCN.16",
-                "valueCodeableConcept" : {
-                  "coding" : [
-                    {
-                      "extension" : [
-                        {
-                          "url" : "https://reportstream.cdc.gov/fhir/StructureDefinition/cwe-coding",
-                          "valueString" : "coding"
-                        }
-                      ],
-                      "code" : "NameContext"
-                    }
-                  ]
-                }
-              },
-              {
-                "url" : "XCN.19",
-                "valueString" : "20220501102531-0400"
-              }
-            ]
-          }
-        ],
-        "identifier" : [
-          {
-            "extension" : [
-              {
-                "url" : "http://hl7.org/fhir/StructureDefinition/identifier-checkDigit",
-                "valueString" : "A"
-              },
-              {
-                "url" : "http://hl7.org/fhir/StructureDefinition/namingsystem-checkDigit",
-                "valueCode" : "NPI"
-              }
-            ],
-            "type" : {
-              "coding" : [
-                {
-                  "extension" : [
-                    {
-                      "url" : "https://reportstream.cdc.gov/fhir/StructureDefinition/codeable-concept-id",
-                      "valueBoolean" : true
-                    }
-                  ],
-                  "code" : "DL"
-                }
-              ]
-            },
-            "system" : "Namespace",
-            "value" : "1"
-          }
-        ],
-        "name" : [
-          {
-            "extension" : [
-              {
-                "url" : "http://hl7.org/fhir/StructureDefinition/humanname-assembly-order",
-                "valueCode" : "G"
-              }
-            ],
-            "use" : "official",
-            "family" : "VERIFIED",
-            "_family" : {
-              "extension" : [
-                {
-                  "url" : "http://hl7.org/fhir/StructureDefinition/humanname-own-prefix",
-                  "valueString" : "VAN"
-                },
-                {
-                  "url" : "http://hl7.org/fhir/StructureDefinition/humanname-own-name",
-                  "valueString" : "BY"
-                },
-                {
-                  "url" : "http://hl7.org/fhir/StructureDefinition/humanname-partner-prefix",
-                  "valueString" : "VAL"
-                },
-                {
-                  "url" : "http://hl7.org/fhir/StructureDefinition/humanname-partner-name",
-                  "valueString" : "ROGER"
-                }
-              ]
-            },
-            "given" : [
-              "LUDWIG",
-              "B"
-            ],
-            "prefix" : [
-              "DR"
-            ],
-            "suffix" : [
-              "2ND",
-              "MD",
-              "MD"
-            ],
-            "period" : {
-              "start" : "2022-05-01T10:25:31-04:00",
-              "end" : "2023-05-01T10:25:31-04:00"
-            }
-          }
-        ]
-      }
-    },
-    {
-      "fullUrl" : "Practitioner/1707523134970543000.085c07c5-a78d-4b56-81c5-a3c014d4a4b3",
-      "resource" : {
-        "resourceType" : "Practitioner",
-        "id" : "1707523134970543000.085c07c5-a78d-4b56-81c5-a3c014d4a4b3",
-        "extension" : [
-          {
-            "url" : "https://reportstream.cdc.gov/fhir/StructureDefinition/assigning-authority",
-            "extension" : [
-              {
-                "url" : "https://reportstream.cdc.gov/fhir/StructureDefinition/namespace-id",
-                "valueString" : "Namespace"
-              },
-              {
-                "url" : "https://reportstream.cdc.gov/fhir/StructureDefinition/universal-id",
-                "valueString" : "AssigningSystem"
-              },
-              {
-                "url" : "https://reportstream.cdc.gov/fhir/StructureDefinition/universal-id-type",
-                "valueCode" : "UUID"
-              }
-            ]
-          },
-          {
-            "url" : "https://reportstream.cdc.gov/fhir/StructureDefinition/xcn-practitioner",
-            "extension" : [
-              {
-                "url" : "XCN.3",
-                "valueString" : "RUDWIG"
-              },
-              {
-                "url" : "XCN.4",
-                "valueString" : "B"
-              },
-              {
-                "url" : "XCN.20",
-                "valueString" : "20230501102531-0400"
-              },
-              {
-                "url" : "XCN.21",
-                "valueString" : "MD"
-              },
-              {
-                "url" : "XCN.22",
-                "valueCodeableConcept" : {
-                  "coding" : [
-                    {
-                      "extension" : [
-                        {
-                          "url" : "https://reportstream.cdc.gov/fhir/StructureDefinition/cwe-coding",
-                          "valueString" : "coding"
-                        }
-                      ],
-                      "code" : "AssignJ"
-                    }
-                  ]
-                }
-              },
-              {
-                "url" : "XCN.23",
-                "valueCodeableConcept" : {
-                  "coding" : [
-                    {
-                      "extension" : [
-                        {
-                          "url" : "https://reportstream.cdc.gov/fhir/StructureDefinition/cwe-coding",
-                          "valueString" : "coding"
-                        }
-                      ],
-                      "code" : "AssignA"
-                    }
-                  ]
-                }
-              },
-              {
-                "url" : "XCN.5",
-                "valueString" : "2ND"
-              },
-              {
-                "url" : "XCN.7",
-                "valueString" : "MD"
-              },
-              {
-                "url" : "XCN.8",
-                "valueCodeableConcept" : {
-                  "coding" : [
-                    {
-                      "extension" : [
-                        {
-                          "url" : "https://reportstream.cdc.gov/fhir/StructureDefinition/cwe-coding",
-                          "valueString" : "coding"
-                        }
-                      ],
-                      "code" : "SRC"
-                    }
-                  ]
-                }
-              },
-              {
-                "url" : "XCN.10",
-                "valueString" : "B"
-              },
-              {
-                "url" : "XCN.15",
-                "valueString" : "A"
-              },
-              {
-                "url" : "XCN.16",
-                "valueCodeableConcept" : {
-                  "coding" : [
-                    {
-                      "extension" : [
-                        {
-                          "url" : "https://reportstream.cdc.gov/fhir/StructureDefinition/cwe-coding",
-                          "valueString" : "coding"
-                        }
-                      ],
-                      "code" : "NameContext"
-                    }
-                  ]
-                }
-              },
-              {
-                "url" : "XCN.19",
-                "valueString" : "20220501102531-0400"
-              }
-            ]
-          }
-        ],
-        "identifier" : [
-          {
-            "extension" : [
-              {
-                "url" : "http://hl7.org/fhir/StructureDefinition/identifier-checkDigit",
-                "valueString" : "A"
-              },
-              {
-                "url" : "http://hl7.org/fhir/StructureDefinition/namingsystem-checkDigit",
-                "valueCode" : "NPI"
-              }
-            ],
-            "type" : {
-              "coding" : [
-                {
-                  "extension" : [
-                    {
-                      "url" : "https://reportstream.cdc.gov/fhir/StructureDefinition/codeable-concept-id",
-                      "valueBoolean" : true
-                    }
-                  ],
-                  "code" : "DL"
-                }
-              ]
-            },
-            "system" : "Namespace",
-            "value" : "1"
-          }
-        ],
-        "name" : [
-          {
-            "extension" : [
-              {
-                "url" : "http://hl7.org/fhir/StructureDefinition/humanname-assembly-order",
-                "valueCode" : "G"
-              }
-            ],
-            "use" : "official",
-            "family" : "VERIFIED",
-            "_family" : {
-              "extension" : [
-                {
-                  "url" : "http://hl7.org/fhir/StructureDefinition/humanname-own-prefix",
-                  "valueString" : "VAN"
-                },
-                {
-                  "url" : "http://hl7.org/fhir/StructureDefinition/humanname-own-name",
-                  "valueString" : "BY"
-                },
-                {
-                  "url" : "http://hl7.org/fhir/StructureDefinition/humanname-partner-prefix",
-                  "valueString" : "VAL"
-                },
-                {
-                  "url" : "http://hl7.org/fhir/StructureDefinition/humanname-partner-name",
-                  "valueString" : "ROGER2"
-                }
-              ]
-            },
-            "given" : [
-              "RUDWIG",
-              "B"
-            ],
-            "prefix" : [
-              "DR"
-            ],
-            "suffix" : [
-              "2ND",
-              "MD",
-              "MD"
-            ],
-            "period" : {
-              "start" : "2022-05-01T10:25:31-04:00",
-              "end" : "2023-05-01T10:25:31-04:00"
-            }
-          }
-        ]
-      }
-    },
-    {
-      "fullUrl" : "Practitioner/1707523134973400000.83f7abb2-4db4-4dc8-b509-9621ac01965c",
-      "resource" : {
-        "resourceType" : "Practitioner",
-        "id" : "1707523134973400000.83f7abb2-4db4-4dc8-b509-9621ac01965c",
-        "extension" : [
-          {
-            "url" : "https://reportstream.cdc.gov/fhir/StructureDefinition/assigning-authority",
-            "extension" : [
-              {
-                "url" : "https://reportstream.cdc.gov/fhir/StructureDefinition/namespace-id",
-                "valueString" : "Namespace"
-              },
-              {
-                "url" : "https://reportstream.cdc.gov/fhir/StructureDefinition/universal-id",
-                "valueString" : "AssigningSystem"
-              },
-              {
-                "url" : "https://reportstream.cdc.gov/fhir/StructureDefinition/universal-id-type",
-                "valueCode" : "UUID"
-              }
-            ]
-          },
-          {
-            "url" : "https://reportstream.cdc.gov/fhir/StructureDefinition/xcn-practitioner",
-            "extension" : [
-              {
-                "url" : "XCN.3",
-                "valueString" : "LUDWIG"
-              },
-              {
-                "url" : "XCN.4",
-                "valueString" : "B"
-              },
-              {
-                "url" : "XCN.20",
-                "valueString" : "20230501102531-0400"
-              },
-              {
-                "url" : "XCN.21",
-                "valueString" : "MD"
-              },
-              {
-                "url" : "XCN.22",
-                "valueCodeableConcept" : {
-                  "coding" : [
-                    {
-                      "extension" : [
-                        {
-                          "url" : "https://reportstream.cdc.gov/fhir/StructureDefinition/cwe-coding",
-                          "valueString" : "coding"
-                        }
-                      ],
-                      "code" : "AssignJ"
-                    }
-                  ]
-                }
-              },
-              {
-                "url" : "XCN.23",
-                "valueCodeableConcept" : {
-                  "coding" : [
-                    {
-                      "extension" : [
-                        {
-                          "url" : "https://reportstream.cdc.gov/fhir/StructureDefinition/cwe-coding",
-                          "valueString" : "coding"
-                        }
-                      ],
-                      "code" : "AssignA"
-                    }
-                  ]
-                }
-              },
-              {
-                "url" : "XCN.5",
-                "valueString" : "2ND"
-              },
-              {
-                "url" : "XCN.7",
-                "valueString" : "MD"
-              },
-              {
-                "url" : "XCN.8",
-                "valueCodeableConcept" : {
-                  "coding" : [
-                    {
-                      "extension" : [
-                        {
-                          "url" : "https://reportstream.cdc.gov/fhir/StructureDefinition/cwe-coding",
-                          "valueString" : "coding"
-                        }
-                      ],
-                      "code" : "SRC"
-                    }
-                  ]
-                }
-              },
-              {
-                "url" : "XCN.10",
-                "valueString" : "B"
-              },
-              {
-                "url" : "XCN.15",
-                "valueString" : "A"
-              },
-              {
-                "url" : "XCN.16",
-                "valueCodeableConcept" : {
-                  "coding" : [
-                    {
-                      "extension" : [
-                        {
-                          "url" : "https://reportstream.cdc.gov/fhir/StructureDefinition/cwe-coding",
-                          "valueString" : "coding"
-                        }
-                      ],
-                      "code" : "NameContext"
-                    }
-                  ]
-                }
-              },
-              {
-                "url" : "XCN.19",
-                "valueString" : "20220501102531-0400"
-              }
-            ]
-          }
-        ],
-        "identifier" : [
-          {
-            "extension" : [
-              {
-                "url" : "http://hl7.org/fhir/StructureDefinition/identifier-checkDigit",
-                "valueString" : "A"
-              },
-              {
-                "url" : "http://hl7.org/fhir/StructureDefinition/namingsystem-checkDigit",
-                "valueCode" : "NPI"
-              }
-            ],
-            "type" : {
-              "coding" : [
-                {
-                  "extension" : [
-                    {
-                      "url" : "https://reportstream.cdc.gov/fhir/StructureDefinition/codeable-concept-id",
-                      "valueBoolean" : true
-                    }
-                  ],
-                  "code" : "DL"
-                }
-              ]
-            },
-            "system" : "Namespace",
-            "value" : "1"
-          }
-        ],
-        "name" : [
-          {
-            "extension" : [
-              {
-                "url" : "http://hl7.org/fhir/StructureDefinition/humanname-assembly-order",
-                "valueCode" : "G"
-              }
-            ],
-            "use" : "official",
-            "family" : "ORDERING",
-            "_family" : {
-              "extension" : [
-                {
-                  "url" : "http://hl7.org/fhir/StructureDefinition/humanname-own-prefix",
-                  "valueString" : "VAN"
-                },
-                {
-                  "url" : "http://hl7.org/fhir/StructureDefinition/humanname-own-name",
-                  "valueString" : "PROVIDER"
-                },
-                {
-                  "url" : "http://hl7.org/fhir/StructureDefinition/humanname-partner-prefix",
-                  "valueString" : "VAL"
-                },
-                {
-                  "url" : "http://hl7.org/fhir/StructureDefinition/humanname-partner-name",
-                  "valueString" : "ROGER"
-                }
-              ]
-            },
-            "given" : [
-              "LUDWIG",
-              "B"
-            ],
-            "prefix" : [
-              "DR"
-            ],
-            "suffix" : [
-              "2ND",
-              "MD",
-              "MD"
-            ],
-            "period" : {
-              "start" : "2022-05-01T10:25:31-04:00",
-              "end" : "2023-05-01T10:25:31-04:00"
-            }
-          }
-        ]
-      }
-    },
-    {
-      "fullUrl" : "Practitioner/1707523134976447000.84b9d146-2d54-4767-95a1-528f8001a2ff",
-      "resource" : {
-        "resourceType" : "Practitioner",
-        "id" : "1707523134976447000.84b9d146-2d54-4767-95a1-528f8001a2ff",
-        "extension" : [
-          {
-            "url" : "https://reportstream.cdc.gov/fhir/StructureDefinition/assigning-authority",
-            "extension" : [
-              {
-                "url" : "https://reportstream.cdc.gov/fhir/StructureDefinition/namespace-id",
-                "valueString" : "Namespace"
-              },
-              {
-                "url" : "https://reportstream.cdc.gov/fhir/StructureDefinition/universal-id",
-                "valueString" : "AssigningSystem"
-              },
-              {
-                "url" : "https://reportstream.cdc.gov/fhir/StructureDefinition/universal-id-type",
-                "valueCode" : "UUID"
-              }
-            ]
-          },
-          {
-            "url" : "https://reportstream.cdc.gov/fhir/StructureDefinition/xcn-practitioner",
-            "extension" : [
-              {
-                "url" : "XCN.3",
-                "valueString" : "RUDWIG"
-              },
-              {
-                "url" : "XCN.4",
-                "valueString" : "B"
-              },
-              {
-                "url" : "XCN.20",
-                "valueString" : "20230501102531-0400"
-              },
-              {
-                "url" : "XCN.21",
-                "valueString" : "MD"
-              },
-              {
-                "url" : "XCN.22",
-                "valueCodeableConcept" : {
-                  "coding" : [
-                    {
-                      "extension" : [
-                        {
-                          "url" : "https://reportstream.cdc.gov/fhir/StructureDefinition/cwe-coding",
-                          "valueString" : "coding"
-                        }
-                      ],
-                      "code" : "AssignJ"
-                    }
-                  ]
-                }
-              },
-              {
-                "url" : "XCN.23",
-                "valueCodeableConcept" : {
-                  "coding" : [
-                    {
-                      "extension" : [
-                        {
-                          "url" : "https://reportstream.cdc.gov/fhir/StructureDefinition/cwe-coding",
-                          "valueString" : "coding"
-                        }
-                      ],
-                      "code" : "AssignA"
-                    }
-                  ]
-                }
-              },
-              {
-                "url" : "XCN.5",
-                "valueString" : "2ND"
-              },
-              {
-                "url" : "XCN.7",
-                "valueString" : "MD"
-              },
-              {
-                "url" : "XCN.8",
-                "valueCodeableConcept" : {
-                  "coding" : [
-                    {
-                      "extension" : [
-                        {
-                          "url" : "https://reportstream.cdc.gov/fhir/StructureDefinition/cwe-coding",
-                          "valueString" : "coding"
-                        }
-                      ],
-                      "code" : "SRC"
-                    }
-                  ]
-                }
-              },
-              {
-                "url" : "XCN.10",
-                "valueString" : "B"
-              },
-              {
-                "url" : "XCN.15",
-                "valueString" : "A"
-              },
-              {
-                "url" : "XCN.16",
-                "valueCodeableConcept" : {
-                  "coding" : [
-                    {
-                      "extension" : [
-                        {
-                          "url" : "https://reportstream.cdc.gov/fhir/StructureDefinition/cwe-coding",
-                          "valueString" : "coding"
-                        }
-                      ],
-                      "code" : "NameContext"
-                    }
-                  ]
-                }
-              },
-              {
-                "url" : "XCN.19",
-                "valueString" : "20220501102531-0400"
-              }
-            ]
-=======
     }
   }, {
     "fullUrl" : "Practitioner/1707766220871004000.65a12897-575f-4532-9595-69e75207819c",
@@ -4444,7 +1411,6 @@
               } ],
               "code" : "AssignJ"
             } ]
->>>>>>> cddac704
           }
         }, {
           "url" : "XCN.23",
@@ -4457,451 +1423,6 @@
               "code" : "AssignA"
             } ]
           }
-<<<<<<< HEAD
-        ],
-        "name" : [
-          {
-            "extension" : [
-              {
-                "url" : "http://hl7.org/fhir/StructureDefinition/humanname-assembly-order",
-                "valueCode" : "G"
-              }
-            ],
-            "use" : "official",
-            "family" : "ORDERING",
-            "_family" : {
-              "extension" : [
-                {
-                  "url" : "http://hl7.org/fhir/StructureDefinition/humanname-own-prefix",
-                  "valueString" : "VAN"
-                },
-                {
-                  "url" : "http://hl7.org/fhir/StructureDefinition/humanname-own-name",
-                  "valueString" : "PROVIDER"
-                },
-                {
-                  "url" : "http://hl7.org/fhir/StructureDefinition/humanname-partner-prefix",
-                  "valueString" : "VAL"
-                },
-                {
-                  "url" : "http://hl7.org/fhir/StructureDefinition/humanname-partner-name",
-                  "valueString" : "ROGER2"
-                }
-              ]
-            },
-            "given" : [
-              "RUDWIG",
-              "B"
-            ],
-            "prefix" : [
-              "DR"
-            ],
-            "suffix" : [
-              "2ND",
-              "MD",
-              "MD"
-            ],
-            "period" : {
-              "start" : "2022-05-01T10:25:31-04:00",
-              "end" : "2023-05-01T10:25:31-04:00"
-            }
-          }
-        ]
-      }
-    },
-    {
-      "fullUrl" : "Organization/1707523134977251000.c8bf7113-e4f5-4a01-8de7-cab3fcf4f1da",
-      "resource" : {
-        "resourceType" : "Organization",
-        "id" : "1707523134977251000.c8bf7113-e4f5-4a01-8de7-cab3fcf4f1da",
-        "identifier" : [
-          {
-            "extension" : [
-              {
-                "url" : "https://reportstream.cdc.gov/fhir/StructureDefinition/identifier-namespace-id",
-                "valueBoolean" : true
-              }
-            ],
-            "value" : "ASSIGNEE"
-          },
-          {
-            "extension" : [
-              {
-                "url" : "https://reportstream.cdc.gov/fhir/StructureDefinition/identifier-universal-id",
-                "valueBoolean" : true
-              }
-            ],
-            "type" : {
-              "coding" : [
-                {
-                  "system" : "http://terminology.hl7.org/CodeSystem/v2-0301",
-                  "code" : "UUID"
-                }
-              ]
-            },
-            "system" : "urn:ietf:rfc:3986",
-            "value" : "222.1111.22222"
-          }
-        ]
-      }
-    },
-    {
-      "fullUrl" : "Location/1707523134978278000.85643fdc-e532-4062-afa9-3dfeb02bc878",
-      "resource" : {
-        "resourceType" : "Location",
-        "id" : "1707523134978278000.85643fdc-e532-4062-afa9-3dfeb02bc878",
-        "identifier" : [
-          {
-            "extension" : [
-              {
-                "url" : "https://reportstream.cdc.gov/fhir/StructureDefinition/identifier-namespace-id",
-                "valueBoolean" : true
-              }
-            ],
-            "value" : "Hospital A"
-          },
-          {
-            "extension" : [
-              {
-                "url" : "https://reportstream.cdc.gov/fhir/StructureDefinition/identifier-universal-id",
-                "valueBoolean" : true
-              }
-            ],
-            "type" : {
-              "coding" : [
-                {
-                  "extension" : [
-                    {
-                      "url" : "https://reportstream.cdc.gov/fhir/StructureDefinition/codeable-concept-id",
-                      "valueBoolean" : true
-                    }
-                  ],
-                  "code" : "ISO"
-                }
-              ]
-            },
-            "value" : "2.4.4.4"
-          }
-        ],
-        "physicalType" : {
-          "coding" : [
-            {
-              "system" : "http://terminology.hl7.org/CodeSystem/location-physical-type",
-              "code" : "si"
-            }
-          ]
-        }
-      }
-    },
-    {
-      "fullUrl" : "Location/1707523134978397000.c5353a46-f401-40ae-adc1-0b5edeeb482b",
-      "resource" : {
-        "resourceType" : "Location",
-        "id" : "1707523134978397000.c5353a46-f401-40ae-adc1-0b5edeeb482b",
-        "identifier" : [
-          {
-            "extension" : [
-              {
-                "url" : "https://reportstream.cdc.gov/fhir/StructureDefinition/identifier-namespace-id",
-                "valueBoolean" : true
-              }
-            ],
-            "value" : "Point of Care"
-          },
-          {
-            "extension" : [
-              {
-                "url" : "https://reportstream.cdc.gov/fhir/StructureDefinition/identifier-universal-id",
-                "valueBoolean" : true
-              }
-            ],
-            "type" : {
-              "coding" : [
-                {
-                  "extension" : [
-                    {
-                      "url" : "https://reportstream.cdc.gov/fhir/StructureDefinition/codeable-concept-id",
-                      "valueBoolean" : true
-                    }
-                  ],
-                  "code" : "ISO"
-                }
-              ]
-            },
-            "value" : "2.1.1.1"
-          }
-        ],
-        "physicalType" : {
-          "coding" : [
-            {
-              "system" : "http://terminology.hl7.org/CodeSystem/location-physical-type",
-              "_code" : {
-                "extension" : [
-                  {
-                    "url" : "https://reportstream.cdc.gov/fhir/StructureDefinition/location-physical-type-poc",
-                    "valueString" : "poc"
-                  }
-                ]
-              }
-            }
-          ]
-        },
-        "partOf" : {
-          "reference" : "Location/1707523134978278000.85643fdc-e532-4062-afa9-3dfeb02bc878"
-        }
-      }
-    },
-    {
-      "fullUrl" : "Location/1707523134978566000.a8e9d5ab-1eb8-4008-b6a5-bf75ab303ae9",
-      "resource" : {
-        "resourceType" : "Location",
-        "id" : "1707523134978566000.a8e9d5ab-1eb8-4008-b6a5-bf75ab303ae9",
-        "extension" : [
-          {
-            "url" : "https://reportstream.cdc.gov/fhir/StructureDefinition/pl6-person-location-type",
-            "valueString" : "location type"
-          }
-        ],
-        "identifier" : [
-          {
-            "extension" : [
-              {
-                "url" : "https://reportstream.cdc.gov/fhir/StructureDefinition/identifier-namespace-id",
-                "valueBoolean" : true
-              }
-            ],
-            "value" : "Bed A"
-          },
-          {
-            "extension" : [
-              {
-                "url" : "https://reportstream.cdc.gov/fhir/StructureDefinition/identifier-universal-id",
-                "valueBoolean" : true
-              }
-            ],
-            "type" : {
-              "coding" : [
-                {
-                  "extension" : [
-                    {
-                      "url" : "https://reportstream.cdc.gov/fhir/StructureDefinition/codeable-concept-id",
-                      "valueBoolean" : true
-                    }
-                  ],
-                  "code" : "ISO"
-                }
-              ]
-            },
-            "value" : "2.3.3.3"
-          },
-          {
-            "extension" : [
-              {
-                "url" : "https://reportstream.cdc.gov/fhir/StructureDefinition/namespace-id",
-                "valueString" : "NAME"
-              },
-              {
-                "url" : "https://reportstream.cdc.gov/fhir/StructureDefinition/universal-id",
-                "valueString" : "UNI"
-              },
-              {
-                "url" : "https://reportstream.cdc.gov/fhir/StructureDefinition/universal-id-type",
-                "valueString" : "ISO"
-              },
-              {
-                "url" : "https://reportstream.cdc.gov/fhir/StructureDefinition/ei-assigner-organization-type",
-                "valueString" : "organization"
-              }
-            ],
-            "value" : "Entity ID",
-            "assigner" : {
-              "reference" : "Organization/1707523134977251000.c8bf7113-e4f5-4a01-8de7-cab3fcf4f1da"
-            }
-          }
-        ],
-        "status" : "active",
-        "description" : "Description",
-        "mode" : "instance",
-        "physicalType" : {
-          "coding" : [
-            {
-              "system" : "http://terminology.hl7.org/CodeSystem/location-physical-type",
-              "code" : "bd"
-            }
-          ]
-        },
-        "partOf" : {
-          "reference" : "Location/1707523134978397000.c5353a46-f401-40ae-adc1-0b5edeeb482b"
-        }
-      }
-    },
-    {
-      "fullUrl" : "DiagnosticReport/1707523135164191000.dcf39af2-a868-40d1-8e69-410dcd66306c",
-      "resource" : {
-        "resourceType" : "DiagnosticReport",
-        "id" : "1707523135164191000.dcf39af2-a868-40d1-8e69-410dcd66306c",
-        "extension" : [
-          {
-            "url" : "http://hl7.org/fhir/StructureDefinition/event-statusReason",
-            "valueCodeableConcept" : {
-              "text" : "Control Code Reason"
-            }
-          }
-        ],
-        "identifier" : [
-          {
-            "extension" : [
-              {
-                "url" : "https://reportstream.cdc.gov/fhir/StructureDefinition/hl7v2Field",
-                "valueString" : "ORC.2"
-              },
-              {
-                "url" : "https://reportstream.cdc.gov/fhir/StructureDefinition/assigning-authority",
-                "extension" : [
-                  {
-                    "url" : "https://reportstream.cdc.gov/fhir/StructureDefinition/assigning-authority-namespace-id",
-                    "valueString" : "Placer Identifier Namespace"
-                  },
-                  {
-                    "url" : "https://reportstream.cdc.gov/fhir/StructureDefinition/assigning-authority-universal-id",
-                    "valueString" : "Placer Universal ID"
-                  },
-                  {
-                    "url" : "https://reportstream.cdc.gov/fhir/StructureDefinition/universal-id-type",
-                    "valueCode" : "ISO"
-                  }
-                ]
-              }
-            ],
-            "type" : {
-              "coding" : [
-                {
-                  "system" : "http://terminology.hl7.org/CodeSystem/v2-0203",
-                  "code" : "PLAC"
-                }
-              ]
-            },
-            "value" : "Placer Identifier"
-          },
-          {
-            "extension" : [
-              {
-                "url" : "https://reportstream.cdc.gov/fhir/StructureDefinition/assigning-authority",
-                "extension" : [
-                  {
-                    "url" : "https://reportstream.cdc.gov/fhir/StructureDefinition/assigning-authority-namespace-id",
-                    "valueString" : "Filler Identifier Namespace"
-                  },
-                  {
-                    "url" : "https://reportstream.cdc.gov/fhir/StructureDefinition/assigning-authority-universal-id",
-                    "valueString" : "Filler Universal ID"
-                  },
-                  {
-                    "url" : "https://reportstream.cdc.gov/fhir/StructureDefinition/universal-id-type",
-                    "valueCode" : "ISO"
-                  }
-                ]
-              }
-            ],
-            "type" : {
-              "coding" : [
-                {
-                  "system" : "http://terminology.hl7.org/CodeSystem/v2-0203",
-                  "code" : "FILL"
-                }
-              ]
-            },
-            "value" : "Filler Identifier"
-          },
-          {
-            "extension" : [
-              {
-                "url" : "https://reportstream.cdc.gov/fhir/StructureDefinition/assigning-authority",
-                "extension" : [
-                  {
-                    "url" : "https://reportstream.cdc.gov/fhir/StructureDefinition/assigning-authority-namespace-id",
-                    "valueString" : "Group Identifier Namespace"
-                  },
-                  {
-                    "url" : "https://reportstream.cdc.gov/fhir/StructureDefinition/assigning-authority-universal-id",
-                    "valueString" : "Group Universal ID"
-                  },
-                  {
-                    "url" : "https://reportstream.cdc.gov/fhir/StructureDefinition/universal-id-type",
-                    "valueCode" : "ISO"
-                  }
-                ]
-              }
-            ],
-            "type" : {
-              "coding" : [
-                {
-                  "system" : "http://terminology.hl7.org/CodeSystem/v2-0203",
-                  "code" : "PGN"
-                }
-              ]
-            },
-            "value" : "Group Identifier"
-          },
-          {
-            "extension" : [
-              {
-                "url" : "https://reportstream.cdc.gov/fhir/StructureDefinition/assigning-authority",
-                "extension" : [
-                  {
-                    "url" : "https://reportstream.cdc.gov/fhir/StructureDefinition/assigning-authority-namespace-id",
-                    "valueString" : "Group Identifier Namespace"
-                  },
-                  {
-                    "url" : "https://reportstream.cdc.gov/fhir/StructureDefinition/assigning-authority-universal-id",
-                    "valueString" : "Group Universal ID"
-                  },
-                  {
-                    "url" : "https://reportstream.cdc.gov/fhir/StructureDefinition/universal-id-type",
-                    "valueCode" : "ISO"
-                  }
-                ]
-              }
-            ],
-            "type" : {
-              "coding" : [
-                {
-                  "system" : "http://terminology.hl7.org/CodeSystem/v2-0203",
-                  "code" : "FGN"
-                }
-              ]
-            },
-            "value" : "Group Identifier"
-          }
-        ],
-        "basedOn" : [
-          {
-            "reference" : "ServiceRequest/1707523134979819000.9d837a76-db9b-4429-9563-31111d97355a"
-          }
-        ],
-        "status" : "final",
-        "code" : {
-          "coding" : [
-            {
-              "extension" : [
-                {
-                  "url" : "https://reportstream.cdc.gov/fhir/StructureDefinition/cwe-coding",
-                  "valueString" : "coding"
-                },
-                {
-                  "url" : "https://reportstream.cdc.gov/fhir/StructureDefinition/cwe-coding-system",
-                  "valueString" : "LN"
-                }
-              ],
-              "system" : "http://loinc.org",
-              "code" : "12345-6",
-              "display" : "TEST"
-            }
-          ]
-        },
-        "subject" : {
-          "reference" : "Patient/1707523134873388000.85ba4417-7ea4-438c-9258-6d9817641766"
-=======
         }, {
           "url" : "XCN.5",
           "valueString" : "2ND"
@@ -4982,7 +1503,6 @@
             "url" : "http://hl7.org/fhir/StructureDefinition/humanname-partner-name",
             "valueString" : "ROGER"
           } ]
->>>>>>> cddac704
         },
         "given" : [ "LUDWIG", "B" ],
         "prefix" : [ "DR" ],
