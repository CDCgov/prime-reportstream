{
  "resourceType" : "Bundle",
<<<<<<< HEAD
  "id" : "1707429725000780000.125621da-5bb5-4ca3-8990-c13b8a0c017e",
  "meta" : {
    "lastUpdated" : "2024-02-08T17:02:05.007-05:00"
=======
  "id" : "1707766255270562000.82b02131-2084-4224-8556-d40740ab2f6d",
  "meta" : {
    "lastUpdated" : "2024-02-12T13:30:55.279-06:00"
>>>>>>> 44104ccc
  },
  "identifier" : {
    "system" : "https://reportstream.cdc.gov/prime-router",
    "value" : "20230816123358"
  },
  "type" : "message",
<<<<<<< HEAD
  "timestamp" : "2023-08-16T13:33:58.000-04:00",
=======
  "timestamp" : "2023-08-16T12:33:58.000-05:00",
>>>>>>> 44104ccc
  "entry" : [ {
    "fullUrl" : "MessageHeader/bb504ecd-c2ab-3be3-91d8-6065e2bce435",
    "resource" : {
      "resourceType" : "MessageHeader",
      "id" : "bb504ecd-c2ab-3be3-91d8-6065e2bce435",
      "extension" : [ {
        "url" : "https://reportstream.cdc.gov/fhir/StructureDefinition/encoding-characters",
        "valueString" : "^~\\&#"
      }, {
        "url" : "https://reportstream.cdc.gov/fhir/StructureDefinition/msh-message-header",
        "extension" : [ {
          "url" : "MSH.7",
          "valueString" : "20230816123358-0500"
        } ]
      } ],
      "eventCoding" : {
        "system" : "http://terminology.hl7.org/CodeSystem/v2-0003",
        "code" : "R01",
        "display" : "ORU^R01^ORU_R01"
      },
      "source" : {
        "_endpoint" : {
          "extension" : [ {
            "url" : "http://hl7.org/fhir/StructureDefinition/data-absent-reason",
            "valueCode" : "unknown"
          } ]
        }
      }
    }
  }, {
<<<<<<< HEAD
    "fullUrl" : "Provenance/1707429725411415000.48b6c211-3b0d-4ae6-9f68-ef97e28486f2",
    "resource" : {
      "resourceType" : "Provenance",
      "id" : "1707429725411415000.48b6c211-3b0d-4ae6-9f68-ef97e28486f2",
      "target" : [ {
        "reference" : "MessageHeader/bb504ecd-c2ab-3be3-91d8-6065e2bce435"
      }, {
        "reference" : "DiagnosticReport/1707429725596584000.d86c4911-6d4c-49fe-9d6e-8958482a755b"
=======
    "fullUrl" : "Provenance/1707766255890796000.14854c64-98f7-43e8-95fc-9fccbbcc2e8f",
    "resource" : {
      "resourceType" : "Provenance",
      "id" : "1707766255890796000.14854c64-98f7-43e8-95fc-9fccbbcc2e8f",
      "target" : [ {
        "reference" : "MessageHeader/bb504ecd-c2ab-3be3-91d8-6065e2bce435"
      }, {
        "reference" : "DiagnosticReport/1707766256204326000.2fcdf681-19af-4b4a-a01c-b321eec9edc6"
>>>>>>> 44104ccc
      } ],
      "recorded" : "2023-08-16T12:33:58-05:00",
      "activity" : {
        "coding" : [ {
          "display" : "ORU^R01^ORU_R01"
        } ]
      }
    }
  }, {
<<<<<<< HEAD
    "fullUrl" : "Provenance/1707429725418964000.32eeb3d0-7f8e-4dcf-bd2a-93e230203861",
    "resource" : {
      "resourceType" : "Provenance",
      "id" : "1707429725418964000.32eeb3d0-7f8e-4dcf-bd2a-93e230203861",
      "recorded" : "2024-02-08T17:02:05Z",
=======
    "fullUrl" : "Provenance/1707766255905815000.4185fbf9-3c1f-481e-bb2a-d6fd47a6f923",
    "resource" : {
      "resourceType" : "Provenance",
      "id" : "1707766255905815000.4185fbf9-3c1f-481e-bb2a-d6fd47a6f923",
      "recorded" : "2024-02-12T13:30:55Z",
>>>>>>> 44104ccc
      "policy" : [ "http://hl7.org/fhir/uv/v2mappings/message-oru-r01-to-bundle" ],
      "activity" : {
        "coding" : [ {
          "code" : "v2-FHIR transformation"
        } ]
      },
      "agent" : [ {
        "type" : {
          "coding" : [ {
            "system" : "http://terminology.hl7.org/CodeSystem/provenance-participant-type",
            "code" : "assembler"
          } ]
        },
        "who" : {
<<<<<<< HEAD
          "reference" : "Organization/1707429725418489000.b5f1b039-7248-4336-aff0-6716708778f6"
        }
      } ]
    }
  }, {
    "fullUrl" : "Organization/1707429725418489000.b5f1b039-7248-4336-aff0-6716708778f6",
    "resource" : {
      "resourceType" : "Organization",
      "id" : "1707429725418489000.b5f1b039-7248-4336-aff0-6716708778f6",
=======
          "reference" : "Organization/1707766255904365000.a0a51287-7aac-4134-ab03-1e290de5826a"
        }
      } ]
    }
  }, {
    "fullUrl" : "Organization/1707766255904365000.a0a51287-7aac-4134-ab03-1e290de5826a",
    "resource" : {
      "resourceType" : "Organization",
      "id" : "1707766255904365000.a0a51287-7aac-4134-ab03-1e290de5826a",
>>>>>>> 44104ccc
      "identifier" : [ {
        "value" : "CDC PRIME - Atlanta"
      }, {
        "type" : {
          "coding" : [ {
            "system" : "http://terminology.hl7.org/CodeSystem/v2-0301"
          } ]
        },
        "system" : "urn:ietf:rfc:3986",
        "value" : "2.16.840.1.114222.4.1.237821"
      } ]
    }
  }, {
<<<<<<< HEAD
    "fullUrl" : "Patient/1707429725437878000.97cc8dc5-21d0-4c52-8839-ad3900167588",
    "resource" : {
      "resourceType" : "Patient",
      "id" : "1707429725437878000.97cc8dc5-21d0-4c52-8839-ad3900167588"
    }
  }, {
    "fullUrl" : "Provenance/1707429725438497000.1f16831c-1730-4e0d-add7-c5a2cb0df1ce",
    "resource" : {
      "resourceType" : "Provenance",
      "id" : "1707429725438497000.1f16831c-1730-4e0d-add7-c5a2cb0df1ce",
      "target" : [ {
        "reference" : "Patient/1707429725437878000.97cc8dc5-21d0-4c52-8839-ad3900167588"
      } ],
      "recorded" : "2024-02-08T17:02:05Z",
=======
    "fullUrl" : "Patient/1707766255931928000.af0305cd-6bf4-4c5e-9f88-9b342b46e7b1",
    "resource" : {
      "resourceType" : "Patient",
      "id" : "1707766255931928000.af0305cd-6bf4-4c5e-9f88-9b342b46e7b1"
    }
  }, {
    "fullUrl" : "Provenance/1707766255933256000.35ebf366-358f-4b84-812d-bbd1b99dfe48",
    "resource" : {
      "resourceType" : "Provenance",
      "id" : "1707766255933256000.35ebf366-358f-4b84-812d-bbd1b99dfe48",
      "target" : [ {
        "reference" : "Patient/1707766255931928000.af0305cd-6bf4-4c5e-9f88-9b342b46e7b1"
      } ],
      "recorded" : "2024-02-12T13:30:55Z",
>>>>>>> 44104ccc
      "activity" : {
        "coding" : [ {
          "system" : "https://terminology.hl7.org/CodeSystem/v3-DataOperation",
          "code" : "UPDATE"
        } ]
      }
    }
  }, {
<<<<<<< HEAD
    "fullUrl" : "ServiceRequest/1707429725445449000.2457bc12-bb35-4a7a-8d5e-c12855fbb35c",
    "resource" : {
      "resourceType" : "ServiceRequest",
      "id" : "1707429725445449000.2457bc12-bb35-4a7a-8d5e-c12855fbb35c",
=======
    "fullUrl" : "Specimen/1707766255936588000.078ab0a8-2220-4991-9d7e-7560a6a03456",
    "resource" : {
      "resourceType" : "Specimen",
      "id" : "1707766255936588000.078ab0a8-2220-4991-9d7e-7560a6a03456",
      "extension" : [ {
        "url" : "https://reportstream.cdc.gov/fhir/StructureDefinition/hl7v2Segment",
        "valueString" : "OBR"
      } ]
    }
  }, {
    "fullUrl" : "ServiceRequest/1707766256196391000.3ad86591-bbd3-4727-bc2b-dae8a579c075",
    "resource" : {
      "resourceType" : "ServiceRequest",
      "id" : "1707766256196391000.3ad86591-bbd3-4727-bc2b-dae8a579c075",
>>>>>>> 44104ccc
      "extension" : [ {
        "url" : "https://reportstream.cdc.gov/fhir/StructureDefinition/business-event",
        "valueCode" : "RE"
      }, {
        "url" : "https://reportstream.cdc.gov/fhir/StructureDefinition/obr-observation-request",
        "extension" : [ {
<<<<<<< HEAD
          "url" : "OBR.2",
=======
          "url" : "obr-2-placer-order-number",
>>>>>>> 44104ccc
          "valueIdentifier" : {
            "extension" : [ {
              "url" : "https://reportstream.cdc.gov/fhir/StructureDefinition/assigning-authority",
              "extension" : [ {
<<<<<<< HEAD
                "url" : "https://reportstream.cdc.gov/fhir/StructureDefinition/namespace-id",
                "valueString" : "Placer Identifier Namespace"
              }, {
                "url" : "https://reportstream.cdc.gov/fhir/StructureDefinition/universal-id",
=======
                "url" : "https://reportstream.cdc.gov/fhir/StructureDefinition/assigning-authority-namespace-id",
                "valueString" : "Placer Identifier Namespace"
              }, {
                "url" : "https://reportstream.cdc.gov/fhir/StructureDefinition/assigning-authority-universal-id",
>>>>>>> 44104ccc
                "valueString" : "Placer Universal ID"
              }, {
                "url" : "https://reportstream.cdc.gov/fhir/StructureDefinition/universal-id-type",
                "valueCode" : "ISO"
              } ]
            } ],
            "value" : "OBR Placer Identifier"
          }
        }, {
<<<<<<< HEAD
          "url" : "OBR.3",
=======
          "url" : "obr-3-filler-order-number",
>>>>>>> 44104ccc
          "valueIdentifier" : {
            "extension" : [ {
              "url" : "https://reportstream.cdc.gov/fhir/StructureDefinition/assigning-authority",
              "extension" : [ {
<<<<<<< HEAD
                "url" : "https://reportstream.cdc.gov/fhir/StructureDefinition/namespace-id",
                "valueString" : "Filler Identifier Namespace"
              }, {
                "url" : "https://reportstream.cdc.gov/fhir/StructureDefinition/universal-id",
=======
                "url" : "https://reportstream.cdc.gov/fhir/StructureDefinition/assigning-authority-namespace-id",
                "valueString" : "Filler Identifier Namespace"
              }, {
                "url" : "https://reportstream.cdc.gov/fhir/StructureDefinition/assigning-authority-universal-id",
>>>>>>> 44104ccc
                "valueString" : "Filler Universal ID"
              }, {
                "url" : "https://reportstream.cdc.gov/fhir/StructureDefinition/universal-id-type",
                "valueCode" : "ISO"
              } ]
            } ],
            "value" : "OBRFiller Identifier"
          }
        }, {
<<<<<<< HEAD
          "url" : "OBR.53",
=======
          "url" : "obr-53-alternate-placer-order-number",
>>>>>>> 44104ccc
          "valueIdentifier" : {
            "extension" : [ {
              "url" : "http://hl7.org/fhir/StructureDefinition/identifier-checkDigit",
              "valueString" : "Placer Order"
            }, {
              "url" : "https://reportstream.cdc.gov/fhir/StructureDefinition/hl7v2Field",
              "valueString" : "OBR.53"
            } ],
            "value" : "OBR Alt"
          }
        } ]
      } ],
      "identifier" : [ {
        "extension" : [ {
          "url" : "https://reportstream.cdc.gov/fhir/StructureDefinition/hl7v2Field",
          "valueString" : "ORC.2"
        }, {
          "url" : "https://reportstream.cdc.gov/fhir/StructureDefinition/assigning-authority",
          "extension" : [ {
<<<<<<< HEAD
            "url" : "https://reportstream.cdc.gov/fhir/StructureDefinition/namespace-id",
            "valueString" : "Placer Identifier Namespace"
          }, {
            "url" : "https://reportstream.cdc.gov/fhir/StructureDefinition/universal-id",
=======
            "url" : "https://reportstream.cdc.gov/fhir/StructureDefinition/assigning-authority-namespace-id",
            "valueString" : "Placer Identifier Namespace"
          }, {
            "url" : "https://reportstream.cdc.gov/fhir/StructureDefinition/assigning-authority-universal-id",
>>>>>>> 44104ccc
            "valueString" : "Placer Universal ID"
          }, {
            "url" : "https://reportstream.cdc.gov/fhir/StructureDefinition/universal-id-type",
            "valueCode" : "ISO"
          } ]
        } ],
        "type" : {
          "coding" : [ {
            "system" : "http://terminology.hl7.org/CodeSystem/v2-0203",
            "code" : "PLAC"
          } ]
        },
        "value" : "ORC Placer Identifier"
      }, {
        "extension" : [ {
          "url" : "https://reportstream.cdc.gov/fhir/StructureDefinition/hl7v2Field",
          "valueString" : "ORC.3"
        }, {
          "url" : "https://reportstream.cdc.gov/fhir/StructureDefinition/assigning-authority",
          "extension" : [ {
<<<<<<< HEAD
            "url" : "https://reportstream.cdc.gov/fhir/StructureDefinition/namespace-id",
            "valueString" : "Filler Identifier Namespace"
          }, {
            "url" : "https://reportstream.cdc.gov/fhir/StructureDefinition/universal-id",
=======
            "url" : "https://reportstream.cdc.gov/fhir/StructureDefinition/assigning-authority-namespace-id",
            "valueString" : "Filler Identifier Namespace"
          }, {
            "url" : "https://reportstream.cdc.gov/fhir/StructureDefinition/assigning-authority-universal-id",
>>>>>>> 44104ccc
            "valueString" : "Filler Universal ID"
          }, {
            "url" : "https://reportstream.cdc.gov/fhir/StructureDefinition/universal-id-type",
            "valueCode" : "ISO"
          } ]
        } ],
        "type" : {
          "coding" : [ {
            "system" : "http://terminology.hl7.org/CodeSystem/v2-0203",
            "code" : "FILL"
          } ]
        },
        "value" : "ORC Filler Identifier"
      }, {
        "extension" : [ {
          "url" : "http://hl7.org/fhir/StructureDefinition/identifier-checkDigit",
          "valueString" : "Placer Order"
        }, {
          "url" : "https://reportstream.cdc.gov/fhir/StructureDefinition/hl7v2Field",
          "valueString" : "ORC.33"
        } ],
        "type" : {
          "coding" : [ {
            "system" : "http://terminology.hl7.org/CodeSystem/v2-0203",
            "code" : "PLAC"
          } ]
        },
        "value" : "ORC Alt"
      } ],
      "status" : "unknown",
      "subject" : {
<<<<<<< HEAD
        "reference" : "Patient/1707429725437878000.97cc8dc5-21d0-4c52-8839-ad3900167588"
      }
    }
  }, {
    "fullUrl" : "DiagnosticReport/1707429725596584000.d86c4911-6d4c-49fe-9d6e-8958482a755b",
    "resource" : {
      "resourceType" : "DiagnosticReport",
      "id" : "1707429725596584000.d86c4911-6d4c-49fe-9d6e-8958482a755b",
      "identifier" : [ {
        "extension" : [ {
          "url" : "https://reportstream.cdc.gov/fhir/StructureDefinition/hl7v2Field",
          "valueString" : "ORC.2"
        }, {
          "url" : "https://reportstream.cdc.gov/fhir/StructureDefinition/assigning-authority",
          "extension" : [ {
            "url" : "https://reportstream.cdc.gov/fhir/StructureDefinition/namespace-id",
            "valueString" : "Placer Identifier Namespace"
          }, {
            "url" : "https://reportstream.cdc.gov/fhir/StructureDefinition/universal-id",
            "valueString" : "Placer Universal ID"
          }, {
            "url" : "https://reportstream.cdc.gov/fhir/StructureDefinition/universal-id-type",
            "valueCode" : "ISO"
          } ]
        } ],
        "type" : {
          "coding" : [ {
            "system" : "http://terminology.hl7.org/CodeSystem/v2-0203",
            "code" : "PLAC"
          } ]
        },
        "value" : "ORC Placer Identifier"
      }, {
        "extension" : [ {
          "url" : "https://reportstream.cdc.gov/fhir/StructureDefinition/assigning-authority",
          "extension" : [ {
            "url" : "https://reportstream.cdc.gov/fhir/StructureDefinition/namespace-id",
            "valueString" : "Filler Identifier Namespace"
          }, {
            "url" : "https://reportstream.cdc.gov/fhir/StructureDefinition/universal-id",
            "valueString" : "Filler Universal ID"
          }, {
            "url" : "https://reportstream.cdc.gov/fhir/StructureDefinition/universal-id-type",
            "valueCode" : "ISO"
          } ]
        } ],
        "type" : {
          "coding" : [ {
            "system" : "http://terminology.hl7.org/CodeSystem/v2-0203",
            "code" : "FILL"
          } ]
        },
        "value" : "ORC Filler Identifier"
      } ],
      "basedOn" : [ {
        "reference" : "ServiceRequest/1707429725445449000.2457bc12-bb35-4a7a-8d5e-c12855fbb35c"
      } ],
      "status" : "unknown",
      "subject" : {
        "reference" : "Patient/1707429725437878000.97cc8dc5-21d0-4c52-8839-ad3900167588"
      }
    }
=======
        "reference" : "Patient/1707766255931928000.af0305cd-6bf4-4c5e-9f88-9b342b46e7b1"
      }
    }
  }, {
    "fullUrl" : "DiagnosticReport/1707766256204326000.2fcdf681-19af-4b4a-a01c-b321eec9edc6",
    "resource" : {
      "resourceType" : "DiagnosticReport",
      "id" : "1707766256204326000.2fcdf681-19af-4b4a-a01c-b321eec9edc6",
      "identifier" : [ {
        "extension" : [ {
          "url" : "https://reportstream.cdc.gov/fhir/StructureDefinition/hl7v2Field",
          "valueString" : "ORC.2"
        }, {
          "url" : "https://reportstream.cdc.gov/fhir/StructureDefinition/assigning-authority",
          "extension" : [ {
            "url" : "https://reportstream.cdc.gov/fhir/StructureDefinition/assigning-authority-namespace-id",
            "valueString" : "Placer Identifier Namespace"
          }, {
            "url" : "https://reportstream.cdc.gov/fhir/StructureDefinition/assigning-authority-universal-id",
            "valueString" : "Placer Universal ID"
          }, {
            "url" : "https://reportstream.cdc.gov/fhir/StructureDefinition/universal-id-type",
            "valueCode" : "ISO"
          } ]
        } ],
        "type" : {
          "coding" : [ {
            "system" : "http://terminology.hl7.org/CodeSystem/v2-0203",
            "code" : "PLAC"
          } ]
        },
        "value" : "ORC Placer Identifier"
      }, {
        "extension" : [ {
          "url" : "https://reportstream.cdc.gov/fhir/StructureDefinition/assigning-authority",
          "extension" : [ {
            "url" : "https://reportstream.cdc.gov/fhir/StructureDefinition/assigning-authority-namespace-id",
            "valueString" : "Filler Identifier Namespace"
          }, {
            "url" : "https://reportstream.cdc.gov/fhir/StructureDefinition/assigning-authority-universal-id",
            "valueString" : "Filler Universal ID"
          }, {
            "url" : "https://reportstream.cdc.gov/fhir/StructureDefinition/universal-id-type",
            "valueCode" : "ISO"
          } ]
        } ],
        "type" : {
          "coding" : [ {
            "system" : "http://terminology.hl7.org/CodeSystem/v2-0203",
            "code" : "FILL"
          } ]
        },
        "value" : "ORC Filler Identifier"
      } ],
      "basedOn" : [ {
        "reference" : "ServiceRequest/1707766256196391000.3ad86591-bbd3-4727-bc2b-dae8a579c075"
      } ],
      "status" : "unknown",
      "subject" : {
        "reference" : "Patient/1707766255931928000.af0305cd-6bf4-4c5e-9f88-9b342b46e7b1"
      },
      "specimen" : [ {
        "reference" : "Specimen/1707766255936588000.078ab0a8-2220-4991-9d7e-7560a6a03456"
      } ]
    }
>>>>>>> 44104ccc
  } ]
}<|MERGE_RESOLUTION|>--- conflicted
+++ resolved
@@ -1,25 +1,15 @@
 {
   "resourceType" : "Bundle",
-<<<<<<< HEAD
-  "id" : "1707429725000780000.125621da-5bb5-4ca3-8990-c13b8a0c017e",
-  "meta" : {
-    "lastUpdated" : "2024-02-08T17:02:05.007-05:00"
-=======
   "id" : "1707766255270562000.82b02131-2084-4224-8556-d40740ab2f6d",
   "meta" : {
     "lastUpdated" : "2024-02-12T13:30:55.279-06:00"
->>>>>>> 44104ccc
   },
   "identifier" : {
     "system" : "https://reportstream.cdc.gov/prime-router",
     "value" : "20230816123358"
   },
   "type" : "message",
-<<<<<<< HEAD
-  "timestamp" : "2023-08-16T13:33:58.000-04:00",
-=======
   "timestamp" : "2023-08-16T12:33:58.000-05:00",
->>>>>>> 44104ccc
   "entry" : [ {
     "fullUrl" : "MessageHeader/bb504ecd-c2ab-3be3-91d8-6065e2bce435",
     "resource" : {
@@ -50,16 +40,6 @@
       }
     }
   }, {
-<<<<<<< HEAD
-    "fullUrl" : "Provenance/1707429725411415000.48b6c211-3b0d-4ae6-9f68-ef97e28486f2",
-    "resource" : {
-      "resourceType" : "Provenance",
-      "id" : "1707429725411415000.48b6c211-3b0d-4ae6-9f68-ef97e28486f2",
-      "target" : [ {
-        "reference" : "MessageHeader/bb504ecd-c2ab-3be3-91d8-6065e2bce435"
-      }, {
-        "reference" : "DiagnosticReport/1707429725596584000.d86c4911-6d4c-49fe-9d6e-8958482a755b"
-=======
     "fullUrl" : "Provenance/1707766255890796000.14854c64-98f7-43e8-95fc-9fccbbcc2e8f",
     "resource" : {
       "resourceType" : "Provenance",
@@ -68,7 +48,6 @@
         "reference" : "MessageHeader/bb504ecd-c2ab-3be3-91d8-6065e2bce435"
       }, {
         "reference" : "DiagnosticReport/1707766256204326000.2fcdf681-19af-4b4a-a01c-b321eec9edc6"
->>>>>>> 44104ccc
       } ],
       "recorded" : "2023-08-16T12:33:58-05:00",
       "activity" : {
@@ -78,19 +57,11 @@
       }
     }
   }, {
-<<<<<<< HEAD
-    "fullUrl" : "Provenance/1707429725418964000.32eeb3d0-7f8e-4dcf-bd2a-93e230203861",
-    "resource" : {
-      "resourceType" : "Provenance",
-      "id" : "1707429725418964000.32eeb3d0-7f8e-4dcf-bd2a-93e230203861",
-      "recorded" : "2024-02-08T17:02:05Z",
-=======
     "fullUrl" : "Provenance/1707766255905815000.4185fbf9-3c1f-481e-bb2a-d6fd47a6f923",
     "resource" : {
       "resourceType" : "Provenance",
       "id" : "1707766255905815000.4185fbf9-3c1f-481e-bb2a-d6fd47a6f923",
       "recorded" : "2024-02-12T13:30:55Z",
->>>>>>> 44104ccc
       "policy" : [ "http://hl7.org/fhir/uv/v2mappings/message-oru-r01-to-bundle" ],
       "activity" : {
         "coding" : [ {
@@ -105,17 +76,6 @@
           } ]
         },
         "who" : {
-<<<<<<< HEAD
-          "reference" : "Organization/1707429725418489000.b5f1b039-7248-4336-aff0-6716708778f6"
-        }
-      } ]
-    }
-  }, {
-    "fullUrl" : "Organization/1707429725418489000.b5f1b039-7248-4336-aff0-6716708778f6",
-    "resource" : {
-      "resourceType" : "Organization",
-      "id" : "1707429725418489000.b5f1b039-7248-4336-aff0-6716708778f6",
-=======
           "reference" : "Organization/1707766255904365000.a0a51287-7aac-4134-ab03-1e290de5826a"
         }
       } ]
@@ -125,7 +85,6 @@
     "resource" : {
       "resourceType" : "Organization",
       "id" : "1707766255904365000.a0a51287-7aac-4134-ab03-1e290de5826a",
->>>>>>> 44104ccc
       "identifier" : [ {
         "value" : "CDC PRIME - Atlanta"
       }, {
@@ -139,22 +98,6 @@
       } ]
     }
   }, {
-<<<<<<< HEAD
-    "fullUrl" : "Patient/1707429725437878000.97cc8dc5-21d0-4c52-8839-ad3900167588",
-    "resource" : {
-      "resourceType" : "Patient",
-      "id" : "1707429725437878000.97cc8dc5-21d0-4c52-8839-ad3900167588"
-    }
-  }, {
-    "fullUrl" : "Provenance/1707429725438497000.1f16831c-1730-4e0d-add7-c5a2cb0df1ce",
-    "resource" : {
-      "resourceType" : "Provenance",
-      "id" : "1707429725438497000.1f16831c-1730-4e0d-add7-c5a2cb0df1ce",
-      "target" : [ {
-        "reference" : "Patient/1707429725437878000.97cc8dc5-21d0-4c52-8839-ad3900167588"
-      } ],
-      "recorded" : "2024-02-08T17:02:05Z",
-=======
     "fullUrl" : "Patient/1707766255931928000.af0305cd-6bf4-4c5e-9f88-9b342b46e7b1",
     "resource" : {
       "resourceType" : "Patient",
@@ -169,7 +112,6 @@
         "reference" : "Patient/1707766255931928000.af0305cd-6bf4-4c5e-9f88-9b342b46e7b1"
       } ],
       "recorded" : "2024-02-12T13:30:55Z",
->>>>>>> 44104ccc
       "activity" : {
         "coding" : [ {
           "system" : "https://terminology.hl7.org/CodeSystem/v3-DataOperation",
@@ -178,12 +120,6 @@
       }
     }
   }, {
-<<<<<<< HEAD
-    "fullUrl" : "ServiceRequest/1707429725445449000.2457bc12-bb35-4a7a-8d5e-c12855fbb35c",
-    "resource" : {
-      "resourceType" : "ServiceRequest",
-      "id" : "1707429725445449000.2457bc12-bb35-4a7a-8d5e-c12855fbb35c",
-=======
     "fullUrl" : "Specimen/1707766255936588000.078ab0a8-2220-4991-9d7e-7560a6a03456",
     "resource" : {
       "resourceType" : "Specimen",
@@ -198,33 +134,21 @@
     "resource" : {
       "resourceType" : "ServiceRequest",
       "id" : "1707766256196391000.3ad86591-bbd3-4727-bc2b-dae8a579c075",
->>>>>>> 44104ccc
       "extension" : [ {
         "url" : "https://reportstream.cdc.gov/fhir/StructureDefinition/business-event",
         "valueCode" : "RE"
       }, {
         "url" : "https://reportstream.cdc.gov/fhir/StructureDefinition/obr-observation-request",
         "extension" : [ {
-<<<<<<< HEAD
-          "url" : "OBR.2",
-=======
           "url" : "obr-2-placer-order-number",
->>>>>>> 44104ccc
           "valueIdentifier" : {
             "extension" : [ {
               "url" : "https://reportstream.cdc.gov/fhir/StructureDefinition/assigning-authority",
               "extension" : [ {
-<<<<<<< HEAD
-                "url" : "https://reportstream.cdc.gov/fhir/StructureDefinition/namespace-id",
-                "valueString" : "Placer Identifier Namespace"
-              }, {
-                "url" : "https://reportstream.cdc.gov/fhir/StructureDefinition/universal-id",
-=======
                 "url" : "https://reportstream.cdc.gov/fhir/StructureDefinition/assigning-authority-namespace-id",
                 "valueString" : "Placer Identifier Namespace"
               }, {
                 "url" : "https://reportstream.cdc.gov/fhir/StructureDefinition/assigning-authority-universal-id",
->>>>>>> 44104ccc
                 "valueString" : "Placer Universal ID"
               }, {
                 "url" : "https://reportstream.cdc.gov/fhir/StructureDefinition/universal-id-type",
@@ -234,26 +158,15 @@
             "value" : "OBR Placer Identifier"
           }
         }, {
-<<<<<<< HEAD
-          "url" : "OBR.3",
-=======
           "url" : "obr-3-filler-order-number",
->>>>>>> 44104ccc
           "valueIdentifier" : {
             "extension" : [ {
               "url" : "https://reportstream.cdc.gov/fhir/StructureDefinition/assigning-authority",
               "extension" : [ {
-<<<<<<< HEAD
-                "url" : "https://reportstream.cdc.gov/fhir/StructureDefinition/namespace-id",
-                "valueString" : "Filler Identifier Namespace"
-              }, {
-                "url" : "https://reportstream.cdc.gov/fhir/StructureDefinition/universal-id",
-=======
                 "url" : "https://reportstream.cdc.gov/fhir/StructureDefinition/assigning-authority-namespace-id",
                 "valueString" : "Filler Identifier Namespace"
               }, {
                 "url" : "https://reportstream.cdc.gov/fhir/StructureDefinition/assigning-authority-universal-id",
->>>>>>> 44104ccc
                 "valueString" : "Filler Universal ID"
               }, {
                 "url" : "https://reportstream.cdc.gov/fhir/StructureDefinition/universal-id-type",
@@ -263,11 +176,7 @@
             "value" : "OBRFiller Identifier"
           }
         }, {
-<<<<<<< HEAD
-          "url" : "OBR.53",
-=======
           "url" : "obr-53-alternate-placer-order-number",
->>>>>>> 44104ccc
           "valueIdentifier" : {
             "extension" : [ {
               "url" : "http://hl7.org/fhir/StructureDefinition/identifier-checkDigit",
@@ -287,17 +196,10 @@
         }, {
           "url" : "https://reportstream.cdc.gov/fhir/StructureDefinition/assigning-authority",
           "extension" : [ {
-<<<<<<< HEAD
-            "url" : "https://reportstream.cdc.gov/fhir/StructureDefinition/namespace-id",
-            "valueString" : "Placer Identifier Namespace"
-          }, {
-            "url" : "https://reportstream.cdc.gov/fhir/StructureDefinition/universal-id",
-=======
             "url" : "https://reportstream.cdc.gov/fhir/StructureDefinition/assigning-authority-namespace-id",
             "valueString" : "Placer Identifier Namespace"
           }, {
             "url" : "https://reportstream.cdc.gov/fhir/StructureDefinition/assigning-authority-universal-id",
->>>>>>> 44104ccc
             "valueString" : "Placer Universal ID"
           }, {
             "url" : "https://reportstream.cdc.gov/fhir/StructureDefinition/universal-id-type",
@@ -318,17 +220,10 @@
         }, {
           "url" : "https://reportstream.cdc.gov/fhir/StructureDefinition/assigning-authority",
           "extension" : [ {
-<<<<<<< HEAD
-            "url" : "https://reportstream.cdc.gov/fhir/StructureDefinition/namespace-id",
-            "valueString" : "Filler Identifier Namespace"
-          }, {
-            "url" : "https://reportstream.cdc.gov/fhir/StructureDefinition/universal-id",
-=======
             "url" : "https://reportstream.cdc.gov/fhir/StructureDefinition/assigning-authority-namespace-id",
             "valueString" : "Filler Identifier Namespace"
           }, {
             "url" : "https://reportstream.cdc.gov/fhir/StructureDefinition/assigning-authority-universal-id",
->>>>>>> 44104ccc
             "valueString" : "Filler Universal ID"
           }, {
             "url" : "https://reportstream.cdc.gov/fhir/StructureDefinition/universal-id-type",
@@ -360,70 +255,6 @@
       } ],
       "status" : "unknown",
       "subject" : {
-<<<<<<< HEAD
-        "reference" : "Patient/1707429725437878000.97cc8dc5-21d0-4c52-8839-ad3900167588"
-      }
-    }
-  }, {
-    "fullUrl" : "DiagnosticReport/1707429725596584000.d86c4911-6d4c-49fe-9d6e-8958482a755b",
-    "resource" : {
-      "resourceType" : "DiagnosticReport",
-      "id" : "1707429725596584000.d86c4911-6d4c-49fe-9d6e-8958482a755b",
-      "identifier" : [ {
-        "extension" : [ {
-          "url" : "https://reportstream.cdc.gov/fhir/StructureDefinition/hl7v2Field",
-          "valueString" : "ORC.2"
-        }, {
-          "url" : "https://reportstream.cdc.gov/fhir/StructureDefinition/assigning-authority",
-          "extension" : [ {
-            "url" : "https://reportstream.cdc.gov/fhir/StructureDefinition/namespace-id",
-            "valueString" : "Placer Identifier Namespace"
-          }, {
-            "url" : "https://reportstream.cdc.gov/fhir/StructureDefinition/universal-id",
-            "valueString" : "Placer Universal ID"
-          }, {
-            "url" : "https://reportstream.cdc.gov/fhir/StructureDefinition/universal-id-type",
-            "valueCode" : "ISO"
-          } ]
-        } ],
-        "type" : {
-          "coding" : [ {
-            "system" : "http://terminology.hl7.org/CodeSystem/v2-0203",
-            "code" : "PLAC"
-          } ]
-        },
-        "value" : "ORC Placer Identifier"
-      }, {
-        "extension" : [ {
-          "url" : "https://reportstream.cdc.gov/fhir/StructureDefinition/assigning-authority",
-          "extension" : [ {
-            "url" : "https://reportstream.cdc.gov/fhir/StructureDefinition/namespace-id",
-            "valueString" : "Filler Identifier Namespace"
-          }, {
-            "url" : "https://reportstream.cdc.gov/fhir/StructureDefinition/universal-id",
-            "valueString" : "Filler Universal ID"
-          }, {
-            "url" : "https://reportstream.cdc.gov/fhir/StructureDefinition/universal-id-type",
-            "valueCode" : "ISO"
-          } ]
-        } ],
-        "type" : {
-          "coding" : [ {
-            "system" : "http://terminology.hl7.org/CodeSystem/v2-0203",
-            "code" : "FILL"
-          } ]
-        },
-        "value" : "ORC Filler Identifier"
-      } ],
-      "basedOn" : [ {
-        "reference" : "ServiceRequest/1707429725445449000.2457bc12-bb35-4a7a-8d5e-c12855fbb35c"
-      } ],
-      "status" : "unknown",
-      "subject" : {
-        "reference" : "Patient/1707429725437878000.97cc8dc5-21d0-4c52-8839-ad3900167588"
-      }
-    }
-=======
         "reference" : "Patient/1707766255931928000.af0305cd-6bf4-4c5e-9f88-9b342b46e7b1"
       }
     }
@@ -489,6 +320,5 @@
         "reference" : "Specimen/1707766255936588000.078ab0a8-2220-4991-9d7e-7560a6a03456"
       } ]
     }
->>>>>>> 44104ccc
   } ]
 }