{
  "resourceType" : "Bundle",
<<<<<<< HEAD
  "id" : "1707514815255016000.7e9d51d2-7ec5-42dc-b986-76c77cbc6390",
  "meta" : {
    "lastUpdated" : "2024-02-09T15:40:15.269-06:00"
=======
  "id" : "1707328771069161000.f9c78024-0080-486f-a62e-9ed8ebfed969",
  "meta" : {
    "lastUpdated" : "2024-02-07T12:59:31.076-05:00"
>>>>>>> c428a05f
  },
  "identifier" : {
    "system" : "https://reportstream.cdc.gov/prime-router",
    "value" : "20230816123358"
  },
  "type" : "message",
  "timestamp" : "2023-08-16T12:33:58.000-05:00",
  "entry" : [
    {
      "fullUrl" : "MessageHeader/bb504ecd-c2ab-3be3-91d8-6065e2bce435",
      "resource" : {
        "resourceType" : "MessageHeader",
        "id" : "bb504ecd-c2ab-3be3-91d8-6065e2bce435",
        "extension" : [
          {
            "url" : "https://reportstream.cdc.gov/fhir/StructureDefinition/encoding-characters",
            "valueString" : "^~\\&#"
          },
          {
            "url" : "https://reportstream.cdc.gov/fhir/StructureDefinition/msh-message-header",
            "extension" : [
              {
                "url" : "MSH.7",
                "valueString" : "20230816123358-0500"
              }
            ]
          }
        ],
        "eventCoding" : {
          "system" : "http://terminology.hl7.org/CodeSystem/v2-0003",
          "code" : "R01",
          "display" : "ORU^R01^ORU_R01"
        },
        "source" : {
          "_endpoint" : {
            "extension" : [
              {
                "url" : "http://hl7.org/fhir/StructureDefinition/data-absent-reason",
                "valueCode" : "unknown"
              }
            ]
          }
        }
      }
    },
    {
<<<<<<< HEAD
      "fullUrl" : "Provenance/1707514815632522000.4021b787-c731-4507-8066-2b7a51083985",
      "resource" : {
        "resourceType" : "Provenance",
        "id" : "1707514815632522000.4021b787-c731-4507-8066-2b7a51083985",
=======
      "fullUrl" : "Provenance/1707328771464150000.660ea83d-1549-4b42-ac56-fa35fb8d9abe",
      "resource" : {
        "resourceType" : "Provenance",
        "id" : "1707328771464150000.660ea83d-1549-4b42-ac56-fa35fb8d9abe",
>>>>>>> c428a05f
        "target" : [
          {
            "reference" : "MessageHeader/bb504ecd-c2ab-3be3-91d8-6065e2bce435"
          },
          {
<<<<<<< HEAD
            "reference" : "DiagnosticReport/1707514815806128000.ec333df4-619d-40da-a777-f8f584e8c296"
=======
            "reference" : "DiagnosticReport/1707328771647718000.f2cdbae9-1ae5-4299-84ba-c4619be45c47"
>>>>>>> c428a05f
          }
        ],
        "recorded" : "2023-08-16T12:33:58-05:00",
        "activity" : {
          "coding" : [
            {
              "display" : "ORU^R01^ORU_R01"
            }
          ]
        }
      }
    },
    {
<<<<<<< HEAD
      "fullUrl" : "Provenance/1707514815639183000.886e50d4-6e38-46e1-b933-d7275effc881",
      "resource" : {
        "resourceType" : "Provenance",
        "id" : "1707514815639183000.886e50d4-6e38-46e1-b933-d7275effc881",
        "recorded" : "2024-02-09T15:40:15Z",
=======
      "fullUrl" : "Provenance/1707328771472403000.582ecf87-7635-4bb1-9a2b-316bd1da62b7",
      "resource" : {
        "resourceType" : "Provenance",
        "id" : "1707328771472403000.582ecf87-7635-4bb1-9a2b-316bd1da62b7",
        "recorded" : "2024-02-07T12:59:31Z",
>>>>>>> c428a05f
        "policy" : [
          "http://hl7.org/fhir/uv/v2mappings/message-oru-r01-to-bundle"
        ],
        "activity" : {
          "coding" : [
            {
              "code" : "v2-FHIR transformation"
            }
          ]
        },
        "agent" : [
          {
            "type" : {
              "coding" : [
                {
                  "system" : "http://terminology.hl7.org/CodeSystem/provenance-participant-type",
                  "code" : "assembler"
                }
              ]
            },
            "who" : {
<<<<<<< HEAD
              "reference" : "Organization/1707514815638771000.3a62b317-46fe-49e2-afdd-f3778ee4d1dd"
            }
          }
        ]
      }
    },
    {
      "fullUrl" : "Organization/1707514815638771000.3a62b317-46fe-49e2-afdd-f3778ee4d1dd",
      "resource" : {
        "resourceType" : "Organization",
        "id" : "1707514815638771000.3a62b317-46fe-49e2-afdd-f3778ee4d1dd",
=======
              "reference" : "Organization/1707328771471959000.ed6c4663-f74b-456c-8756-977204cb8d42"
            }
          }
        ]
      }
    },
    {
      "fullUrl" : "Organization/1707328771471959000.ed6c4663-f74b-456c-8756-977204cb8d42",
      "resource" : {
        "resourceType" : "Organization",
        "id" : "1707328771471959000.ed6c4663-f74b-456c-8756-977204cb8d42",
>>>>>>> c428a05f
        "identifier" : [
          {
            "value" : "CDC PRIME - Atlanta"
          },
          {
            "type" : {
              "coding" : [
                {
                  "system" : "http://terminology.hl7.org/CodeSystem/v2-0301"
                }
              ]
            },
            "system" : "urn:ietf:rfc:3986",
            "value" : "2.16.840.1.114222.4.1.237821"
          }
        ]
      }
    },
    {
<<<<<<< HEAD
      "fullUrl" : "Patient/1707514815654578000.2f05528e-1c9f-430f-8835-06bb2d12619c",
      "resource" : {
        "resourceType" : "Patient",
        "id" : "1707514815654578000.2f05528e-1c9f-430f-8835-06bb2d12619c"
      }
    },
    {
      "fullUrl" : "Provenance/1707514815655155000.fa4b7551-feb1-4f9f-94fa-bd3468d153da",
      "resource" : {
        "resourceType" : "Provenance",
        "id" : "1707514815655155000.fa4b7551-feb1-4f9f-94fa-bd3468d153da",
        "target" : [
          {
            "reference" : "Patient/1707514815654578000.2f05528e-1c9f-430f-8835-06bb2d12619c"
          }
        ],
        "recorded" : "2024-02-09T15:40:15Z",
=======
      "fullUrl" : "Patient/1707328771488880000.e6bb2f87-4871-44d9-966d-c1f3644b466a",
      "resource" : {
        "resourceType" : "Patient",
        "id" : "1707328771488880000.e6bb2f87-4871-44d9-966d-c1f3644b466a"
      }
    },
    {
      "fullUrl" : "Provenance/1707328771489488000.26d83310-ae52-41a0-b70f-3d2d8fa81d76",
      "resource" : {
        "resourceType" : "Provenance",
        "id" : "1707328771489488000.26d83310-ae52-41a0-b70f-3d2d8fa81d76",
        "target" : [
          {
            "reference" : "Patient/1707328771488880000.e6bb2f87-4871-44d9-966d-c1f3644b466a"
          }
        ],
        "recorded" : "2024-02-07T12:59:31Z",
>>>>>>> c428a05f
        "activity" : {
          "coding" : [
            {
              "system" : "https://terminology.hl7.org/CodeSystem/v3-DataOperation",
              "code" : "UPDATE"
            }
          ]
        }
      }
    },
    {
<<<<<<< HEAD
      "fullUrl" : "ServiceRequest/1707514815662667000.43e83819-b133-4d8a-ba3c-3d7ea8a03d3a",
      "resource" : {
        "resourceType" : "ServiceRequest",
        "id" : "1707514815662667000.43e83819-b133-4d8a-ba3c-3d7ea8a03d3a",
=======
      "fullUrl" : "ServiceRequest/1707328771500248000.edaa3363-d55c-4bc2-a650-305bbdd117e4",
      "resource" : {
        "resourceType" : "ServiceRequest",
        "id" : "1707328771500248000.edaa3363-d55c-4bc2-a650-305bbdd117e4",
>>>>>>> c428a05f
        "extension" : [
          {
            "url" : "https://reportstream.cdc.gov/fhir/StructureDefinition/business-event",
            "valueCode" : "RE"
          },
          {
            "url" : "https://reportstream.cdc.gov/fhir/StructureDefinition/obr-observation-request",
            "extension" : [
              {
                "url" : "obr-2-placer-order-number",
                "valueIdentifier" : {
                  "extension" : [
                    {
                      "url" : "https://reportstream.cdc.gov/fhir/StructureDefinition/assigning-authority",
                      "extension" : [
                        {
                          "url" : "https://reportstream.cdc.gov/fhir/StructureDefinition/assigning-authority-namespace-id",
                          "valueString" : "Placer Identifier Namespace"
                        },
                        {
                          "url" : "https://reportstream.cdc.gov/fhir/StructureDefinition/assigning-authority-universal-id",
                          "valueString" : "Placer Universal ID"
                        },
                        {
                          "url" : "https://reportstream.cdc.gov/fhir/StructureDefinition/universal-id-type",
                          "valueCode" : "ISO"
                        }
                      ]
                    }
                  ],
                  "value" : "OBR Placer Identifier"
                }
              },
              {
                "url" : "obr-3-filler-order-number",
                "valueIdentifier" : {
                  "extension" : [
                    {
                      "url" : "https://reportstream.cdc.gov/fhir/StructureDefinition/assigning-authority",
                      "extension" : [
                        {
                          "url" : "https://reportstream.cdc.gov/fhir/StructureDefinition/assigning-authority-namespace-id",
                          "valueString" : "Filler Identifier Namespace"
                        },
                        {
                          "url" : "https://reportstream.cdc.gov/fhir/StructureDefinition/assigning-authority-universal-id",
                          "valueString" : "Filler Universal ID"
                        },
                        {
                          "url" : "https://reportstream.cdc.gov/fhir/StructureDefinition/universal-id-type",
                          "valueCode" : "ISO"
                        }
                      ]
                    }
                  ],
                  "value" : "OBRFiller Identifier"
                }
              },
              {
                "url" : "obr-53-alternate-placer-order-number",
                "valueIdentifier" : {
                  "extension" : [
                    {
                      "url" : "http://hl7.org/fhir/StructureDefinition/identifier-checkDigit",
                      "valueString" : "Placer Order"
                    },
                    {
                      "url" : "https://reportstream.cdc.gov/fhir/StructureDefinition/hl7v2Field",
                      "valueString" : "OBR.53"
                    }
                  ],
                  "value" : "OBR Alt"
                }
              }
            ]
          }
        ],
        "identifier" : [
          {
            "extension" : [
              {
                "url" : "https://reportstream.cdc.gov/fhir/StructureDefinition/hl7v2Field",
                "valueString" : "ORC.2"
              },
              {
                "url" : "https://reportstream.cdc.gov/fhir/StructureDefinition/assigning-authority",
                "extension" : [
                  {
                    "url" : "https://reportstream.cdc.gov/fhir/StructureDefinition/assigning-authority-namespace-id",
                    "valueString" : "Placer Identifier Namespace"
                  },
                  {
                    "url" : "https://reportstream.cdc.gov/fhir/StructureDefinition/assigning-authority-universal-id",
                    "valueString" : "Placer Universal ID"
                  },
                  {
                    "url" : "https://reportstream.cdc.gov/fhir/StructureDefinition/universal-id-type",
                    "valueCode" : "ISO"
                  }
                ]
              }
            ],
            "type" : {
              "coding" : [
                {
                  "system" : "http://terminology.hl7.org/CodeSystem/v2-0203",
                  "code" : "PLAC"
                }
              ]
            },
            "value" : "ORC Placer Identifier"
          },
          {
            "extension" : [
              {
                "url" : "https://reportstream.cdc.gov/fhir/StructureDefinition/hl7v2Field",
                "valueString" : "ORC.3"
              },
              {
                "url" : "https://reportstream.cdc.gov/fhir/StructureDefinition/assigning-authority",
                "extension" : [
                  {
                    "url" : "https://reportstream.cdc.gov/fhir/StructureDefinition/assigning-authority-namespace-id",
                    "valueString" : "Filler Identifier Namespace"
                  },
                  {
                    "url" : "https://reportstream.cdc.gov/fhir/StructureDefinition/assigning-authority-universal-id",
                    "valueString" : "Filler Universal ID"
                  },
                  {
                    "url" : "https://reportstream.cdc.gov/fhir/StructureDefinition/universal-id-type",
                    "valueCode" : "ISO"
                  }
                ]
              }
            ],
            "type" : {
              "coding" : [
                {
                  "system" : "http://terminology.hl7.org/CodeSystem/v2-0203",
                  "code" : "FILL"
                }
              ]
            },
            "value" : "ORC Filler Identifier"
          },
          {
            "extension" : [
              {
                "url" : "http://hl7.org/fhir/StructureDefinition/identifier-checkDigit",
                "valueString" : "Placer Order"
              },
              {
                "url" : "https://reportstream.cdc.gov/fhir/StructureDefinition/hl7v2Field",
                "valueString" : "ORC.33"
              }
            ],
            "type" : {
              "coding" : [
                {
                  "system" : "http://terminology.hl7.org/CodeSystem/v2-0203",
                  "code" : "PLAC"
                }
              ]
            },
            "value" : "ORC Alt"
          }
        ],
        "status" : "unknown",
        "subject" : {
<<<<<<< HEAD
          "reference" : "Patient/1707514815654578000.2f05528e-1c9f-430f-8835-06bb2d12619c"
        }
      }
    },
    {
      "fullUrl" : "DiagnosticReport/1707514815806128000.ec333df4-619d-40da-a777-f8f584e8c296",
      "resource" : {
        "resourceType" : "DiagnosticReport",
        "id" : "1707514815806128000.ec333df4-619d-40da-a777-f8f584e8c296",
=======
          "reference" : "Patient/1707328771488880000.e6bb2f87-4871-44d9-966d-c1f3644b466a"
        }
      }
    },
    {
      "fullUrl" : "DiagnosticReport/1707328771647718000.f2cdbae9-1ae5-4299-84ba-c4619be45c47",
      "resource" : {
        "resourceType" : "DiagnosticReport",
        "id" : "1707328771647718000.f2cdbae9-1ae5-4299-84ba-c4619be45c47",
>>>>>>> c428a05f
        "identifier" : [
          {
            "extension" : [
              {
                "url" : "https://reportstream.cdc.gov/fhir/StructureDefinition/hl7v2Field",
                "valueString" : "ORC.2"
              },
              {
                "url" : "https://reportstream.cdc.gov/fhir/StructureDefinition/assigning-authority",
                "extension" : [
                  {
                    "url" : "https://reportstream.cdc.gov/fhir/StructureDefinition/assigning-authority-namespace-id",
                    "valueString" : "Placer Identifier Namespace"
                  },
                  {
                    "url" : "https://reportstream.cdc.gov/fhir/StructureDefinition/assigning-authority-universal-id",
                    "valueString" : "Placer Universal ID"
                  },
                  {
                    "url" : "https://reportstream.cdc.gov/fhir/StructureDefinition/universal-id-type",
                    "valueCode" : "ISO"
                  }
                ]
              }
            ],
            "type" : {
              "coding" : [
                {
                  "system" : "http://terminology.hl7.org/CodeSystem/v2-0203",
                  "code" : "PLAC"
                }
              ]
            },
            "value" : "ORC Placer Identifier"
          },
          {
            "extension" : [
              {
                "url" : "https://reportstream.cdc.gov/fhir/StructureDefinition/assigning-authority",
                "extension" : [
                  {
                    "url" : "https://reportstream.cdc.gov/fhir/StructureDefinition/assigning-authority-namespace-id",
                    "valueString" : "Filler Identifier Namespace"
                  },
                  {
                    "url" : "https://reportstream.cdc.gov/fhir/StructureDefinition/assigning-authority-universal-id",
                    "valueString" : "Filler Universal ID"
                  },
                  {
                    "url" : "https://reportstream.cdc.gov/fhir/StructureDefinition/universal-id-type",
                    "valueCode" : "ISO"
                  }
                ]
              }
            ],
            "type" : {
              "coding" : [
                {
                  "system" : "http://terminology.hl7.org/CodeSystem/v2-0203",
                  "code" : "FILL"
                }
              ]
            },
            "value" : "ORC Filler Identifier"
          }
        ],
        "basedOn" : [
          {
<<<<<<< HEAD
            "reference" : "ServiceRequest/1707514815662667000.43e83819-b133-4d8a-ba3c-3d7ea8a03d3a"
=======
            "reference" : "ServiceRequest/1707328771500248000.edaa3363-d55c-4bc2-a650-305bbdd117e4"
>>>>>>> c428a05f
          }
        ],
        "status" : "unknown",
        "subject" : {
<<<<<<< HEAD
          "reference" : "Patient/1707514815654578000.2f05528e-1c9f-430f-8835-06bb2d12619c"
=======
          "reference" : "Patient/1707328771488880000.e6bb2f87-4871-44d9-966d-c1f3644b466a"
>>>>>>> c428a05f
        }
      }
    }
  ]
}<|MERGE_RESOLUTION|>--- conflicted
+++ resolved
@@ -1,21 +1,15 @@
 {
   "resourceType" : "Bundle",
-<<<<<<< HEAD
-  "id" : "1707514815255016000.7e9d51d2-7ec5-42dc-b986-76c77cbc6390",
-  "meta" : {
-    "lastUpdated" : "2024-02-09T15:40:15.269-06:00"
-=======
   "id" : "1707328771069161000.f9c78024-0080-486f-a62e-9ed8ebfed969",
   "meta" : {
     "lastUpdated" : "2024-02-07T12:59:31.076-05:00"
->>>>>>> c428a05f
   },
   "identifier" : {
     "system" : "https://reportstream.cdc.gov/prime-router",
     "value" : "20230816123358"
   },
   "type" : "message",
-  "timestamp" : "2023-08-16T12:33:58.000-05:00",
+  "timestamp" : "2023-08-16T13:33:58.000-04:00",
   "entry" : [
     {
       "fullUrl" : "MessageHeader/bb504ecd-c2ab-3be3-91d8-6065e2bce435",
@@ -55,27 +49,16 @@
       }
     },
     {
-<<<<<<< HEAD
-      "fullUrl" : "Provenance/1707514815632522000.4021b787-c731-4507-8066-2b7a51083985",
-      "resource" : {
-        "resourceType" : "Provenance",
-        "id" : "1707514815632522000.4021b787-c731-4507-8066-2b7a51083985",
-=======
       "fullUrl" : "Provenance/1707328771464150000.660ea83d-1549-4b42-ac56-fa35fb8d9abe",
       "resource" : {
         "resourceType" : "Provenance",
         "id" : "1707328771464150000.660ea83d-1549-4b42-ac56-fa35fb8d9abe",
->>>>>>> c428a05f
         "target" : [
           {
             "reference" : "MessageHeader/bb504ecd-c2ab-3be3-91d8-6065e2bce435"
           },
           {
-<<<<<<< HEAD
-            "reference" : "DiagnosticReport/1707514815806128000.ec333df4-619d-40da-a777-f8f584e8c296"
-=======
             "reference" : "DiagnosticReport/1707328771647718000.f2cdbae9-1ae5-4299-84ba-c4619be45c47"
->>>>>>> c428a05f
           }
         ],
         "recorded" : "2023-08-16T12:33:58-05:00",
@@ -89,19 +72,11 @@
       }
     },
     {
-<<<<<<< HEAD
-      "fullUrl" : "Provenance/1707514815639183000.886e50d4-6e38-46e1-b933-d7275effc881",
-      "resource" : {
-        "resourceType" : "Provenance",
-        "id" : "1707514815639183000.886e50d4-6e38-46e1-b933-d7275effc881",
-        "recorded" : "2024-02-09T15:40:15Z",
-=======
       "fullUrl" : "Provenance/1707328771472403000.582ecf87-7635-4bb1-9a2b-316bd1da62b7",
       "resource" : {
         "resourceType" : "Provenance",
         "id" : "1707328771472403000.582ecf87-7635-4bb1-9a2b-316bd1da62b7",
         "recorded" : "2024-02-07T12:59:31Z",
->>>>>>> c428a05f
         "policy" : [
           "http://hl7.org/fhir/uv/v2mappings/message-oru-r01-to-bundle"
         ],
@@ -123,19 +98,6 @@
               ]
             },
             "who" : {
-<<<<<<< HEAD
-              "reference" : "Organization/1707514815638771000.3a62b317-46fe-49e2-afdd-f3778ee4d1dd"
-            }
-          }
-        ]
-      }
-    },
-    {
-      "fullUrl" : "Organization/1707514815638771000.3a62b317-46fe-49e2-afdd-f3778ee4d1dd",
-      "resource" : {
-        "resourceType" : "Organization",
-        "id" : "1707514815638771000.3a62b317-46fe-49e2-afdd-f3778ee4d1dd",
-=======
               "reference" : "Organization/1707328771471959000.ed6c4663-f74b-456c-8756-977204cb8d42"
             }
           }
@@ -147,7 +109,6 @@
       "resource" : {
         "resourceType" : "Organization",
         "id" : "1707328771471959000.ed6c4663-f74b-456c-8756-977204cb8d42",
->>>>>>> c428a05f
         "identifier" : [
           {
             "value" : "CDC PRIME - Atlanta"
@@ -167,25 +128,6 @@
       }
     },
     {
-<<<<<<< HEAD
-      "fullUrl" : "Patient/1707514815654578000.2f05528e-1c9f-430f-8835-06bb2d12619c",
-      "resource" : {
-        "resourceType" : "Patient",
-        "id" : "1707514815654578000.2f05528e-1c9f-430f-8835-06bb2d12619c"
-      }
-    },
-    {
-      "fullUrl" : "Provenance/1707514815655155000.fa4b7551-feb1-4f9f-94fa-bd3468d153da",
-      "resource" : {
-        "resourceType" : "Provenance",
-        "id" : "1707514815655155000.fa4b7551-feb1-4f9f-94fa-bd3468d153da",
-        "target" : [
-          {
-            "reference" : "Patient/1707514815654578000.2f05528e-1c9f-430f-8835-06bb2d12619c"
-          }
-        ],
-        "recorded" : "2024-02-09T15:40:15Z",
-=======
       "fullUrl" : "Patient/1707328771488880000.e6bb2f87-4871-44d9-966d-c1f3644b466a",
       "resource" : {
         "resourceType" : "Patient",
@@ -203,7 +145,6 @@
           }
         ],
         "recorded" : "2024-02-07T12:59:31Z",
->>>>>>> c428a05f
         "activity" : {
           "coding" : [
             {
@@ -215,17 +156,10 @@
       }
     },
     {
-<<<<<<< HEAD
-      "fullUrl" : "ServiceRequest/1707514815662667000.43e83819-b133-4d8a-ba3c-3d7ea8a03d3a",
-      "resource" : {
-        "resourceType" : "ServiceRequest",
-        "id" : "1707514815662667000.43e83819-b133-4d8a-ba3c-3d7ea8a03d3a",
-=======
       "fullUrl" : "ServiceRequest/1707328771500248000.edaa3363-d55c-4bc2-a650-305bbdd117e4",
       "resource" : {
         "resourceType" : "ServiceRequest",
         "id" : "1707328771500248000.edaa3363-d55c-4bc2-a650-305bbdd117e4",
->>>>>>> c428a05f
         "extension" : [
           {
             "url" : "https://reportstream.cdc.gov/fhir/StructureDefinition/business-event",
@@ -396,17 +330,6 @@
         ],
         "status" : "unknown",
         "subject" : {
-<<<<<<< HEAD
-          "reference" : "Patient/1707514815654578000.2f05528e-1c9f-430f-8835-06bb2d12619c"
-        }
-      }
-    },
-    {
-      "fullUrl" : "DiagnosticReport/1707514815806128000.ec333df4-619d-40da-a777-f8f584e8c296",
-      "resource" : {
-        "resourceType" : "DiagnosticReport",
-        "id" : "1707514815806128000.ec333df4-619d-40da-a777-f8f584e8c296",
-=======
           "reference" : "Patient/1707328771488880000.e6bb2f87-4871-44d9-966d-c1f3644b466a"
         }
       }
@@ -416,7 +339,6 @@
       "resource" : {
         "resourceType" : "DiagnosticReport",
         "id" : "1707328771647718000.f2cdbae9-1ae5-4299-84ba-c4619be45c47",
->>>>>>> c428a05f
         "identifier" : [
           {
             "extension" : [
@@ -485,20 +407,12 @@
         ],
         "basedOn" : [
           {
-<<<<<<< HEAD
-            "reference" : "ServiceRequest/1707514815662667000.43e83819-b133-4d8a-ba3c-3d7ea8a03d3a"
-=======
             "reference" : "ServiceRequest/1707328771500248000.edaa3363-d55c-4bc2-a650-305bbdd117e4"
->>>>>>> c428a05f
           }
         ],
         "status" : "unknown",
         "subject" : {
-<<<<<<< HEAD
-          "reference" : "Patient/1707514815654578000.2f05528e-1c9f-430f-8835-06bb2d12619c"
-=======
           "reference" : "Patient/1707328771488880000.e6bb2f87-4871-44d9-966d-c1f3644b466a"
->>>>>>> c428a05f
         }
       }
     }
