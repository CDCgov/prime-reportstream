--- conflicted
+++ resolved
@@ -1,14 +1,8 @@
 {
   "resourceType" : "Bundle",
-<<<<<<< HEAD
-  "id" : "1707523153618784000.d1a5e1c7-db5b-409b-8baf-557d95df12df",
-  "meta" : {
-    "lastUpdated" : "2024-02-09T17:59:13.632-06:00"
-=======
   "id" : "1707766255270562000.82b02131-2084-4224-8556-d40740ab2f6d",
   "meta" : {
     "lastUpdated" : "2024-02-12T13:30:55.279-06:00"
->>>>>>> cddac704
   },
   "identifier" : {
     "system" : "https://reportstream.cdc.gov/prime-router",
@@ -16,150 +10,6 @@
   },
   "type" : "message",
   "timestamp" : "2023-08-16T12:33:58.000-05:00",
-<<<<<<< HEAD
-  "entry" : [
-    {
-      "fullUrl" : "MessageHeader/bb504ecd-c2ab-3be3-91d8-6065e2bce435",
-      "resource" : {
-        "resourceType" : "MessageHeader",
-        "id" : "bb504ecd-c2ab-3be3-91d8-6065e2bce435",
-        "extension" : [
-          {
-            "url" : "https://reportstream.cdc.gov/fhir/StructureDefinition/encoding-characters",
-            "valueString" : "^~\\&#"
-          },
-          {
-            "url" : "https://reportstream.cdc.gov/fhir/StructureDefinition/msh-message-header",
-            "extension" : [
-              {
-                "url" : "MSH.7",
-                "valueString" : "20230816123358-0500"
-              }
-            ]
-          }
-        ],
-        "eventCoding" : {
-          "system" : "http://terminology.hl7.org/CodeSystem/v2-0003",
-          "code" : "R01",
-          "display" : "ORU^R01^ORU_R01"
-        },
-        "source" : {
-          "_endpoint" : {
-            "extension" : [
-              {
-                "url" : "http://hl7.org/fhir/StructureDefinition/data-absent-reason",
-                "valueCode" : "unknown"
-              }
-            ]
-          }
-        }
-      }
-    },
-    {
-      "fullUrl" : "Provenance/1707523154027707000.b2e3a70e-af9f-437d-8639-6bd65fb1c434",
-      "resource" : {
-        "resourceType" : "Provenance",
-        "id" : "1707523154027707000.b2e3a70e-af9f-437d-8639-6bd65fb1c434",
-        "target" : [
-          {
-            "reference" : "MessageHeader/bb504ecd-c2ab-3be3-91d8-6065e2bce435"
-          },
-          {
-            "reference" : "DiagnosticReport/1707523154216275000.07c9db2b-03d8-4272-8560-739794a462db"
-          }
-        ],
-        "recorded" : "2023-08-16T12:33:58-05:00",
-        "activity" : {
-          "coding" : [
-            {
-              "display" : "ORU^R01^ORU_R01"
-            }
-          ]
-        }
-      }
-    },
-    {
-      "fullUrl" : "Provenance/1707523154036131000.c1e24882-5991-4469-bfd1-84871dc9e4ee",
-      "resource" : {
-        "resourceType" : "Provenance",
-        "id" : "1707523154036131000.c1e24882-5991-4469-bfd1-84871dc9e4ee",
-        "recorded" : "2024-02-09T17:59:14Z",
-        "policy" : [
-          "http://hl7.org/fhir/uv/v2mappings/message-oru-r01-to-bundle"
-        ],
-        "activity" : {
-          "coding" : [
-            {
-              "code" : "v2-FHIR transformation"
-            }
-          ]
-        },
-        "agent" : [
-          {
-            "type" : {
-              "coding" : [
-                {
-                  "system" : "http://terminology.hl7.org/CodeSystem/provenance-participant-type",
-                  "code" : "assembler"
-                }
-              ]
-            },
-            "who" : {
-              "reference" : "Organization/1707523154035554000.74218d31-c1a5-4291-b70b-836d824fc175"
-            }
-          }
-        ]
-      }
-    },
-    {
-      "fullUrl" : "Organization/1707523154035554000.74218d31-c1a5-4291-b70b-836d824fc175",
-      "resource" : {
-        "resourceType" : "Organization",
-        "id" : "1707523154035554000.74218d31-c1a5-4291-b70b-836d824fc175",
-        "identifier" : [
-          {
-            "value" : "CDC PRIME - Atlanta"
-          },
-          {
-            "type" : {
-              "coding" : [
-                {
-                  "system" : "http://terminology.hl7.org/CodeSystem/v2-0301"
-                }
-              ]
-            },
-            "system" : "urn:ietf:rfc:3986",
-            "value" : "2.16.840.1.114222.4.1.237821"
-          }
-        ]
-      }
-    },
-    {
-      "fullUrl" : "Patient/1707523154050241000.78b44b2a-4224-437b-bd24-65c251863304",
-      "resource" : {
-        "resourceType" : "Patient",
-        "id" : "1707523154050241000.78b44b2a-4224-437b-bd24-65c251863304"
-      }
-    },
-    {
-      "fullUrl" : "Provenance/1707523154050808000.01464384-b7dd-4a14-b9f3-6fb09ecbcec6",
-      "resource" : {
-        "resourceType" : "Provenance",
-        "id" : "1707523154050808000.01464384-b7dd-4a14-b9f3-6fb09ecbcec6",
-        "target" : [
-          {
-            "reference" : "Patient/1707523154050241000.78b44b2a-4224-437b-bd24-65c251863304"
-          }
-        ],
-        "recorded" : "2024-02-09T17:59:14Z",
-        "activity" : {
-          "coding" : [
-            {
-              "system" : "https://terminology.hl7.org/CodeSystem/v3-DataOperation",
-              "code" : "UPDATE"
-            }
-          ]
-=======
   "entry" : [ {
     "fullUrl" : "MessageHeader/bb504ecd-c2ab-3be3-91d8-6065e2bce435",
     "resource" : {
@@ -227,7 +77,6 @@
         },
         "who" : {
           "reference" : "Organization/1707766255904365000.a0a51287-7aac-4134-ab03-1e290de5826a"
->>>>>>> cddac704
         }
       } ]
     }
@@ -269,268 +118,6 @@
           "code" : "UPDATE"
         } ]
       }
-<<<<<<< HEAD
-    },
-    {
-      "fullUrl" : "ServiceRequest/1707523154058127000.20b12b3b-1f4d-443b-98f7-b561c2ae5afb",
-      "resource" : {
-        "resourceType" : "ServiceRequest",
-        "id" : "1707523154058127000.20b12b3b-1f4d-443b-98f7-b561c2ae5afb",
-        "extension" : [
-          {
-            "url" : "https://reportstream.cdc.gov/fhir/StructureDefinition/business-event",
-            "valueCode" : "RE"
-          },
-          {
-            "url" : "https://reportstream.cdc.gov/fhir/StructureDefinition/obr-observation-request",
-            "extension" : [
-              {
-                "url" : "obr-2-placer-order-number",
-                "valueIdentifier" : {
-                  "extension" : [
-                    {
-                      "url" : "https://reportstream.cdc.gov/fhir/StructureDefinition/assigning-authority",
-                      "extension" : [
-                        {
-                          "url" : "https://reportstream.cdc.gov/fhir/StructureDefinition/assigning-authority-namespace-id",
-                          "valueString" : "Placer Identifier Namespace"
-                        },
-                        {
-                          "url" : "https://reportstream.cdc.gov/fhir/StructureDefinition/assigning-authority-universal-id",
-                          "valueString" : "Placer Universal ID"
-                        },
-                        {
-                          "url" : "https://reportstream.cdc.gov/fhir/StructureDefinition/universal-id-type",
-                          "valueCode" : "ISO"
-                        }
-                      ]
-                    }
-                  ],
-                  "value" : "OBR Placer Identifier"
-                }
-              },
-              {
-                "url" : "obr-3-filler-order-number",
-                "valueIdentifier" : {
-                  "extension" : [
-                    {
-                      "url" : "https://reportstream.cdc.gov/fhir/StructureDefinition/assigning-authority",
-                      "extension" : [
-                        {
-                          "url" : "https://reportstream.cdc.gov/fhir/StructureDefinition/assigning-authority-namespace-id",
-                          "valueString" : "Filler Identifier Namespace"
-                        },
-                        {
-                          "url" : "https://reportstream.cdc.gov/fhir/StructureDefinition/assigning-authority-universal-id",
-                          "valueString" : "Filler Universal ID"
-                        },
-                        {
-                          "url" : "https://reportstream.cdc.gov/fhir/StructureDefinition/universal-id-type",
-                          "valueCode" : "ISO"
-                        }
-                      ]
-                    }
-                  ],
-                  "value" : "OBRFiller Identifier"
-                }
-              },
-              {
-                "url" : "obr-53-alternate-placer-order-number",
-                "valueIdentifier" : {
-                  "extension" : [
-                    {
-                      "url" : "http://hl7.org/fhir/StructureDefinition/identifier-checkDigit",
-                      "valueString" : "Placer Order"
-                    },
-                    {
-                      "url" : "https://reportstream.cdc.gov/fhir/StructureDefinition/hl7v2Field",
-                      "valueString" : "OBR.53"
-                    }
-                  ],
-                  "value" : "OBR Alt"
-                }
-              }
-            ]
-          }
-        ],
-        "identifier" : [
-          {
-            "extension" : [
-              {
-                "url" : "https://reportstream.cdc.gov/fhir/StructureDefinition/hl7v2Field",
-                "valueString" : "ORC.2"
-              },
-              {
-                "url" : "https://reportstream.cdc.gov/fhir/StructureDefinition/assigning-authority",
-                "extension" : [
-                  {
-                    "url" : "https://reportstream.cdc.gov/fhir/StructureDefinition/assigning-authority-namespace-id",
-                    "valueString" : "Placer Identifier Namespace"
-                  },
-                  {
-                    "url" : "https://reportstream.cdc.gov/fhir/StructureDefinition/assigning-authority-universal-id",
-                    "valueString" : "Placer Universal ID"
-                  },
-                  {
-                    "url" : "https://reportstream.cdc.gov/fhir/StructureDefinition/universal-id-type",
-                    "valueCode" : "ISO"
-                  }
-                ]
-              }
-            ],
-            "type" : {
-              "coding" : [
-                {
-                  "system" : "http://terminology.hl7.org/CodeSystem/v2-0203",
-                  "code" : "PLAC"
-                }
-              ]
-            },
-            "value" : "ORC Placer Identifier"
-          },
-          {
-            "extension" : [
-              {
-                "url" : "https://reportstream.cdc.gov/fhir/StructureDefinition/hl7v2Field",
-                "valueString" : "ORC.3"
-              },
-              {
-                "url" : "https://reportstream.cdc.gov/fhir/StructureDefinition/assigning-authority",
-                "extension" : [
-                  {
-                    "url" : "https://reportstream.cdc.gov/fhir/StructureDefinition/assigning-authority-namespace-id",
-                    "valueString" : "Filler Identifier Namespace"
-                  },
-                  {
-                    "url" : "https://reportstream.cdc.gov/fhir/StructureDefinition/assigning-authority-universal-id",
-                    "valueString" : "Filler Universal ID"
-                  },
-                  {
-                    "url" : "https://reportstream.cdc.gov/fhir/StructureDefinition/universal-id-type",
-                    "valueCode" : "ISO"
-                  }
-                ]
-              }
-            ],
-            "type" : {
-              "coding" : [
-                {
-                  "system" : "http://terminology.hl7.org/CodeSystem/v2-0203",
-                  "code" : "FILL"
-                }
-              ]
-            },
-            "value" : "ORC Filler Identifier"
-          },
-          {
-            "extension" : [
-              {
-                "url" : "http://hl7.org/fhir/StructureDefinition/identifier-checkDigit",
-                "valueString" : "Placer Order"
-              },
-              {
-                "url" : "https://reportstream.cdc.gov/fhir/StructureDefinition/hl7v2Field",
-                "valueString" : "ORC.33"
-              }
-            ],
-            "type" : {
-              "coding" : [
-                {
-                  "system" : "http://terminology.hl7.org/CodeSystem/v2-0203",
-                  "code" : "PLAC"
-                }
-              ]
-            },
-            "value" : "ORC Alt"
-          }
-        ],
-        "status" : "unknown",
-        "subject" : {
-          "reference" : "Patient/1707523154050241000.78b44b2a-4224-437b-bd24-65c251863304"
-        }
-      }
-    },
-    {
-      "fullUrl" : "DiagnosticReport/1707523154216275000.07c9db2b-03d8-4272-8560-739794a462db",
-      "resource" : {
-        "resourceType" : "DiagnosticReport",
-        "id" : "1707523154216275000.07c9db2b-03d8-4272-8560-739794a462db",
-        "identifier" : [
-          {
-            "extension" : [
-              {
-                "url" : "https://reportstream.cdc.gov/fhir/StructureDefinition/hl7v2Field",
-                "valueString" : "ORC.2"
-              },
-              {
-                "url" : "https://reportstream.cdc.gov/fhir/StructureDefinition/assigning-authority",
-                "extension" : [
-                  {
-                    "url" : "https://reportstream.cdc.gov/fhir/StructureDefinition/assigning-authority-namespace-id",
-                    "valueString" : "Placer Identifier Namespace"
-                  },
-                  {
-                    "url" : "https://reportstream.cdc.gov/fhir/StructureDefinition/assigning-authority-universal-id",
-                    "valueString" : "Placer Universal ID"
-                  },
-                  {
-                    "url" : "https://reportstream.cdc.gov/fhir/StructureDefinition/universal-id-type",
-                    "valueCode" : "ISO"
-                  }
-                ]
-              }
-            ],
-            "type" : {
-              "coding" : [
-                {
-                  "system" : "http://terminology.hl7.org/CodeSystem/v2-0203",
-                  "code" : "PLAC"
-                }
-              ]
-            },
-            "value" : "ORC Placer Identifier"
-          },
-          {
-            "extension" : [
-              {
-                "url" : "https://reportstream.cdc.gov/fhir/StructureDefinition/assigning-authority",
-                "extension" : [
-                  {
-                    "url" : "https://reportstream.cdc.gov/fhir/StructureDefinition/assigning-authority-namespace-id",
-                    "valueString" : "Filler Identifier Namespace"
-                  },
-                  {
-                    "url" : "https://reportstream.cdc.gov/fhir/StructureDefinition/assigning-authority-universal-id",
-                    "valueString" : "Filler Universal ID"
-                  },
-                  {
-                    "url" : "https://reportstream.cdc.gov/fhir/StructureDefinition/universal-id-type",
-                    "valueCode" : "ISO"
-                  }
-                ]
-              }
-            ],
-            "type" : {
-              "coding" : [
-                {
-                  "system" : "http://terminology.hl7.org/CodeSystem/v2-0203",
-                  "code" : "FILL"
-                }
-              ]
-            },
-            "value" : "ORC Filler Identifier"
-          }
-        ],
-        "basedOn" : [
-          {
-            "reference" : "ServiceRequest/1707523154058127000.20b12b3b-1f4d-443b-98f7-b561c2ae5afb"
-          }
-        ],
-        "status" : "unknown",
-        "subject" : {
-          "reference" : "Patient/1707523154050241000.78b44b2a-4224-437b-bd24-65c251863304"
-        }
-=======
     }
   }, {
     "fullUrl" : "Specimen/1707766255936588000.078ab0a8-2220-4991-9d7e-7560a6a03456",
@@ -669,7 +256,6 @@
       "status" : "unknown",
       "subject" : {
         "reference" : "Patient/1707766255931928000.af0305cd-6bf4-4c5e-9f88-9b342b46e7b1"
->>>>>>> cddac704
       }
     }
   }, {
