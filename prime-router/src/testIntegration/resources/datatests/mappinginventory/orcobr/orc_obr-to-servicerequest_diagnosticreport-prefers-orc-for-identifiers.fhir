{
  "resourceType" : "Bundle",
<<<<<<< HEAD
  "id" : "1706216278765529000.560cb0a6-9030-4b93-adf7-503fd637e5c1",
  "meta" : {
    "lastUpdated" : "2024-01-25T15:57:58.780-05:00"
=======
  "id" : "1706311661640942000.934edfaf-0c98-4859-857c-888ee4671a07",
  "meta" : {
    "lastUpdated" : "2024-01-26T17:27:41.654-06:00"
>>>>>>> 711af84e
  },
  "identifier" : {
    "system" : "https://reportstream.cdc.gov/prime-router",
    "value" : "20230816123358"
  },
  "type" : "message",
<<<<<<< HEAD
  "timestamp" : "2023-08-16T13:33:58.000-04:00",
=======
  "timestamp" : "2023-08-16T12:33:58.000-05:00",
>>>>>>> 711af84e
  "entry" : [
    {
      "fullUrl" : "MessageHeader/bb504ecd-c2ab-3be3-91d8-6065e2bce435",
      "resource" : {
        "resourceType" : "MessageHeader",
        "id" : "bb504ecd-c2ab-3be3-91d8-6065e2bce435",
        "extension" : [
          {
            "url" : "https://reportstream.cdc.gov/fhir/StructureDefinition/encoding-characters",
            "valueString" : "^~\\&#"
          },
          {
            "url" : "https://reportstream.cdc.gov/fhir/StructureDefinition/msh-7-datetime-of-message",
            "valueString" : "20230816123358-0500"
          }
        ],
        "eventCoding" : {
          "system" : "http://terminology.hl7.org/CodeSystem/v2-0003",
          "code" : "R01",
          "display" : "ORU^R01^ORU_R01"
        },
        "source" : {
          "_endpoint" : {
            "extension" : [
              {
                "url" : "http://hl7.org/fhir/StructureDefinition/data-absent-reason",
                "valueCode" : "unknown"
              }
            ]
<<<<<<< HEAD
          }
        }
      }
    },
    {
      "fullUrl" : "Provenance/1706216279181079000.9e71e5ce-cba6-45a0-9831-bc26e9a872de",
      "resource" : {
        "resourceType" : "Provenance",
        "id" : "1706216279181079000.9e71e5ce-cba6-45a0-9831-bc26e9a872de",
        "target" : [
          {
            "reference" : "DiagnosticReport/1706216279366859000.efc5c7ed-62bd-49c0-9df7-f639a2841c08"
          }
        ],
        "recorded" : "2023-08-16T12:33:58-05:00",
        "_recorded" : {
          "extension" : [
            {
              "url" : "https://reportstream.cdc.gov/fhir/StructureDefinition/hl7v2-date-time",
              "valueString" : "20230816123358-0500"
            }
          ]
        },
        "activity" : {
          "coding" : [
            {
              "extension" : [
                {
                  "url" : "https://reportstream.cdc.gov/fhir/StructureDefinition/code-index-name",
                  "valueString" : "identifier"
                }
              ],
              "system" : "http://terminology.hl7.org/CodeSystem/v2-0003",
              "code" : "R01",
              "display" : "ORU_R01"
            }
          ]
        },
        "agent" : [
          {
            "type" : {
              "coding" : [
                {
                  "extension" : [
                    {
                      "url" : "https://reportstream.cdc.gov/fhir/StructureDefinition/code-index-name",
                      "valueString" : "identifier"
                    }
                  ],
                  "system" : "http://terminology.hl7.org/CodeSystem/provenance-participant-type",
                  "code" : "author"
                }
              ]
            }
          }
        ],
        "entity" : [
          {
            "role" : "source",
            "what" : {
              "reference" : "Device/1706216279183995000.e9fac39d-0f2f-47c5-b01c-00bd2ab57e73"
            }
          }
        ]
      }
    },
    {
      "fullUrl" : "Device/1706216279183995000.e9fac39d-0f2f-47c5-b01c-00bd2ab57e73",
      "resource" : {
        "resourceType" : "Device",
        "id" : "1706216279183995000.e9fac39d-0f2f-47c5-b01c-00bd2ab57e73"
      }
    },
    {
      "fullUrl" : "Patient/1706216279199127000.9695ac07-dc8c-4c98-a2db-9a79f3f0fc16",
      "resource" : {
        "resourceType" : "Patient",
        "id" : "1706216279199127000.9695ac07-dc8c-4c98-a2db-9a79f3f0fc16"
      }
    },
    {
      "fullUrl" : "ServiceRequest/1706216279205464000.1542dd78-6e40-48d2-85a6-0f8597c75ce8",
      "resource" : {
        "resourceType" : "ServiceRequest",
        "id" : "1706216279205464000.1542dd78-6e40-48d2-85a6-0f8597c75ce8",
        "extension" : [
          {
            "url" : "https://reportstream.cdc.gov/fhir/StructureDefinition/business-event",
            "valueCode" : "RE"
          },
          {
            "url" : "https://reportstream.cdc.gov/fhir/StructureDefinition/obr-observation-request",
            "extension" : [
              {
                "url" : "obr-2-placer-order-number",
                "valueIdentifier" : {
                  "extension" : [
                    {
                      "url" : "https://reportstream.cdc.gov/fhir/StructureDefinition/assigning-authority",
                      "extension" : [
                        {
                          "url" : "https://reportstream.cdc.gov/fhir/StructureDefinition/assigning-authority-namespace-id",
                          "valueString" : "Placer Identifier Namespace"
                        },
                        {
                          "url" : "https://reportstream.cdc.gov/fhir/StructureDefinition/assigning-authority-universal-id",
                          "valueString" : "Placer Universal ID"
                        },
                        {
                          "url" : "https://reportstream.cdc.gov/fhir/StructureDefinition/universal-id-type",
                          "valueCode" : "ISO"
                        }
                      ]
                    }
                  ],
                  "value" : "OBR Placer Identifier"
                }
              },
              {
                "url" : "obr-3-filler-order-number",
                "valueIdentifier" : {
                  "extension" : [
                    {
                      "url" : "https://reportstream.cdc.gov/fhir/StructureDefinition/assigning-authority",
                      "extension" : [
                        {
                          "url" : "https://reportstream.cdc.gov/fhir/StructureDefinition/assigning-authority-namespace-id",
                          "valueString" : "Filler Identifier Namespace"
                        },
                        {
                          "url" : "https://reportstream.cdc.gov/fhir/StructureDefinition/assigning-authority-universal-id",
                          "valueString" : "Filler Universal ID"
                        },
                        {
                          "url" : "https://reportstream.cdc.gov/fhir/StructureDefinition/universal-id-type",
                          "valueCode" : "ISO"
                        }
                      ]
                    }
                  ],
                  "value" : "OBRFiller Identifier"
                }
              },
              {
                "url" : "obr-53-alternate-placer-order-number",
                "valueIdentifier" : {
                  "extension" : [
                    {
                      "url" : "https://reportstream.cdc.gov/fhir/StructureDefinition/hl7-use",
                      "valueString" : "obr-53-alternate-placer-order-number"
                    },
                    {
                      "url" : "http://hl7.org/fhir/StructureDefinition/identifier-checkDigit",
                      "valueString" : "Placer Order"
                    }
                  ],
                  "value" : "OBR Alt"
                }
              }
            ]
          }
        ],
        "identifier" : [
          {
            "extension" : [
              {
                "url" : "https://reportstream.cdc.gov/fhir/StructureDefinition/hl7-use",
                "valueString" : "orc-2-placer-order-number"
              },
              {
                "url" : "https://reportstream.cdc.gov/fhir/StructureDefinition/assigning-authority",
                "extension" : [
                  {
                    "url" : "https://reportstream.cdc.gov/fhir/StructureDefinition/assigning-authority-namespace-id",
                    "valueString" : "Placer Identifier Namespace"
                  },
                  {
                    "url" : "https://reportstream.cdc.gov/fhir/StructureDefinition/assigning-authority-universal-id",
                    "valueString" : "Placer Universal ID"
                  },
                  {
                    "url" : "https://reportstream.cdc.gov/fhir/StructureDefinition/universal-id-type",
                    "valueCode" : "ISO"
                  }
                ]
              }
            ],
            "type" : {
              "coding" : [
                {
                  "system" : "http://terminology.hl7.org/CodeSystem/v2-0203",
                  "code" : "PLAC"
                }
              ]
            },
            "value" : "ORC Placer Identifier"
          },
          {
            "extension" : [
              {
                "url" : "https://reportstream.cdc.gov/fhir/StructureDefinition/hl7-use",
                "valueString" : "orc-3-filler-order-number"
              },
              {
                "url" : "https://reportstream.cdc.gov/fhir/StructureDefinition/assigning-authority",
                "extension" : [
                  {
                    "url" : "https://reportstream.cdc.gov/fhir/StructureDefinition/assigning-authority-namespace-id",
                    "valueString" : "Filler Identifier Namespace"
                  },
                  {
                    "url" : "https://reportstream.cdc.gov/fhir/StructureDefinition/assigning-authority-universal-id",
                    "valueString" : "Filler Universal ID"
                  },
                  {
                    "url" : "https://reportstream.cdc.gov/fhir/StructureDefinition/universal-id-type",
                    "valueCode" : "ISO"
                  }
                ]
              }
            ],
            "type" : {
              "coding" : [
                {
                  "system" : "http://terminology.hl7.org/CodeSystem/v2-0203",
                  "code" : "FILL"
                }
              ]
            },
            "value" : "ORC Filler Identifier"
          },
          {
            "extension" : [
              {
                "url" : "https://reportstream.cdc.gov/fhir/StructureDefinition/hl7-use",
                "valueString" : "orc-33-alternate-placer-order-number"
              },
              {
                "url" : "http://hl7.org/fhir/StructureDefinition/identifier-checkDigit",
                "valueString" : "Placer Order"
              }
            ],
            "type" : {
              "coding" : [
                {
                  "system" : "http://terminology.hl7.org/CodeSystem/v2-0203",
                  "code" : "PLAC"
                }
              ]
            },
            "value" : "ORC Alt"
          }
        ],
        "status" : "unknown",
        "subject" : {
          "reference" : "Patient/1706216279199127000.9695ac07-dc8c-4c98-a2db-9a79f3f0fc16"
        }
      }
    },
    {
      "fullUrl" : "DiagnosticReport/1706216279366859000.efc5c7ed-62bd-49c0-9df7-f639a2841c08",
      "resource" : {
        "resourceType" : "DiagnosticReport",
        "id" : "1706216279366859000.efc5c7ed-62bd-49c0-9df7-f639a2841c08",
=======
          }
        }
      }
    },
    {
      "fullUrl" : "Provenance/1706311662008917000.8e984eaa-0ac6-44e6-88da-f1b34dfc2990",
      "resource" : {
        "resourceType" : "Provenance",
        "id" : "1706311662008917000.8e984eaa-0ac6-44e6-88da-f1b34dfc2990",
        "target" : [
          {
            "reference" : "MessageHeader/bb504ecd-c2ab-3be3-91d8-6065e2bce435"
          },
          {
            "reference" : "DiagnosticReport/1706311662173992000.ec321b41-211f-434e-99ca-681de3f7f0b8"
          }
        ],
        "recorded" : "2023-08-16T12:33:58-05:00",
        "activity" : {
          "coding" : [
            {
              "display" : "ORU^R01^ORU_R01"
            }
          ]
        }
      }
    },
    {
      "fullUrl" : "Provenance/1706311662015901000.87edfddf-48a9-48c2-b0f3-f8143b027fd3",
      "resource" : {
        "resourceType" : "Provenance",
        "id" : "1706311662015901000.87edfddf-48a9-48c2-b0f3-f8143b027fd3",
        "recorded" : "2024-01-26T17:27:42Z",
        "policy" : [
          "http://hl7.org/fhir/uv/v2mappings/message-oru-r01-to-bundle"
        ],
        "activity" : {
          "coding" : [
            {
              "code" : "v2-FHIR transformation"
            }
          ]
        },
        "agent" : [
          {
            "type" : {
              "coding" : [
                {
                  "system" : "http://terminology.hl7.org/CodeSystem/provenance-participant-type",
                  "code" : "assembler"
                }
              ]
            },
            "who" : {
              "reference" : "Organization/1706311662015398000.f466ddc6-bbed-4b42-985f-5de6d5ed021d"
            }
          }
        ]
      }
    },
    {
      "fullUrl" : "Organization/1706311662015398000.f466ddc6-bbed-4b42-985f-5de6d5ed021d",
      "resource" : {
        "resourceType" : "Organization",
        "id" : "1706311662015398000.f466ddc6-bbed-4b42-985f-5de6d5ed021d",
        "identifier" : [
          {
            "value" : "CDC PRIME - Atlanta"
          },
          {
            "type" : {
              "coding" : [
                {
                  "system" : "http://terminology.hl7.org/CodeSystem/v2-0301"
                }
              ]
            },
            "system" : "urn:ietf:rfc:3986",
            "value" : "2.16.840.1.114222.4.1.237821"
          }
        ]
      }
    },
    {
      "fullUrl" : "Patient/1706311662030187000.2568cd3c-c366-4968-89b0-d8aa6106e655",
      "resource" : {
        "resourceType" : "Patient",
        "id" : "1706311662030187000.2568cd3c-c366-4968-89b0-d8aa6106e655"
      }
    },
    {
      "fullUrl" : "Provenance/1706311662030877000.ecd86148-4b1f-4a4c-a79f-cd2f4c072559",
      "resource" : {
        "resourceType" : "Provenance",
        "id" : "1706311662030877000.ecd86148-4b1f-4a4c-a79f-cd2f4c072559",
        "target" : [
          {
            "reference" : "Patient/1706311662030187000.2568cd3c-c366-4968-89b0-d8aa6106e655"
          }
        ],
        "recorded" : "2024-01-26T17:27:42Z",
        "activity" : {
          "coding" : [
            {
              "system" : "https://terminology.hl7.org/CodeSystem/v3-DataOperation",
              "code" : "UPDATE"
            }
          ]
        }
      }
    },
    {
      "fullUrl" : "ServiceRequest/1706311662038654000.60e277fb-4f2c-4ba6-82cb-851b62b792ef",
      "resource" : {
        "resourceType" : "ServiceRequest",
        "id" : "1706311662038654000.60e277fb-4f2c-4ba6-82cb-851b62b792ef",
        "extension" : [
          {
            "url" : "https://reportstream.cdc.gov/fhir/StructureDefinition/business-event",
            "valueCode" : "RE"
          },
          {
            "url" : "https://reportstream.cdc.gov/fhir/StructureDefinition/obr-observation-request",
            "extension" : [
              {
                "url" : "obr-2-placer-order-number",
                "valueIdentifier" : {
                  "extension" : [
                    {
                      "url" : "https://reportstream.cdc.gov/fhir/StructureDefinition/assigning-authority",
                      "extension" : [
                        {
                          "url" : "https://reportstream.cdc.gov/fhir/StructureDefinition/assigning-authority-namespace-id",
                          "valueString" : "Placer Identifier Namespace"
                        },
                        {
                          "url" : "https://reportstream.cdc.gov/fhir/StructureDefinition/assigning-authority-universal-id",
                          "valueString" : "Placer Universal ID"
                        },
                        {
                          "url" : "https://reportstream.cdc.gov/fhir/StructureDefinition/universal-id-type",
                          "valueCode" : "ISO"
                        }
                      ]
                    }
                  ],
                  "value" : "OBR Placer Identifier"
                }
              },
              {
                "url" : "obr-3-filler-order-number",
                "valueIdentifier" : {
                  "extension" : [
                    {
                      "url" : "https://reportstream.cdc.gov/fhir/StructureDefinition/assigning-authority",
                      "extension" : [
                        {
                          "url" : "https://reportstream.cdc.gov/fhir/StructureDefinition/assigning-authority-namespace-id",
                          "valueString" : "Filler Identifier Namespace"
                        },
                        {
                          "url" : "https://reportstream.cdc.gov/fhir/StructureDefinition/assigning-authority-universal-id",
                          "valueString" : "Filler Universal ID"
                        },
                        {
                          "url" : "https://reportstream.cdc.gov/fhir/StructureDefinition/universal-id-type",
                          "valueCode" : "ISO"
                        }
                      ]
                    }
                  ],
                  "value" : "OBRFiller Identifier"
                }
              },
              {
                "url" : "obr-53-alternate-placer-order-number",
                "valueIdentifier" : {
                  "extension" : [
                    {
                      "url" : "https://reportstream.cdc.gov/fhir/StructureDefinition/hl7-use",
                      "valueString" : "obr-53-alternate-placer-order-number"
                    },
                    {
                      "url" : "http://hl7.org/fhir/StructureDefinition/identifier-checkDigit",
                      "valueString" : "Placer Order"
                    }
                  ],
                  "value" : "OBR Alt"
                }
              }
            ]
          }
        ],
        "identifier" : [
          {
            "extension" : [
              {
                "url" : "https://reportstream.cdc.gov/fhir/StructureDefinition/hl7-use",
                "valueString" : "orc-2-placer-order-number"
              },
              {
                "url" : "https://reportstream.cdc.gov/fhir/StructureDefinition/assigning-authority",
                "extension" : [
                  {
                    "url" : "https://reportstream.cdc.gov/fhir/StructureDefinition/assigning-authority-namespace-id",
                    "valueString" : "Placer Identifier Namespace"
                  },
                  {
                    "url" : "https://reportstream.cdc.gov/fhir/StructureDefinition/assigning-authority-universal-id",
                    "valueString" : "Placer Universal ID"
                  },
                  {
                    "url" : "https://reportstream.cdc.gov/fhir/StructureDefinition/universal-id-type",
                    "valueCode" : "ISO"
                  }
                ]
              }
            ],
            "type" : {
              "coding" : [
                {
                  "system" : "http://terminology.hl7.org/CodeSystem/v2-0203",
                  "code" : "PLAC"
                }
              ]
            },
            "value" : "ORC Placer Identifier"
          },
          {
            "extension" : [
              {
                "url" : "https://reportstream.cdc.gov/fhir/StructureDefinition/hl7-use",
                "valueString" : "orc-3-filler-order-number"
              },
              {
                "url" : "https://reportstream.cdc.gov/fhir/StructureDefinition/assigning-authority",
                "extension" : [
                  {
                    "url" : "https://reportstream.cdc.gov/fhir/StructureDefinition/assigning-authority-namespace-id",
                    "valueString" : "Filler Identifier Namespace"
                  },
                  {
                    "url" : "https://reportstream.cdc.gov/fhir/StructureDefinition/assigning-authority-universal-id",
                    "valueString" : "Filler Universal ID"
                  },
                  {
                    "url" : "https://reportstream.cdc.gov/fhir/StructureDefinition/universal-id-type",
                    "valueCode" : "ISO"
                  }
                ]
              }
            ],
            "type" : {
              "coding" : [
                {
                  "system" : "http://terminology.hl7.org/CodeSystem/v2-0203",
                  "code" : "FILL"
                }
              ]
            },
            "value" : "ORC Filler Identifier"
          },
          {
            "extension" : [
              {
                "url" : "https://reportstream.cdc.gov/fhir/StructureDefinition/hl7-use",
                "valueString" : "orc-33-alternate-placer-order-number"
              },
              {
                "url" : "http://hl7.org/fhir/StructureDefinition/identifier-checkDigit",
                "valueString" : "Placer Order"
              }
            ],
            "type" : {
              "coding" : [
                {
                  "system" : "http://terminology.hl7.org/CodeSystem/v2-0203",
                  "code" : "PLAC"
                }
              ]
            },
            "value" : "ORC Alt"
          }
        ],
        "status" : "unknown",
        "subject" : {
          "reference" : "Patient/1706311662030187000.2568cd3c-c366-4968-89b0-d8aa6106e655"
        }
      }
    },
    {
      "fullUrl" : "DiagnosticReport/1706311662173992000.ec321b41-211f-434e-99ca-681de3f7f0b8",
      "resource" : {
        "resourceType" : "DiagnosticReport",
        "id" : "1706311662173992000.ec321b41-211f-434e-99ca-681de3f7f0b8",
>>>>>>> 711af84e
        "identifier" : [
          {
            "extension" : [
              {
                "url" : "https://reportstream.cdc.gov/fhir/StructureDefinition/hl7-use",
                "valueString" : "obr-placer-order-number"
              },
              {
                "url" : "https://reportstream.cdc.gov/fhir/StructureDefinition/assigning-authority",
                "extension" : [
                  {
                    "url" : "https://reportstream.cdc.gov/fhir/StructureDefinition/assigning-authority-namespace-id",
                    "valueString" : "Placer Identifier Namespace"
                  },
                  {
                    "url" : "https://reportstream.cdc.gov/fhir/StructureDefinition/assigning-authority-universal-id",
                    "valueString" : "Placer Universal ID"
                  },
                  {
                    "url" : "https://reportstream.cdc.gov/fhir/StructureDefinition/universal-id-type",
                    "valueCode" : "ISO"
                  }
                ]
              }
            ],
            "type" : {
              "coding" : [
                {
                  "system" : "http://terminology.hl7.org/CodeSystem/v2-0203",
                  "code" : "PLAC"
                }
              ]
            },
            "value" : "ORC Placer Identifier"
          },
          {
            "extension" : [
              {
                "url" : "https://reportstream.cdc.gov/fhir/StructureDefinition/assigning-authority",
                "extension" : [
                  {
                    "url" : "https://reportstream.cdc.gov/fhir/StructureDefinition/assigning-authority-namespace-id",
                    "valueString" : "Filler Identifier Namespace"
                  },
                  {
                    "url" : "https://reportstream.cdc.gov/fhir/StructureDefinition/assigning-authority-universal-id",
                    "valueString" : "Filler Universal ID"
                  },
                  {
                    "url" : "https://reportstream.cdc.gov/fhir/StructureDefinition/universal-id-type",
                    "valueCode" : "ISO"
                  }
                ]
              }
            ],
            "type" : {
              "coding" : [
                {
                  "system" : "http://terminology.hl7.org/CodeSystem/v2-0203",
                  "code" : "FILL"
                }
              ]
            },
            "value" : "ORC Filler Identifier"
          }
        ],
        "basedOn" : [
          {
<<<<<<< HEAD
            "reference" : "ServiceRequest/1706216279205464000.1542dd78-6e40-48d2-85a6-0f8597c75ce8"
=======
            "reference" : "ServiceRequest/1706311662038654000.60e277fb-4f2c-4ba6-82cb-851b62b792ef"
>>>>>>> 711af84e
          }
        ],
        "status" : "unknown",
        "subject" : {
<<<<<<< HEAD
          "reference" : "Patient/1706216279199127000.9695ac07-dc8c-4c98-a2db-9a79f3f0fc16"
=======
          "reference" : "Patient/1706311662030187000.2568cd3c-c366-4968-89b0-d8aa6106e655"
>>>>>>> 711af84e
        }
      }
    }
  ]
}<|MERGE_RESOLUTION|>--- conflicted
+++ resolved
@@ -1,25 +1,15 @@
 {
   "resourceType" : "Bundle",
-<<<<<<< HEAD
-  "id" : "1706216278765529000.560cb0a6-9030-4b93-adf7-503fd637e5c1",
-  "meta" : {
-    "lastUpdated" : "2024-01-25T15:57:58.780-05:00"
-=======
   "id" : "1706311661640942000.934edfaf-0c98-4859-857c-888ee4671a07",
   "meta" : {
     "lastUpdated" : "2024-01-26T17:27:41.654-06:00"
->>>>>>> 711af84e
   },
   "identifier" : {
     "system" : "https://reportstream.cdc.gov/prime-router",
     "value" : "20230816123358"
   },
   "type" : "message",
-<<<<<<< HEAD
-  "timestamp" : "2023-08-16T13:33:58.000-04:00",
-=======
   "timestamp" : "2023-08-16T12:33:58.000-05:00",
->>>>>>> 711af84e
   "entry" : [
     {
       "fullUrl" : "MessageHeader/bb504ecd-c2ab-3be3-91d8-6065e2bce435",
@@ -49,42 +39,46 @@
                 "valueCode" : "unknown"
               }
             ]
-<<<<<<< HEAD
           }
         }
       }
     },
     {
-      "fullUrl" : "Provenance/1706216279181079000.9e71e5ce-cba6-45a0-9831-bc26e9a872de",
+      "fullUrl" : "Provenance/1706311662008917000.8e984eaa-0ac6-44e6-88da-f1b34dfc2990",
       "resource" : {
         "resourceType" : "Provenance",
-        "id" : "1706216279181079000.9e71e5ce-cba6-45a0-9831-bc26e9a872de",
+        "id" : "1706311662008917000.8e984eaa-0ac6-44e6-88da-f1b34dfc2990",
         "target" : [
           {
-            "reference" : "DiagnosticReport/1706216279366859000.efc5c7ed-62bd-49c0-9df7-f639a2841c08"
+            "reference" : "MessageHeader/bb504ecd-c2ab-3be3-91d8-6065e2bce435"
+          },
+          {
+            "reference" : "DiagnosticReport/1706311662173992000.ec321b41-211f-434e-99ca-681de3f7f0b8"
           }
         ],
         "recorded" : "2023-08-16T12:33:58-05:00",
-        "_recorded" : {
-          "extension" : [
-            {
-              "url" : "https://reportstream.cdc.gov/fhir/StructureDefinition/hl7v2-date-time",
-              "valueString" : "20230816123358-0500"
-            }
-          ]
-        },
         "activity" : {
           "coding" : [
             {
-              "extension" : [
-                {
-                  "url" : "https://reportstream.cdc.gov/fhir/StructureDefinition/code-index-name",
-                  "valueString" : "identifier"
-                }
-              ],
-              "system" : "http://terminology.hl7.org/CodeSystem/v2-0003",
-              "code" : "R01",
-              "display" : "ORU_R01"
+              "display" : "ORU^R01^ORU_R01"
+            }
+          ]
+        }
+      }
+    },
+    {
+      "fullUrl" : "Provenance/1706311662015901000.87edfddf-48a9-48c2-b0f3-f8143b027fd3",
+      "resource" : {
+        "resourceType" : "Provenance",
+        "id" : "1706311662015901000.87edfddf-48a9-48c2-b0f3-f8143b027fd3",
+        "recorded" : "2024-01-26T17:27:42Z",
+        "policy" : [
+          "http://hl7.org/fhir/uv/v2mappings/message-oru-r01-to-bundle"
+        ],
+        "activity" : {
+          "coding" : [
+            {
+              "code" : "v2-FHIR transformation"
             }
           ]
         },
@@ -93,48 +87,74 @@
             "type" : {
               "coding" : [
                 {
-                  "extension" : [
-                    {
-                      "url" : "https://reportstream.cdc.gov/fhir/StructureDefinition/code-index-name",
-                      "valueString" : "identifier"
-                    }
-                  ],
                   "system" : "http://terminology.hl7.org/CodeSystem/provenance-participant-type",
-                  "code" : "author"
-                }
-              ]
+                  "code" : "assembler"
+                }
+              ]
+            },
+            "who" : {
+              "reference" : "Organization/1706311662015398000.f466ddc6-bbed-4b42-985f-5de6d5ed021d"
             }
           }
-        ],
-        "entity" : [
-          {
-            "role" : "source",
-            "what" : {
-              "reference" : "Device/1706216279183995000.e9fac39d-0f2f-47c5-b01c-00bd2ab57e73"
+        ]
+      }
+    },
+    {
+      "fullUrl" : "Organization/1706311662015398000.f466ddc6-bbed-4b42-985f-5de6d5ed021d",
+      "resource" : {
+        "resourceType" : "Organization",
+        "id" : "1706311662015398000.f466ddc6-bbed-4b42-985f-5de6d5ed021d",
+        "identifier" : [
+          {
+            "value" : "CDC PRIME - Atlanta"
+          },
+          {
+            "type" : {
+              "coding" : [
+                {
+                  "system" : "http://terminology.hl7.org/CodeSystem/v2-0301"
+                }
+              ]
+            },
+            "system" : "urn:ietf:rfc:3986",
+            "value" : "2.16.840.1.114222.4.1.237821"
+          }
+        ]
+      }
+    },
+    {
+      "fullUrl" : "Patient/1706311662030187000.2568cd3c-c366-4968-89b0-d8aa6106e655",
+      "resource" : {
+        "resourceType" : "Patient",
+        "id" : "1706311662030187000.2568cd3c-c366-4968-89b0-d8aa6106e655"
+      }
+    },
+    {
+      "fullUrl" : "Provenance/1706311662030877000.ecd86148-4b1f-4a4c-a79f-cd2f4c072559",
+      "resource" : {
+        "resourceType" : "Provenance",
+        "id" : "1706311662030877000.ecd86148-4b1f-4a4c-a79f-cd2f4c072559",
+        "target" : [
+          {
+            "reference" : "Patient/1706311662030187000.2568cd3c-c366-4968-89b0-d8aa6106e655"
+          }
+        ],
+        "recorded" : "2024-01-26T17:27:42Z",
+        "activity" : {
+          "coding" : [
+            {
+              "system" : "https://terminology.hl7.org/CodeSystem/v3-DataOperation",
+              "code" : "UPDATE"
             }
-          }
-        ]
-      }
-    },
-    {
-      "fullUrl" : "Device/1706216279183995000.e9fac39d-0f2f-47c5-b01c-00bd2ab57e73",
-      "resource" : {
-        "resourceType" : "Device",
-        "id" : "1706216279183995000.e9fac39d-0f2f-47c5-b01c-00bd2ab57e73"
-      }
-    },
-    {
-      "fullUrl" : "Patient/1706216279199127000.9695ac07-dc8c-4c98-a2db-9a79f3f0fc16",
-      "resource" : {
-        "resourceType" : "Patient",
-        "id" : "1706216279199127000.9695ac07-dc8c-4c98-a2db-9a79f3f0fc16"
-      }
-    },
-    {
-      "fullUrl" : "ServiceRequest/1706216279205464000.1542dd78-6e40-48d2-85a6-0f8597c75ce8",
+          ]
+        }
+      }
+    },
+    {
+      "fullUrl" : "ServiceRequest/1706311662038654000.60e277fb-4f2c-4ba6-82cb-851b62b792ef",
       "resource" : {
         "resourceType" : "ServiceRequest",
-        "id" : "1706216279205464000.1542dd78-6e40-48d2-85a6-0f8597c75ce8",
+        "id" : "1706311662038654000.60e277fb-4f2c-4ba6-82cb-851b62b792ef",
         "extension" : [
           {
             "url" : "https://reportstream.cdc.gov/fhir/StructureDefinition/business-event",
@@ -305,215 +325,21 @@
         ],
         "status" : "unknown",
         "subject" : {
-          "reference" : "Patient/1706216279199127000.9695ac07-dc8c-4c98-a2db-9a79f3f0fc16"
+          "reference" : "Patient/1706311662030187000.2568cd3c-c366-4968-89b0-d8aa6106e655"
         }
       }
     },
     {
-      "fullUrl" : "DiagnosticReport/1706216279366859000.efc5c7ed-62bd-49c0-9df7-f639a2841c08",
+      "fullUrl" : "DiagnosticReport/1706311662173992000.ec321b41-211f-434e-99ca-681de3f7f0b8",
       "resource" : {
         "resourceType" : "DiagnosticReport",
-        "id" : "1706216279366859000.efc5c7ed-62bd-49c0-9df7-f639a2841c08",
-=======
-          }
-        }
-      }
-    },
-    {
-      "fullUrl" : "Provenance/1706311662008917000.8e984eaa-0ac6-44e6-88da-f1b34dfc2990",
-      "resource" : {
-        "resourceType" : "Provenance",
-        "id" : "1706311662008917000.8e984eaa-0ac6-44e6-88da-f1b34dfc2990",
-        "target" : [
-          {
-            "reference" : "MessageHeader/bb504ecd-c2ab-3be3-91d8-6065e2bce435"
-          },
-          {
-            "reference" : "DiagnosticReport/1706311662173992000.ec321b41-211f-434e-99ca-681de3f7f0b8"
-          }
-        ],
-        "recorded" : "2023-08-16T12:33:58-05:00",
-        "activity" : {
-          "coding" : [
-            {
-              "display" : "ORU^R01^ORU_R01"
-            }
-          ]
-        }
-      }
-    },
-    {
-      "fullUrl" : "Provenance/1706311662015901000.87edfddf-48a9-48c2-b0f3-f8143b027fd3",
-      "resource" : {
-        "resourceType" : "Provenance",
-        "id" : "1706311662015901000.87edfddf-48a9-48c2-b0f3-f8143b027fd3",
-        "recorded" : "2024-01-26T17:27:42Z",
-        "policy" : [
-          "http://hl7.org/fhir/uv/v2mappings/message-oru-r01-to-bundle"
-        ],
-        "activity" : {
-          "coding" : [
-            {
-              "code" : "v2-FHIR transformation"
-            }
-          ]
-        },
-        "agent" : [
-          {
-            "type" : {
-              "coding" : [
-                {
-                  "system" : "http://terminology.hl7.org/CodeSystem/provenance-participant-type",
-                  "code" : "assembler"
-                }
-              ]
-            },
-            "who" : {
-              "reference" : "Organization/1706311662015398000.f466ddc6-bbed-4b42-985f-5de6d5ed021d"
-            }
-          }
-        ]
-      }
-    },
-    {
-      "fullUrl" : "Organization/1706311662015398000.f466ddc6-bbed-4b42-985f-5de6d5ed021d",
-      "resource" : {
-        "resourceType" : "Organization",
-        "id" : "1706311662015398000.f466ddc6-bbed-4b42-985f-5de6d5ed021d",
+        "id" : "1706311662173992000.ec321b41-211f-434e-99ca-681de3f7f0b8",
         "identifier" : [
           {
-            "value" : "CDC PRIME - Atlanta"
-          },
-          {
-            "type" : {
-              "coding" : [
-                {
-                  "system" : "http://terminology.hl7.org/CodeSystem/v2-0301"
-                }
-              ]
-            },
-            "system" : "urn:ietf:rfc:3986",
-            "value" : "2.16.840.1.114222.4.1.237821"
-          }
-        ]
-      }
-    },
-    {
-      "fullUrl" : "Patient/1706311662030187000.2568cd3c-c366-4968-89b0-d8aa6106e655",
-      "resource" : {
-        "resourceType" : "Patient",
-        "id" : "1706311662030187000.2568cd3c-c366-4968-89b0-d8aa6106e655"
-      }
-    },
-    {
-      "fullUrl" : "Provenance/1706311662030877000.ecd86148-4b1f-4a4c-a79f-cd2f4c072559",
-      "resource" : {
-        "resourceType" : "Provenance",
-        "id" : "1706311662030877000.ecd86148-4b1f-4a4c-a79f-cd2f4c072559",
-        "target" : [
-          {
-            "reference" : "Patient/1706311662030187000.2568cd3c-c366-4968-89b0-d8aa6106e655"
-          }
-        ],
-        "recorded" : "2024-01-26T17:27:42Z",
-        "activity" : {
-          "coding" : [
-            {
-              "system" : "https://terminology.hl7.org/CodeSystem/v3-DataOperation",
-              "code" : "UPDATE"
-            }
-          ]
-        }
-      }
-    },
-    {
-      "fullUrl" : "ServiceRequest/1706311662038654000.60e277fb-4f2c-4ba6-82cb-851b62b792ef",
-      "resource" : {
-        "resourceType" : "ServiceRequest",
-        "id" : "1706311662038654000.60e277fb-4f2c-4ba6-82cb-851b62b792ef",
-        "extension" : [
-          {
-            "url" : "https://reportstream.cdc.gov/fhir/StructureDefinition/business-event",
-            "valueCode" : "RE"
-          },
-          {
-            "url" : "https://reportstream.cdc.gov/fhir/StructureDefinition/obr-observation-request",
-            "extension" : [
-              {
-                "url" : "obr-2-placer-order-number",
-                "valueIdentifier" : {
-                  "extension" : [
-                    {
-                      "url" : "https://reportstream.cdc.gov/fhir/StructureDefinition/assigning-authority",
-                      "extension" : [
-                        {
-                          "url" : "https://reportstream.cdc.gov/fhir/StructureDefinition/assigning-authority-namespace-id",
-                          "valueString" : "Placer Identifier Namespace"
-                        },
-                        {
-                          "url" : "https://reportstream.cdc.gov/fhir/StructureDefinition/assigning-authority-universal-id",
-                          "valueString" : "Placer Universal ID"
-                        },
-                        {
-                          "url" : "https://reportstream.cdc.gov/fhir/StructureDefinition/universal-id-type",
-                          "valueCode" : "ISO"
-                        }
-                      ]
-                    }
-                  ],
-                  "value" : "OBR Placer Identifier"
-                }
-              },
-              {
-                "url" : "obr-3-filler-order-number",
-                "valueIdentifier" : {
-                  "extension" : [
-                    {
-                      "url" : "https://reportstream.cdc.gov/fhir/StructureDefinition/assigning-authority",
-                      "extension" : [
-                        {
-                          "url" : "https://reportstream.cdc.gov/fhir/StructureDefinition/assigning-authority-namespace-id",
-                          "valueString" : "Filler Identifier Namespace"
-                        },
-                        {
-                          "url" : "https://reportstream.cdc.gov/fhir/StructureDefinition/assigning-authority-universal-id",
-                          "valueString" : "Filler Universal ID"
-                        },
-                        {
-                          "url" : "https://reportstream.cdc.gov/fhir/StructureDefinition/universal-id-type",
-                          "valueCode" : "ISO"
-                        }
-                      ]
-                    }
-                  ],
-                  "value" : "OBRFiller Identifier"
-                }
-              },
-              {
-                "url" : "obr-53-alternate-placer-order-number",
-                "valueIdentifier" : {
-                  "extension" : [
-                    {
-                      "url" : "https://reportstream.cdc.gov/fhir/StructureDefinition/hl7-use",
-                      "valueString" : "obr-53-alternate-placer-order-number"
-                    },
-                    {
-                      "url" : "http://hl7.org/fhir/StructureDefinition/identifier-checkDigit",
-                      "valueString" : "Placer Order"
-                    }
-                  ],
-                  "value" : "OBR Alt"
-                }
-              }
-            ]
-          }
-        ],
-        "identifier" : [
-          {
             "extension" : [
               {
                 "url" : "https://reportstream.cdc.gov/fhir/StructureDefinition/hl7-use",
-                "valueString" : "orc-2-placer-order-number"
+                "valueString" : "obr-placer-order-number"
               },
               {
                 "url" : "https://reportstream.cdc.gov/fhir/StructureDefinition/assigning-authority",
@@ -546,10 +372,6 @@
           {
             "extension" : [
               {
-                "url" : "https://reportstream.cdc.gov/fhir/StructureDefinition/hl7-use",
-                "valueString" : "orc-3-filler-order-number"
-              },
-              {
                 "url" : "https://reportstream.cdc.gov/fhir/StructureDefinition/assigning-authority",
                 "extension" : [
                   {
@@ -576,27 +398,11 @@
               ]
             },
             "value" : "ORC Filler Identifier"
-          },
-          {
-            "extension" : [
-              {
-                "url" : "https://reportstream.cdc.gov/fhir/StructureDefinition/hl7-use",
-                "valueString" : "orc-33-alternate-placer-order-number"
-              },
-              {
-                "url" : "http://hl7.org/fhir/StructureDefinition/identifier-checkDigit",
-                "valueString" : "Placer Order"
-              }
-            ],
-            "type" : {
-              "coding" : [
-                {
-                  "system" : "http://terminology.hl7.org/CodeSystem/v2-0203",
-                  "code" : "PLAC"
-                }
-              ]
-            },
-            "value" : "ORC Alt"
+          }
+        ],
+        "basedOn" : [
+          {
+            "reference" : "ServiceRequest/1706311662038654000.60e277fb-4f2c-4ba6-82cb-851b62b792ef"
           }
         ],
         "status" : "unknown",
@@ -604,97 +410,6 @@
           "reference" : "Patient/1706311662030187000.2568cd3c-c366-4968-89b0-d8aa6106e655"
         }
       }
-    },
-    {
-      "fullUrl" : "DiagnosticReport/1706311662173992000.ec321b41-211f-434e-99ca-681de3f7f0b8",
-      "resource" : {
-        "resourceType" : "DiagnosticReport",
-        "id" : "1706311662173992000.ec321b41-211f-434e-99ca-681de3f7f0b8",
->>>>>>> 711af84e
-        "identifier" : [
-          {
-            "extension" : [
-              {
-                "url" : "https://reportstream.cdc.gov/fhir/StructureDefinition/hl7-use",
-                "valueString" : "obr-placer-order-number"
-              },
-              {
-                "url" : "https://reportstream.cdc.gov/fhir/StructureDefinition/assigning-authority",
-                "extension" : [
-                  {
-                    "url" : "https://reportstream.cdc.gov/fhir/StructureDefinition/assigning-authority-namespace-id",
-                    "valueString" : "Placer Identifier Namespace"
-                  },
-                  {
-                    "url" : "https://reportstream.cdc.gov/fhir/StructureDefinition/assigning-authority-universal-id",
-                    "valueString" : "Placer Universal ID"
-                  },
-                  {
-                    "url" : "https://reportstream.cdc.gov/fhir/StructureDefinition/universal-id-type",
-                    "valueCode" : "ISO"
-                  }
-                ]
-              }
-            ],
-            "type" : {
-              "coding" : [
-                {
-                  "system" : "http://terminology.hl7.org/CodeSystem/v2-0203",
-                  "code" : "PLAC"
-                }
-              ]
-            },
-            "value" : "ORC Placer Identifier"
-          },
-          {
-            "extension" : [
-              {
-                "url" : "https://reportstream.cdc.gov/fhir/StructureDefinition/assigning-authority",
-                "extension" : [
-                  {
-                    "url" : "https://reportstream.cdc.gov/fhir/StructureDefinition/assigning-authority-namespace-id",
-                    "valueString" : "Filler Identifier Namespace"
-                  },
-                  {
-                    "url" : "https://reportstream.cdc.gov/fhir/StructureDefinition/assigning-authority-universal-id",
-                    "valueString" : "Filler Universal ID"
-                  },
-                  {
-                    "url" : "https://reportstream.cdc.gov/fhir/StructureDefinition/universal-id-type",
-                    "valueCode" : "ISO"
-                  }
-                ]
-              }
-            ],
-            "type" : {
-              "coding" : [
-                {
-                  "system" : "http://terminology.hl7.org/CodeSystem/v2-0203",
-                  "code" : "FILL"
-                }
-              ]
-            },
-            "value" : "ORC Filler Identifier"
-          }
-        ],
-        "basedOn" : [
-          {
-<<<<<<< HEAD
-            "reference" : "ServiceRequest/1706216279205464000.1542dd78-6e40-48d2-85a6-0f8597c75ce8"
-=======
-            "reference" : "ServiceRequest/1706311662038654000.60e277fb-4f2c-4ba6-82cb-851b62b792ef"
->>>>>>> 711af84e
-          }
-        ],
-        "status" : "unknown",
-        "subject" : {
-<<<<<<< HEAD
-          "reference" : "Patient/1706216279199127000.9695ac07-dc8c-4c98-a2db-9a79f3f0fc16"
-=======
-          "reference" : "Patient/1706311662030187000.2568cd3c-c366-4968-89b0-d8aa6106e655"
->>>>>>> 711af84e
-        }
-      }
     }
   ]
 }