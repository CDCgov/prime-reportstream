--- conflicted
+++ resolved
@@ -1,14 +1,8 @@
 {
   "resourceType" : "Bundle",
-<<<<<<< HEAD
-  "id" : "1707523122482351000.6ca76b2f-c19f-4990-a52a-c810b8b454eb",
-  "meta" : {
-    "lastUpdated" : "2024-02-09T17:58:42.496-06:00"
-=======
   "id" : "1707766201498523000.3eb30823-c284-4964-8f33-005b12eecdbf",
   "meta" : {
     "lastUpdated" : "2024-02-12T13:30:01.507-06:00"
->>>>>>> cddac704
   },
   "identifier" : {
     "system" : "https://reportstream.cdc.gov/prime-router",
@@ -16,150 +10,6 @@
   },
   "type" : "message",
   "timestamp" : "2023-08-16T12:33:58.000-05:00",
-<<<<<<< HEAD
-  "entry" : [
-    {
-      "fullUrl" : "MessageHeader/bb504ecd-c2ab-3be3-91d8-6065e2bce435",
-      "resource" : {
-        "resourceType" : "MessageHeader",
-        "id" : "bb504ecd-c2ab-3be3-91d8-6065e2bce435",
-        "extension" : [
-          {
-            "url" : "https://reportstream.cdc.gov/fhir/StructureDefinition/encoding-characters",
-            "valueString" : "^~\\&#"
-          },
-          {
-            "url" : "https://reportstream.cdc.gov/fhir/StructureDefinition/msh-message-header",
-            "extension" : [
-              {
-                "url" : "MSH.7",
-                "valueString" : "20230816123358-0500"
-              }
-            ]
-          }
-        ],
-        "eventCoding" : {
-          "system" : "http://terminology.hl7.org/CodeSystem/v2-0003",
-          "code" : "R01",
-          "display" : "ORU^R01^ORU_R01"
-        },
-        "source" : {
-          "_endpoint" : {
-            "extension" : [
-              {
-                "url" : "http://hl7.org/fhir/StructureDefinition/data-absent-reason",
-                "valueCode" : "unknown"
-              }
-            ]
-          }
-        }
-      }
-    },
-    {
-      "fullUrl" : "Provenance/1707523122879054000.788cb8a7-73ce-4f45-a10b-8677d08ba873",
-      "resource" : {
-        "resourceType" : "Provenance",
-        "id" : "1707523122879054000.788cb8a7-73ce-4f45-a10b-8677d08ba873",
-        "target" : [
-          {
-            "reference" : "MessageHeader/bb504ecd-c2ab-3be3-91d8-6065e2bce435"
-          },
-          {
-            "reference" : "DiagnosticReport/1707523123219382000.0dd05c2c-5709-4053-9afd-94f5d3415346"
-          }
-        ],
-        "recorded" : "2023-08-16T12:33:58-05:00",
-        "activity" : {
-          "coding" : [
-            {
-              "display" : "ORU^R01^ORU_R01"
-            }
-          ]
-        }
-      }
-    },
-    {
-      "fullUrl" : "Provenance/1707523122888719000.da9d91bb-4057-4923-a3f7-89fe20111505",
-      "resource" : {
-        "resourceType" : "Provenance",
-        "id" : "1707523122888719000.da9d91bb-4057-4923-a3f7-89fe20111505",
-        "recorded" : "2024-02-09T17:58:42Z",
-        "policy" : [
-          "http://hl7.org/fhir/uv/v2mappings/message-oru-r01-to-bundle"
-        ],
-        "activity" : {
-          "coding" : [
-            {
-              "code" : "v2-FHIR transformation"
-            }
-          ]
-        },
-        "agent" : [
-          {
-            "type" : {
-              "coding" : [
-                {
-                  "system" : "http://terminology.hl7.org/CodeSystem/provenance-participant-type",
-                  "code" : "assembler"
-                }
-              ]
-            },
-            "who" : {
-              "reference" : "Organization/1707523122887122000.abf38970-3461-4df2-b911-1d8c1346fdfb"
-            }
-          }
-        ]
-      }
-    },
-    {
-      "fullUrl" : "Organization/1707523122887122000.abf38970-3461-4df2-b911-1d8c1346fdfb",
-      "resource" : {
-        "resourceType" : "Organization",
-        "id" : "1707523122887122000.abf38970-3461-4df2-b911-1d8c1346fdfb",
-        "identifier" : [
-          {
-            "value" : "CDC PRIME - Atlanta"
-          },
-          {
-            "type" : {
-              "coding" : [
-                {
-                  "system" : "http://terminology.hl7.org/CodeSystem/v2-0301"
-                }
-              ]
-            },
-            "system" : "urn:ietf:rfc:3986",
-            "value" : "2.16.840.1.114222.4.1.237821"
-          }
-        ]
-      }
-    },
-    {
-      "fullUrl" : "Patient/1707523122909467000.ae20e29d-2db3-46fb-a2b8-bb3651eddb0c",
-      "resource" : {
-        "resourceType" : "Patient",
-        "id" : "1707523122909467000.ae20e29d-2db3-46fb-a2b8-bb3651eddb0c"
-      }
-    },
-    {
-      "fullUrl" : "Provenance/1707523122910206000.a6171e96-839e-4b72-b4f8-980180d2876a",
-      "resource" : {
-        "resourceType" : "Provenance",
-        "id" : "1707523122910206000.a6171e96-839e-4b72-b4f8-980180d2876a",
-        "target" : [
-          {
-            "reference" : "Patient/1707523122909467000.ae20e29d-2db3-46fb-a2b8-bb3651eddb0c"
-          }
-        ],
-        "recorded" : "2024-02-09T17:58:42Z",
-        "activity" : {
-          "coding" : [
-            {
-              "system" : "https://terminology.hl7.org/CodeSystem/v3-DataOperation",
-              "code" : "UPDATE"
-            }
-          ]
-=======
   "entry" : [ {
     "fullUrl" : "MessageHeader/bb504ecd-c2ab-3be3-91d8-6065e2bce435",
     "resource" : {
@@ -227,7 +77,6 @@
         },
         "who" : {
           "reference" : "Organization/1707766202177347000.693d1736-cb9f-40e4-b711-3a004072c009"
->>>>>>> cddac704
         }
       } ]
     }
@@ -269,835 +118,6 @@
           "code" : "UPDATE"
         } ]
       }
-<<<<<<< HEAD
-    },
-    {
-      "fullUrl" : "ServiceRequest/1707523123018435000.bc7c239c-0b9d-4af0-bfbe-89727d301ca1",
-      "resource" : {
-        "resourceType" : "ServiceRequest",
-        "id" : "1707523123018435000.bc7c239c-0b9d-4af0-bfbe-89727d301ca1",
-        "extension" : [
-          {
-            "url" : "https://reportstream.cdc.gov/fhir/StructureDefinition/business-event",
-            "valueCode" : "RE"
-          },
-          {
-            "url" : "https://reportstream.cdc.gov/fhir/StructureDefinition/business-event",
-            "valueString" : "20230816123358-050"
-          },
-          {
-            "url" : "https://reportstream.cdc.gov/fhir/StructureDefinition/status-modifier",
-            "valueCodeableConcept" : {
-              "coding" : [
-                {
-                  "extension" : [
-                    {
-                      "url" : "https://reportstream.cdc.gov/fhir/StructureDefinition/cwe-coding",
-                      "valueString" : "coding"
-                    }
-                  ],
-                  "code" : "Order Status Modifier"
-                }
-              ]
-            }
-          },
-          {
-            "url" : "https://reportstream.cdc.gov/fhir/StructureDefinition/orc-common-order",
-            "extension" : [
-              {
-                "url" : "orc-5-order-status",
-                "valueString" : "CM"
-              },
-              {
-                "url" : "orc-6-response-flag",
-                "valueString" : "R"
-              },
-              {
-                "url" : "orc-19-action-by",
-                "valueReference" : {
-                  "reference" : "Practitioner/1707523122951991000.278c1750-9b15-4173-846d-309102d18df8"
-                }
-              },
-              {
-                "url" : "orc-21-ordering-facility-name",
-                "valueReference" : {
-                  "reference" : "Organization/1707523122954804000.dfb7dbab-653b-4c5d-8950-13b1457d5002"
-                }
-              },
-              {
-                "url" : "orc-22-ordering-facility-address",
-                "valueAddress" : {
-                  "extension" : [
-                    {
-                      "url" : "http://hl7.org/fhir/StructureDefinition/iso21090-ADXP-censusTract",
-                      "valueCode" : "6059"
-                    },
-                    {
-                      "url" : "https://reportstream.cdc.gov/fhir/StructureDefinition/xad-address",
-                      "extension" : [
-                        {
-                          "url" : "https://reportstream.cdc.gov/fhir/StructureDefinition/sad-address-line",
-                          "extension" : [
-                            {
-                              "url" : "SAD.1",
-                              "valueString" : "4861"
-                            },
-                            {
-                              "url" : "SAD.2",
-                              "valueString" : "20TH AVE"
-                            },
-                            {
-                              "url" : "SAD.3",
-                              "valueString" : "1"
-                            }
-                          ]
-                        },
-                        {
-                          "url" : "XAD.2",
-                          "valueString" : "Ordering Facility Address"
-                        },
-                        {
-                          "url" : "XAD.7",
-                          "valueCode" : "H"
-                        },
-                        {
-                          "url" : "XAD.8",
-                          "valueString" : "Other Geographic Designation"
-                        },
-                        {
-                          "url" : "XAD.11",
-                          "valueCode" : "A"
-                        },
-                        {
-                          "url" : "XAD.13",
-                          "valueString" : "20220501102531-0400"
-                        },
-                        {
-                          "url" : "XAD.14",
-                          "valueString" : "20230501102531-0400"
-                        },
-                        {
-                          "url" : "XAD.19",
-                          "valueCode" : "Adressee"
-                        }
-                      ]
-                    }
-                  ],
-                  "use" : "home",
-                  "line" : [
-                    "4861",
-                    "20TH AVE",
-                    "1",
-                    "Ordering Facility Address",
-                    "Adressee"
-                  ],
-                  "city" : "THUNDER MOUNTAIN",
-                  "district" : "County",
-                  "state" : "IG",
-                  "postalCode" : "99999",
-                  "country" : "USA",
-                  "period" : {
-                    "start" : "2022-05-01T10:25:31-04:00",
-                    "end" : "2023-05-01T10:25:31-04:00"
-                  }
-                }
-              },
-              {
-                "url" : "orc-24-ordering-provider-address",
-                "valueAddress" : {
-                  "extension" : [
-                    {
-                      "url" : "http://hl7.org/fhir/StructureDefinition/iso21090-ADXP-censusTract",
-                      "valueCode" : "6059"
-                    },
-                    {
-                      "url" : "https://reportstream.cdc.gov/fhir/StructureDefinition/xad-address",
-                      "extension" : [
-                        {
-                          "url" : "https://reportstream.cdc.gov/fhir/StructureDefinition/sad-address-line",
-                          "extension" : [
-                            {
-                              "url" : "SAD.1",
-                              "valueString" : "4861"
-                            },
-                            {
-                              "url" : "SAD.2",
-                              "valueString" : "20TH AVE"
-                            },
-                            {
-                              "url" : "SAD.3",
-                              "valueString" : "1"
-                            }
-                          ]
-                        },
-                        {
-                          "url" : "XAD.2",
-                          "valueString" : "Ordering Provider Address"
-                        },
-                        {
-                          "url" : "XAD.7",
-                          "valueCode" : "H"
-                        },
-                        {
-                          "url" : "XAD.8",
-                          "valueString" : "Other Geographic Designation"
-                        },
-                        {
-                          "url" : "XAD.11",
-                          "valueCode" : "A"
-                        },
-                        {
-                          "url" : "XAD.13",
-                          "valueString" : "20220501102531-0400"
-                        },
-                        {
-                          "url" : "XAD.14",
-                          "valueString" : "20230501102531-0400"
-                        },
-                        {
-                          "url" : "XAD.19",
-                          "valueCode" : "Adressee"
-                        }
-                      ]
-                    }
-                  ],
-                  "use" : "home",
-                  "line" : [
-                    "4861",
-                    "20TH AVE",
-                    "1",
-                    "Ordering Provider Address",
-                    "Adressee"
-                  ],
-                  "city" : "THUNDER MOUNTAIN",
-                  "district" : "County",
-                  "state" : "IG",
-                  "postalCode" : "99999",
-                  "country" : "USA",
-                  "period" : {
-                    "start" : "2022-05-01T10:25:31-04:00",
-                    "end" : "2023-05-01T10:25:31-04:00"
-                  }
-                }
-              },
-              {
-                "url" : "orc-27-fillers-expected-availability-datetime",
-                "valueString" : "20230816123358-0500"
-              },
-              {
-                "url" : "orc-28-confidentiality-code",
-                "valueCodeableConcept" : {
-                  "coding" : [
-                    {
-                      "extension" : [
-                        {
-                          "url" : "https://reportstream.cdc.gov/fhir/StructureDefinition/cwe-coding",
-                          "valueString" : "coding"
-                        }
-                      ],
-                      "code" : "567",
-                      "display" : "E"
-                    }
-                  ]
-                }
-              },
-              {
-                "url" : "orc-30-enterer-authorization-mode",
-                "valueCodeableConcept" : {
-                  "coding" : [
-                    {
-                      "extension" : [
-                        {
-                          "url" : "https://reportstream.cdc.gov/fhir/StructureDefinition/cne-coding",
-                          "valueString" : "coding"
-                        }
-                      ],
-                      "code" : "123",
-                      "display" : "U"
-                    }
-                  ]
-                }
-              },
-              {
-                "url" : "orc-31-parent-universal-service-identifier",
-                "valueCodeableConcept" : {
-                  "coding" : [
-                    {
-                      "extension" : [
-                        {
-                          "url" : "https://reportstream.cdc.gov/fhir/StructureDefinition/cwe-coding",
-                          "valueString" : "coding"
-                        }
-                      ],
-                      "code" : "123",
-                      "display" : "Parent"
-                    }
-                  ]
-                }
-              },
-              {
-                "url" : "orc-8-parent-order",
-                "valueIdentifier" : {
-                  "extension" : [
-                    {
-                      "url" : "https://reportstream.cdc.gov/fhir/StructureDefinition/namespace-id",
-                      "valueString" : "Placer Assigned Namespace"
-                    },
-                    {
-                      "url" : "https://reportstream.cdc.gov/fhir/StructureDefinition/universal-id",
-                      "valueString" : "Placer Assigned Universal"
-                    },
-                    {
-                      "url" : "https://reportstream.cdc.gov/fhir/StructureDefinition/universal-id-type",
-                      "valueString" : "ISO"
-                    },
-                    {
-                      "url" : "https://reportstream.cdc.gov/fhir/StructureDefinition/filler-assigned-identifier",
-                      "extension" : [
-                        {
-                          "url" : "https://reportstream.cdc.gov/fhir/StructureDefinition/entity-identifier",
-                          "valueString" : "Filler Assigned"
-                        },
-                        {
-                          "url" : "https://reportstream.cdc.gov/fhir/StructureDefinition/namespace-id",
-                          "valueString" : "Filler Assigned Namespace"
-                        },
-                        {
-                          "url" : "https://reportstream.cdc.gov/fhir/StructureDefinition/universal-id",
-                          "valueString" : "Filler Assigned Universal"
-                        },
-                        {
-                          "url" : "https://reportstream.cdc.gov/fhir/StructureDefinition/universal-id-type",
-                          "valueString" : "ISO"
-                        }
-                      ]
-                    }
-                  ],
-                  "type" : {
-                    "coding" : [
-                      {
-                        "system" : "http://terminology.hl7.org/CodeSystem/v2-0203",
-                        "code" : "PGN"
-                      }
-                    ]
-                  },
-                  "value" : "Placer Assigned"
-                }
-              },
-              {
-                "url" : "orc-10-entered-by",
-                "valueReference" : {
-                  "reference" : "Practitioner/1707523122967699000.67ffaf08-683b-4ed1-8a48-0ef21d2d3d16"
-                }
-              },
-              {
-                "url" : "orc-11-verified-by",
-                "valueReference" : {
-                  "reference" : "Practitioner/1707523122974050000.5f8a100c-2166-4bb7-af89-fbe95354686d"
-                }
-              },
-              {
-                "url" : "orc-12-ordering-provider",
-                "valueReference" : {
-                  "reference" : "Practitioner/1707523122977625000.f2a14042-0e59-4541-bc35-713b05190b74"
-                }
-              },
-              {
-                "url" : "orc-13-enterers-location",
-                "valueReference" : {
-                  "reference" : "Location/1707523122980606000.5f1c21e1-ee70-4351-84ec-a18068c04169"
-                }
-              },
-              {
-                "url" : "orc-15-order-effective-date",
-                "valueString" : "20230816123358-0500"
-              },
-              {
-                "url" : "orc-17-entering-organization",
-                "valueCodeableConcept" : {
-                  "coding" : [
-                    {
-                      "extension" : [
-                        {
-                          "url" : "https://reportstream.cdc.gov/fhir/StructureDefinition/cwe-coding",
-                          "valueString" : "coding"
-                        }
-                      ],
-                      "code" : "481",
-                      "display" : "Entering ORG"
-                    }
-                  ]
-                }
-              },
-              {
-                "url" : "orc-18-entering-device",
-                "valueCodeableConcept" : {
-                  "coding" : [
-                    {
-                      "extension" : [
-                        {
-                          "url" : "https://reportstream.cdc.gov/fhir/StructureDefinition/cwe-coding",
-                          "valueString" : "coding"
-                        }
-                      ],
-                      "code" : "Entering Device"
-                    }
-                  ]
-                }
-              }
-            ]
-          },
-          {
-            "url" : "https://reportstream.cdc.gov/fhir/StructureDefinition/obr-observation-request",
-            "extension" : [
-              {
-                "url" : "obr-2-placer-order-number",
-                "valueIdentifier" : {
-                  "extension" : [
-                    {
-                      "url" : "https://reportstream.cdc.gov/fhir/StructureDefinition/assigning-authority",
-                      "extension" : [
-                        {
-                          "url" : "https://reportstream.cdc.gov/fhir/StructureDefinition/assigning-authority-namespace-id",
-                          "valueString" : "Placer Identifier Namespace"
-                        },
-                        {
-                          "url" : "https://reportstream.cdc.gov/fhir/StructureDefinition/assigning-authority-universal-id",
-                          "valueString" : "Placer Universal ID"
-                        },
-                        {
-                          "url" : "https://reportstream.cdc.gov/fhir/StructureDefinition/universal-id-type",
-                          "valueCode" : "ISO"
-                        }
-                      ]
-                    }
-                  ],
-                  "value" : "Placer Identifier"
-                }
-              },
-              {
-                "url" : "obr-3-filler-order-number",
-                "valueIdentifier" : {
-                  "extension" : [
-                    {
-                      "url" : "https://reportstream.cdc.gov/fhir/StructureDefinition/assigning-authority",
-                      "extension" : [
-                        {
-                          "url" : "https://reportstream.cdc.gov/fhir/StructureDefinition/assigning-authority-namespace-id",
-                          "valueString" : "Filler Identifier Namespace"
-                        },
-                        {
-                          "url" : "https://reportstream.cdc.gov/fhir/StructureDefinition/assigning-authority-universal-id",
-                          "valueString" : "Filler Universal ID"
-                        },
-                        {
-                          "url" : "https://reportstream.cdc.gov/fhir/StructureDefinition/universal-id-type",
-                          "valueCode" : "ISO"
-                        }
-                      ]
-                    }
-                  ],
-                  "value" : "Filler Identifier"
-                }
-              },
-              {
-                "url" : "obr-20-filler-field-1",
-                "valueString" : "filler1"
-              },
-              {
-                "url" : "obr-21-filler-field-2",
-                "valueString" : "filler2"
-              },
-              {
-                "url" : "obr-22-results-rpt-status-change-datetime",
-                "valueString" : "20230816123358-0500"
-              },
-              {
-                "url" : "obr-23-charge-to-practice",
-                "extension" : [
-                  {
-                    "url" : "moc-1-1-monetary-amount",
-                    "valueString" : "100"
-                  },
-                  {
-                    "url" : "moc-1-2-monetary-denomination",
-                    "valueString" : "$"
-                  },
-                  {
-                    "url" : "moc-2-charge-code",
-                    "valueCodeableConcept" : {
-                      "coding" : [
-                        {
-                          "extension" : [
-                            {
-                              "url" : "https://reportstream.cdc.gov/fhir/StructureDefinition/cwe-coding",
-                              "valueString" : "coding"
-                            }
-                          ],
-                          "code" : "16",
-                          "display" : "code"
-                        }
-                      ]
-                    }
-                  }
-                ]
-              },
-              {
-                "url" : "obr-24-diagnostic-serv-sect-id",
-                "valueId" : "OTH"
-              },
-              {
-                "url" : "obr-26-parent-result",
-                "extension" : [
-                  {
-                    "url" : "prl-1-parent-observation-identifier",
-                    "valueCodeableConcept" : {
-                      "coding" : [
-                        {
-                          "extension" : [
-                            {
-                              "url" : "https://reportstream.cdc.gov/fhir/StructureDefinition/cwe-coding",
-                              "valueString" : "coding"
-                            }
-                          ],
-                          "code" : "444",
-                          "display" : "ParentId"
-                        }
-                      ]
-                    }
-                  },
-                  {
-                    "url" : "prl-2-parent-observation-sub-identifier",
-                    "valueString" : "888"
-                  },
-                  {
-                    "url" : "prl-3-parent-observation-descriptor",
-                    "valueString" : "ParentOBSdescriptor"
-                  }
-                ]
-              },
-              {
-                "url" : "obr-28-result-copies-to",
-                "valueReference" : {
-                  "reference" : "Practitioner/1707523122983403000.3caaa45a-f02b-428d-9c30-ddd8775ec4e6"
-                }
-              },
-              {
-                "url" : "obr-29-parent-order",
-                "valueIdentifier" : {
-                  "extension" : [
-                    {
-                      "url" : "https://reportstream.cdc.gov/fhir/StructureDefinition/namespace-id",
-                      "valueString" : "CSV"
-                    },
-                    {
-                      "url" : "https://reportstream.cdc.gov/fhir/StructureDefinition/universal-id",
-                      "valueString" : "11D1111111"
-                    },
-                    {
-                      "url" : "https://reportstream.cdc.gov/fhir/StructureDefinition/universal-id-type",
-                      "valueString" : "CLIA"
-                    },
-                    {
-                      "url" : "https://reportstream.cdc.gov/fhir/StructureDefinition/filler-assigned-identifier",
-                      "extension" : [
-                        {
-                          "url" : "https://reportstream.cdc.gov/fhir/StructureDefinition/entity-identifier",
-                          "valueString" : "f34b0f57-1601-4480-ae8a-d4006e50f38d"
-                        },
-                        {
-                          "url" : "https://reportstream.cdc.gov/fhir/StructureDefinition/namespace-id",
-                          "valueString" : "Other CSV"
-                        },
-                        {
-                          "url" : "https://reportstream.cdc.gov/fhir/StructureDefinition/universal-id",
-                          "valueString" : "22D2222222"
-                        },
-                        {
-                          "url" : "https://reportstream.cdc.gov/fhir/StructureDefinition/universal-id-type",
-                          "valueString" : "CLIA2"
-                        }
-                      ]
-                    }
-                  ],
-                  "type" : {
-                    "coding" : [
-                      {
-                        "system" : "http://terminology.hl7.org/CodeSystem/v2-0203",
-                        "code" : "PGN"
-                      }
-                    ]
-                  },
-                  "value" : "adb4a5cc-50ec-4f1e-95d7-0c1f77cacee1"
-                }
-              },
-              {
-                "url" : "obr-33-assistant-result-interpreter",
-                "valueReference" : {
-                  "reference" : "PractitionerRole/1707523123007475000.a5441e1e-c74b-4ac6-8771-ef00e04e2045"
-                }
-              },
-              {
-                "url" : "obr-36-scheduled-datetime",
-                "valueString" : "20230816123358-0500"
-              },
-              {
-                "url" : "obr-10-collector-identifier",
-                "valueReference" : {
-                  "reference" : "Practitioner/1707523123010060000.01271e50-4f94-4d9d-871e-1ac0b974ce9e"
-                }
-              },
-              {
-                "url" : "obr-39-collectors-comment",
-                "valueCodeableConcept" : {
-                  "coding" : [
-                    {
-                      "extension" : [
-                        {
-                          "url" : "https://reportstream.cdc.gov/fhir/StructureDefinition/cwe-coding",
-                          "valueString" : "coding"
-                        }
-                      ],
-                      "code" : "4438",
-                      "display" : "Collectors Comment"
-                    }
-                  ]
-                }
-              },
-              {
-                "url" : "obr-44-procedure-code",
-                "valueCodeableConcept" : {
-                  "coding" : [
-                    {
-                      "extension" : [
-                        {
-                          "url" : "https://reportstream.cdc.gov/fhir/StructureDefinition/cne-coding",
-                          "valueString" : "coding"
-                        }
-                      ],
-                      "code" : "5019",
-                      "display" : "Procedure Code"
-                    }
-                  ]
-                }
-              },
-              {
-                "url" : "obr-45-procedure-code-modifier",
-                "valueCodeableConcept" : {
-                  "coding" : [
-                    {
-                      "extension" : [
-                        {
-                          "url" : "https://reportstream.cdc.gov/fhir/StructureDefinition/cne-coding",
-                          "valueString" : "coding"
-                        }
-                      ],
-                      "code" : "887766",
-                      "display" : "Procedure Code Modifier"
-                    }
-                  ]
-                }
-              },
-              {
-                "url" : "obr-48-medically-necessary-duplicate-procedure",
-                "valueCodeableConcept" : {
-                  "coding" : [
-                    {
-                      "extension" : [
-                        {
-                          "url" : "https://reportstream.cdc.gov/fhir/StructureDefinition/cwe-coding",
-                          "valueString" : "coding"
-                        }
-                      ],
-                      "code" : "71435",
-                      "display" : "Medically Necessary Duplicate Procedure"
-                    }
-                  ]
-                }
-              },
-              {
-                "url" : "obr-49-result-handling",
-                "valueString" : "N"
-              },
-              {
-                "url" : "obr-50-parent-universal-service-identifier",
-                "valueCodeableConcept" : {
-                  "coding" : [
-                    {
-                      "extension" : [
-                        {
-                          "url" : "https://reportstream.cdc.gov/fhir/StructureDefinition/cwe-coding",
-                          "valueString" : "coding"
-                        }
-                      ],
-                      "code" : "443331",
-                      "display" : "Parent Universal Service Identifier"
-                    }
-                  ]
-                }
-              },
-              {
-                "url" : "obr-53-alternate-placer-order-number",
-                "valueIdentifier" : {
-                  "extension" : [
-                    {
-                      "url" : "http://hl7.org/fhir/StructureDefinition/identifier-checkDigit",
-                      "valueString" : "Placer Order"
-                    },
-                    {
-                      "url" : "https://reportstream.cdc.gov/fhir/StructureDefinition/hl7v2Field",
-                      "valueString" : "OBR.53"
-                    }
-                  ],
-                  "value" : "Alt"
-                }
-              },
-              {
-                "url" : "obr-11-specimen-action-code",
-                "valueString" : "G"
-              },
-              {
-                "url" : "obr-12-danger-code",
-                "valueCodeableConcept" : {
-                  "coding" : [
-                    {
-                      "extension" : [
-                        {
-                          "url" : "https://reportstream.cdc.gov/fhir/StructureDefinition/cwe-coding",
-                          "valueString" : "coding"
-                        }
-                      ],
-                      "code" : "512",
-                      "display" : "Danger code"
-                    }
-                  ]
-                }
-              },
-              {
-                "url" : "obr-13-clinical-information",
-                "valueString" : "relevent info"
-              },
-              {
-                "url" : "obr-16-ordering-provider",
-                "valueReference" : {
-                  "reference" : "Practitioner/1707523123013955000.36da88a7-675d-4a34-92dd-63b5631ae428"
-                }
-              },
-              {
-                "url" : "https://reportstream.cdc.gov/fhir/StructureDefinition/callback-number",
-                "valueContactPoint" : {
-                  "extension" : [
-                    {
-                      "url" : "http://hl7.org/fhir/StructureDefinition/contactpoint-country",
-                      "valueString" : "1"
-                    },
-                    {
-                      "url" : "http://hl7.org/fhir/StructureDefinition/contactpoint-area",
-                      "valueString" : "260"
-                    },
-                    {
-                      "url" : "http://hl7.org/fhir/StructureDefinition/contactpoint-local",
-                      "valueString" : "7595016"
-                    },
-                    {
-                      "url" : "https://reportstream.cdc.gov/fhir/StructureDefinition/xtn-contact-point",
-                      "extension" : [
-                        {
-                          "url" : "XTN.2",
-                          "valueString" : "WPN"
-                        },
-                        {
-                          "url" : "XTN.3",
-                          "valueString" : "BP"
-                        },
-                        {
-                          "url" : "XTN.7",
-                          "valueString" : "7595016"
-                        },
-                        {
-                          "url" : "XTN.12",
-                          "valueString" : "+1 260 759 5016"
-                        }
-                      ]
-                    },
-                    {
-                      "url" : "https://reportstream.cdc.gov/fhir/StructureDefinition/hl7v2Field",
-                      "valueString" : "OBR.17"
-                    }
-                  ],
-                  "system" : "pager",
-                  "value" : "+1 260 759 5016",
-                  "use" : "work"
-                }
-              },
-              {
-                "url" : "https://reportstream.cdc.gov/fhir/StructureDefinition/callback-number",
-                "valueContactPoint" : {
-                  "extension" : [
-                    {
-                      "url" : "https://reportstream.cdc.gov/fhir/StructureDefinition/xtn-contact-point",
-                      "extension" : [
-                        {
-                          "url" : "XTN.2",
-                          "valueString" : "WPN"
-                        },
-                        {
-                          "url" : "XTN.3",
-                          "valueString" : "Internet"
-                        },
-                        {
-                          "url" : "XTN.4",
-                          "valueString" : "order.callback@email.com"
-                        }
-                      ]
-                    },
-                    {
-                      "url" : "https://reportstream.cdc.gov/fhir/StructureDefinition/hl7v2Field",
-                      "valueString" : "OBR.17"
-                    }
-                  ],
-                  "system" : "email",
-                  "value" : "order.callback@email.com",
-                  "use" : "work"
-                }
-              },
-              {
-                "url" : "obr-18-placer-field-1",
-                "valueString" : "placer1"
-              },
-              {
-                "url" : "obr-19-placer-field-2",
-                "valueString" : "placer2"
-              }
-            ]
-          }
-        ],
-        "identifier" : [
-          {
-            "extension" : [
-              {
-                "url" : "https://reportstream.cdc.gov/fhir/StructureDefinition/hl7v2Field",
-                "valueString" : "ORC.2"
-              },
-              {
-                "url" : "https://reportstream.cdc.gov/fhir/StructureDefinition/assigning-authority",
-                "extension" : [
-                  {
-                    "url" : "https://reportstream.cdc.gov/fhir/StructureDefinition/assigning-authority-namespace-id",
-                    "valueString" : "Placer Identifier Namespace"
-                  },
-                  {
-                    "url" : "https://reportstream.cdc.gov/fhir/StructureDefinition/assigning-authority-universal-id",
-                    "valueString" : "Placer Universal ID"
-                  },
-                  {
-                    "url" : "https://reportstream.cdc.gov/fhir/StructureDefinition/universal-id-type",
-                    "valueCode" : "ISO"
-                  }
-                ]
-              }
-            ],
-=======
     }
   }, {
     "fullUrl" : "Specimen/1707766202215121000.8602a979-365a-41f9-a7e8-e6da3d35685c",
@@ -1222,7 +242,6 @@
                 "valueString" : "ISO"
               } ]
             } ],
->>>>>>> cddac704
             "type" : {
               "coding" : [ {
                 "system" : "http://terminology.hl7.org/CodeSystem/v2-0203",
@@ -1345,182 +364,6 @@
                 "display" : "code"
               } ]
             }
-<<<<<<< HEAD
-          ]
-        },
-        "orderDetail" : [
-          {
-            "extension" : [
-              {
-                "url" : "https://reportstream.cdc.gov/fhir/StructureDefinition/hl7v2Field",
-                "valueString" : "OBR.46"
-              }
-            ],
-            "coding" : [
-              {
-                "extension" : [
-                  {
-                    "url" : "https://reportstream.cdc.gov/fhir/StructureDefinition/cwe-coding",
-                    "valueString" : "coding"
-                  }
-                ],
-                "code" : "7461",
-                "display" : "Placer Supplemental"
-              }
-            ]
-          },
-          {
-            "extension" : [
-              {
-                "url" : "https://reportstream.cdc.gov/fhir/StructureDefinition/hl7v2Field",
-                "valueString" : "OBR.47"
-              }
-            ],
-            "coding" : [
-              {
-                "extension" : [
-                  {
-                    "url" : "https://reportstream.cdc.gov/fhir/StructureDefinition/cwe-coding",
-                    "valueString" : "coding"
-                  }
-                ],
-                "code" : "8811",
-                "display" : "Fillter Supplemental"
-              }
-            ]
-          }
-        ],
-        "subject" : {
-          "reference" : "Patient/1707523122909467000.ae20e29d-2db3-46fb-a2b8-bb3651eddb0c"
-        },
-        "requester" : {
-          "extension" : [
-            {
-              "url" : "https://reportstream.cdc.gov/fhir/StructureDefinition/callback-number",
-              "valueContactPoint" : {
-                "extension" : [
-                  {
-                    "url" : "http://hl7.org/fhir/StructureDefinition/contactpoint-country",
-                    "valueString" : "1"
-                  },
-                  {
-                    "url" : "http://hl7.org/fhir/StructureDefinition/contactpoint-area",
-                    "valueString" : "260"
-                  },
-                  {
-                    "url" : "http://hl7.org/fhir/StructureDefinition/contactpoint-local",
-                    "valueString" : "7595016"
-                  },
-                  {
-                    "url" : "https://reportstream.cdc.gov/fhir/StructureDefinition/xtn-contact-point",
-                    "extension" : [
-                      {
-                        "url" : "XTN.2",
-                        "valueString" : "PRN"
-                      },
-                      {
-                        "url" : "XTN.3",
-                        "valueString" : "BP"
-                      },
-                      {
-                        "url" : "XTN.7",
-                        "valueString" : "7595016"
-                      },
-                      {
-                        "url" : "XTN.12",
-                        "valueString" : "+1 260 759 5016"
-                      }
-                    ]
-                  },
-                  {
-                    "url" : "https://reportstream.cdc.gov/fhir/StructureDefinition/hl7v2Field",
-                    "valueString" : "ORC.14"
-                  }
-                ],
-                "system" : "pager",
-                "value" : "+1 260 759 5016",
-                "use" : "home"
-              }
-            },
-            {
-              "url" : "https://reportstream.cdc.gov/fhir/StructureDefinition/callback-number",
-              "valueContactPoint" : {
-                "extension" : [
-                  {
-                    "url" : "https://reportstream.cdc.gov/fhir/StructureDefinition/xtn-contact-point",
-                    "extension" : [
-                      {
-                        "url" : "XTN.2",
-                        "valueString" : "PRN"
-                      },
-                      {
-                        "url" : "XTN.3",
-                        "valueString" : "Internet"
-                      },
-                      {
-                        "url" : "XTN.4",
-                        "valueString" : "otto.daugherty@email.com"
-                      }
-                    ]
-                  },
-                  {
-                    "url" : "https://reportstream.cdc.gov/fhir/StructureDefinition/hl7v2Field",
-                    "valueString" : "ORC.14"
-                  }
-                ],
-                "system" : "email",
-                "value" : "otto.daugherty@email.com",
-                "use" : "home"
-              }
-            }
-          ],
-          "reference" : "PractitionerRole/1707523122913101000.e64d3f1e-60b3-4bb4-a161-f4c0a34d838c"
-        },
-        "locationCode" : [
-          {
-            "coding" : [
-              {
-                "extension" : [
-                  {
-                    "url" : "https://reportstream.cdc.gov/fhir/StructureDefinition/cwe-coding",
-                    "valueString" : "coding"
-                  }
-                ],
-                "code" : "123",
-                "display" : "location"
-              }
-            ]
-          }
-        ],
-        "reasonCode" : [
-          {
-            "coding" : [
-              {
-                "extension" : [
-                  {
-                    "url" : "https://reportstream.cdc.gov/fhir/StructureDefinition/cwe-coding",
-                    "valueString" : "coding"
-                  }
-                ],
-                "code" : "3216",
-                "display" : "ReasonForStudy"
-              }
-            ]
-          }
-        ]
-      }
-    },
-    {
-      "fullUrl" : "Practitioner/1707523122926951000.3295a49e-8bb7-42a0-8650-ee3f014f366a",
-      "resource" : {
-        "resourceType" : "Practitioner",
-        "id" : "1707523122926951000.3295a49e-8bb7-42a0-8650-ee3f014f366a",
-        "extension" : [
-          {
-            "url" : "https://reportstream.cdc.gov/fhir/StructureDefinition/assigning-authority",
-            "extension" : [
-              {
-=======
           } ]
         }, {
           "url" : "obr-24-diagnostic-serv-sect-id",
@@ -1569,7 +412,6 @@
                 "url" : "https://reportstream.cdc.gov/fhir/StructureDefinition/entity-identifier",
                 "valueString" : "f34b0f57-1601-4480-ae8a-d4006e50f38d"
               }, {
->>>>>>> cddac704
                 "url" : "https://reportstream.cdc.gov/fhir/StructureDefinition/namespace-id",
                 "valueString" : "Other CSV"
               }, {
@@ -1676,183 +518,6 @@
             } ],
             "value" : "Alt"
           }
-<<<<<<< HEAD
-        ]
-      }
-    },
-    {
-      "fullUrl" : "Location/1707523122928552000.c90f078e-903e-4b47-9dd8-85bbbf6a0bd9",
-      "resource" : {
-        "resourceType" : "Location",
-        "id" : "1707523122928552000.c90f078e-903e-4b47-9dd8-85bbbf6a0bd9",
-        "extension" : [
-          {
-            "url" : "https://reportstream.cdc.gov/fhir/StructureDefinition/universal-id-type",
-            "valueCode" : "ISO"
-          }
-        ],
-        "identifier" : [
-          {
-            "value" : "2.16.840.1.113883.9.11"
-          }
-        ],
-        "name" : "Hospital A",
-        "physicalType" : {
-          "coding" : [
-            {
-              "extension" : [
-                {
-                  "url" : "https://reportstream.cdc.gov/fhir/StructureDefinition/code-index-name",
-                  "valueString" : "identifier"
-                }
-              ],
-              "system" : "http://terminology.hl7.org/CodeSystem/location-physical-type",
-              "code" : "si"
-            }
-          ]
-        }
-      }
-    },
-    {
-      "fullUrl" : "Organization/1707523122933481000.c26702bc-45f6-489b-a690-2992b596b4d2",
-      "resource" : {
-        "resourceType" : "Organization",
-        "id" : "1707523122933481000.c26702bc-45f6-489b-a690-2992b596b4d2",
-        "extension" : [
-          {
-            "url" : "https://reportstream.cdc.gov/fhir/StructureDefinition/organization-name-type",
-            "valueCoding" : {
-              "extension" : [
-                {
-                  "url" : "https://reportstream.cdc.gov/fhir/StructureDefinition/cwe-coding",
-                  "valueCodeableConcept" : {
-                    "extension" : [
-                      {
-                        "url" : "https://reportstream.cdc.gov/fhir/StructureDefinition/hl7v2Field",
-                        "valueString" : "XON.2"
-                      }
-                    ],
-                    "coding" : [
-                      {
-                        "extension" : [
-                          {
-                            "url" : "https://reportstream.cdc.gov/fhir/StructureDefinition/cwe-coding",
-                            "valueString" : "coding"
-                          },
-                          {
-                            "url" : "https://reportstream.cdc.gov/fhir/StructureDefinition/cwe-coding-system",
-                            "valueString" : "LN"
-                          }
-                        ],
-                        "system" : "http://loinc.org",
-                        "version" : "1",
-                        "code" : "1234-5",
-                        "display" : "TestText"
-                      },
-                      {
-                        "extension" : [
-                          {
-                            "url" : "https://reportstream.cdc.gov/fhir/StructureDefinition/cwe-coding",
-                            "valueString" : "alt-coding"
-                          },
-                          {
-                            "url" : "https://reportstream.cdc.gov/fhir/StructureDefinition/cwe-coding-system",
-                            "valueString" : "LN"
-                          }
-                        ],
-                        "system" : "http://loinc.org",
-                        "version" : "2",
-                        "code" : "1234-5",
-                        "display" : "TestAltText"
-                      }
-                    ],
-                    "text" : "OriginalText"
-                  }
-                }
-              ],
-              "system" : "LN",
-              "version" : "1",
-              "code" : "1234-5",
-              "display" : "TestText"
-            }
-          },
-          {
-            "url" : "https://reportstream.cdc.gov/fhir/StructureDefinition/xon-organization",
-            "extension" : [
-              {
-                "url" : "XON.3",
-                "valueString" : "123"
-              }
-            ]
-          }
-        ],
-        "identifier" : [
-          {
-            "extension" : [
-              {
-                "url" : "http://hl7.org/fhir/StructureDefinition/identifier-checkDigit",
-                "valueString" : "Check Digit"
-              },
-              {
-                "url" : "https://reportstream.cdc.gov/fhir/StructureDefinition/assigning-authority",
-                "extension" : [
-                  {
-                    "url" : "https://reportstream.cdc.gov/fhir/StructureDefinition/namespace-id",
-                    "valueString" : "Assigning Authority"
-                  },
-                  {
-                    "url" : "https://reportstream.cdc.gov/fhir/StructureDefinition/universal-id",
-                    "valueString" : "2.1.4.1"
-                  },
-                  {
-                    "url" : "https://reportstream.cdc.gov/fhir/StructureDefinition/universal-id-type",
-                    "valueCode" : "ISO"
-                  }
-                ]
-              },
-              {
-                "url" : "http://hl7.org/fhir/StructureDefinition/namingsystem-checkDigit",
-                "valueCode" : "C1"
-              },
-              {
-                "url" : "https://reportstream.cdc.gov/fhir/StructureDefinition/identifier-location",
-                "valueReference" : {
-                  "reference" : "Location/1707523122928552000.c90f078e-903e-4b47-9dd8-85bbbf6a0bd9"
-                }
-              }
-            ],
-            "type" : {
-              "coding" : [
-                {
-                  "extension" : [
-                    {
-                      "url" : "https://reportstream.cdc.gov/fhir/StructureDefinition/code-index-name",
-                      "valueString" : "identifier"
-                    }
-                  ],
-                  "system" : "http://terminology.hl7.org/CodeSystem/v2-0203",
-                  "code" : "MD"
-                }
-              ]
-            },
-            "value" : "123"
-          }
-        ],
-        "name" : "Ordering Facility",
-        "telecom" : [
-          {
-            "extension" : [
-              {
-                "url" : "http://hl7.org/fhir/StructureDefinition/contactpoint-country",
-                "valueString" : "1"
-              },
-              {
-                "url" : "http://hl7.org/fhir/StructureDefinition/contactpoint-area",
-                "valueString" : "260"
-              },
-              {
-                "url" : "http://hl7.org/fhir/StructureDefinition/contactpoint-local",
-=======
         }, {
           "url" : "obr-11-specimen-action-code",
           "valueString" : "G"
@@ -2119,7 +784,6 @@
                 "valueString" : "BP"
               }, {
                 "url" : "XTN.7",
->>>>>>> cddac704
                 "valueString" : "7595016"
               }, {
                 "url" : "XTN.12",
@@ -2156,98 +820,6 @@
             "value" : "otto.daugherty@email.com",
             "use" : "home"
           }
-<<<<<<< HEAD
-        ],
-        "address" : [
-          {
-            "extension" : [
-              {
-                "url" : "http://hl7.org/fhir/StructureDefinition/iso21090-ADXP-censusTract",
-                "valueCode" : "6059"
-              },
-              {
-                "url" : "https://reportstream.cdc.gov/fhir/StructureDefinition/xad-address",
-                "extension" : [
-                  {
-                    "url" : "https://reportstream.cdc.gov/fhir/StructureDefinition/sad-address-line",
-                    "extension" : [
-                      {
-                        "url" : "SAD.1",
-                        "valueString" : "4861"
-                      },
-                      {
-                        "url" : "SAD.2",
-                        "valueString" : "20TH AVE"
-                      },
-                      {
-                        "url" : "SAD.3",
-                        "valueString" : "1"
-                      }
-                    ]
-                  },
-                  {
-                    "url" : "XAD.2",
-                    "valueString" : "Ordering Facility Address"
-                  },
-                  {
-                    "url" : "XAD.7",
-                    "valueCode" : "H"
-                  },
-                  {
-                    "url" : "XAD.8",
-                    "valueString" : "Other Geographic Designation"
-                  },
-                  {
-                    "url" : "XAD.11",
-                    "valueCode" : "A"
-                  },
-                  {
-                    "url" : "XAD.13",
-                    "valueString" : "20220501102531-0400"
-                  },
-                  {
-                    "url" : "XAD.14",
-                    "valueString" : "20230501102531-0400"
-                  },
-                  {
-                    "url" : "XAD.19",
-                    "valueCode" : "Adressee"
-                  }
-                ]
-              }
-            ],
-            "use" : "home",
-            "line" : [
-              "4861",
-              "20TH AVE",
-              "1",
-              "Ordering Facility Address",
-              "Adressee"
-            ],
-            "city" : "THUNDER MOUNTAIN",
-            "district" : "County",
-            "state" : "IG",
-            "postalCode" : "99999",
-            "country" : "USA",
-            "period" : {
-              "start" : "2022-05-01T10:25:31-04:00",
-              "end" : "2023-05-01T10:25:31-04:00"
-            }
-          }
-        ]
-      }
-    },
-    {
-      "fullUrl" : "PractitionerRole/1707523122913101000.e64d3f1e-60b3-4bb4-a161-f4c0a34d838c",
-      "resource" : {
-        "resourceType" : "PractitionerRole",
-        "id" : "1707523122913101000.e64d3f1e-60b3-4bb4-a161-f4c0a34d838c",
-        "practitioner" : {
-          "reference" : "Practitioner/1707523122926951000.3295a49e-8bb7-42a0-8650-ee3f014f366a"
-        },
-        "organization" : {
-          "reference" : "Organization/1707523122933481000.c26702bc-45f6-489b-a690-2992b596b4d2"
-=======
         } ],
         "reference" : "PractitionerRole/1707766202534230000.93e6223b-4aff-4ef9-8af8-73dfa35666ab"
       },
@@ -2415,7 +987,6 @@
         "period" : {
           "start" : "2022-05-01T10:25:31-04:00",
           "end" : "2023-05-01T10:25:31-04:00"
->>>>>>> cddac704
         }
       } ],
       "address" : [ {
@@ -2495,212 +1066,6 @@
           "code" : "si"
         } ]
       }
-<<<<<<< HEAD
-    },
-    {
-      "fullUrl" : "Practitioner/1707523122951991000.278c1750-9b15-4173-846d-309102d18df8",
-      "resource" : {
-        "resourceType" : "Practitioner",
-        "id" : "1707523122951991000.278c1750-9b15-4173-846d-309102d18df8",
-        "extension" : [
-          {
-            "url" : "https://reportstream.cdc.gov/fhir/StructureDefinition/assigning-authority",
-            "extension" : [
-              {
-                "url" : "https://reportstream.cdc.gov/fhir/StructureDefinition/namespace-id",
-                "valueString" : "Namespace"
-              },
-              {
-                "url" : "https://reportstream.cdc.gov/fhir/StructureDefinition/universal-id",
-                "valueString" : "AssigningSystem"
-              },
-              {
-                "url" : "https://reportstream.cdc.gov/fhir/StructureDefinition/universal-id-type",
-                "valueCode" : "UUID"
-              }
-            ]
-          },
-          {
-            "url" : "https://reportstream.cdc.gov/fhir/StructureDefinition/xcn-practitioner",
-            "extension" : [
-              {
-                "url" : "XCN.3",
-                "valueString" : "LUDWIG"
-              },
-              {
-                "url" : "XCN.4",
-                "valueString" : "B"
-              },
-              {
-                "url" : "XCN.20",
-                "valueString" : "20230501102531-0400"
-              },
-              {
-                "url" : "XCN.21",
-                "valueString" : "MD"
-              },
-              {
-                "url" : "XCN.22",
-                "valueCodeableConcept" : {
-                  "coding" : [
-                    {
-                      "extension" : [
-                        {
-                          "url" : "https://reportstream.cdc.gov/fhir/StructureDefinition/cwe-coding",
-                          "valueString" : "coding"
-                        }
-                      ],
-                      "code" : "AssignJ"
-                    }
-                  ]
-                }
-              },
-              {
-                "url" : "XCN.23",
-                "valueCodeableConcept" : {
-                  "coding" : [
-                    {
-                      "extension" : [
-                        {
-                          "url" : "https://reportstream.cdc.gov/fhir/StructureDefinition/cwe-coding",
-                          "valueString" : "coding"
-                        }
-                      ],
-                      "code" : "AssignA"
-                    }
-                  ]
-                }
-              },
-              {
-                "url" : "XCN.5",
-                "valueString" : "2ND"
-              },
-              {
-                "url" : "XCN.7",
-                "valueString" : "MD"
-              },
-              {
-                "url" : "XCN.8",
-                "valueCodeableConcept" : {
-                  "coding" : [
-                    {
-                      "extension" : [
-                        {
-                          "url" : "https://reportstream.cdc.gov/fhir/StructureDefinition/cwe-coding",
-                          "valueString" : "coding"
-                        }
-                      ],
-                      "code" : "SRC"
-                    }
-                  ]
-                }
-              },
-              {
-                "url" : "XCN.10",
-                "valueString" : "B"
-              },
-              {
-                "url" : "XCN.15",
-                "valueString" : "A"
-              },
-              {
-                "url" : "XCN.16",
-                "valueCodeableConcept" : {
-                  "coding" : [
-                    {
-                      "extension" : [
-                        {
-                          "url" : "https://reportstream.cdc.gov/fhir/StructureDefinition/cwe-coding",
-                          "valueString" : "coding"
-                        }
-                      ],
-                      "code" : "NameContext"
-                    }
-                  ]
-                }
-              },
-              {
-                "url" : "XCN.19",
-                "valueString" : "20220501102531-0400"
-              }
-            ]
-          }
-        ],
-        "identifier" : [
-          {
-            "extension" : [
-              {
-                "url" : "http://hl7.org/fhir/StructureDefinition/identifier-checkDigit",
-                "valueString" : "A"
-              },
-              {
-                "url" : "http://hl7.org/fhir/StructureDefinition/namingsystem-checkDigit",
-                "valueCode" : "NPI"
-              }
-            ],
-            "type" : {
-              "coding" : [
-                {
-                  "extension" : [
-                    {
-                      "url" : "https://reportstream.cdc.gov/fhir/StructureDefinition/codeable-concept-id",
-                      "valueBoolean" : true
-                    }
-                  ],
-                  "code" : "DL"
-                }
-              ]
-            },
-            "system" : "Namespace",
-            "value" : "1"
-          }
-        ],
-        "name" : [
-          {
-            "extension" : [
-              {
-                "url" : "http://hl7.org/fhir/StructureDefinition/humanname-assembly-order",
-                "valueCode" : "G"
-              }
-            ],
-            "use" : "official",
-            "family" : "ACTION",
-            "_family" : {
-              "extension" : [
-                {
-                  "url" : "http://hl7.org/fhir/StructureDefinition/humanname-own-prefix",
-                  "valueString" : "VAN"
-                },
-                {
-                  "url" : "http://hl7.org/fhir/StructureDefinition/humanname-own-name",
-                  "valueString" : "BY"
-                },
-                {
-                  "url" : "http://hl7.org/fhir/StructureDefinition/humanname-partner-prefix",
-                  "valueString" : "VAL"
-                },
-                {
-                  "url" : "http://hl7.org/fhir/StructureDefinition/humanname-partner-name",
-                  "valueString" : "ROGER"
-                }
-              ]
-            },
-            "given" : [
-              "LUDWIG",
-              "B"
-            ],
-            "prefix" : [
-              "DR"
-            ],
-            "suffix" : [
-              "2ND",
-              "MD",
-              "MD"
-            ],
-            "period" : {
-              "start" : "2022-05-01T10:25:31-04:00",
-              "end" : "2023-05-01T10:25:31-04:00"
-=======
     }
   }, {
     "fullUrl" : "Organization/1707766202597891000.9006c58f-6a95-4392-8792-d617a6389fc7",
@@ -2743,7 +1108,6 @@
                 "display" : "TestAltText"
               } ],
               "text" : "OriginalText"
->>>>>>> cddac704
             }
           } ],
           "system" : "LN",
@@ -2908,2104 +1272,6 @@
       "organization" : {
         "reference" : "Organization/1707766202597891000.9006c58f-6a95-4392-8792-d617a6389fc7"
       }
-<<<<<<< HEAD
-    },
-    {
-      "fullUrl" : "Location/1707523122952888000.83665276-cf85-43af-a2a2-d2d92e87ffce",
-      "resource" : {
-        "resourceType" : "Location",
-        "id" : "1707523122952888000.83665276-cf85-43af-a2a2-d2d92e87ffce",
-        "extension" : [
-          {
-            "url" : "https://reportstream.cdc.gov/fhir/StructureDefinition/universal-id-type",
-            "valueCode" : "ISO"
-          }
-        ],
-        "identifier" : [
-          {
-            "value" : "2.16.840.1.113883.9.11"
-          }
-        ],
-        "name" : "Hospital A",
-        "physicalType" : {
-          "coding" : [
-            {
-              "extension" : [
-                {
-                  "url" : "https://reportstream.cdc.gov/fhir/StructureDefinition/code-index-name",
-                  "valueString" : "identifier"
-                }
-              ],
-              "system" : "http://terminology.hl7.org/CodeSystem/location-physical-type",
-              "code" : "si"
-            }
-          ]
-        }
-      }
-    },
-    {
-      "fullUrl" : "Organization/1707523122954804000.dfb7dbab-653b-4c5d-8950-13b1457d5002",
-      "resource" : {
-        "resourceType" : "Organization",
-        "id" : "1707523122954804000.dfb7dbab-653b-4c5d-8950-13b1457d5002",
-        "extension" : [
-          {
-            "url" : "https://reportstream.cdc.gov/fhir/StructureDefinition/organization-name-type",
-            "valueCoding" : {
-              "extension" : [
-                {
-                  "url" : "https://reportstream.cdc.gov/fhir/StructureDefinition/cwe-coding",
-                  "valueCodeableConcept" : {
-                    "extension" : [
-                      {
-                        "url" : "https://reportstream.cdc.gov/fhir/StructureDefinition/hl7v2Field",
-                        "valueString" : "XON.2"
-                      }
-                    ],
-                    "coding" : [
-                      {
-                        "extension" : [
-                          {
-                            "url" : "https://reportstream.cdc.gov/fhir/StructureDefinition/cwe-coding",
-                            "valueString" : "coding"
-                          },
-                          {
-                            "url" : "https://reportstream.cdc.gov/fhir/StructureDefinition/cwe-coding-system",
-                            "valueString" : "LN"
-                          }
-                        ],
-                        "system" : "http://loinc.org",
-                        "version" : "1",
-                        "code" : "1234-5",
-                        "display" : "TestText"
-                      },
-                      {
-                        "extension" : [
-                          {
-                            "url" : "https://reportstream.cdc.gov/fhir/StructureDefinition/cwe-coding",
-                            "valueString" : "alt-coding"
-                          },
-                          {
-                            "url" : "https://reportstream.cdc.gov/fhir/StructureDefinition/cwe-coding-system",
-                            "valueString" : "LN"
-                          }
-                        ],
-                        "system" : "http://loinc.org",
-                        "version" : "2",
-                        "code" : "1234-5",
-                        "display" : "TestAltText"
-                      }
-                    ],
-                    "text" : "OriginalText"
-                  }
-                }
-              ],
-              "system" : "LN",
-              "version" : "1",
-              "code" : "1234-5",
-              "display" : "TestText"
-            }
-          },
-          {
-            "url" : "https://reportstream.cdc.gov/fhir/StructureDefinition/xon-organization",
-            "extension" : [
-              {
-                "url" : "XON.3",
-                "valueString" : "123"
-              }
-            ]
-          }
-        ],
-        "identifier" : [
-          {
-            "extension" : [
-              {
-                "url" : "http://hl7.org/fhir/StructureDefinition/identifier-checkDigit",
-                "valueString" : "Check Digit"
-              },
-              {
-                "url" : "https://reportstream.cdc.gov/fhir/StructureDefinition/assigning-authority",
-                "extension" : [
-                  {
-                    "url" : "https://reportstream.cdc.gov/fhir/StructureDefinition/namespace-id",
-                    "valueString" : "Assigning Authority"
-                  },
-                  {
-                    "url" : "https://reportstream.cdc.gov/fhir/StructureDefinition/universal-id",
-                    "valueString" : "2.1.4.1"
-                  },
-                  {
-                    "url" : "https://reportstream.cdc.gov/fhir/StructureDefinition/universal-id-type",
-                    "valueCode" : "ISO"
-                  }
-                ]
-              },
-              {
-                "url" : "http://hl7.org/fhir/StructureDefinition/namingsystem-checkDigit",
-                "valueCode" : "C1"
-              },
-              {
-                "url" : "https://reportstream.cdc.gov/fhir/StructureDefinition/identifier-location",
-                "valueReference" : {
-                  "reference" : "Location/1707523122952888000.83665276-cf85-43af-a2a2-d2d92e87ffce"
-                }
-              }
-            ],
-            "type" : {
-              "coding" : [
-                {
-                  "extension" : [
-                    {
-                      "url" : "https://reportstream.cdc.gov/fhir/StructureDefinition/code-index-name",
-                      "valueString" : "identifier"
-                    }
-                  ],
-                  "system" : "http://terminology.hl7.org/CodeSystem/v2-0203",
-                  "code" : "MD"
-                }
-              ]
-            },
-            "value" : "123"
-          }
-        ],
-        "name" : "Ordering Facility"
-      }
-    },
-    {
-      "fullUrl" : "Practitioner/1707523122967699000.67ffaf08-683b-4ed1-8a48-0ef21d2d3d16",
-      "resource" : {
-        "resourceType" : "Practitioner",
-        "id" : "1707523122967699000.67ffaf08-683b-4ed1-8a48-0ef21d2d3d16",
-        "extension" : [
-          {
-            "url" : "https://reportstream.cdc.gov/fhir/StructureDefinition/assigning-authority",
-            "extension" : [
-              {
-                "url" : "https://reportstream.cdc.gov/fhir/StructureDefinition/namespace-id",
-                "valueString" : "Namespace"
-              },
-              {
-                "url" : "https://reportstream.cdc.gov/fhir/StructureDefinition/universal-id",
-                "valueString" : "AssigningSystem"
-              },
-              {
-                "url" : "https://reportstream.cdc.gov/fhir/StructureDefinition/universal-id-type",
-                "valueCode" : "UUID"
-              }
-            ]
-          },
-          {
-            "url" : "https://reportstream.cdc.gov/fhir/StructureDefinition/xcn-practitioner",
-            "extension" : [
-              {
-                "url" : "XCN.3",
-                "valueString" : "LUDWIG"
-              },
-              {
-                "url" : "XCN.4",
-                "valueString" : "B"
-              },
-              {
-                "url" : "XCN.20",
-                "valueString" : "20230501102531-0400"
-              },
-              {
-                "url" : "XCN.21",
-                "valueString" : "MD"
-              },
-              {
-                "url" : "XCN.22",
-                "valueCodeableConcept" : {
-                  "coding" : [
-                    {
-                      "extension" : [
-                        {
-                          "url" : "https://reportstream.cdc.gov/fhir/StructureDefinition/cwe-coding",
-                          "valueString" : "coding"
-                        }
-                      ],
-                      "code" : "AssignJ"
-                    }
-                  ]
-                }
-              },
-              {
-                "url" : "XCN.23",
-                "valueCodeableConcept" : {
-                  "coding" : [
-                    {
-                      "extension" : [
-                        {
-                          "url" : "https://reportstream.cdc.gov/fhir/StructureDefinition/cwe-coding",
-                          "valueString" : "coding"
-                        }
-                      ],
-                      "code" : "AssignA"
-                    }
-                  ]
-                }
-              },
-              {
-                "url" : "XCN.5",
-                "valueString" : "2ND"
-              },
-              {
-                "url" : "XCN.7",
-                "valueString" : "MD"
-              },
-              {
-                "url" : "XCN.8",
-                "valueCodeableConcept" : {
-                  "coding" : [
-                    {
-                      "extension" : [
-                        {
-                          "url" : "https://reportstream.cdc.gov/fhir/StructureDefinition/cwe-coding",
-                          "valueString" : "coding"
-                        }
-                      ],
-                      "code" : "SRC"
-                    }
-                  ]
-                }
-              },
-              {
-                "url" : "XCN.10",
-                "valueString" : "B"
-              },
-              {
-                "url" : "XCN.15",
-                "valueString" : "A"
-              },
-              {
-                "url" : "XCN.16",
-                "valueCodeableConcept" : {
-                  "coding" : [
-                    {
-                      "extension" : [
-                        {
-                          "url" : "https://reportstream.cdc.gov/fhir/StructureDefinition/cwe-coding",
-                          "valueString" : "coding"
-                        }
-                      ],
-                      "code" : "NameContext"
-                    }
-                  ]
-                }
-              },
-              {
-                "url" : "XCN.19",
-                "valueString" : "20220501102531-0400"
-              }
-            ]
-          }
-        ],
-        "identifier" : [
-          {
-            "extension" : [
-              {
-                "url" : "http://hl7.org/fhir/StructureDefinition/identifier-checkDigit",
-                "valueString" : "A"
-              },
-              {
-                "url" : "http://hl7.org/fhir/StructureDefinition/namingsystem-checkDigit",
-                "valueCode" : "NPI"
-              }
-            ],
-            "type" : {
-              "coding" : [
-                {
-                  "extension" : [
-                    {
-                      "url" : "https://reportstream.cdc.gov/fhir/StructureDefinition/codeable-concept-id",
-                      "valueBoolean" : true
-                    }
-                  ],
-                  "code" : "DL"
-                }
-              ]
-            },
-            "system" : "Namespace",
-            "value" : "1"
-          }
-        ],
-        "name" : [
-          {
-            "extension" : [
-              {
-                "url" : "http://hl7.org/fhir/StructureDefinition/humanname-assembly-order",
-                "valueCode" : "G"
-              }
-            ],
-            "use" : "official",
-            "family" : "ENTERED",
-            "_family" : {
-              "extension" : [
-                {
-                  "url" : "http://hl7.org/fhir/StructureDefinition/humanname-own-prefix",
-                  "valueString" : "VAN"
-                },
-                {
-                  "url" : "http://hl7.org/fhir/StructureDefinition/humanname-own-name",
-                  "valueString" : "BY"
-                },
-                {
-                  "url" : "http://hl7.org/fhir/StructureDefinition/humanname-partner-prefix",
-                  "valueString" : "VAL"
-                },
-                {
-                  "url" : "http://hl7.org/fhir/StructureDefinition/humanname-partner-name",
-                  "valueString" : "ROGER"
-                }
-              ]
-            },
-            "given" : [
-              "LUDWIG",
-              "B"
-            ],
-            "prefix" : [
-              "DR"
-            ],
-            "suffix" : [
-              "2ND",
-              "MD",
-              "MD"
-            ],
-            "period" : {
-              "start" : "2022-05-01T10:25:31-04:00",
-              "end" : "2023-05-01T10:25:31-04:00"
-            }
-          }
-        ]
-      }
-    },
-    {
-      "fullUrl" : "Practitioner/1707523122974050000.5f8a100c-2166-4bb7-af89-fbe95354686d",
-      "resource" : {
-        "resourceType" : "Practitioner",
-        "id" : "1707523122974050000.5f8a100c-2166-4bb7-af89-fbe95354686d",
-        "extension" : [
-          {
-            "url" : "https://reportstream.cdc.gov/fhir/StructureDefinition/assigning-authority",
-            "extension" : [
-              {
-                "url" : "https://reportstream.cdc.gov/fhir/StructureDefinition/namespace-id",
-                "valueString" : "Namespace"
-              },
-              {
-                "url" : "https://reportstream.cdc.gov/fhir/StructureDefinition/universal-id",
-                "valueString" : "AssigningSystem"
-              },
-              {
-                "url" : "https://reportstream.cdc.gov/fhir/StructureDefinition/universal-id-type",
-                "valueCode" : "UUID"
-              }
-            ]
-          },
-          {
-            "url" : "https://reportstream.cdc.gov/fhir/StructureDefinition/xcn-practitioner",
-            "extension" : [
-              {
-                "url" : "XCN.3",
-                "valueString" : "LUDWIG"
-              },
-              {
-                "url" : "XCN.4",
-                "valueString" : "B"
-              },
-              {
-                "url" : "XCN.20",
-                "valueString" : "20230501102531-0400"
-              },
-              {
-                "url" : "XCN.21",
-                "valueString" : "MD"
-              },
-              {
-                "url" : "XCN.22",
-                "valueCodeableConcept" : {
-                  "coding" : [
-                    {
-                      "extension" : [
-                        {
-                          "url" : "https://reportstream.cdc.gov/fhir/StructureDefinition/cwe-coding",
-                          "valueString" : "coding"
-                        }
-                      ],
-                      "code" : "AssignJ"
-                    }
-                  ]
-                }
-              },
-              {
-                "url" : "XCN.23",
-                "valueCodeableConcept" : {
-                  "coding" : [
-                    {
-                      "extension" : [
-                        {
-                          "url" : "https://reportstream.cdc.gov/fhir/StructureDefinition/cwe-coding",
-                          "valueString" : "coding"
-                        }
-                      ],
-                      "code" : "AssignA"
-                    }
-                  ]
-                }
-              },
-              {
-                "url" : "XCN.5",
-                "valueString" : "2ND"
-              },
-              {
-                "url" : "XCN.7",
-                "valueString" : "MD"
-              },
-              {
-                "url" : "XCN.8",
-                "valueCodeableConcept" : {
-                  "coding" : [
-                    {
-                      "extension" : [
-                        {
-                          "url" : "https://reportstream.cdc.gov/fhir/StructureDefinition/cwe-coding",
-                          "valueString" : "coding"
-                        }
-                      ],
-                      "code" : "SRC"
-                    }
-                  ]
-                }
-              },
-              {
-                "url" : "XCN.10",
-                "valueString" : "B"
-              },
-              {
-                "url" : "XCN.15",
-                "valueString" : "A"
-              },
-              {
-                "url" : "XCN.16",
-                "valueCodeableConcept" : {
-                  "coding" : [
-                    {
-                      "extension" : [
-                        {
-                          "url" : "https://reportstream.cdc.gov/fhir/StructureDefinition/cwe-coding",
-                          "valueString" : "coding"
-                        }
-                      ],
-                      "code" : "NameContext"
-                    }
-                  ]
-                }
-              },
-              {
-                "url" : "XCN.19",
-                "valueString" : "20220501102531-0400"
-              }
-            ]
-          }
-        ],
-        "identifier" : [
-          {
-            "extension" : [
-              {
-                "url" : "http://hl7.org/fhir/StructureDefinition/identifier-checkDigit",
-                "valueString" : "A"
-              },
-              {
-                "url" : "http://hl7.org/fhir/StructureDefinition/namingsystem-checkDigit",
-                "valueCode" : "NPI"
-              }
-            ],
-            "type" : {
-              "coding" : [
-                {
-                  "extension" : [
-                    {
-                      "url" : "https://reportstream.cdc.gov/fhir/StructureDefinition/codeable-concept-id",
-                      "valueBoolean" : true
-                    }
-                  ],
-                  "code" : "DL"
-                }
-              ]
-            },
-            "system" : "Namespace",
-            "value" : "1"
-          }
-        ],
-        "name" : [
-          {
-            "extension" : [
-              {
-                "url" : "http://hl7.org/fhir/StructureDefinition/humanname-assembly-order",
-                "valueCode" : "G"
-              }
-            ],
-            "use" : "official",
-            "family" : "VERIFIED",
-            "_family" : {
-              "extension" : [
-                {
-                  "url" : "http://hl7.org/fhir/StructureDefinition/humanname-own-prefix",
-                  "valueString" : "VAN"
-                },
-                {
-                  "url" : "http://hl7.org/fhir/StructureDefinition/humanname-own-name",
-                  "valueString" : "BY"
-                },
-                {
-                  "url" : "http://hl7.org/fhir/StructureDefinition/humanname-partner-prefix",
-                  "valueString" : "VAL"
-                },
-                {
-                  "url" : "http://hl7.org/fhir/StructureDefinition/humanname-partner-name",
-                  "valueString" : "ROGER"
-                }
-              ]
-            },
-            "given" : [
-              "LUDWIG",
-              "B"
-            ],
-            "prefix" : [
-              "DR"
-            ],
-            "suffix" : [
-              "2ND",
-              "MD",
-              "MD"
-            ],
-            "period" : {
-              "start" : "2022-05-01T10:25:31-04:00",
-              "end" : "2023-05-01T10:25:31-04:00"
-            }
-          }
-        ]
-      }
-    },
-    {
-      "fullUrl" : "Practitioner/1707523122977625000.f2a14042-0e59-4541-bc35-713b05190b74",
-      "resource" : {
-        "resourceType" : "Practitioner",
-        "id" : "1707523122977625000.f2a14042-0e59-4541-bc35-713b05190b74",
-        "extension" : [
-          {
-            "url" : "https://reportstream.cdc.gov/fhir/StructureDefinition/assigning-authority",
-            "extension" : [
-              {
-                "url" : "https://reportstream.cdc.gov/fhir/StructureDefinition/namespace-id",
-                "valueString" : "Namespace"
-              },
-              {
-                "url" : "https://reportstream.cdc.gov/fhir/StructureDefinition/universal-id",
-                "valueString" : "AssigningSystem"
-              },
-              {
-                "url" : "https://reportstream.cdc.gov/fhir/StructureDefinition/universal-id-type",
-                "valueCode" : "UUID"
-              }
-            ]
-          },
-          {
-            "url" : "https://reportstream.cdc.gov/fhir/StructureDefinition/xcn-practitioner",
-            "extension" : [
-              {
-                "url" : "XCN.3",
-                "valueString" : "LUDWIG"
-              },
-              {
-                "url" : "XCN.4",
-                "valueString" : "B"
-              },
-              {
-                "url" : "XCN.20",
-                "valueString" : "20230501102531-0400"
-              },
-              {
-                "url" : "XCN.21",
-                "valueString" : "MD"
-              },
-              {
-                "url" : "XCN.22",
-                "valueCodeableConcept" : {
-                  "coding" : [
-                    {
-                      "extension" : [
-                        {
-                          "url" : "https://reportstream.cdc.gov/fhir/StructureDefinition/cwe-coding",
-                          "valueString" : "coding"
-                        }
-                      ],
-                      "code" : "AssignJ"
-                    }
-                  ]
-                }
-              },
-              {
-                "url" : "XCN.23",
-                "valueCodeableConcept" : {
-                  "coding" : [
-                    {
-                      "extension" : [
-                        {
-                          "url" : "https://reportstream.cdc.gov/fhir/StructureDefinition/cwe-coding",
-                          "valueString" : "coding"
-                        }
-                      ],
-                      "code" : "AssignA"
-                    }
-                  ]
-                }
-              },
-              {
-                "url" : "XCN.5",
-                "valueString" : "2ND"
-              },
-              {
-                "url" : "XCN.7",
-                "valueString" : "MD"
-              },
-              {
-                "url" : "XCN.8",
-                "valueCodeableConcept" : {
-                  "coding" : [
-                    {
-                      "extension" : [
-                        {
-                          "url" : "https://reportstream.cdc.gov/fhir/StructureDefinition/cwe-coding",
-                          "valueString" : "coding"
-                        }
-                      ],
-                      "code" : "SRC"
-                    }
-                  ]
-                }
-              },
-              {
-                "url" : "XCN.10",
-                "valueString" : "B"
-              },
-              {
-                "url" : "XCN.15",
-                "valueString" : "A"
-              },
-              {
-                "url" : "XCN.16",
-                "valueCodeableConcept" : {
-                  "coding" : [
-                    {
-                      "extension" : [
-                        {
-                          "url" : "https://reportstream.cdc.gov/fhir/StructureDefinition/cwe-coding",
-                          "valueString" : "coding"
-                        }
-                      ],
-                      "code" : "NameContext"
-                    }
-                  ]
-                }
-              },
-              {
-                "url" : "XCN.19",
-                "valueString" : "20220501102531-0400"
-              }
-            ]
-          }
-        ],
-        "identifier" : [
-          {
-            "extension" : [
-              {
-                "url" : "http://hl7.org/fhir/StructureDefinition/identifier-checkDigit",
-                "valueString" : "A"
-              },
-              {
-                "url" : "http://hl7.org/fhir/StructureDefinition/namingsystem-checkDigit",
-                "valueCode" : "NPI"
-              }
-            ],
-            "type" : {
-              "coding" : [
-                {
-                  "extension" : [
-                    {
-                      "url" : "https://reportstream.cdc.gov/fhir/StructureDefinition/codeable-concept-id",
-                      "valueBoolean" : true
-                    }
-                  ],
-                  "code" : "DL"
-                }
-              ]
-            },
-            "system" : "Namespace",
-            "value" : "1"
-          }
-        ],
-        "name" : [
-          {
-            "extension" : [
-              {
-                "url" : "http://hl7.org/fhir/StructureDefinition/humanname-assembly-order",
-                "valueCode" : "G"
-              }
-            ],
-            "use" : "official",
-            "family" : "ORDERING",
-            "_family" : {
-              "extension" : [
-                {
-                  "url" : "http://hl7.org/fhir/StructureDefinition/humanname-own-prefix",
-                  "valueString" : "VAN"
-                },
-                {
-                  "url" : "http://hl7.org/fhir/StructureDefinition/humanname-own-name",
-                  "valueString" : "PROVIDER"
-                },
-                {
-                  "url" : "http://hl7.org/fhir/StructureDefinition/humanname-partner-prefix",
-                  "valueString" : "VAL"
-                },
-                {
-                  "url" : "http://hl7.org/fhir/StructureDefinition/humanname-partner-name",
-                  "valueString" : "ROGER"
-                }
-              ]
-            },
-            "given" : [
-              "LUDWIG",
-              "B"
-            ],
-            "prefix" : [
-              "DR"
-            ],
-            "suffix" : [
-              "2ND",
-              "MD",
-              "MD"
-            ],
-            "period" : {
-              "start" : "2022-05-01T10:25:31-04:00",
-              "end" : "2023-05-01T10:25:31-04:00"
-            }
-          }
-        ]
-      }
-    },
-    {
-      "fullUrl" : "Organization/1707523122979579000.4fb77338-8a6a-4860-a66d-006b284954a0",
-      "resource" : {
-        "resourceType" : "Organization",
-        "id" : "1707523122979579000.4fb77338-8a6a-4860-a66d-006b284954a0",
-        "identifier" : [
-          {
-            "extension" : [
-              {
-                "url" : "https://reportstream.cdc.gov/fhir/StructureDefinition/identifier-namespace-id",
-                "valueBoolean" : true
-              }
-            ],
-            "value" : "ASSIGNEE"
-          },
-          {
-            "extension" : [
-              {
-                "url" : "https://reportstream.cdc.gov/fhir/StructureDefinition/identifier-universal-id",
-                "valueBoolean" : true
-              }
-            ],
-            "type" : {
-              "coding" : [
-                {
-                  "system" : "http://terminology.hl7.org/CodeSystem/v2-0301",
-                  "code" : "UUID"
-                }
-              ]
-            },
-            "system" : "urn:ietf:rfc:3986",
-            "value" : "222.1111.22222"
-          }
-        ]
-      }
-    },
-    {
-      "fullUrl" : "Location/1707523122980316000.74bedad3-dafc-449b-969d-4ecbd1c2c64d",
-      "resource" : {
-        "resourceType" : "Location",
-        "id" : "1707523122980316000.74bedad3-dafc-449b-969d-4ecbd1c2c64d",
-        "identifier" : [
-          {
-            "extension" : [
-              {
-                "url" : "https://reportstream.cdc.gov/fhir/StructureDefinition/identifier-namespace-id",
-                "valueBoolean" : true
-              }
-            ],
-            "value" : "Hospital A"
-          },
-          {
-            "extension" : [
-              {
-                "url" : "https://reportstream.cdc.gov/fhir/StructureDefinition/identifier-universal-id",
-                "valueBoolean" : true
-              }
-            ],
-            "type" : {
-              "coding" : [
-                {
-                  "extension" : [
-                    {
-                      "url" : "https://reportstream.cdc.gov/fhir/StructureDefinition/codeable-concept-id",
-                      "valueBoolean" : true
-                    }
-                  ],
-                  "code" : "ISO"
-                }
-              ]
-            },
-            "value" : "2.4.4.4"
-          }
-        ],
-        "physicalType" : {
-          "coding" : [
-            {
-              "system" : "http://terminology.hl7.org/CodeSystem/location-physical-type",
-              "code" : "si"
-            }
-          ]
-        }
-      }
-    },
-    {
-      "fullUrl" : "Location/1707523122980422000.3533c50d-4382-4ea4-a9a6-d553aa3a9a35",
-      "resource" : {
-        "resourceType" : "Location",
-        "id" : "1707523122980422000.3533c50d-4382-4ea4-a9a6-d553aa3a9a35",
-        "identifier" : [
-          {
-            "extension" : [
-              {
-                "url" : "https://reportstream.cdc.gov/fhir/StructureDefinition/identifier-namespace-id",
-                "valueBoolean" : true
-              }
-            ],
-            "value" : "Point of Care"
-          },
-          {
-            "extension" : [
-              {
-                "url" : "https://reportstream.cdc.gov/fhir/StructureDefinition/identifier-universal-id",
-                "valueBoolean" : true
-              }
-            ],
-            "type" : {
-              "coding" : [
-                {
-                  "extension" : [
-                    {
-                      "url" : "https://reportstream.cdc.gov/fhir/StructureDefinition/codeable-concept-id",
-                      "valueBoolean" : true
-                    }
-                  ],
-                  "code" : "ISO"
-                }
-              ]
-            },
-            "value" : "2.1.1.1"
-          }
-        ],
-        "physicalType" : {
-          "coding" : [
-            {
-              "system" : "http://terminology.hl7.org/CodeSystem/location-physical-type",
-              "_code" : {
-                "extension" : [
-                  {
-                    "url" : "https://reportstream.cdc.gov/fhir/StructureDefinition/location-physical-type-poc",
-                    "valueString" : "poc"
-                  }
-                ]
-              }
-            }
-          ]
-        },
-        "partOf" : {
-          "reference" : "Location/1707523122980316000.74bedad3-dafc-449b-969d-4ecbd1c2c64d"
-        }
-      }
-    },
-    {
-      "fullUrl" : "Location/1707523122980606000.5f1c21e1-ee70-4351-84ec-a18068c04169",
-      "resource" : {
-        "resourceType" : "Location",
-        "id" : "1707523122980606000.5f1c21e1-ee70-4351-84ec-a18068c04169",
-        "extension" : [
-          {
-            "url" : "https://reportstream.cdc.gov/fhir/StructureDefinition/pl6-person-location-type",
-            "valueString" : "location type"
-          }
-        ],
-        "identifier" : [
-          {
-            "extension" : [
-              {
-                "url" : "https://reportstream.cdc.gov/fhir/StructureDefinition/identifier-namespace-id",
-                "valueBoolean" : true
-              }
-            ],
-            "value" : "Bed A"
-          },
-          {
-            "extension" : [
-              {
-                "url" : "https://reportstream.cdc.gov/fhir/StructureDefinition/identifier-universal-id",
-                "valueBoolean" : true
-              }
-            ],
-            "type" : {
-              "coding" : [
-                {
-                  "extension" : [
-                    {
-                      "url" : "https://reportstream.cdc.gov/fhir/StructureDefinition/codeable-concept-id",
-                      "valueBoolean" : true
-                    }
-                  ],
-                  "code" : "ISO"
-                }
-              ]
-            },
-            "value" : "2.3.3.3"
-          },
-          {
-            "extension" : [
-              {
-                "url" : "https://reportstream.cdc.gov/fhir/StructureDefinition/namespace-id",
-                "valueString" : "NAME"
-              },
-              {
-                "url" : "https://reportstream.cdc.gov/fhir/StructureDefinition/universal-id",
-                "valueString" : "UNI"
-              },
-              {
-                "url" : "https://reportstream.cdc.gov/fhir/StructureDefinition/universal-id-type",
-                "valueString" : "ISO"
-              },
-              {
-                "url" : "https://reportstream.cdc.gov/fhir/StructureDefinition/ei-assigner-organization-type",
-                "valueString" : "organization"
-              }
-            ],
-            "value" : "Entity ID",
-            "assigner" : {
-              "reference" : "Organization/1707523122979579000.4fb77338-8a6a-4860-a66d-006b284954a0"
-            }
-          }
-        ],
-        "status" : "active",
-        "description" : "Description",
-        "mode" : "instance",
-        "physicalType" : {
-          "coding" : [
-            {
-              "system" : "http://terminology.hl7.org/CodeSystem/location-physical-type",
-              "code" : "bd"
-            }
-          ]
-        },
-        "partOf" : {
-          "reference" : "Location/1707523122980422000.3533c50d-4382-4ea4-a9a6-d553aa3a9a35"
-        }
-      }
-    },
-    {
-      "fullUrl" : "Practitioner/1707523122983403000.3caaa45a-f02b-428d-9c30-ddd8775ec4e6",
-      "resource" : {
-        "resourceType" : "Practitioner",
-        "id" : "1707523122983403000.3caaa45a-f02b-428d-9c30-ddd8775ec4e6",
-        "extension" : [
-          {
-            "url" : "https://reportstream.cdc.gov/fhir/StructureDefinition/assigning-authority",
-            "extension" : [
-              {
-                "url" : "https://reportstream.cdc.gov/fhir/StructureDefinition/namespace-id"
-              },
-              {
-                "url" : "https://reportstream.cdc.gov/fhir/StructureDefinition/universal-id",
-                "valueString" : "AssigningSystem"
-              },
-              {
-                "url" : "https://reportstream.cdc.gov/fhir/StructureDefinition/universal-id-type",
-                "valueCode" : "ISO"
-              }
-            ]
-          },
-          {
-            "url" : "https://reportstream.cdc.gov/fhir/StructureDefinition/xcn-practitioner",
-            "extension" : [
-              {
-                "url" : "XCN.3",
-                "valueString" : "LUDWIG"
-              },
-              {
-                "url" : "XCN.4",
-                "valueString" : "B"
-              },
-              {
-                "url" : "XCN.20",
-                "valueString" : "20230501102531-0400"
-              },
-              {
-                "url" : "XCN.21",
-                "valueString" : "MD"
-              },
-              {
-                "url" : "XCN.22",
-                "valueCodeableConcept" : {
-                  "coding" : [
-                    {
-                      "extension" : [
-                        {
-                          "url" : "https://reportstream.cdc.gov/fhir/StructureDefinition/cwe-coding",
-                          "valueString" : "coding"
-                        }
-                      ],
-                      "code" : "AssignJ"
-                    }
-                  ]
-                }
-              },
-              {
-                "url" : "XCN.23",
-                "valueCodeableConcept" : {
-                  "coding" : [
-                    {
-                      "extension" : [
-                        {
-                          "url" : "https://reportstream.cdc.gov/fhir/StructureDefinition/cwe-coding",
-                          "valueString" : "coding"
-                        }
-                      ],
-                      "code" : "AssignA"
-                    }
-                  ]
-                }
-              },
-              {
-                "url" : "XCN.5",
-                "valueString" : "2ND"
-              },
-              {
-                "url" : "XCN.7",
-                "valueString" : "MD"
-              },
-              {
-                "url" : "XCN.8",
-                "valueCodeableConcept" : {
-                  "coding" : [
-                    {
-                      "extension" : [
-                        {
-                          "url" : "https://reportstream.cdc.gov/fhir/StructureDefinition/cwe-coding",
-                          "valueString" : "coding"
-                        }
-                      ],
-                      "code" : "SRC"
-                    }
-                  ]
-                }
-              },
-              {
-                "url" : "XCN.10",
-                "valueString" : "B"
-              },
-              {
-                "url" : "XCN.15",
-                "valueString" : "A"
-              },
-              {
-                "url" : "XCN.16",
-                "valueCodeableConcept" : {
-                  "coding" : [
-                    {
-                      "extension" : [
-                        {
-                          "url" : "https://reportstream.cdc.gov/fhir/StructureDefinition/cwe-coding",
-                          "valueString" : "coding"
-                        }
-                      ],
-                      "code" : "NameContext"
-                    }
-                  ]
-                }
-              },
-              {
-                "url" : "XCN.19",
-                "valueString" : "20220501102531-0400"
-              }
-            ]
-          }
-        ],
-        "identifier" : [
-          {
-            "extension" : [
-              {
-                "url" : "http://hl7.org/fhir/StructureDefinition/identifier-checkDigit",
-                "valueString" : "A"
-              },
-              {
-                "url" : "http://hl7.org/fhir/StructureDefinition/namingsystem-checkDigit",
-                "valueCode" : "NPI"
-              }
-            ],
-            "type" : {
-              "coding" : [
-                {
-                  "extension" : [
-                    {
-                      "url" : "https://reportstream.cdc.gov/fhir/StructureDefinition/codeable-concept-id",
-                      "valueBoolean" : true
-                    }
-                  ],
-                  "code" : "DL"
-                }
-              ]
-            },
-            "system" : "urn:oid:AssigningSystem",
-            "value" : "1"
-          }
-        ],
-        "name" : [
-          {
-            "extension" : [
-              {
-                "url" : "http://hl7.org/fhir/StructureDefinition/humanname-assembly-order",
-                "valueCode" : "G"
-              }
-            ],
-            "use" : "official",
-            "family" : "result",
-            "_family" : {
-              "extension" : [
-                {
-                  "url" : "http://hl7.org/fhir/StructureDefinition/humanname-own-prefix",
-                  "valueString" : "VAN"
-                },
-                {
-                  "url" : "http://hl7.org/fhir/StructureDefinition/humanname-own-name",
-                  "valueString" : "copiesto"
-                },
-                {
-                  "url" : "http://hl7.org/fhir/StructureDefinition/humanname-partner-prefix",
-                  "valueString" : "VAL"
-                },
-                {
-                  "url" : "http://hl7.org/fhir/StructureDefinition/humanname-partner-name",
-                  "valueString" : "ROGER"
-                }
-              ]
-            },
-            "given" : [
-              "LUDWIG",
-              "B"
-            ],
-            "prefix" : [
-              "DR"
-            ],
-            "suffix" : [
-              "2ND",
-              "MD",
-              "MD"
-            ],
-            "period" : {
-              "start" : "2022-05-01T10:25:31-04:00",
-              "end" : "2023-05-01T10:25:31-04:00"
-            }
-          }
-        ]
-      }
-    },
-    {
-      "fullUrl" : "Practitioner/1707523122985258000.1be187c6-3e5e-4afc-a59c-4cafb7dc4040",
-      "resource" : {
-        "resourceType" : "Practitioner",
-        "id" : "1707523122985258000.1be187c6-3e5e-4afc-a59c-4cafb7dc4040",
-        "extension" : [
-          {
-            "url" : "https://reportstream.cdc.gov/fhir/StructureDefinition/cnn-practitioner",
-            "extension" : [
-              {
-                "url" : "CNN.3",
-                "valueString" : "Results Interpreter"
-              },
-              {
-                "url" : "CNN.4",
-                "valueString" : "S"
-              },
-              {
-                "url" : "CNN.5",
-                "valueString" : "ESQ"
-              },
-              {
-                "url" : "CNN.7",
-                "valueString" : "MD"
-              }
-            ]
-          }
-        ],
-        "identifier" : [
-          {
-            "extension" : [
-              {
-                "url" : "https://reportstream.cdc.gov/fhir/StructureDefinition/assigning-authority",
-                "extension" : [
-                  {
-                    "url" : "https://reportstream.cdc.gov/fhir/StructureDefinition/namespace-id",
-                    "valueString" : "Assigning Authority"
-                  },
-                  {
-                    "url" : "https://reportstream.cdc.gov/fhir/StructureDefinition/universal-id",
-                    "valueString" : "2.1.4.1"
-                  },
-                  {
-                    "url" : "https://reportstream.cdc.gov/fhir/StructureDefinition/universal-id-type",
-                    "valueCode" : "ISO"
-                  }
-                ]
-              }
-            ],
-            "value" : "123"
-          }
-        ],
-        "name" : [
-          {
-            "family" : "Assistant",
-            "given" : [
-              "Results Interpreter",
-              "S"
-            ],
-            "prefix" : [
-              "DR"
-            ],
-            "suffix" : [
-              "ESQ",
-              "MD"
-            ]
-          }
-        ]
-      }
-    },
-    {
-      "fullUrl" : "Location/1707523122986939000.357d0da8-f028-4ef7-bdf4-2d48b44b1792",
-      "resource" : {
-        "resourceType" : "Location",
-        "id" : "1707523122986939000.357d0da8-f028-4ef7-bdf4-2d48b44b1792",
-        "identifier" : [
-          {
-            "extension" : [
-              {
-                "url" : "https://reportstream.cdc.gov/fhir/StructureDefinition/identifier-namespace-id",
-                "valueBoolean" : true
-              }
-            ],
-            "value" : "Hospital A"
-          },
-          {
-            "extension" : [
-              {
-                "url" : "https://reportstream.cdc.gov/fhir/StructureDefinition/identifier-universal-id",
-                "valueBoolean" : true
-              }
-            ],
-            "type" : {
-              "coding" : [
-                {
-                  "extension" : [
-                    {
-                      "url" : "https://reportstream.cdc.gov/fhir/StructureDefinition/codeable-concept-id",
-                      "valueBoolean" : true
-                    }
-                  ],
-                  "code" : "ISO"
-                }
-              ]
-            },
-            "value" : "2.16.840.1.113883.9.11"
-          }
-        ],
-        "status" : "active",
-        "mode" : "instance",
-        "physicalType" : {
-          "coding" : [
-            {
-              "system" : "http://terminology.hl7.org/CodeSystem/location-physical-type",
-              "code" : "si"
-            }
-          ]
-        }
-      }
-    },
-    {
-      "fullUrl" : "Location/1707523123004024000.31108187-cb09-4e8a-bbf4-1107683edc71",
-      "resource" : {
-        "resourceType" : "Location",
-        "id" : "1707523123004024000.31108187-cb09-4e8a-bbf4-1107683edc71",
-        "identifier" : [
-          {
-            "value" : "Building 123"
-          }
-        ],
-        "status" : "active",
-        "mode" : "instance",
-        "physicalType" : {
-          "coding" : [
-            {
-              "system" : "http://terminology.hl7.org/CodeSystem/location-physical-type",
-              "code" : "bu"
-            }
-          ]
-        }
-      }
-    },
-    {
-      "fullUrl" : "Location/1707523123005144000.16b6e69b-9a0f-445f-9de9-a9bac397de89",
-      "resource" : {
-        "resourceType" : "Location",
-        "id" : "1707523123005144000.16b6e69b-9a0f-445f-9de9-a9bac397de89",
-        "identifier" : [
-          {
-            "value" : "Point of Care"
-          }
-        ],
-        "status" : "active",
-        "mode" : "instance",
-        "physicalType" : {
-          "coding" : [
-            {
-              "system" : "http://terminology.hl7.org/CodeSystem/location-physical-type",
-              "_code" : {
-                "extension" : [
-                  {
-                    "url" : "https://reportstream.cdc.gov/fhir/StructureDefinition/location-physical-type-poc",
-                    "valueString" : "poc"
-                  }
-                ]
-              }
-            }
-          ]
-        }
-      }
-    },
-    {
-      "fullUrl" : "Location/1707523123005804000.fbbd6544-8c35-4341-9ba1-a73bd59369fb",
-      "resource" : {
-        "resourceType" : "Location",
-        "id" : "1707523123005804000.fbbd6544-8c35-4341-9ba1-a73bd59369fb",
-        "identifier" : [
-          {
-            "value" : "Floor A"
-          }
-        ],
-        "status" : "active",
-        "mode" : "instance",
-        "physicalType" : {
-          "coding" : [
-            {
-              "system" : "http://terminology.hl7.org/CodeSystem/location-physical-type",
-              "code" : "lvl"
-            }
-          ]
-        }
-      }
-    },
-    {
-      "fullUrl" : "Location/1707523123006672000.f1a20421-812a-47f3-9a9b-0ef70e30c449",
-      "resource" : {
-        "resourceType" : "Location",
-        "id" : "1707523123006672000.f1a20421-812a-47f3-9a9b-0ef70e30c449",
-        "identifier" : [
-          {
-            "value" : "Room 101"
-          }
-        ],
-        "status" : "active",
-        "mode" : "instance",
-        "physicalType" : {
-          "coding" : [
-            {
-              "system" : "http://terminology.hl7.org/CodeSystem/location-physical-type",
-              "code" : "ro"
-            }
-          ]
-        }
-      }
-    },
-    {
-      "fullUrl" : "Location/1707523123007332000.226c2e1f-f6e6-4dd6-a462-d221949d656a",
-      "resource" : {
-        "resourceType" : "Location",
-        "id" : "1707523123007332000.226c2e1f-f6e6-4dd6-a462-d221949d656a",
-        "identifier" : [
-          {
-            "value" : "Bed A"
-          }
-        ],
-        "status" : "active",
-        "mode" : "instance",
-        "physicalType" : {
-          "coding" : [
-            {
-              "system" : "http://terminology.hl7.org/CodeSystem/location-physical-type",
-              "code" : "bd"
-            }
-          ]
-        }
-      }
-    },
-    {
-      "fullUrl" : "PractitionerRole/1707523123007475000.a5441e1e-c74b-4ac6-8771-ef00e04e2045",
-      "resource" : {
-        "resourceType" : "PractitionerRole",
-        "id" : "1707523123007475000.a5441e1e-c74b-4ac6-8771-ef00e04e2045",
-        "period" : {
-          "start" : "2023-04-01T10:25:31-04:00",
-          "_start" : {
-            "extension" : [
-              {
-                "url" : "https://reportstream.cdc.gov/fhir/StructureDefinition/hl7v2-date-time",
-                "valueString" : "20230401102531-0400"
-              }
-            ]
-          },
-          "end" : "2023-05-01T10:25:31-04:00",
-          "_end" : {
-            "extension" : [
-              {
-                "url" : "https://reportstream.cdc.gov/fhir/StructureDefinition/hl7v2-date-time",
-                "valueString" : "20230501102531-0400"
-              }
-            ]
-          }
-        },
-        "practitioner" : {
-          "reference" : "Practitioner/1707523122985258000.1be187c6-3e5e-4afc-a59c-4cafb7dc4040"
-        },
-        "location" : [
-          {
-            "reference" : "Location/1707523122986939000.357d0da8-f028-4ef7-bdf4-2d48b44b1792"
-          },
-          {
-            "reference" : "Location/1707523123004024000.31108187-cb09-4e8a-bbf4-1107683edc71"
-          },
-          {
-            "reference" : "Location/1707523123005144000.16b6e69b-9a0f-445f-9de9-a9bac397de89"
-          },
-          {
-            "reference" : "Location/1707523123005804000.fbbd6544-8c35-4341-9ba1-a73bd59369fb"
-          },
-          {
-            "reference" : "Location/1707523123006672000.f1a20421-812a-47f3-9a9b-0ef70e30c449"
-          },
-          {
-            "reference" : "Location/1707523123007332000.226c2e1f-f6e6-4dd6-a462-d221949d656a"
-          }
-        ]
-      }
-    },
-    {
-      "fullUrl" : "Practitioner/1707523123010060000.01271e50-4f94-4d9d-871e-1ac0b974ce9e",
-      "resource" : {
-        "resourceType" : "Practitioner",
-        "id" : "1707523123010060000.01271e50-4f94-4d9d-871e-1ac0b974ce9e",
-        "extension" : [
-          {
-            "url" : "https://reportstream.cdc.gov/fhir/StructureDefinition/assigning-authority",
-            "extension" : [
-              {
-                "url" : "https://reportstream.cdc.gov/fhir/StructureDefinition/namespace-id"
-              },
-              {
-                "url" : "https://reportstream.cdc.gov/fhir/StructureDefinition/universal-id",
-                "valueString" : "AssigningSystem"
-              },
-              {
-                "url" : "https://reportstream.cdc.gov/fhir/StructureDefinition/universal-id-type",
-                "valueCode" : "ISO"
-              }
-            ]
-          },
-          {
-            "url" : "https://reportstream.cdc.gov/fhir/StructureDefinition/xcn-practitioner",
-            "extension" : [
-              {
-                "url" : "XCN.3",
-                "valueString" : "LUDWIG"
-              },
-              {
-                "url" : "XCN.4",
-                "valueString" : "B"
-              },
-              {
-                "url" : "XCN.20",
-                "valueString" : "20230501102531-0400"
-              },
-              {
-                "url" : "XCN.21",
-                "valueString" : "MD"
-              },
-              {
-                "url" : "XCN.22",
-                "valueCodeableConcept" : {
-                  "coding" : [
-                    {
-                      "extension" : [
-                        {
-                          "url" : "https://reportstream.cdc.gov/fhir/StructureDefinition/cwe-coding",
-                          "valueString" : "coding"
-                        }
-                      ],
-                      "code" : "AssignJ"
-                    }
-                  ]
-                }
-              },
-              {
-                "url" : "XCN.23",
-                "valueCodeableConcept" : {
-                  "coding" : [
-                    {
-                      "extension" : [
-                        {
-                          "url" : "https://reportstream.cdc.gov/fhir/StructureDefinition/cwe-coding",
-                          "valueString" : "coding"
-                        }
-                      ],
-                      "code" : "AssignA"
-                    }
-                  ]
-                }
-              },
-              {
-                "url" : "XCN.5",
-                "valueString" : "2ND"
-              },
-              {
-                "url" : "XCN.7",
-                "valueString" : "MD"
-              },
-              {
-                "url" : "XCN.8",
-                "valueCodeableConcept" : {
-                  "coding" : [
-                    {
-                      "extension" : [
-                        {
-                          "url" : "https://reportstream.cdc.gov/fhir/StructureDefinition/cwe-coding",
-                          "valueString" : "coding"
-                        }
-                      ],
-                      "code" : "SRC"
-                    }
-                  ]
-                }
-              },
-              {
-                "url" : "XCN.10",
-                "valueString" : "B"
-              },
-              {
-                "url" : "XCN.15",
-                "valueString" : "A"
-              },
-              {
-                "url" : "XCN.16",
-                "valueCodeableConcept" : {
-                  "coding" : [
-                    {
-                      "extension" : [
-                        {
-                          "url" : "https://reportstream.cdc.gov/fhir/StructureDefinition/cwe-coding",
-                          "valueString" : "coding"
-                        }
-                      ],
-                      "code" : "NameContext"
-                    }
-                  ]
-                }
-              },
-              {
-                "url" : "XCN.19",
-                "valueString" : "20220501102531-0400"
-              }
-            ]
-          }
-        ],
-        "identifier" : [
-          {
-            "extension" : [
-              {
-                "url" : "http://hl7.org/fhir/StructureDefinition/identifier-checkDigit",
-                "valueString" : "A"
-              },
-              {
-                "url" : "http://hl7.org/fhir/StructureDefinition/namingsystem-checkDigit",
-                "valueCode" : "NPI"
-              }
-            ],
-            "type" : {
-              "coding" : [
-                {
-                  "extension" : [
-                    {
-                      "url" : "https://reportstream.cdc.gov/fhir/StructureDefinition/codeable-concept-id",
-                      "valueBoolean" : true
-                    }
-                  ],
-                  "code" : "DL"
-                }
-              ]
-            },
-            "system" : "urn:oid:AssigningSystem",
-            "value" : "1"
-          }
-        ],
-        "name" : [
-          {
-            "extension" : [
-              {
-                "url" : "http://hl7.org/fhir/StructureDefinition/humanname-assembly-order",
-                "valueCode" : "G"
-              }
-            ],
-            "use" : "official",
-            "family" : "Collector",
-            "_family" : {
-              "extension" : [
-                {
-                  "url" : "http://hl7.org/fhir/StructureDefinition/humanname-own-prefix",
-                  "valueString" : "VAN"
-                },
-                {
-                  "url" : "http://hl7.org/fhir/StructureDefinition/humanname-own-name",
-                  "valueString" : "Identifier"
-                },
-                {
-                  "url" : "http://hl7.org/fhir/StructureDefinition/humanname-partner-prefix",
-                  "valueString" : "VAL"
-                },
-                {
-                  "url" : "http://hl7.org/fhir/StructureDefinition/humanname-partner-name",
-                  "valueString" : "ROGER"
-                }
-              ]
-            },
-            "given" : [
-              "LUDWIG",
-              "B"
-            ],
-            "prefix" : [
-              "DR"
-            ],
-            "suffix" : [
-              "2ND",
-              "MD",
-              "MD"
-            ],
-            "period" : {
-              "start" : "2022-05-01T10:25:31-04:00",
-              "end" : "2023-05-01T10:25:31-04:00"
-            }
-          }
-        ]
-      }
-    },
-    {
-      "fullUrl" : "Practitioner/1707523123013955000.36da88a7-675d-4a34-92dd-63b5631ae428",
-      "resource" : {
-        "resourceType" : "Practitioner",
-        "id" : "1707523123013955000.36da88a7-675d-4a34-92dd-63b5631ae428",
-        "extension" : [
-          {
-            "url" : "https://reportstream.cdc.gov/fhir/StructureDefinition/assigning-authority",
-            "extension" : [
-              {
-                "url" : "https://reportstream.cdc.gov/fhir/StructureDefinition/namespace-id"
-              },
-              {
-                "url" : "https://reportstream.cdc.gov/fhir/StructureDefinition/universal-id",
-                "valueString" : "AssigningSystem"
-              },
-              {
-                "url" : "https://reportstream.cdc.gov/fhir/StructureDefinition/universal-id-type",
-                "valueCode" : "ISO"
-              }
-            ]
-          },
-          {
-            "url" : "https://reportstream.cdc.gov/fhir/StructureDefinition/xcn-practitioner",
-            "extension" : [
-              {
-                "url" : "XCN.3",
-                "valueString" : "LUDWIG"
-              },
-              {
-                "url" : "XCN.4",
-                "valueString" : "B"
-              },
-              {
-                "url" : "XCN.20",
-                "valueString" : "20230501102531-0400"
-              },
-              {
-                "url" : "XCN.21",
-                "valueString" : "MD"
-              },
-              {
-                "url" : "XCN.22",
-                "valueCodeableConcept" : {
-                  "coding" : [
-                    {
-                      "extension" : [
-                        {
-                          "url" : "https://reportstream.cdc.gov/fhir/StructureDefinition/cwe-coding",
-                          "valueString" : "coding"
-                        }
-                      ],
-                      "code" : "AssignJ"
-                    }
-                  ]
-                }
-              },
-              {
-                "url" : "XCN.23",
-                "valueCodeableConcept" : {
-                  "coding" : [
-                    {
-                      "extension" : [
-                        {
-                          "url" : "https://reportstream.cdc.gov/fhir/StructureDefinition/cwe-coding",
-                          "valueString" : "coding"
-                        }
-                      ],
-                      "code" : "AssignA"
-                    }
-                  ]
-                }
-              },
-              {
-                "url" : "XCN.5",
-                "valueString" : "2ND"
-              },
-              {
-                "url" : "XCN.7",
-                "valueString" : "MD"
-              },
-              {
-                "url" : "XCN.8",
-                "valueCodeableConcept" : {
-                  "coding" : [
-                    {
-                      "extension" : [
-                        {
-                          "url" : "https://reportstream.cdc.gov/fhir/StructureDefinition/cwe-coding",
-                          "valueString" : "coding"
-                        }
-                      ],
-                      "code" : "SRC"
-                    }
-                  ]
-                }
-              },
-              {
-                "url" : "XCN.10",
-                "valueString" : "B"
-              },
-              {
-                "url" : "XCN.15",
-                "valueString" : "A"
-              },
-              {
-                "url" : "XCN.16",
-                "valueCodeableConcept" : {
-                  "coding" : [
-                    {
-                      "extension" : [
-                        {
-                          "url" : "https://reportstream.cdc.gov/fhir/StructureDefinition/cwe-coding",
-                          "valueString" : "coding"
-                        }
-                      ],
-                      "code" : "NameContext"
-                    }
-                  ]
-                }
-              },
-              {
-                "url" : "XCN.19",
-                "valueString" : "20220501102531-0400"
-              }
-            ]
-          }
-        ],
-        "identifier" : [
-          {
-            "extension" : [
-              {
-                "url" : "http://hl7.org/fhir/StructureDefinition/identifier-checkDigit",
-                "valueString" : "A"
-              },
-              {
-                "url" : "http://hl7.org/fhir/StructureDefinition/namingsystem-checkDigit",
-                "valueCode" : "NPI"
-              }
-            ],
-            "type" : {
-              "coding" : [
-                {
-                  "extension" : [
-                    {
-                      "url" : "https://reportstream.cdc.gov/fhir/StructureDefinition/codeable-concept-id",
-                      "valueBoolean" : true
-                    }
-                  ],
-                  "code" : "DL"
-                }
-              ]
-            },
-            "system" : "urn:oid:AssigningSystem",
-            "value" : "1"
-          }
-        ],
-        "name" : [
-          {
-            "extension" : [
-              {
-                "url" : "http://hl7.org/fhir/StructureDefinition/humanname-assembly-order",
-                "valueCode" : "G"
-              }
-            ],
-            "use" : "official",
-            "family" : "Ordering",
-            "_family" : {
-              "extension" : [
-                {
-                  "url" : "http://hl7.org/fhir/StructureDefinition/humanname-own-prefix",
-                  "valueString" : "VAN"
-                },
-                {
-                  "url" : "http://hl7.org/fhir/StructureDefinition/humanname-own-name",
-                  "valueString" : "Provider"
-                },
-                {
-                  "url" : "http://hl7.org/fhir/StructureDefinition/humanname-partner-prefix",
-                  "valueString" : "VAL"
-                },
-                {
-                  "url" : "http://hl7.org/fhir/StructureDefinition/humanname-partner-name",
-                  "valueString" : "ROGER"
-                }
-              ]
-            },
-            "given" : [
-              "LUDWIG",
-              "B"
-            ],
-            "prefix" : [
-              "DR"
-            ],
-            "suffix" : [
-              "2ND",
-              "MD",
-              "MD"
-            ],
-            "period" : {
-              "start" : "2022-05-01T10:25:31-04:00",
-              "end" : "2023-05-01T10:25:31-04:00"
-            }
-          }
-        ]
-      }
-    },
-    {
-      "fullUrl" : "DiagnosticReport/1707523123219382000.0dd05c2c-5709-4053-9afd-94f5d3415346",
-      "resource" : {
-        "resourceType" : "DiagnosticReport",
-        "id" : "1707523123219382000.0dd05c2c-5709-4053-9afd-94f5d3415346",
-        "extension" : [
-          {
-            "url" : "http://hl7.org/fhir/StructureDefinition/event-statusReason",
-            "valueCodeableConcept" : {
-              "text" : "Control Code Reason"
-            }
-          }
-        ],
-        "identifier" : [
-          {
-            "extension" : [
-              {
-                "url" : "https://reportstream.cdc.gov/fhir/StructureDefinition/hl7v2Field",
-                "valueString" : "ORC.2"
-              },
-              {
-                "url" : "https://reportstream.cdc.gov/fhir/StructureDefinition/assigning-authority",
-                "extension" : [
-                  {
-                    "url" : "https://reportstream.cdc.gov/fhir/StructureDefinition/assigning-authority-namespace-id",
-                    "valueString" : "Placer Identifier Namespace"
-                  },
-                  {
-                    "url" : "https://reportstream.cdc.gov/fhir/StructureDefinition/assigning-authority-universal-id",
-                    "valueString" : "Placer Universal ID"
-                  },
-                  {
-                    "url" : "https://reportstream.cdc.gov/fhir/StructureDefinition/universal-id-type",
-                    "valueCode" : "ISO"
-                  }
-                ]
-              }
-            ],
-            "type" : {
-              "coding" : [
-                {
-                  "system" : "http://terminology.hl7.org/CodeSystem/v2-0203",
-                  "code" : "PLAC"
-                }
-              ]
-            },
-            "value" : "Placer Identifier"
-          },
-          {
-            "extension" : [
-              {
-                "url" : "https://reportstream.cdc.gov/fhir/StructureDefinition/assigning-authority",
-                "extension" : [
-                  {
-                    "url" : "https://reportstream.cdc.gov/fhir/StructureDefinition/assigning-authority-namespace-id",
-                    "valueString" : "Filler Identifier Namespace"
-                  },
-                  {
-                    "url" : "https://reportstream.cdc.gov/fhir/StructureDefinition/assigning-authority-universal-id",
-                    "valueString" : "Filler Universal ID"
-                  },
-                  {
-                    "url" : "https://reportstream.cdc.gov/fhir/StructureDefinition/universal-id-type",
-                    "valueCode" : "ISO"
-                  }
-                ]
-              }
-            ],
-            "type" : {
-              "coding" : [
-                {
-                  "system" : "http://terminology.hl7.org/CodeSystem/v2-0203",
-                  "code" : "FILL"
-                }
-              ]
-            },
-            "value" : "Filler Identifier"
-          },
-          {
-            "extension" : [
-              {
-                "url" : "https://reportstream.cdc.gov/fhir/StructureDefinition/assigning-authority",
-                "extension" : [
-                  {
-                    "url" : "https://reportstream.cdc.gov/fhir/StructureDefinition/assigning-authority-namespace-id",
-                    "valueString" : "Group Identifier Namespace"
-                  },
-                  {
-                    "url" : "https://reportstream.cdc.gov/fhir/StructureDefinition/assigning-authority-universal-id",
-                    "valueString" : "Group Universal ID"
-                  },
-                  {
-                    "url" : "https://reportstream.cdc.gov/fhir/StructureDefinition/universal-id-type",
-                    "valueCode" : "ISO"
-                  }
-                ]
-              }
-            ],
-            "type" : {
-              "coding" : [
-                {
-                  "system" : "http://terminology.hl7.org/CodeSystem/v2-0203",
-                  "code" : "PGN"
-                }
-              ]
-            },
-            "value" : "Group Identifier"
-          },
-          {
-            "extension" : [
-              {
-                "url" : "https://reportstream.cdc.gov/fhir/StructureDefinition/assigning-authority",
-                "extension" : [
-                  {
-                    "url" : "https://reportstream.cdc.gov/fhir/StructureDefinition/assigning-authority-namespace-id",
-                    "valueString" : "Group Identifier Namespace"
-                  },
-                  {
-                    "url" : "https://reportstream.cdc.gov/fhir/StructureDefinition/assigning-authority-universal-id",
-                    "valueString" : "Group Universal ID"
-                  },
-                  {
-                    "url" : "https://reportstream.cdc.gov/fhir/StructureDefinition/universal-id-type",
-                    "valueCode" : "ISO"
-                  }
-                ]
-              }
-            ],
-            "type" : {
-              "coding" : [
-                {
-                  "system" : "http://terminology.hl7.org/CodeSystem/v2-0203",
-                  "code" : "FGN"
-                }
-              ]
-            },
-            "value" : "Group Identifier"
-          }
-        ],
-        "basedOn" : [
-          {
-            "reference" : "ServiceRequest/1707523123018435000.bc7c239c-0b9d-4af0-bfbe-89727d301ca1"
-          }
-        ],
-        "status" : "final",
-        "category" : [
-          {
-            "coding" : [
-              {
-                "extension" : [
-                  {
-                    "url" : "https://reportstream.cdc.gov/fhir/StructureDefinition/codeable-concept-id",
-                    "valueBoolean" : true
-                  }
-                ],
-                "code" : "OTH"
-              }
-            ]
-          }
-        ],
-        "code" : {
-          "coding" : [
-            {
-              "extension" : [
-                {
-                  "url" : "https://reportstream.cdc.gov/fhir/StructureDefinition/cwe-coding",
-                  "valueString" : "coding"
-                }
-              ],
-              "code" : "123",
-              "display" : "Universal service identifier"
-            }
-          ]
-        },
-        "subject" : {
-          "reference" : "Patient/1707523122909467000.ae20e29d-2db3-46fb-a2b8-bb3651eddb0c"
-=======
     }
   }, {
     "fullUrl" : "Practitioner/1707766202642627000.171791bd-791f-4d95-90e6-0d89c6519c83",
@@ -6309,7 +2575,6 @@
             "system" : "http://terminology.hl7.org/CodeSystem/v2-0203",
             "code" : "PGN"
           } ]
->>>>>>> cddac704
         },
         "value" : "Group Identifier"
       }, {
@@ -6368,147 +2633,12 @@
             "valueString" : "20230816123358-0500"
           } ]
         },
-<<<<<<< HEAD
-        "performer" : [
-          {
-            "reference" : "PractitionerRole/1707523123208922000.8decfe9e-a694-4f96-b726-d8f6631a665b"
-          },
-          {
-            "reference" : "PractitionerRole/1707523123219103000.78a4ea73-79c9-4e98-9116-07d9c574d398"
-          }
-        ],
-        "resultsInterpreter" : [
-          {
-            "reference" : "PractitionerRole/1707523123206934000.be041131-1da5-4e32-a841-61a2ffc5e2eb"
-          }
-        ]
-      }
-    },
-    {
-      "fullUrl" : "Practitioner/1707523123204693000.a28be91d-913c-4053-87e1-f5396b926d6f",
-      "resource" : {
-        "resourceType" : "Practitioner",
-        "id" : "1707523123204693000.a28be91d-913c-4053-87e1-f5396b926d6f",
-        "extension" : [
-          {
-            "url" : "https://reportstream.cdc.gov/fhir/StructureDefinition/cnn-practitioner",
-            "extension" : [
-              {
-                "url" : "CNN.3",
-                "valueString" : "Interpreter"
-              },
-              {
-                "url" : "CNN.4",
-                "valueString" : "S"
-              },
-              {
-                "url" : "CNN.5",
-                "valueString" : "ESQ"
-              },
-              {
-                "url" : "CNN.7",
-                "valueString" : "MD"
-              }
-            ]
-          }
-        ],
-        "identifier" : [
-          {
-            "extension" : [
-              {
-                "url" : "https://reportstream.cdc.gov/fhir/StructureDefinition/assigning-authority",
-                "extension" : [
-                  {
-                    "url" : "https://reportstream.cdc.gov/fhir/StructureDefinition/namespace-id",
-                    "valueString" : "Assigning Authority"
-                  },
-                  {
-                    "url" : "https://reportstream.cdc.gov/fhir/StructureDefinition/universal-id",
-                    "valueString" : "2.1.4.1"
-                  },
-                  {
-                    "url" : "https://reportstream.cdc.gov/fhir/StructureDefinition/universal-id-type",
-                    "valueCode" : "ISO"
-                  }
-                ]
-              }
-            ],
-            "value" : "123"
-          }
-        ],
-        "name" : [
-          {
-            "family" : "Results",
-            "given" : [
-              "Interpreter",
-              "S"
-            ],
-            "prefix" : [
-              "DR"
-            ],
-            "suffix" : [
-              "ESQ",
-              "MD"
-            ]
-          }
-        ]
-      }
-    },
-    {
-      "fullUrl" : "Location/1707523123205475000.86c47f4c-a80b-4136-b067-eeafdef7d8dc",
-      "resource" : {
-        "resourceType" : "Location",
-        "id" : "1707523123205475000.86c47f4c-a80b-4136-b067-eeafdef7d8dc",
-        "identifier" : [
-          {
-            "extension" : [
-              {
-                "url" : "https://reportstream.cdc.gov/fhir/StructureDefinition/identifier-namespace-id",
-                "valueBoolean" : true
-              }
-            ],
-            "value" : "Hospital A"
-          },
-          {
-            "extension" : [
-              {
-                "url" : "https://reportstream.cdc.gov/fhir/StructureDefinition/identifier-universal-id",
-                "valueBoolean" : true
-              }
-            ],
-            "type" : {
-              "coding" : [
-                {
-                  "extension" : [
-                    {
-                      "url" : "https://reportstream.cdc.gov/fhir/StructureDefinition/codeable-concept-id",
-                      "valueBoolean" : true
-                    }
-                  ],
-                  "code" : "ISO"
-                }
-              ]
-            },
-            "value" : "2.16.840.1.113883.9.11"
-          }
-        ],
-        "status" : "active",
-        "mode" : "instance",
-        "physicalType" : {
-          "coding" : [
-            {
-              "system" : "http://terminology.hl7.org/CodeSystem/location-physical-type",
-              "code" : "si"
-            }
-          ]
-=======
         "end" : "2023-09-16T12:33:58-05:00",
         "_end" : {
           "extension" : [ {
             "url" : "https://reportstream.cdc.gov/fhir/StructureDefinition/hl7v2-date-time",
             "valueString" : "20230916123358-0500"
           } ]
->>>>>>> cddac704
         }
       },
       "issued" : "2023-08-16T12:33:58-05:00",
@@ -6609,787 +2739,6 @@
           "code" : "si"
         } ]
       }
-<<<<<<< HEAD
-    },
-    {
-      "fullUrl" : "Location/1707523123205792000.d59d13b6-5ddb-46ef-a253-f28637309159",
-      "resource" : {
-        "resourceType" : "Location",
-        "id" : "1707523123205792000.d59d13b6-5ddb-46ef-a253-f28637309159",
-        "identifier" : [
-          {
-            "value" : "Building 123"
-          }
-        ],
-        "status" : "active",
-        "mode" : "instance",
-        "physicalType" : {
-          "coding" : [
-            {
-              "system" : "http://terminology.hl7.org/CodeSystem/location-physical-type",
-              "code" : "bu"
-            }
-          ]
-        }
-      }
-    },
-    {
-      "fullUrl" : "Location/1707523123206160000.c2a529f3-0820-4671-bf24-c1e561d845d2",
-      "resource" : {
-        "resourceType" : "Location",
-        "id" : "1707523123206160000.c2a529f3-0820-4671-bf24-c1e561d845d2",
-        "identifier" : [
-          {
-            "value" : "Point of Care"
-          }
-        ],
-        "status" : "active",
-        "mode" : "instance",
-        "physicalType" : {
-          "coding" : [
-            {
-              "system" : "http://terminology.hl7.org/CodeSystem/location-physical-type",
-              "_code" : {
-                "extension" : [
-                  {
-                    "url" : "https://reportstream.cdc.gov/fhir/StructureDefinition/location-physical-type-poc",
-                    "valueString" : "poc"
-                  }
-                ]
-              }
-            }
-          ]
-        }
-      }
-    },
-    {
-      "fullUrl" : "Location/1707523123206392000.16a91d45-76f1-4a6c-941d-d34410fd98e4",
-      "resource" : {
-        "resourceType" : "Location",
-        "id" : "1707523123206392000.16a91d45-76f1-4a6c-941d-d34410fd98e4",
-        "identifier" : [
-          {
-            "value" : "Floor A"
-          }
-        ],
-        "status" : "active",
-        "mode" : "instance",
-        "physicalType" : {
-          "coding" : [
-            {
-              "system" : "http://terminology.hl7.org/CodeSystem/location-physical-type",
-              "code" : "lvl"
-            }
-          ]
-        }
-      }
-    },
-    {
-      "fullUrl" : "Location/1707523123206612000.d06e40eb-6065-46e3-8fa5-bb4de98d6e66",
-      "resource" : {
-        "resourceType" : "Location",
-        "id" : "1707523123206612000.d06e40eb-6065-46e3-8fa5-bb4de98d6e66",
-        "identifier" : [
-          {
-            "value" : "Room 101"
-          }
-        ],
-        "status" : "active",
-        "mode" : "instance",
-        "physicalType" : {
-          "coding" : [
-            {
-              "system" : "http://terminology.hl7.org/CodeSystem/location-physical-type",
-              "code" : "ro"
-            }
-          ]
-        }
-      }
-    },
-    {
-      "fullUrl" : "Location/1707523123206823000.f3feb156-198e-4bb3-834e-e6e016bb5ebe",
-      "resource" : {
-        "resourceType" : "Location",
-        "id" : "1707523123206823000.f3feb156-198e-4bb3-834e-e6e016bb5ebe",
-        "identifier" : [
-          {
-            "value" : "Bed A"
-          }
-        ],
-        "status" : "active",
-        "mode" : "instance",
-        "physicalType" : {
-          "coding" : [
-            {
-              "system" : "http://terminology.hl7.org/CodeSystem/location-physical-type",
-              "code" : "bd"
-            }
-          ]
-        }
-      }
-    },
-    {
-      "fullUrl" : "PractitionerRole/1707523123206934000.be041131-1da5-4e32-a841-61a2ffc5e2eb",
-      "resource" : {
-        "resourceType" : "PractitionerRole",
-        "id" : "1707523123206934000.be041131-1da5-4e32-a841-61a2ffc5e2eb",
-        "period" : {
-          "start" : "2023-04-01T10:25:31-04:00",
-          "_start" : {
-            "extension" : [
-              {
-                "url" : "https://reportstream.cdc.gov/fhir/StructureDefinition/hl7v2-date-time",
-                "valueString" : "20230401102531-0400"
-              }
-            ]
-          },
-          "end" : "2023-05-01T10:25:31-04:00",
-          "_end" : {
-            "extension" : [
-              {
-                "url" : "https://reportstream.cdc.gov/fhir/StructureDefinition/hl7v2-date-time",
-                "valueString" : "20230501102531-0400"
-              }
-            ]
-          }
-        },
-        "practitioner" : {
-          "reference" : "Practitioner/1707523123204693000.a28be91d-913c-4053-87e1-f5396b926d6f"
-        },
-        "location" : [
-          {
-            "reference" : "Location/1707523123205475000.86c47f4c-a80b-4136-b067-eeafdef7d8dc"
-          },
-          {
-            "reference" : "Location/1707523123205792000.d59d13b6-5ddb-46ef-a253-f28637309159"
-          },
-          {
-            "reference" : "Location/1707523123206160000.c2a529f3-0820-4671-bf24-c1e561d845d2"
-          },
-          {
-            "reference" : "Location/1707523123206392000.16a91d45-76f1-4a6c-941d-d34410fd98e4"
-          },
-          {
-            "reference" : "Location/1707523123206612000.d06e40eb-6065-46e3-8fa5-bb4de98d6e66"
-          },
-          {
-            "reference" : "Location/1707523123206823000.f3feb156-198e-4bb3-834e-e6e016bb5ebe"
-          }
-        ]
-      }
-    },
-    {
-      "fullUrl" : "Practitioner/1707523123207524000.3ec1a9c3-d8be-434c-958b-1befb40cb5a9",
-      "resource" : {
-        "resourceType" : "Practitioner",
-        "id" : "1707523123207524000.3ec1a9c3-d8be-434c-958b-1befb40cb5a9",
-        "extension" : [
-          {
-            "url" : "https://reportstream.cdc.gov/fhir/StructureDefinition/cnn-practitioner",
-            "extension" : [
-              {
-                "url" : "CNN.3",
-                "valueString" : "Transcriptionist"
-              },
-              {
-                "url" : "CNN.4",
-                "valueString" : "S"
-              },
-              {
-                "url" : "CNN.5",
-                "valueString" : "ESQ"
-              },
-              {
-                "url" : "CNN.7",
-                "valueString" : "MD"
-              }
-            ]
-          }
-        ],
-        "identifier" : [
-          {
-            "extension" : [
-              {
-                "url" : "https://reportstream.cdc.gov/fhir/StructureDefinition/assigning-authority",
-                "extension" : [
-                  {
-                    "url" : "https://reportstream.cdc.gov/fhir/StructureDefinition/namespace-id",
-                    "valueString" : "Assigning Authority"
-                  },
-                  {
-                    "url" : "https://reportstream.cdc.gov/fhir/StructureDefinition/universal-id",
-                    "valueString" : "2.1.4.1"
-                  },
-                  {
-                    "url" : "https://reportstream.cdc.gov/fhir/StructureDefinition/universal-id-type",
-                    "valueCode" : "ISO"
-                  }
-                ]
-              }
-            ],
-            "value" : "123"
-          }
-        ],
-        "name" : [
-          {
-            "family" : "DOE",
-            "given" : [
-              "Transcriptionist",
-              "S"
-            ],
-            "prefix" : [
-              "DR"
-            ],
-            "suffix" : [
-              "ESQ",
-              "MD"
-            ]
-          }
-        ]
-      }
-    },
-    {
-      "fullUrl" : "Location/1707523123207753000.bfbe4521-da70-4d5a-a1d0-ae60b6ed5349",
-      "resource" : {
-        "resourceType" : "Location",
-        "id" : "1707523123207753000.bfbe4521-da70-4d5a-a1d0-ae60b6ed5349",
-        "identifier" : [
-          {
-            "extension" : [
-              {
-                "url" : "https://reportstream.cdc.gov/fhir/StructureDefinition/identifier-namespace-id",
-                "valueBoolean" : true
-              }
-            ],
-            "value" : "Hospital A"
-          },
-          {
-            "extension" : [
-              {
-                "url" : "https://reportstream.cdc.gov/fhir/StructureDefinition/identifier-universal-id",
-                "valueBoolean" : true
-              }
-            ],
-            "type" : {
-              "coding" : [
-                {
-                  "extension" : [
-                    {
-                      "url" : "https://reportstream.cdc.gov/fhir/StructureDefinition/codeable-concept-id",
-                      "valueBoolean" : true
-                    }
-                  ],
-                  "code" : "ISO"
-                }
-              ]
-            },
-            "value" : "2.16.840.1.113883.9.11"
-          }
-        ],
-        "status" : "active",
-        "mode" : "instance",
-        "physicalType" : {
-          "coding" : [
-            {
-              "system" : "http://terminology.hl7.org/CodeSystem/location-physical-type",
-              "code" : "si"
-            }
-          ]
-        }
-      }
-    },
-    {
-      "fullUrl" : "Location/1707523123207994000.2da517f5-f3cd-4d51-bae5-56b8ef60f24c",
-      "resource" : {
-        "resourceType" : "Location",
-        "id" : "1707523123207994000.2da517f5-f3cd-4d51-bae5-56b8ef60f24c",
-        "identifier" : [
-          {
-            "value" : "Building 123"
-          }
-        ],
-        "status" : "active",
-        "mode" : "instance",
-        "physicalType" : {
-          "coding" : [
-            {
-              "system" : "http://terminology.hl7.org/CodeSystem/location-physical-type",
-              "code" : "bu"
-            }
-          ]
-        }
-      }
-    },
-    {
-      "fullUrl" : "Location/1707523123208224000.4a40df6e-aa77-48c5-b752-79247e381e6d",
-      "resource" : {
-        "resourceType" : "Location",
-        "id" : "1707523123208224000.4a40df6e-aa77-48c5-b752-79247e381e6d",
-        "identifier" : [
-          {
-            "value" : "Point of Care"
-          }
-        ],
-        "status" : "active",
-        "mode" : "instance",
-        "physicalType" : {
-          "coding" : [
-            {
-              "system" : "http://terminology.hl7.org/CodeSystem/location-physical-type",
-              "_code" : {
-                "extension" : [
-                  {
-                    "url" : "https://reportstream.cdc.gov/fhir/StructureDefinition/location-physical-type-poc",
-                    "valueString" : "poc"
-                  }
-                ]
-              }
-            }
-          ]
-        }
-      }
-    },
-    {
-      "fullUrl" : "Location/1707523123208431000.24f1b4cd-3dae-4942-b5d1-7526b03d17b8",
-      "resource" : {
-        "resourceType" : "Location",
-        "id" : "1707523123208431000.24f1b4cd-3dae-4942-b5d1-7526b03d17b8",
-        "identifier" : [
-          {
-            "value" : "Floor A"
-          }
-        ],
-        "status" : "active",
-        "mode" : "instance",
-        "physicalType" : {
-          "coding" : [
-            {
-              "system" : "http://terminology.hl7.org/CodeSystem/location-physical-type",
-              "code" : "lvl"
-            }
-          ]
-        }
-      }
-    },
-    {
-      "fullUrl" : "Location/1707523123208624000.5f790e19-0a65-486a-80af-96d1ceb07520",
-      "resource" : {
-        "resourceType" : "Location",
-        "id" : "1707523123208624000.5f790e19-0a65-486a-80af-96d1ceb07520",
-        "identifier" : [
-          {
-            "value" : "Room 101"
-          }
-        ],
-        "status" : "active",
-        "mode" : "instance",
-        "physicalType" : {
-          "coding" : [
-            {
-              "system" : "http://terminology.hl7.org/CodeSystem/location-physical-type",
-              "code" : "ro"
-            }
-          ]
-        }
-      }
-    },
-    {
-      "fullUrl" : "Location/1707523123208834000.5d5a4c84-f6bb-4f79-9790-061dd0930798",
-      "resource" : {
-        "resourceType" : "Location",
-        "id" : "1707523123208834000.5d5a4c84-f6bb-4f79-9790-061dd0930798",
-        "identifier" : [
-          {
-            "value" : "Bed A"
-          }
-        ],
-        "status" : "active",
-        "mode" : "instance",
-        "physicalType" : {
-          "coding" : [
-            {
-              "system" : "http://terminology.hl7.org/CodeSystem/location-physical-type",
-              "code" : "bd"
-            }
-          ]
-        }
-      }
-    },
-    {
-      "fullUrl" : "PractitionerRole/1707523123208922000.8decfe9e-a694-4f96-b726-d8f6631a665b",
-      "resource" : {
-        "resourceType" : "PractitionerRole",
-        "id" : "1707523123208922000.8decfe9e-a694-4f96-b726-d8f6631a665b",
-        "extension" : [
-          {
-            "url" : "http://hl7.org/fhir/StructureDefinition/event-performerFunction",
-            "valueCodeableConcept" : {
-              "coding" : [
-                {
-                  "extension" : [
-                    {
-                      "url" : "https://reportstream.cdc.gov/fhir/StructureDefinition/code-index-name",
-                      "valueString" : "identifier"
-                    }
-                  ],
-                  "system" : "http://terminology.hl7.org/CodeSystem/v3-ParticipationType",
-                  "code" : "TRANS"
-                }
-              ]
-            }
-          }
-        ],
-        "period" : {
-          "start" : "2023-04-01T10:25:31-04:00",
-          "_start" : {
-            "extension" : [
-              {
-                "url" : "https://reportstream.cdc.gov/fhir/StructureDefinition/hl7v2-date-time",
-                "valueString" : "20230401102531-0400"
-              }
-            ]
-          },
-          "end" : "2023-05-01T10:25:31-04:00",
-          "_end" : {
-            "extension" : [
-              {
-                "url" : "https://reportstream.cdc.gov/fhir/StructureDefinition/hl7v2-date-time",
-                "valueString" : "20230501102531-0400"
-              }
-            ]
-          }
-        },
-        "practitioner" : {
-          "reference" : "Practitioner/1707523123207524000.3ec1a9c3-d8be-434c-958b-1befb40cb5a9"
-        },
-        "location" : [
-          {
-            "reference" : "Location/1707523123207753000.bfbe4521-da70-4d5a-a1d0-ae60b6ed5349"
-          },
-          {
-            "reference" : "Location/1707523123207994000.2da517f5-f3cd-4d51-bae5-56b8ef60f24c"
-          },
-          {
-            "reference" : "Location/1707523123208224000.4a40df6e-aa77-48c5-b752-79247e381e6d"
-          },
-          {
-            "reference" : "Location/1707523123208431000.24f1b4cd-3dae-4942-b5d1-7526b03d17b8"
-          },
-          {
-            "reference" : "Location/1707523123208624000.5f790e19-0a65-486a-80af-96d1ceb07520"
-          },
-          {
-            "reference" : "Location/1707523123208834000.5d5a4c84-f6bb-4f79-9790-061dd0930798"
-          }
-        ]
-      }
-    },
-    {
-      "fullUrl" : "Practitioner/1707523123211004000.68206ff9-5d03-4ac0-8063-87b76def28f2",
-      "resource" : {
-        "resourceType" : "Practitioner",
-        "id" : "1707523123211004000.68206ff9-5d03-4ac0-8063-87b76def28f2",
-        "extension" : [
-          {
-            "url" : "https://reportstream.cdc.gov/fhir/StructureDefinition/cnn-practitioner",
-            "extension" : [
-              {
-                "url" : "CNN.3",
-                "valueString" : "Technician"
-              },
-              {
-                "url" : "CNN.4",
-                "valueString" : "S"
-              },
-              {
-                "url" : "CNN.5",
-                "valueString" : "ESQ"
-              },
-              {
-                "url" : "CNN.7",
-                "valueString" : "MD"
-              }
-            ]
-          }
-        ],
-        "identifier" : [
-          {
-            "extension" : [
-              {
-                "url" : "https://reportstream.cdc.gov/fhir/StructureDefinition/assigning-authority",
-                "extension" : [
-                  {
-                    "url" : "https://reportstream.cdc.gov/fhir/StructureDefinition/namespace-id",
-                    "valueString" : "Assigning Authority"
-                  },
-                  {
-                    "url" : "https://reportstream.cdc.gov/fhir/StructureDefinition/universal-id",
-                    "valueString" : "2.1.4.1"
-                  },
-                  {
-                    "url" : "https://reportstream.cdc.gov/fhir/StructureDefinition/universal-id-type",
-                    "valueCode" : "ISO"
-                  }
-                ]
-              }
-            ],
-            "value" : "123"
-          }
-        ],
-        "name" : [
-          {
-            "family" : "DOE",
-            "given" : [
-              "Technician",
-              "S"
-            ],
-            "prefix" : [
-              "DR"
-            ],
-            "suffix" : [
-              "ESQ",
-              "MD"
-            ]
-          }
-        ]
-      }
-    },
-    {
-      "fullUrl" : "Location/1707523123213130000.2af333bc-b12b-4e2c-871a-383cf7917254",
-      "resource" : {
-        "resourceType" : "Location",
-        "id" : "1707523123213130000.2af333bc-b12b-4e2c-871a-383cf7917254",
-        "identifier" : [
-          {
-            "extension" : [
-              {
-                "url" : "https://reportstream.cdc.gov/fhir/StructureDefinition/identifier-namespace-id",
-                "valueBoolean" : true
-              }
-            ],
-            "value" : "Hospital A"
-          },
-          {
-            "extension" : [
-              {
-                "url" : "https://reportstream.cdc.gov/fhir/StructureDefinition/identifier-universal-id",
-                "valueBoolean" : true
-              }
-            ],
-            "type" : {
-              "coding" : [
-                {
-                  "extension" : [
-                    {
-                      "url" : "https://reportstream.cdc.gov/fhir/StructureDefinition/codeable-concept-id",
-                      "valueBoolean" : true
-                    }
-                  ],
-                  "code" : "ISO"
-                }
-              ]
-            },
-            "value" : "2.16.840.1.113883.9.11"
-          }
-        ],
-        "status" : "active",
-        "mode" : "instance",
-        "physicalType" : {
-          "coding" : [
-            {
-              "system" : "http://terminology.hl7.org/CodeSystem/location-physical-type",
-              "code" : "si"
-            }
-          ]
-        }
-      }
-    },
-    {
-      "fullUrl" : "Location/1707523123215533000.9958d5d3-a848-4c5e-9427-9a7aa4986485",
-      "resource" : {
-        "resourceType" : "Location",
-        "id" : "1707523123215533000.9958d5d3-a848-4c5e-9427-9a7aa4986485",
-        "identifier" : [
-          {
-            "value" : "Building 123"
-          }
-        ],
-        "status" : "active",
-        "mode" : "instance",
-        "physicalType" : {
-          "coding" : [
-            {
-              "system" : "http://terminology.hl7.org/CodeSystem/location-physical-type",
-              "code" : "bu"
-            }
-          ]
-        }
-      }
-    },
-    {
-      "fullUrl" : "Location/1707523123215834000.8ef29849-fc60-4205-a72f-d6263fb90373",
-      "resource" : {
-        "resourceType" : "Location",
-        "id" : "1707523123215834000.8ef29849-fc60-4205-a72f-d6263fb90373",
-        "identifier" : [
-          {
-            "value" : "Point of Care"
-          }
-        ],
-        "status" : "active",
-        "mode" : "instance",
-        "physicalType" : {
-          "coding" : [
-            {
-              "system" : "http://terminology.hl7.org/CodeSystem/location-physical-type",
-              "_code" : {
-                "extension" : [
-                  {
-                    "url" : "https://reportstream.cdc.gov/fhir/StructureDefinition/location-physical-type-poc",
-                    "valueString" : "poc"
-                  }
-                ]
-              }
-            }
-          ]
-        }
-      }
-    },
-    {
-      "fullUrl" : "Location/1707523123216064000.43f5241b-a5e2-422d-9977-c0c0beac7b2d",
-      "resource" : {
-        "resourceType" : "Location",
-        "id" : "1707523123216064000.43f5241b-a5e2-422d-9977-c0c0beac7b2d",
-        "identifier" : [
-          {
-            "value" : "Floor A"
-          }
-        ],
-        "status" : "active",
-        "mode" : "instance",
-        "physicalType" : {
-          "coding" : [
-            {
-              "system" : "http://terminology.hl7.org/CodeSystem/location-physical-type",
-              "code" : "lvl"
-            }
-          ]
-        }
-      }
-    },
-    {
-      "fullUrl" : "Location/1707523123218115000.bfeb3b13-4a73-45ae-af1d-2ccda3baf9a5",
-      "resource" : {
-        "resourceType" : "Location",
-        "id" : "1707523123218115000.bfeb3b13-4a73-45ae-af1d-2ccda3baf9a5",
-        "identifier" : [
-          {
-            "value" : "Room 101"
-          }
-        ],
-        "status" : "active",
-        "mode" : "instance",
-        "physicalType" : {
-          "coding" : [
-            {
-              "system" : "http://terminology.hl7.org/CodeSystem/location-physical-type",
-              "code" : "ro"
-            }
-          ]
-        }
-      }
-    },
-    {
-      "fullUrl" : "Location/1707523123218985000.fae310ad-4622-4d0d-bb97-57049aed80b5",
-      "resource" : {
-        "resourceType" : "Location",
-        "id" : "1707523123218985000.fae310ad-4622-4d0d-bb97-57049aed80b5",
-        "identifier" : [
-          {
-            "value" : "Bed A"
-          }
-        ],
-        "status" : "active",
-        "mode" : "instance",
-        "physicalType" : {
-          "coding" : [
-            {
-              "system" : "http://terminology.hl7.org/CodeSystem/location-physical-type",
-              "code" : "bd"
-            }
-          ]
-        }
-      }
-    },
-    {
-      "fullUrl" : "PractitionerRole/1707523123219103000.78a4ea73-79c9-4e98-9116-07d9c574d398",
-      "resource" : {
-        "resourceType" : "PractitionerRole",
-        "id" : "1707523123219103000.78a4ea73-79c9-4e98-9116-07d9c574d398",
-        "extension" : [
-          {
-            "url" : "http://hl7.org/fhir/StructureDefinition/event-performerFunction",
-            "valueCodeableConcept" : {
-              "coding" : [
-                {
-                  "extension" : [
-                    {
-                      "url" : "https://reportstream.cdc.gov/fhir/StructureDefinition/code-index-name",
-                      "valueString" : "identifier"
-                    }
-                  ],
-                  "system" : "http://terminology.hl7.org/CodeSystem/v3-ParticipationType",
-                  "code" : "SPRF"
-                }
-              ]
-            }
-          }
-        ],
-        "period" : {
-          "start" : "2023-04-01T10:25:31-04:00",
-          "_start" : {
-            "extension" : [
-              {
-                "url" : "https://reportstream.cdc.gov/fhir/StructureDefinition/hl7v2-date-time",
-                "valueString" : "20230401102531-0400"
-              }
-            ]
-          },
-          "end" : "2023-05-01T10:25:31-04:00",
-          "_end" : {
-            "extension" : [
-              {
-                "url" : "https://reportstream.cdc.gov/fhir/StructureDefinition/hl7v2-date-time",
-                "valueString" : "20230501102531-0400"
-              }
-            ]
-          }
-        },
-        "practitioner" : {
-          "reference" : "Practitioner/1707523123211004000.68206ff9-5d03-4ac0-8063-87b76def28f2"
-        },
-        "location" : [
-          {
-            "reference" : "Location/1707523123213130000.2af333bc-b12b-4e2c-871a-383cf7917254"
-          },
-          {
-            "reference" : "Location/1707523123215533000.9958d5d3-a848-4c5e-9427-9a7aa4986485"
-          },
-          {
-            "reference" : "Location/1707523123215834000.8ef29849-fc60-4205-a72f-d6263fb90373"
-          },
-          {
-            "reference" : "Location/1707523123216064000.43f5241b-a5e2-422d-9977-c0c0beac7b2d"
-          },
-          {
-            "reference" : "Location/1707523123218115000.bfeb3b13-4a73-45ae-af1d-2ccda3baf9a5"
-          },
-          {
-            "reference" : "Location/1707523123218985000.fae310ad-4622-4d0d-bb97-57049aed80b5"
-          }
-        ]
-      }
-=======
     }
   }, {
     "fullUrl" : "Location/1707766202835196000.ef023e62-25d2-4522-a19d-e5e96e1eebdc",
@@ -7960,7 +3309,6 @@
       }, {
         "reference" : "Location/1707766202855083000.25f9d099-8afe-42bb-9ff4-3129ad38a3b8"
       } ]
->>>>>>> cddac704
     }
   } ]
 }