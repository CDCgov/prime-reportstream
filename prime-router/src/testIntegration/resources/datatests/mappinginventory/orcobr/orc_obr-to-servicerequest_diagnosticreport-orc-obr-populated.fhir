{
  "resourceType" : "Bundle",
<<<<<<< HEAD
  "id" : "1703277867922388000.443225af-ca90-471f-b217-1868c744a711",
  "meta" : {
    "lastUpdated" : "2023-12-22T15:44:27.957-05:00"
=======
  "id" : "1704840199582777000.5491568b-76ab-48fc-b9be-6624747425a5",
  "meta" : {
    "lastUpdated" : "2024-01-09T14:43:19.602-08:00"
>>>>>>> b7d18e61
  },
  "identifier" : {
    "system" : "https://reportstream.cdc.gov/prime-router",
    "value" : "20230816123358"
  },
  "type" : "message",
<<<<<<< HEAD
  "timestamp" : "2023-08-16T13:33:58.000-04:00",
  "entry" : [ {
    "fullUrl" : "MessageHeader/bb504ecd-c2ab-3be3-91d8-6065e2bce435",
    "resource" : {
      "resourceType" : "MessageHeader",
      "id" : "bb504ecd-c2ab-3be3-91d8-6065e2bce435",
      "extension" : [ {
        "url" : "https://reportstream.cdc.gov/fhir/StructureDefinition/encoding-characters",
        "valueString" : "^~\\&#"
      }, {
        "url" : "https://reportstream.cdc.gov/fhir/StructureDefinition/msh-7-datetime-of-message",
        "valueString" : "20230816123358-0500"
      } ],
      "eventCoding" : {
        "system" : "http://terminology.hl7.org/CodeSystem/v2-0003",
        "code" : "R01",
        "display" : "ORU^R01^ORU_R01"
      },
      "source" : {
        "_endpoint" : {
          "extension" : [ {
            "url" : "http://hl7.org/fhir/StructureDefinition/data-absent-reason",
            "valueCode" : "unknown"
          } ]
        }
      }
    }
  }, {
    "fullUrl" : "Provenance/1703277868528624000.cd48ea5f-07a6-441d-b629-c764834edc21",
    "resource" : {
      "resourceType" : "Provenance",
      "id" : "1703277868528624000.cd48ea5f-07a6-441d-b629-c764834edc21",
      "target" : [ {
        "reference" : "DiagnosticReport/1703277868900864000.9d5b82c5-7ee3-4fe8-8c5e-533f12ff523f"
      } ],
      "recorded" : "2023-08-16T12:33:58-05:00",
      "_recorded" : {
        "extension" : [ {
          "url" : "https://reportstream.cdc.gov/fhir/StructureDefinition/hl7v2-date-time",
          "valueString" : "20230816123358-0500"
        } ]
      },
      "activity" : {
        "coding" : [ {
          "extension" : [ {
            "url" : "https://reportstream.cdc.gov/fhir/StructureDefinition/code-index-name",
            "valueString" : "identifier"
          } ],
=======
  "timestamp" : "2023-08-16T10:33:58.000-07:00",
  "entry" : [
    {
      "fullUrl" : "MessageHeader/bb504ecd-c2ab-3be3-91d8-6065e2bce435",
      "resource" : {
        "resourceType" : "MessageHeader",
        "id" : "bb504ecd-c2ab-3be3-91d8-6065e2bce435",
        "extension" : [
          {
            "url" : "https://reportstream.cdc.gov/fhir/StructureDefinition/encoding-characters",
            "valueString" : "^~\\&#"
          },
          {
            "url" : "https://reportstream.cdc.gov/fhir/StructureDefinition/msh-7-datetime-of-message",
            "valueString" : "20230816123358-0500"
          }
        ],
        "eventCoding" : {
>>>>>>> b7d18e61
          "system" : "http://terminology.hl7.org/CodeSystem/v2-0003",
          "code" : "R01",
          "display" : "ORU_R01"
        } ]
      },
      "agent" : [ {
        "type" : {
          "coding" : [ {
            "extension" : [ {
              "url" : "https://reportstream.cdc.gov/fhir/StructureDefinition/code-index-name",
              "valueString" : "identifier"
            } ],
            "system" : "http://terminology.hl7.org/CodeSystem/provenance-participant-type",
            "code" : "author"
          } ]
        }
<<<<<<< HEAD
      } ],
      "entity" : [ {
        "role" : "source",
        "what" : {
          "reference" : "Device/1703277868532839000.b4ad2e3d-9220-462f-aacd-83f50d8e2803"
        }
      } ]
    }
  }, {
    "fullUrl" : "Device/1703277868532839000.b4ad2e3d-9220-462f-aacd-83f50d8e2803",
    "resource" : {
      "resourceType" : "Device",
      "id" : "1703277868532839000.b4ad2e3d-9220-462f-aacd-83f50d8e2803"
    }
  }, {
    "fullUrl" : "Patient/1703277868563650000.5b32d20a-0dda-40e2-bf5f-6abafd1dd040",
    "resource" : {
      "resourceType" : "Patient",
      "id" : "1703277868563650000.5b32d20a-0dda-40e2-bf5f-6abafd1dd040"
    }
  }, {
    "fullUrl" : "ServiceRequest/1703277868656548000.65cfd9e2-185b-45ce-83d7-7b7a2ccb50da",
    "resource" : {
      "resourceType" : "ServiceRequest",
      "id" : "1703277868656548000.65cfd9e2-185b-45ce-83d7-7b7a2ccb50da",
      "extension" : [ {
        "url" : "https://reportstream.cdc.gov/fhir/StructureDefinition/business-event",
        "valueCode" : "RE"
      }, {
        "url" : "https://reportstream.cdc.gov/fhir/StructureDefinition/business-event",
        "valueString" : "20230816123358-050"
      }, {
        "url" : "https://reportstream.cdc.gov/fhir/StructureDefinition/status-modifier",
        "valueCodeableConcept" : {
          "coding" : [ {
            "extension" : [ {
              "url" : "https://reportstream.cdc.gov/fhir/StructureDefinition/cwe-coding",
              "valueString" : "coding"
            } ],
            "code" : "Order Status Modifier"
          } ]
        }
      }, {
        "url" : "https://reportstream.cdc.gov/fhir/StructureDefinition/orc-common-order",
        "extension" : [ {
          "url" : "orc-5-order-status",
          "valueString" : "CM"
        }, {
          "url" : "orc-6-response-flag",
          "valueString" : "R"
        }, {
          "url" : "orc-27-fillers-expected-availability-datetime",
          "valueString" : "20230816123358-0500"
        }, {
          "url" : "orc-28-confidentiality-code",
          "valueCodeableConcept" : {
            "coding" : [ {
              "extension" : [ {
                "url" : "https://reportstream.cdc.gov/fhir/StructureDefinition/cwe-coding",
                "valueString" : "coding"
              } ],
              "code" : "567",
              "display" : "E"
            } ]
          }
        }, {
          "url" : "orc-30-enterer-authorization-mode",
          "valueCodeableConcept" : {
            "coding" : [ {
              "extension" : [ {
                "url" : "https://reportstream.cdc.gov/fhir/StructureDefinition/cne-coding",
                "valueString" : "coding"
              } ],
              "code" : "123",
              "display" : "U"
            } ]
          }
        }, {
          "url" : "orc-31-parent-universal-service-identifier",
          "valueCodeableConcept" : {
            "coding" : [ {
              "extension" : [ {
                "url" : "https://reportstream.cdc.gov/fhir/StructureDefinition/cwe-coding",
                "valueString" : "coding"
              } ],
              "code" : "123",
              "display" : "Parent"
            } ]
          }
        }, {
          "url" : "orc-8-parent-order",
          "valueIdentifier" : {
            "extension" : [ {
              "url" : "https://reportstream.cdc.gov/fhir/StructureDefinition/filler-assigned-identifier",
              "extension" : [ {
                "url" : "https://reportstream.cdc.gov/fhir/StructureDefinition/entity-identifier",
                "valueString" : "Filler Assigned"
              }, {
                "url" : "https://reportstream.cdc.gov/fhir/StructureDefinition/namespace-id",
                "valueString" : "Filler Assigned Namespace"
              }, {
                "url" : "https://reportstream.cdc.gov/fhir/StructureDefinition/universal-id",
                "valueString" : "Filler Assigned Universal"
              }, {
                "url" : "https://reportstream.cdc.gov/fhir/StructureDefinition/universal-id-type",
                "valueString" : "ISO"
              } ]
            }, {
              "url" : "https://reportstream.cdc.gov/fhir/StructureDefinition/namespace-id",
              "valueString" : "Placer Assigned Namespace"
            }, {
              "url" : "https://reportstream.cdc.gov/fhir/StructureDefinition/universal-id",
              "valueString" : "Placer Assigned Universal"
            }, {
              "url" : "https://reportstream.cdc.gov/fhir/StructureDefinition/universal-id-type",
              "valueString" : "ISO"
            } ],
=======
      }
    },
    {
      "fullUrl" : "Provenance/1704840199979020000.f5cb9612-39b5-40c6-8d63-af24d09d4323",
      "resource" : {
        "resourceType" : "Provenance",
        "id" : "1704840199979020000.f5cb9612-39b5-40c6-8d63-af24d09d4323",
        "target" : [
          {
            "reference" : "DiagnosticReport/1704840200243895000.054299ed-2ebd-416d-a03b-1fab2b6c3b62"
          }
        ],
        "recorded" : "2023-08-16T12:33:58-05:00",
        "_recorded" : {
          "extension" : [
            {
              "url" : "https://reportstream.cdc.gov/fhir/StructureDefinition/hl7v2-date-time",
              "valueString" : "20230816123358-0500"
            }
          ]
        },
        "activity" : {
          "coding" : [
            {
              "extension" : [
                {
                  "url" : "https://reportstream.cdc.gov/fhir/StructureDefinition/code-index-name",
                  "valueString" : "identifier"
                }
              ],
              "system" : "http://terminology.hl7.org/CodeSystem/v2-0003",
              "code" : "R01",
              "display" : "ORU_R01"
            }
          ]
        },
        "agent" : [
          {
            "type" : {
              "coding" : [
                {
                  "extension" : [
                    {
                      "url" : "https://reportstream.cdc.gov/fhir/StructureDefinition/code-index-name",
                      "valueString" : "identifier"
                    }
                  ],
                  "system" : "http://terminology.hl7.org/CodeSystem/provenance-participant-type",
                  "code" : "author"
                }
              ]
            }
          }
        ],
        "entity" : [
          {
            "role" : "source",
            "what" : {
              "reference" : "Device/1704840199981739000.5b554cc1-1ba1-4404-b4b2-b376a3879083"
            }
          }
        ]
      }
    },
    {
      "fullUrl" : "Device/1704840199981739000.5b554cc1-1ba1-4404-b4b2-b376a3879083",
      "resource" : {
        "resourceType" : "Device",
        "id" : "1704840199981739000.5b554cc1-1ba1-4404-b4b2-b376a3879083"
      }
    },
    {
      "fullUrl" : "ServiceRequest/1704840200069377000.dc5187d3-d2b8-4d26-99c0-d3b606cd5cae",
      "resource" : {
        "resourceType" : "ServiceRequest",
        "id" : "1704840200069377000.dc5187d3-d2b8-4d26-99c0-d3b606cd5cae",
        "extension" : [
          {
            "url" : "https://reportstream.cdc.gov/fhir/StructureDefinition/business-event",
            "valueCode" : "RE"
          },
          {
            "url" : "https://reportstream.cdc.gov/fhir/StructureDefinition/business-event",
            "valueString" : "20230816123358-050"
          },
          {
            "url" : "https://reportstream.cdc.gov/fhir/StructureDefinition/status-modifier",
            "valueCodeableConcept" : {
              "coding" : [
                {
                  "extension" : [
                    {
                      "url" : "https://reportstream.cdc.gov/fhir/StructureDefinition/cwe-coding",
                      "valueString" : "coding"
                    }
                  ],
                  "code" : "Order Status Modifier"
                }
              ]
            }
          },
          {
            "url" : "https://reportstream.cdc.gov/fhir/StructureDefinition/orc-common-order",
            "extension" : [
              {
                "url" : "orc-5-order-status",
                "valueString" : "CM"
              },
              {
                "url" : "orc-6-response-flag",
                "valueString" : "R"
              },
              {
                "url" : "orc-27-fillers-expected-availability-datetime",
                "valueString" : "20230816123358-0500"
              },
              {
                "url" : "orc-28-confidentiality-code",
                "valueCodeableConcept" : {
                  "coding" : [
                    {
                      "extension" : [
                        {
                          "url" : "https://reportstream.cdc.gov/fhir/StructureDefinition/cwe-coding",
                          "valueString" : "coding"
                        }
                      ],
                      "code" : "567",
                      "display" : "E"
                    }
                  ]
                }
              },
              {
                "url" : "orc-30-enterer-authorization-mode",
                "valueCodeableConcept" : {
                  "coding" : [
                    {
                      "extension" : [
                        {
                          "url" : "https://reportstream.cdc.gov/fhir/StructureDefinition/cne-coding",
                          "valueString" : "coding"
                        }
                      ],
                      "code" : "123",
                      "display" : "U"
                    }
                  ]
                }
              },
              {
                "url" : "orc-31-parent-universal-service-identifier",
                "valueCodeableConcept" : {
                  "coding" : [
                    {
                      "extension" : [
                        {
                          "url" : "https://reportstream.cdc.gov/fhir/StructureDefinition/cwe-coding",
                          "valueString" : "coding"
                        }
                      ],
                      "code" : "123",
                      "display" : "Parent"
                    }
                  ]
                }
              },
              {
                "url" : "orc-8-parent-order",
                "valueIdentifier" : {
                  "extension" : [
                    {
                      "url" : "https://reportstream.cdc.gov/fhir/StructureDefinition/filler-assigned-identifier",
                      "extension" : [
                        {
                          "url" : "https://reportstream.cdc.gov/fhir/StructureDefinition/entity-identifier",
                          "valueString" : "Filler Assigned"
                        },
                        {
                          "url" : "https://reportstream.cdc.gov/fhir/StructureDefinition/namespace-id",
                          "valueString" : "Filler Assigned Namespace"
                        },
                        {
                          "url" : "https://reportstream.cdc.gov/fhir/StructureDefinition/universal-id",
                          "valueString" : "Filler Assigned Universal"
                        },
                        {
                          "url" : "https://reportstream.cdc.gov/fhir/StructureDefinition/universal-id-type",
                          "valueString" : "ISO"
                        }
                      ]
                    },
                    {
                      "url" : "https://reportstream.cdc.gov/fhir/StructureDefinition/namespace-id",
                      "valueString" : "Placer Assigned Namespace"
                    },
                    {
                      "url" : "https://reportstream.cdc.gov/fhir/StructureDefinition/universal-id",
                      "valueString" : "Placer Assigned Universal"
                    },
                    {
                      "url" : "https://reportstream.cdc.gov/fhir/StructureDefinition/universal-id-type",
                      "valueString" : "ISO"
                    }
                  ],
                  "type" : {
                    "coding" : [
                      {
                        "system" : "http://terminology.hl7.org/CodeSystem/v2-0203",
                        "code" : "PGN"
                      }
                    ]
                  },
                  "value" : "Placer Assigned"
                }
              },
              {
                "url" : "orc-10-entered-by",
                "valueReference" : {
                  "reference" : "Practitioner/1704840200029379000.de2fcdc2-d286-4034-a32c-e8c21428ca18"
                }
              },
              {
                "url" : "orc-11-verified-by",
                "valueReference" : {
                  "reference" : "Practitioner/1704840200033437000.e1c7fc5d-a17e-4eb6-91f6-500d2720eabf"
                }
              },
              {
                "url" : "orc-13-enterers-location",
                "valueReference" : {
                  "reference" : "Location/1704840200035578000.3e1eb192-d88c-4653-92ff-c978d6ad129f"
                }
              },
              {
                "url" : "orc-15-order-effective-date",
                "valueString" : "20230816123358-0500"
              },
              {
                "url" : "orc-17-entering-organization",
                "valueCodeableConcept" : {
                  "coding" : [
                    {
                      "extension" : [
                        {
                          "url" : "https://reportstream.cdc.gov/fhir/StructureDefinition/cwe-coding",
                          "valueString" : "coding"
                        }
                      ],
                      "code" : "481",
                      "display" : "Entering ORG"
                    }
                  ]
                }
              },
              {
                "url" : "orc-18-entering-device",
                "valueCodeableConcept" : {
                  "coding" : [
                    {
                      "extension" : [
                        {
                          "url" : "https://reportstream.cdc.gov/fhir/StructureDefinition/cwe-coding",
                          "valueString" : "coding"
                        }
                      ],
                      "code" : "Entering Device"
                    }
                  ]
                }
              },
              {
                "url" : "orc-19-action-by",
                "valueReference" : {
                  "reference" : "Practitioner/1704840200038903000.753b8e7a-c2b3-4f45-8d51-6541a3d1a9e7"
                }
              }
            ]
          },
          {
            "url" : "https://reportstream.cdc.gov/fhir/StructureDefinition/obr-observation-request",
            "extension" : [
              {
                "url" : "obr-2-placer-order-number",
                "valueIdentifier" : {
                  "extension" : [
                    {
                      "url" : "https://reportstream.cdc.gov/fhir/StructureDefinition/assigning-authority",
                      "extension" : [
                        {
                          "url" : "https://reportstream.cdc.gov/fhir/StructureDefinition/assigning-authority-namespace-id",
                          "valueString" : "Placer Identifier Namespace"
                        },
                        {
                          "url" : "https://reportstream.cdc.gov/fhir/StructureDefinition/assigning-authority-universal-id",
                          "valueString" : "Placer Universal ID"
                        },
                        {
                          "url" : "https://reportstream.cdc.gov/fhir/StructureDefinition/universal-id-type",
                          "valueCode" : "ISO"
                        }
                      ]
                    }
                  ],
                  "value" : "Placer Identifier"
                }
              },
              {
                "url" : "obr-3-filler-order-number",
                "valueIdentifier" : {
                  "extension" : [
                    {
                      "url" : "https://reportstream.cdc.gov/fhir/StructureDefinition/assigning-authority",
                      "extension" : [
                        {
                          "url" : "https://reportstream.cdc.gov/fhir/StructureDefinition/assigning-authority-namespace-id",
                          "valueString" : "Filler Identifier Namespace"
                        },
                        {
                          "url" : "https://reportstream.cdc.gov/fhir/StructureDefinition/assigning-authority-universal-id",
                          "valueString" : "Filler Universal ID"
                        },
                        {
                          "url" : "https://reportstream.cdc.gov/fhir/StructureDefinition/universal-id-type",
                          "valueCode" : "ISO"
                        }
                      ]
                    }
                  ],
                  "value" : "Filler Identifier"
                }
              },
              {
                "url" : "obr-20-filler-field-1",
                "valueString" : "filler1"
              },
              {
                "url" : "obr-21-filler-field-2",
                "valueString" : "filler2"
              },
              {
                "url" : "obr-22-results-rpt-status-change-datetime",
                "valueString" : "20230816123358-0500"
              },
              {
                "url" : "obr-23-charge-to-practice",
                "extension" : [
                  {
                    "url" : "moc-1-1-monetary-amount",
                    "valueString" : "100"
                  },
                  {
                    "url" : "moc-1-2-monetary-denomination",
                    "valueString" : "$"
                  },
                  {
                    "url" : "moc-2-charge-code",
                    "valueCodeableConcept" : {
                      "coding" : [
                        {
                          "extension" : [
                            {
                              "url" : "https://reportstream.cdc.gov/fhir/StructureDefinition/cwe-coding",
                              "valueString" : "coding"
                            }
                          ],
                          "code" : "16",
                          "display" : "code"
                        }
                      ]
                    }
                  }
                ]
              },
              {
                "url" : "obr-24-diagnostic-serv-sect-id",
                "valueId" : "OTH"
              },
              {
                "url" : "obr-26-parent-result",
                "extension" : [
                  {
                    "url" : "prl-1-parent-observation-identifier",
                    "valueCodeableConcept" : {
                      "coding" : [
                        {
                          "extension" : [
                            {
                              "url" : "https://reportstream.cdc.gov/fhir/StructureDefinition/cwe-coding",
                              "valueString" : "coding"
                            }
                          ],
                          "code" : "444",
                          "display" : "ParentId"
                        }
                      ]
                    }
                  },
                  {
                    "url" : "prl-2-parent-observation-sub-identifier",
                    "valueString" : "888"
                  },
                  {
                    "url" : "prl-3-parent-observation-descriptor",
                    "valueString" : "ParentOBSdescriptor"
                  }
                ]
              },
              {
                "url" : "obr-28-result-copies-to",
                "valueReference" : {
                  "reference" : "Practitioner/1704840200044467000.4caf3895-9113-45c3-b651-1821c50fedf2"
                }
              },
              {
                "url" : "obr-29-parent-order",
                "valueIdentifier" : {
                  "extension" : [
                    {
                      "url" : "https://reportstream.cdc.gov/fhir/StructureDefinition/filler-assigned-identifier",
                      "extension" : [
                        {
                          "url" : "https://reportstream.cdc.gov/fhir/StructureDefinition/entity-identifier",
                          "valueString" : "f34b0f57-1601-4480-ae8a-d4006e50f38d"
                        },
                        {
                          "url" : "https://reportstream.cdc.gov/fhir/StructureDefinition/namespace-id",
                          "valueString" : "Other CSV"
                        },
                        {
                          "url" : "https://reportstream.cdc.gov/fhir/StructureDefinition/universal-id",
                          "valueString" : "22D2222222"
                        },
                        {
                          "url" : "https://reportstream.cdc.gov/fhir/StructureDefinition/universal-id-type",
                          "valueString" : "CLIA2"
                        }
                      ]
                    },
                    {
                      "url" : "https://reportstream.cdc.gov/fhir/StructureDefinition/namespace-id",
                      "valueString" : "CSV"
                    },
                    {
                      "url" : "https://reportstream.cdc.gov/fhir/StructureDefinition/universal-id",
                      "valueString" : "11D1111111"
                    },
                    {
                      "url" : "https://reportstream.cdc.gov/fhir/StructureDefinition/universal-id-type",
                      "valueString" : "CLIA"
                    }
                  ],
                  "type" : {
                    "coding" : [
                      {
                        "system" : "http://terminology.hl7.org/CodeSystem/v2-0203",
                        "code" : "PGN"
                      }
                    ]
                  },
                  "value" : "adb4a5cc-50ec-4f1e-95d7-0c1f77cacee1"
                }
              },
              {
                "url" : "obr-33-assistant-result-interpreter",
                "valueReference" : {
                  "reference" : "PractitionerRole/1704840200058661000.36628583-c51e-4677-bcf9-c4d6cdad43cf"
                }
              },
              {
                "url" : "obr-36-scheduled-datetime",
                "valueString" : "20230816123358-0500"
              },
              {
                "url" : "obr-10-collector-identifier",
                "valueReference" : {
                  "reference" : "Practitioner/1704840200061971000.92ed51a7-7eb5-403b-86f0-9e8b6b5e8d86"
                }
              },
              {
                "url" : "obr-39-collectors-comment",
                "valueCodeableConcept" : {
                  "coding" : [
                    {
                      "extension" : [
                        {
                          "url" : "https://reportstream.cdc.gov/fhir/StructureDefinition/cwe-coding",
                          "valueString" : "coding"
                        }
                      ],
                      "code" : "4438",
                      "display" : "Collectors Comment"
                    }
                  ]
                }
              },
              {
                "url" : "obr-44-procedure-code",
                "valueCodeableConcept" : {
                  "coding" : [
                    {
                      "extension" : [
                        {
                          "url" : "https://reportstream.cdc.gov/fhir/StructureDefinition/cne-coding",
                          "valueString" : "coding"
                        }
                      ],
                      "code" : "5019",
                      "display" : "Procedure Code"
                    }
                  ]
                }
              },
              {
                "url" : "obr-45-procedure-code-modifier",
                "valueCodeableConcept" : {
                  "coding" : [
                    {
                      "extension" : [
                        {
                          "url" : "https://reportstream.cdc.gov/fhir/StructureDefinition/cne-coding",
                          "valueString" : "coding"
                        }
                      ],
                      "code" : "887766",
                      "display" : "Procedure Code Modifier"
                    }
                  ]
                }
              },
              {
                "url" : "obr-48-medically-necessary-duplicate-procedure",
                "valueCodeableConcept" : {
                  "coding" : [
                    {
                      "extension" : [
                        {
                          "url" : "https://reportstream.cdc.gov/fhir/StructureDefinition/cwe-coding",
                          "valueString" : "coding"
                        }
                      ],
                      "code" : "71435",
                      "display" : "Medically Necessary Duplicate Procedure"
                    }
                  ]
                }
              },
              {
                "url" : "obr-49-result-handling",
                "valueString" : "N"
              },
              {
                "url" : "obr-50-parent-universal-service-identifier",
                "valueCodeableConcept" : {
                  "coding" : [
                    {
                      "extension" : [
                        {
                          "url" : "https://reportstream.cdc.gov/fhir/StructureDefinition/cwe-coding",
                          "valueString" : "coding"
                        }
                      ],
                      "code" : "443331",
                      "display" : "Parent Universal Service Identifier"
                    }
                  ]
                }
              },
              {
                "url" : "obr-53-alternate-placer-order-number",
                "valueIdentifier" : {
                  "extension" : [
                    {
                      "url" : "https://reportstream.cdc.gov/fhir/StructureDefinition/hl7-use",
                      "valueString" : "obr-53-alternate-placer-order-number"
                    },
                    {
                      "url" : "http://hl7.org/fhir/StructureDefinition/identifier-checkDigit",
                      "valueString" : "Placer Order"
                    }
                  ],
                  "value" : "Alt"
                }
              },
              {
                "url" : "obr-11-specimen-action-code",
                "valueString" : "G"
              },
              {
                "url" : "obr-12-danger-code",
                "valueCodeableConcept" : {
                  "coding" : [
                    {
                      "extension" : [
                        {
                          "url" : "https://reportstream.cdc.gov/fhir/StructureDefinition/cwe-coding",
                          "valueString" : "coding"
                        }
                      ],
                      "code" : "512",
                      "display" : "Danger code"
                    }
                  ]
                }
              },
              {
                "url" : "obr-13-clinical-information",
                "valueString" : "relevent info"
              },
              {
                "url" : "obr-16-ordering-provider",
                "valueReference" : {
                  "reference" : "Practitioner/1704840200067324000.1df87725-05b0-4748-913f-190506f94857"
                }
              },
              {
                "url" : "https://reportstream.cdc.gov/fhir/StructureDefinition/callback-number",
                "valueContactPoint" : {
                  "extension" : [
                    {
                      "url" : "https://reportstream.cdc.gov/fhir/StructureDefinition/xtn2-telecom-use-code",
                      "valueString" : "WPN"
                    },
                    {
                      "url" : "https://reportstream.cdc.gov/fhir/StructureDefinition/hl7v2Name",
                      "valueString" : "obr-17-order-callback-phone-number"
                    },
                    {
                      "url" : "https://reportstream.cdc.gov/fhir/StructureDefinition/xtn7-local-number",
                      "valueString" : "7595016"
                    },
                    {
                      "url" : "http://hl7.org/fhir/StructureDefinition/contactpoint-area",
                      "valueString" : "260"
                    },
                    {
                      "url" : "http://hl7.org/fhir/StructureDefinition/contactpoint-local",
                      "valueString" : "7595016"
                    },
                    {
                      "url" : "http://hl7.org/fhir/StructureDefinition/contactpoint-country",
                      "valueString" : "1"
                    },
                    {
                      "url" : "https://reportstream.cdc.gov/fhir/StructureDefinition/xtn3-telecom-equipment-type",
                      "valueString" : "BP"
                    },
                    {
                      "url" : "https://reportstream.cdc.gov/fhir/StructureDefinition/xtn12-unformatted-telephone-number",
                      "valueString" : "+1 260 759 5016"
                    }
                  ],
                  "system" : "pager",
                  "value" : "+1 260 759 5016",
                  "use" : "work"
                }
              },
              {
                "url" : "https://reportstream.cdc.gov/fhir/StructureDefinition/callback-number",
                "valueContactPoint" : {
                  "extension" : [
                    {
                      "url" : "https://reportstream.cdc.gov/fhir/StructureDefinition/xtn2-telecom-use-code",
                      "valueString" : "WPN"
                    },
                    {
                      "url" : "https://reportstream.cdc.gov/fhir/StructureDefinition/hl7v2Name",
                      "valueString" : "obr-17-order-callback-phone-number"
                    },
                    {
                      "url" : "https://reportstream.cdc.gov/fhir/StructureDefinition/xtn4-communication-address",
                      "valueString" : "order.callback@email.com"
                    },
                    {
                      "url" : "https://reportstream.cdc.gov/fhir/StructureDefinition/xtn3-telecom-equipment-type",
                      "valueString" : "Internet"
                    }
                  ],
                  "system" : "email",
                  "value" : "order.callback@email.com",
                  "use" : "work"
                }
              },
              {
                "url" : "obr-18-placer-field-1",
                "valueString" : "placer1"
              },
              {
                "url" : "obr-19-placer-field-2",
                "valueString" : "placer2"
              }
            ]
          }
        ],
        "identifier" : [
          {
            "extension" : [
              {
                "url" : "https://reportstream.cdc.gov/fhir/StructureDefinition/hl7-use",
                "valueString" : "orc-2-placer-order-number"
              },
              {
                "url" : "https://reportstream.cdc.gov/fhir/StructureDefinition/assigning-authority",
                "extension" : [
                  {
                    "url" : "https://reportstream.cdc.gov/fhir/StructureDefinition/assigning-authority-namespace-id",
                    "valueString" : "Placer Identifier Namespace"
                  },
                  {
                    "url" : "https://reportstream.cdc.gov/fhir/StructureDefinition/assigning-authority-universal-id",
                    "valueString" : "Placer Universal ID"
                  },
                  {
                    "url" : "https://reportstream.cdc.gov/fhir/StructureDefinition/universal-id-type",
                    "valueCode" : "ISO"
                  }
                ]
              }
            ],
>>>>>>> b7d18e61
            "type" : {
              "coding" : [ {
                "system" : "http://terminology.hl7.org/CodeSystem/v2-0203",
                "code" : "PGN"
              } ]
            },
            "value" : "Placer Assigned"
          }
        }, {
          "url" : "orc-10-entered-by",
          "valueReference" : {
            "reference" : "Practitioner/1703277868606068000.9074afb4-18cb-4410-a889-c7e7fc2c8a94"
          }
        }, {
          "url" : "orc-11-verified-by",
          "valueReference" : {
            "reference" : "Practitioner/1703277868610199000.6b8e6264-62e6-48e2-996a-519fda823bc2"
          }
        }, {
          "url" : "orc-13-enterers-location",
          "valueReference" : {
            "reference" : "Location/1703277868613376000.7039debd-3d95-4372-a11d-aee0bd8dd589"
          }
        }, {
          "url" : "orc-15-order-effective-date",
          "valueString" : "20230816123358-0500"
        }, {
          "url" : "orc-17-entering-organization",
          "valueCodeableConcept" : {
            "coding" : [ {
              "extension" : [ {
                "url" : "https://reportstream.cdc.gov/fhir/StructureDefinition/cwe-coding",
                "valueString" : "coding"
              } ],
              "code" : "481",
              "display" : "Entering ORG"
            } ]
          }
        }, {
          "url" : "orc-18-entering-device",
          "valueCodeableConcept" : {
            "coding" : [ {
              "extension" : [ {
                "url" : "https://reportstream.cdc.gov/fhir/StructureDefinition/cwe-coding",
                "valueString" : "coding"
              } ],
              "code" : "Entering Device"
            } ]
          }
        }, {
          "url" : "orc-19-action-by",
          "valueReference" : {
            "reference" : "Practitioner/1703277868618233000.45c7c913-79c7-4cf4-9d52-52255368185c"
          }
        } ]
      }, {
        "url" : "https://reportstream.cdc.gov/fhir/StructureDefinition/obr-observation-request",
        "extension" : [ {
          "url" : "obr-2-placer-order-number",
          "valueIdentifier" : {
            "extension" : [ {
              "url" : "https://reportstream.cdc.gov/fhir/StructureDefinition/assigning-authority",
              "extension" : [ {
                "url" : "https://reportstream.cdc.gov/fhir/StructureDefinition/assigning-authority-namespace-id",
                "valueString" : "Placer Identifier Namespace"
              }, {
                "url" : "https://reportstream.cdc.gov/fhir/StructureDefinition/assigning-authority-universal-id",
                "valueString" : "Placer Universal ID"
              }, {
                "url" : "https://reportstream.cdc.gov/fhir/StructureDefinition/universal-id-type",
                "valueCode" : "ISO"
              } ]
            } ],
            "value" : "Placer Identifier"
          }
        }, {
          "url" : "obr-3-filler-order-number",
          "valueIdentifier" : {
            "extension" : [ {
              "url" : "https://reportstream.cdc.gov/fhir/StructureDefinition/assigning-authority",
              "extension" : [ {
                "url" : "https://reportstream.cdc.gov/fhir/StructureDefinition/assigning-authority-namespace-id",
                "valueString" : "Filler Identifier Namespace"
              }, {
                "url" : "https://reportstream.cdc.gov/fhir/StructureDefinition/assigning-authority-universal-id",
                "valueString" : "Filler Universal ID"
              }, {
                "url" : "https://reportstream.cdc.gov/fhir/StructureDefinition/universal-id-type",
                "valueCode" : "ISO"
              } ]
            } ],
            "value" : "Filler Identifier"
<<<<<<< HEAD
=======
          },
          {
            "extension" : [
              {
                "url" : "https://reportstream.cdc.gov/fhir/StructureDefinition/hl7-use",
                "valueString" : "orc-4-placer-group-number"
              },
              {
                "url" : "https://reportstream.cdc.gov/fhir/StructureDefinition/assigning-authority",
                "extension" : [
                  {
                    "url" : "https://reportstream.cdc.gov/fhir/StructureDefinition/assigning-authority-namespace-id",
                    "valueString" : "Group Identifier Namespace"
                  },
                  {
                    "url" : "https://reportstream.cdc.gov/fhir/StructureDefinition/assigning-authority-universal-id",
                    "valueString" : "Group Universal ID"
                  },
                  {
                    "url" : "https://reportstream.cdc.gov/fhir/StructureDefinition/universal-id-type",
                    "valueCode" : "ISO"
                  }
                ]
              }
            ],
            "type" : {
              "coding" : [
                {
                  "system" : "http://terminology.hl7.org/CodeSystem/v2-0203",
                  "code" : "PGN"
                }
              ]
            },
            "value" : "Group Identifier"
          },
          {
            "extension" : [
              {
                "url" : "https://reportstream.cdc.gov/fhir/StructureDefinition/hl7-use",
                "valueString" : "orc-4-placer-group-number"
              },
              {
                "url" : "https://reportstream.cdc.gov/fhir/StructureDefinition/assigning-authority",
                "extension" : [
                  {
                    "url" : "https://reportstream.cdc.gov/fhir/StructureDefinition/assigning-authority-namespace-id",
                    "valueString" : "Group Identifier Namespace"
                  },
                  {
                    "url" : "https://reportstream.cdc.gov/fhir/StructureDefinition/assigning-authority-universal-id",
                    "valueString" : "Group Universal ID"
                  },
                  {
                    "url" : "https://reportstream.cdc.gov/fhir/StructureDefinition/universal-id-type",
                    "valueCode" : "ISO"
                  }
                ]
              }
            ],
            "type" : {
              "coding" : [
                {
                  "system" : "http://terminology.hl7.org/CodeSystem/v2-0203",
                  "code" : "FGN"
                }
              ]
            },
            "value" : "Group Identifier"
          },
          {
            "extension" : [
              {
                "url" : "https://reportstream.cdc.gov/fhir/StructureDefinition/hl7-use",
                "valueString" : "orc-33-alternate-placer-order-number"
              },
              {
                "url" : "http://hl7.org/fhir/StructureDefinition/identifier-checkDigit",
                "valueString" : "Placer Order"
              }
            ],
            "type" : {
              "coding" : [
                {
                  "system" : "http://terminology.hl7.org/CodeSystem/v2-0203",
                  "code" : "PLAC"
                }
              ]
            },
            "value" : "Alt"
>>>>>>> b7d18e61
          }
        }, {
          "url" : "obr-20-filler-field-1",
          "valueString" : "filler1"
        }, {
          "url" : "obr-21-filler-field-2",
          "valueString" : "filler2"
        }, {
          "url" : "obr-22-results-rpt-status-change-datetime",
          "valueString" : "20230816123358-0500"
        }, {
          "url" : "obr-23-charge-to-practice",
          "extension" : [ {
            "url" : "moc-1-1-monetary-amount",
            "valueString" : "100"
          }, {
            "url" : "moc-1-2-monetary-denomination",
            "valueString" : "$"
          }, {
            "url" : "moc-2-charge-code",
            "valueCodeableConcept" : {
              "coding" : [ {
                "extension" : [ {
                  "url" : "https://reportstream.cdc.gov/fhir/StructureDefinition/cwe-coding",
                  "valueString" : "coding"
<<<<<<< HEAD
                } ],
                "code" : "16",
                "display" : "code"
              } ]
            }
          } ]
        }, {
          "url" : "obr-24-diagnostic-serv-sect-id",
          "valueId" : "OTH"
        }, {
          "url" : "obr-26-parent-result",
          "extension" : [ {
            "url" : "prl-1-parent-observation-identifier",
=======
                }
              ],
              "code" : "123",
              "display" : "Universal service identifier"
            }
          ]
        },
        "orderDetail" : [
          {
            "extension" : [
              {
                "url" : "https://reportstream.cdc.gov/fhir/StructureDefinition/hl7v2Name",
                "valueString" : "placer-supplemental-service-information"
              }
            ],
            "coding" : [
              {
                "extension" : [
                  {
                    "url" : "https://reportstream.cdc.gov/fhir/StructureDefinition/cwe-coding",
                    "valueString" : "coding"
                  }
                ],
                "code" : "7461",
                "display" : "Placer Supplemental"
              }
            ]
          },
          {
            "extension" : [
              {
                "url" : "https://reportstream.cdc.gov/fhir/StructureDefinition/hl7v2Name",
                "valueString" : "filler-supplemental-service-information"
              }
            ],
            "coding" : [
              {
                "extension" : [
                  {
                    "url" : "https://reportstream.cdc.gov/fhir/StructureDefinition/cwe-coding",
                    "valueString" : "coding"
                  }
                ],
                "code" : "8811",
                "display" : "Fillter Supplemental"
              }
            ]
          }
        ],
        "subject" : {
          "reference" : "Patient/1704840199996200000.368974e6-238a-4c47-835f-7dfb1ebe3589"
        },
        "requester" : {
          "extension" : [
            {
              "url" : "https://reportstream.cdc.gov/fhir/StructureDefinition/callback-number",
              "valueContactPoint" : {
                "extension" : [
                  {
                    "url" : "https://reportstream.cdc.gov/fhir/StructureDefinition/xtn2-telecom-use-code",
                    "valueString" : "PRN"
                  },
                  {
                    "url" : "https://reportstream.cdc.gov/fhir/StructureDefinition/hl7v2Name",
                    "valueString" : "orc-14-callback-phone-number"
                  },
                  {
                    "url" : "https://reportstream.cdc.gov/fhir/StructureDefinition/xtn7-local-number",
                    "valueString" : "7595016"
                  },
                  {
                    "url" : "http://hl7.org/fhir/StructureDefinition/contactpoint-area",
                    "valueString" : "260"
                  },
                  {
                    "url" : "http://hl7.org/fhir/StructureDefinition/contactpoint-local",
                    "valueString" : "7595016"
                  },
                  {
                    "url" : "http://hl7.org/fhir/StructureDefinition/contactpoint-country",
                    "valueString" : "1"
                  },
                  {
                    "url" : "https://reportstream.cdc.gov/fhir/StructureDefinition/xtn3-telecom-equipment-type",
                    "valueString" : "BP"
                  },
                  {
                    "url" : "https://reportstream.cdc.gov/fhir/StructureDefinition/xtn12-unformatted-telephone-number",
                    "valueString" : "+1 260 759 5016"
                  }
                ],
                "system" : "pager",
                "value" : "+1 260 759 5016",
                "use" : "home"
              }
            },
            {
              "url" : "https://reportstream.cdc.gov/fhir/StructureDefinition/callback-number",
              "valueContactPoint" : {
                "extension" : [
                  {
                    "url" : "https://reportstream.cdc.gov/fhir/StructureDefinition/xtn2-telecom-use-code",
                    "valueString" : "PRN"
                  },
                  {
                    "url" : "https://reportstream.cdc.gov/fhir/StructureDefinition/hl7v2Name",
                    "valueString" : "orc-14-callback-phone-number"
                  },
                  {
                    "url" : "https://reportstream.cdc.gov/fhir/StructureDefinition/xtn4-communication-address",
                    "valueString" : "otto.daugherty@email.com"
                  },
                  {
                    "url" : "https://reportstream.cdc.gov/fhir/StructureDefinition/xtn3-telecom-equipment-type",
                    "valueString" : "Internet"
                  }
                ],
                "system" : "email",
                "value" : "otto.daugherty@email.com",
                "use" : "home"
              }
            }
          ],
          "reference" : "PractitionerRole/1704840200002250000.90db3af7-1247-47a3-b518-ec07d2e66468"
        },
        "locationCode" : [
          {
            "coding" : [
              {
                "extension" : [
                  {
                    "url" : "https://reportstream.cdc.gov/fhir/StructureDefinition/cwe-coding",
                    "valueString" : "coding"
                  }
                ],
                "code" : "123",
                "display" : "location"
              }
            ]
          }
        ],
        "reasonCode" : [
          {
            "coding" : [
              {
                "extension" : [
                  {
                    "url" : "https://reportstream.cdc.gov/fhir/StructureDefinition/cwe-coding",
                    "valueString" : "coding"
                  }
                ],
                "code" : "3216",
                "display" : "ReasonForStudy"
              }
            ]
          }
        ]
      }
    },
    {
      "fullUrl" : "Practitioner/1704840200014548000.5232e34e-0f34-4242-b680-513c3346b338",
      "resource" : {
        "resourceType" : "Practitioner",
        "id" : "1704840200014548000.5232e34e-0f34-4242-b680-513c3346b338",
        "extension" : [
          {
            "url" : "https://reportstream.cdc.gov/fhir/StructureDefinition/xcn3-given-name",
            "valueString" : "LUDWIG"
          },
          {
            "url" : "https://reportstream.cdc.gov/fhir/StructureDefinition/xcn4-second-given-name",
            "valueString" : "B"
          },
          {
            "url" : "https://reportstream.cdc.gov/fhir/StructureDefinition/xcn19-effective-date",
            "valueString" : "20220501102531-0400"
          },
          {
            "url" : "https://reportstream.cdc.gov/fhir/StructureDefinition/xcn20-expiration-date",
            "valueString" : "20230501102531-0400"
          },
          {
            "url" : "https://reportstream.cdc.gov/fhir/StructureDefinition/xcn21-professional-suffix",
            "valueString" : "MD"
          },
          {
            "url" : "https://reportstream.cdc.gov/fhir/StructureDefinition/xcn22-assigning-jurisdiction",
            "valueCodeableConcept" : {
              "coding" : [
                {
                  "extension" : [
                    {
                      "url" : "https://reportstream.cdc.gov/fhir/StructureDefinition/cwe-coding",
                      "valueString" : "coding"
                    }
                  ],
                  "code" : "AssignJ"
                }
              ]
            }
          },
          {
            "url" : "https://reportstream.cdc.gov/fhir/StructureDefinition/xcn23-assigning-agency-or-department",
>>>>>>> b7d18e61
            "valueCodeableConcept" : {
              "coding" : [ {
                "extension" : [ {
                  "url" : "https://reportstream.cdc.gov/fhir/StructureDefinition/cwe-coding",
                  "valueString" : "coding"
                } ],
                "code" : "444",
                "display" : "ParentId"
              } ]
            }
          }, {
            "url" : "prl-2-parent-observation-sub-identifier",
            "valueString" : "888"
          }, {
            "url" : "prl-3-parent-observation-descriptor",
            "valueString" : "ParentOBSdescriptor"
          } ]
        }, {
          "url" : "obr-28-result-copies-to",
          "valueReference" : {
            "reference" : "Practitioner/1703277868624454000.cf815af5-bb78-428f-a63b-0dff1850f54b"
          }
        }, {
          "url" : "obr-29-parent-order",
          "valueIdentifier" : {
            "extension" : [ {
              "url" : "https://reportstream.cdc.gov/fhir/StructureDefinition/filler-assigned-identifier",
              "extension" : [ {
                "url" : "https://reportstream.cdc.gov/fhir/StructureDefinition/entity-identifier",
                "valueString" : "f34b0f57-1601-4480-ae8a-d4006e50f38d"
              }, {
                "url" : "https://reportstream.cdc.gov/fhir/StructureDefinition/namespace-id",
                "valueString" : "Other CSV"
              }, {
                "url" : "https://reportstream.cdc.gov/fhir/StructureDefinition/universal-id",
                "valueString" : "22D2222222"
              }, {
                "url" : "https://reportstream.cdc.gov/fhir/StructureDefinition/universal-id-type",
                "valueString" : "CLIA2"
              } ]
            }, {
              "url" : "https://reportstream.cdc.gov/fhir/StructureDefinition/namespace-id",
              "valueString" : "CSV"
            }, {
              "url" : "https://reportstream.cdc.gov/fhir/StructureDefinition/universal-id",
              "valueString" : "11D1111111"
            }, {
              "url" : "https://reportstream.cdc.gov/fhir/StructureDefinition/universal-id-type",
              "valueString" : "CLIA"
            } ],
            "type" : {
              "coding" : [ {
                "system" : "http://terminology.hl7.org/CodeSystem/v2-0203",
                "code" : "PGN"
              } ]
            },
<<<<<<< HEAD
            "value" : "adb4a5cc-50ec-4f1e-95d7-0c1f77cacee1"
          }
        }, {
          "url" : "obr-33-assistant-result-interpreter",
          "valueReference" : {
            "reference" : "PractitionerRole/1703277868643571000.4f0a1297-9a78-42f6-a3c9-1804619cfa3a"
          }
        }, {
          "url" : "obr-36-scheduled-datetime",
          "valueString" : "20230816123358-0500"
        }, {
          "url" : "obr-10-collector-identifier",
          "valueReference" : {
            "reference" : "Practitioner/1703277868646864000.8f76c18d-72ce-4e22-a28c-7a1a271aa8aa"
          }
        }, {
          "url" : "obr-39-collectors-comment",
          "valueCodeableConcept" : {
            "coding" : [ {
              "extension" : [ {
                "url" : "https://reportstream.cdc.gov/fhir/StructureDefinition/cwe-coding",
                "valueString" : "coding"
              } ],
              "code" : "4438",
              "display" : "Collectors Comment"
            } ]
          }
        }, {
          "url" : "obr-44-procedure-code",
          "valueCodeableConcept" : {
            "coding" : [ {
              "extension" : [ {
                "url" : "https://reportstream.cdc.gov/fhir/StructureDefinition/cne-coding",
                "valueString" : "coding"
              } ],
              "code" : "5019",
              "display" : "Procedure Code"
            } ]
          }
        }, {
          "url" : "obr-45-procedure-code-modifier",
          "valueCodeableConcept" : {
            "coding" : [ {
              "extension" : [ {
                "url" : "https://reportstream.cdc.gov/fhir/StructureDefinition/cne-coding",
                "valueString" : "coding"
              } ],
              "code" : "887766",
              "display" : "Procedure Code Modifier"
            } ]
          }
        }, {
          "url" : "obr-48-medically-necessary-duplicate-procedure",
          "valueCodeableConcept" : {
            "coding" : [ {
              "extension" : [ {
                "url" : "https://reportstream.cdc.gov/fhir/StructureDefinition/cwe-coding",
                "valueString" : "coding"
              } ],
              "code" : "71435",
              "display" : "Medically Necessary Duplicate Procedure"
            } ]
          }
        }, {
          "url" : "obr-49-result-handling",
          "valueString" : "N"
        }, {
          "url" : "obr-50-parent-universal-service-identifier",
          "valueCodeableConcept" : {
            "coding" : [ {
              "extension" : [ {
                "url" : "https://reportstream.cdc.gov/fhir/StructureDefinition/cwe-coding",
                "valueString" : "coding"
              } ],
              "code" : "443331",
              "display" : "Parent Universal Service Identifier"
            } ]
          }
        }, {
          "url" : "obr-53-alternate-placer-order-number",
          "valueIdentifier" : {
            "extension" : [ {
              "url" : "https://reportstream.cdc.gov/fhir/StructureDefinition/hl7-use",
              "valueString" : "obr-53-alternate-placer-order-number"
            }, {
              "url" : "http://hl7.org/fhir/StructureDefinition/identifier-checkDigit",
              "valueString" : "Placer Order"
            } ],
            "value" : "Alt",
            "assigner" : {
              "reference" : "Organization/1703277868648748000.8c054ef6-e13b-4dda-b984-9ae8289721f8"
            }
          }
        }, {
          "url" : "obr-11-specimen-action-code",
          "valueString" : "G"
        }, {
          "url" : "obr-12-danger-code",
          "valueCodeableConcept" : {
            "coding" : [ {
              "extension" : [ {
                "url" : "https://reportstream.cdc.gov/fhir/StructureDefinition/cwe-coding",
                "valueString" : "coding"
              } ],
              "code" : "512",
              "display" : "Danger code"
            } ]
          }
        }, {
          "url" : "obr-13-clinical-information",
          "valueString" : "relevent info"
        }, {
          "url" : "obr-16-ordering-provider",
          "valueReference" : {
            "reference" : "Practitioner/1703277868652769000.1333beac-d66e-41fa-b0b5-802e5117fbdf"
          }
        }, {
          "url" : "https://reportstream.cdc.gov/fhir/StructureDefinition/callback-number",
          "valueContactPoint" : {
            "extension" : [ {
              "url" : "https://reportstream.cdc.gov/fhir/StructureDefinition/xtn2-telecom-use-code",
              "valueString" : "WPN"
            }, {
              "url" : "https://reportstream.cdc.gov/fhir/StructureDefinition/hl7v2Name",
              "valueString" : "obr-17-order-callback-phone-number"
            }, {
              "url" : "https://reportstream.cdc.gov/fhir/StructureDefinition/xtn7-local-number",
              "valueString" : "7595016"
            }, {
              "url" : "http://hl7.org/fhir/StructureDefinition/contactpoint-area",
              "valueString" : "260"
            }, {
              "url" : "http://hl7.org/fhir/StructureDefinition/contactpoint-local",
              "valueString" : "7595016"
            }, {
              "url" : "http://hl7.org/fhir/StructureDefinition/contactpoint-country",
              "valueString" : "1"
            }, {
              "url" : "https://reportstream.cdc.gov/fhir/StructureDefinition/xtn3-telecom-equipment-type",
              "valueString" : "BP"
            }, {
              "url" : "https://reportstream.cdc.gov/fhir/StructureDefinition/xtn12-unformatted-telephone-number",
              "valueString" : "+1 260 759 5016"
            } ],
=======
            "system" : "Namespace",
            "value" : "1"
          }
        ],
        "name" : [
          {
            "extension" : [
              {
                "url" : "http://hl7.org/fhir/StructureDefinition/humanname-assembly-order",
                "valueCode" : "G"
              }
            ],
            "use" : "official",
            "family" : "ORDERING",
            "_family" : {
              "extension" : [
                {
                  "url" : "http://hl7.org/fhir/StructureDefinition/humanname-own-prefix",
                  "valueString" : "VAN"
                },
                {
                  "url" : "http://hl7.org/fhir/StructureDefinition/humanname-own-name",
                  "valueString" : "PROVIDER"
                },
                {
                  "url" : "http://hl7.org/fhir/StructureDefinition/humanname-partner-prefix",
                  "valueString" : "VAL"
                },
                {
                  "url" : "http://hl7.org/fhir/StructureDefinition/humanname-partner-name",
                  "valueString" : "ROGER"
                }
              ]
            },
            "given" : [
              "LUDWIG",
              "B"
            ],
            "prefix" : [
              "DR"
            ],
            "suffix" : [
              "2ND",
              "MD",
              "MD"
            ],
            "period" : {
              "start" : "2022-05-01T10:25:31-04:00",
              "end" : "2023-05-01T10:25:31-04:00"
            }
          }
        ],
        "address" : [
          {
            "extension" : [
              {
                "url" : "https://reportstream.cdc.gov/fhir/StructureDefinition/xad7-address-type",
                "valueCode" : "H"
              },
              {
                "url" : "https://reportstream.cdc.gov/fhir/StructureDefinition/xad1-sad1-street-or-mailing-address",
                "valueString" : "4861"
              },
              {
                "url" : "https://reportstream.cdc.gov/fhir/StructureDefinition/xad1-sad3-dwelling-number",
                "valueString" : "1"
              },
              {
                "url" : "https://reportstream.cdc.gov/fhir/StructureDefinition/xad11-address-representation-code",
                "valueCode" : "A"
              },
              {
                "url" : "https://reportstream.cdc.gov/fhir/StructureDefinition/xad1-sad2-street-name",
                "valueString" : "20TH AVE"
              },
              {
                "url" : "https://reportstream.cdc.gov/fhir/StructureDefinition/xad2-other-designation",
                "valueString" : "Ordering Provider Address"
              },
              {
                "url" : "http://hl7.org/fhir/StructureDefinition/iso21090-ADXP-censusTract",
                "valueCode" : "6059"
              },
              {
                "url" : "https://reportstream.cdc.gov/fhir/StructureDefinition/xad8-other-geographic-destination",
                "valueString" : "Other Geographic Designation"
              },
              {
                "url" : "https://reportstream.cdc.gov/fhir/StructureDefinition/xad13-effective-date",
                "valueString" : "20220501102531-0400"
              },
              {
                "url" : "https://reportstream.cdc.gov/fhir/StructureDefinition/xad19-addressee",
                "valueCode" : "Adressee"
              },
              {
                "url" : "https://reportstream.cdc.gov/fhir/StructureDefinition/xad14-expiration-date",
                "valueString" : "20230501102531-0400"
              }
            ],
            "use" : "home",
            "line" : [
              "4861",
              "20TH AVE",
              "1",
              "Ordering Provider Address",
              "Adressee"
            ],
            "city" : "THUNDER MOUNTAIN",
            "district" : "County",
            "state" : "IG",
            "postalCode" : "99999",
            "country" : "USA",
            "period" : {
              "start" : "2022-05-01T10:25:31-04:00",
              "end" : "2023-05-01T10:25:31-04:00"
            }
          }
        ]
      }
    },
    {
      "fullUrl" : "Location/1704840200019647000.47bf2c96-bfd4-4072-99f7-3f3a05b9466a",
      "resource" : {
        "resourceType" : "Location",
        "id" : "1704840200019647000.47bf2c96-bfd4-4072-99f7-3f3a05b9466a",
        "extension" : [
          {
            "url" : "https://reportstream.cdc.gov/fhir/StructureDefinition/universal-id-type",
            "valueCode" : "ISO"
          }
        ],
        "identifier" : [
          {
            "value" : "2.16.840.1.113883.9.11"
          }
        ],
        "name" : "Hospital A",
        "physicalType" : {
          "coding" : [
            {
              "extension" : [
                {
                  "url" : "https://reportstream.cdc.gov/fhir/StructureDefinition/code-index-name",
                  "valueString" : "identifier"
                }
              ],
              "system" : "http://terminology.hl7.org/CodeSystem/location-physical-type",
              "code" : "si"
            }
          ]
        }
      }
    },
    {
      "fullUrl" : "Organization/1704840200017270000.e0001412-2a24-4478-9595-5885eacbc0d5",
      "resource" : {
        "resourceType" : "Organization",
        "id" : "1704840200017270000.e0001412-2a24-4478-9595-5885eacbc0d5",
        "extension" : [
          {
            "url" : "https://reportstream.cdc.gov/fhir/StructureDefinition/organization-name-type",
            "valueCoding" : {
              "extension" : [
                {
                  "url" : "https://reportstream.cdc.gov/fhir/StructureDefinition/cwe-coding",
                  "valueCodeableConcept" : {
                    "extension" : [
                      {
                        "url" : "https://reportstream.cdc.gov/fhir/StructureDefinition/hl7v2Name",
                        "valueString" : "organization-name-type-code"
                      }
                    ],
                    "coding" : [
                      {
                        "extension" : [
                          {
                            "url" : "https://reportstream.cdc.gov/fhir/StructureDefinition/cwe-coding",
                            "valueString" : "coding"
                          },
                          {
                            "url" : "https://reportstream.cdc.gov/fhir/StructureDefinition/cwe-coding-system",
                            "valueString" : "LN"
                          }
                        ],
                        "system" : "http://loinc.org",
                        "version" : "1",
                        "code" : "1234-5",
                        "display" : "TestText"
                      },
                      {
                        "extension" : [
                          {
                            "url" : "https://reportstream.cdc.gov/fhir/StructureDefinition/cwe-coding",
                            "valueString" : "alt-coding"
                          },
                          {
                            "url" : "https://reportstream.cdc.gov/fhir/StructureDefinition/cwe-coding-system",
                            "valueString" : "LN"
                          }
                        ],
                        "system" : "http://loinc.org",
                        "version" : "2",
                        "code" : "1234-5",
                        "display" : "TestAltText"
                      }
                    ],
                    "text" : "OriginalText"
                  }
                }
              ],
              "system" : "LN",
              "version" : "1",
              "code" : "1234-5",
              "display" : "TestText"
            }
          },
          {
            "url" : "https://reportstream.cdc.gov/fhir/StructureDefinition/xon3-id-number",
            "valueString" : "123"
          }
        ],
        "identifier" : [
          {
            "extension" : [
              {
                "url" : "https://reportstream.cdc.gov/fhir/StructureDefinition/check-digit",
                "valueString" : "Check Digit"
              },
              {
                "url" : "https://reportstream.cdc.gov/fhir/StructureDefinition/assigning-authority",
                "extension" : [
                  {
                    "url" : "https://reportstream.cdc.gov/fhir/StructureDefinition/namespace-id",
                    "valueString" : "Assigning Authority"
                  },
                  {
                    "url" : "https://reportstream.cdc.gov/fhir/StructureDefinition/universal-id",
                    "valueString" : "2.1.4.1"
                  },
                  {
                    "url" : "https://reportstream.cdc.gov/fhir/StructureDefinition/universal-id-type",
                    "valueCode" : "ISO"
                  }
                ]
              },
              {
                "url" : "https://reportstream.cdc.gov/fhir/StructureDefinition/check-digit-scheme",
                "valueCode" : "C1"
              },
              {
                "url" : "https://reportstream.cdc.gov/fhir/StructureDefinition/identifier-location",
                "valueReference" : {
                  "reference" : "Location/1704840200019647000.47bf2c96-bfd4-4072-99f7-3f3a05b9466a"
                }
              }
            ],
            "type" : {
              "coding" : [
                {
                  "extension" : [
                    {
                      "url" : "https://reportstream.cdc.gov/fhir/StructureDefinition/code-index-name",
                      "valueString" : "identifier"
                    }
                  ],
                  "system" : "http://terminology.hl7.org/CodeSystem/v2-0203",
                  "code" : "MD"
                }
              ]
            },
            "value" : "123"
          }
        ],
        "name" : "Ordering Facility",
        "telecom" : [
          {
            "extension" : [
              {
                "url" : "https://reportstream.cdc.gov/fhir/StructureDefinition/xtn2-telecom-use-code",
                "valueString" : "PRN"
              },
              {
                "url" : "https://reportstream.cdc.gov/fhir/StructureDefinition/xtn7-local-number",
                "valueString" : "7595016"
              },
              {
                "url" : "http://hl7.org/fhir/StructureDefinition/contactpoint-area",
                "valueString" : "260"
              },
              {
                "url" : "http://hl7.org/fhir/StructureDefinition/contactpoint-local",
                "valueString" : "7595016"
              },
              {
                "url" : "http://hl7.org/fhir/StructureDefinition/contactpoint-country",
                "valueString" : "1"
              },
              {
                "url" : "https://reportstream.cdc.gov/fhir/StructureDefinition/xtn3-telecom-equipment-type",
                "valueString" : "BP"
              },
              {
                "url" : "https://reportstream.cdc.gov/fhir/StructureDefinition/xtn12-unformatted-telephone-number",
                "valueString" : "+1 260 759 5016"
              }
            ],
>>>>>>> b7d18e61
            "system" : "pager",
            "value" : "+1 260 759 5016",
            "use" : "work"
          }
        }, {
          "url" : "https://reportstream.cdc.gov/fhir/StructureDefinition/callback-number",
          "valueContactPoint" : {
            "extension" : [ {
              "url" : "https://reportstream.cdc.gov/fhir/StructureDefinition/xtn2-telecom-use-code",
              "valueString" : "WPN"
            }, {
              "url" : "https://reportstream.cdc.gov/fhir/StructureDefinition/hl7v2Name",
              "valueString" : "obr-17-order-callback-phone-number"
            }, {
              "url" : "https://reportstream.cdc.gov/fhir/StructureDefinition/xtn4-communication-address",
              "valueString" : "order.callback@email.com"
            }, {
              "url" : "https://reportstream.cdc.gov/fhir/StructureDefinition/xtn3-telecom-equipment-type",
              "valueString" : "Internet"
            } ],
            "system" : "email",
<<<<<<< HEAD
            "value" : "order.callback@email.com",
            "use" : "work"
          }
        }, {
          "url" : "obr-18-placer-field-1",
          "valueString" : "placer1"
        }, {
          "url" : "obr-19-placer-field-2",
          "valueString" : "placer2"
        } ]
      } ],
      "identifier" : [ {
        "extension" : [ {
          "url" : "https://reportstream.cdc.gov/fhir/StructureDefinition/hl7-use",
          "valueString" : "orc-2-placer-order-number"
        }, {
          "url" : "https://reportstream.cdc.gov/fhir/StructureDefinition/assigning-authority",
          "extension" : [ {
            "url" : "https://reportstream.cdc.gov/fhir/StructureDefinition/assigning-authority-namespace-id",
            "valueString" : "Placer Identifier Namespace"
          }, {
            "url" : "https://reportstream.cdc.gov/fhir/StructureDefinition/assigning-authority-universal-id",
            "valueString" : "Placer Universal ID"
          }, {
            "url" : "https://reportstream.cdc.gov/fhir/StructureDefinition/universal-id-type",
            "valueCode" : "ISO"
          } ]
        } ],
        "type" : {
          "coding" : [ {
            "system" : "http://terminology.hl7.org/CodeSystem/v2-0203",
            "code" : "PLAC"
          } ]
        },
        "value" : "Placer Identifier"
      }, {
        "extension" : [ {
          "url" : "https://reportstream.cdc.gov/fhir/StructureDefinition/hl7-use",
          "valueString" : "orc-3-filler-order-number"
        }, {
          "url" : "https://reportstream.cdc.gov/fhir/StructureDefinition/assigning-authority",
          "extension" : [ {
            "url" : "https://reportstream.cdc.gov/fhir/StructureDefinition/assigning-authority-namespace-id",
            "valueString" : "Filler Identifier Namespace"
          }, {
            "url" : "https://reportstream.cdc.gov/fhir/StructureDefinition/assigning-authority-universal-id",
            "valueString" : "Filler Universal ID"
          }, {
            "url" : "https://reportstream.cdc.gov/fhir/StructureDefinition/universal-id-type",
            "valueCode" : "ISO"
          } ]
        } ],
        "type" : {
          "coding" : [ {
            "system" : "http://terminology.hl7.org/CodeSystem/v2-0203",
            "code" : "FILL"
          } ]
        },
        "value" : "Filler Identifier"
      }, {
        "extension" : [ {
          "url" : "https://reportstream.cdc.gov/fhir/StructureDefinition/hl7-use",
          "valueString" : "orc-4-placer-group-number"
        }, {
          "url" : "https://reportstream.cdc.gov/fhir/StructureDefinition/assigning-authority",
          "extension" : [ {
            "url" : "https://reportstream.cdc.gov/fhir/StructureDefinition/assigning-authority-namespace-id",
            "valueString" : "Group Identifier Namespace"
          }, {
            "url" : "https://reportstream.cdc.gov/fhir/StructureDefinition/assigning-authority-universal-id",
            "valueString" : "Group Universal ID"
          }, {
            "url" : "https://reportstream.cdc.gov/fhir/StructureDefinition/universal-id-type",
            "valueCode" : "ISO"
          } ]
        } ],
        "type" : {
          "coding" : [ {
            "system" : "http://terminology.hl7.org/CodeSystem/v2-0203",
            "code" : "PGN"
          } ]
        },
        "value" : "Group Identifier"
      }, {
        "extension" : [ {
          "url" : "https://reportstream.cdc.gov/fhir/StructureDefinition/hl7-use",
          "valueString" : "orc-4-placer-group-number"
        }, {
          "url" : "https://reportstream.cdc.gov/fhir/StructureDefinition/assigning-authority",
          "extension" : [ {
            "url" : "https://reportstream.cdc.gov/fhir/StructureDefinition/assigning-authority-namespace-id",
            "valueString" : "Group Identifier Namespace"
          }, {
            "url" : "https://reportstream.cdc.gov/fhir/StructureDefinition/assigning-authority-universal-id",
            "valueString" : "Group Universal ID"
          }, {
            "url" : "https://reportstream.cdc.gov/fhir/StructureDefinition/universal-id-type",
            "valueCode" : "ISO"
          } ]
        } ],
        "type" : {
          "coding" : [ {
            "system" : "http://terminology.hl7.org/CodeSystem/v2-0203",
            "code" : "FGN"
          } ]
        },
        "value" : "Group Identifier"
      }, {
        "extension" : [ {
          "url" : "https://reportstream.cdc.gov/fhir/StructureDefinition/hl7-use",
          "valueString" : "orc-33-alternate-placer-order-number"
        }, {
          "url" : "http://hl7.org/fhir/StructureDefinition/identifier-checkDigit",
          "valueString" : "Placer Order"
        } ],
        "type" : {
          "coding" : [ {
            "system" : "http://terminology.hl7.org/CodeSystem/v2-0203",
            "code" : "PLAC"
          } ]
        },
        "value" : "Alt",
        "assigner" : {
          "reference" : "Organization/1703277868598853000.e9dedfe3-eca9-4176-bd83-db516e6874c4"
        }
      } ],
      "status" : "completed",
      "intent" : "order",
      "code" : {
        "coding" : [ {
          "extension" : [ {
            "url" : "https://reportstream.cdc.gov/fhir/StructureDefinition/cwe-coding",
            "valueString" : "coding"
          } ],
          "code" : "123",
          "display" : "Universal service identifier"
        } ]
      },
      "orderDetail" : [ {
        "extension" : [ {
          "url" : "https://reportstream.cdc.gov/fhir/StructureDefinition/hl7v2Name",
          "valueString" : "placer-supplemental-service-information"
        } ],
        "coding" : [ {
          "extension" : [ {
            "url" : "https://reportstream.cdc.gov/fhir/StructureDefinition/cwe-coding",
            "valueString" : "coding"
          } ],
          "code" : "7461",
          "display" : "Placer Supplemental"
        } ]
      }, {
        "extension" : [ {
          "url" : "https://reportstream.cdc.gov/fhir/StructureDefinition/hl7v2Name",
          "valueString" : "filler-supplemental-service-information"
        } ],
        "coding" : [ {
          "extension" : [ {
            "url" : "https://reportstream.cdc.gov/fhir/StructureDefinition/cwe-coding",
            "valueString" : "coding"
          } ],
          "code" : "8811",
          "display" : "Fillter Supplemental"
        } ]
      } ],
      "subject" : {
        "reference" : "Patient/1703277868563650000.5b32d20a-0dda-40e2-bf5f-6abafd1dd040"
      },
      "requester" : {
        "extension" : [ {
          "url" : "https://reportstream.cdc.gov/fhir/StructureDefinition/callback-number",
          "valueContactPoint" : {
            "extension" : [ {
              "url" : "https://reportstream.cdc.gov/fhir/StructureDefinition/xtn2-telecom-use-code",
              "valueString" : "PRN"
            }, {
              "url" : "https://reportstream.cdc.gov/fhir/StructureDefinition/hl7v2Name",
              "valueString" : "orc-14-callback-phone-number"
            }, {
              "url" : "https://reportstream.cdc.gov/fhir/StructureDefinition/xtn7-local-number",
              "valueString" : "7595016"
            }, {
              "url" : "http://hl7.org/fhir/StructureDefinition/contactpoint-area",
              "valueString" : "260"
            }, {
              "url" : "http://hl7.org/fhir/StructureDefinition/contactpoint-local",
              "valueString" : "7595016"
            }, {
              "url" : "http://hl7.org/fhir/StructureDefinition/contactpoint-country",
              "valueString" : "1"
            }, {
              "url" : "https://reportstream.cdc.gov/fhir/StructureDefinition/xtn3-telecom-equipment-type",
              "valueString" : "BP"
            }, {
              "url" : "https://reportstream.cdc.gov/fhir/StructureDefinition/xtn12-unformatted-telephone-number",
              "valueString" : "+1 260 759 5016"
            } ],
            "system" : "pager",
            "value" : "+1 260 759 5016",
            "use" : "home"
=======
            "value" : "orderingfacility@email.com",
            "use" : "home"
          }
        ],
        "address" : [
          {
            "extension" : [
              {
                "url" : "https://reportstream.cdc.gov/fhir/StructureDefinition/xad7-address-type",
                "valueCode" : "H"
              },
              {
                "url" : "https://reportstream.cdc.gov/fhir/StructureDefinition/xad1-sad1-street-or-mailing-address",
                "valueString" : "4861"
              },
              {
                "url" : "https://reportstream.cdc.gov/fhir/StructureDefinition/xad1-sad3-dwelling-number",
                "valueString" : "1"
              },
              {
                "url" : "https://reportstream.cdc.gov/fhir/StructureDefinition/xad11-address-representation-code",
                "valueCode" : "A"
              },
              {
                "url" : "https://reportstream.cdc.gov/fhir/StructureDefinition/xad1-sad2-street-name",
                "valueString" : "20TH AVE"
              },
              {
                "url" : "https://reportstream.cdc.gov/fhir/StructureDefinition/xad2-other-designation",
                "valueString" : "Ordering Facility Address"
              },
              {
                "url" : "http://hl7.org/fhir/StructureDefinition/iso21090-ADXP-censusTract",
                "valueCode" : "6059"
              },
              {
                "url" : "https://reportstream.cdc.gov/fhir/StructureDefinition/xad8-other-geographic-destination",
                "valueString" : "Other Geographic Designation"
              },
              {
                "url" : "https://reportstream.cdc.gov/fhir/StructureDefinition/xad13-effective-date",
                "valueString" : "20220501102531-0400"
              },
              {
                "url" : "https://reportstream.cdc.gov/fhir/StructureDefinition/xad19-addressee",
                "valueCode" : "Adressee"
              },
              {
                "url" : "https://reportstream.cdc.gov/fhir/StructureDefinition/xad14-expiration-date",
                "valueString" : "20230501102531-0400"
              }
            ],
            "use" : "home",
            "line" : [
              "4861",
              "20TH AVE",
              "1",
              "Ordering Facility Address",
              "Adressee"
            ],
            "city" : "THUNDER MOUNTAIN",
            "district" : "County",
            "state" : "IG",
            "postalCode" : "99999",
            "country" : "USA",
            "period" : {
              "start" : "2022-05-01T10:25:31-04:00",
              "end" : "2023-05-01T10:25:31-04:00"
            }
          }
        ]
      }
    },
    {
      "fullUrl" : "PractitionerRole/1704840200002250000.90db3af7-1247-47a3-b518-ec07d2e66468",
      "resource" : {
        "resourceType" : "PractitionerRole",
        "id" : "1704840200002250000.90db3af7-1247-47a3-b518-ec07d2e66468",
        "practitioner" : {
          "reference" : "Practitioner/1704840200014548000.5232e34e-0f34-4242-b680-513c3346b338"
        },
        "organization" : {
          "reference" : "Organization/1704840200017270000.e0001412-2a24-4478-9595-5885eacbc0d5"
        }
      }
    },
    {
      "fullUrl" : "Practitioner/1704840200029379000.de2fcdc2-d286-4034-a32c-e8c21428ca18",
      "resource" : {
        "resourceType" : "Practitioner",
        "id" : "1704840200029379000.de2fcdc2-d286-4034-a32c-e8c21428ca18",
        "extension" : [
          {
            "url" : "https://reportstream.cdc.gov/fhir/StructureDefinition/xcn3-given-name",
            "valueString" : "LUDWIG"
          },
          {
            "url" : "https://reportstream.cdc.gov/fhir/StructureDefinition/xcn4-second-given-name",
            "valueString" : "B"
          },
          {
            "url" : "https://reportstream.cdc.gov/fhir/StructureDefinition/xcn19-effective-date",
            "valueString" : "20220501102531-0400"
          },
          {
            "url" : "https://reportstream.cdc.gov/fhir/StructureDefinition/xcn20-expiration-date",
            "valueString" : "20230501102531-0400"
          },
          {
            "url" : "https://reportstream.cdc.gov/fhir/StructureDefinition/xcn21-professional-suffix",
            "valueString" : "MD"
          },
          {
            "url" : "https://reportstream.cdc.gov/fhir/StructureDefinition/xcn22-assigning-jurisdiction",
            "valueCodeableConcept" : {
              "coding" : [
                {
                  "extension" : [
                    {
                      "url" : "https://reportstream.cdc.gov/fhir/StructureDefinition/cwe-coding",
                      "valueString" : "coding"
                    }
                  ],
                  "code" : "AssignJ"
                }
              ]
            }
          },
          {
            "url" : "https://reportstream.cdc.gov/fhir/StructureDefinition/xcn23-assigning-agency-or-department",
            "valueCodeableConcept" : {
              "coding" : [
                {
                  "extension" : [
                    {
                      "url" : "https://reportstream.cdc.gov/fhir/StructureDefinition/cwe-coding",
                      "valueString" : "coding"
                    }
                  ],
                  "code" : "AssignA"
                }
              ]
            }
          },
          {
            "url" : "https://reportstream.cdc.gov/fhir/StructureDefinition/xcn5-suffix",
            "valueString" : "2ND"
          },
          {
            "url" : "https://reportstream.cdc.gov/fhir/StructureDefinition/xcn7-degree",
            "valueString" : "MD"
          },
          {
            "url" : "https://reportstream.cdc.gov/fhir/StructureDefinition/xcn8-source-table",
            "valueCodeableConcept" : {
              "coding" : [
                {
                  "extension" : [
                    {
                      "url" : "https://reportstream.cdc.gov/fhir/StructureDefinition/cwe-coding",
                      "valueString" : "coding"
                    }
                  ],
                  "code" : "SRC"
                }
              ]
            }
          },
          {
            "url" : "https://reportstream.cdc.gov/fhir/StructureDefinition/assigning-authority",
            "extension" : [
              {
                "url" : "https://reportstream.cdc.gov/fhir/StructureDefinition/namespace-id",
                "valueString" : "Namespace"
              },
              {
                "url" : "https://reportstream.cdc.gov/fhir/StructureDefinition/universal-id",
                "valueString" : "AssigningSystem"
              },
              {
                "url" : "https://reportstream.cdc.gov/fhir/StructureDefinition/universal-id-type",
                "valueCode" : "UUID"
              }
            ]
          },
          {
            "url" : "https://reportstream.cdc.gov/fhir/StructureDefinition/xcn10-name-type-code",
            "valueString" : "B"
          },
          {
            "url" : "https://reportstream.cdc.gov/fhir/StructureDefinition/xcn15-name-representation-code",
            "valueString" : "A"
          },
          {
            "url" : "https://reportstream.cdc.gov/fhir/StructureDefinition/xcn16-name-context",
            "valueCodeableConcept" : {
              "coding" : [
                {
                  "extension" : [
                    {
                      "url" : "https://reportstream.cdc.gov/fhir/StructureDefinition/cwe-coding",
                      "valueString" : "coding"
                    }
                  ],
                  "code" : "NameContext"
                }
              ]
            }
          }
        ],
        "identifier" : [
          {
            "extension" : [
              {
                "url" : "https://reportstream.cdc.gov/fhir/StructureDefinition/check-digit",
                "valueString" : "A"
              },
              {
                "url" : "https://reportstream.cdc.gov/fhir/StructureDefinition/check-digit-scheme",
                "valueCode" : "NPI"
              }
            ],
            "type" : {
              "coding" : [
                {
                  "extension" : [
                    {
                      "url" : "https://reportstream.cdc.gov/fhir/StructureDefinition/hl7-use",
                      "valueString" : "id-code"
                    }
                  ],
                  "code" : "DL"
                }
              ]
            },
            "system" : "Namespace",
            "value" : "1"
          }
        ],
        "name" : [
          {
            "extension" : [
              {
                "url" : "http://hl7.org/fhir/StructureDefinition/humanname-assembly-order",
                "valueCode" : "G"
              }
            ],
            "use" : "official",
            "family" : "ENTERED",
            "_family" : {
              "extension" : [
                {
                  "url" : "http://hl7.org/fhir/StructureDefinition/humanname-own-prefix",
                  "valueString" : "VAN"
                },
                {
                  "url" : "http://hl7.org/fhir/StructureDefinition/humanname-own-name",
                  "valueString" : "BY"
                },
                {
                  "url" : "http://hl7.org/fhir/StructureDefinition/humanname-partner-prefix",
                  "valueString" : "VAL"
                },
                {
                  "url" : "http://hl7.org/fhir/StructureDefinition/humanname-partner-name",
                  "valueString" : "ROGER"
                }
              ]
            },
            "given" : [
              "LUDWIG",
              "B"
            ],
            "prefix" : [
              "DR"
            ],
            "suffix" : [
              "2ND",
              "MD",
              "MD"
            ],
            "period" : {
              "start" : "2022-05-01T10:25:31-04:00",
              "end" : "2023-05-01T10:25:31-04:00"
            }
          }
        ]
      }
    },
    {
      "fullUrl" : "Practitioner/1704840200033437000.e1c7fc5d-a17e-4eb6-91f6-500d2720eabf",
      "resource" : {
        "resourceType" : "Practitioner",
        "id" : "1704840200033437000.e1c7fc5d-a17e-4eb6-91f6-500d2720eabf",
        "extension" : [
          {
            "url" : "https://reportstream.cdc.gov/fhir/StructureDefinition/xcn3-given-name",
            "valueString" : "LUDWIG"
          },
          {
            "url" : "https://reportstream.cdc.gov/fhir/StructureDefinition/xcn4-second-given-name",
            "valueString" : "B"
          },
          {
            "url" : "https://reportstream.cdc.gov/fhir/StructureDefinition/xcn19-effective-date",
            "valueString" : "20220501102531-0400"
          },
          {
            "url" : "https://reportstream.cdc.gov/fhir/StructureDefinition/xcn20-expiration-date",
            "valueString" : "20230501102531-0400"
          },
          {
            "url" : "https://reportstream.cdc.gov/fhir/StructureDefinition/xcn21-professional-suffix",
            "valueString" : "MD"
          },
          {
            "url" : "https://reportstream.cdc.gov/fhir/StructureDefinition/xcn22-assigning-jurisdiction",
            "valueCodeableConcept" : {
              "coding" : [
                {
                  "extension" : [
                    {
                      "url" : "https://reportstream.cdc.gov/fhir/StructureDefinition/cwe-coding",
                      "valueString" : "coding"
                    }
                  ],
                  "code" : "AssignJ"
                }
              ]
            }
          },
          {
            "url" : "https://reportstream.cdc.gov/fhir/StructureDefinition/xcn23-assigning-agency-or-department",
            "valueCodeableConcept" : {
              "coding" : [
                {
                  "extension" : [
                    {
                      "url" : "https://reportstream.cdc.gov/fhir/StructureDefinition/cwe-coding",
                      "valueString" : "coding"
                    }
                  ],
                  "code" : "AssignA"
                }
              ]
            }
          },
          {
            "url" : "https://reportstream.cdc.gov/fhir/StructureDefinition/xcn5-suffix",
            "valueString" : "2ND"
          },
          {
            "url" : "https://reportstream.cdc.gov/fhir/StructureDefinition/xcn7-degree",
            "valueString" : "MD"
          },
          {
            "url" : "https://reportstream.cdc.gov/fhir/StructureDefinition/xcn8-source-table",
            "valueCodeableConcept" : {
              "coding" : [
                {
                  "extension" : [
                    {
                      "url" : "https://reportstream.cdc.gov/fhir/StructureDefinition/cwe-coding",
                      "valueString" : "coding"
                    }
                  ],
                  "code" : "SRC"
                }
              ]
            }
          },
          {
            "url" : "https://reportstream.cdc.gov/fhir/StructureDefinition/assigning-authority",
            "extension" : [
              {
                "url" : "https://reportstream.cdc.gov/fhir/StructureDefinition/namespace-id",
                "valueString" : "Namespace"
              },
              {
                "url" : "https://reportstream.cdc.gov/fhir/StructureDefinition/universal-id",
                "valueString" : "AssigningSystem"
              },
              {
                "url" : "https://reportstream.cdc.gov/fhir/StructureDefinition/universal-id-type",
                "valueCode" : "UUID"
              }
            ]
          },
          {
            "url" : "https://reportstream.cdc.gov/fhir/StructureDefinition/xcn10-name-type-code",
            "valueString" : "B"
          },
          {
            "url" : "https://reportstream.cdc.gov/fhir/StructureDefinition/xcn15-name-representation-code",
            "valueString" : "A"
          },
          {
            "url" : "https://reportstream.cdc.gov/fhir/StructureDefinition/xcn16-name-context",
            "valueCodeableConcept" : {
              "coding" : [
                {
                  "extension" : [
                    {
                      "url" : "https://reportstream.cdc.gov/fhir/StructureDefinition/cwe-coding",
                      "valueString" : "coding"
                    }
                  ],
                  "code" : "NameContext"
                }
              ]
            }
          }
        ],
        "identifier" : [
          {
            "extension" : [
              {
                "url" : "https://reportstream.cdc.gov/fhir/StructureDefinition/check-digit",
                "valueString" : "A"
              },
              {
                "url" : "https://reportstream.cdc.gov/fhir/StructureDefinition/check-digit-scheme",
                "valueCode" : "NPI"
              }
            ],
            "type" : {
              "coding" : [
                {
                  "extension" : [
                    {
                      "url" : "https://reportstream.cdc.gov/fhir/StructureDefinition/hl7-use",
                      "valueString" : "id-code"
                    }
                  ],
                  "code" : "DL"
                }
              ]
            },
            "system" : "Namespace",
            "value" : "1"
          }
        ],
        "name" : [
          {
            "extension" : [
              {
                "url" : "http://hl7.org/fhir/StructureDefinition/humanname-assembly-order",
                "valueCode" : "G"
              }
            ],
            "use" : "official",
            "family" : "VERIFIED",
            "_family" : {
              "extension" : [
                {
                  "url" : "http://hl7.org/fhir/StructureDefinition/humanname-own-prefix",
                  "valueString" : "VAN"
                },
                {
                  "url" : "http://hl7.org/fhir/StructureDefinition/humanname-own-name",
                  "valueString" : "BY"
                },
                {
                  "url" : "http://hl7.org/fhir/StructureDefinition/humanname-partner-prefix",
                  "valueString" : "VAL"
                },
                {
                  "url" : "http://hl7.org/fhir/StructureDefinition/humanname-partner-name",
                  "valueString" : "ROGER"
                }
              ]
            },
            "given" : [
              "LUDWIG",
              "B"
            ],
            "prefix" : [
              "DR"
            ],
            "suffix" : [
              "2ND",
              "MD",
              "MD"
            ],
            "period" : {
              "start" : "2022-05-01T10:25:31-04:00",
              "end" : "2023-05-01T10:25:31-04:00"
            }
          }
        ]
      }
    },
    {
      "fullUrl" : "Organization/1704840200033986000.5e891cad-04bd-4712-8817-10ae06c5a47e",
      "resource" : {
        "resourceType" : "Organization",
        "id" : "1704840200033986000.5e891cad-04bd-4712-8817-10ae06c5a47e",
        "identifier" : [
          {
            "extension" : [
              {
                "url" : "https://reportstream.cdc.gov/fhir/StructureDefinition/identifier-namespace-id",
                "valueBoolean" : true
              }
            ],
            "value" : "ASSIGNEE"
          },
          {
            "extension" : [
              {
                "url" : "https://reportstream.cdc.gov/fhir/StructureDefinition/identifier-universal-id",
                "valueBoolean" : true
              }
            ],
            "type" : {
              "coding" : [
                {
                  "system" : "http://terminology.hl7.org/CodeSystem/v2-0301",
                  "code" : "UUID"
                }
              ]
            },
            "system" : "urn:ietf:rfc:3986",
            "value" : "222.1111.22222"
          }
        ]
      }
    },
    {
      "fullUrl" : "Location/1704840200035187000.b76e2d8b-cf24-43c0-9929-809ed82bb475",
      "resource" : {
        "resourceType" : "Location",
        "id" : "1704840200035187000.b76e2d8b-cf24-43c0-9929-809ed82bb475",
        "identifier" : [
          {
            "extension" : [
              {
                "url" : "https://reportstream.cdc.gov/fhir/StructureDefinition/identifier-namespace-id",
                "valueBoolean" : true
              }
            ],
            "value" : "Hospital A"
          },
          {
            "extension" : [
              {
                "url" : "https://reportstream.cdc.gov/fhir/StructureDefinition/identifier-universal-id",
                "valueBoolean" : true
              }
            ],
            "type" : {
              "coding" : [
                {
                  "extension" : [
                    {
                      "url" : "https://reportstream.cdc.gov/fhir/StructureDefinition/hl7-use",
                      "valueString" : "id-code"
                    }
                  ],
                  "code" : "ISO"
                }
              ]
            },
            "value" : "2.4.4.4"
          }
        ],
        "physicalType" : {
          "coding" : [
            {
              "system" : "http://terminology.hl7.org/CodeSystem/location-physical-type",
              "code" : "si"
            }
          ]
        }
      }
    },
    {
      "fullUrl" : "Location/1704840200035321000.463a904d-d26d-43dc-81a4-904ad205ead9",
      "resource" : {
        "resourceType" : "Location",
        "id" : "1704840200035321000.463a904d-d26d-43dc-81a4-904ad205ead9",
        "identifier" : [
          {
            "extension" : [
              {
                "url" : "https://reportstream.cdc.gov/fhir/StructureDefinition/identifier-namespace-id",
                "valueBoolean" : true
              }
            ],
            "value" : "Point of Care"
          },
          {
            "extension" : [
              {
                "url" : "https://reportstream.cdc.gov/fhir/StructureDefinition/identifier-universal-id",
                "valueBoolean" : true
              }
            ],
            "type" : {
              "coding" : [
                {
                  "extension" : [
                    {
                      "url" : "https://reportstream.cdc.gov/fhir/StructureDefinition/hl7-use",
                      "valueString" : "id-code"
                    }
                  ],
                  "code" : "ISO"
                }
              ]
            },
            "value" : "2.1.1.1"
          }
        ],
        "physicalType" : {
          "coding" : [
            {
              "system" : "http://terminology.hl7.org/CodeSystem/location-physical-type",
              "_code" : {
                "extension" : [
                  {
                    "url" : "https://reportstream.cdc.gov/fhir/StructureDefinition/location-physical-type-poc",
                    "valueString" : "poc"
                  }
                ]
              }
            }
          ]
        },
        "partOf" : {
          "reference" : "Location/1704840200035187000.b76e2d8b-cf24-43c0-9929-809ed82bb475"
        }
      }
    },
    {
      "fullUrl" : "Location/1704840200035578000.3e1eb192-d88c-4653-92ff-c978d6ad129f",
      "resource" : {
        "resourceType" : "Location",
        "id" : "1704840200035578000.3e1eb192-d88c-4653-92ff-c978d6ad129f",
        "extension" : [
          {
            "url" : "https://reportstream.cdc.gov/fhir/StructureDefinition/pl6-person-location-type",
            "valueString" : "location type"
          }
        ],
        "identifier" : [
          {
            "extension" : [
              {
                "url" : "https://reportstream.cdc.gov/fhir/StructureDefinition/identifier-namespace-id",
                "valueBoolean" : true
              }
            ],
            "value" : "Bed A"
          },
          {
            "extension" : [
              {
                "url" : "https://reportstream.cdc.gov/fhir/StructureDefinition/identifier-universal-id",
                "valueBoolean" : true
              }
            ],
            "type" : {
              "coding" : [
                {
                  "extension" : [
                    {
                      "url" : "https://reportstream.cdc.gov/fhir/StructureDefinition/hl7-use",
                      "valueString" : "id-code"
                    }
                  ],
                  "code" : "ISO"
                }
              ]
            },
            "value" : "2.3.3.3"
          },
          {
            "extension" : [
              {
                "url" : "https://reportstream.cdc.gov/fhir/StructureDefinition/namespace-id",
                "valueString" : "NAME"
              },
              {
                "url" : "https://reportstream.cdc.gov/fhir/StructureDefinition/universal-id",
                "valueString" : "UNI"
              },
              {
                "url" : "https://reportstream.cdc.gov/fhir/StructureDefinition/universal-id-type",
                "valueString" : "ISO"
              },
              {
                "url" : "https://reportstream.cdc.gov/fhir/StructureDefinition/ei-assigner-organization-type",
                "valueString" : "organization"
              }
            ],
            "value" : "Entity ID",
            "assigner" : {
              "reference" : "Organization/1704840200033986000.5e891cad-04bd-4712-8817-10ae06c5a47e"
            }
          }
        ],
        "status" : "active",
        "description" : "Description",
        "mode" : "instance",
        "physicalType" : {
          "coding" : [
            {
              "system" : "http://terminology.hl7.org/CodeSystem/location-physical-type",
              "code" : "bd"
            }
          ]
        },
        "partOf" : {
          "reference" : "Location/1704840200035321000.463a904d-d26d-43dc-81a4-904ad205ead9"
        }
      }
    },
    {
      "fullUrl" : "Practitioner/1704840200038903000.753b8e7a-c2b3-4f45-8d51-6541a3d1a9e7",
      "resource" : {
        "resourceType" : "Practitioner",
        "id" : "1704840200038903000.753b8e7a-c2b3-4f45-8d51-6541a3d1a9e7",
        "extension" : [
          {
            "url" : "https://reportstream.cdc.gov/fhir/StructureDefinition/xcn3-given-name",
            "valueString" : "LUDWIG"
          },
          {
            "url" : "https://reportstream.cdc.gov/fhir/StructureDefinition/xcn4-second-given-name",
            "valueString" : "B"
          },
          {
            "url" : "https://reportstream.cdc.gov/fhir/StructureDefinition/xcn19-effective-date",
            "valueString" : "20220501102531-0400"
          },
          {
            "url" : "https://reportstream.cdc.gov/fhir/StructureDefinition/xcn20-expiration-date",
            "valueString" : "20230501102531-0400"
          },
          {
            "url" : "https://reportstream.cdc.gov/fhir/StructureDefinition/xcn21-professional-suffix",
            "valueString" : "MD"
          },
          {
            "url" : "https://reportstream.cdc.gov/fhir/StructureDefinition/xcn22-assigning-jurisdiction",
            "valueCodeableConcept" : {
              "coding" : [
                {
                  "extension" : [
                    {
                      "url" : "https://reportstream.cdc.gov/fhir/StructureDefinition/cwe-coding",
                      "valueString" : "coding"
                    }
                  ],
                  "code" : "AssignJ"
                }
              ]
            }
          },
          {
            "url" : "https://reportstream.cdc.gov/fhir/StructureDefinition/xcn23-assigning-agency-or-department",
            "valueCodeableConcept" : {
              "coding" : [
                {
                  "extension" : [
                    {
                      "url" : "https://reportstream.cdc.gov/fhir/StructureDefinition/cwe-coding",
                      "valueString" : "coding"
                    }
                  ],
                  "code" : "AssignA"
                }
              ]
            }
          },
          {
            "url" : "https://reportstream.cdc.gov/fhir/StructureDefinition/xcn5-suffix",
            "valueString" : "2ND"
          },
          {
            "url" : "https://reportstream.cdc.gov/fhir/StructureDefinition/xcn7-degree",
            "valueString" : "MD"
          },
          {
            "url" : "https://reportstream.cdc.gov/fhir/StructureDefinition/xcn8-source-table",
            "valueCodeableConcept" : {
              "coding" : [
                {
                  "extension" : [
                    {
                      "url" : "https://reportstream.cdc.gov/fhir/StructureDefinition/cwe-coding",
                      "valueString" : "coding"
                    }
                  ],
                  "code" : "SRC"
                }
              ]
            }
          },
          {
            "url" : "https://reportstream.cdc.gov/fhir/StructureDefinition/assigning-authority",
            "extension" : [
              {
                "url" : "https://reportstream.cdc.gov/fhir/StructureDefinition/namespace-id",
                "valueString" : "Namespace"
              },
              {
                "url" : "https://reportstream.cdc.gov/fhir/StructureDefinition/universal-id",
                "valueString" : "AssigningSystem"
              },
              {
                "url" : "https://reportstream.cdc.gov/fhir/StructureDefinition/universal-id-type",
                "valueCode" : "UUID"
              }
            ]
          },
          {
            "url" : "https://reportstream.cdc.gov/fhir/StructureDefinition/xcn10-name-type-code",
            "valueString" : "B"
          },
          {
            "url" : "https://reportstream.cdc.gov/fhir/StructureDefinition/xcn15-name-representation-code",
            "valueString" : "A"
          },
          {
            "url" : "https://reportstream.cdc.gov/fhir/StructureDefinition/xcn16-name-context",
            "valueCodeableConcept" : {
              "coding" : [
                {
                  "extension" : [
                    {
                      "url" : "https://reportstream.cdc.gov/fhir/StructureDefinition/cwe-coding",
                      "valueString" : "coding"
                    }
                  ],
                  "code" : "NameContext"
                }
              ]
            }
          }
        ],
        "identifier" : [
          {
            "extension" : [
              {
                "url" : "https://reportstream.cdc.gov/fhir/StructureDefinition/check-digit",
                "valueString" : "A"
              },
              {
                "url" : "https://reportstream.cdc.gov/fhir/StructureDefinition/check-digit-scheme",
                "valueCode" : "NPI"
              }
            ],
            "type" : {
              "coding" : [
                {
                  "extension" : [
                    {
                      "url" : "https://reportstream.cdc.gov/fhir/StructureDefinition/hl7-use",
                      "valueString" : "id-code"
                    }
                  ],
                  "code" : "DL"
                }
              ]
            },
            "system" : "Namespace",
            "value" : "1"
          }
        ],
        "name" : [
          {
            "extension" : [
              {
                "url" : "http://hl7.org/fhir/StructureDefinition/humanname-assembly-order",
                "valueCode" : "G"
              }
            ],
            "use" : "official",
            "family" : "ACTION",
            "_family" : {
              "extension" : [
                {
                  "url" : "http://hl7.org/fhir/StructureDefinition/humanname-own-prefix",
                  "valueString" : "VAN"
                },
                {
                  "url" : "http://hl7.org/fhir/StructureDefinition/humanname-own-name",
                  "valueString" : "BY"
                },
                {
                  "url" : "http://hl7.org/fhir/StructureDefinition/humanname-partner-prefix",
                  "valueString" : "VAL"
                },
                {
                  "url" : "http://hl7.org/fhir/StructureDefinition/humanname-partner-name",
                  "valueString" : "ROGER"
                }
              ]
            },
            "given" : [
              "LUDWIG",
              "B"
            ],
            "prefix" : [
              "DR"
            ],
            "suffix" : [
              "2ND",
              "MD",
              "MD"
            ],
            "period" : {
              "start" : "2022-05-01T10:25:31-04:00",
              "end" : "2023-05-01T10:25:31-04:00"
            }
          }
        ]
      }
    },
    {
      "fullUrl" : "Practitioner/1704840200044467000.4caf3895-9113-45c3-b651-1821c50fedf2",
      "resource" : {
        "resourceType" : "Practitioner",
        "id" : "1704840200044467000.4caf3895-9113-45c3-b651-1821c50fedf2",
        "extension" : [
          {
            "url" : "https://reportstream.cdc.gov/fhir/StructureDefinition/xcn3-given-name",
            "valueString" : "LUDWIG"
          },
          {
            "url" : "https://reportstream.cdc.gov/fhir/StructureDefinition/xcn4-second-given-name",
            "valueString" : "B"
          },
          {
            "url" : "https://reportstream.cdc.gov/fhir/StructureDefinition/xcn19-effective-date",
            "valueString" : "20220501102531-0400"
          },
          {
            "url" : "https://reportstream.cdc.gov/fhir/StructureDefinition/xcn20-expiration-date",
            "valueString" : "20230501102531-0400"
          },
          {
            "url" : "https://reportstream.cdc.gov/fhir/StructureDefinition/xcn21-professional-suffix",
            "valueString" : "MD"
          },
          {
            "url" : "https://reportstream.cdc.gov/fhir/StructureDefinition/xcn22-assigning-jurisdiction",
            "valueCodeableConcept" : {
              "coding" : [
                {
                  "extension" : [
                    {
                      "url" : "https://reportstream.cdc.gov/fhir/StructureDefinition/cwe-coding",
                      "valueString" : "coding"
                    }
                  ],
                  "code" : "AssignJ"
                }
              ]
            }
          },
          {
            "url" : "https://reportstream.cdc.gov/fhir/StructureDefinition/xcn23-assigning-agency-or-department",
            "valueCodeableConcept" : {
              "coding" : [
                {
                  "extension" : [
                    {
                      "url" : "https://reportstream.cdc.gov/fhir/StructureDefinition/cwe-coding",
                      "valueString" : "coding"
                    }
                  ],
                  "code" : "AssignA"
                }
              ]
            }
          },
          {
            "url" : "https://reportstream.cdc.gov/fhir/StructureDefinition/xcn5-suffix",
            "valueString" : "2ND"
          },
          {
            "url" : "https://reportstream.cdc.gov/fhir/StructureDefinition/xcn7-degree",
            "valueString" : "MD"
          },
          {
            "url" : "https://reportstream.cdc.gov/fhir/StructureDefinition/xcn8-source-table",
            "valueCodeableConcept" : {
              "coding" : [
                {
                  "extension" : [
                    {
                      "url" : "https://reportstream.cdc.gov/fhir/StructureDefinition/cwe-coding",
                      "valueString" : "coding"
                    }
                  ],
                  "code" : "SRC"
                }
              ]
            }
          },
          {
            "url" : "https://reportstream.cdc.gov/fhir/StructureDefinition/assigning-authority",
            "extension" : [
              {
                "url" : "https://reportstream.cdc.gov/fhir/StructureDefinition/namespace-id"
              },
              {
                "url" : "https://reportstream.cdc.gov/fhir/StructureDefinition/universal-id",
                "valueString" : "AssigningSystem"
              },
              {
                "url" : "https://reportstream.cdc.gov/fhir/StructureDefinition/universal-id-type",
                "valueCode" : "ISO"
              }
            ]
          },
          {
            "url" : "https://reportstream.cdc.gov/fhir/StructureDefinition/xcn10-name-type-code",
            "valueString" : "B"
          },
          {
            "url" : "https://reportstream.cdc.gov/fhir/StructureDefinition/xcn15-name-representation-code",
            "valueString" : "A"
          },
          {
            "url" : "https://reportstream.cdc.gov/fhir/StructureDefinition/xcn16-name-context",
            "valueCodeableConcept" : {
              "coding" : [
                {
                  "extension" : [
                    {
                      "url" : "https://reportstream.cdc.gov/fhir/StructureDefinition/cwe-coding",
                      "valueString" : "coding"
                    }
                  ],
                  "code" : "NameContext"
                }
              ]
            }
          }
        ],
        "identifier" : [
          {
            "extension" : [
              {
                "url" : "https://reportstream.cdc.gov/fhir/StructureDefinition/check-digit",
                "valueString" : "A"
              },
              {
                "url" : "https://reportstream.cdc.gov/fhir/StructureDefinition/check-digit-scheme",
                "valueCode" : "NPI"
              }
            ],
            "type" : {
              "coding" : [
                {
                  "extension" : [
                    {
                      "url" : "https://reportstream.cdc.gov/fhir/StructureDefinition/hl7-use",
                      "valueString" : "id-code"
                    }
                  ],
                  "code" : "DL"
                }
              ]
            },
            "system" : "urn:oid:AssigningSystem",
            "value" : "1"
          }
        ],
        "name" : [
          {
            "extension" : [
              {
                "url" : "http://hl7.org/fhir/StructureDefinition/humanname-assembly-order",
                "valueCode" : "G"
              }
            ],
            "use" : "official",
            "family" : "result",
            "_family" : {
              "extension" : [
                {
                  "url" : "http://hl7.org/fhir/StructureDefinition/humanname-own-prefix",
                  "valueString" : "VAN"
                },
                {
                  "url" : "http://hl7.org/fhir/StructureDefinition/humanname-own-name",
                  "valueString" : "copiesto"
                },
                {
                  "url" : "http://hl7.org/fhir/StructureDefinition/humanname-partner-prefix",
                  "valueString" : "VAL"
                },
                {
                  "url" : "http://hl7.org/fhir/StructureDefinition/humanname-partner-name",
                  "valueString" : "ROGER"
                }
              ]
            },
            "given" : [
              "LUDWIG",
              "B"
            ],
            "prefix" : [
              "DR"
            ],
            "suffix" : [
              "2ND",
              "MD",
              "MD"
            ],
            "period" : {
              "start" : "2022-05-01T10:25:31-04:00",
              "end" : "2023-05-01T10:25:31-04:00"
            }
          }
        ]
      }
    },
    {
      "fullUrl" : "Practitioner/1704840200046120000.7ccba3dd-e33e-4c7b-b3d6-626a5ba39589",
      "resource" : {
        "resourceType" : "Practitioner",
        "id" : "1704840200046120000.7ccba3dd-e33e-4c7b-b3d6-626a5ba39589",
        "extension" : [
          {
            "url" : "https://reportstream.cdc.gov/fhir/StructureDefinition/cnn3-given-name",
            "valueString" : "Results Interpreter"
          },
          {
            "url" : "https://reportstream.cdc.gov/fhir/StructureDefinition/cnn4-second-given-name",
            "valueString" : "S"
          },
          {
            "url" : "https://reportstream.cdc.gov/fhir/StructureDefinition/cnn5-suffix",
            "valueString" : "ESQ"
          },
          {
            "url" : "https://reportstream.cdc.gov/fhir/StructureDefinition/cnn7-degree",
            "valueString" : "MD"
          }
        ],
        "identifier" : [
          {
            "extension" : [
              {
                "url" : "https://reportstream.cdc.gov/fhir/StructureDefinition/assigning-authority",
                "extension" : [
                  {
                    "url" : "https://reportstream.cdc.gov/fhir/StructureDefinition/namespace-id",
                    "valueString" : "Assigning Authority"
                  },
                  {
                    "url" : "https://reportstream.cdc.gov/fhir/StructureDefinition/universal-id",
                    "valueString" : "2.1.4.1"
                  },
                  {
                    "url" : "https://reportstream.cdc.gov/fhir/StructureDefinition/universal-id-type",
                    "valueCode" : "ISO"
                  }
                ]
              }
            ],
            "value" : "123"
          }
        ],
        "name" : [
          {
            "family" : "Assistant",
            "given" : [
              "Results Interpreter",
              "S"
            ],
            "prefix" : [
              "DR"
            ],
            "suffix" : [
              "ESQ",
              "MD"
            ]
          }
        ]
      }
    },
    {
      "fullUrl" : "Location/1704840200046994000.634781cf-d147-4f47-a862-ae5f46cf974c",
      "resource" : {
        "resourceType" : "Location",
        "id" : "1704840200046994000.634781cf-d147-4f47-a862-ae5f46cf974c",
        "identifier" : [
          {
            "extension" : [
              {
                "url" : "https://reportstream.cdc.gov/fhir/StructureDefinition/identifier-namespace-id",
                "valueBoolean" : true
              }
            ],
            "value" : "Hospital A"
          },
          {
            "extension" : [
              {
                "url" : "https://reportstream.cdc.gov/fhir/StructureDefinition/identifier-universal-id",
                "valueBoolean" : true
              }
            ],
            "type" : {
              "coding" : [
                {
                  "extension" : [
                    {
                      "url" : "https://reportstream.cdc.gov/fhir/StructureDefinition/hl7-use",
                      "valueString" : "id-code"
                    }
                  ],
                  "code" : "ISO"
                }
              ]
            },
            "value" : "2.16.840.1.113883.9.11"
          }
        ],
        "status" : "active",
        "mode" : "instance",
        "physicalType" : {
          "coding" : [
            {
              "system" : "http://terminology.hl7.org/CodeSystem/location-physical-type",
              "code" : "si"
            }
          ]
        }
      }
    },
    {
      "fullUrl" : "Location/1704840200056912000.d0b2991f-1f0c-4671-877f-e653c295c52d",
      "resource" : {
        "resourceType" : "Location",
        "id" : "1704840200056912000.d0b2991f-1f0c-4671-877f-e653c295c52d",
        "identifier" : [
          {
            "value" : "Building 123"
          }
        ],
        "status" : "active",
        "mode" : "instance",
        "physicalType" : {
          "coding" : [
            {
              "system" : "http://terminology.hl7.org/CodeSystem/location-physical-type",
              "code" : "bu"
            }
          ]
        }
      }
    },
    {
      "fullUrl" : "Location/1704840200057411000.ae0457f5-672a-41fc-927f-2b00f0c82c44",
      "resource" : {
        "resourceType" : "Location",
        "id" : "1704840200057411000.ae0457f5-672a-41fc-927f-2b00f0c82c44",
        "identifier" : [
          {
            "value" : "Point of Care"
          }
        ],
        "status" : "active",
        "mode" : "instance",
        "physicalType" : {
          "coding" : [
            {
              "system" : "http://terminology.hl7.org/CodeSystem/location-physical-type",
              "_code" : {
                "extension" : [
                  {
                    "url" : "https://reportstream.cdc.gov/fhir/StructureDefinition/location-physical-type-poc",
                    "valueString" : "poc"
                  }
                ]
              }
            }
          ]
        }
      }
    },
    {
      "fullUrl" : "Location/1704840200057723000.39fd5b56-3123-48df-8069-f7e355d6e63e",
      "resource" : {
        "resourceType" : "Location",
        "id" : "1704840200057723000.39fd5b56-3123-48df-8069-f7e355d6e63e",
        "identifier" : [
          {
            "value" : "Floor A"
          }
        ],
        "status" : "active",
        "mode" : "instance",
        "physicalType" : {
          "coding" : [
            {
              "system" : "http://terminology.hl7.org/CodeSystem/location-physical-type",
              "code" : "lvl"
            }
          ]
        }
      }
    },
    {
      "fullUrl" : "Location/1704840200058187000.b7438272-a781-41ef-9767-4751266c96d3",
      "resource" : {
        "resourceType" : "Location",
        "id" : "1704840200058187000.b7438272-a781-41ef-9767-4751266c96d3",
        "identifier" : [
          {
            "value" : "Room 101"
          }
        ],
        "status" : "active",
        "mode" : "instance",
        "physicalType" : {
          "coding" : [
            {
              "system" : "http://terminology.hl7.org/CodeSystem/location-physical-type",
              "code" : "ro"
            }
          ]
        }
      }
    },
    {
      "fullUrl" : "Location/1704840200058529000.0217d5c2-e441-427b-9167-4874ef871fc1",
      "resource" : {
        "resourceType" : "Location",
        "id" : "1704840200058529000.0217d5c2-e441-427b-9167-4874ef871fc1",
        "identifier" : [
          {
            "value" : "Bed A"
          }
        ],
        "status" : "active",
        "mode" : "instance",
        "physicalType" : {
          "coding" : [
            {
              "system" : "http://terminology.hl7.org/CodeSystem/location-physical-type",
              "code" : "bd"
            }
          ]
        }
      }
    },
    {
      "fullUrl" : "PractitionerRole/1704840200058661000.36628583-c51e-4677-bcf9-c4d6cdad43cf",
      "resource" : {
        "resourceType" : "PractitionerRole",
        "id" : "1704840200058661000.36628583-c51e-4677-bcf9-c4d6cdad43cf",
        "period" : {
          "start" : "2023-04-01T10:25:31-04:00",
          "_start" : {
            "extension" : [
              {
                "url" : "https://reportstream.cdc.gov/fhir/StructureDefinition/hl7v2-date-time",
                "valueString" : "20230401102531-0400"
              }
            ]
          },
          "end" : "2023-05-01T10:25:31-04:00",
          "_end" : {
            "extension" : [
              {
                "url" : "https://reportstream.cdc.gov/fhir/StructureDefinition/hl7v2-date-time",
                "valueString" : "20230501102531-0400"
              }
            ]
          }
        },
        "practitioner" : {
          "reference" : "Practitioner/1704840200046120000.7ccba3dd-e33e-4c7b-b3d6-626a5ba39589"
        },
        "location" : [
          {
            "reference" : "Location/1704840200046994000.634781cf-d147-4f47-a862-ae5f46cf974c"
          },
          {
            "reference" : "Location/1704840200056912000.d0b2991f-1f0c-4671-877f-e653c295c52d"
          },
          {
            "reference" : "Location/1704840200057411000.ae0457f5-672a-41fc-927f-2b00f0c82c44"
          },
          {
            "reference" : "Location/1704840200057723000.39fd5b56-3123-48df-8069-f7e355d6e63e"
          },
          {
            "reference" : "Location/1704840200058187000.b7438272-a781-41ef-9767-4751266c96d3"
          },
          {
            "reference" : "Location/1704840200058529000.0217d5c2-e441-427b-9167-4874ef871fc1"
          }
        ]
      }
    },
    {
      "fullUrl" : "Practitioner/1704840200061971000.92ed51a7-7eb5-403b-86f0-9e8b6b5e8d86",
      "resource" : {
        "resourceType" : "Practitioner",
        "id" : "1704840200061971000.92ed51a7-7eb5-403b-86f0-9e8b6b5e8d86",
        "extension" : [
          {
            "url" : "https://reportstream.cdc.gov/fhir/StructureDefinition/xcn3-given-name",
            "valueString" : "LUDWIG"
          },
          {
            "url" : "https://reportstream.cdc.gov/fhir/StructureDefinition/xcn4-second-given-name",
            "valueString" : "B"
          },
          {
            "url" : "https://reportstream.cdc.gov/fhir/StructureDefinition/xcn19-effective-date",
            "valueString" : "20220501102531-0400"
          },
          {
            "url" : "https://reportstream.cdc.gov/fhir/StructureDefinition/xcn20-expiration-date",
            "valueString" : "20230501102531-0400"
          },
          {
            "url" : "https://reportstream.cdc.gov/fhir/StructureDefinition/xcn21-professional-suffix",
            "valueString" : "MD"
          },
          {
            "url" : "https://reportstream.cdc.gov/fhir/StructureDefinition/xcn22-assigning-jurisdiction",
            "valueCodeableConcept" : {
              "coding" : [
                {
                  "extension" : [
                    {
                      "url" : "https://reportstream.cdc.gov/fhir/StructureDefinition/cwe-coding",
                      "valueString" : "coding"
                    }
                  ],
                  "code" : "AssignJ"
                }
              ]
            }
          },
          {
            "url" : "https://reportstream.cdc.gov/fhir/StructureDefinition/xcn23-assigning-agency-or-department",
            "valueCodeableConcept" : {
              "coding" : [
                {
                  "extension" : [
                    {
                      "url" : "https://reportstream.cdc.gov/fhir/StructureDefinition/cwe-coding",
                      "valueString" : "coding"
                    }
                  ],
                  "code" : "AssignA"
                }
              ]
            }
          },
          {
            "url" : "https://reportstream.cdc.gov/fhir/StructureDefinition/xcn5-suffix",
            "valueString" : "2ND"
          },
          {
            "url" : "https://reportstream.cdc.gov/fhir/StructureDefinition/xcn7-degree",
            "valueString" : "MD"
          },
          {
            "url" : "https://reportstream.cdc.gov/fhir/StructureDefinition/xcn8-source-table",
            "valueCodeableConcept" : {
              "coding" : [
                {
                  "extension" : [
                    {
                      "url" : "https://reportstream.cdc.gov/fhir/StructureDefinition/cwe-coding",
                      "valueString" : "coding"
                    }
                  ],
                  "code" : "SRC"
                }
              ]
            }
          },
          {
            "url" : "https://reportstream.cdc.gov/fhir/StructureDefinition/assigning-authority",
            "extension" : [
              {
                "url" : "https://reportstream.cdc.gov/fhir/StructureDefinition/namespace-id"
              },
              {
                "url" : "https://reportstream.cdc.gov/fhir/StructureDefinition/universal-id",
                "valueString" : "AssigningSystem"
              },
              {
                "url" : "https://reportstream.cdc.gov/fhir/StructureDefinition/universal-id-type",
                "valueCode" : "ISO"
              }
            ]
          },
          {
            "url" : "https://reportstream.cdc.gov/fhir/StructureDefinition/xcn10-name-type-code",
            "valueString" : "B"
          },
          {
            "url" : "https://reportstream.cdc.gov/fhir/StructureDefinition/xcn15-name-representation-code",
            "valueString" : "A"
          },
          {
            "url" : "https://reportstream.cdc.gov/fhir/StructureDefinition/xcn16-name-context",
            "valueCodeableConcept" : {
              "coding" : [
                {
                  "extension" : [
                    {
                      "url" : "https://reportstream.cdc.gov/fhir/StructureDefinition/cwe-coding",
                      "valueString" : "coding"
                    }
                  ],
                  "code" : "NameContext"
                }
              ]
            }
          }
        ],
        "identifier" : [
          {
            "extension" : [
              {
                "url" : "https://reportstream.cdc.gov/fhir/StructureDefinition/check-digit",
                "valueString" : "A"
              },
              {
                "url" : "https://reportstream.cdc.gov/fhir/StructureDefinition/check-digit-scheme",
                "valueCode" : "NPI"
              }
            ],
            "type" : {
              "coding" : [
                {
                  "extension" : [
                    {
                      "url" : "https://reportstream.cdc.gov/fhir/StructureDefinition/hl7-use",
                      "valueString" : "id-code"
                    }
                  ],
                  "code" : "DL"
                }
              ]
            },
            "system" : "urn:oid:AssigningSystem",
            "value" : "1"
          }
        ],
        "name" : [
          {
            "extension" : [
              {
                "url" : "http://hl7.org/fhir/StructureDefinition/humanname-assembly-order",
                "valueCode" : "G"
              }
            ],
            "use" : "official",
            "family" : "Collector",
            "_family" : {
              "extension" : [
                {
                  "url" : "http://hl7.org/fhir/StructureDefinition/humanname-own-prefix",
                  "valueString" : "VAN"
                },
                {
                  "url" : "http://hl7.org/fhir/StructureDefinition/humanname-own-name",
                  "valueString" : "Identifier"
                },
                {
                  "url" : "http://hl7.org/fhir/StructureDefinition/humanname-partner-prefix",
                  "valueString" : "VAL"
                },
                {
                  "url" : "http://hl7.org/fhir/StructureDefinition/humanname-partner-name",
                  "valueString" : "ROGER"
                }
              ]
            },
            "given" : [
              "LUDWIG",
              "B"
            ],
            "prefix" : [
              "DR"
            ],
            "suffix" : [
              "2ND",
              "MD",
              "MD"
            ],
            "period" : {
              "start" : "2022-05-01T10:25:31-04:00",
              "end" : "2023-05-01T10:25:31-04:00"
            }
          }
        ]
      }
    },
    {
      "fullUrl" : "Practitioner/1704840200067324000.1df87725-05b0-4748-913f-190506f94857",
      "resource" : {
        "resourceType" : "Practitioner",
        "id" : "1704840200067324000.1df87725-05b0-4748-913f-190506f94857",
        "extension" : [
          {
            "url" : "https://reportstream.cdc.gov/fhir/StructureDefinition/xcn3-given-name",
            "valueString" : "LUDWIG"
          },
          {
            "url" : "https://reportstream.cdc.gov/fhir/StructureDefinition/xcn4-second-given-name",
            "valueString" : "B"
          },
          {
            "url" : "https://reportstream.cdc.gov/fhir/StructureDefinition/xcn19-effective-date",
            "valueString" : "20220501102531-0400"
          },
          {
            "url" : "https://reportstream.cdc.gov/fhir/StructureDefinition/xcn20-expiration-date",
            "valueString" : "20230501102531-0400"
          },
          {
            "url" : "https://reportstream.cdc.gov/fhir/StructureDefinition/xcn21-professional-suffix",
            "valueString" : "MD"
          },
          {
            "url" : "https://reportstream.cdc.gov/fhir/StructureDefinition/xcn22-assigning-jurisdiction",
            "valueCodeableConcept" : {
              "coding" : [
                {
                  "extension" : [
                    {
                      "url" : "https://reportstream.cdc.gov/fhir/StructureDefinition/cwe-coding",
                      "valueString" : "coding"
                    }
                  ],
                  "code" : "AssignJ"
                }
              ]
            }
          },
          {
            "url" : "https://reportstream.cdc.gov/fhir/StructureDefinition/xcn23-assigning-agency-or-department",
            "valueCodeableConcept" : {
              "coding" : [
                {
                  "extension" : [
                    {
                      "url" : "https://reportstream.cdc.gov/fhir/StructureDefinition/cwe-coding",
                      "valueString" : "coding"
                    }
                  ],
                  "code" : "AssignA"
                }
              ]
            }
          },
          {
            "url" : "https://reportstream.cdc.gov/fhir/StructureDefinition/xcn5-suffix",
            "valueString" : "2ND"
          },
          {
            "url" : "https://reportstream.cdc.gov/fhir/StructureDefinition/xcn7-degree",
            "valueString" : "MD"
          },
          {
            "url" : "https://reportstream.cdc.gov/fhir/StructureDefinition/xcn8-source-table",
            "valueCodeableConcept" : {
              "coding" : [
                {
                  "extension" : [
                    {
                      "url" : "https://reportstream.cdc.gov/fhir/StructureDefinition/cwe-coding",
                      "valueString" : "coding"
                    }
                  ],
                  "code" : "SRC"
                }
              ]
            }
          },
          {
            "url" : "https://reportstream.cdc.gov/fhir/StructureDefinition/assigning-authority",
            "extension" : [
              {
                "url" : "https://reportstream.cdc.gov/fhir/StructureDefinition/namespace-id"
              },
              {
                "url" : "https://reportstream.cdc.gov/fhir/StructureDefinition/universal-id",
                "valueString" : "AssigningSystem"
              },
              {
                "url" : "https://reportstream.cdc.gov/fhir/StructureDefinition/universal-id-type",
                "valueCode" : "ISO"
              }
            ]
          },
          {
            "url" : "https://reportstream.cdc.gov/fhir/StructureDefinition/xcn10-name-type-code",
            "valueString" : "B"
          },
          {
            "url" : "https://reportstream.cdc.gov/fhir/StructureDefinition/xcn15-name-representation-code",
            "valueString" : "A"
          },
          {
            "url" : "https://reportstream.cdc.gov/fhir/StructureDefinition/xcn16-name-context",
            "valueCodeableConcept" : {
              "coding" : [
                {
                  "extension" : [
                    {
                      "url" : "https://reportstream.cdc.gov/fhir/StructureDefinition/cwe-coding",
                      "valueString" : "coding"
                    }
                  ],
                  "code" : "NameContext"
                }
              ]
            }
          }
        ],
        "identifier" : [
          {
            "extension" : [
              {
                "url" : "https://reportstream.cdc.gov/fhir/StructureDefinition/check-digit",
                "valueString" : "A"
              },
              {
                "url" : "https://reportstream.cdc.gov/fhir/StructureDefinition/check-digit-scheme",
                "valueCode" : "NPI"
              }
            ],
            "type" : {
              "coding" : [
                {
                  "extension" : [
                    {
                      "url" : "https://reportstream.cdc.gov/fhir/StructureDefinition/hl7-use",
                      "valueString" : "id-code"
                    }
                  ],
                  "code" : "DL"
                }
              ]
            },
            "system" : "urn:oid:AssigningSystem",
            "value" : "1"
          }
        ],
        "name" : [
          {
            "extension" : [
              {
                "url" : "http://hl7.org/fhir/StructureDefinition/humanname-assembly-order",
                "valueCode" : "G"
              }
            ],
            "use" : "official",
            "family" : "Ordering",
            "_family" : {
              "extension" : [
                {
                  "url" : "http://hl7.org/fhir/StructureDefinition/humanname-own-prefix",
                  "valueString" : "VAN"
                },
                {
                  "url" : "http://hl7.org/fhir/StructureDefinition/humanname-own-name",
                  "valueString" : "Provider"
                },
                {
                  "url" : "http://hl7.org/fhir/StructureDefinition/humanname-partner-prefix",
                  "valueString" : "VAL"
                },
                {
                  "url" : "http://hl7.org/fhir/StructureDefinition/humanname-partner-name",
                  "valueString" : "ROGER"
                }
              ]
            },
            "given" : [
              "LUDWIG",
              "B"
            ],
            "prefix" : [
              "DR"
            ],
            "suffix" : [
              "2ND",
              "MD",
              "MD"
            ],
            "period" : {
              "start" : "2022-05-01T10:25:31-04:00",
              "end" : "2023-05-01T10:25:31-04:00"
            }
>>>>>>> b7d18e61
          }
        }, {
          "url" : "https://reportstream.cdc.gov/fhir/StructureDefinition/callback-number",
          "valueContactPoint" : {
            "extension" : [ {
              "url" : "https://reportstream.cdc.gov/fhir/StructureDefinition/xtn2-telecom-use-code",
              "valueString" : "PRN"
            }, {
              "url" : "https://reportstream.cdc.gov/fhir/StructureDefinition/hl7v2Name",
              "valueString" : "orc-14-callback-phone-number"
            }, {
              "url" : "https://reportstream.cdc.gov/fhir/StructureDefinition/xtn4-communication-address",
              "valueString" : "otto.daugherty@email.com"
            }, {
              "url" : "https://reportstream.cdc.gov/fhir/StructureDefinition/xtn3-telecom-equipment-type",
              "valueString" : "Internet"
            } ],
            "system" : "email",
            "value" : "otto.daugherty@email.com",
            "use" : "home"
          }
        } ],
        "reference" : "PractitionerRole/1703277868570279000.1266ff6f-52cd-4a09-8a75-9495772a4752"
      },
      "locationCode" : [ {
        "coding" : [ {
          "extension" : [ {
            "url" : "https://reportstream.cdc.gov/fhir/StructureDefinition/cwe-coding",
            "valueString" : "coding"
          } ],
          "code" : "123",
          "display" : "location"
        } ]
      } ],
      "reasonCode" : [ {
        "coding" : [ {
          "extension" : [ {
            "url" : "https://reportstream.cdc.gov/fhir/StructureDefinition/cwe-coding",
            "valueString" : "coding"
          } ],
          "code" : "3216",
          "display" : "ReasonForStudy"
        } ]
      } ]
    }
  }, {
    "fullUrl" : "Practitioner/1703277868587039000.d21cdc25-b968-4f29-b632-9b886c6979e4",
    "resource" : {
      "resourceType" : "Practitioner",
      "id" : "1703277868587039000.d21cdc25-b968-4f29-b632-9b886c6979e4",
      "extension" : [ {
        "url" : "https://reportstream.cdc.gov/fhir/StructureDefinition/xcn3-given-name",
        "valueString" : "LUDWIG"
      }, {
        "url" : "https://reportstream.cdc.gov/fhir/StructureDefinition/xcn4-second-given-name",
        "valueString" : "B"
      }, {
        "url" : "https://reportstream.cdc.gov/fhir/StructureDefinition/xcn19-effective-date",
        "valueString" : "20220501102531-0400"
      }, {
        "url" : "https://reportstream.cdc.gov/fhir/StructureDefinition/xcn20-expiration-date",
        "valueString" : "20230501102531-0400"
      }, {
        "url" : "https://reportstream.cdc.gov/fhir/StructureDefinition/xcn21-professional-suffix",
        "valueString" : "MD"
      }, {
        "url" : "https://reportstream.cdc.gov/fhir/StructureDefinition/xcn22-assigning-jurisdiction",
        "valueCodeableConcept" : {
          "coding" : [ {
            "extension" : [ {
              "url" : "https://reportstream.cdc.gov/fhir/StructureDefinition/cwe-coding",
              "valueString" : "coding"
            } ],
            "code" : "AssignJ"
          } ]
        }
      }, {
        "url" : "https://reportstream.cdc.gov/fhir/StructureDefinition/xcn23-assigning-agency-or-department",
        "valueCodeableConcept" : {
          "coding" : [ {
            "extension" : [ {
              "url" : "https://reportstream.cdc.gov/fhir/StructureDefinition/cwe-coding",
              "valueString" : "coding"
            } ],
            "code" : "AssignA"
          } ]
        }
      }, {
        "url" : "https://reportstream.cdc.gov/fhir/StructureDefinition/hl7v2Name",
        "valueString" : "orc-12-ordering-provider"
      }, {
        "url" : "https://reportstream.cdc.gov/fhir/StructureDefinition/xcn5-suffix",
        "valueString" : "2ND"
      }, {
        "url" : "https://reportstream.cdc.gov/fhir/StructureDefinition/xcn7-degree",
        "valueString" : "MD"
      }, {
        "url" : "https://reportstream.cdc.gov/fhir/StructureDefinition/xcn8-source-table",
        "valueCodeableConcept" : {
          "coding" : [ {
            "extension" : [ {
              "url" : "https://reportstream.cdc.gov/fhir/StructureDefinition/cwe-coding",
              "valueString" : "coding"
            } ],
            "code" : "SRC"
          } ]
        }
      }, {
        "url" : "https://reportstream.cdc.gov/fhir/StructureDefinition/assigning-authority",
        "extension" : [ {
          "url" : "https://reportstream.cdc.gov/fhir/StructureDefinition/namespace-id",
          "valueString" : "Namespace"
        }, {
          "url" : "https://reportstream.cdc.gov/fhir/StructureDefinition/universal-id",
          "valueString" : "AssigningSystem"
        }, {
          "url" : "https://reportstream.cdc.gov/fhir/StructureDefinition/universal-id-type",
          "valueCode" : "UUID"
        } ]
      }, {
        "url" : "https://reportstream.cdc.gov/fhir/StructureDefinition/xcn10-name-type-code",
        "valueString" : "B"
      }, {
        "url" : "https://reportstream.cdc.gov/fhir/StructureDefinition/xcn15-name-representation-code",
        "valueString" : "A"
      }, {
        "url" : "https://reportstream.cdc.gov/fhir/StructureDefinition/xcn16-name-context",
        "valueCodeableConcept" : {
          "coding" : [ {
            "extension" : [ {
              "url" : "https://reportstream.cdc.gov/fhir/StructureDefinition/cwe-coding",
              "valueString" : "coding"
            } ],
            "code" : "NameContext"
          } ]
        }
      } ],
      "identifier" : [ {
        "extension" : [ {
          "url" : "https://reportstream.cdc.gov/fhir/StructureDefinition/check-digit",
          "valueString" : "A"
        }, {
          "url" : "https://reportstream.cdc.gov/fhir/StructureDefinition/check-digit-scheme",
          "valueCode" : "NPI"
        } ],
        "type" : {
          "coding" : [ {
            "extension" : [ {
              "url" : "https://reportstream.cdc.gov/fhir/StructureDefinition/hl7-use",
              "valueString" : "id-code"
            } ],
            "code" : "DL"
          } ]
        },
        "system" : "Namespace",
        "value" : "1"
      } ],
      "name" : [ {
        "extension" : [ {
          "url" : "http://hl7.org/fhir/StructureDefinition/humanname-assembly-order",
          "valueCode" : "G"
        } ],
        "use" : "official",
        "family" : "ORDERING",
        "_family" : {
          "extension" : [ {
            "url" : "http://hl7.org/fhir/StructureDefinition/humanname-own-prefix",
            "valueString" : "VAN"
          }, {
            "url" : "http://hl7.org/fhir/StructureDefinition/humanname-own-name",
            "valueString" : "PROVIDER"
          }, {
            "url" : "http://hl7.org/fhir/StructureDefinition/humanname-partner-prefix",
            "valueString" : "VAL"
          }, {
            "url" : "http://hl7.org/fhir/StructureDefinition/humanname-partner-name",
            "valueString" : "ROGER"
          } ]
        },
        "given" : [ "LUDWIG", "B" ],
        "prefix" : [ "DR" ],
        "suffix" : [ "2ND", "MD", "MD" ],
        "period" : {
          "start" : "2022-05-01T10:25:31-04:00",
          "end" : "2023-05-01T10:25:31-04:00"
        }
      } ],
      "address" : [ {
        "extension" : [ {
          "url" : "https://reportstream.cdc.gov/fhir/StructureDefinition/xad7-address-type",
          "valueCode" : "H"
        }, {
          "url" : "https://reportstream.cdc.gov/fhir/StructureDefinition/xad1-sad1-street-or-mailing-address",
          "valueString" : "4861"
        }, {
          "url" : "https://reportstream.cdc.gov/fhir/StructureDefinition/xad1-sad3-dwelling-number",
          "valueString" : "1"
        }, {
          "url" : "https://reportstream.cdc.gov/fhir/StructureDefinition/xad2-other-designation",
          "valueString" : "Ordering Provider Address"
        }, {
          "url" : "http://hl7.org/fhir/StructureDefinition/iso21090-ADXP-censusTract",
          "valueCode" : "6059"
        }, {
          "url" : "https://reportstream.cdc.gov/fhir/StructureDefinition/xad8-other-geographic-destination",
          "valueString" : "Other Geographic Designation"
        }, {
          "url" : "https://reportstream.cdc.gov/fhir/StructureDefinition/xad11-address-representation-code",
          "valueCode" : "A"
        }, {
          "url" : "https://reportstream.cdc.gov/fhir/StructureDefinition/xad1-sad2-street-name",
          "valueString" : "20TH AVE"
        }, {
          "url" : "https://reportstream.cdc.gov/fhir/StructureDefinition/xad13-effective-date",
          "valueString" : "20220501102531-0400"
        }, {
          "url" : "https://reportstream.cdc.gov/fhir/StructureDefinition/xad19-addressee",
          "valueCode" : "Adressee"
        }, {
          "url" : "https://reportstream.cdc.gov/fhir/StructureDefinition/xad14-expiration-date",
          "valueString" : "20230501102531-0400"
        } ],
        "use" : "home",
        "line" : [ "4861", "20TH AVE", "1", "Ordering Provider Address", "Adressee" ],
        "city" : "THUNDER MOUNTAIN",
        "district" : "County",
        "state" : "IG",
        "postalCode" : "99999",
        "country" : "USA",
        "period" : {
          "start" : "2022-05-01T10:25:31-04:00",
          "end" : "2023-05-01T10:25:31-04:00"
        }
      } ]
    }
  }, {
    "fullUrl" : "Location/1703277868594489000.befdf153-c2fc-4637-b4fd-34bb090f7349",
    "resource" : {
      "resourceType" : "Location",
      "id" : "1703277868594489000.befdf153-c2fc-4637-b4fd-34bb090f7349",
      "extension" : [ {
        "url" : "https://reportstream.cdc.gov/fhir/StructureDefinition/universal-id-type",
        "valueCode" : "ISO"
      } ],
      "identifier" : [ {
        "value" : "2.16.840.1.113883.9.11"
      } ],
      "name" : "Hospital A",
      "physicalType" : {
        "coding" : [ {
          "extension" : [ {
            "url" : "https://reportstream.cdc.gov/fhir/StructureDefinition/code-index-name",
            "valueString" : "identifier"
          } ],
          "system" : "http://terminology.hl7.org/CodeSystem/location-physical-type",
          "code" : "si"
        } ]
      }
<<<<<<< HEAD
    }
  }, {
    "fullUrl" : "Organization/1703277868592091000.195e4e7e-816a-4005-9bb9-93f4627cafaf",
    "resource" : {
      "resourceType" : "Organization",
      "id" : "1703277868592091000.195e4e7e-816a-4005-9bb9-93f4627cafaf",
      "extension" : [ {
        "url" : "https://reportstream.cdc.gov/fhir/StructureDefinition/organization-name-type",
        "valueCoding" : {
          "extension" : [ {
            "url" : "https://reportstream.cdc.gov/fhir/StructureDefinition/cwe-coding",
            "valueCodeableConcept" : {
              "extension" : [ {
                "url" : "https://reportstream.cdc.gov/fhir/StructureDefinition/hl7v2Name",
                "valueString" : "organization-name-type-code"
              } ],
              "coding" : [ {
                "extension" : [ {
=======
    },
    {
      "fullUrl" : "DiagnosticReport/1704840200243895000.054299ed-2ebd-416d-a03b-1fab2b6c3b62",
      "resource" : {
        "resourceType" : "DiagnosticReport",
        "id" : "1704840200243895000.054299ed-2ebd-416d-a03b-1fab2b6c3b62",
        "extension" : [
          {
            "url" : "http://hl7.org/fhir/StructureDefinition/event-statusReason",
            "valueCodeableConcept" : {
              "text" : "Control Code Reason"
            }
          }
        ],
        "identifier" : [
          {
            "extension" : [
              {
                "url" : "https://reportstream.cdc.gov/fhir/StructureDefinition/hl7-use",
                "valueString" : "obr-placer-order-number"
              },
              {
                "url" : "https://reportstream.cdc.gov/fhir/StructureDefinition/assigning-authority",
                "extension" : [
                  {
                    "url" : "https://reportstream.cdc.gov/fhir/StructureDefinition/assigning-authority-namespace-id",
                    "valueString" : "Placer Identifier Namespace"
                  },
                  {
                    "url" : "https://reportstream.cdc.gov/fhir/StructureDefinition/assigning-authority-universal-id",
                    "valueString" : "Placer Universal ID"
                  },
                  {
                    "url" : "https://reportstream.cdc.gov/fhir/StructureDefinition/universal-id-type",
                    "valueCode" : "ISO"
                  }
                ]
              }
            ],
            "type" : {
              "coding" : [
                {
                  "system" : "http://terminology.hl7.org/CodeSystem/v2-0203",
                  "code" : "PLAC"
                }
              ]
            },
            "value" : "Placer Identifier"
          },
          {
            "extension" : [
              {
                "url" : "https://reportstream.cdc.gov/fhir/StructureDefinition/assigning-authority",
                "extension" : [
                  {
                    "url" : "https://reportstream.cdc.gov/fhir/StructureDefinition/assigning-authority-namespace-id",
                    "valueString" : "Filler Identifier Namespace"
                  },
                  {
                    "url" : "https://reportstream.cdc.gov/fhir/StructureDefinition/assigning-authority-universal-id",
                    "valueString" : "Filler Universal ID"
                  },
                  {
                    "url" : "https://reportstream.cdc.gov/fhir/StructureDefinition/universal-id-type",
                    "valueCode" : "ISO"
                  }
                ]
              }
            ],
            "type" : {
              "coding" : [
                {
                  "system" : "http://terminology.hl7.org/CodeSystem/v2-0203",
                  "code" : "FILL"
                }
              ]
            },
            "value" : "Filler Identifier"
          },
          {
            "extension" : [
              {
                "url" : "https://reportstream.cdc.gov/fhir/StructureDefinition/assigning-authority",
                "extension" : [
                  {
                    "url" : "https://reportstream.cdc.gov/fhir/StructureDefinition/assigning-authority-namespace-id",
                    "valueString" : "Group Identifier Namespace"
                  },
                  {
                    "url" : "https://reportstream.cdc.gov/fhir/StructureDefinition/assigning-authority-universal-id",
                    "valueString" : "Group Universal ID"
                  },
                  {
                    "url" : "https://reportstream.cdc.gov/fhir/StructureDefinition/universal-id-type",
                    "valueCode" : "ISO"
                  }
                ]
              }
            ],
            "type" : {
              "coding" : [
                {
                  "system" : "http://terminology.hl7.org/CodeSystem/v2-0203",
                  "code" : "PGN"
                }
              ]
            },
            "value" : "Group Identifier"
          },
          {
            "extension" : [
              {
                "url" : "https://reportstream.cdc.gov/fhir/StructureDefinition/assigning-authority",
                "extension" : [
                  {
                    "url" : "https://reportstream.cdc.gov/fhir/StructureDefinition/assigning-authority-namespace-id",
                    "valueString" : "Group Identifier Namespace"
                  },
                  {
                    "url" : "https://reportstream.cdc.gov/fhir/StructureDefinition/assigning-authority-universal-id",
                    "valueString" : "Group Universal ID"
                  },
                  {
                    "url" : "https://reportstream.cdc.gov/fhir/StructureDefinition/universal-id-type",
                    "valueCode" : "ISO"
                  }
                ]
              }
            ],
            "type" : {
              "coding" : [
                {
                  "system" : "http://terminology.hl7.org/CodeSystem/v2-0203",
                  "code" : "FGN"
                }
              ]
            },
            "value" : "Group Identifier"
          }
        ],
        "basedOn" : [
          {
            "reference" : "ServiceRequest/1704840200069377000.dc5187d3-d2b8-4d26-99c0-d3b606cd5cae"
          }
        ],
        "status" : "final",
        "category" : [
          {
            "coding" : [
              {
                "extension" : [
                  {
                    "url" : "https://reportstream.cdc.gov/fhir/StructureDefinition/hl7-use",
                    "valueString" : "id-code"
                  }
                ],
                "code" : "OTH"
              }
            ]
          }
        ],
        "code" : {
          "coding" : [
            {
              "extension" : [
                {
>>>>>>> b7d18e61
                  "url" : "https://reportstream.cdc.gov/fhir/StructureDefinition/cwe-coding",
                  "valueString" : "coding"
                }, {
                  "url" : "https://reportstream.cdc.gov/fhir/StructureDefinition/cwe-coding-system",
                  "valueString" : "LN"
                } ],
                "system" : "http://loinc.org",
                "version" : "1",
                "code" : "1234-5",
                "display" : "TestText"
              }, {
                "extension" : [ {
                  "url" : "https://reportstream.cdc.gov/fhir/StructureDefinition/cwe-coding",
                  "valueString" : "alt-coding"
                }, {
                  "url" : "https://reportstream.cdc.gov/fhir/StructureDefinition/cwe-coding-system",
                  "valueString" : "LN"
                } ],
                "system" : "http://loinc.org",
                "version" : "2",
                "code" : "1234-5",
                "display" : "TestAltText"
              } ],
              "text" : "OriginalText"
            }
          } ],
          "system" : "LN",
          "version" : "1",
          "code" : "1234-5",
          "display" : "TestText"
        }
      }, {
        "url" : "https://reportstream.cdc.gov/fhir/StructureDefinition/xon3-id-number",
        "valueString" : "123"
      } ],
      "identifier" : [ {
        "extension" : [ {
          "url" : "https://reportstream.cdc.gov/fhir/StructureDefinition/check-digit",
          "valueString" : "Check Digit"
        }, {
          "url" : "https://reportstream.cdc.gov/fhir/StructureDefinition/assigning-authority",
          "extension" : [ {
            "url" : "https://reportstream.cdc.gov/fhir/StructureDefinition/namespace-id",
            "valueString" : "Assigning Authority"
          }, {
            "url" : "https://reportstream.cdc.gov/fhir/StructureDefinition/universal-id",
            "valueString" : "2.1.4.1"
          }, {
            "url" : "https://reportstream.cdc.gov/fhir/StructureDefinition/universal-id-type",
            "valueCode" : "ISO"
          } ]
        }, {
          "url" : "https://reportstream.cdc.gov/fhir/StructureDefinition/check-digit-scheme",
          "valueCode" : "C1"
        }, {
          "url" : "https://reportstream.cdc.gov/fhir/StructureDefinition/identifier-location",
          "valueReference" : {
            "reference" : "Location/1703277868594489000.befdf153-c2fc-4637-b4fd-34bb090f7349"
          }
        } ],
        "type" : {
          "coding" : [ {
            "extension" : [ {
              "url" : "https://reportstream.cdc.gov/fhir/StructureDefinition/code-index-name",
              "valueString" : "identifier"
            } ],
            "system" : "http://terminology.hl7.org/CodeSystem/v2-0203",
            "code" : "MD"
          } ]
        },
<<<<<<< HEAD
        "value" : "123"
      } ],
      "name" : "Ordering Facility",
      "telecom" : [ {
        "extension" : [ {
          "url" : "https://reportstream.cdc.gov/fhir/StructureDefinition/xtn2-telecom-use-code",
          "valueString" : "PRN"
        }, {
          "url" : "https://reportstream.cdc.gov/fhir/StructureDefinition/xtn7-local-number",
          "valueString" : "7595016"
        }, {
          "url" : "http://hl7.org/fhir/StructureDefinition/contactpoint-area",
          "valueString" : "260"
        }, {
          "url" : "http://hl7.org/fhir/StructureDefinition/contactpoint-local",
          "valueString" : "7595016"
        }, {
          "url" : "http://hl7.org/fhir/StructureDefinition/contactpoint-country",
          "valueString" : "1"
        }, {
          "url" : "https://reportstream.cdc.gov/fhir/StructureDefinition/xtn3-telecom-equipment-type",
          "valueString" : "BP"
        }, {
          "url" : "https://reportstream.cdc.gov/fhir/StructureDefinition/xtn12-unformatted-telephone-number",
          "valueString" : "+1 260 759 5016"
        } ],
        "system" : "pager",
        "value" : "+1 260 759 5016",
        "use" : "home"
      }, {
        "extension" : [ {
          "url" : "https://reportstream.cdc.gov/fhir/StructureDefinition/xtn2-telecom-use-code",
          "valueString" : "PRN"
        }, {
          "url" : "https://reportstream.cdc.gov/fhir/StructureDefinition/xtn4-communication-address",
          "valueString" : "orderingfacility@email.com"
        }, {
          "url" : "https://reportstream.cdc.gov/fhir/StructureDefinition/xtn3-telecom-equipment-type",
          "valueString" : "Internet"
        } ],
        "system" : "email",
        "value" : "orderingfacility@email.com",
        "use" : "home"
      } ],
      "address" : [ {
        "extension" : [ {
          "url" : "https://reportstream.cdc.gov/fhir/StructureDefinition/xad7-address-type",
          "valueCode" : "H"
        }, {
          "url" : "https://reportstream.cdc.gov/fhir/StructureDefinition/xad1-sad1-street-or-mailing-address",
          "valueString" : "4861"
        }, {
          "url" : "https://reportstream.cdc.gov/fhir/StructureDefinition/xad1-sad3-dwelling-number",
          "valueString" : "1"
        }, {
          "url" : "https://reportstream.cdc.gov/fhir/StructureDefinition/xad2-other-designation",
          "valueString" : "Ordering Facility Address"
        }, {
          "url" : "http://hl7.org/fhir/StructureDefinition/iso21090-ADXP-censusTract",
          "valueCode" : "6059"
        }, {
          "url" : "https://reportstream.cdc.gov/fhir/StructureDefinition/xad8-other-geographic-destination",
          "valueString" : "Other Geographic Designation"
        }, {
          "url" : "https://reportstream.cdc.gov/fhir/StructureDefinition/xad11-address-representation-code",
          "valueCode" : "A"
        }, {
          "url" : "https://reportstream.cdc.gov/fhir/StructureDefinition/xad1-sad2-street-name",
          "valueString" : "20TH AVE"
        }, {
          "url" : "https://reportstream.cdc.gov/fhir/StructureDefinition/xad13-effective-date",
          "valueString" : "20220501102531-0400"
        }, {
          "url" : "https://reportstream.cdc.gov/fhir/StructureDefinition/xad19-addressee",
          "valueCode" : "Adressee"
        }, {
          "url" : "https://reportstream.cdc.gov/fhir/StructureDefinition/xad14-expiration-date",
          "valueString" : "20230501102531-0400"
        } ],
        "use" : "home",
        "line" : [ "4861", "20TH AVE", "1", "Ordering Facility Address", "Adressee" ],
        "city" : "THUNDER MOUNTAIN",
        "district" : "County",
        "state" : "IG",
        "postalCode" : "99999",
        "country" : "USA",
        "period" : {
          "start" : "2022-05-01T10:25:31-04:00",
          "end" : "2023-05-01T10:25:31-04:00"
        }
      } ]
    }
  }, {
    "fullUrl" : "PractitionerRole/1703277868570279000.1266ff6f-52cd-4a09-8a75-9495772a4752",
    "resource" : {
      "resourceType" : "PractitionerRole",
      "id" : "1703277868570279000.1266ff6f-52cd-4a09-8a75-9495772a4752",
      "practitioner" : {
        "reference" : "Practitioner/1703277868587039000.d21cdc25-b968-4f29-b632-9b886c6979e4"
      },
      "organization" : {
        "reference" : "Organization/1703277868592091000.195e4e7e-816a-4005-9bb9-93f4627cafaf"
      }
    }
  }, {
    "fullUrl" : "Organization/1703277868598853000.e9dedfe3-eca9-4176-bd83-db516e6874c4",
    "resource" : {
      "resourceType" : "Organization",
      "id" : "1703277868598853000.e9dedfe3-eca9-4176-bd83-db516e6874c4"
    }
  }, {
    "fullUrl" : "Practitioner/1703277868606068000.9074afb4-18cb-4410-a889-c7e7fc2c8a94",
    "resource" : {
      "resourceType" : "Practitioner",
      "id" : "1703277868606068000.9074afb4-18cb-4410-a889-c7e7fc2c8a94",
      "extension" : [ {
        "url" : "https://reportstream.cdc.gov/fhir/StructureDefinition/xcn3-given-name",
        "valueString" : "LUDWIG"
      }, {
        "url" : "https://reportstream.cdc.gov/fhir/StructureDefinition/xcn4-second-given-name",
        "valueString" : "B"
      }, {
        "url" : "https://reportstream.cdc.gov/fhir/StructureDefinition/xcn19-effective-date",
        "valueString" : "20220501102531-0400"
      }, {
        "url" : "https://reportstream.cdc.gov/fhir/StructureDefinition/xcn20-expiration-date",
        "valueString" : "20230501102531-0400"
      }, {
        "url" : "https://reportstream.cdc.gov/fhir/StructureDefinition/xcn21-professional-suffix",
        "valueString" : "MD"
      }, {
        "url" : "https://reportstream.cdc.gov/fhir/StructureDefinition/xcn22-assigning-jurisdiction",
        "valueCodeableConcept" : {
          "coding" : [ {
            "extension" : [ {
              "url" : "https://reportstream.cdc.gov/fhir/StructureDefinition/cwe-coding",
              "valueString" : "coding"
            } ],
            "code" : "AssignJ"
          } ]
        }
      }, {
        "url" : "https://reportstream.cdc.gov/fhir/StructureDefinition/xcn23-assigning-agency-or-department",
        "valueCodeableConcept" : {
          "coding" : [ {
            "extension" : [ {
              "url" : "https://reportstream.cdc.gov/fhir/StructureDefinition/cwe-coding",
              "valueString" : "coding"
            } ],
            "code" : "AssignA"
          } ]
        }
      }, {
        "url" : "https://reportstream.cdc.gov/fhir/StructureDefinition/xcn5-suffix",
        "valueString" : "2ND"
      }, {
        "url" : "https://reportstream.cdc.gov/fhir/StructureDefinition/xcn7-degree",
        "valueString" : "MD"
      }, {
        "url" : "https://reportstream.cdc.gov/fhir/StructureDefinition/xcn8-source-table",
        "valueCodeableConcept" : {
          "coding" : [ {
            "extension" : [ {
              "url" : "https://reportstream.cdc.gov/fhir/StructureDefinition/cwe-coding",
              "valueString" : "coding"
            } ],
            "code" : "SRC"
          } ]
        }
      }, {
        "url" : "https://reportstream.cdc.gov/fhir/StructureDefinition/assigning-authority",
        "extension" : [ {
          "url" : "https://reportstream.cdc.gov/fhir/StructureDefinition/namespace-id",
          "valueString" : "Namespace"
        }, {
          "url" : "https://reportstream.cdc.gov/fhir/StructureDefinition/universal-id",
          "valueString" : "AssigningSystem"
        }, {
          "url" : "https://reportstream.cdc.gov/fhir/StructureDefinition/universal-id-type",
          "valueCode" : "UUID"
        } ]
      }, {
        "url" : "https://reportstream.cdc.gov/fhir/StructureDefinition/xcn10-name-type-code",
        "valueString" : "B"
      }, {
        "url" : "https://reportstream.cdc.gov/fhir/StructureDefinition/xcn15-name-representation-code",
        "valueString" : "A"
      }, {
        "url" : "https://reportstream.cdc.gov/fhir/StructureDefinition/xcn16-name-context",
        "valueCodeableConcept" : {
          "coding" : [ {
            "extension" : [ {
              "url" : "https://reportstream.cdc.gov/fhir/StructureDefinition/cwe-coding",
              "valueString" : "coding"
            } ],
            "code" : "NameContext"
          } ]
        }
      } ],
      "identifier" : [ {
        "extension" : [ {
          "url" : "https://reportstream.cdc.gov/fhir/StructureDefinition/check-digit",
          "valueString" : "A"
        }, {
          "url" : "https://reportstream.cdc.gov/fhir/StructureDefinition/check-digit-scheme",
          "valueCode" : "NPI"
        } ],
        "type" : {
          "coding" : [ {
            "extension" : [ {
              "url" : "https://reportstream.cdc.gov/fhir/StructureDefinition/hl7-use",
              "valueString" : "id-code"
            } ],
            "code" : "DL"
          } ]
=======
        "subject" : {
          "reference" : "Patient/1704840199996200000.368974e6-238a-4c47-835f-7dfb1ebe3589"
>>>>>>> b7d18e61
        },
        "system" : "Namespace",
        "value" : "1"
      } ],
      "name" : [ {
        "extension" : [ {
          "url" : "http://hl7.org/fhir/StructureDefinition/humanname-assembly-order",
          "valueCode" : "G"
        } ],
        "use" : "official",
        "family" : "ENTERED",
        "_family" : {
          "extension" : [ {
            "url" : "http://hl7.org/fhir/StructureDefinition/humanname-own-prefix",
            "valueString" : "VAN"
          }, {
            "url" : "http://hl7.org/fhir/StructureDefinition/humanname-own-name",
            "valueString" : "BY"
          }, {
            "url" : "http://hl7.org/fhir/StructureDefinition/humanname-partner-prefix",
            "valueString" : "VAL"
          }, {
            "url" : "http://hl7.org/fhir/StructureDefinition/humanname-partner-name",
            "valueString" : "ROGER"
          } ]
        },
        "given" : [ "LUDWIG", "B" ],
        "prefix" : [ "DR" ],
        "suffix" : [ "2ND", "MD", "MD" ],
        "period" : {
          "start" : "2022-05-01T10:25:31-04:00",
          "end" : "2023-05-01T10:25:31-04:00"
        }
      } ]
    }
  }, {
    "fullUrl" : "Practitioner/1703277868610199000.6b8e6264-62e6-48e2-996a-519fda823bc2",
    "resource" : {
      "resourceType" : "Practitioner",
      "id" : "1703277868610199000.6b8e6264-62e6-48e2-996a-519fda823bc2",
      "extension" : [ {
        "url" : "https://reportstream.cdc.gov/fhir/StructureDefinition/xcn3-given-name",
        "valueString" : "LUDWIG"
      }, {
        "url" : "https://reportstream.cdc.gov/fhir/StructureDefinition/xcn4-second-given-name",
        "valueString" : "B"
      }, {
        "url" : "https://reportstream.cdc.gov/fhir/StructureDefinition/xcn19-effective-date",
        "valueString" : "20220501102531-0400"
      }, {
        "url" : "https://reportstream.cdc.gov/fhir/StructureDefinition/xcn20-expiration-date",
        "valueString" : "20230501102531-0400"
      }, {
        "url" : "https://reportstream.cdc.gov/fhir/StructureDefinition/xcn21-professional-suffix",
        "valueString" : "MD"
      }, {
        "url" : "https://reportstream.cdc.gov/fhir/StructureDefinition/xcn22-assigning-jurisdiction",
        "valueCodeableConcept" : {
          "coding" : [ {
            "extension" : [ {
              "url" : "https://reportstream.cdc.gov/fhir/StructureDefinition/cwe-coding",
              "valueString" : "coding"
            } ],
            "code" : "AssignJ"
          } ]
        }
      }, {
        "url" : "https://reportstream.cdc.gov/fhir/StructureDefinition/xcn23-assigning-agency-or-department",
        "valueCodeableConcept" : {
          "coding" : [ {
            "extension" : [ {
              "url" : "https://reportstream.cdc.gov/fhir/StructureDefinition/cwe-coding",
              "valueString" : "coding"
            } ],
            "code" : "AssignA"
          } ]
        }
      }, {
        "url" : "https://reportstream.cdc.gov/fhir/StructureDefinition/xcn5-suffix",
        "valueString" : "2ND"
      }, {
        "url" : "https://reportstream.cdc.gov/fhir/StructureDefinition/xcn7-degree",
        "valueString" : "MD"
      }, {
        "url" : "https://reportstream.cdc.gov/fhir/StructureDefinition/xcn8-source-table",
        "valueCodeableConcept" : {
          "coding" : [ {
            "extension" : [ {
              "url" : "https://reportstream.cdc.gov/fhir/StructureDefinition/cwe-coding",
              "valueString" : "coding"
            } ],
            "code" : "SRC"
          } ]
        }
      }, {
        "url" : "https://reportstream.cdc.gov/fhir/StructureDefinition/assigning-authority",
        "extension" : [ {
          "url" : "https://reportstream.cdc.gov/fhir/StructureDefinition/namespace-id",
          "valueString" : "Namespace"
        }, {
          "url" : "https://reportstream.cdc.gov/fhir/StructureDefinition/universal-id",
          "valueString" : "AssigningSystem"
        }, {
          "url" : "https://reportstream.cdc.gov/fhir/StructureDefinition/universal-id-type",
          "valueCode" : "UUID"
        } ]
      }, {
        "url" : "https://reportstream.cdc.gov/fhir/StructureDefinition/xcn10-name-type-code",
        "valueString" : "B"
      }, {
        "url" : "https://reportstream.cdc.gov/fhir/StructureDefinition/xcn15-name-representation-code",
        "valueString" : "A"
      }, {
        "url" : "https://reportstream.cdc.gov/fhir/StructureDefinition/xcn16-name-context",
        "valueCodeableConcept" : {
          "coding" : [ {
            "extension" : [ {
              "url" : "https://reportstream.cdc.gov/fhir/StructureDefinition/cwe-coding",
              "valueString" : "coding"
            } ],
            "code" : "NameContext"
          } ]
        }
      } ],
      "identifier" : [ {
        "extension" : [ {
          "url" : "https://reportstream.cdc.gov/fhir/StructureDefinition/check-digit",
          "valueString" : "A"
        }, {
          "url" : "https://reportstream.cdc.gov/fhir/StructureDefinition/check-digit-scheme",
          "valueCode" : "NPI"
        } ],
        "type" : {
          "coding" : [ {
            "extension" : [ {
              "url" : "https://reportstream.cdc.gov/fhir/StructureDefinition/hl7-use",
              "valueString" : "id-code"
            } ],
            "code" : "DL"
          } ]
        },
<<<<<<< HEAD
        "system" : "Namespace",
        "value" : "1"
      } ],
      "name" : [ {
        "extension" : [ {
          "url" : "http://hl7.org/fhir/StructureDefinition/humanname-assembly-order",
          "valueCode" : "G"
        } ],
        "use" : "official",
        "family" : "VERIFIED",
        "_family" : {
          "extension" : [ {
            "url" : "http://hl7.org/fhir/StructureDefinition/humanname-own-prefix",
            "valueString" : "VAN"
          }, {
            "url" : "http://hl7.org/fhir/StructureDefinition/humanname-own-name",
            "valueString" : "BY"
          }, {
            "url" : "http://hl7.org/fhir/StructureDefinition/humanname-partner-prefix",
            "valueString" : "VAL"
          }, {
            "url" : "http://hl7.org/fhir/StructureDefinition/humanname-partner-name",
            "valueString" : "ROGER"
          } ]
        },
        "given" : [ "LUDWIG", "B" ],
        "prefix" : [ "DR" ],
        "suffix" : [ "2ND", "MD", "MD" ],
        "period" : {
          "start" : "2022-05-01T10:25:31-04:00",
          "end" : "2023-05-01T10:25:31-04:00"
=======
        "performer" : [
          {
            "reference" : "PractitionerRole/1704840200240691000.70d6ed42-1a70-435d-abe6-6f24da4d95d0"
          },
          {
            "reference" : "PractitionerRole/1704840200243655000.74ed2d03-b6a7-4914-a155-627484b18f6d"
          }
        ],
        "resultsInterpreter" : [
          {
            "reference" : "PractitionerRole/1704840200238508000.53a23d0e-1a12-40e3-97aa-8343e96e8d0f"
          }
        ]
      }
    },
    {
      "fullUrl" : "Practitioner/1704840200236029000.16402aa5-f85b-4a86-9947-8f758f42c590",
      "resource" : {
        "resourceType" : "Practitioner",
        "id" : "1704840200236029000.16402aa5-f85b-4a86-9947-8f758f42c590",
        "extension" : [
          {
            "url" : "https://reportstream.cdc.gov/fhir/StructureDefinition/cnn3-given-name",
            "valueString" : "Interpreter"
          },
          {
            "url" : "https://reportstream.cdc.gov/fhir/StructureDefinition/cnn4-second-given-name",
            "valueString" : "S"
          },
          {
            "url" : "https://reportstream.cdc.gov/fhir/StructureDefinition/cnn5-suffix",
            "valueString" : "ESQ"
          },
          {
            "url" : "https://reportstream.cdc.gov/fhir/StructureDefinition/cnn7-degree",
            "valueString" : "MD"
          }
        ],
        "identifier" : [
          {
            "extension" : [
              {
                "url" : "https://reportstream.cdc.gov/fhir/StructureDefinition/assigning-authority",
                "extension" : [
                  {
                    "url" : "https://reportstream.cdc.gov/fhir/StructureDefinition/namespace-id",
                    "valueString" : "Assigning Authority"
                  },
                  {
                    "url" : "https://reportstream.cdc.gov/fhir/StructureDefinition/universal-id",
                    "valueString" : "2.1.4.1"
                  },
                  {
                    "url" : "https://reportstream.cdc.gov/fhir/StructureDefinition/universal-id-type",
                    "valueCode" : "ISO"
                  }
                ]
              }
            ],
            "value" : "123"
          }
        ],
        "name" : [
          {
            "family" : "Results",
            "given" : [
              "Interpreter",
              "S"
            ],
            "prefix" : [
              "DR"
            ],
            "suffix" : [
              "ESQ",
              "MD"
            ]
          }
        ]
      }
    },
    {
      "fullUrl" : "Location/1704840200236350000.483bd985-6ec0-44b5-b76e-dba050216be5",
      "resource" : {
        "resourceType" : "Location",
        "id" : "1704840200236350000.483bd985-6ec0-44b5-b76e-dba050216be5",
        "identifier" : [
          {
            "extension" : [
              {
                "url" : "https://reportstream.cdc.gov/fhir/StructureDefinition/identifier-namespace-id",
                "valueBoolean" : true
              }
            ],
            "value" : "Hospital A"
          },
          {
            "extension" : [
              {
                "url" : "https://reportstream.cdc.gov/fhir/StructureDefinition/identifier-universal-id",
                "valueBoolean" : true
              }
            ],
            "type" : {
              "coding" : [
                {
                  "extension" : [
                    {
                      "url" : "https://reportstream.cdc.gov/fhir/StructureDefinition/hl7-use",
                      "valueString" : "id-code"
                    }
                  ],
                  "code" : "ISO"
                }
              ]
            },
            "value" : "2.16.840.1.113883.9.11"
          }
        ],
        "status" : "active",
        "mode" : "instance",
        "physicalType" : {
          "coding" : [
            {
              "system" : "http://terminology.hl7.org/CodeSystem/location-physical-type",
              "code" : "si"
            }
          ]
>>>>>>> b7d18e61
        }
      } ]
    }
  }, {
    "fullUrl" : "Organization/1703277868611058000.d7ad0e8d-29ae-4696-b1e3-19a44316d247",
    "resource" : {
      "resourceType" : "Organization",
      "id" : "1703277868611058000.d7ad0e8d-29ae-4696-b1e3-19a44316d247",
      "identifier" : [ {
        "extension" : [ {
          "url" : "https://reportstream.cdc.gov/fhir/StructureDefinition/identifier-namespace-id",
          "valueBoolean" : true
        } ],
        "value" : "ASSIGNEE"
      }, {
        "extension" : [ {
          "url" : "https://reportstream.cdc.gov/fhir/StructureDefinition/identifier-universal-id",
          "valueBoolean" : true
        } ],
        "type" : {
          "coding" : [ {
            "system" : "http://terminology.hl7.org/CodeSystem/v2-0301",
            "code" : "UUID"
          } ]
        },
        "system" : "urn:ietf:rfc:3986",
        "value" : "222.1111.22222"
      } ]
    }
  }, {
    "fullUrl" : "Location/1703277868612786000.46e4eda7-5b0c-46fe-873b-05e00772a1e6",
    "resource" : {
      "resourceType" : "Location",
      "id" : "1703277868612786000.46e4eda7-5b0c-46fe-873b-05e00772a1e6",
      "identifier" : [ {
        "extension" : [ {
          "url" : "https://reportstream.cdc.gov/fhir/StructureDefinition/identifier-namespace-id",
          "valueBoolean" : true
        } ],
        "value" : "Hospital A"
      }, {
        "extension" : [ {
          "url" : "https://reportstream.cdc.gov/fhir/StructureDefinition/identifier-universal-id",
          "valueBoolean" : true
        } ],
        "type" : {
          "coding" : [ {
            "extension" : [ {
              "url" : "https://reportstream.cdc.gov/fhir/StructureDefinition/hl7-use",
              "valueString" : "id-code"
            } ],
            "code" : "ISO"
          } ]
        },
        "value" : "2.4.4.4"
      } ],
      "physicalType" : {
        "coding" : [ {
          "system" : "http://terminology.hl7.org/CodeSystem/location-physical-type",
          "code" : "si"
        } ]
      }
<<<<<<< HEAD
    }
  }, {
    "fullUrl" : "Location/1703277868612988000.6eb8ea89-824c-4949-a642-8ddac872f7bd",
    "resource" : {
      "resourceType" : "Location",
      "id" : "1703277868612988000.6eb8ea89-824c-4949-a642-8ddac872f7bd",
      "identifier" : [ {
        "extension" : [ {
          "url" : "https://reportstream.cdc.gov/fhir/StructureDefinition/identifier-namespace-id",
          "valueBoolean" : true
        } ],
        "value" : "Point of Care"
      }, {
        "extension" : [ {
          "url" : "https://reportstream.cdc.gov/fhir/StructureDefinition/identifier-universal-id",
          "valueBoolean" : true
        } ],
        "type" : {
          "coding" : [ {
            "extension" : [ {
              "url" : "https://reportstream.cdc.gov/fhir/StructureDefinition/hl7-use",
              "valueString" : "id-code"
            } ],
            "code" : "ISO"
          } ]
        },
        "value" : "2.1.1.1"
      } ],
      "physicalType" : {
        "coding" : [ {
          "system" : "http://terminology.hl7.org/CodeSystem/location-physical-type",
          "_code" : {
            "extension" : [ {
              "url" : "https://reportstream.cdc.gov/fhir/StructureDefinition/location-physical-type-poc",
              "valueString" : "poc"
            } ]
          }
        } ]
      },
      "partOf" : {
        "reference" : "Location/1703277868612786000.46e4eda7-5b0c-46fe-873b-05e00772a1e6"
      }
    }
  }, {
    "fullUrl" : "Location/1703277868613376000.7039debd-3d95-4372-a11d-aee0bd8dd589",
    "resource" : {
      "resourceType" : "Location",
      "id" : "1703277868613376000.7039debd-3d95-4372-a11d-aee0bd8dd589",
      "extension" : [ {
        "url" : "https://reportstream.cdc.gov/fhir/StructureDefinition/pl6-person-location-type",
        "valueString" : "location type"
      } ],
      "identifier" : [ {
        "extension" : [ {
          "url" : "https://reportstream.cdc.gov/fhir/StructureDefinition/identifier-namespace-id",
          "valueBoolean" : true
        } ],
        "value" : "Bed A"
      }, {
        "extension" : [ {
          "url" : "https://reportstream.cdc.gov/fhir/StructureDefinition/identifier-universal-id",
          "valueBoolean" : true
        } ],
        "type" : {
          "coding" : [ {
            "extension" : [ {
              "url" : "https://reportstream.cdc.gov/fhir/StructureDefinition/hl7-use",
              "valueString" : "id-code"
            } ],
            "code" : "ISO"
          } ]
        },
        "value" : "2.3.3.3"
      }, {
        "extension" : [ {
          "url" : "https://reportstream.cdc.gov/fhir/StructureDefinition/namespace-id",
          "valueString" : "NAME"
        }, {
          "url" : "https://reportstream.cdc.gov/fhir/StructureDefinition/universal-id",
          "valueString" : "UNI"
        }, {
          "url" : "https://reportstream.cdc.gov/fhir/StructureDefinition/universal-id-type",
          "valueString" : "ISO"
        }, {
          "url" : "https://reportstream.cdc.gov/fhir/StructureDefinition/ei-assigner-organization-type",
          "valueString" : "organization"
        } ],
        "value" : "Entity ID",
        "assigner" : {
          "reference" : "Organization/1703277868611058000.d7ad0e8d-29ae-4696-b1e3-19a44316d247"
=======
    },
    {
      "fullUrl" : "Location/1704840200237304000.5ca92ef9-d9b9-47fd-a3cb-c383fc787e1b",
      "resource" : {
        "resourceType" : "Location",
        "id" : "1704840200237304000.5ca92ef9-d9b9-47fd-a3cb-c383fc787e1b",
        "identifier" : [
          {
            "value" : "Building 123"
          }
        ],
        "status" : "active",
        "mode" : "instance",
        "physicalType" : {
          "coding" : [
            {
              "system" : "http://terminology.hl7.org/CodeSystem/location-physical-type",
              "code" : "bu"
            }
          ]
        }
      }
    },
    {
      "fullUrl" : "Location/1704840200237695000.29fb8c2e-d82b-48ab-8244-e675c4702734",
      "resource" : {
        "resourceType" : "Location",
        "id" : "1704840200237695000.29fb8c2e-d82b-48ab-8244-e675c4702734",
        "identifier" : [
          {
            "value" : "Point of Care"
          }
        ],
        "status" : "active",
        "mode" : "instance",
        "physicalType" : {
          "coding" : [
            {
              "system" : "http://terminology.hl7.org/CodeSystem/location-physical-type",
              "_code" : {
                "extension" : [
                  {
                    "url" : "https://reportstream.cdc.gov/fhir/StructureDefinition/location-physical-type-poc",
                    "valueString" : "poc"
                  }
                ]
              }
            }
          ]
>>>>>>> b7d18e61
        }
      } ],
      "status" : "active",
      "description" : "Description",
      "mode" : "instance",
      "physicalType" : {
        "coding" : [ {
          "system" : "http://terminology.hl7.org/CodeSystem/location-physical-type",
          "code" : "bd"
        } ]
      },
      "partOf" : {
        "reference" : "Location/1703277868612988000.6eb8ea89-824c-4949-a642-8ddac872f7bd"
      }
<<<<<<< HEAD
    }
  }, {
    "fullUrl" : "Practitioner/1703277868618233000.45c7c913-79c7-4cf4-9d52-52255368185c",
    "resource" : {
      "resourceType" : "Practitioner",
      "id" : "1703277868618233000.45c7c913-79c7-4cf4-9d52-52255368185c",
      "extension" : [ {
        "url" : "https://reportstream.cdc.gov/fhir/StructureDefinition/xcn3-given-name",
        "valueString" : "LUDWIG"
      }, {
        "url" : "https://reportstream.cdc.gov/fhir/StructureDefinition/xcn4-second-given-name",
        "valueString" : "B"
      }, {
        "url" : "https://reportstream.cdc.gov/fhir/StructureDefinition/xcn19-effective-date",
        "valueString" : "20220501102531-0400"
      }, {
        "url" : "https://reportstream.cdc.gov/fhir/StructureDefinition/xcn20-expiration-date",
        "valueString" : "20230501102531-0400"
      }, {
        "url" : "https://reportstream.cdc.gov/fhir/StructureDefinition/xcn21-professional-suffix",
        "valueString" : "MD"
      }, {
        "url" : "https://reportstream.cdc.gov/fhir/StructureDefinition/xcn22-assigning-jurisdiction",
        "valueCodeableConcept" : {
          "coding" : [ {
            "extension" : [ {
              "url" : "https://reportstream.cdc.gov/fhir/StructureDefinition/cwe-coding",
              "valueString" : "coding"
            } ],
            "code" : "AssignJ"
          } ]
        }
      }, {
        "url" : "https://reportstream.cdc.gov/fhir/StructureDefinition/xcn23-assigning-agency-or-department",
        "valueCodeableConcept" : {
          "coding" : [ {
            "extension" : [ {
              "url" : "https://reportstream.cdc.gov/fhir/StructureDefinition/cwe-coding",
              "valueString" : "coding"
            } ],
            "code" : "AssignA"
          } ]
        }
      }, {
        "url" : "https://reportstream.cdc.gov/fhir/StructureDefinition/xcn5-suffix",
        "valueString" : "2ND"
      }, {
        "url" : "https://reportstream.cdc.gov/fhir/StructureDefinition/xcn7-degree",
        "valueString" : "MD"
      }, {
        "url" : "https://reportstream.cdc.gov/fhir/StructureDefinition/xcn8-source-table",
        "valueCodeableConcept" : {
          "coding" : [ {
            "extension" : [ {
              "url" : "https://reportstream.cdc.gov/fhir/StructureDefinition/cwe-coding",
              "valueString" : "coding"
            } ],
            "code" : "SRC"
          } ]
        }
      }, {
        "url" : "https://reportstream.cdc.gov/fhir/StructureDefinition/assigning-authority",
        "extension" : [ {
          "url" : "https://reportstream.cdc.gov/fhir/StructureDefinition/namespace-id",
          "valueString" : "Namespace"
        }, {
          "url" : "https://reportstream.cdc.gov/fhir/StructureDefinition/universal-id",
          "valueString" : "AssigningSystem"
        }, {
          "url" : "https://reportstream.cdc.gov/fhir/StructureDefinition/universal-id-type",
          "valueCode" : "UUID"
        } ]
      }, {
        "url" : "https://reportstream.cdc.gov/fhir/StructureDefinition/xcn10-name-type-code",
        "valueString" : "B"
      }, {
        "url" : "https://reportstream.cdc.gov/fhir/StructureDefinition/xcn15-name-representation-code",
        "valueString" : "A"
      }, {
        "url" : "https://reportstream.cdc.gov/fhir/StructureDefinition/xcn16-name-context",
        "valueCodeableConcept" : {
          "coding" : [ {
            "extension" : [ {
              "url" : "https://reportstream.cdc.gov/fhir/StructureDefinition/cwe-coding",
              "valueString" : "coding"
            } ],
            "code" : "NameContext"
          } ]
        }
      } ],
      "identifier" : [ {
        "extension" : [ {
          "url" : "https://reportstream.cdc.gov/fhir/StructureDefinition/check-digit",
          "valueString" : "A"
        }, {
          "url" : "https://reportstream.cdc.gov/fhir/StructureDefinition/check-digit-scheme",
          "valueCode" : "NPI"
        } ],
        "type" : {
          "coding" : [ {
            "extension" : [ {
              "url" : "https://reportstream.cdc.gov/fhir/StructureDefinition/hl7-use",
              "valueString" : "id-code"
            } ],
            "code" : "DL"
          } ]
        },
        "system" : "Namespace",
        "value" : "1"
      } ],
      "name" : [ {
        "extension" : [ {
          "url" : "http://hl7.org/fhir/StructureDefinition/humanname-assembly-order",
          "valueCode" : "G"
        } ],
        "use" : "official",
        "family" : "ACTION",
        "_family" : {
          "extension" : [ {
            "url" : "http://hl7.org/fhir/StructureDefinition/humanname-own-prefix",
            "valueString" : "VAN"
          }, {
            "url" : "http://hl7.org/fhir/StructureDefinition/humanname-own-name",
            "valueString" : "BY"
          }, {
            "url" : "http://hl7.org/fhir/StructureDefinition/humanname-partner-prefix",
            "valueString" : "VAL"
          }, {
            "url" : "http://hl7.org/fhir/StructureDefinition/humanname-partner-name",
            "valueString" : "ROGER"
          } ]
        },
        "given" : [ "LUDWIG", "B" ],
        "prefix" : [ "DR" ],
        "suffix" : [ "2ND", "MD", "MD" ],
=======
    },
    {
      "fullUrl" : "Location/1704840200237943000.f0cb93fa-7149-45da-802e-3371149bc331",
      "resource" : {
        "resourceType" : "Location",
        "id" : "1704840200237943000.f0cb93fa-7149-45da-802e-3371149bc331",
        "identifier" : [
          {
            "value" : "Floor A"
          }
        ],
        "status" : "active",
        "mode" : "instance",
        "physicalType" : {
          "coding" : [
            {
              "system" : "http://terminology.hl7.org/CodeSystem/location-physical-type",
              "code" : "lvl"
            }
          ]
        }
      }
    },
    {
      "fullUrl" : "Location/1704840200238193000.cf0710c3-9983-462c-a44e-052bd260ad9f",
      "resource" : {
        "resourceType" : "Location",
        "id" : "1704840200238193000.cf0710c3-9983-462c-a44e-052bd260ad9f",
        "identifier" : [
          {
            "value" : "Room 101"
          }
        ],
        "status" : "active",
        "mode" : "instance",
        "physicalType" : {
          "coding" : [
            {
              "system" : "http://terminology.hl7.org/CodeSystem/location-physical-type",
              "code" : "ro"
            }
          ]
        }
      }
    },
    {
      "fullUrl" : "Location/1704840200238410000.eae09d33-2fd3-4641-aeca-92f28f6ec177",
      "resource" : {
        "resourceType" : "Location",
        "id" : "1704840200238410000.eae09d33-2fd3-4641-aeca-92f28f6ec177",
        "identifier" : [
          {
            "value" : "Bed A"
          }
        ],
        "status" : "active",
        "mode" : "instance",
        "physicalType" : {
          "coding" : [
            {
              "system" : "http://terminology.hl7.org/CodeSystem/location-physical-type",
              "code" : "bd"
            }
          ]
        }
      }
    },
    {
      "fullUrl" : "PractitionerRole/1704840200238508000.53a23d0e-1a12-40e3-97aa-8343e96e8d0f",
      "resource" : {
        "resourceType" : "PractitionerRole",
        "id" : "1704840200238508000.53a23d0e-1a12-40e3-97aa-8343e96e8d0f",
>>>>>>> b7d18e61
        "period" : {
          "start" : "2022-05-01T10:25:31-04:00",
          "end" : "2023-05-01T10:25:31-04:00"
        }
      } ]
    }
  }, {
    "fullUrl" : "Practitioner/1703277868624454000.cf815af5-bb78-428f-a63b-0dff1850f54b",
    "resource" : {
      "resourceType" : "Practitioner",
      "id" : "1703277868624454000.cf815af5-bb78-428f-a63b-0dff1850f54b",
      "extension" : [ {
        "url" : "https://reportstream.cdc.gov/fhir/StructureDefinition/xcn3-given-name",
        "valueString" : "LUDWIG"
      }, {
        "url" : "https://reportstream.cdc.gov/fhir/StructureDefinition/xcn4-second-given-name",
        "valueString" : "B"
      }, {
        "url" : "https://reportstream.cdc.gov/fhir/StructureDefinition/xcn19-effective-date",
        "valueString" : "20220501102531-0400"
      }, {
        "url" : "https://reportstream.cdc.gov/fhir/StructureDefinition/xcn20-expiration-date",
        "valueString" : "20230501102531-0400"
      }, {
        "url" : "https://reportstream.cdc.gov/fhir/StructureDefinition/xcn21-professional-suffix",
        "valueString" : "MD"
      }, {
        "url" : "https://reportstream.cdc.gov/fhir/StructureDefinition/xcn22-assigning-jurisdiction",
        "valueCodeableConcept" : {
          "coding" : [ {
            "extension" : [ {
              "url" : "https://reportstream.cdc.gov/fhir/StructureDefinition/cwe-coding",
              "valueString" : "coding"
            } ],
            "code" : "AssignJ"
          } ]
        }
      }, {
        "url" : "https://reportstream.cdc.gov/fhir/StructureDefinition/xcn23-assigning-agency-or-department",
        "valueCodeableConcept" : {
          "coding" : [ {
            "extension" : [ {
              "url" : "https://reportstream.cdc.gov/fhir/StructureDefinition/cwe-coding",
              "valueString" : "coding"
            } ],
            "code" : "AssignA"
          } ]
        }
      }, {
        "url" : "https://reportstream.cdc.gov/fhir/StructureDefinition/xcn5-suffix",
        "valueString" : "2ND"
      }, {
        "url" : "https://reportstream.cdc.gov/fhir/StructureDefinition/xcn7-degree",
        "valueString" : "MD"
      }, {
        "url" : "https://reportstream.cdc.gov/fhir/StructureDefinition/xcn8-source-table",
        "valueCodeableConcept" : {
          "coding" : [ {
            "extension" : [ {
              "url" : "https://reportstream.cdc.gov/fhir/StructureDefinition/cwe-coding",
              "valueString" : "coding"
            } ],
            "code" : "SRC"
          } ]
        }
      }, {
        "url" : "https://reportstream.cdc.gov/fhir/StructureDefinition/assigning-authority",
        "extension" : [ {
          "url" : "https://reportstream.cdc.gov/fhir/StructureDefinition/namespace-id"
        }, {
          "url" : "https://reportstream.cdc.gov/fhir/StructureDefinition/universal-id",
          "valueString" : "AssigningSystem"
        }, {
          "url" : "https://reportstream.cdc.gov/fhir/StructureDefinition/universal-id-type",
          "valueCode" : "ISO"
        } ]
      }, {
        "url" : "https://reportstream.cdc.gov/fhir/StructureDefinition/xcn10-name-type-code",
        "valueString" : "B"
      }, {
        "url" : "https://reportstream.cdc.gov/fhir/StructureDefinition/xcn15-name-representation-code",
        "valueString" : "A"
      }, {
        "url" : "https://reportstream.cdc.gov/fhir/StructureDefinition/xcn16-name-context",
        "valueCodeableConcept" : {
          "coding" : [ {
            "extension" : [ {
              "url" : "https://reportstream.cdc.gov/fhir/StructureDefinition/cwe-coding",
              "valueString" : "coding"
            } ],
            "code" : "NameContext"
          } ]
        }
      } ],
      "identifier" : [ {
        "extension" : [ {
          "url" : "https://reportstream.cdc.gov/fhir/StructureDefinition/check-digit",
          "valueString" : "A"
        }, {
          "url" : "https://reportstream.cdc.gov/fhir/StructureDefinition/check-digit-scheme",
          "valueCode" : "NPI"
        } ],
        "type" : {
          "coding" : [ {
            "extension" : [ {
              "url" : "https://reportstream.cdc.gov/fhir/StructureDefinition/hl7-use",
              "valueString" : "id-code"
            } ],
            "code" : "DL"
          } ]
        },
<<<<<<< HEAD
        "system" : "urn:oid:AssigningSystem",
        "value" : "1"
      } ],
      "name" : [ {
        "extension" : [ {
          "url" : "http://hl7.org/fhir/StructureDefinition/humanname-assembly-order",
          "valueCode" : "G"
        } ],
        "use" : "official",
        "family" : "result",
        "_family" : {
          "extension" : [ {
            "url" : "http://hl7.org/fhir/StructureDefinition/humanname-own-prefix",
            "valueString" : "VAN"
          }, {
            "url" : "http://hl7.org/fhir/StructureDefinition/humanname-own-name",
            "valueString" : "copiesto"
          }, {
            "url" : "http://hl7.org/fhir/StructureDefinition/humanname-partner-prefix",
            "valueString" : "VAL"
          }, {
            "url" : "http://hl7.org/fhir/StructureDefinition/humanname-partner-name",
            "valueString" : "ROGER"
          } ]
        },
        "given" : [ "LUDWIG", "B" ],
        "prefix" : [ "DR" ],
        "suffix" : [ "2ND", "MD", "MD" ],
        "period" : {
          "start" : "2022-05-01T10:25:31-04:00",
          "end" : "2023-05-01T10:25:31-04:00"
        }
      } ]
    }
  }, {
    "fullUrl" : "Practitioner/1703277868627618000.07e78af5-2157-4654-b007-7e22cbb5388a",
    "resource" : {
      "resourceType" : "Practitioner",
      "id" : "1703277868627618000.07e78af5-2157-4654-b007-7e22cbb5388a",
      "extension" : [ {
        "url" : "https://reportstream.cdc.gov/fhir/StructureDefinition/cnn3-given-name",
        "valueString" : "Results Interpreter"
      }, {
        "url" : "https://reportstream.cdc.gov/fhir/StructureDefinition/cnn4-second-given-name",
        "valueString" : "S"
      }, {
        "url" : "https://reportstream.cdc.gov/fhir/StructureDefinition/cnn5-suffix",
        "valueString" : "ESQ"
      }, {
        "url" : "https://reportstream.cdc.gov/fhir/StructureDefinition/cnn7-degree",
        "valueString" : "MD"
      } ],
      "identifier" : [ {
        "extension" : [ {
          "url" : "https://reportstream.cdc.gov/fhir/StructureDefinition/assigning-authority",
          "extension" : [ {
            "url" : "https://reportstream.cdc.gov/fhir/StructureDefinition/namespace-id",
            "valueString" : "Assigning Authority"
          }, {
            "url" : "https://reportstream.cdc.gov/fhir/StructureDefinition/universal-id",
            "valueString" : "2.1.4.1"
          }, {
            "url" : "https://reportstream.cdc.gov/fhir/StructureDefinition/universal-id-type",
            "valueCode" : "ISO"
          } ]
        } ],
        "value" : "123"
      } ],
      "name" : [ {
        "family" : "Assistant",
        "given" : [ "Results Interpreter", "S" ],
        "prefix" : [ "DR" ],
        "suffix" : [ "ESQ", "MD" ]
      } ]
    }
  }, {
    "fullUrl" : "Location/1703277868629343000.afb3db87-444b-4574-969f-0f121beb8639",
    "resource" : {
      "resourceType" : "Location",
      "id" : "1703277868629343000.afb3db87-444b-4574-969f-0f121beb8639",
      "identifier" : [ {
        "extension" : [ {
          "url" : "https://reportstream.cdc.gov/fhir/StructureDefinition/identifier-namespace-id",
          "valueBoolean" : true
        } ],
        "value" : "Hospital A"
      }, {
        "extension" : [ {
          "url" : "https://reportstream.cdc.gov/fhir/StructureDefinition/identifier-universal-id",
          "valueBoolean" : true
        } ],
        "type" : {
          "coding" : [ {
            "extension" : [ {
              "url" : "https://reportstream.cdc.gov/fhir/StructureDefinition/hl7-use",
              "valueString" : "id-code"
            } ],
            "code" : "ISO"
          } ]
        },
        "value" : "2.16.840.1.113883.9.11"
      } ],
      "status" : "active",
      "mode" : "instance",
      "physicalType" : {
        "coding" : [ {
          "system" : "http://terminology.hl7.org/CodeSystem/location-physical-type",
          "code" : "si"
        } ]
      }
    }
  }, {
    "fullUrl" : "Location/1703277868641193000.773cb48d-b401-46ed-9ad0-72e38b08ef20",
    "resource" : {
      "resourceType" : "Location",
      "id" : "1703277868641193000.773cb48d-b401-46ed-9ad0-72e38b08ef20",
      "identifier" : [ {
        "value" : "Building 123"
      } ],
      "status" : "active",
      "mode" : "instance",
      "physicalType" : {
        "coding" : [ {
          "system" : "http://terminology.hl7.org/CodeSystem/location-physical-type",
          "code" : "bu"
        } ]
      }
    }
  }, {
    "fullUrl" : "Location/1703277868641739000.7da32c40-e331-4347-b3e3-d381676baed3",
    "resource" : {
      "resourceType" : "Location",
      "id" : "1703277868641739000.7da32c40-e331-4347-b3e3-d381676baed3",
      "identifier" : [ {
        "value" : "Point of Care"
      } ],
      "status" : "active",
      "mode" : "instance",
      "physicalType" : {
        "coding" : [ {
          "system" : "http://terminology.hl7.org/CodeSystem/location-physical-type",
          "_code" : {
            "extension" : [ {
              "url" : "https://reportstream.cdc.gov/fhir/StructureDefinition/location-physical-type-poc",
              "valueString" : "poc"
            } ]
          }
        } ]
      }
    }
  }, {
    "fullUrl" : "Location/1703277868642496000.9c89df43-8f6c-47c7-8b20-863fcec00a45",
    "resource" : {
      "resourceType" : "Location",
      "id" : "1703277868642496000.9c89df43-8f6c-47c7-8b20-863fcec00a45",
      "identifier" : [ {
        "value" : "Floor A"
      } ],
      "status" : "active",
      "mode" : "instance",
      "physicalType" : {
        "coding" : [ {
          "system" : "http://terminology.hl7.org/CodeSystem/location-physical-type",
          "code" : "lvl"
        } ]
      }
    }
  }, {
    "fullUrl" : "Location/1703277868642949000.57fde6a6-3571-430c-9a87-cdd6b5717bf8",
    "resource" : {
      "resourceType" : "Location",
      "id" : "1703277868642949000.57fde6a6-3571-430c-9a87-cdd6b5717bf8",
      "identifier" : [ {
        "value" : "Room 101"
      } ],
      "status" : "active",
      "mode" : "instance",
      "physicalType" : {
        "coding" : [ {
          "system" : "http://terminology.hl7.org/CodeSystem/location-physical-type",
          "code" : "ro"
        } ]
      }
    }
  }, {
    "fullUrl" : "Location/1703277868643389000.c8469efd-ecb8-4ab0-ab07-630e4886b1c9",
    "resource" : {
      "resourceType" : "Location",
      "id" : "1703277868643389000.c8469efd-ecb8-4ab0-ab07-630e4886b1c9",
      "identifier" : [ {
        "value" : "Bed A"
      } ],
      "status" : "active",
      "mode" : "instance",
      "physicalType" : {
        "coding" : [ {
          "system" : "http://terminology.hl7.org/CodeSystem/location-physical-type",
          "code" : "bd"
        } ]
      }
    }
  }, {
    "fullUrl" : "PractitionerRole/1703277868643571000.4f0a1297-9a78-42f6-a3c9-1804619cfa3a",
    "resource" : {
      "resourceType" : "PractitionerRole",
      "id" : "1703277868643571000.4f0a1297-9a78-42f6-a3c9-1804619cfa3a",
      "period" : {
        "start" : "2023-04-01T10:25:31-04:00",
        "_start" : {
          "extension" : [ {
            "url" : "https://reportstream.cdc.gov/fhir/StructureDefinition/hl7v2-date-time",
            "valueString" : "20230401102531-0400"
          } ]
        },
        "end" : "2023-05-01T10:25:31-04:00",
        "_end" : {
          "extension" : [ {
            "url" : "https://reportstream.cdc.gov/fhir/StructureDefinition/hl7v2-date-time",
            "valueString" : "20230501102531-0400"
          } ]
        }
      },
      "practitioner" : {
        "reference" : "Practitioner/1703277868627618000.07e78af5-2157-4654-b007-7e22cbb5388a"
      },
      "location" : [ {
        "reference" : "Location/1703277868629343000.afb3db87-444b-4574-969f-0f121beb8639"
      }, {
        "reference" : "Location/1703277868641193000.773cb48d-b401-46ed-9ad0-72e38b08ef20"
      }, {
        "reference" : "Location/1703277868641739000.7da32c40-e331-4347-b3e3-d381676baed3"
      }, {
        "reference" : "Location/1703277868642496000.9c89df43-8f6c-47c7-8b20-863fcec00a45"
      }, {
        "reference" : "Location/1703277868642949000.57fde6a6-3571-430c-9a87-cdd6b5717bf8"
      }, {
        "reference" : "Location/1703277868643389000.c8469efd-ecb8-4ab0-ab07-630e4886b1c9"
      } ]
    }
  }, {
    "fullUrl" : "Practitioner/1703277868646864000.8f76c18d-72ce-4e22-a28c-7a1a271aa8aa",
    "resource" : {
      "resourceType" : "Practitioner",
      "id" : "1703277868646864000.8f76c18d-72ce-4e22-a28c-7a1a271aa8aa",
      "extension" : [ {
        "url" : "https://reportstream.cdc.gov/fhir/StructureDefinition/xcn3-given-name",
        "valueString" : "LUDWIG"
      }, {
        "url" : "https://reportstream.cdc.gov/fhir/StructureDefinition/xcn4-second-given-name",
        "valueString" : "B"
      }, {
        "url" : "https://reportstream.cdc.gov/fhir/StructureDefinition/xcn19-effective-date",
        "valueString" : "20220501102531-0400"
      }, {
        "url" : "https://reportstream.cdc.gov/fhir/StructureDefinition/xcn20-expiration-date",
        "valueString" : "20230501102531-0400"
      }, {
        "url" : "https://reportstream.cdc.gov/fhir/StructureDefinition/xcn21-professional-suffix",
        "valueString" : "MD"
      }, {
        "url" : "https://reportstream.cdc.gov/fhir/StructureDefinition/xcn22-assigning-jurisdiction",
        "valueCodeableConcept" : {
          "coding" : [ {
            "extension" : [ {
              "url" : "https://reportstream.cdc.gov/fhir/StructureDefinition/cwe-coding",
              "valueString" : "coding"
            } ],
            "code" : "AssignJ"
          } ]
        }
      }, {
        "url" : "https://reportstream.cdc.gov/fhir/StructureDefinition/xcn23-assigning-agency-or-department",
        "valueCodeableConcept" : {
          "coding" : [ {
            "extension" : [ {
              "url" : "https://reportstream.cdc.gov/fhir/StructureDefinition/cwe-coding",
              "valueString" : "coding"
            } ],
            "code" : "AssignA"
          } ]
        }
      }, {
        "url" : "https://reportstream.cdc.gov/fhir/StructureDefinition/xcn5-suffix",
        "valueString" : "2ND"
      }, {
        "url" : "https://reportstream.cdc.gov/fhir/StructureDefinition/xcn7-degree",
        "valueString" : "MD"
      }, {
        "url" : "https://reportstream.cdc.gov/fhir/StructureDefinition/xcn8-source-table",
        "valueCodeableConcept" : {
          "coding" : [ {
            "extension" : [ {
              "url" : "https://reportstream.cdc.gov/fhir/StructureDefinition/cwe-coding",
              "valueString" : "coding"
            } ],
            "code" : "SRC"
          } ]
        }
      }, {
        "url" : "https://reportstream.cdc.gov/fhir/StructureDefinition/assigning-authority",
        "extension" : [ {
          "url" : "https://reportstream.cdc.gov/fhir/StructureDefinition/namespace-id"
        }, {
          "url" : "https://reportstream.cdc.gov/fhir/StructureDefinition/universal-id",
          "valueString" : "AssigningSystem"
        }, {
          "url" : "https://reportstream.cdc.gov/fhir/StructureDefinition/universal-id-type",
          "valueCode" : "ISO"
        } ]
      }, {
        "url" : "https://reportstream.cdc.gov/fhir/StructureDefinition/xcn10-name-type-code",
        "valueString" : "B"
      }, {
        "url" : "https://reportstream.cdc.gov/fhir/StructureDefinition/xcn15-name-representation-code",
        "valueString" : "A"
      }, {
        "url" : "https://reportstream.cdc.gov/fhir/StructureDefinition/xcn16-name-context",
        "valueCodeableConcept" : {
          "coding" : [ {
            "extension" : [ {
              "url" : "https://reportstream.cdc.gov/fhir/StructureDefinition/cwe-coding",
              "valueString" : "coding"
            } ],
            "code" : "NameContext"
          } ]
        }
      } ],
      "identifier" : [ {
        "extension" : [ {
          "url" : "https://reportstream.cdc.gov/fhir/StructureDefinition/check-digit",
          "valueString" : "A"
        }, {
          "url" : "https://reportstream.cdc.gov/fhir/StructureDefinition/check-digit-scheme",
          "valueCode" : "NPI"
        } ],
        "type" : {
          "coding" : [ {
            "extension" : [ {
              "url" : "https://reportstream.cdc.gov/fhir/StructureDefinition/hl7-use",
              "valueString" : "id-code"
            } ],
            "code" : "DL"
          } ]
        },
        "system" : "urn:oid:AssigningSystem",
        "value" : "1"
      } ],
      "name" : [ {
        "extension" : [ {
          "url" : "http://hl7.org/fhir/StructureDefinition/humanname-assembly-order",
          "valueCode" : "G"
        } ],
        "use" : "official",
        "family" : "Collector",
        "_family" : {
          "extension" : [ {
            "url" : "http://hl7.org/fhir/StructureDefinition/humanname-own-prefix",
            "valueString" : "VAN"
          }, {
            "url" : "http://hl7.org/fhir/StructureDefinition/humanname-own-name",
            "valueString" : "Identifier"
          }, {
            "url" : "http://hl7.org/fhir/StructureDefinition/humanname-partner-prefix",
            "valueString" : "VAL"
          }, {
            "url" : "http://hl7.org/fhir/StructureDefinition/humanname-partner-name",
            "valueString" : "ROGER"
          } ]
        },
        "given" : [ "LUDWIG", "B" ],
        "prefix" : [ "DR" ],
        "suffix" : [ "2ND", "MD", "MD" ],
=======
        "practitioner" : {
          "reference" : "Practitioner/1704840200236029000.16402aa5-f85b-4a86-9947-8f758f42c590"
        },
        "location" : [
          {
            "reference" : "Location/1704840200236350000.483bd985-6ec0-44b5-b76e-dba050216be5"
          },
          {
            "reference" : "Location/1704840200237304000.5ca92ef9-d9b9-47fd-a3cb-c383fc787e1b"
          },
          {
            "reference" : "Location/1704840200237695000.29fb8c2e-d82b-48ab-8244-e675c4702734"
          },
          {
            "reference" : "Location/1704840200237943000.f0cb93fa-7149-45da-802e-3371149bc331"
          },
          {
            "reference" : "Location/1704840200238193000.cf0710c3-9983-462c-a44e-052bd260ad9f"
          },
          {
            "reference" : "Location/1704840200238410000.eae09d33-2fd3-4641-aeca-92f28f6ec177"
          }
        ]
      }
    },
    {
      "fullUrl" : "Practitioner/1704840200239037000.0f1a66fd-80e7-4f0b-8c7f-da3346ac9a56",
      "resource" : {
        "resourceType" : "Practitioner",
        "id" : "1704840200239037000.0f1a66fd-80e7-4f0b-8c7f-da3346ac9a56",
        "extension" : [
          {
            "url" : "https://reportstream.cdc.gov/fhir/StructureDefinition/cnn3-given-name",
            "valueString" : "Transcriptionist"
          },
          {
            "url" : "https://reportstream.cdc.gov/fhir/StructureDefinition/cnn4-second-given-name",
            "valueString" : "S"
          },
          {
            "url" : "https://reportstream.cdc.gov/fhir/StructureDefinition/cnn5-suffix",
            "valueString" : "ESQ"
          },
          {
            "url" : "https://reportstream.cdc.gov/fhir/StructureDefinition/cnn7-degree",
            "valueString" : "MD"
          }
        ],
        "identifier" : [
          {
            "extension" : [
              {
                "url" : "https://reportstream.cdc.gov/fhir/StructureDefinition/assigning-authority",
                "extension" : [
                  {
                    "url" : "https://reportstream.cdc.gov/fhir/StructureDefinition/namespace-id",
                    "valueString" : "Assigning Authority"
                  },
                  {
                    "url" : "https://reportstream.cdc.gov/fhir/StructureDefinition/universal-id",
                    "valueString" : "2.1.4.1"
                  },
                  {
                    "url" : "https://reportstream.cdc.gov/fhir/StructureDefinition/universal-id-type",
                    "valueCode" : "ISO"
                  }
                ]
              }
            ],
            "value" : "123"
          }
        ],
        "name" : [
          {
            "family" : "DOE",
            "given" : [
              "Transcriptionist",
              "S"
            ],
            "prefix" : [
              "DR"
            ],
            "suffix" : [
              "ESQ",
              "MD"
            ]
          }
        ]
      }
    },
    {
      "fullUrl" : "Location/1704840200239277000.d5bb925a-28c6-4b50-b2ab-8f0f6619e846",
      "resource" : {
        "resourceType" : "Location",
        "id" : "1704840200239277000.d5bb925a-28c6-4b50-b2ab-8f0f6619e846",
        "identifier" : [
          {
            "extension" : [
              {
                "url" : "https://reportstream.cdc.gov/fhir/StructureDefinition/identifier-namespace-id",
                "valueBoolean" : true
              }
            ],
            "value" : "Hospital A"
          },
          {
            "extension" : [
              {
                "url" : "https://reportstream.cdc.gov/fhir/StructureDefinition/identifier-universal-id",
                "valueBoolean" : true
              }
            ],
            "type" : {
              "coding" : [
                {
                  "extension" : [
                    {
                      "url" : "https://reportstream.cdc.gov/fhir/StructureDefinition/hl7-use",
                      "valueString" : "id-code"
                    }
                  ],
                  "code" : "ISO"
                }
              ]
            },
            "value" : "2.16.840.1.113883.9.11"
          }
        ],
        "status" : "active",
        "mode" : "instance",
        "physicalType" : {
          "coding" : [
            {
              "system" : "http://terminology.hl7.org/CodeSystem/location-physical-type",
              "code" : "si"
            }
          ]
        }
      }
    },
    {
      "fullUrl" : "Location/1704840200239517000.ed828dd1-57a2-4fda-8dcc-43d601bc41c6",
      "resource" : {
        "resourceType" : "Location",
        "id" : "1704840200239517000.ed828dd1-57a2-4fda-8dcc-43d601bc41c6",
        "identifier" : [
          {
            "value" : "Building 123"
          }
        ],
        "status" : "active",
        "mode" : "instance",
        "physicalType" : {
          "coding" : [
            {
              "system" : "http://terminology.hl7.org/CodeSystem/location-physical-type",
              "code" : "bu"
            }
          ]
        }
      }
    },
    {
      "fullUrl" : "Location/1704840200239753000.2f20ee9e-9e65-4eea-860b-81d4cb2b4da6",
      "resource" : {
        "resourceType" : "Location",
        "id" : "1704840200239753000.2f20ee9e-9e65-4eea-860b-81d4cb2b4da6",
        "identifier" : [
          {
            "value" : "Point of Care"
          }
        ],
        "status" : "active",
        "mode" : "instance",
        "physicalType" : {
          "coding" : [
            {
              "system" : "http://terminology.hl7.org/CodeSystem/location-physical-type",
              "_code" : {
                "extension" : [
                  {
                    "url" : "https://reportstream.cdc.gov/fhir/StructureDefinition/location-physical-type-poc",
                    "valueString" : "poc"
                  }
                ]
              }
            }
          ]
        }
      }
    },
    {
      "fullUrl" : "Location/1704840200239971000.769c03ce-8b58-4d05-b319-bfec737088c7",
      "resource" : {
        "resourceType" : "Location",
        "id" : "1704840200239971000.769c03ce-8b58-4d05-b319-bfec737088c7",
        "identifier" : [
          {
            "value" : "Floor A"
          }
        ],
        "status" : "active",
        "mode" : "instance",
        "physicalType" : {
          "coding" : [
            {
              "system" : "http://terminology.hl7.org/CodeSystem/location-physical-type",
              "code" : "lvl"
            }
          ]
        }
      }
    },
    {
      "fullUrl" : "Location/1704840200240347000.3578d271-d1ed-45e6-8294-2c38c6cfd107",
      "resource" : {
        "resourceType" : "Location",
        "id" : "1704840200240347000.3578d271-d1ed-45e6-8294-2c38c6cfd107",
        "identifier" : [
          {
            "value" : "Room 101"
          }
        ],
        "status" : "active",
        "mode" : "instance",
        "physicalType" : {
          "coding" : [
            {
              "system" : "http://terminology.hl7.org/CodeSystem/location-physical-type",
              "code" : "ro"
            }
          ]
        }
      }
    },
    {
      "fullUrl" : "Location/1704840200240593000.e0e388a0-0fe6-4481-b1eb-8a3ce2bcd3f4",
      "resource" : {
        "resourceType" : "Location",
        "id" : "1704840200240593000.e0e388a0-0fe6-4481-b1eb-8a3ce2bcd3f4",
        "identifier" : [
          {
            "value" : "Bed A"
          }
        ],
        "status" : "active",
        "mode" : "instance",
        "physicalType" : {
          "coding" : [
            {
              "system" : "http://terminology.hl7.org/CodeSystem/location-physical-type",
              "code" : "bd"
            }
          ]
        }
      }
    },
    {
      "fullUrl" : "PractitionerRole/1704840200240691000.70d6ed42-1a70-435d-abe6-6f24da4d95d0",
      "resource" : {
        "resourceType" : "PractitionerRole",
        "id" : "1704840200240691000.70d6ed42-1a70-435d-abe6-6f24da4d95d0",
        "extension" : [
          {
            "url" : "http://hl7.org/fhir/StructureDefinition/event-performerFunction",
            "valueCodeableConcept" : {
              "coding" : [
                {
                  "extension" : [
                    {
                      "url" : "https://reportstream.cdc.gov/fhir/StructureDefinition/code-index-name",
                      "valueString" : "identifier"
                    }
                  ],
                  "system" : "http://terminology.hl7.org/CodeSystem/v3-ParticipationType",
                  "code" : "TRANS"
                }
              ]
            }
          }
        ],
>>>>>>> b7d18e61
        "period" : {
          "start" : "2022-05-01T10:25:31-04:00",
          "end" : "2023-05-01T10:25:31-04:00"
        }
      } ]
    }
  }, {
    "fullUrl" : "Organization/1703277868648748000.8c054ef6-e13b-4dda-b984-9ae8289721f8",
    "resource" : {
      "resourceType" : "Organization",
      "id" : "1703277868648748000.8c054ef6-e13b-4dda-b984-9ae8289721f8"
    }
  }, {
    "fullUrl" : "Practitioner/1703277868652769000.1333beac-d66e-41fa-b0b5-802e5117fbdf",
    "resource" : {
      "resourceType" : "Practitioner",
      "id" : "1703277868652769000.1333beac-d66e-41fa-b0b5-802e5117fbdf",
      "extension" : [ {
        "url" : "https://reportstream.cdc.gov/fhir/StructureDefinition/xcn3-given-name",
        "valueString" : "LUDWIG"
      }, {
        "url" : "https://reportstream.cdc.gov/fhir/StructureDefinition/xcn4-second-given-name",
        "valueString" : "B"
      }, {
        "url" : "https://reportstream.cdc.gov/fhir/StructureDefinition/xcn19-effective-date",
        "valueString" : "20220501102531-0400"
      }, {
        "url" : "https://reportstream.cdc.gov/fhir/StructureDefinition/xcn20-expiration-date",
        "valueString" : "20230501102531-0400"
      }, {
        "url" : "https://reportstream.cdc.gov/fhir/StructureDefinition/xcn21-professional-suffix",
        "valueString" : "MD"
      }, {
        "url" : "https://reportstream.cdc.gov/fhir/StructureDefinition/xcn22-assigning-jurisdiction",
        "valueCodeableConcept" : {
          "coding" : [ {
            "extension" : [ {
              "url" : "https://reportstream.cdc.gov/fhir/StructureDefinition/cwe-coding",
              "valueString" : "coding"
            } ],
            "code" : "AssignJ"
          } ]
        }
      }, {
        "url" : "https://reportstream.cdc.gov/fhir/StructureDefinition/xcn23-assigning-agency-or-department",
        "valueCodeableConcept" : {
          "coding" : [ {
            "extension" : [ {
              "url" : "https://reportstream.cdc.gov/fhir/StructureDefinition/cwe-coding",
              "valueString" : "coding"
            } ],
            "code" : "AssignA"
          } ]
        }
      }, {
        "url" : "https://reportstream.cdc.gov/fhir/StructureDefinition/xcn5-suffix",
        "valueString" : "2ND"
      }, {
        "url" : "https://reportstream.cdc.gov/fhir/StructureDefinition/xcn7-degree",
        "valueString" : "MD"
      }, {
        "url" : "https://reportstream.cdc.gov/fhir/StructureDefinition/xcn8-source-table",
        "valueCodeableConcept" : {
          "coding" : [ {
            "extension" : [ {
              "url" : "https://reportstream.cdc.gov/fhir/StructureDefinition/cwe-coding",
              "valueString" : "coding"
            } ],
            "code" : "SRC"
          } ]
        }
      }, {
        "url" : "https://reportstream.cdc.gov/fhir/StructureDefinition/assigning-authority",
        "extension" : [ {
          "url" : "https://reportstream.cdc.gov/fhir/StructureDefinition/namespace-id"
        }, {
          "url" : "https://reportstream.cdc.gov/fhir/StructureDefinition/universal-id",
          "valueString" : "AssigningSystem"
        }, {
          "url" : "https://reportstream.cdc.gov/fhir/StructureDefinition/universal-id-type",
          "valueCode" : "ISO"
        } ]
      }, {
        "url" : "https://reportstream.cdc.gov/fhir/StructureDefinition/xcn10-name-type-code",
        "valueString" : "B"
      }, {
        "url" : "https://reportstream.cdc.gov/fhir/StructureDefinition/xcn15-name-representation-code",
        "valueString" : "A"
      }, {
        "url" : "https://reportstream.cdc.gov/fhir/StructureDefinition/xcn16-name-context",
        "valueCodeableConcept" : {
          "coding" : [ {
            "extension" : [ {
              "url" : "https://reportstream.cdc.gov/fhir/StructureDefinition/cwe-coding",
              "valueString" : "coding"
            } ],
            "code" : "NameContext"
          } ]
        }
      } ],
      "identifier" : [ {
        "extension" : [ {
          "url" : "https://reportstream.cdc.gov/fhir/StructureDefinition/check-digit",
          "valueString" : "A"
        }, {
          "url" : "https://reportstream.cdc.gov/fhir/StructureDefinition/check-digit-scheme",
          "valueCode" : "NPI"
        } ],
        "type" : {
          "coding" : [ {
            "extension" : [ {
              "url" : "https://reportstream.cdc.gov/fhir/StructureDefinition/hl7-use",
              "valueString" : "id-code"
            } ],
            "code" : "DL"
          } ]
        },
<<<<<<< HEAD
        "system" : "urn:oid:AssigningSystem",
        "value" : "1"
      } ],
      "name" : [ {
        "extension" : [ {
          "url" : "http://hl7.org/fhir/StructureDefinition/humanname-assembly-order",
          "valueCode" : "G"
        } ],
        "use" : "official",
        "family" : "Ordering",
        "_family" : {
          "extension" : [ {
            "url" : "http://hl7.org/fhir/StructureDefinition/humanname-own-prefix",
            "valueString" : "VAN"
          }, {
            "url" : "http://hl7.org/fhir/StructureDefinition/humanname-own-name",
            "valueString" : "Provider"
          }, {
            "url" : "http://hl7.org/fhir/StructureDefinition/humanname-partner-prefix",
            "valueString" : "VAL"
          }, {
            "url" : "http://hl7.org/fhir/StructureDefinition/humanname-partner-name",
            "valueString" : "ROGER"
          } ]
        },
        "given" : [ "LUDWIG", "B" ],
        "prefix" : [ "DR" ],
        "suffix" : [ "2ND", "MD", "MD" ],
        "period" : {
          "start" : "2022-05-01T10:25:31-04:00",
          "end" : "2023-05-01T10:25:31-04:00"
        }
      } ]
    }
  }, {
    "fullUrl" : "DiagnosticReport/1703277868900864000.9d5b82c5-7ee3-4fe8-8c5e-533f12ff523f",
    "resource" : {
      "resourceType" : "DiagnosticReport",
      "id" : "1703277868900864000.9d5b82c5-7ee3-4fe8-8c5e-533f12ff523f",
      "extension" : [ {
        "url" : "http://hl7.org/fhir/StructureDefinition/event-statusReason",
        "valueCodeableConcept" : {
          "text" : "Control Code Reason"
        }
      } ],
      "identifier" : [ {
        "extension" : [ {
          "url" : "https://reportstream.cdc.gov/fhir/StructureDefinition/hl7-use",
          "valueString" : "obr-placer-order-number"
        }, {
          "url" : "https://reportstream.cdc.gov/fhir/StructureDefinition/assigning-authority",
          "extension" : [ {
            "url" : "https://reportstream.cdc.gov/fhir/StructureDefinition/assigning-authority-namespace-id",
            "valueString" : "Placer Identifier Namespace"
          }, {
            "url" : "https://reportstream.cdc.gov/fhir/StructureDefinition/assigning-authority-universal-id",
            "valueString" : "Placer Universal ID"
          }, {
            "url" : "https://reportstream.cdc.gov/fhir/StructureDefinition/universal-id-type",
            "valueCode" : "ISO"
          } ]
        } ],
        "type" : {
          "coding" : [ {
            "system" : "http://terminology.hl7.org/CodeSystem/v2-0203",
            "code" : "PLAC"
          } ]
        },
        "value" : "Placer Identifier"
      }, {
        "extension" : [ {
          "url" : "https://reportstream.cdc.gov/fhir/StructureDefinition/assigning-authority",
          "extension" : [ {
            "url" : "https://reportstream.cdc.gov/fhir/StructureDefinition/assigning-authority-namespace-id",
            "valueString" : "Filler Identifier Namespace"
          }, {
            "url" : "https://reportstream.cdc.gov/fhir/StructureDefinition/assigning-authority-universal-id",
            "valueString" : "Filler Universal ID"
          }, {
            "url" : "https://reportstream.cdc.gov/fhir/StructureDefinition/universal-id-type",
            "valueCode" : "ISO"
          } ]
        } ],
        "type" : {
          "coding" : [ {
            "system" : "http://terminology.hl7.org/CodeSystem/v2-0203",
            "code" : "FILL"
          } ]
        },
        "value" : "Filler Identifier"
      }, {
        "extension" : [ {
          "url" : "https://reportstream.cdc.gov/fhir/StructureDefinition/assigning-authority",
          "extension" : [ {
            "url" : "https://reportstream.cdc.gov/fhir/StructureDefinition/assigning-authority-namespace-id",
            "valueString" : "Group Identifier Namespace"
          }, {
            "url" : "https://reportstream.cdc.gov/fhir/StructureDefinition/assigning-authority-universal-id",
            "valueString" : "Group Universal ID"
          }, {
            "url" : "https://reportstream.cdc.gov/fhir/StructureDefinition/universal-id-type",
            "valueCode" : "ISO"
          } ]
        } ],
        "type" : {
          "coding" : [ {
            "system" : "http://terminology.hl7.org/CodeSystem/v2-0203",
            "code" : "PGN"
          } ]
        },
        "value" : "Group Identifier"
      }, {
        "extension" : [ {
          "url" : "https://reportstream.cdc.gov/fhir/StructureDefinition/assigning-authority",
          "extension" : [ {
            "url" : "https://reportstream.cdc.gov/fhir/StructureDefinition/assigning-authority-namespace-id",
            "valueString" : "Group Identifier Namespace"
          }, {
            "url" : "https://reportstream.cdc.gov/fhir/StructureDefinition/assigning-authority-universal-id",
            "valueString" : "Group Universal ID"
          }, {
            "url" : "https://reportstream.cdc.gov/fhir/StructureDefinition/universal-id-type",
            "valueCode" : "ISO"
          } ]
        } ],
        "type" : {
          "coding" : [ {
            "system" : "http://terminology.hl7.org/CodeSystem/v2-0203",
            "code" : "FGN"
          } ]
        },
        "value" : "Group Identifier"
      } ],
      "basedOn" : [ {
        "reference" : "ServiceRequest/1703277868656548000.65cfd9e2-185b-45ce-83d7-7b7a2ccb50da"
      } ],
      "status" : "final",
      "category" : [ {
        "coding" : [ {
          "extension" : [ {
            "url" : "https://reportstream.cdc.gov/fhir/StructureDefinition/hl7-use",
            "valueString" : "id-code"
          } ],
          "code" : "OTH"
        } ]
      } ],
      "code" : {
        "coding" : [ {
          "extension" : [ {
            "url" : "https://reportstream.cdc.gov/fhir/StructureDefinition/cwe-coding",
            "valueString" : "coding"
          } ],
          "code" : "123",
          "display" : "Universal service identifier"
        } ]
      },
      "subject" : {
        "reference" : "Patient/1703277868563650000.5b32d20a-0dda-40e2-bf5f-6abafd1dd040"
      },
      "effectivePeriod" : {
        "start" : "2023-08-16T12:33:58-05:00",
        "_start" : {
          "extension" : [ {
            "url" : "https://reportstream.cdc.gov/fhir/StructureDefinition/hl7v2-date-time",
            "valueString" : "20230816123358-0500"
          } ]
        },
        "end" : "2023-09-16T12:33:58-05:00",
        "_end" : {
          "extension" : [ {
            "url" : "https://reportstream.cdc.gov/fhir/StructureDefinition/hl7v2-date-time",
            "valueString" : "20230916123358-0500"
          } ]
        }
      },
      "issued" : "2023-08-16T12:33:58-05:00",
      "_issued" : {
        "extension" : [ {
          "url" : "https://reportstream.cdc.gov/fhir/StructureDefinition/hl7v2-date-time",
          "valueString" : "20230816123358-0500"
        } ]
      },
      "performer" : [ {
        "reference" : "PractitionerRole/1703277868893322000.5e0f1976-53b1-4a2b-8744-ca42b25876e6"
      }, {
        "reference" : "PractitionerRole/1703277868900472000.c58c2566-baef-492f-a293-5f270337d674"
      } ],
      "resultsInterpreter" : [ {
        "reference" : "PractitionerRole/1703277868888709000.70d24b33-79c7-49fb-ac81-971623d0cbdc"
      } ]
    }
  }, {
    "fullUrl" : "Practitioner/1703277868885013000.d500b179-5f83-4f95-8288-d930e30870e6",
    "resource" : {
      "resourceType" : "Practitioner",
      "id" : "1703277868885013000.d500b179-5f83-4f95-8288-d930e30870e6",
      "extension" : [ {
        "url" : "https://reportstream.cdc.gov/fhir/StructureDefinition/cnn3-given-name",
        "valueString" : "Interpreter"
      }, {
        "url" : "https://reportstream.cdc.gov/fhir/StructureDefinition/cnn4-second-given-name",
        "valueString" : "S"
      }, {
        "url" : "https://reportstream.cdc.gov/fhir/StructureDefinition/cnn5-suffix",
        "valueString" : "ESQ"
      }, {
        "url" : "https://reportstream.cdc.gov/fhir/StructureDefinition/cnn7-degree",
        "valueString" : "MD"
      } ],
      "identifier" : [ {
        "extension" : [ {
          "url" : "https://reportstream.cdc.gov/fhir/StructureDefinition/assigning-authority",
          "extension" : [ {
            "url" : "https://reportstream.cdc.gov/fhir/StructureDefinition/namespace-id",
            "valueString" : "Assigning Authority"
          }, {
            "url" : "https://reportstream.cdc.gov/fhir/StructureDefinition/universal-id",
            "valueString" : "2.1.4.1"
          }, {
            "url" : "https://reportstream.cdc.gov/fhir/StructureDefinition/universal-id-type",
            "valueCode" : "ISO"
          } ]
        } ],
        "value" : "123"
      } ],
      "name" : [ {
        "family" : "Results",
        "given" : [ "Interpreter", "S" ],
        "prefix" : [ "DR" ],
        "suffix" : [ "ESQ", "MD" ]
      } ]
    }
  }, {
    "fullUrl" : "Location/1703277868885575000.1f91fe6b-3557-4548-893f-9499511e448b",
    "resource" : {
      "resourceType" : "Location",
      "id" : "1703277868885575000.1f91fe6b-3557-4548-893f-9499511e448b",
      "identifier" : [ {
        "extension" : [ {
          "url" : "https://reportstream.cdc.gov/fhir/StructureDefinition/identifier-namespace-id",
          "valueBoolean" : true
        } ],
        "value" : "Hospital A"
      }, {
        "extension" : [ {
          "url" : "https://reportstream.cdc.gov/fhir/StructureDefinition/identifier-universal-id",
          "valueBoolean" : true
        } ],
        "type" : {
          "coding" : [ {
            "extension" : [ {
              "url" : "https://reportstream.cdc.gov/fhir/StructureDefinition/hl7-use",
              "valueString" : "id-code"
            } ],
            "code" : "ISO"
          } ]
        },
        "value" : "2.16.840.1.113883.9.11"
      } ],
      "status" : "active",
      "mode" : "instance",
      "physicalType" : {
        "coding" : [ {
          "system" : "http://terminology.hl7.org/CodeSystem/location-physical-type",
          "code" : "si"
        } ]
      }
    }
  }, {
    "fullUrl" : "Location/1703277868886214000.25648cf3-c9e1-4d2e-985c-b80da9d75667",
    "resource" : {
      "resourceType" : "Location",
      "id" : "1703277868886214000.25648cf3-c9e1-4d2e-985c-b80da9d75667",
      "identifier" : [ {
        "value" : "Building 123"
      } ],
      "status" : "active",
      "mode" : "instance",
      "physicalType" : {
        "coding" : [ {
          "system" : "http://terminology.hl7.org/CodeSystem/location-physical-type",
          "code" : "bu"
        } ]
      }
    }
  }, {
    "fullUrl" : "Location/1703277868886843000.507b910c-ba30-4489-b53a-18a861bc43eb",
    "resource" : {
      "resourceType" : "Location",
      "id" : "1703277868886843000.507b910c-ba30-4489-b53a-18a861bc43eb",
      "identifier" : [ {
        "value" : "Point of Care"
      } ],
      "status" : "active",
      "mode" : "instance",
      "physicalType" : {
        "coding" : [ {
          "system" : "http://terminology.hl7.org/CodeSystem/location-physical-type",
          "_code" : {
            "extension" : [ {
              "url" : "https://reportstream.cdc.gov/fhir/StructureDefinition/location-physical-type-poc",
              "valueString" : "poc"
            } ]
          }
        } ]
      }
    }
  }, {
    "fullUrl" : "Location/1703277868887373000.daf599ed-c7b3-4130-9099-859103f6518b",
    "resource" : {
      "resourceType" : "Location",
      "id" : "1703277868887373000.daf599ed-c7b3-4130-9099-859103f6518b",
      "identifier" : [ {
        "value" : "Floor A"
      } ],
      "status" : "active",
      "mode" : "instance",
      "physicalType" : {
        "coding" : [ {
          "system" : "http://terminology.hl7.org/CodeSystem/location-physical-type",
          "code" : "lvl"
        } ]
      }
    }
  }, {
    "fullUrl" : "Location/1703277868887841000.fb2092b7-e5e1-4f3c-8584-705b456004a1",
    "resource" : {
      "resourceType" : "Location",
      "id" : "1703277868887841000.fb2092b7-e5e1-4f3c-8584-705b456004a1",
      "identifier" : [ {
        "value" : "Room 101"
      } ],
      "status" : "active",
      "mode" : "instance",
      "physicalType" : {
        "coding" : [ {
          "system" : "http://terminology.hl7.org/CodeSystem/location-physical-type",
          "code" : "ro"
        } ]
      }
    }
  }, {
    "fullUrl" : "Location/1703277868888531000.67a31caf-a49a-441b-955b-ee05b04a2a12",
    "resource" : {
      "resourceType" : "Location",
      "id" : "1703277868888531000.67a31caf-a49a-441b-955b-ee05b04a2a12",
      "identifier" : [ {
        "value" : "Bed A"
      } ],
      "status" : "active",
      "mode" : "instance",
      "physicalType" : {
        "coding" : [ {
          "system" : "http://terminology.hl7.org/CodeSystem/location-physical-type",
          "code" : "bd"
        } ]
      }
    }
  }, {
    "fullUrl" : "PractitionerRole/1703277868888709000.70d24b33-79c7-49fb-ac81-971623d0cbdc",
    "resource" : {
      "resourceType" : "PractitionerRole",
      "id" : "1703277868888709000.70d24b33-79c7-49fb-ac81-971623d0cbdc",
      "period" : {
        "start" : "2023-04-01T10:25:31-04:00",
        "_start" : {
          "extension" : [ {
            "url" : "https://reportstream.cdc.gov/fhir/StructureDefinition/hl7v2-date-time",
            "valueString" : "20230401102531-0400"
          } ]
        },
        "end" : "2023-05-01T10:25:31-04:00",
        "_end" : {
          "extension" : [ {
            "url" : "https://reportstream.cdc.gov/fhir/StructureDefinition/hl7v2-date-time",
            "valueString" : "20230501102531-0400"
          } ]
=======
        "practitioner" : {
          "reference" : "Practitioner/1704840200239037000.0f1a66fd-80e7-4f0b-8c7f-da3346ac9a56"
        },
        "location" : [
          {
            "reference" : "Location/1704840200239277000.d5bb925a-28c6-4b50-b2ab-8f0f6619e846"
          },
          {
            "reference" : "Location/1704840200239517000.ed828dd1-57a2-4fda-8dcc-43d601bc41c6"
          },
          {
            "reference" : "Location/1704840200239753000.2f20ee9e-9e65-4eea-860b-81d4cb2b4da6"
          },
          {
            "reference" : "Location/1704840200239971000.769c03ce-8b58-4d05-b319-bfec737088c7"
          },
          {
            "reference" : "Location/1704840200240347000.3578d271-d1ed-45e6-8294-2c38c6cfd107"
          },
          {
            "reference" : "Location/1704840200240593000.e0e388a0-0fe6-4481-b1eb-8a3ce2bcd3f4"
          }
        ]
      }
    },
    {
      "fullUrl" : "Practitioner/1704840200241754000.b5a6d8cc-1b46-40c0-b963-be090af5bb03",
      "resource" : {
        "resourceType" : "Practitioner",
        "id" : "1704840200241754000.b5a6d8cc-1b46-40c0-b963-be090af5bb03",
        "extension" : [
          {
            "url" : "https://reportstream.cdc.gov/fhir/StructureDefinition/cnn3-given-name",
            "valueString" : "Technician"
          },
          {
            "url" : "https://reportstream.cdc.gov/fhir/StructureDefinition/cnn4-second-given-name",
            "valueString" : "S"
          },
          {
            "url" : "https://reportstream.cdc.gov/fhir/StructureDefinition/cnn5-suffix",
            "valueString" : "ESQ"
          },
          {
            "url" : "https://reportstream.cdc.gov/fhir/StructureDefinition/cnn7-degree",
            "valueString" : "MD"
          }
        ],
        "identifier" : [
          {
            "extension" : [
              {
                "url" : "https://reportstream.cdc.gov/fhir/StructureDefinition/assigning-authority",
                "extension" : [
                  {
                    "url" : "https://reportstream.cdc.gov/fhir/StructureDefinition/namespace-id",
                    "valueString" : "Assigning Authority"
                  },
                  {
                    "url" : "https://reportstream.cdc.gov/fhir/StructureDefinition/universal-id",
                    "valueString" : "2.1.4.1"
                  },
                  {
                    "url" : "https://reportstream.cdc.gov/fhir/StructureDefinition/universal-id-type",
                    "valueCode" : "ISO"
                  }
                ]
              }
            ],
            "value" : "123"
          }
        ],
        "name" : [
          {
            "family" : "DOE",
            "given" : [
              "Technician",
              "S"
            ],
            "prefix" : [
              "DR"
            ],
            "suffix" : [
              "ESQ",
              "MD"
            ]
          }
        ]
      }
    },
    {
      "fullUrl" : "Location/1704840200242057000.f12c1f2b-813b-4cf9-ab83-f3d2e5933482",
      "resource" : {
        "resourceType" : "Location",
        "id" : "1704840200242057000.f12c1f2b-813b-4cf9-ab83-f3d2e5933482",
        "identifier" : [
          {
            "extension" : [
              {
                "url" : "https://reportstream.cdc.gov/fhir/StructureDefinition/identifier-namespace-id",
                "valueBoolean" : true
              }
            ],
            "value" : "Hospital A"
          },
          {
            "extension" : [
              {
                "url" : "https://reportstream.cdc.gov/fhir/StructureDefinition/identifier-universal-id",
                "valueBoolean" : true
              }
            ],
            "type" : {
              "coding" : [
                {
                  "extension" : [
                    {
                      "url" : "https://reportstream.cdc.gov/fhir/StructureDefinition/hl7-use",
                      "valueString" : "id-code"
                    }
                  ],
                  "code" : "ISO"
                }
              ]
            },
            "value" : "2.16.840.1.113883.9.11"
          }
        ],
        "status" : "active",
        "mode" : "instance",
        "physicalType" : {
          "coding" : [
            {
              "system" : "http://terminology.hl7.org/CodeSystem/location-physical-type",
              "code" : "si"
            }
          ]
        }
      }
    },
    {
      "fullUrl" : "Location/1704840200242585000.4b93fda5-98a4-471a-8a7c-354a3f488c63",
      "resource" : {
        "resourceType" : "Location",
        "id" : "1704840200242585000.4b93fda5-98a4-471a-8a7c-354a3f488c63",
        "identifier" : [
          {
            "value" : "Building 123"
          }
        ],
        "status" : "active",
        "mode" : "instance",
        "physicalType" : {
          "coding" : [
            {
              "system" : "http://terminology.hl7.org/CodeSystem/location-physical-type",
              "code" : "bu"
            }
          ]
        }
      }
    },
    {
      "fullUrl" : "Location/1704840200242853000.16c1d7a7-be25-47c0-bbc0-d16a7c3cfe4e",
      "resource" : {
        "resourceType" : "Location",
        "id" : "1704840200242853000.16c1d7a7-be25-47c0-bbc0-d16a7c3cfe4e",
        "identifier" : [
          {
            "value" : "Point of Care"
          }
        ],
        "status" : "active",
        "mode" : "instance",
        "physicalType" : {
          "coding" : [
            {
              "system" : "http://terminology.hl7.org/CodeSystem/location-physical-type",
              "_code" : {
                "extension" : [
                  {
                    "url" : "https://reportstream.cdc.gov/fhir/StructureDefinition/location-physical-type-poc",
                    "valueString" : "poc"
                  }
                ]
              }
            }
          ]
        }
      }
    },
    {
      "fullUrl" : "Location/1704840200243139000.50f6d307-b17a-4c3f-b4f9-d713aa862752",
      "resource" : {
        "resourceType" : "Location",
        "id" : "1704840200243139000.50f6d307-b17a-4c3f-b4f9-d713aa862752",
        "identifier" : [
          {
            "value" : "Floor A"
          }
        ],
        "status" : "active",
        "mode" : "instance",
        "physicalType" : {
          "coding" : [
            {
              "system" : "http://terminology.hl7.org/CodeSystem/location-physical-type",
              "code" : "lvl"
            }
          ]
        }
      }
    },
    {
      "fullUrl" : "Location/1704840200243350000.92ba0df8-494c-4eda-96d0-8eea17b58bdf",
      "resource" : {
        "resourceType" : "Location",
        "id" : "1704840200243350000.92ba0df8-494c-4eda-96d0-8eea17b58bdf",
        "identifier" : [
          {
            "value" : "Room 101"
          }
        ],
        "status" : "active",
        "mode" : "instance",
        "physicalType" : {
          "coding" : [
            {
              "system" : "http://terminology.hl7.org/CodeSystem/location-physical-type",
              "code" : "ro"
            }
          ]
>>>>>>> b7d18e61
        }
      },
      "practitioner" : {
        "reference" : "Practitioner/1703277868885013000.d500b179-5f83-4f95-8288-d930e30870e6"
      },
      "location" : [ {
        "reference" : "Location/1703277868885575000.1f91fe6b-3557-4548-893f-9499511e448b"
      }, {
        "reference" : "Location/1703277868886214000.25648cf3-c9e1-4d2e-985c-b80da9d75667"
      }, {
        "reference" : "Location/1703277868886843000.507b910c-ba30-4489-b53a-18a861bc43eb"
      }, {
        "reference" : "Location/1703277868887373000.daf599ed-c7b3-4130-9099-859103f6518b"
      }, {
        "reference" : "Location/1703277868887841000.fb2092b7-e5e1-4f3c-8584-705b456004a1"
      }, {
        "reference" : "Location/1703277868888531000.67a31caf-a49a-441b-955b-ee05b04a2a12"
      } ]
    }
  }, {
    "fullUrl" : "Practitioner/1703277868889770000.98681537-1385-4ace-af2e-c2773a9c99f2",
    "resource" : {
      "resourceType" : "Practitioner",
      "id" : "1703277868889770000.98681537-1385-4ace-af2e-c2773a9c99f2",
      "extension" : [ {
        "url" : "https://reportstream.cdc.gov/fhir/StructureDefinition/cnn3-given-name",
        "valueString" : "Transcriptionist"
      }, {
        "url" : "https://reportstream.cdc.gov/fhir/StructureDefinition/cnn4-second-given-name",
        "valueString" : "S"
      }, {
        "url" : "https://reportstream.cdc.gov/fhir/StructureDefinition/cnn5-suffix",
        "valueString" : "ESQ"
      }, {
        "url" : "https://reportstream.cdc.gov/fhir/StructureDefinition/cnn7-degree",
        "valueString" : "MD"
      } ],
      "identifier" : [ {
        "extension" : [ {
          "url" : "https://reportstream.cdc.gov/fhir/StructureDefinition/assigning-authority",
          "extension" : [ {
            "url" : "https://reportstream.cdc.gov/fhir/StructureDefinition/namespace-id",
            "valueString" : "Assigning Authority"
          }, {
            "url" : "https://reportstream.cdc.gov/fhir/StructureDefinition/universal-id",
            "valueString" : "2.1.4.1"
          }, {
            "url" : "https://reportstream.cdc.gov/fhir/StructureDefinition/universal-id-type",
            "valueCode" : "ISO"
          } ]
        } ],
        "value" : "123"
      } ],
      "name" : [ {
        "family" : "DOE",
        "given" : [ "Transcriptionist", "S" ],
        "prefix" : [ "DR" ],
        "suffix" : [ "ESQ", "MD" ]
      } ]
    }
  }, {
    "fullUrl" : "Location/1703277868890203000.7bf2a9d9-ef27-4961-b3aa-c2d4788b0dd2",
    "resource" : {
      "resourceType" : "Location",
      "id" : "1703277868890203000.7bf2a9d9-ef27-4961-b3aa-c2d4788b0dd2",
      "identifier" : [ {
        "extension" : [ {
          "url" : "https://reportstream.cdc.gov/fhir/StructureDefinition/identifier-namespace-id",
          "valueBoolean" : true
        } ],
        "value" : "Hospital A"
      }, {
        "extension" : [ {
          "url" : "https://reportstream.cdc.gov/fhir/StructureDefinition/identifier-universal-id",
          "valueBoolean" : true
        } ],
        "type" : {
          "coding" : [ {
            "extension" : [ {
              "url" : "https://reportstream.cdc.gov/fhir/StructureDefinition/hl7-use",
              "valueString" : "id-code"
            } ],
            "code" : "ISO"
          } ]
        },
        "value" : "2.16.840.1.113883.9.11"
      } ],
      "status" : "active",
      "mode" : "instance",
      "physicalType" : {
        "coding" : [ {
          "system" : "http://terminology.hl7.org/CodeSystem/location-physical-type",
          "code" : "si"
        } ]
      }
<<<<<<< HEAD
    }
  }, {
    "fullUrl" : "Location/1703277868890625000.c83130f1-39bb-4d3a-8a6a-7e4287118749",
    "resource" : {
      "resourceType" : "Location",
      "id" : "1703277868890625000.c83130f1-39bb-4d3a-8a6a-7e4287118749",
      "identifier" : [ {
        "value" : "Building 123"
      } ],
      "status" : "active",
      "mode" : "instance",
      "physicalType" : {
        "coding" : [ {
          "system" : "http://terminology.hl7.org/CodeSystem/location-physical-type",
          "code" : "bu"
        } ]
      }
    }
  }, {
    "fullUrl" : "Location/1703277868891164000.046344b8-f079-4bb2-bae8-29c0c2da4b59",
    "resource" : {
      "resourceType" : "Location",
      "id" : "1703277868891164000.046344b8-f079-4bb2-bae8-29c0c2da4b59",
      "identifier" : [ {
        "value" : "Point of Care"
      } ],
      "status" : "active",
      "mode" : "instance",
      "physicalType" : {
        "coding" : [ {
          "system" : "http://terminology.hl7.org/CodeSystem/location-physical-type",
          "_code" : {
            "extension" : [ {
              "url" : "https://reportstream.cdc.gov/fhir/StructureDefinition/location-physical-type-poc",
              "valueString" : "poc"
            } ]
          }
        } ]
      }
    }
  }, {
    "fullUrl" : "Location/1703277868891591000.b11ef625-10ae-4c79-94f0-6ca5c3118445",
    "resource" : {
      "resourceType" : "Location",
      "id" : "1703277868891591000.b11ef625-10ae-4c79-94f0-6ca5c3118445",
      "identifier" : [ {
        "value" : "Floor A"
      } ],
      "status" : "active",
      "mode" : "instance",
      "physicalType" : {
        "coding" : [ {
          "system" : "http://terminology.hl7.org/CodeSystem/location-physical-type",
          "code" : "lvl"
        } ]
      }
    }
  }, {
    "fullUrl" : "Location/1703277868892042000.0df9dc91-7e95-4600-b1dc-e18c16449d27",
    "resource" : {
      "resourceType" : "Location",
      "id" : "1703277868892042000.0df9dc91-7e95-4600-b1dc-e18c16449d27",
      "identifier" : [ {
        "value" : "Room 101"
      } ],
      "status" : "active",
      "mode" : "instance",
      "physicalType" : {
        "coding" : [ {
          "system" : "http://terminology.hl7.org/CodeSystem/location-physical-type",
          "code" : "ro"
        } ]
      }
    }
  }, {
    "fullUrl" : "Location/1703277868893038000.6264fb12-52ce-49d0-a5e7-fc2a7a71ed43",
    "resource" : {
      "resourceType" : "Location",
      "id" : "1703277868893038000.6264fb12-52ce-49d0-a5e7-fc2a7a71ed43",
      "identifier" : [ {
        "value" : "Bed A"
      } ],
      "status" : "active",
      "mode" : "instance",
      "physicalType" : {
        "coding" : [ {
          "system" : "http://terminology.hl7.org/CodeSystem/location-physical-type",
          "code" : "bd"
        } ]
      }
    }
  }, {
    "fullUrl" : "PractitionerRole/1703277868893322000.5e0f1976-53b1-4a2b-8744-ca42b25876e6",
    "resource" : {
      "resourceType" : "PractitionerRole",
      "id" : "1703277868893322000.5e0f1976-53b1-4a2b-8744-ca42b25876e6",
      "extension" : [ {
        "url" : "http://hl7.org/fhir/StructureDefinition/event-performerFunction",
        "valueCodeableConcept" : {
          "coding" : [ {
            "extension" : [ {
              "url" : "https://reportstream.cdc.gov/fhir/StructureDefinition/code-index-name",
              "valueString" : "identifier"
            } ],
            "system" : "http://terminology.hl7.org/CodeSystem/v3-ParticipationType",
            "code" : "TRANS"
          } ]
        }
      } ],
      "period" : {
        "start" : "2023-04-01T10:25:31-04:00",
        "_start" : {
          "extension" : [ {
            "url" : "https://reportstream.cdc.gov/fhir/StructureDefinition/hl7v2-date-time",
            "valueString" : "20230401102531-0400"
          } ]
        },
        "end" : "2023-05-01T10:25:31-04:00",
        "_end" : {
          "extension" : [ {
            "url" : "https://reportstream.cdc.gov/fhir/StructureDefinition/hl7v2-date-time",
            "valueString" : "20230501102531-0400"
          } ]
        }
      },
      "practitioner" : {
        "reference" : "Practitioner/1703277868889770000.98681537-1385-4ace-af2e-c2773a9c99f2"
      },
      "location" : [ {
        "reference" : "Location/1703277868890203000.7bf2a9d9-ef27-4961-b3aa-c2d4788b0dd2"
      }, {
        "reference" : "Location/1703277868890625000.c83130f1-39bb-4d3a-8a6a-7e4287118749"
      }, {
        "reference" : "Location/1703277868891164000.046344b8-f079-4bb2-bae8-29c0c2da4b59"
      }, {
        "reference" : "Location/1703277868891591000.b11ef625-10ae-4c79-94f0-6ca5c3118445"
      }, {
        "reference" : "Location/1703277868892042000.0df9dc91-7e95-4600-b1dc-e18c16449d27"
      }, {
        "reference" : "Location/1703277868893038000.6264fb12-52ce-49d0-a5e7-fc2a7a71ed43"
      } ]
    }
  }, {
    "fullUrl" : "Practitioner/1703277868896525000.178d1d82-9bf2-461d-a086-f83e02ffd395",
    "resource" : {
      "resourceType" : "Practitioner",
      "id" : "1703277868896525000.178d1d82-9bf2-461d-a086-f83e02ffd395",
      "extension" : [ {
        "url" : "https://reportstream.cdc.gov/fhir/StructureDefinition/cnn3-given-name",
        "valueString" : "Technician"
      }, {
        "url" : "https://reportstream.cdc.gov/fhir/StructureDefinition/cnn4-second-given-name",
        "valueString" : "S"
      }, {
        "url" : "https://reportstream.cdc.gov/fhir/StructureDefinition/cnn5-suffix",
        "valueString" : "ESQ"
      }, {
        "url" : "https://reportstream.cdc.gov/fhir/StructureDefinition/cnn7-degree",
        "valueString" : "MD"
      } ],
      "identifier" : [ {
        "extension" : [ {
          "url" : "https://reportstream.cdc.gov/fhir/StructureDefinition/assigning-authority",
          "extension" : [ {
            "url" : "https://reportstream.cdc.gov/fhir/StructureDefinition/namespace-id",
            "valueString" : "Assigning Authority"
          }, {
            "url" : "https://reportstream.cdc.gov/fhir/StructureDefinition/universal-id",
            "valueString" : "2.1.4.1"
          }, {
            "url" : "https://reportstream.cdc.gov/fhir/StructureDefinition/universal-id-type",
            "valueCode" : "ISO"
          } ]
        } ],
        "value" : "123"
      } ],
      "name" : [ {
        "family" : "DOE",
        "given" : [ "Technician", "S" ],
        "prefix" : [ "DR" ],
        "suffix" : [ "ESQ", "MD" ]
      } ]
    }
  }, {
    "fullUrl" : "Location/1703277868897429000.c84e96f0-9724-450c-b18b-40bb0c7cf437",
    "resource" : {
      "resourceType" : "Location",
      "id" : "1703277868897429000.c84e96f0-9724-450c-b18b-40bb0c7cf437",
      "identifier" : [ {
        "extension" : [ {
          "url" : "https://reportstream.cdc.gov/fhir/StructureDefinition/identifier-namespace-id",
          "valueBoolean" : true
        } ],
        "value" : "Hospital A"
      }, {
        "extension" : [ {
          "url" : "https://reportstream.cdc.gov/fhir/StructureDefinition/identifier-universal-id",
          "valueBoolean" : true
        } ],
        "type" : {
          "coding" : [ {
            "extension" : [ {
              "url" : "https://reportstream.cdc.gov/fhir/StructureDefinition/hl7-use",
              "valueString" : "id-code"
            } ],
            "code" : "ISO"
          } ]
        },
        "value" : "2.16.840.1.113883.9.11"
      } ],
      "status" : "active",
      "mode" : "instance",
      "physicalType" : {
        "coding" : [ {
          "system" : "http://terminology.hl7.org/CodeSystem/location-physical-type",
          "code" : "si"
        } ]
      }
    }
  }, {
    "fullUrl" : "Location/1703277868898662000.f5b1677f-1046-493a-97fc-45db965306ac",
    "resource" : {
      "resourceType" : "Location",
      "id" : "1703277868898662000.f5b1677f-1046-493a-97fc-45db965306ac",
      "identifier" : [ {
        "value" : "Building 123"
      } ],
      "status" : "active",
      "mode" : "instance",
      "physicalType" : {
        "coding" : [ {
          "system" : "http://terminology.hl7.org/CodeSystem/location-physical-type",
          "code" : "bu"
        } ]
      }
    }
  }, {
    "fullUrl" : "Location/1703277868899118000.47d1f47a-0f5b-4f10-a376-958d4e4d2b6f",
    "resource" : {
      "resourceType" : "Location",
      "id" : "1703277868899118000.47d1f47a-0f5b-4f10-a376-958d4e4d2b6f",
      "identifier" : [ {
        "value" : "Point of Care"
      } ],
      "status" : "active",
      "mode" : "instance",
      "physicalType" : {
        "coding" : [ {
          "system" : "http://terminology.hl7.org/CodeSystem/location-physical-type",
          "_code" : {
            "extension" : [ {
              "url" : "https://reportstream.cdc.gov/fhir/StructureDefinition/location-physical-type-poc",
              "valueString" : "poc"
            } ]
          }
        } ]
      }
    }
  }, {
    "fullUrl" : "Location/1703277868899533000.a59a89d0-8fb8-4992-b81c-5d6d55ca7bb2",
    "resource" : {
      "resourceType" : "Location",
      "id" : "1703277868899533000.a59a89d0-8fb8-4992-b81c-5d6d55ca7bb2",
      "identifier" : [ {
        "value" : "Floor A"
      } ],
      "status" : "active",
      "mode" : "instance",
      "physicalType" : {
        "coding" : [ {
          "system" : "http://terminology.hl7.org/CodeSystem/location-physical-type",
          "code" : "lvl"
        } ]
      }
    }
  }, {
    "fullUrl" : "Location/1703277868899906000.4ac5c8ef-b635-492e-b47d-85c01fb89c40",
    "resource" : {
      "resourceType" : "Location",
      "id" : "1703277868899906000.4ac5c8ef-b635-492e-b47d-85c01fb89c40",
      "identifier" : [ {
        "value" : "Room 101"
      } ],
      "status" : "active",
      "mode" : "instance",
      "physicalType" : {
        "coding" : [ {
          "system" : "http://terminology.hl7.org/CodeSystem/location-physical-type",
          "code" : "ro"
        } ]
      }
    }
  }, {
    "fullUrl" : "Location/1703277868900283000.d65d2ec5-a4cc-4d93-a31f-fc1450c5744b",
    "resource" : {
      "resourceType" : "Location",
      "id" : "1703277868900283000.d65d2ec5-a4cc-4d93-a31f-fc1450c5744b",
      "identifier" : [ {
        "value" : "Bed A"
      } ],
      "status" : "active",
      "mode" : "instance",
      "physicalType" : {
        "coding" : [ {
          "system" : "http://terminology.hl7.org/CodeSystem/location-physical-type",
          "code" : "bd"
        } ]
=======
    },
    {
      "fullUrl" : "Location/1704840200243567000.7f70910b-3ada-4a72-904a-d9ad5a27a3df",
      "resource" : {
        "resourceType" : "Location",
        "id" : "1704840200243567000.7f70910b-3ada-4a72-904a-d9ad5a27a3df",
        "identifier" : [
          {
            "value" : "Bed A"
          }
        ],
        "status" : "active",
        "mode" : "instance",
        "physicalType" : {
          "coding" : [
            {
              "system" : "http://terminology.hl7.org/CodeSystem/location-physical-type",
              "code" : "bd"
            }
          ]
        }
      }
    },
    {
      "fullUrl" : "PractitionerRole/1704840200243655000.74ed2d03-b6a7-4914-a155-627484b18f6d",
      "resource" : {
        "resourceType" : "PractitionerRole",
        "id" : "1704840200243655000.74ed2d03-b6a7-4914-a155-627484b18f6d",
        "extension" : [
          {
            "url" : "http://hl7.org/fhir/StructureDefinition/event-performerFunction",
            "valueCodeableConcept" : {
              "coding" : [
                {
                  "extension" : [
                    {
                      "url" : "https://reportstream.cdc.gov/fhir/StructureDefinition/code-index-name",
                      "valueString" : "identifier"
                    }
                  ],
                  "system" : "http://terminology.hl7.org/CodeSystem/v3-ParticipationType",
                  "code" : "SPRF"
                }
              ]
            }
          }
        ],
        "period" : {
          "start" : "2023-04-01T10:25:31-04:00",
          "_start" : {
            "extension" : [
              {
                "url" : "https://reportstream.cdc.gov/fhir/StructureDefinition/hl7v2-date-time",
                "valueString" : "20230401102531-0400"
              }
            ]
          },
          "end" : "2023-05-01T10:25:31-04:00",
          "_end" : {
            "extension" : [
              {
                "url" : "https://reportstream.cdc.gov/fhir/StructureDefinition/hl7v2-date-time",
                "valueString" : "20230501102531-0400"
              }
            ]
          }
        },
        "practitioner" : {
          "reference" : "Practitioner/1704840200241754000.b5a6d8cc-1b46-40c0-b963-be090af5bb03"
        },
        "location" : [
          {
            "reference" : "Location/1704840200242057000.f12c1f2b-813b-4cf9-ab83-f3d2e5933482"
          },
          {
            "reference" : "Location/1704840200242585000.4b93fda5-98a4-471a-8a7c-354a3f488c63"
          },
          {
            "reference" : "Location/1704840200242853000.16c1d7a7-be25-47c0-bbc0-d16a7c3cfe4e"
          },
          {
            "reference" : "Location/1704840200243139000.50f6d307-b17a-4c3f-b4f9-d713aa862752"
          },
          {
            "reference" : "Location/1704840200243350000.92ba0df8-494c-4eda-96d0-8eea17b58bdf"
          },
          {
            "reference" : "Location/1704840200243567000.7f70910b-3ada-4a72-904a-d9ad5a27a3df"
          }
        ]
      }
    },
    {
      "fullUrl" : "Patient/1704840199996200000.368974e6-238a-4c47-835f-7dfb1ebe3589",
      "resource" : {
        "resourceType" : "Patient",
        "id" : "1704840199996200000.368974e6-238a-4c47-835f-7dfb1ebe3589"
>>>>>>> b7d18e61
      }
    }
  }, {
    "fullUrl" : "PractitionerRole/1703277868900472000.c58c2566-baef-492f-a293-5f270337d674",
    "resource" : {
      "resourceType" : "PractitionerRole",
      "id" : "1703277868900472000.c58c2566-baef-492f-a293-5f270337d674",
      "extension" : [ {
        "url" : "http://hl7.org/fhir/StructureDefinition/event-performerFunction",
        "valueCodeableConcept" : {
          "coding" : [ {
            "extension" : [ {
              "url" : "https://reportstream.cdc.gov/fhir/StructureDefinition/code-index-name",
              "valueString" : "identifier"
            } ],
            "system" : "http://terminology.hl7.org/CodeSystem/v3-ParticipationType",
            "code" : "SPRF"
          } ]
        }
      } ],
      "period" : {
        "start" : "2023-04-01T10:25:31-04:00",
        "_start" : {
          "extension" : [ {
            "url" : "https://reportstream.cdc.gov/fhir/StructureDefinition/hl7v2-date-time",
            "valueString" : "20230401102531-0400"
          } ]
        },
        "end" : "2023-05-01T10:25:31-04:00",
        "_end" : {
          "extension" : [ {
            "url" : "https://reportstream.cdc.gov/fhir/StructureDefinition/hl7v2-date-time",
            "valueString" : "20230501102531-0400"
          } ]
        }
      },
      "practitioner" : {
        "reference" : "Practitioner/1703277868896525000.178d1d82-9bf2-461d-a086-f83e02ffd395"
      },
      "location" : [ {
        "reference" : "Location/1703277868897429000.c84e96f0-9724-450c-b18b-40bb0c7cf437"
      }, {
        "reference" : "Location/1703277868898662000.f5b1677f-1046-493a-97fc-45db965306ac"
      }, {
        "reference" : "Location/1703277868899118000.47d1f47a-0f5b-4f10-a376-958d4e4d2b6f"
      }, {
        "reference" : "Location/1703277868899533000.a59a89d0-8fb8-4992-b81c-5d6d55ca7bb2"
      }, {
        "reference" : "Location/1703277868899906000.4ac5c8ef-b635-492e-b47d-85c01fb89c40"
      }, {
        "reference" : "Location/1703277868900283000.d65d2ec5-a4cc-4d93-a31f-fc1450c5744b"
      } ]
    }
  } ]
}<|MERGE_RESOLUTION|>--- conflicted
+++ resolved
@@ -1,70 +1,14 @@
 {
   "resourceType" : "Bundle",
-<<<<<<< HEAD
-  "id" : "1703277867922388000.443225af-ca90-471f-b217-1868c744a711",
-  "meta" : {
-    "lastUpdated" : "2023-12-22T15:44:27.957-05:00"
-=======
   "id" : "1704840199582777000.5491568b-76ab-48fc-b9be-6624747425a5",
   "meta" : {
     "lastUpdated" : "2024-01-09T14:43:19.602-08:00"
->>>>>>> b7d18e61
   },
   "identifier" : {
     "system" : "https://reportstream.cdc.gov/prime-router",
     "value" : "20230816123358"
   },
   "type" : "message",
-<<<<<<< HEAD
-  "timestamp" : "2023-08-16T13:33:58.000-04:00",
-  "entry" : [ {
-    "fullUrl" : "MessageHeader/bb504ecd-c2ab-3be3-91d8-6065e2bce435",
-    "resource" : {
-      "resourceType" : "MessageHeader",
-      "id" : "bb504ecd-c2ab-3be3-91d8-6065e2bce435",
-      "extension" : [ {
-        "url" : "https://reportstream.cdc.gov/fhir/StructureDefinition/encoding-characters",
-        "valueString" : "^~\\&#"
-      }, {
-        "url" : "https://reportstream.cdc.gov/fhir/StructureDefinition/msh-7-datetime-of-message",
-        "valueString" : "20230816123358-0500"
-      } ],
-      "eventCoding" : {
-        "system" : "http://terminology.hl7.org/CodeSystem/v2-0003",
-        "code" : "R01",
-        "display" : "ORU^R01^ORU_R01"
-      },
-      "source" : {
-        "_endpoint" : {
-          "extension" : [ {
-            "url" : "http://hl7.org/fhir/StructureDefinition/data-absent-reason",
-            "valueCode" : "unknown"
-          } ]
-        }
-      }
-    }
-  }, {
-    "fullUrl" : "Provenance/1703277868528624000.cd48ea5f-07a6-441d-b629-c764834edc21",
-    "resource" : {
-      "resourceType" : "Provenance",
-      "id" : "1703277868528624000.cd48ea5f-07a6-441d-b629-c764834edc21",
-      "target" : [ {
-        "reference" : "DiagnosticReport/1703277868900864000.9d5b82c5-7ee3-4fe8-8c5e-533f12ff523f"
-      } ],
-      "recorded" : "2023-08-16T12:33:58-05:00",
-      "_recorded" : {
-        "extension" : [ {
-          "url" : "https://reportstream.cdc.gov/fhir/StructureDefinition/hl7v2-date-time",
-          "valueString" : "20230816123358-0500"
-        } ]
-      },
-      "activity" : {
-        "coding" : [ {
-          "extension" : [ {
-            "url" : "https://reportstream.cdc.gov/fhir/StructureDefinition/code-index-name",
-            "valueString" : "identifier"
-          } ],
-=======
   "timestamp" : "2023-08-16T10:33:58.000-07:00",
   "entry" : [
     {
@@ -83,142 +27,20 @@
           }
         ],
         "eventCoding" : {
->>>>>>> b7d18e61
           "system" : "http://terminology.hl7.org/CodeSystem/v2-0003",
           "code" : "R01",
-          "display" : "ORU_R01"
-        } ]
-      },
-      "agent" : [ {
-        "type" : {
-          "coding" : [ {
-            "extension" : [ {
-              "url" : "https://reportstream.cdc.gov/fhir/StructureDefinition/code-index-name",
-              "valueString" : "identifier"
-            } ],
-            "system" : "http://terminology.hl7.org/CodeSystem/provenance-participant-type",
-            "code" : "author"
-          } ]
+          "display" : "ORU^R01^ORU_R01"
+        },
+        "source" : {
+          "_endpoint" : {
+            "extension" : [
+              {
+                "url" : "http://hl7.org/fhir/StructureDefinition/data-absent-reason",
+                "valueCode" : "unknown"
+              }
+            ]
+          }
         }
-<<<<<<< HEAD
-      } ],
-      "entity" : [ {
-        "role" : "source",
-        "what" : {
-          "reference" : "Device/1703277868532839000.b4ad2e3d-9220-462f-aacd-83f50d8e2803"
-        }
-      } ]
-    }
-  }, {
-    "fullUrl" : "Device/1703277868532839000.b4ad2e3d-9220-462f-aacd-83f50d8e2803",
-    "resource" : {
-      "resourceType" : "Device",
-      "id" : "1703277868532839000.b4ad2e3d-9220-462f-aacd-83f50d8e2803"
-    }
-  }, {
-    "fullUrl" : "Patient/1703277868563650000.5b32d20a-0dda-40e2-bf5f-6abafd1dd040",
-    "resource" : {
-      "resourceType" : "Patient",
-      "id" : "1703277868563650000.5b32d20a-0dda-40e2-bf5f-6abafd1dd040"
-    }
-  }, {
-    "fullUrl" : "ServiceRequest/1703277868656548000.65cfd9e2-185b-45ce-83d7-7b7a2ccb50da",
-    "resource" : {
-      "resourceType" : "ServiceRequest",
-      "id" : "1703277868656548000.65cfd9e2-185b-45ce-83d7-7b7a2ccb50da",
-      "extension" : [ {
-        "url" : "https://reportstream.cdc.gov/fhir/StructureDefinition/business-event",
-        "valueCode" : "RE"
-      }, {
-        "url" : "https://reportstream.cdc.gov/fhir/StructureDefinition/business-event",
-        "valueString" : "20230816123358-050"
-      }, {
-        "url" : "https://reportstream.cdc.gov/fhir/StructureDefinition/status-modifier",
-        "valueCodeableConcept" : {
-          "coding" : [ {
-            "extension" : [ {
-              "url" : "https://reportstream.cdc.gov/fhir/StructureDefinition/cwe-coding",
-              "valueString" : "coding"
-            } ],
-            "code" : "Order Status Modifier"
-          } ]
-        }
-      }, {
-        "url" : "https://reportstream.cdc.gov/fhir/StructureDefinition/orc-common-order",
-        "extension" : [ {
-          "url" : "orc-5-order-status",
-          "valueString" : "CM"
-        }, {
-          "url" : "orc-6-response-flag",
-          "valueString" : "R"
-        }, {
-          "url" : "orc-27-fillers-expected-availability-datetime",
-          "valueString" : "20230816123358-0500"
-        }, {
-          "url" : "orc-28-confidentiality-code",
-          "valueCodeableConcept" : {
-            "coding" : [ {
-              "extension" : [ {
-                "url" : "https://reportstream.cdc.gov/fhir/StructureDefinition/cwe-coding",
-                "valueString" : "coding"
-              } ],
-              "code" : "567",
-              "display" : "E"
-            } ]
-          }
-        }, {
-          "url" : "orc-30-enterer-authorization-mode",
-          "valueCodeableConcept" : {
-            "coding" : [ {
-              "extension" : [ {
-                "url" : "https://reportstream.cdc.gov/fhir/StructureDefinition/cne-coding",
-                "valueString" : "coding"
-              } ],
-              "code" : "123",
-              "display" : "U"
-            } ]
-          }
-        }, {
-          "url" : "orc-31-parent-universal-service-identifier",
-          "valueCodeableConcept" : {
-            "coding" : [ {
-              "extension" : [ {
-                "url" : "https://reportstream.cdc.gov/fhir/StructureDefinition/cwe-coding",
-                "valueString" : "coding"
-              } ],
-              "code" : "123",
-              "display" : "Parent"
-            } ]
-          }
-        }, {
-          "url" : "orc-8-parent-order",
-          "valueIdentifier" : {
-            "extension" : [ {
-              "url" : "https://reportstream.cdc.gov/fhir/StructureDefinition/filler-assigned-identifier",
-              "extension" : [ {
-                "url" : "https://reportstream.cdc.gov/fhir/StructureDefinition/entity-identifier",
-                "valueString" : "Filler Assigned"
-              }, {
-                "url" : "https://reportstream.cdc.gov/fhir/StructureDefinition/namespace-id",
-                "valueString" : "Filler Assigned Namespace"
-              }, {
-                "url" : "https://reportstream.cdc.gov/fhir/StructureDefinition/universal-id",
-                "valueString" : "Filler Assigned Universal"
-              }, {
-                "url" : "https://reportstream.cdc.gov/fhir/StructureDefinition/universal-id-type",
-                "valueString" : "ISO"
-              } ]
-            }, {
-              "url" : "https://reportstream.cdc.gov/fhir/StructureDefinition/namespace-id",
-              "valueString" : "Placer Assigned Namespace"
-            }, {
-              "url" : "https://reportstream.cdc.gov/fhir/StructureDefinition/universal-id",
-              "valueString" : "Placer Assigned Universal"
-            }, {
-              "url" : "https://reportstream.cdc.gov/fhir/StructureDefinition/universal-id-type",
-              "valueString" : "ISO"
-            } ],
-=======
       }
     },
     {
@@ -938,118 +760,32 @@
                 ]
               }
             ],
->>>>>>> b7d18e61
             "type" : {
-              "coding" : [ {
-                "system" : "http://terminology.hl7.org/CodeSystem/v2-0203",
-                "code" : "PGN"
-              } ]
+              "coding" : [
+                {
+                  "system" : "http://terminology.hl7.org/CodeSystem/v2-0203",
+                  "code" : "PLAC"
+                }
+              ]
             },
-            "value" : "Placer Assigned"
-          }
-        }, {
-          "url" : "orc-10-entered-by",
-          "valueReference" : {
-            "reference" : "Practitioner/1703277868606068000.9074afb4-18cb-4410-a889-c7e7fc2c8a94"
-          }
-        }, {
-          "url" : "orc-11-verified-by",
-          "valueReference" : {
-            "reference" : "Practitioner/1703277868610199000.6b8e6264-62e6-48e2-996a-519fda823bc2"
-          }
-        }, {
-          "url" : "orc-13-enterers-location",
-          "valueReference" : {
-            "reference" : "Location/1703277868613376000.7039debd-3d95-4372-a11d-aee0bd8dd589"
-          }
-        }, {
-          "url" : "orc-15-order-effective-date",
-          "valueString" : "20230816123358-0500"
-        }, {
-          "url" : "orc-17-entering-organization",
-          "valueCodeableConcept" : {
-            "coding" : [ {
-              "extension" : [ {
-                "url" : "https://reportstream.cdc.gov/fhir/StructureDefinition/cwe-coding",
-                "valueString" : "coding"
-              } ],
-              "code" : "481",
-              "display" : "Entering ORG"
-            } ]
-          }
-        }, {
-          "url" : "orc-18-entering-device",
-          "valueCodeableConcept" : {
-            "coding" : [ {
-              "extension" : [ {
-                "url" : "https://reportstream.cdc.gov/fhir/StructureDefinition/cwe-coding",
-                "valueString" : "coding"
-              } ],
-              "code" : "Entering Device"
-            } ]
-          }
-        }, {
-          "url" : "orc-19-action-by",
-          "valueReference" : {
-            "reference" : "Practitioner/1703277868618233000.45c7c913-79c7-4cf4-9d52-52255368185c"
-          }
-        } ]
-      }, {
-        "url" : "https://reportstream.cdc.gov/fhir/StructureDefinition/obr-observation-request",
-        "extension" : [ {
-          "url" : "obr-2-placer-order-number",
-          "valueIdentifier" : {
-            "extension" : [ {
-              "url" : "https://reportstream.cdc.gov/fhir/StructureDefinition/assigning-authority",
-              "extension" : [ {
-                "url" : "https://reportstream.cdc.gov/fhir/StructureDefinition/assigning-authority-namespace-id",
-                "valueString" : "Placer Identifier Namespace"
-              }, {
-                "url" : "https://reportstream.cdc.gov/fhir/StructureDefinition/assigning-authority-universal-id",
-                "valueString" : "Placer Universal ID"
-              }, {
-                "url" : "https://reportstream.cdc.gov/fhir/StructureDefinition/universal-id-type",
-                "valueCode" : "ISO"
-              } ]
-            } ],
             "value" : "Placer Identifier"
-          }
-        }, {
-          "url" : "obr-3-filler-order-number",
-          "valueIdentifier" : {
-            "extension" : [ {
-              "url" : "https://reportstream.cdc.gov/fhir/StructureDefinition/assigning-authority",
-              "extension" : [ {
-                "url" : "https://reportstream.cdc.gov/fhir/StructureDefinition/assigning-authority-namespace-id",
-                "valueString" : "Filler Identifier Namespace"
-              }, {
-                "url" : "https://reportstream.cdc.gov/fhir/StructureDefinition/assigning-authority-universal-id",
-                "valueString" : "Filler Universal ID"
-              }, {
-                "url" : "https://reportstream.cdc.gov/fhir/StructureDefinition/universal-id-type",
-                "valueCode" : "ISO"
-              } ]
-            } ],
-            "value" : "Filler Identifier"
-<<<<<<< HEAD
-=======
           },
           {
             "extension" : [
               {
                 "url" : "https://reportstream.cdc.gov/fhir/StructureDefinition/hl7-use",
-                "valueString" : "orc-4-placer-group-number"
+                "valueString" : "orc-3-filler-order-number"
               },
               {
                 "url" : "https://reportstream.cdc.gov/fhir/StructureDefinition/assigning-authority",
                 "extension" : [
                   {
                     "url" : "https://reportstream.cdc.gov/fhir/StructureDefinition/assigning-authority-namespace-id",
-                    "valueString" : "Group Identifier Namespace"
+                    "valueString" : "Filler Identifier Namespace"
                   },
                   {
                     "url" : "https://reportstream.cdc.gov/fhir/StructureDefinition/assigning-authority-universal-id",
-                    "valueString" : "Group Universal ID"
+                    "valueString" : "Filler Universal ID"
                   },
                   {
                     "url" : "https://reportstream.cdc.gov/fhir/StructureDefinition/universal-id-type",
@@ -1062,11 +798,11 @@
               "coding" : [
                 {
                   "system" : "http://terminology.hl7.org/CodeSystem/v2-0203",
-                  "code" : "PGN"
+                  "code" : "FILL"
                 }
               ]
             },
-            "value" : "Group Identifier"
+            "value" : "Filler Identifier"
           },
           {
             "extension" : [
@@ -1096,7 +832,7 @@
               "coding" : [
                 {
                   "system" : "http://terminology.hl7.org/CodeSystem/v2-0203",
-                  "code" : "FGN"
+                  "code" : "PGN"
                 }
               ]
             },
@@ -1106,6 +842,40 @@
             "extension" : [
               {
                 "url" : "https://reportstream.cdc.gov/fhir/StructureDefinition/hl7-use",
+                "valueString" : "orc-4-placer-group-number"
+              },
+              {
+                "url" : "https://reportstream.cdc.gov/fhir/StructureDefinition/assigning-authority",
+                "extension" : [
+                  {
+                    "url" : "https://reportstream.cdc.gov/fhir/StructureDefinition/assigning-authority-namespace-id",
+                    "valueString" : "Group Identifier Namespace"
+                  },
+                  {
+                    "url" : "https://reportstream.cdc.gov/fhir/StructureDefinition/assigning-authority-universal-id",
+                    "valueString" : "Group Universal ID"
+                  },
+                  {
+                    "url" : "https://reportstream.cdc.gov/fhir/StructureDefinition/universal-id-type",
+                    "valueCode" : "ISO"
+                  }
+                ]
+              }
+            ],
+            "type" : {
+              "coding" : [
+                {
+                  "system" : "http://terminology.hl7.org/CodeSystem/v2-0203",
+                  "code" : "FGN"
+                }
+              ]
+            },
+            "value" : "Group Identifier"
+          },
+          {
+            "extension" : [
+              {
+                "url" : "https://reportstream.cdc.gov/fhir/StructureDefinition/hl7-use",
                 "valueString" : "orc-33-alternate-placer-order-number"
               },
               {
@@ -1122,47 +892,17 @@
               ]
             },
             "value" : "Alt"
->>>>>>> b7d18e61
-          }
-        }, {
-          "url" : "obr-20-filler-field-1",
-          "valueString" : "filler1"
-        }, {
-          "url" : "obr-21-filler-field-2",
-          "valueString" : "filler2"
-        }, {
-          "url" : "obr-22-results-rpt-status-change-datetime",
-          "valueString" : "20230816123358-0500"
-        }, {
-          "url" : "obr-23-charge-to-practice",
-          "extension" : [ {
-            "url" : "moc-1-1-monetary-amount",
-            "valueString" : "100"
-          }, {
-            "url" : "moc-1-2-monetary-denomination",
-            "valueString" : "$"
-          }, {
-            "url" : "moc-2-charge-code",
-            "valueCodeableConcept" : {
-              "coding" : [ {
-                "extension" : [ {
+          }
+        ],
+        "status" : "completed",
+        "intent" : "order",
+        "code" : {
+          "coding" : [
+            {
+              "extension" : [
+                {
                   "url" : "https://reportstream.cdc.gov/fhir/StructureDefinition/cwe-coding",
                   "valueString" : "coding"
-<<<<<<< HEAD
-                } ],
-                "code" : "16",
-                "display" : "code"
-              } ]
-            }
-          } ]
-        }, {
-          "url" : "obr-24-diagnostic-serv-sect-id",
-          "valueId" : "OTH"
-        }, {
-          "url" : "obr-26-parent-result",
-          "extension" : [ {
-            "url" : "prl-1-parent-observation-identifier",
-=======
                 }
               ],
               "code" : "123",
@@ -1366,209 +1106,115 @@
           },
           {
             "url" : "https://reportstream.cdc.gov/fhir/StructureDefinition/xcn23-assigning-agency-or-department",
->>>>>>> b7d18e61
             "valueCodeableConcept" : {
-              "coding" : [ {
-                "extension" : [ {
-                  "url" : "https://reportstream.cdc.gov/fhir/StructureDefinition/cwe-coding",
-                  "valueString" : "coding"
-                } ],
-                "code" : "444",
-                "display" : "ParentId"
-              } ]
-            }
-          }, {
-            "url" : "prl-2-parent-observation-sub-identifier",
-            "valueString" : "888"
-          }, {
-            "url" : "prl-3-parent-observation-descriptor",
-            "valueString" : "ParentOBSdescriptor"
-          } ]
-        }, {
-          "url" : "obr-28-result-copies-to",
-          "valueReference" : {
-            "reference" : "Practitioner/1703277868624454000.cf815af5-bb78-428f-a63b-0dff1850f54b"
-          }
-        }, {
-          "url" : "obr-29-parent-order",
-          "valueIdentifier" : {
-            "extension" : [ {
-              "url" : "https://reportstream.cdc.gov/fhir/StructureDefinition/filler-assigned-identifier",
-              "extension" : [ {
-                "url" : "https://reportstream.cdc.gov/fhir/StructureDefinition/entity-identifier",
-                "valueString" : "f34b0f57-1601-4480-ae8a-d4006e50f38d"
-              }, {
+              "coding" : [
+                {
+                  "extension" : [
+                    {
+                      "url" : "https://reportstream.cdc.gov/fhir/StructureDefinition/cwe-coding",
+                      "valueString" : "coding"
+                    }
+                  ],
+                  "code" : "AssignA"
+                }
+              ]
+            }
+          },
+          {
+            "url" : "https://reportstream.cdc.gov/fhir/StructureDefinition/hl7v2Name",
+            "valueString" : "orc-12-ordering-provider"
+          },
+          {
+            "url" : "https://reportstream.cdc.gov/fhir/StructureDefinition/xcn5-suffix",
+            "valueString" : "2ND"
+          },
+          {
+            "url" : "https://reportstream.cdc.gov/fhir/StructureDefinition/xcn7-degree",
+            "valueString" : "MD"
+          },
+          {
+            "url" : "https://reportstream.cdc.gov/fhir/StructureDefinition/xcn8-source-table",
+            "valueCodeableConcept" : {
+              "coding" : [
+                {
+                  "extension" : [
+                    {
+                      "url" : "https://reportstream.cdc.gov/fhir/StructureDefinition/cwe-coding",
+                      "valueString" : "coding"
+                    }
+                  ],
+                  "code" : "SRC"
+                }
+              ]
+            }
+          },
+          {
+            "url" : "https://reportstream.cdc.gov/fhir/StructureDefinition/assigning-authority",
+            "extension" : [
+              {
                 "url" : "https://reportstream.cdc.gov/fhir/StructureDefinition/namespace-id",
-                "valueString" : "Other CSV"
-              }, {
+                "valueString" : "Namespace"
+              },
+              {
                 "url" : "https://reportstream.cdc.gov/fhir/StructureDefinition/universal-id",
-                "valueString" : "22D2222222"
-              }, {
+                "valueString" : "AssigningSystem"
+              },
+              {
                 "url" : "https://reportstream.cdc.gov/fhir/StructureDefinition/universal-id-type",
-                "valueString" : "CLIA2"
-              } ]
-            }, {
-              "url" : "https://reportstream.cdc.gov/fhir/StructureDefinition/namespace-id",
-              "valueString" : "CSV"
-            }, {
-              "url" : "https://reportstream.cdc.gov/fhir/StructureDefinition/universal-id",
-              "valueString" : "11D1111111"
-            }, {
-              "url" : "https://reportstream.cdc.gov/fhir/StructureDefinition/universal-id-type",
-              "valueString" : "CLIA"
-            } ],
+                "valueCode" : "UUID"
+              }
+            ]
+          },
+          {
+            "url" : "https://reportstream.cdc.gov/fhir/StructureDefinition/xcn10-name-type-code",
+            "valueString" : "B"
+          },
+          {
+            "url" : "https://reportstream.cdc.gov/fhir/StructureDefinition/xcn15-name-representation-code",
+            "valueString" : "A"
+          },
+          {
+            "url" : "https://reportstream.cdc.gov/fhir/StructureDefinition/xcn16-name-context",
+            "valueCodeableConcept" : {
+              "coding" : [
+                {
+                  "extension" : [
+                    {
+                      "url" : "https://reportstream.cdc.gov/fhir/StructureDefinition/cwe-coding",
+                      "valueString" : "coding"
+                    }
+                  ],
+                  "code" : "NameContext"
+                }
+              ]
+            }
+          }
+        ],
+        "identifier" : [
+          {
+            "extension" : [
+              {
+                "url" : "https://reportstream.cdc.gov/fhir/StructureDefinition/check-digit",
+                "valueString" : "A"
+              },
+              {
+                "url" : "https://reportstream.cdc.gov/fhir/StructureDefinition/check-digit-scheme",
+                "valueCode" : "NPI"
+              }
+            ],
             "type" : {
-              "coding" : [ {
-                "system" : "http://terminology.hl7.org/CodeSystem/v2-0203",
-                "code" : "PGN"
-              } ]
+              "coding" : [
+                {
+                  "extension" : [
+                    {
+                      "url" : "https://reportstream.cdc.gov/fhir/StructureDefinition/hl7-use",
+                      "valueString" : "id-code"
+                    }
+                  ],
+                  "code" : "DL"
+                }
+              ]
             },
-<<<<<<< HEAD
-            "value" : "adb4a5cc-50ec-4f1e-95d7-0c1f77cacee1"
-          }
-        }, {
-          "url" : "obr-33-assistant-result-interpreter",
-          "valueReference" : {
-            "reference" : "PractitionerRole/1703277868643571000.4f0a1297-9a78-42f6-a3c9-1804619cfa3a"
-          }
-        }, {
-          "url" : "obr-36-scheduled-datetime",
-          "valueString" : "20230816123358-0500"
-        }, {
-          "url" : "obr-10-collector-identifier",
-          "valueReference" : {
-            "reference" : "Practitioner/1703277868646864000.8f76c18d-72ce-4e22-a28c-7a1a271aa8aa"
-          }
-        }, {
-          "url" : "obr-39-collectors-comment",
-          "valueCodeableConcept" : {
-            "coding" : [ {
-              "extension" : [ {
-                "url" : "https://reportstream.cdc.gov/fhir/StructureDefinition/cwe-coding",
-                "valueString" : "coding"
-              } ],
-              "code" : "4438",
-              "display" : "Collectors Comment"
-            } ]
-          }
-        }, {
-          "url" : "obr-44-procedure-code",
-          "valueCodeableConcept" : {
-            "coding" : [ {
-              "extension" : [ {
-                "url" : "https://reportstream.cdc.gov/fhir/StructureDefinition/cne-coding",
-                "valueString" : "coding"
-              } ],
-              "code" : "5019",
-              "display" : "Procedure Code"
-            } ]
-          }
-        }, {
-          "url" : "obr-45-procedure-code-modifier",
-          "valueCodeableConcept" : {
-            "coding" : [ {
-              "extension" : [ {
-                "url" : "https://reportstream.cdc.gov/fhir/StructureDefinition/cne-coding",
-                "valueString" : "coding"
-              } ],
-              "code" : "887766",
-              "display" : "Procedure Code Modifier"
-            } ]
-          }
-        }, {
-          "url" : "obr-48-medically-necessary-duplicate-procedure",
-          "valueCodeableConcept" : {
-            "coding" : [ {
-              "extension" : [ {
-                "url" : "https://reportstream.cdc.gov/fhir/StructureDefinition/cwe-coding",
-                "valueString" : "coding"
-              } ],
-              "code" : "71435",
-              "display" : "Medically Necessary Duplicate Procedure"
-            } ]
-          }
-        }, {
-          "url" : "obr-49-result-handling",
-          "valueString" : "N"
-        }, {
-          "url" : "obr-50-parent-universal-service-identifier",
-          "valueCodeableConcept" : {
-            "coding" : [ {
-              "extension" : [ {
-                "url" : "https://reportstream.cdc.gov/fhir/StructureDefinition/cwe-coding",
-                "valueString" : "coding"
-              } ],
-              "code" : "443331",
-              "display" : "Parent Universal Service Identifier"
-            } ]
-          }
-        }, {
-          "url" : "obr-53-alternate-placer-order-number",
-          "valueIdentifier" : {
-            "extension" : [ {
-              "url" : "https://reportstream.cdc.gov/fhir/StructureDefinition/hl7-use",
-              "valueString" : "obr-53-alternate-placer-order-number"
-            }, {
-              "url" : "http://hl7.org/fhir/StructureDefinition/identifier-checkDigit",
-              "valueString" : "Placer Order"
-            } ],
-            "value" : "Alt",
-            "assigner" : {
-              "reference" : "Organization/1703277868648748000.8c054ef6-e13b-4dda-b984-9ae8289721f8"
-            }
-          }
-        }, {
-          "url" : "obr-11-specimen-action-code",
-          "valueString" : "G"
-        }, {
-          "url" : "obr-12-danger-code",
-          "valueCodeableConcept" : {
-            "coding" : [ {
-              "extension" : [ {
-                "url" : "https://reportstream.cdc.gov/fhir/StructureDefinition/cwe-coding",
-                "valueString" : "coding"
-              } ],
-              "code" : "512",
-              "display" : "Danger code"
-            } ]
-          }
-        }, {
-          "url" : "obr-13-clinical-information",
-          "valueString" : "relevent info"
-        }, {
-          "url" : "obr-16-ordering-provider",
-          "valueReference" : {
-            "reference" : "Practitioner/1703277868652769000.1333beac-d66e-41fa-b0b5-802e5117fbdf"
-          }
-        }, {
-          "url" : "https://reportstream.cdc.gov/fhir/StructureDefinition/callback-number",
-          "valueContactPoint" : {
-            "extension" : [ {
-              "url" : "https://reportstream.cdc.gov/fhir/StructureDefinition/xtn2-telecom-use-code",
-              "valueString" : "WPN"
-            }, {
-              "url" : "https://reportstream.cdc.gov/fhir/StructureDefinition/hl7v2Name",
-              "valueString" : "obr-17-order-callback-phone-number"
-            }, {
-              "url" : "https://reportstream.cdc.gov/fhir/StructureDefinition/xtn7-local-number",
-              "valueString" : "7595016"
-            }, {
-              "url" : "http://hl7.org/fhir/StructureDefinition/contactpoint-area",
-              "valueString" : "260"
-            }, {
-              "url" : "http://hl7.org/fhir/StructureDefinition/contactpoint-local",
-              "valueString" : "7595016"
-            }, {
-              "url" : "http://hl7.org/fhir/StructureDefinition/contactpoint-country",
-              "valueString" : "1"
-            }, {
-              "url" : "https://reportstream.cdc.gov/fhir/StructureDefinition/xtn3-telecom-equipment-type",
-              "valueString" : "BP"
-            }, {
-              "url" : "https://reportstream.cdc.gov/fhir/StructureDefinition/xtn12-unformatted-telephone-number",
-              "valueString" : "+1 260 759 5016"
-            } ],
-=======
             "system" : "Namespace",
             "value" : "1"
           }
@@ -1876,230 +1522,26 @@
                 "valueString" : "+1 260 759 5016"
               }
             ],
->>>>>>> b7d18e61
-            "system" : "pager",
-            "value" : "+1 260 759 5016",
-            "use" : "work"
-          }
-        }, {
-          "url" : "https://reportstream.cdc.gov/fhir/StructureDefinition/callback-number",
-          "valueContactPoint" : {
-            "extension" : [ {
-              "url" : "https://reportstream.cdc.gov/fhir/StructureDefinition/xtn2-telecom-use-code",
-              "valueString" : "WPN"
-            }, {
-              "url" : "https://reportstream.cdc.gov/fhir/StructureDefinition/hl7v2Name",
-              "valueString" : "obr-17-order-callback-phone-number"
-            }, {
-              "url" : "https://reportstream.cdc.gov/fhir/StructureDefinition/xtn4-communication-address",
-              "valueString" : "order.callback@email.com"
-            }, {
-              "url" : "https://reportstream.cdc.gov/fhir/StructureDefinition/xtn3-telecom-equipment-type",
-              "valueString" : "Internet"
-            } ],
-            "system" : "email",
-<<<<<<< HEAD
-            "value" : "order.callback@email.com",
-            "use" : "work"
-          }
-        }, {
-          "url" : "obr-18-placer-field-1",
-          "valueString" : "placer1"
-        }, {
-          "url" : "obr-19-placer-field-2",
-          "valueString" : "placer2"
-        } ]
-      } ],
-      "identifier" : [ {
-        "extension" : [ {
-          "url" : "https://reportstream.cdc.gov/fhir/StructureDefinition/hl7-use",
-          "valueString" : "orc-2-placer-order-number"
-        }, {
-          "url" : "https://reportstream.cdc.gov/fhir/StructureDefinition/assigning-authority",
-          "extension" : [ {
-            "url" : "https://reportstream.cdc.gov/fhir/StructureDefinition/assigning-authority-namespace-id",
-            "valueString" : "Placer Identifier Namespace"
-          }, {
-            "url" : "https://reportstream.cdc.gov/fhir/StructureDefinition/assigning-authority-universal-id",
-            "valueString" : "Placer Universal ID"
-          }, {
-            "url" : "https://reportstream.cdc.gov/fhir/StructureDefinition/universal-id-type",
-            "valueCode" : "ISO"
-          } ]
-        } ],
-        "type" : {
-          "coding" : [ {
-            "system" : "http://terminology.hl7.org/CodeSystem/v2-0203",
-            "code" : "PLAC"
-          } ]
-        },
-        "value" : "Placer Identifier"
-      }, {
-        "extension" : [ {
-          "url" : "https://reportstream.cdc.gov/fhir/StructureDefinition/hl7-use",
-          "valueString" : "orc-3-filler-order-number"
-        }, {
-          "url" : "https://reportstream.cdc.gov/fhir/StructureDefinition/assigning-authority",
-          "extension" : [ {
-            "url" : "https://reportstream.cdc.gov/fhir/StructureDefinition/assigning-authority-namespace-id",
-            "valueString" : "Filler Identifier Namespace"
-          }, {
-            "url" : "https://reportstream.cdc.gov/fhir/StructureDefinition/assigning-authority-universal-id",
-            "valueString" : "Filler Universal ID"
-          }, {
-            "url" : "https://reportstream.cdc.gov/fhir/StructureDefinition/universal-id-type",
-            "valueCode" : "ISO"
-          } ]
-        } ],
-        "type" : {
-          "coding" : [ {
-            "system" : "http://terminology.hl7.org/CodeSystem/v2-0203",
-            "code" : "FILL"
-          } ]
-        },
-        "value" : "Filler Identifier"
-      }, {
-        "extension" : [ {
-          "url" : "https://reportstream.cdc.gov/fhir/StructureDefinition/hl7-use",
-          "valueString" : "orc-4-placer-group-number"
-        }, {
-          "url" : "https://reportstream.cdc.gov/fhir/StructureDefinition/assigning-authority",
-          "extension" : [ {
-            "url" : "https://reportstream.cdc.gov/fhir/StructureDefinition/assigning-authority-namespace-id",
-            "valueString" : "Group Identifier Namespace"
-          }, {
-            "url" : "https://reportstream.cdc.gov/fhir/StructureDefinition/assigning-authority-universal-id",
-            "valueString" : "Group Universal ID"
-          }, {
-            "url" : "https://reportstream.cdc.gov/fhir/StructureDefinition/universal-id-type",
-            "valueCode" : "ISO"
-          } ]
-        } ],
-        "type" : {
-          "coding" : [ {
-            "system" : "http://terminology.hl7.org/CodeSystem/v2-0203",
-            "code" : "PGN"
-          } ]
-        },
-        "value" : "Group Identifier"
-      }, {
-        "extension" : [ {
-          "url" : "https://reportstream.cdc.gov/fhir/StructureDefinition/hl7-use",
-          "valueString" : "orc-4-placer-group-number"
-        }, {
-          "url" : "https://reportstream.cdc.gov/fhir/StructureDefinition/assigning-authority",
-          "extension" : [ {
-            "url" : "https://reportstream.cdc.gov/fhir/StructureDefinition/assigning-authority-namespace-id",
-            "valueString" : "Group Identifier Namespace"
-          }, {
-            "url" : "https://reportstream.cdc.gov/fhir/StructureDefinition/assigning-authority-universal-id",
-            "valueString" : "Group Universal ID"
-          }, {
-            "url" : "https://reportstream.cdc.gov/fhir/StructureDefinition/universal-id-type",
-            "valueCode" : "ISO"
-          } ]
-        } ],
-        "type" : {
-          "coding" : [ {
-            "system" : "http://terminology.hl7.org/CodeSystem/v2-0203",
-            "code" : "FGN"
-          } ]
-        },
-        "value" : "Group Identifier"
-      }, {
-        "extension" : [ {
-          "url" : "https://reportstream.cdc.gov/fhir/StructureDefinition/hl7-use",
-          "valueString" : "orc-33-alternate-placer-order-number"
-        }, {
-          "url" : "http://hl7.org/fhir/StructureDefinition/identifier-checkDigit",
-          "valueString" : "Placer Order"
-        } ],
-        "type" : {
-          "coding" : [ {
-            "system" : "http://terminology.hl7.org/CodeSystem/v2-0203",
-            "code" : "PLAC"
-          } ]
-        },
-        "value" : "Alt",
-        "assigner" : {
-          "reference" : "Organization/1703277868598853000.e9dedfe3-eca9-4176-bd83-db516e6874c4"
-        }
-      } ],
-      "status" : "completed",
-      "intent" : "order",
-      "code" : {
-        "coding" : [ {
-          "extension" : [ {
-            "url" : "https://reportstream.cdc.gov/fhir/StructureDefinition/cwe-coding",
-            "valueString" : "coding"
-          } ],
-          "code" : "123",
-          "display" : "Universal service identifier"
-        } ]
-      },
-      "orderDetail" : [ {
-        "extension" : [ {
-          "url" : "https://reportstream.cdc.gov/fhir/StructureDefinition/hl7v2Name",
-          "valueString" : "placer-supplemental-service-information"
-        } ],
-        "coding" : [ {
-          "extension" : [ {
-            "url" : "https://reportstream.cdc.gov/fhir/StructureDefinition/cwe-coding",
-            "valueString" : "coding"
-          } ],
-          "code" : "7461",
-          "display" : "Placer Supplemental"
-        } ]
-      }, {
-        "extension" : [ {
-          "url" : "https://reportstream.cdc.gov/fhir/StructureDefinition/hl7v2Name",
-          "valueString" : "filler-supplemental-service-information"
-        } ],
-        "coding" : [ {
-          "extension" : [ {
-            "url" : "https://reportstream.cdc.gov/fhir/StructureDefinition/cwe-coding",
-            "valueString" : "coding"
-          } ],
-          "code" : "8811",
-          "display" : "Fillter Supplemental"
-        } ]
-      } ],
-      "subject" : {
-        "reference" : "Patient/1703277868563650000.5b32d20a-0dda-40e2-bf5f-6abafd1dd040"
-      },
-      "requester" : {
-        "extension" : [ {
-          "url" : "https://reportstream.cdc.gov/fhir/StructureDefinition/callback-number",
-          "valueContactPoint" : {
-            "extension" : [ {
-              "url" : "https://reportstream.cdc.gov/fhir/StructureDefinition/xtn2-telecom-use-code",
-              "valueString" : "PRN"
-            }, {
-              "url" : "https://reportstream.cdc.gov/fhir/StructureDefinition/hl7v2Name",
-              "valueString" : "orc-14-callback-phone-number"
-            }, {
-              "url" : "https://reportstream.cdc.gov/fhir/StructureDefinition/xtn7-local-number",
-              "valueString" : "7595016"
-            }, {
-              "url" : "http://hl7.org/fhir/StructureDefinition/contactpoint-area",
-              "valueString" : "260"
-            }, {
-              "url" : "http://hl7.org/fhir/StructureDefinition/contactpoint-local",
-              "valueString" : "7595016"
-            }, {
-              "url" : "http://hl7.org/fhir/StructureDefinition/contactpoint-country",
-              "valueString" : "1"
-            }, {
-              "url" : "https://reportstream.cdc.gov/fhir/StructureDefinition/xtn3-telecom-equipment-type",
-              "valueString" : "BP"
-            }, {
-              "url" : "https://reportstream.cdc.gov/fhir/StructureDefinition/xtn12-unformatted-telephone-number",
-              "valueString" : "+1 260 759 5016"
-            } ],
             "system" : "pager",
             "value" : "+1 260 759 5016",
             "use" : "home"
-=======
+          },
+          {
+            "extension" : [
+              {
+                "url" : "https://reportstream.cdc.gov/fhir/StructureDefinition/xtn2-telecom-use-code",
+                "valueString" : "PRN"
+              },
+              {
+                "url" : "https://reportstream.cdc.gov/fhir/StructureDefinition/xtn4-communication-address",
+                "valueString" : "orderingfacility@email.com"
+              },
+              {
+                "url" : "https://reportstream.cdc.gov/fhir/StructureDefinition/xtn3-telecom-equipment-type",
+                "valueString" : "Internet"
+              }
+            ],
+            "system" : "email",
             "value" : "orderingfacility@email.com",
             "use" : "home"
           }
@@ -3905,285 +3347,9 @@
               "start" : "2022-05-01T10:25:31-04:00",
               "end" : "2023-05-01T10:25:31-04:00"
             }
->>>>>>> b7d18e61
-          }
-        }, {
-          "url" : "https://reportstream.cdc.gov/fhir/StructureDefinition/callback-number",
-          "valueContactPoint" : {
-            "extension" : [ {
-              "url" : "https://reportstream.cdc.gov/fhir/StructureDefinition/xtn2-telecom-use-code",
-              "valueString" : "PRN"
-            }, {
-              "url" : "https://reportstream.cdc.gov/fhir/StructureDefinition/hl7v2Name",
-              "valueString" : "orc-14-callback-phone-number"
-            }, {
-              "url" : "https://reportstream.cdc.gov/fhir/StructureDefinition/xtn4-communication-address",
-              "valueString" : "otto.daugherty@email.com"
-            }, {
-              "url" : "https://reportstream.cdc.gov/fhir/StructureDefinition/xtn3-telecom-equipment-type",
-              "valueString" : "Internet"
-            } ],
-            "system" : "email",
-            "value" : "otto.daugherty@email.com",
-            "use" : "home"
-          }
-        } ],
-        "reference" : "PractitionerRole/1703277868570279000.1266ff6f-52cd-4a09-8a75-9495772a4752"
-      },
-      "locationCode" : [ {
-        "coding" : [ {
-          "extension" : [ {
-            "url" : "https://reportstream.cdc.gov/fhir/StructureDefinition/cwe-coding",
-            "valueString" : "coding"
-          } ],
-          "code" : "123",
-          "display" : "location"
-        } ]
-      } ],
-      "reasonCode" : [ {
-        "coding" : [ {
-          "extension" : [ {
-            "url" : "https://reportstream.cdc.gov/fhir/StructureDefinition/cwe-coding",
-            "valueString" : "coding"
-          } ],
-          "code" : "3216",
-          "display" : "ReasonForStudy"
-        } ]
-      } ]
-    }
-  }, {
-    "fullUrl" : "Practitioner/1703277868587039000.d21cdc25-b968-4f29-b632-9b886c6979e4",
-    "resource" : {
-      "resourceType" : "Practitioner",
-      "id" : "1703277868587039000.d21cdc25-b968-4f29-b632-9b886c6979e4",
-      "extension" : [ {
-        "url" : "https://reportstream.cdc.gov/fhir/StructureDefinition/xcn3-given-name",
-        "valueString" : "LUDWIG"
-      }, {
-        "url" : "https://reportstream.cdc.gov/fhir/StructureDefinition/xcn4-second-given-name",
-        "valueString" : "B"
-      }, {
-        "url" : "https://reportstream.cdc.gov/fhir/StructureDefinition/xcn19-effective-date",
-        "valueString" : "20220501102531-0400"
-      }, {
-        "url" : "https://reportstream.cdc.gov/fhir/StructureDefinition/xcn20-expiration-date",
-        "valueString" : "20230501102531-0400"
-      }, {
-        "url" : "https://reportstream.cdc.gov/fhir/StructureDefinition/xcn21-professional-suffix",
-        "valueString" : "MD"
-      }, {
-        "url" : "https://reportstream.cdc.gov/fhir/StructureDefinition/xcn22-assigning-jurisdiction",
-        "valueCodeableConcept" : {
-          "coding" : [ {
-            "extension" : [ {
-              "url" : "https://reportstream.cdc.gov/fhir/StructureDefinition/cwe-coding",
-              "valueString" : "coding"
-            } ],
-            "code" : "AssignJ"
-          } ]
-        }
-      }, {
-        "url" : "https://reportstream.cdc.gov/fhir/StructureDefinition/xcn23-assigning-agency-or-department",
-        "valueCodeableConcept" : {
-          "coding" : [ {
-            "extension" : [ {
-              "url" : "https://reportstream.cdc.gov/fhir/StructureDefinition/cwe-coding",
-              "valueString" : "coding"
-            } ],
-            "code" : "AssignA"
-          } ]
-        }
-      }, {
-        "url" : "https://reportstream.cdc.gov/fhir/StructureDefinition/hl7v2Name",
-        "valueString" : "orc-12-ordering-provider"
-      }, {
-        "url" : "https://reportstream.cdc.gov/fhir/StructureDefinition/xcn5-suffix",
-        "valueString" : "2ND"
-      }, {
-        "url" : "https://reportstream.cdc.gov/fhir/StructureDefinition/xcn7-degree",
-        "valueString" : "MD"
-      }, {
-        "url" : "https://reportstream.cdc.gov/fhir/StructureDefinition/xcn8-source-table",
-        "valueCodeableConcept" : {
-          "coding" : [ {
-            "extension" : [ {
-              "url" : "https://reportstream.cdc.gov/fhir/StructureDefinition/cwe-coding",
-              "valueString" : "coding"
-            } ],
-            "code" : "SRC"
-          } ]
-        }
-      }, {
-        "url" : "https://reportstream.cdc.gov/fhir/StructureDefinition/assigning-authority",
-        "extension" : [ {
-          "url" : "https://reportstream.cdc.gov/fhir/StructureDefinition/namespace-id",
-          "valueString" : "Namespace"
-        }, {
-          "url" : "https://reportstream.cdc.gov/fhir/StructureDefinition/universal-id",
-          "valueString" : "AssigningSystem"
-        }, {
-          "url" : "https://reportstream.cdc.gov/fhir/StructureDefinition/universal-id-type",
-          "valueCode" : "UUID"
-        } ]
-      }, {
-        "url" : "https://reportstream.cdc.gov/fhir/StructureDefinition/xcn10-name-type-code",
-        "valueString" : "B"
-      }, {
-        "url" : "https://reportstream.cdc.gov/fhir/StructureDefinition/xcn15-name-representation-code",
-        "valueString" : "A"
-      }, {
-        "url" : "https://reportstream.cdc.gov/fhir/StructureDefinition/xcn16-name-context",
-        "valueCodeableConcept" : {
-          "coding" : [ {
-            "extension" : [ {
-              "url" : "https://reportstream.cdc.gov/fhir/StructureDefinition/cwe-coding",
-              "valueString" : "coding"
-            } ],
-            "code" : "NameContext"
-          } ]
-        }
-      } ],
-      "identifier" : [ {
-        "extension" : [ {
-          "url" : "https://reportstream.cdc.gov/fhir/StructureDefinition/check-digit",
-          "valueString" : "A"
-        }, {
-          "url" : "https://reportstream.cdc.gov/fhir/StructureDefinition/check-digit-scheme",
-          "valueCode" : "NPI"
-        } ],
-        "type" : {
-          "coding" : [ {
-            "extension" : [ {
-              "url" : "https://reportstream.cdc.gov/fhir/StructureDefinition/hl7-use",
-              "valueString" : "id-code"
-            } ],
-            "code" : "DL"
-          } ]
-        },
-        "system" : "Namespace",
-        "value" : "1"
-      } ],
-      "name" : [ {
-        "extension" : [ {
-          "url" : "http://hl7.org/fhir/StructureDefinition/humanname-assembly-order",
-          "valueCode" : "G"
-        } ],
-        "use" : "official",
-        "family" : "ORDERING",
-        "_family" : {
-          "extension" : [ {
-            "url" : "http://hl7.org/fhir/StructureDefinition/humanname-own-prefix",
-            "valueString" : "VAN"
-          }, {
-            "url" : "http://hl7.org/fhir/StructureDefinition/humanname-own-name",
-            "valueString" : "PROVIDER"
-          }, {
-            "url" : "http://hl7.org/fhir/StructureDefinition/humanname-partner-prefix",
-            "valueString" : "VAL"
-          }, {
-            "url" : "http://hl7.org/fhir/StructureDefinition/humanname-partner-name",
-            "valueString" : "ROGER"
-          } ]
-        },
-        "given" : [ "LUDWIG", "B" ],
-        "prefix" : [ "DR" ],
-        "suffix" : [ "2ND", "MD", "MD" ],
-        "period" : {
-          "start" : "2022-05-01T10:25:31-04:00",
-          "end" : "2023-05-01T10:25:31-04:00"
-        }
-      } ],
-      "address" : [ {
-        "extension" : [ {
-          "url" : "https://reportstream.cdc.gov/fhir/StructureDefinition/xad7-address-type",
-          "valueCode" : "H"
-        }, {
-          "url" : "https://reportstream.cdc.gov/fhir/StructureDefinition/xad1-sad1-street-or-mailing-address",
-          "valueString" : "4861"
-        }, {
-          "url" : "https://reportstream.cdc.gov/fhir/StructureDefinition/xad1-sad3-dwelling-number",
-          "valueString" : "1"
-        }, {
-          "url" : "https://reportstream.cdc.gov/fhir/StructureDefinition/xad2-other-designation",
-          "valueString" : "Ordering Provider Address"
-        }, {
-          "url" : "http://hl7.org/fhir/StructureDefinition/iso21090-ADXP-censusTract",
-          "valueCode" : "6059"
-        }, {
-          "url" : "https://reportstream.cdc.gov/fhir/StructureDefinition/xad8-other-geographic-destination",
-          "valueString" : "Other Geographic Designation"
-        }, {
-          "url" : "https://reportstream.cdc.gov/fhir/StructureDefinition/xad11-address-representation-code",
-          "valueCode" : "A"
-        }, {
-          "url" : "https://reportstream.cdc.gov/fhir/StructureDefinition/xad1-sad2-street-name",
-          "valueString" : "20TH AVE"
-        }, {
-          "url" : "https://reportstream.cdc.gov/fhir/StructureDefinition/xad13-effective-date",
-          "valueString" : "20220501102531-0400"
-        }, {
-          "url" : "https://reportstream.cdc.gov/fhir/StructureDefinition/xad19-addressee",
-          "valueCode" : "Adressee"
-        }, {
-          "url" : "https://reportstream.cdc.gov/fhir/StructureDefinition/xad14-expiration-date",
-          "valueString" : "20230501102531-0400"
-        } ],
-        "use" : "home",
-        "line" : [ "4861", "20TH AVE", "1", "Ordering Provider Address", "Adressee" ],
-        "city" : "THUNDER MOUNTAIN",
-        "district" : "County",
-        "state" : "IG",
-        "postalCode" : "99999",
-        "country" : "USA",
-        "period" : {
-          "start" : "2022-05-01T10:25:31-04:00",
-          "end" : "2023-05-01T10:25:31-04:00"
-        }
-      } ]
-    }
-  }, {
-    "fullUrl" : "Location/1703277868594489000.befdf153-c2fc-4637-b4fd-34bb090f7349",
-    "resource" : {
-      "resourceType" : "Location",
-      "id" : "1703277868594489000.befdf153-c2fc-4637-b4fd-34bb090f7349",
-      "extension" : [ {
-        "url" : "https://reportstream.cdc.gov/fhir/StructureDefinition/universal-id-type",
-        "valueCode" : "ISO"
-      } ],
-      "identifier" : [ {
-        "value" : "2.16.840.1.113883.9.11"
-      } ],
-      "name" : "Hospital A",
-      "physicalType" : {
-        "coding" : [ {
-          "extension" : [ {
-            "url" : "https://reportstream.cdc.gov/fhir/StructureDefinition/code-index-name",
-            "valueString" : "identifier"
-          } ],
-          "system" : "http://terminology.hl7.org/CodeSystem/location-physical-type",
-          "code" : "si"
-        } ]
-      }
-<<<<<<< HEAD
-    }
-  }, {
-    "fullUrl" : "Organization/1703277868592091000.195e4e7e-816a-4005-9bb9-93f4627cafaf",
-    "resource" : {
-      "resourceType" : "Organization",
-      "id" : "1703277868592091000.195e4e7e-816a-4005-9bb9-93f4627cafaf",
-      "extension" : [ {
-        "url" : "https://reportstream.cdc.gov/fhir/StructureDefinition/organization-name-type",
-        "valueCoding" : {
-          "extension" : [ {
-            "url" : "https://reportstream.cdc.gov/fhir/StructureDefinition/cwe-coding",
-            "valueCodeableConcept" : {
-              "extension" : [ {
-                "url" : "https://reportstream.cdc.gov/fhir/StructureDefinition/hl7v2Name",
-                "valueString" : "organization-name-type-code"
-              } ],
-              "coding" : [ {
-                "extension" : [ {
-=======
+          }
+        ]
+      }
     },
     {
       "fullUrl" : "DiagnosticReport/1704840200243895000.054299ed-2ebd-416d-a03b-1fab2b6c3b62",
@@ -4350,471 +3516,47 @@
             {
               "extension" : [
                 {
->>>>>>> b7d18e61
                   "url" : "https://reportstream.cdc.gov/fhir/StructureDefinition/cwe-coding",
                   "valueString" : "coding"
-                }, {
-                  "url" : "https://reportstream.cdc.gov/fhir/StructureDefinition/cwe-coding-system",
-                  "valueString" : "LN"
-                } ],
-                "system" : "http://loinc.org",
-                "version" : "1",
-                "code" : "1234-5",
-                "display" : "TestText"
-              }, {
-                "extension" : [ {
-                  "url" : "https://reportstream.cdc.gov/fhir/StructureDefinition/cwe-coding",
-                  "valueString" : "alt-coding"
-                }, {
-                  "url" : "https://reportstream.cdc.gov/fhir/StructureDefinition/cwe-coding-system",
-                  "valueString" : "LN"
-                } ],
-                "system" : "http://loinc.org",
-                "version" : "2",
-                "code" : "1234-5",
-                "display" : "TestAltText"
-              } ],
-              "text" : "OriginalText"
-            }
-          } ],
-          "system" : "LN",
-          "version" : "1",
-          "code" : "1234-5",
-          "display" : "TestText"
-        }
-      }, {
-        "url" : "https://reportstream.cdc.gov/fhir/StructureDefinition/xon3-id-number",
-        "valueString" : "123"
-      } ],
-      "identifier" : [ {
-        "extension" : [ {
-          "url" : "https://reportstream.cdc.gov/fhir/StructureDefinition/check-digit",
-          "valueString" : "Check Digit"
-        }, {
-          "url" : "https://reportstream.cdc.gov/fhir/StructureDefinition/assigning-authority",
-          "extension" : [ {
-            "url" : "https://reportstream.cdc.gov/fhir/StructureDefinition/namespace-id",
-            "valueString" : "Assigning Authority"
-          }, {
-            "url" : "https://reportstream.cdc.gov/fhir/StructureDefinition/universal-id",
-            "valueString" : "2.1.4.1"
-          }, {
-            "url" : "https://reportstream.cdc.gov/fhir/StructureDefinition/universal-id-type",
-            "valueCode" : "ISO"
-          } ]
-        }, {
-          "url" : "https://reportstream.cdc.gov/fhir/StructureDefinition/check-digit-scheme",
-          "valueCode" : "C1"
-        }, {
-          "url" : "https://reportstream.cdc.gov/fhir/StructureDefinition/identifier-location",
-          "valueReference" : {
-            "reference" : "Location/1703277868594489000.befdf153-c2fc-4637-b4fd-34bb090f7349"
-          }
-        } ],
-        "type" : {
-          "coding" : [ {
-            "extension" : [ {
-              "url" : "https://reportstream.cdc.gov/fhir/StructureDefinition/code-index-name",
-              "valueString" : "identifier"
-            } ],
-            "system" : "http://terminology.hl7.org/CodeSystem/v2-0203",
-            "code" : "MD"
-          } ]
+                }
+              ],
+              "code" : "123",
+              "display" : "Universal service identifier"
+            }
+          ]
         },
-<<<<<<< HEAD
-        "value" : "123"
-      } ],
-      "name" : "Ordering Facility",
-      "telecom" : [ {
-        "extension" : [ {
-          "url" : "https://reportstream.cdc.gov/fhir/StructureDefinition/xtn2-telecom-use-code",
-          "valueString" : "PRN"
-        }, {
-          "url" : "https://reportstream.cdc.gov/fhir/StructureDefinition/xtn7-local-number",
-          "valueString" : "7595016"
-        }, {
-          "url" : "http://hl7.org/fhir/StructureDefinition/contactpoint-area",
-          "valueString" : "260"
-        }, {
-          "url" : "http://hl7.org/fhir/StructureDefinition/contactpoint-local",
-          "valueString" : "7595016"
-        }, {
-          "url" : "http://hl7.org/fhir/StructureDefinition/contactpoint-country",
-          "valueString" : "1"
-        }, {
-          "url" : "https://reportstream.cdc.gov/fhir/StructureDefinition/xtn3-telecom-equipment-type",
-          "valueString" : "BP"
-        }, {
-          "url" : "https://reportstream.cdc.gov/fhir/StructureDefinition/xtn12-unformatted-telephone-number",
-          "valueString" : "+1 260 759 5016"
-        } ],
-        "system" : "pager",
-        "value" : "+1 260 759 5016",
-        "use" : "home"
-      }, {
-        "extension" : [ {
-          "url" : "https://reportstream.cdc.gov/fhir/StructureDefinition/xtn2-telecom-use-code",
-          "valueString" : "PRN"
-        }, {
-          "url" : "https://reportstream.cdc.gov/fhir/StructureDefinition/xtn4-communication-address",
-          "valueString" : "orderingfacility@email.com"
-        }, {
-          "url" : "https://reportstream.cdc.gov/fhir/StructureDefinition/xtn3-telecom-equipment-type",
-          "valueString" : "Internet"
-        } ],
-        "system" : "email",
-        "value" : "orderingfacility@email.com",
-        "use" : "home"
-      } ],
-      "address" : [ {
-        "extension" : [ {
-          "url" : "https://reportstream.cdc.gov/fhir/StructureDefinition/xad7-address-type",
-          "valueCode" : "H"
-        }, {
-          "url" : "https://reportstream.cdc.gov/fhir/StructureDefinition/xad1-sad1-street-or-mailing-address",
-          "valueString" : "4861"
-        }, {
-          "url" : "https://reportstream.cdc.gov/fhir/StructureDefinition/xad1-sad3-dwelling-number",
-          "valueString" : "1"
-        }, {
-          "url" : "https://reportstream.cdc.gov/fhir/StructureDefinition/xad2-other-designation",
-          "valueString" : "Ordering Facility Address"
-        }, {
-          "url" : "http://hl7.org/fhir/StructureDefinition/iso21090-ADXP-censusTract",
-          "valueCode" : "6059"
-        }, {
-          "url" : "https://reportstream.cdc.gov/fhir/StructureDefinition/xad8-other-geographic-destination",
-          "valueString" : "Other Geographic Designation"
-        }, {
-          "url" : "https://reportstream.cdc.gov/fhir/StructureDefinition/xad11-address-representation-code",
-          "valueCode" : "A"
-        }, {
-          "url" : "https://reportstream.cdc.gov/fhir/StructureDefinition/xad1-sad2-street-name",
-          "valueString" : "20TH AVE"
-        }, {
-          "url" : "https://reportstream.cdc.gov/fhir/StructureDefinition/xad13-effective-date",
-          "valueString" : "20220501102531-0400"
-        }, {
-          "url" : "https://reportstream.cdc.gov/fhir/StructureDefinition/xad19-addressee",
-          "valueCode" : "Adressee"
-        }, {
-          "url" : "https://reportstream.cdc.gov/fhir/StructureDefinition/xad14-expiration-date",
-          "valueString" : "20230501102531-0400"
-        } ],
-        "use" : "home",
-        "line" : [ "4861", "20TH AVE", "1", "Ordering Facility Address", "Adressee" ],
-        "city" : "THUNDER MOUNTAIN",
-        "district" : "County",
-        "state" : "IG",
-        "postalCode" : "99999",
-        "country" : "USA",
-        "period" : {
-          "start" : "2022-05-01T10:25:31-04:00",
-          "end" : "2023-05-01T10:25:31-04:00"
-        }
-      } ]
-    }
-  }, {
-    "fullUrl" : "PractitionerRole/1703277868570279000.1266ff6f-52cd-4a09-8a75-9495772a4752",
-    "resource" : {
-      "resourceType" : "PractitionerRole",
-      "id" : "1703277868570279000.1266ff6f-52cd-4a09-8a75-9495772a4752",
-      "practitioner" : {
-        "reference" : "Practitioner/1703277868587039000.d21cdc25-b968-4f29-b632-9b886c6979e4"
-      },
-      "organization" : {
-        "reference" : "Organization/1703277868592091000.195e4e7e-816a-4005-9bb9-93f4627cafaf"
-      }
-    }
-  }, {
-    "fullUrl" : "Organization/1703277868598853000.e9dedfe3-eca9-4176-bd83-db516e6874c4",
-    "resource" : {
-      "resourceType" : "Organization",
-      "id" : "1703277868598853000.e9dedfe3-eca9-4176-bd83-db516e6874c4"
-    }
-  }, {
-    "fullUrl" : "Practitioner/1703277868606068000.9074afb4-18cb-4410-a889-c7e7fc2c8a94",
-    "resource" : {
-      "resourceType" : "Practitioner",
-      "id" : "1703277868606068000.9074afb4-18cb-4410-a889-c7e7fc2c8a94",
-      "extension" : [ {
-        "url" : "https://reportstream.cdc.gov/fhir/StructureDefinition/xcn3-given-name",
-        "valueString" : "LUDWIG"
-      }, {
-        "url" : "https://reportstream.cdc.gov/fhir/StructureDefinition/xcn4-second-given-name",
-        "valueString" : "B"
-      }, {
-        "url" : "https://reportstream.cdc.gov/fhir/StructureDefinition/xcn19-effective-date",
-        "valueString" : "20220501102531-0400"
-      }, {
-        "url" : "https://reportstream.cdc.gov/fhir/StructureDefinition/xcn20-expiration-date",
-        "valueString" : "20230501102531-0400"
-      }, {
-        "url" : "https://reportstream.cdc.gov/fhir/StructureDefinition/xcn21-professional-suffix",
-        "valueString" : "MD"
-      }, {
-        "url" : "https://reportstream.cdc.gov/fhir/StructureDefinition/xcn22-assigning-jurisdiction",
-        "valueCodeableConcept" : {
-          "coding" : [ {
-            "extension" : [ {
-              "url" : "https://reportstream.cdc.gov/fhir/StructureDefinition/cwe-coding",
-              "valueString" : "coding"
-            } ],
-            "code" : "AssignJ"
-          } ]
-        }
-      }, {
-        "url" : "https://reportstream.cdc.gov/fhir/StructureDefinition/xcn23-assigning-agency-or-department",
-        "valueCodeableConcept" : {
-          "coding" : [ {
-            "extension" : [ {
-              "url" : "https://reportstream.cdc.gov/fhir/StructureDefinition/cwe-coding",
-              "valueString" : "coding"
-            } ],
-            "code" : "AssignA"
-          } ]
-        }
-      }, {
-        "url" : "https://reportstream.cdc.gov/fhir/StructureDefinition/xcn5-suffix",
-        "valueString" : "2ND"
-      }, {
-        "url" : "https://reportstream.cdc.gov/fhir/StructureDefinition/xcn7-degree",
-        "valueString" : "MD"
-      }, {
-        "url" : "https://reportstream.cdc.gov/fhir/StructureDefinition/xcn8-source-table",
-        "valueCodeableConcept" : {
-          "coding" : [ {
-            "extension" : [ {
-              "url" : "https://reportstream.cdc.gov/fhir/StructureDefinition/cwe-coding",
-              "valueString" : "coding"
-            } ],
-            "code" : "SRC"
-          } ]
-        }
-      }, {
-        "url" : "https://reportstream.cdc.gov/fhir/StructureDefinition/assigning-authority",
-        "extension" : [ {
-          "url" : "https://reportstream.cdc.gov/fhir/StructureDefinition/namespace-id",
-          "valueString" : "Namespace"
-        }, {
-          "url" : "https://reportstream.cdc.gov/fhir/StructureDefinition/universal-id",
-          "valueString" : "AssigningSystem"
-        }, {
-          "url" : "https://reportstream.cdc.gov/fhir/StructureDefinition/universal-id-type",
-          "valueCode" : "UUID"
-        } ]
-      }, {
-        "url" : "https://reportstream.cdc.gov/fhir/StructureDefinition/xcn10-name-type-code",
-        "valueString" : "B"
-      }, {
-        "url" : "https://reportstream.cdc.gov/fhir/StructureDefinition/xcn15-name-representation-code",
-        "valueString" : "A"
-      }, {
-        "url" : "https://reportstream.cdc.gov/fhir/StructureDefinition/xcn16-name-context",
-        "valueCodeableConcept" : {
-          "coding" : [ {
-            "extension" : [ {
-              "url" : "https://reportstream.cdc.gov/fhir/StructureDefinition/cwe-coding",
-              "valueString" : "coding"
-            } ],
-            "code" : "NameContext"
-          } ]
-        }
-      } ],
-      "identifier" : [ {
-        "extension" : [ {
-          "url" : "https://reportstream.cdc.gov/fhir/StructureDefinition/check-digit",
-          "valueString" : "A"
-        }, {
-          "url" : "https://reportstream.cdc.gov/fhir/StructureDefinition/check-digit-scheme",
-          "valueCode" : "NPI"
-        } ],
-        "type" : {
-          "coding" : [ {
-            "extension" : [ {
-              "url" : "https://reportstream.cdc.gov/fhir/StructureDefinition/hl7-use",
-              "valueString" : "id-code"
-            } ],
-            "code" : "DL"
-          } ]
-=======
         "subject" : {
           "reference" : "Patient/1704840199996200000.368974e6-238a-4c47-835f-7dfb1ebe3589"
->>>>>>> b7d18e61
         },
-        "system" : "Namespace",
-        "value" : "1"
-      } ],
-      "name" : [ {
-        "extension" : [ {
-          "url" : "http://hl7.org/fhir/StructureDefinition/humanname-assembly-order",
-          "valueCode" : "G"
-        } ],
-        "use" : "official",
-        "family" : "ENTERED",
-        "_family" : {
-          "extension" : [ {
-            "url" : "http://hl7.org/fhir/StructureDefinition/humanname-own-prefix",
-            "valueString" : "VAN"
-          }, {
-            "url" : "http://hl7.org/fhir/StructureDefinition/humanname-own-name",
-            "valueString" : "BY"
-          }, {
-            "url" : "http://hl7.org/fhir/StructureDefinition/humanname-partner-prefix",
-            "valueString" : "VAL"
-          }, {
-            "url" : "http://hl7.org/fhir/StructureDefinition/humanname-partner-name",
-            "valueString" : "ROGER"
-          } ]
+        "effectivePeriod" : {
+          "start" : "2023-08-16T12:33:58-05:00",
+          "_start" : {
+            "extension" : [
+              {
+                "url" : "https://reportstream.cdc.gov/fhir/StructureDefinition/hl7v2-date-time",
+                "valueString" : "20230816123358-0500"
+              }
+            ]
+          },
+          "end" : "2023-09-16T12:33:58-05:00",
+          "_end" : {
+            "extension" : [
+              {
+                "url" : "https://reportstream.cdc.gov/fhir/StructureDefinition/hl7v2-date-time",
+                "valueString" : "20230916123358-0500"
+              }
+            ]
+          }
         },
-        "given" : [ "LUDWIG", "B" ],
-        "prefix" : [ "DR" ],
-        "suffix" : [ "2ND", "MD", "MD" ],
-        "period" : {
-          "start" : "2022-05-01T10:25:31-04:00",
-          "end" : "2023-05-01T10:25:31-04:00"
-        }
-      } ]
-    }
-  }, {
-    "fullUrl" : "Practitioner/1703277868610199000.6b8e6264-62e6-48e2-996a-519fda823bc2",
-    "resource" : {
-      "resourceType" : "Practitioner",
-      "id" : "1703277868610199000.6b8e6264-62e6-48e2-996a-519fda823bc2",
-      "extension" : [ {
-        "url" : "https://reportstream.cdc.gov/fhir/StructureDefinition/xcn3-given-name",
-        "valueString" : "LUDWIG"
-      }, {
-        "url" : "https://reportstream.cdc.gov/fhir/StructureDefinition/xcn4-second-given-name",
-        "valueString" : "B"
-      }, {
-        "url" : "https://reportstream.cdc.gov/fhir/StructureDefinition/xcn19-effective-date",
-        "valueString" : "20220501102531-0400"
-      }, {
-        "url" : "https://reportstream.cdc.gov/fhir/StructureDefinition/xcn20-expiration-date",
-        "valueString" : "20230501102531-0400"
-      }, {
-        "url" : "https://reportstream.cdc.gov/fhir/StructureDefinition/xcn21-professional-suffix",
-        "valueString" : "MD"
-      }, {
-        "url" : "https://reportstream.cdc.gov/fhir/StructureDefinition/xcn22-assigning-jurisdiction",
-        "valueCodeableConcept" : {
-          "coding" : [ {
-            "extension" : [ {
-              "url" : "https://reportstream.cdc.gov/fhir/StructureDefinition/cwe-coding",
-              "valueString" : "coding"
-            } ],
-            "code" : "AssignJ"
-          } ]
-        }
-      }, {
-        "url" : "https://reportstream.cdc.gov/fhir/StructureDefinition/xcn23-assigning-agency-or-department",
-        "valueCodeableConcept" : {
-          "coding" : [ {
-            "extension" : [ {
-              "url" : "https://reportstream.cdc.gov/fhir/StructureDefinition/cwe-coding",
-              "valueString" : "coding"
-            } ],
-            "code" : "AssignA"
-          } ]
-        }
-      }, {
-        "url" : "https://reportstream.cdc.gov/fhir/StructureDefinition/xcn5-suffix",
-        "valueString" : "2ND"
-      }, {
-        "url" : "https://reportstream.cdc.gov/fhir/StructureDefinition/xcn7-degree",
-        "valueString" : "MD"
-      }, {
-        "url" : "https://reportstream.cdc.gov/fhir/StructureDefinition/xcn8-source-table",
-        "valueCodeableConcept" : {
-          "coding" : [ {
-            "extension" : [ {
-              "url" : "https://reportstream.cdc.gov/fhir/StructureDefinition/cwe-coding",
-              "valueString" : "coding"
-            } ],
-            "code" : "SRC"
-          } ]
-        }
-      }, {
-        "url" : "https://reportstream.cdc.gov/fhir/StructureDefinition/assigning-authority",
-        "extension" : [ {
-          "url" : "https://reportstream.cdc.gov/fhir/StructureDefinition/namespace-id",
-          "valueString" : "Namespace"
-        }, {
-          "url" : "https://reportstream.cdc.gov/fhir/StructureDefinition/universal-id",
-          "valueString" : "AssigningSystem"
-        }, {
-          "url" : "https://reportstream.cdc.gov/fhir/StructureDefinition/universal-id-type",
-          "valueCode" : "UUID"
-        } ]
-      }, {
-        "url" : "https://reportstream.cdc.gov/fhir/StructureDefinition/xcn10-name-type-code",
-        "valueString" : "B"
-      }, {
-        "url" : "https://reportstream.cdc.gov/fhir/StructureDefinition/xcn15-name-representation-code",
-        "valueString" : "A"
-      }, {
-        "url" : "https://reportstream.cdc.gov/fhir/StructureDefinition/xcn16-name-context",
-        "valueCodeableConcept" : {
-          "coding" : [ {
-            "extension" : [ {
-              "url" : "https://reportstream.cdc.gov/fhir/StructureDefinition/cwe-coding",
-              "valueString" : "coding"
-            } ],
-            "code" : "NameContext"
-          } ]
-        }
-      } ],
-      "identifier" : [ {
-        "extension" : [ {
-          "url" : "https://reportstream.cdc.gov/fhir/StructureDefinition/check-digit",
-          "valueString" : "A"
-        }, {
-          "url" : "https://reportstream.cdc.gov/fhir/StructureDefinition/check-digit-scheme",
-          "valueCode" : "NPI"
-        } ],
-        "type" : {
-          "coding" : [ {
-            "extension" : [ {
-              "url" : "https://reportstream.cdc.gov/fhir/StructureDefinition/hl7-use",
-              "valueString" : "id-code"
-            } ],
-            "code" : "DL"
-          } ]
+        "issued" : "2023-08-16T12:33:58-05:00",
+        "_issued" : {
+          "extension" : [
+            {
+              "url" : "https://reportstream.cdc.gov/fhir/StructureDefinition/hl7v2-date-time",
+              "valueString" : "20230816123358-0500"
+            }
+          ]
         },
-<<<<<<< HEAD
-        "system" : "Namespace",
-        "value" : "1"
-      } ],
-      "name" : [ {
-        "extension" : [ {
-          "url" : "http://hl7.org/fhir/StructureDefinition/humanname-assembly-order",
-          "valueCode" : "G"
-        } ],
-        "use" : "official",
-        "family" : "VERIFIED",
-        "_family" : {
-          "extension" : [ {
-            "url" : "http://hl7.org/fhir/StructureDefinition/humanname-own-prefix",
-            "valueString" : "VAN"
-          }, {
-            "url" : "http://hl7.org/fhir/StructureDefinition/humanname-own-name",
-            "valueString" : "BY"
-          }, {
-            "url" : "http://hl7.org/fhir/StructureDefinition/humanname-partner-prefix",
-            "valueString" : "VAL"
-          }, {
-            "url" : "http://hl7.org/fhir/StructureDefinition/humanname-partner-name",
-            "valueString" : "ROGER"
-          } ]
-        },
-        "given" : [ "LUDWIG", "B" ],
-        "prefix" : [ "DR" ],
-        "suffix" : [ "2ND", "MD", "MD" ],
-        "period" : {
-          "start" : "2022-05-01T10:25:31-04:00",
-          "end" : "2023-05-01T10:25:31-04:00"
-=======
         "performer" : [
           {
             "reference" : "PractitionerRole/1704840200240691000.70d6ed42-1a70-435d-abe6-6f24da4d95d0"
@@ -4942,161 +3684,8 @@
               "code" : "si"
             }
           ]
->>>>>>> b7d18e61
         }
-      } ]
-    }
-  }, {
-    "fullUrl" : "Organization/1703277868611058000.d7ad0e8d-29ae-4696-b1e3-19a44316d247",
-    "resource" : {
-      "resourceType" : "Organization",
-      "id" : "1703277868611058000.d7ad0e8d-29ae-4696-b1e3-19a44316d247",
-      "identifier" : [ {
-        "extension" : [ {
-          "url" : "https://reportstream.cdc.gov/fhir/StructureDefinition/identifier-namespace-id",
-          "valueBoolean" : true
-        } ],
-        "value" : "ASSIGNEE"
-      }, {
-        "extension" : [ {
-          "url" : "https://reportstream.cdc.gov/fhir/StructureDefinition/identifier-universal-id",
-          "valueBoolean" : true
-        } ],
-        "type" : {
-          "coding" : [ {
-            "system" : "http://terminology.hl7.org/CodeSystem/v2-0301",
-            "code" : "UUID"
-          } ]
-        },
-        "system" : "urn:ietf:rfc:3986",
-        "value" : "222.1111.22222"
-      } ]
-    }
-  }, {
-    "fullUrl" : "Location/1703277868612786000.46e4eda7-5b0c-46fe-873b-05e00772a1e6",
-    "resource" : {
-      "resourceType" : "Location",
-      "id" : "1703277868612786000.46e4eda7-5b0c-46fe-873b-05e00772a1e6",
-      "identifier" : [ {
-        "extension" : [ {
-          "url" : "https://reportstream.cdc.gov/fhir/StructureDefinition/identifier-namespace-id",
-          "valueBoolean" : true
-        } ],
-        "value" : "Hospital A"
-      }, {
-        "extension" : [ {
-          "url" : "https://reportstream.cdc.gov/fhir/StructureDefinition/identifier-universal-id",
-          "valueBoolean" : true
-        } ],
-        "type" : {
-          "coding" : [ {
-            "extension" : [ {
-              "url" : "https://reportstream.cdc.gov/fhir/StructureDefinition/hl7-use",
-              "valueString" : "id-code"
-            } ],
-            "code" : "ISO"
-          } ]
-        },
-        "value" : "2.4.4.4"
-      } ],
-      "physicalType" : {
-        "coding" : [ {
-          "system" : "http://terminology.hl7.org/CodeSystem/location-physical-type",
-          "code" : "si"
-        } ]
-      }
-<<<<<<< HEAD
-    }
-  }, {
-    "fullUrl" : "Location/1703277868612988000.6eb8ea89-824c-4949-a642-8ddac872f7bd",
-    "resource" : {
-      "resourceType" : "Location",
-      "id" : "1703277868612988000.6eb8ea89-824c-4949-a642-8ddac872f7bd",
-      "identifier" : [ {
-        "extension" : [ {
-          "url" : "https://reportstream.cdc.gov/fhir/StructureDefinition/identifier-namespace-id",
-          "valueBoolean" : true
-        } ],
-        "value" : "Point of Care"
-      }, {
-        "extension" : [ {
-          "url" : "https://reportstream.cdc.gov/fhir/StructureDefinition/identifier-universal-id",
-          "valueBoolean" : true
-        } ],
-        "type" : {
-          "coding" : [ {
-            "extension" : [ {
-              "url" : "https://reportstream.cdc.gov/fhir/StructureDefinition/hl7-use",
-              "valueString" : "id-code"
-            } ],
-            "code" : "ISO"
-          } ]
-        },
-        "value" : "2.1.1.1"
-      } ],
-      "physicalType" : {
-        "coding" : [ {
-          "system" : "http://terminology.hl7.org/CodeSystem/location-physical-type",
-          "_code" : {
-            "extension" : [ {
-              "url" : "https://reportstream.cdc.gov/fhir/StructureDefinition/location-physical-type-poc",
-              "valueString" : "poc"
-            } ]
-          }
-        } ]
-      },
-      "partOf" : {
-        "reference" : "Location/1703277868612786000.46e4eda7-5b0c-46fe-873b-05e00772a1e6"
-      }
-    }
-  }, {
-    "fullUrl" : "Location/1703277868613376000.7039debd-3d95-4372-a11d-aee0bd8dd589",
-    "resource" : {
-      "resourceType" : "Location",
-      "id" : "1703277868613376000.7039debd-3d95-4372-a11d-aee0bd8dd589",
-      "extension" : [ {
-        "url" : "https://reportstream.cdc.gov/fhir/StructureDefinition/pl6-person-location-type",
-        "valueString" : "location type"
-      } ],
-      "identifier" : [ {
-        "extension" : [ {
-          "url" : "https://reportstream.cdc.gov/fhir/StructureDefinition/identifier-namespace-id",
-          "valueBoolean" : true
-        } ],
-        "value" : "Bed A"
-      }, {
-        "extension" : [ {
-          "url" : "https://reportstream.cdc.gov/fhir/StructureDefinition/identifier-universal-id",
-          "valueBoolean" : true
-        } ],
-        "type" : {
-          "coding" : [ {
-            "extension" : [ {
-              "url" : "https://reportstream.cdc.gov/fhir/StructureDefinition/hl7-use",
-              "valueString" : "id-code"
-            } ],
-            "code" : "ISO"
-          } ]
-        },
-        "value" : "2.3.3.3"
-      }, {
-        "extension" : [ {
-          "url" : "https://reportstream.cdc.gov/fhir/StructureDefinition/namespace-id",
-          "valueString" : "NAME"
-        }, {
-          "url" : "https://reportstream.cdc.gov/fhir/StructureDefinition/universal-id",
-          "valueString" : "UNI"
-        }, {
-          "url" : "https://reportstream.cdc.gov/fhir/StructureDefinition/universal-id-type",
-          "valueString" : "ISO"
-        }, {
-          "url" : "https://reportstream.cdc.gov/fhir/StructureDefinition/ei-assigner-organization-type",
-          "valueString" : "organization"
-        } ],
-        "value" : "Entity ID",
-        "assigner" : {
-          "reference" : "Organization/1703277868611058000.d7ad0e8d-29ae-4696-b1e3-19a44316d247"
-=======
+      }
     },
     {
       "fullUrl" : "Location/1704840200237304000.5ca92ef9-d9b9-47fd-a3cb-c383fc787e1b",
@@ -5146,158 +3735,8 @@
               }
             }
           ]
->>>>>>> b7d18e61
         }
-      } ],
-      "status" : "active",
-      "description" : "Description",
-      "mode" : "instance",
-      "physicalType" : {
-        "coding" : [ {
-          "system" : "http://terminology.hl7.org/CodeSystem/location-physical-type",
-          "code" : "bd"
-        } ]
-      },
-      "partOf" : {
-        "reference" : "Location/1703277868612988000.6eb8ea89-824c-4949-a642-8ddac872f7bd"
-      }
-<<<<<<< HEAD
-    }
-  }, {
-    "fullUrl" : "Practitioner/1703277868618233000.45c7c913-79c7-4cf4-9d52-52255368185c",
-    "resource" : {
-      "resourceType" : "Practitioner",
-      "id" : "1703277868618233000.45c7c913-79c7-4cf4-9d52-52255368185c",
-      "extension" : [ {
-        "url" : "https://reportstream.cdc.gov/fhir/StructureDefinition/xcn3-given-name",
-        "valueString" : "LUDWIG"
-      }, {
-        "url" : "https://reportstream.cdc.gov/fhir/StructureDefinition/xcn4-second-given-name",
-        "valueString" : "B"
-      }, {
-        "url" : "https://reportstream.cdc.gov/fhir/StructureDefinition/xcn19-effective-date",
-        "valueString" : "20220501102531-0400"
-      }, {
-        "url" : "https://reportstream.cdc.gov/fhir/StructureDefinition/xcn20-expiration-date",
-        "valueString" : "20230501102531-0400"
-      }, {
-        "url" : "https://reportstream.cdc.gov/fhir/StructureDefinition/xcn21-professional-suffix",
-        "valueString" : "MD"
-      }, {
-        "url" : "https://reportstream.cdc.gov/fhir/StructureDefinition/xcn22-assigning-jurisdiction",
-        "valueCodeableConcept" : {
-          "coding" : [ {
-            "extension" : [ {
-              "url" : "https://reportstream.cdc.gov/fhir/StructureDefinition/cwe-coding",
-              "valueString" : "coding"
-            } ],
-            "code" : "AssignJ"
-          } ]
-        }
-      }, {
-        "url" : "https://reportstream.cdc.gov/fhir/StructureDefinition/xcn23-assigning-agency-or-department",
-        "valueCodeableConcept" : {
-          "coding" : [ {
-            "extension" : [ {
-              "url" : "https://reportstream.cdc.gov/fhir/StructureDefinition/cwe-coding",
-              "valueString" : "coding"
-            } ],
-            "code" : "AssignA"
-          } ]
-        }
-      }, {
-        "url" : "https://reportstream.cdc.gov/fhir/StructureDefinition/xcn5-suffix",
-        "valueString" : "2ND"
-      }, {
-        "url" : "https://reportstream.cdc.gov/fhir/StructureDefinition/xcn7-degree",
-        "valueString" : "MD"
-      }, {
-        "url" : "https://reportstream.cdc.gov/fhir/StructureDefinition/xcn8-source-table",
-        "valueCodeableConcept" : {
-          "coding" : [ {
-            "extension" : [ {
-              "url" : "https://reportstream.cdc.gov/fhir/StructureDefinition/cwe-coding",
-              "valueString" : "coding"
-            } ],
-            "code" : "SRC"
-          } ]
-        }
-      }, {
-        "url" : "https://reportstream.cdc.gov/fhir/StructureDefinition/assigning-authority",
-        "extension" : [ {
-          "url" : "https://reportstream.cdc.gov/fhir/StructureDefinition/namespace-id",
-          "valueString" : "Namespace"
-        }, {
-          "url" : "https://reportstream.cdc.gov/fhir/StructureDefinition/universal-id",
-          "valueString" : "AssigningSystem"
-        }, {
-          "url" : "https://reportstream.cdc.gov/fhir/StructureDefinition/universal-id-type",
-          "valueCode" : "UUID"
-        } ]
-      }, {
-        "url" : "https://reportstream.cdc.gov/fhir/StructureDefinition/xcn10-name-type-code",
-        "valueString" : "B"
-      }, {
-        "url" : "https://reportstream.cdc.gov/fhir/StructureDefinition/xcn15-name-representation-code",
-        "valueString" : "A"
-      }, {
-        "url" : "https://reportstream.cdc.gov/fhir/StructureDefinition/xcn16-name-context",
-        "valueCodeableConcept" : {
-          "coding" : [ {
-            "extension" : [ {
-              "url" : "https://reportstream.cdc.gov/fhir/StructureDefinition/cwe-coding",
-              "valueString" : "coding"
-            } ],
-            "code" : "NameContext"
-          } ]
-        }
-      } ],
-      "identifier" : [ {
-        "extension" : [ {
-          "url" : "https://reportstream.cdc.gov/fhir/StructureDefinition/check-digit",
-          "valueString" : "A"
-        }, {
-          "url" : "https://reportstream.cdc.gov/fhir/StructureDefinition/check-digit-scheme",
-          "valueCode" : "NPI"
-        } ],
-        "type" : {
-          "coding" : [ {
-            "extension" : [ {
-              "url" : "https://reportstream.cdc.gov/fhir/StructureDefinition/hl7-use",
-              "valueString" : "id-code"
-            } ],
-            "code" : "DL"
-          } ]
-        },
-        "system" : "Namespace",
-        "value" : "1"
-      } ],
-      "name" : [ {
-        "extension" : [ {
-          "url" : "http://hl7.org/fhir/StructureDefinition/humanname-assembly-order",
-          "valueCode" : "G"
-        } ],
-        "use" : "official",
-        "family" : "ACTION",
-        "_family" : {
-          "extension" : [ {
-            "url" : "http://hl7.org/fhir/StructureDefinition/humanname-own-prefix",
-            "valueString" : "VAN"
-          }, {
-            "url" : "http://hl7.org/fhir/StructureDefinition/humanname-own-name",
-            "valueString" : "BY"
-          }, {
-            "url" : "http://hl7.org/fhir/StructureDefinition/humanname-partner-prefix",
-            "valueString" : "VAL"
-          }, {
-            "url" : "http://hl7.org/fhir/StructureDefinition/humanname-partner-name",
-            "valueString" : "ROGER"
-          } ]
-        },
-        "given" : [ "LUDWIG", "B" ],
-        "prefix" : [ "DR" ],
-        "suffix" : [ "2ND", "MD", "MD" ],
-=======
+      }
     },
     {
       "fullUrl" : "Location/1704840200237943000.f0cb93fa-7149-45da-802e-3371149bc331",
@@ -5370,492 +3809,26 @@
       "resource" : {
         "resourceType" : "PractitionerRole",
         "id" : "1704840200238508000.53a23d0e-1a12-40e3-97aa-8343e96e8d0f",
->>>>>>> b7d18e61
         "period" : {
-          "start" : "2022-05-01T10:25:31-04:00",
-          "end" : "2023-05-01T10:25:31-04:00"
-        }
-      } ]
-    }
-  }, {
-    "fullUrl" : "Practitioner/1703277868624454000.cf815af5-bb78-428f-a63b-0dff1850f54b",
-    "resource" : {
-      "resourceType" : "Practitioner",
-      "id" : "1703277868624454000.cf815af5-bb78-428f-a63b-0dff1850f54b",
-      "extension" : [ {
-        "url" : "https://reportstream.cdc.gov/fhir/StructureDefinition/xcn3-given-name",
-        "valueString" : "LUDWIG"
-      }, {
-        "url" : "https://reportstream.cdc.gov/fhir/StructureDefinition/xcn4-second-given-name",
-        "valueString" : "B"
-      }, {
-        "url" : "https://reportstream.cdc.gov/fhir/StructureDefinition/xcn19-effective-date",
-        "valueString" : "20220501102531-0400"
-      }, {
-        "url" : "https://reportstream.cdc.gov/fhir/StructureDefinition/xcn20-expiration-date",
-        "valueString" : "20230501102531-0400"
-      }, {
-        "url" : "https://reportstream.cdc.gov/fhir/StructureDefinition/xcn21-professional-suffix",
-        "valueString" : "MD"
-      }, {
-        "url" : "https://reportstream.cdc.gov/fhir/StructureDefinition/xcn22-assigning-jurisdiction",
-        "valueCodeableConcept" : {
-          "coding" : [ {
-            "extension" : [ {
-              "url" : "https://reportstream.cdc.gov/fhir/StructureDefinition/cwe-coding",
-              "valueString" : "coding"
-            } ],
-            "code" : "AssignJ"
-          } ]
-        }
-      }, {
-        "url" : "https://reportstream.cdc.gov/fhir/StructureDefinition/xcn23-assigning-agency-or-department",
-        "valueCodeableConcept" : {
-          "coding" : [ {
-            "extension" : [ {
-              "url" : "https://reportstream.cdc.gov/fhir/StructureDefinition/cwe-coding",
-              "valueString" : "coding"
-            } ],
-            "code" : "AssignA"
-          } ]
-        }
-      }, {
-        "url" : "https://reportstream.cdc.gov/fhir/StructureDefinition/xcn5-suffix",
-        "valueString" : "2ND"
-      }, {
-        "url" : "https://reportstream.cdc.gov/fhir/StructureDefinition/xcn7-degree",
-        "valueString" : "MD"
-      }, {
-        "url" : "https://reportstream.cdc.gov/fhir/StructureDefinition/xcn8-source-table",
-        "valueCodeableConcept" : {
-          "coding" : [ {
-            "extension" : [ {
-              "url" : "https://reportstream.cdc.gov/fhir/StructureDefinition/cwe-coding",
-              "valueString" : "coding"
-            } ],
-            "code" : "SRC"
-          } ]
-        }
-      }, {
-        "url" : "https://reportstream.cdc.gov/fhir/StructureDefinition/assigning-authority",
-        "extension" : [ {
-          "url" : "https://reportstream.cdc.gov/fhir/StructureDefinition/namespace-id"
-        }, {
-          "url" : "https://reportstream.cdc.gov/fhir/StructureDefinition/universal-id",
-          "valueString" : "AssigningSystem"
-        }, {
-          "url" : "https://reportstream.cdc.gov/fhir/StructureDefinition/universal-id-type",
-          "valueCode" : "ISO"
-        } ]
-      }, {
-        "url" : "https://reportstream.cdc.gov/fhir/StructureDefinition/xcn10-name-type-code",
-        "valueString" : "B"
-      }, {
-        "url" : "https://reportstream.cdc.gov/fhir/StructureDefinition/xcn15-name-representation-code",
-        "valueString" : "A"
-      }, {
-        "url" : "https://reportstream.cdc.gov/fhir/StructureDefinition/xcn16-name-context",
-        "valueCodeableConcept" : {
-          "coding" : [ {
-            "extension" : [ {
-              "url" : "https://reportstream.cdc.gov/fhir/StructureDefinition/cwe-coding",
-              "valueString" : "coding"
-            } ],
-            "code" : "NameContext"
-          } ]
-        }
-      } ],
-      "identifier" : [ {
-        "extension" : [ {
-          "url" : "https://reportstream.cdc.gov/fhir/StructureDefinition/check-digit",
-          "valueString" : "A"
-        }, {
-          "url" : "https://reportstream.cdc.gov/fhir/StructureDefinition/check-digit-scheme",
-          "valueCode" : "NPI"
-        } ],
-        "type" : {
-          "coding" : [ {
-            "extension" : [ {
-              "url" : "https://reportstream.cdc.gov/fhir/StructureDefinition/hl7-use",
-              "valueString" : "id-code"
-            } ],
-            "code" : "DL"
-          } ]
+          "start" : "2023-04-01T10:25:31-04:00",
+          "_start" : {
+            "extension" : [
+              {
+                "url" : "https://reportstream.cdc.gov/fhir/StructureDefinition/hl7v2-date-time",
+                "valueString" : "20230401102531-0400"
+              }
+            ]
+          },
+          "end" : "2023-05-01T10:25:31-04:00",
+          "_end" : {
+            "extension" : [
+              {
+                "url" : "https://reportstream.cdc.gov/fhir/StructureDefinition/hl7v2-date-time",
+                "valueString" : "20230501102531-0400"
+              }
+            ]
+          }
         },
-<<<<<<< HEAD
-        "system" : "urn:oid:AssigningSystem",
-        "value" : "1"
-      } ],
-      "name" : [ {
-        "extension" : [ {
-          "url" : "http://hl7.org/fhir/StructureDefinition/humanname-assembly-order",
-          "valueCode" : "G"
-        } ],
-        "use" : "official",
-        "family" : "result",
-        "_family" : {
-          "extension" : [ {
-            "url" : "http://hl7.org/fhir/StructureDefinition/humanname-own-prefix",
-            "valueString" : "VAN"
-          }, {
-            "url" : "http://hl7.org/fhir/StructureDefinition/humanname-own-name",
-            "valueString" : "copiesto"
-          }, {
-            "url" : "http://hl7.org/fhir/StructureDefinition/humanname-partner-prefix",
-            "valueString" : "VAL"
-          }, {
-            "url" : "http://hl7.org/fhir/StructureDefinition/humanname-partner-name",
-            "valueString" : "ROGER"
-          } ]
-        },
-        "given" : [ "LUDWIG", "B" ],
-        "prefix" : [ "DR" ],
-        "suffix" : [ "2ND", "MD", "MD" ],
-        "period" : {
-          "start" : "2022-05-01T10:25:31-04:00",
-          "end" : "2023-05-01T10:25:31-04:00"
-        }
-      } ]
-    }
-  }, {
-    "fullUrl" : "Practitioner/1703277868627618000.07e78af5-2157-4654-b007-7e22cbb5388a",
-    "resource" : {
-      "resourceType" : "Practitioner",
-      "id" : "1703277868627618000.07e78af5-2157-4654-b007-7e22cbb5388a",
-      "extension" : [ {
-        "url" : "https://reportstream.cdc.gov/fhir/StructureDefinition/cnn3-given-name",
-        "valueString" : "Results Interpreter"
-      }, {
-        "url" : "https://reportstream.cdc.gov/fhir/StructureDefinition/cnn4-second-given-name",
-        "valueString" : "S"
-      }, {
-        "url" : "https://reportstream.cdc.gov/fhir/StructureDefinition/cnn5-suffix",
-        "valueString" : "ESQ"
-      }, {
-        "url" : "https://reportstream.cdc.gov/fhir/StructureDefinition/cnn7-degree",
-        "valueString" : "MD"
-      } ],
-      "identifier" : [ {
-        "extension" : [ {
-          "url" : "https://reportstream.cdc.gov/fhir/StructureDefinition/assigning-authority",
-          "extension" : [ {
-            "url" : "https://reportstream.cdc.gov/fhir/StructureDefinition/namespace-id",
-            "valueString" : "Assigning Authority"
-          }, {
-            "url" : "https://reportstream.cdc.gov/fhir/StructureDefinition/universal-id",
-            "valueString" : "2.1.4.1"
-          }, {
-            "url" : "https://reportstream.cdc.gov/fhir/StructureDefinition/universal-id-type",
-            "valueCode" : "ISO"
-          } ]
-        } ],
-        "value" : "123"
-      } ],
-      "name" : [ {
-        "family" : "Assistant",
-        "given" : [ "Results Interpreter", "S" ],
-        "prefix" : [ "DR" ],
-        "suffix" : [ "ESQ", "MD" ]
-      } ]
-    }
-  }, {
-    "fullUrl" : "Location/1703277868629343000.afb3db87-444b-4574-969f-0f121beb8639",
-    "resource" : {
-      "resourceType" : "Location",
-      "id" : "1703277868629343000.afb3db87-444b-4574-969f-0f121beb8639",
-      "identifier" : [ {
-        "extension" : [ {
-          "url" : "https://reportstream.cdc.gov/fhir/StructureDefinition/identifier-namespace-id",
-          "valueBoolean" : true
-        } ],
-        "value" : "Hospital A"
-      }, {
-        "extension" : [ {
-          "url" : "https://reportstream.cdc.gov/fhir/StructureDefinition/identifier-universal-id",
-          "valueBoolean" : true
-        } ],
-        "type" : {
-          "coding" : [ {
-            "extension" : [ {
-              "url" : "https://reportstream.cdc.gov/fhir/StructureDefinition/hl7-use",
-              "valueString" : "id-code"
-            } ],
-            "code" : "ISO"
-          } ]
-        },
-        "value" : "2.16.840.1.113883.9.11"
-      } ],
-      "status" : "active",
-      "mode" : "instance",
-      "physicalType" : {
-        "coding" : [ {
-          "system" : "http://terminology.hl7.org/CodeSystem/location-physical-type",
-          "code" : "si"
-        } ]
-      }
-    }
-  }, {
-    "fullUrl" : "Location/1703277868641193000.773cb48d-b401-46ed-9ad0-72e38b08ef20",
-    "resource" : {
-      "resourceType" : "Location",
-      "id" : "1703277868641193000.773cb48d-b401-46ed-9ad0-72e38b08ef20",
-      "identifier" : [ {
-        "value" : "Building 123"
-      } ],
-      "status" : "active",
-      "mode" : "instance",
-      "physicalType" : {
-        "coding" : [ {
-          "system" : "http://terminology.hl7.org/CodeSystem/location-physical-type",
-          "code" : "bu"
-        } ]
-      }
-    }
-  }, {
-    "fullUrl" : "Location/1703277868641739000.7da32c40-e331-4347-b3e3-d381676baed3",
-    "resource" : {
-      "resourceType" : "Location",
-      "id" : "1703277868641739000.7da32c40-e331-4347-b3e3-d381676baed3",
-      "identifier" : [ {
-        "value" : "Point of Care"
-      } ],
-      "status" : "active",
-      "mode" : "instance",
-      "physicalType" : {
-        "coding" : [ {
-          "system" : "http://terminology.hl7.org/CodeSystem/location-physical-type",
-          "_code" : {
-            "extension" : [ {
-              "url" : "https://reportstream.cdc.gov/fhir/StructureDefinition/location-physical-type-poc",
-              "valueString" : "poc"
-            } ]
-          }
-        } ]
-      }
-    }
-  }, {
-    "fullUrl" : "Location/1703277868642496000.9c89df43-8f6c-47c7-8b20-863fcec00a45",
-    "resource" : {
-      "resourceType" : "Location",
-      "id" : "1703277868642496000.9c89df43-8f6c-47c7-8b20-863fcec00a45",
-      "identifier" : [ {
-        "value" : "Floor A"
-      } ],
-      "status" : "active",
-      "mode" : "instance",
-      "physicalType" : {
-        "coding" : [ {
-          "system" : "http://terminology.hl7.org/CodeSystem/location-physical-type",
-          "code" : "lvl"
-        } ]
-      }
-    }
-  }, {
-    "fullUrl" : "Location/1703277868642949000.57fde6a6-3571-430c-9a87-cdd6b5717bf8",
-    "resource" : {
-      "resourceType" : "Location",
-      "id" : "1703277868642949000.57fde6a6-3571-430c-9a87-cdd6b5717bf8",
-      "identifier" : [ {
-        "value" : "Room 101"
-      } ],
-      "status" : "active",
-      "mode" : "instance",
-      "physicalType" : {
-        "coding" : [ {
-          "system" : "http://terminology.hl7.org/CodeSystem/location-physical-type",
-          "code" : "ro"
-        } ]
-      }
-    }
-  }, {
-    "fullUrl" : "Location/1703277868643389000.c8469efd-ecb8-4ab0-ab07-630e4886b1c9",
-    "resource" : {
-      "resourceType" : "Location",
-      "id" : "1703277868643389000.c8469efd-ecb8-4ab0-ab07-630e4886b1c9",
-      "identifier" : [ {
-        "value" : "Bed A"
-      } ],
-      "status" : "active",
-      "mode" : "instance",
-      "physicalType" : {
-        "coding" : [ {
-          "system" : "http://terminology.hl7.org/CodeSystem/location-physical-type",
-          "code" : "bd"
-        } ]
-      }
-    }
-  }, {
-    "fullUrl" : "PractitionerRole/1703277868643571000.4f0a1297-9a78-42f6-a3c9-1804619cfa3a",
-    "resource" : {
-      "resourceType" : "PractitionerRole",
-      "id" : "1703277868643571000.4f0a1297-9a78-42f6-a3c9-1804619cfa3a",
-      "period" : {
-        "start" : "2023-04-01T10:25:31-04:00",
-        "_start" : {
-          "extension" : [ {
-            "url" : "https://reportstream.cdc.gov/fhir/StructureDefinition/hl7v2-date-time",
-            "valueString" : "20230401102531-0400"
-          } ]
-        },
-        "end" : "2023-05-01T10:25:31-04:00",
-        "_end" : {
-          "extension" : [ {
-            "url" : "https://reportstream.cdc.gov/fhir/StructureDefinition/hl7v2-date-time",
-            "valueString" : "20230501102531-0400"
-          } ]
-        }
-      },
-      "practitioner" : {
-        "reference" : "Practitioner/1703277868627618000.07e78af5-2157-4654-b007-7e22cbb5388a"
-      },
-      "location" : [ {
-        "reference" : "Location/1703277868629343000.afb3db87-444b-4574-969f-0f121beb8639"
-      }, {
-        "reference" : "Location/1703277868641193000.773cb48d-b401-46ed-9ad0-72e38b08ef20"
-      }, {
-        "reference" : "Location/1703277868641739000.7da32c40-e331-4347-b3e3-d381676baed3"
-      }, {
-        "reference" : "Location/1703277868642496000.9c89df43-8f6c-47c7-8b20-863fcec00a45"
-      }, {
-        "reference" : "Location/1703277868642949000.57fde6a6-3571-430c-9a87-cdd6b5717bf8"
-      }, {
-        "reference" : "Location/1703277868643389000.c8469efd-ecb8-4ab0-ab07-630e4886b1c9"
-      } ]
-    }
-  }, {
-    "fullUrl" : "Practitioner/1703277868646864000.8f76c18d-72ce-4e22-a28c-7a1a271aa8aa",
-    "resource" : {
-      "resourceType" : "Practitioner",
-      "id" : "1703277868646864000.8f76c18d-72ce-4e22-a28c-7a1a271aa8aa",
-      "extension" : [ {
-        "url" : "https://reportstream.cdc.gov/fhir/StructureDefinition/xcn3-given-name",
-        "valueString" : "LUDWIG"
-      }, {
-        "url" : "https://reportstream.cdc.gov/fhir/StructureDefinition/xcn4-second-given-name",
-        "valueString" : "B"
-      }, {
-        "url" : "https://reportstream.cdc.gov/fhir/StructureDefinition/xcn19-effective-date",
-        "valueString" : "20220501102531-0400"
-      }, {
-        "url" : "https://reportstream.cdc.gov/fhir/StructureDefinition/xcn20-expiration-date",
-        "valueString" : "20230501102531-0400"
-      }, {
-        "url" : "https://reportstream.cdc.gov/fhir/StructureDefinition/xcn21-professional-suffix",
-        "valueString" : "MD"
-      }, {
-        "url" : "https://reportstream.cdc.gov/fhir/StructureDefinition/xcn22-assigning-jurisdiction",
-        "valueCodeableConcept" : {
-          "coding" : [ {
-            "extension" : [ {
-              "url" : "https://reportstream.cdc.gov/fhir/StructureDefinition/cwe-coding",
-              "valueString" : "coding"
-            } ],
-            "code" : "AssignJ"
-          } ]
-        }
-      }, {
-        "url" : "https://reportstream.cdc.gov/fhir/StructureDefinition/xcn23-assigning-agency-or-department",
-        "valueCodeableConcept" : {
-          "coding" : [ {
-            "extension" : [ {
-              "url" : "https://reportstream.cdc.gov/fhir/StructureDefinition/cwe-coding",
-              "valueString" : "coding"
-            } ],
-            "code" : "AssignA"
-          } ]
-        }
-      }, {
-        "url" : "https://reportstream.cdc.gov/fhir/StructureDefinition/xcn5-suffix",
-        "valueString" : "2ND"
-      }, {
-        "url" : "https://reportstream.cdc.gov/fhir/StructureDefinition/xcn7-degree",
-        "valueString" : "MD"
-      }, {
-        "url" : "https://reportstream.cdc.gov/fhir/StructureDefinition/xcn8-source-table",
-        "valueCodeableConcept" : {
-          "coding" : [ {
-            "extension" : [ {
-              "url" : "https://reportstream.cdc.gov/fhir/StructureDefinition/cwe-coding",
-              "valueString" : "coding"
-            } ],
-            "code" : "SRC"
-          } ]
-        }
-      }, {
-        "url" : "https://reportstream.cdc.gov/fhir/StructureDefinition/assigning-authority",
-        "extension" : [ {
-          "url" : "https://reportstream.cdc.gov/fhir/StructureDefinition/namespace-id"
-        }, {
-          "url" : "https://reportstream.cdc.gov/fhir/StructureDefinition/universal-id",
-          "valueString" : "AssigningSystem"
-        }, {
-          "url" : "https://reportstream.cdc.gov/fhir/StructureDefinition/universal-id-type",
-          "valueCode" : "ISO"
-        } ]
-      }, {
-        "url" : "https://reportstream.cdc.gov/fhir/StructureDefinition/xcn10-name-type-code",
-        "valueString" : "B"
-      }, {
-        "url" : "https://reportstream.cdc.gov/fhir/StructureDefinition/xcn15-name-representation-code",
-        "valueString" : "A"
-      }, {
-        "url" : "https://reportstream.cdc.gov/fhir/StructureDefinition/xcn16-name-context",
-        "valueCodeableConcept" : {
-          "coding" : [ {
-            "extension" : [ {
-              "url" : "https://reportstream.cdc.gov/fhir/StructureDefinition/cwe-coding",
-              "valueString" : "coding"
-            } ],
-            "code" : "NameContext"
-          } ]
-        }
-      } ],
-      "identifier" : [ {
-        "extension" : [ {
-          "url" : "https://reportstream.cdc.gov/fhir/StructureDefinition/check-digit",
-          "valueString" : "A"
-        }, {
-          "url" : "https://reportstream.cdc.gov/fhir/StructureDefinition/check-digit-scheme",
-          "valueCode" : "NPI"
-        } ],
-        "type" : {
-          "coding" : [ {
-            "extension" : [ {
-              "url" : "https://reportstream.cdc.gov/fhir/StructureDefinition/hl7-use",
-              "valueString" : "id-code"
-            } ],
-            "code" : "DL"
-          } ]
-        },
-        "system" : "urn:oid:AssigningSystem",
-        "value" : "1"
-      } ],
-      "name" : [ {
-        "extension" : [ {
-          "url" : "http://hl7.org/fhir/StructureDefinition/humanname-assembly-order",
-          "valueCode" : "G"
-        } ],
-        "use" : "official",
-        "family" : "Collector",
-        "_family" : {
-          "extension" : [ {
-            "url" : "http://hl7.org/fhir/StructureDefinition/humanname-own-prefix",
-            "valueString" : "VAN"
-          }, {
-            "url" : "http://hl7.org/fhir/StructureDefinition/humanname-own-name",
-            "valueString" : "Identifier"
-          }, {
-            "url" : "http://hl7.org/fhir/StructureDefinition/humanname-partner-prefix",
-            "valueString" : "VAL"
-          }, {
-            "url" : "http://hl7.org/fhir/StructureDefinition/humanname-partner-name",
-            "valueString" : "ROGER"
-          } ]
-        },
-        "given" : [ "LUDWIG", "B" ],
-        "prefix" : [ "DR" ],
-        "suffix" : [ "2ND", "MD", "MD" ],
-=======
         "practitioner" : {
           "reference" : "Practitioner/1704840200236029000.16402aa5-f85b-4a86-9947-8f758f42c590"
         },
@@ -6137,503 +4110,26 @@
             }
           }
         ],
->>>>>>> b7d18e61
         "period" : {
-          "start" : "2022-05-01T10:25:31-04:00",
-          "end" : "2023-05-01T10:25:31-04:00"
-        }
-      } ]
-    }
-  }, {
-    "fullUrl" : "Organization/1703277868648748000.8c054ef6-e13b-4dda-b984-9ae8289721f8",
-    "resource" : {
-      "resourceType" : "Organization",
-      "id" : "1703277868648748000.8c054ef6-e13b-4dda-b984-9ae8289721f8"
-    }
-  }, {
-    "fullUrl" : "Practitioner/1703277868652769000.1333beac-d66e-41fa-b0b5-802e5117fbdf",
-    "resource" : {
-      "resourceType" : "Practitioner",
-      "id" : "1703277868652769000.1333beac-d66e-41fa-b0b5-802e5117fbdf",
-      "extension" : [ {
-        "url" : "https://reportstream.cdc.gov/fhir/StructureDefinition/xcn3-given-name",
-        "valueString" : "LUDWIG"
-      }, {
-        "url" : "https://reportstream.cdc.gov/fhir/StructureDefinition/xcn4-second-given-name",
-        "valueString" : "B"
-      }, {
-        "url" : "https://reportstream.cdc.gov/fhir/StructureDefinition/xcn19-effective-date",
-        "valueString" : "20220501102531-0400"
-      }, {
-        "url" : "https://reportstream.cdc.gov/fhir/StructureDefinition/xcn20-expiration-date",
-        "valueString" : "20230501102531-0400"
-      }, {
-        "url" : "https://reportstream.cdc.gov/fhir/StructureDefinition/xcn21-professional-suffix",
-        "valueString" : "MD"
-      }, {
-        "url" : "https://reportstream.cdc.gov/fhir/StructureDefinition/xcn22-assigning-jurisdiction",
-        "valueCodeableConcept" : {
-          "coding" : [ {
-            "extension" : [ {
-              "url" : "https://reportstream.cdc.gov/fhir/StructureDefinition/cwe-coding",
-              "valueString" : "coding"
-            } ],
-            "code" : "AssignJ"
-          } ]
-        }
-      }, {
-        "url" : "https://reportstream.cdc.gov/fhir/StructureDefinition/xcn23-assigning-agency-or-department",
-        "valueCodeableConcept" : {
-          "coding" : [ {
-            "extension" : [ {
-              "url" : "https://reportstream.cdc.gov/fhir/StructureDefinition/cwe-coding",
-              "valueString" : "coding"
-            } ],
-            "code" : "AssignA"
-          } ]
-        }
-      }, {
-        "url" : "https://reportstream.cdc.gov/fhir/StructureDefinition/xcn5-suffix",
-        "valueString" : "2ND"
-      }, {
-        "url" : "https://reportstream.cdc.gov/fhir/StructureDefinition/xcn7-degree",
-        "valueString" : "MD"
-      }, {
-        "url" : "https://reportstream.cdc.gov/fhir/StructureDefinition/xcn8-source-table",
-        "valueCodeableConcept" : {
-          "coding" : [ {
-            "extension" : [ {
-              "url" : "https://reportstream.cdc.gov/fhir/StructureDefinition/cwe-coding",
-              "valueString" : "coding"
-            } ],
-            "code" : "SRC"
-          } ]
-        }
-      }, {
-        "url" : "https://reportstream.cdc.gov/fhir/StructureDefinition/assigning-authority",
-        "extension" : [ {
-          "url" : "https://reportstream.cdc.gov/fhir/StructureDefinition/namespace-id"
-        }, {
-          "url" : "https://reportstream.cdc.gov/fhir/StructureDefinition/universal-id",
-          "valueString" : "AssigningSystem"
-        }, {
-          "url" : "https://reportstream.cdc.gov/fhir/StructureDefinition/universal-id-type",
-          "valueCode" : "ISO"
-        } ]
-      }, {
-        "url" : "https://reportstream.cdc.gov/fhir/StructureDefinition/xcn10-name-type-code",
-        "valueString" : "B"
-      }, {
-        "url" : "https://reportstream.cdc.gov/fhir/StructureDefinition/xcn15-name-representation-code",
-        "valueString" : "A"
-      }, {
-        "url" : "https://reportstream.cdc.gov/fhir/StructureDefinition/xcn16-name-context",
-        "valueCodeableConcept" : {
-          "coding" : [ {
-            "extension" : [ {
-              "url" : "https://reportstream.cdc.gov/fhir/StructureDefinition/cwe-coding",
-              "valueString" : "coding"
-            } ],
-            "code" : "NameContext"
-          } ]
-        }
-      } ],
-      "identifier" : [ {
-        "extension" : [ {
-          "url" : "https://reportstream.cdc.gov/fhir/StructureDefinition/check-digit",
-          "valueString" : "A"
-        }, {
-          "url" : "https://reportstream.cdc.gov/fhir/StructureDefinition/check-digit-scheme",
-          "valueCode" : "NPI"
-        } ],
-        "type" : {
-          "coding" : [ {
-            "extension" : [ {
-              "url" : "https://reportstream.cdc.gov/fhir/StructureDefinition/hl7-use",
-              "valueString" : "id-code"
-            } ],
-            "code" : "DL"
-          } ]
+          "start" : "2023-04-01T10:25:31-04:00",
+          "_start" : {
+            "extension" : [
+              {
+                "url" : "https://reportstream.cdc.gov/fhir/StructureDefinition/hl7v2-date-time",
+                "valueString" : "20230401102531-0400"
+              }
+            ]
+          },
+          "end" : "2023-05-01T10:25:31-04:00",
+          "_end" : {
+            "extension" : [
+              {
+                "url" : "https://reportstream.cdc.gov/fhir/StructureDefinition/hl7v2-date-time",
+                "valueString" : "20230501102531-0400"
+              }
+            ]
+          }
         },
-<<<<<<< HEAD
-        "system" : "urn:oid:AssigningSystem",
-        "value" : "1"
-      } ],
-      "name" : [ {
-        "extension" : [ {
-          "url" : "http://hl7.org/fhir/StructureDefinition/humanname-assembly-order",
-          "valueCode" : "G"
-        } ],
-        "use" : "official",
-        "family" : "Ordering",
-        "_family" : {
-          "extension" : [ {
-            "url" : "http://hl7.org/fhir/StructureDefinition/humanname-own-prefix",
-            "valueString" : "VAN"
-          }, {
-            "url" : "http://hl7.org/fhir/StructureDefinition/humanname-own-name",
-            "valueString" : "Provider"
-          }, {
-            "url" : "http://hl7.org/fhir/StructureDefinition/humanname-partner-prefix",
-            "valueString" : "VAL"
-          }, {
-            "url" : "http://hl7.org/fhir/StructureDefinition/humanname-partner-name",
-            "valueString" : "ROGER"
-          } ]
-        },
-        "given" : [ "LUDWIG", "B" ],
-        "prefix" : [ "DR" ],
-        "suffix" : [ "2ND", "MD", "MD" ],
-        "period" : {
-          "start" : "2022-05-01T10:25:31-04:00",
-          "end" : "2023-05-01T10:25:31-04:00"
-        }
-      } ]
-    }
-  }, {
-    "fullUrl" : "DiagnosticReport/1703277868900864000.9d5b82c5-7ee3-4fe8-8c5e-533f12ff523f",
-    "resource" : {
-      "resourceType" : "DiagnosticReport",
-      "id" : "1703277868900864000.9d5b82c5-7ee3-4fe8-8c5e-533f12ff523f",
-      "extension" : [ {
-        "url" : "http://hl7.org/fhir/StructureDefinition/event-statusReason",
-        "valueCodeableConcept" : {
-          "text" : "Control Code Reason"
-        }
-      } ],
-      "identifier" : [ {
-        "extension" : [ {
-          "url" : "https://reportstream.cdc.gov/fhir/StructureDefinition/hl7-use",
-          "valueString" : "obr-placer-order-number"
-        }, {
-          "url" : "https://reportstream.cdc.gov/fhir/StructureDefinition/assigning-authority",
-          "extension" : [ {
-            "url" : "https://reportstream.cdc.gov/fhir/StructureDefinition/assigning-authority-namespace-id",
-            "valueString" : "Placer Identifier Namespace"
-          }, {
-            "url" : "https://reportstream.cdc.gov/fhir/StructureDefinition/assigning-authority-universal-id",
-            "valueString" : "Placer Universal ID"
-          }, {
-            "url" : "https://reportstream.cdc.gov/fhir/StructureDefinition/universal-id-type",
-            "valueCode" : "ISO"
-          } ]
-        } ],
-        "type" : {
-          "coding" : [ {
-            "system" : "http://terminology.hl7.org/CodeSystem/v2-0203",
-            "code" : "PLAC"
-          } ]
-        },
-        "value" : "Placer Identifier"
-      }, {
-        "extension" : [ {
-          "url" : "https://reportstream.cdc.gov/fhir/StructureDefinition/assigning-authority",
-          "extension" : [ {
-            "url" : "https://reportstream.cdc.gov/fhir/StructureDefinition/assigning-authority-namespace-id",
-            "valueString" : "Filler Identifier Namespace"
-          }, {
-            "url" : "https://reportstream.cdc.gov/fhir/StructureDefinition/assigning-authority-universal-id",
-            "valueString" : "Filler Universal ID"
-          }, {
-            "url" : "https://reportstream.cdc.gov/fhir/StructureDefinition/universal-id-type",
-            "valueCode" : "ISO"
-          } ]
-        } ],
-        "type" : {
-          "coding" : [ {
-            "system" : "http://terminology.hl7.org/CodeSystem/v2-0203",
-            "code" : "FILL"
-          } ]
-        },
-        "value" : "Filler Identifier"
-      }, {
-        "extension" : [ {
-          "url" : "https://reportstream.cdc.gov/fhir/StructureDefinition/assigning-authority",
-          "extension" : [ {
-            "url" : "https://reportstream.cdc.gov/fhir/StructureDefinition/assigning-authority-namespace-id",
-            "valueString" : "Group Identifier Namespace"
-          }, {
-            "url" : "https://reportstream.cdc.gov/fhir/StructureDefinition/assigning-authority-universal-id",
-            "valueString" : "Group Universal ID"
-          }, {
-            "url" : "https://reportstream.cdc.gov/fhir/StructureDefinition/universal-id-type",
-            "valueCode" : "ISO"
-          } ]
-        } ],
-        "type" : {
-          "coding" : [ {
-            "system" : "http://terminology.hl7.org/CodeSystem/v2-0203",
-            "code" : "PGN"
-          } ]
-        },
-        "value" : "Group Identifier"
-      }, {
-        "extension" : [ {
-          "url" : "https://reportstream.cdc.gov/fhir/StructureDefinition/assigning-authority",
-          "extension" : [ {
-            "url" : "https://reportstream.cdc.gov/fhir/StructureDefinition/assigning-authority-namespace-id",
-            "valueString" : "Group Identifier Namespace"
-          }, {
-            "url" : "https://reportstream.cdc.gov/fhir/StructureDefinition/assigning-authority-universal-id",
-            "valueString" : "Group Universal ID"
-          }, {
-            "url" : "https://reportstream.cdc.gov/fhir/StructureDefinition/universal-id-type",
-            "valueCode" : "ISO"
-          } ]
-        } ],
-        "type" : {
-          "coding" : [ {
-            "system" : "http://terminology.hl7.org/CodeSystem/v2-0203",
-            "code" : "FGN"
-          } ]
-        },
-        "value" : "Group Identifier"
-      } ],
-      "basedOn" : [ {
-        "reference" : "ServiceRequest/1703277868656548000.65cfd9e2-185b-45ce-83d7-7b7a2ccb50da"
-      } ],
-      "status" : "final",
-      "category" : [ {
-        "coding" : [ {
-          "extension" : [ {
-            "url" : "https://reportstream.cdc.gov/fhir/StructureDefinition/hl7-use",
-            "valueString" : "id-code"
-          } ],
-          "code" : "OTH"
-        } ]
-      } ],
-      "code" : {
-        "coding" : [ {
-          "extension" : [ {
-            "url" : "https://reportstream.cdc.gov/fhir/StructureDefinition/cwe-coding",
-            "valueString" : "coding"
-          } ],
-          "code" : "123",
-          "display" : "Universal service identifier"
-        } ]
-      },
-      "subject" : {
-        "reference" : "Patient/1703277868563650000.5b32d20a-0dda-40e2-bf5f-6abafd1dd040"
-      },
-      "effectivePeriod" : {
-        "start" : "2023-08-16T12:33:58-05:00",
-        "_start" : {
-          "extension" : [ {
-            "url" : "https://reportstream.cdc.gov/fhir/StructureDefinition/hl7v2-date-time",
-            "valueString" : "20230816123358-0500"
-          } ]
-        },
-        "end" : "2023-09-16T12:33:58-05:00",
-        "_end" : {
-          "extension" : [ {
-            "url" : "https://reportstream.cdc.gov/fhir/StructureDefinition/hl7v2-date-time",
-            "valueString" : "20230916123358-0500"
-          } ]
-        }
-      },
-      "issued" : "2023-08-16T12:33:58-05:00",
-      "_issued" : {
-        "extension" : [ {
-          "url" : "https://reportstream.cdc.gov/fhir/StructureDefinition/hl7v2-date-time",
-          "valueString" : "20230816123358-0500"
-        } ]
-      },
-      "performer" : [ {
-        "reference" : "PractitionerRole/1703277868893322000.5e0f1976-53b1-4a2b-8744-ca42b25876e6"
-      }, {
-        "reference" : "PractitionerRole/1703277868900472000.c58c2566-baef-492f-a293-5f270337d674"
-      } ],
-      "resultsInterpreter" : [ {
-        "reference" : "PractitionerRole/1703277868888709000.70d24b33-79c7-49fb-ac81-971623d0cbdc"
-      } ]
-    }
-  }, {
-    "fullUrl" : "Practitioner/1703277868885013000.d500b179-5f83-4f95-8288-d930e30870e6",
-    "resource" : {
-      "resourceType" : "Practitioner",
-      "id" : "1703277868885013000.d500b179-5f83-4f95-8288-d930e30870e6",
-      "extension" : [ {
-        "url" : "https://reportstream.cdc.gov/fhir/StructureDefinition/cnn3-given-name",
-        "valueString" : "Interpreter"
-      }, {
-        "url" : "https://reportstream.cdc.gov/fhir/StructureDefinition/cnn4-second-given-name",
-        "valueString" : "S"
-      }, {
-        "url" : "https://reportstream.cdc.gov/fhir/StructureDefinition/cnn5-suffix",
-        "valueString" : "ESQ"
-      }, {
-        "url" : "https://reportstream.cdc.gov/fhir/StructureDefinition/cnn7-degree",
-        "valueString" : "MD"
-      } ],
-      "identifier" : [ {
-        "extension" : [ {
-          "url" : "https://reportstream.cdc.gov/fhir/StructureDefinition/assigning-authority",
-          "extension" : [ {
-            "url" : "https://reportstream.cdc.gov/fhir/StructureDefinition/namespace-id",
-            "valueString" : "Assigning Authority"
-          }, {
-            "url" : "https://reportstream.cdc.gov/fhir/StructureDefinition/universal-id",
-            "valueString" : "2.1.4.1"
-          }, {
-            "url" : "https://reportstream.cdc.gov/fhir/StructureDefinition/universal-id-type",
-            "valueCode" : "ISO"
-          } ]
-        } ],
-        "value" : "123"
-      } ],
-      "name" : [ {
-        "family" : "Results",
-        "given" : [ "Interpreter", "S" ],
-        "prefix" : [ "DR" ],
-        "suffix" : [ "ESQ", "MD" ]
-      } ]
-    }
-  }, {
-    "fullUrl" : "Location/1703277868885575000.1f91fe6b-3557-4548-893f-9499511e448b",
-    "resource" : {
-      "resourceType" : "Location",
-      "id" : "1703277868885575000.1f91fe6b-3557-4548-893f-9499511e448b",
-      "identifier" : [ {
-        "extension" : [ {
-          "url" : "https://reportstream.cdc.gov/fhir/StructureDefinition/identifier-namespace-id",
-          "valueBoolean" : true
-        } ],
-        "value" : "Hospital A"
-      }, {
-        "extension" : [ {
-          "url" : "https://reportstream.cdc.gov/fhir/StructureDefinition/identifier-universal-id",
-          "valueBoolean" : true
-        } ],
-        "type" : {
-          "coding" : [ {
-            "extension" : [ {
-              "url" : "https://reportstream.cdc.gov/fhir/StructureDefinition/hl7-use",
-              "valueString" : "id-code"
-            } ],
-            "code" : "ISO"
-          } ]
-        },
-        "value" : "2.16.840.1.113883.9.11"
-      } ],
-      "status" : "active",
-      "mode" : "instance",
-      "physicalType" : {
-        "coding" : [ {
-          "system" : "http://terminology.hl7.org/CodeSystem/location-physical-type",
-          "code" : "si"
-        } ]
-      }
-    }
-  }, {
-    "fullUrl" : "Location/1703277868886214000.25648cf3-c9e1-4d2e-985c-b80da9d75667",
-    "resource" : {
-      "resourceType" : "Location",
-      "id" : "1703277868886214000.25648cf3-c9e1-4d2e-985c-b80da9d75667",
-      "identifier" : [ {
-        "value" : "Building 123"
-      } ],
-      "status" : "active",
-      "mode" : "instance",
-      "physicalType" : {
-        "coding" : [ {
-          "system" : "http://terminology.hl7.org/CodeSystem/location-physical-type",
-          "code" : "bu"
-        } ]
-      }
-    }
-  }, {
-    "fullUrl" : "Location/1703277868886843000.507b910c-ba30-4489-b53a-18a861bc43eb",
-    "resource" : {
-      "resourceType" : "Location",
-      "id" : "1703277868886843000.507b910c-ba30-4489-b53a-18a861bc43eb",
-      "identifier" : [ {
-        "value" : "Point of Care"
-      } ],
-      "status" : "active",
-      "mode" : "instance",
-      "physicalType" : {
-        "coding" : [ {
-          "system" : "http://terminology.hl7.org/CodeSystem/location-physical-type",
-          "_code" : {
-            "extension" : [ {
-              "url" : "https://reportstream.cdc.gov/fhir/StructureDefinition/location-physical-type-poc",
-              "valueString" : "poc"
-            } ]
-          }
-        } ]
-      }
-    }
-  }, {
-    "fullUrl" : "Location/1703277868887373000.daf599ed-c7b3-4130-9099-859103f6518b",
-    "resource" : {
-      "resourceType" : "Location",
-      "id" : "1703277868887373000.daf599ed-c7b3-4130-9099-859103f6518b",
-      "identifier" : [ {
-        "value" : "Floor A"
-      } ],
-      "status" : "active",
-      "mode" : "instance",
-      "physicalType" : {
-        "coding" : [ {
-          "system" : "http://terminology.hl7.org/CodeSystem/location-physical-type",
-          "code" : "lvl"
-        } ]
-      }
-    }
-  }, {
-    "fullUrl" : "Location/1703277868887841000.fb2092b7-e5e1-4f3c-8584-705b456004a1",
-    "resource" : {
-      "resourceType" : "Location",
-      "id" : "1703277868887841000.fb2092b7-e5e1-4f3c-8584-705b456004a1",
-      "identifier" : [ {
-        "value" : "Room 101"
-      } ],
-      "status" : "active",
-      "mode" : "instance",
-      "physicalType" : {
-        "coding" : [ {
-          "system" : "http://terminology.hl7.org/CodeSystem/location-physical-type",
-          "code" : "ro"
-        } ]
-      }
-    }
-  }, {
-    "fullUrl" : "Location/1703277868888531000.67a31caf-a49a-441b-955b-ee05b04a2a12",
-    "resource" : {
-      "resourceType" : "Location",
-      "id" : "1703277868888531000.67a31caf-a49a-441b-955b-ee05b04a2a12",
-      "identifier" : [ {
-        "value" : "Bed A"
-      } ],
-      "status" : "active",
-      "mode" : "instance",
-      "physicalType" : {
-        "coding" : [ {
-          "system" : "http://terminology.hl7.org/CodeSystem/location-physical-type",
-          "code" : "bd"
-        } ]
-      }
-    }
-  }, {
-    "fullUrl" : "PractitionerRole/1703277868888709000.70d24b33-79c7-49fb-ac81-971623d0cbdc",
-    "resource" : {
-      "resourceType" : "PractitionerRole",
-      "id" : "1703277868888709000.70d24b33-79c7-49fb-ac81-971623d0cbdc",
-      "period" : {
-        "start" : "2023-04-01T10:25:31-04:00",
-        "_start" : {
-          "extension" : [ {
-            "url" : "https://reportstream.cdc.gov/fhir/StructureDefinition/hl7v2-date-time",
-            "valueString" : "20230401102531-0400"
-          } ]
-        },
-        "end" : "2023-05-01T10:25:31-04:00",
-        "_end" : {
-          "extension" : [ {
-            "url" : "https://reportstream.cdc.gov/fhir/StructureDefinition/hl7v2-date-time",
-            "valueString" : "20230501102531-0400"
-          } ]
-=======
         "practitioner" : {
           "reference" : "Practitioner/1704840200239037000.0f1a66fd-80e7-4f0b-8c7f-da3346ac9a56"
         },
@@ -6866,411 +4362,8 @@
               "code" : "ro"
             }
           ]
->>>>>>> b7d18e61
         }
-      },
-      "practitioner" : {
-        "reference" : "Practitioner/1703277868885013000.d500b179-5f83-4f95-8288-d930e30870e6"
-      },
-      "location" : [ {
-        "reference" : "Location/1703277868885575000.1f91fe6b-3557-4548-893f-9499511e448b"
-      }, {
-        "reference" : "Location/1703277868886214000.25648cf3-c9e1-4d2e-985c-b80da9d75667"
-      }, {
-        "reference" : "Location/1703277868886843000.507b910c-ba30-4489-b53a-18a861bc43eb"
-      }, {
-        "reference" : "Location/1703277868887373000.daf599ed-c7b3-4130-9099-859103f6518b"
-      }, {
-        "reference" : "Location/1703277868887841000.fb2092b7-e5e1-4f3c-8584-705b456004a1"
-      }, {
-        "reference" : "Location/1703277868888531000.67a31caf-a49a-441b-955b-ee05b04a2a12"
-      } ]
-    }
-  }, {
-    "fullUrl" : "Practitioner/1703277868889770000.98681537-1385-4ace-af2e-c2773a9c99f2",
-    "resource" : {
-      "resourceType" : "Practitioner",
-      "id" : "1703277868889770000.98681537-1385-4ace-af2e-c2773a9c99f2",
-      "extension" : [ {
-        "url" : "https://reportstream.cdc.gov/fhir/StructureDefinition/cnn3-given-name",
-        "valueString" : "Transcriptionist"
-      }, {
-        "url" : "https://reportstream.cdc.gov/fhir/StructureDefinition/cnn4-second-given-name",
-        "valueString" : "S"
-      }, {
-        "url" : "https://reportstream.cdc.gov/fhir/StructureDefinition/cnn5-suffix",
-        "valueString" : "ESQ"
-      }, {
-        "url" : "https://reportstream.cdc.gov/fhir/StructureDefinition/cnn7-degree",
-        "valueString" : "MD"
-      } ],
-      "identifier" : [ {
-        "extension" : [ {
-          "url" : "https://reportstream.cdc.gov/fhir/StructureDefinition/assigning-authority",
-          "extension" : [ {
-            "url" : "https://reportstream.cdc.gov/fhir/StructureDefinition/namespace-id",
-            "valueString" : "Assigning Authority"
-          }, {
-            "url" : "https://reportstream.cdc.gov/fhir/StructureDefinition/universal-id",
-            "valueString" : "2.1.4.1"
-          }, {
-            "url" : "https://reportstream.cdc.gov/fhir/StructureDefinition/universal-id-type",
-            "valueCode" : "ISO"
-          } ]
-        } ],
-        "value" : "123"
-      } ],
-      "name" : [ {
-        "family" : "DOE",
-        "given" : [ "Transcriptionist", "S" ],
-        "prefix" : [ "DR" ],
-        "suffix" : [ "ESQ", "MD" ]
-      } ]
-    }
-  }, {
-    "fullUrl" : "Location/1703277868890203000.7bf2a9d9-ef27-4961-b3aa-c2d4788b0dd2",
-    "resource" : {
-      "resourceType" : "Location",
-      "id" : "1703277868890203000.7bf2a9d9-ef27-4961-b3aa-c2d4788b0dd2",
-      "identifier" : [ {
-        "extension" : [ {
-          "url" : "https://reportstream.cdc.gov/fhir/StructureDefinition/identifier-namespace-id",
-          "valueBoolean" : true
-        } ],
-        "value" : "Hospital A"
-      }, {
-        "extension" : [ {
-          "url" : "https://reportstream.cdc.gov/fhir/StructureDefinition/identifier-universal-id",
-          "valueBoolean" : true
-        } ],
-        "type" : {
-          "coding" : [ {
-            "extension" : [ {
-              "url" : "https://reportstream.cdc.gov/fhir/StructureDefinition/hl7-use",
-              "valueString" : "id-code"
-            } ],
-            "code" : "ISO"
-          } ]
-        },
-        "value" : "2.16.840.1.113883.9.11"
-      } ],
-      "status" : "active",
-      "mode" : "instance",
-      "physicalType" : {
-        "coding" : [ {
-          "system" : "http://terminology.hl7.org/CodeSystem/location-physical-type",
-          "code" : "si"
-        } ]
-      }
-<<<<<<< HEAD
-    }
-  }, {
-    "fullUrl" : "Location/1703277868890625000.c83130f1-39bb-4d3a-8a6a-7e4287118749",
-    "resource" : {
-      "resourceType" : "Location",
-      "id" : "1703277868890625000.c83130f1-39bb-4d3a-8a6a-7e4287118749",
-      "identifier" : [ {
-        "value" : "Building 123"
-      } ],
-      "status" : "active",
-      "mode" : "instance",
-      "physicalType" : {
-        "coding" : [ {
-          "system" : "http://terminology.hl7.org/CodeSystem/location-physical-type",
-          "code" : "bu"
-        } ]
-      }
-    }
-  }, {
-    "fullUrl" : "Location/1703277868891164000.046344b8-f079-4bb2-bae8-29c0c2da4b59",
-    "resource" : {
-      "resourceType" : "Location",
-      "id" : "1703277868891164000.046344b8-f079-4bb2-bae8-29c0c2da4b59",
-      "identifier" : [ {
-        "value" : "Point of Care"
-      } ],
-      "status" : "active",
-      "mode" : "instance",
-      "physicalType" : {
-        "coding" : [ {
-          "system" : "http://terminology.hl7.org/CodeSystem/location-physical-type",
-          "_code" : {
-            "extension" : [ {
-              "url" : "https://reportstream.cdc.gov/fhir/StructureDefinition/location-physical-type-poc",
-              "valueString" : "poc"
-            } ]
-          }
-        } ]
-      }
-    }
-  }, {
-    "fullUrl" : "Location/1703277868891591000.b11ef625-10ae-4c79-94f0-6ca5c3118445",
-    "resource" : {
-      "resourceType" : "Location",
-      "id" : "1703277868891591000.b11ef625-10ae-4c79-94f0-6ca5c3118445",
-      "identifier" : [ {
-        "value" : "Floor A"
-      } ],
-      "status" : "active",
-      "mode" : "instance",
-      "physicalType" : {
-        "coding" : [ {
-          "system" : "http://terminology.hl7.org/CodeSystem/location-physical-type",
-          "code" : "lvl"
-        } ]
-      }
-    }
-  }, {
-    "fullUrl" : "Location/1703277868892042000.0df9dc91-7e95-4600-b1dc-e18c16449d27",
-    "resource" : {
-      "resourceType" : "Location",
-      "id" : "1703277868892042000.0df9dc91-7e95-4600-b1dc-e18c16449d27",
-      "identifier" : [ {
-        "value" : "Room 101"
-      } ],
-      "status" : "active",
-      "mode" : "instance",
-      "physicalType" : {
-        "coding" : [ {
-          "system" : "http://terminology.hl7.org/CodeSystem/location-physical-type",
-          "code" : "ro"
-        } ]
-      }
-    }
-  }, {
-    "fullUrl" : "Location/1703277868893038000.6264fb12-52ce-49d0-a5e7-fc2a7a71ed43",
-    "resource" : {
-      "resourceType" : "Location",
-      "id" : "1703277868893038000.6264fb12-52ce-49d0-a5e7-fc2a7a71ed43",
-      "identifier" : [ {
-        "value" : "Bed A"
-      } ],
-      "status" : "active",
-      "mode" : "instance",
-      "physicalType" : {
-        "coding" : [ {
-          "system" : "http://terminology.hl7.org/CodeSystem/location-physical-type",
-          "code" : "bd"
-        } ]
-      }
-    }
-  }, {
-    "fullUrl" : "PractitionerRole/1703277868893322000.5e0f1976-53b1-4a2b-8744-ca42b25876e6",
-    "resource" : {
-      "resourceType" : "PractitionerRole",
-      "id" : "1703277868893322000.5e0f1976-53b1-4a2b-8744-ca42b25876e6",
-      "extension" : [ {
-        "url" : "http://hl7.org/fhir/StructureDefinition/event-performerFunction",
-        "valueCodeableConcept" : {
-          "coding" : [ {
-            "extension" : [ {
-              "url" : "https://reportstream.cdc.gov/fhir/StructureDefinition/code-index-name",
-              "valueString" : "identifier"
-            } ],
-            "system" : "http://terminology.hl7.org/CodeSystem/v3-ParticipationType",
-            "code" : "TRANS"
-          } ]
-        }
-      } ],
-      "period" : {
-        "start" : "2023-04-01T10:25:31-04:00",
-        "_start" : {
-          "extension" : [ {
-            "url" : "https://reportstream.cdc.gov/fhir/StructureDefinition/hl7v2-date-time",
-            "valueString" : "20230401102531-0400"
-          } ]
-        },
-        "end" : "2023-05-01T10:25:31-04:00",
-        "_end" : {
-          "extension" : [ {
-            "url" : "https://reportstream.cdc.gov/fhir/StructureDefinition/hl7v2-date-time",
-            "valueString" : "20230501102531-0400"
-          } ]
-        }
-      },
-      "practitioner" : {
-        "reference" : "Practitioner/1703277868889770000.98681537-1385-4ace-af2e-c2773a9c99f2"
-      },
-      "location" : [ {
-        "reference" : "Location/1703277868890203000.7bf2a9d9-ef27-4961-b3aa-c2d4788b0dd2"
-      }, {
-        "reference" : "Location/1703277868890625000.c83130f1-39bb-4d3a-8a6a-7e4287118749"
-      }, {
-        "reference" : "Location/1703277868891164000.046344b8-f079-4bb2-bae8-29c0c2da4b59"
-      }, {
-        "reference" : "Location/1703277868891591000.b11ef625-10ae-4c79-94f0-6ca5c3118445"
-      }, {
-        "reference" : "Location/1703277868892042000.0df9dc91-7e95-4600-b1dc-e18c16449d27"
-      }, {
-        "reference" : "Location/1703277868893038000.6264fb12-52ce-49d0-a5e7-fc2a7a71ed43"
-      } ]
-    }
-  }, {
-    "fullUrl" : "Practitioner/1703277868896525000.178d1d82-9bf2-461d-a086-f83e02ffd395",
-    "resource" : {
-      "resourceType" : "Practitioner",
-      "id" : "1703277868896525000.178d1d82-9bf2-461d-a086-f83e02ffd395",
-      "extension" : [ {
-        "url" : "https://reportstream.cdc.gov/fhir/StructureDefinition/cnn3-given-name",
-        "valueString" : "Technician"
-      }, {
-        "url" : "https://reportstream.cdc.gov/fhir/StructureDefinition/cnn4-second-given-name",
-        "valueString" : "S"
-      }, {
-        "url" : "https://reportstream.cdc.gov/fhir/StructureDefinition/cnn5-suffix",
-        "valueString" : "ESQ"
-      }, {
-        "url" : "https://reportstream.cdc.gov/fhir/StructureDefinition/cnn7-degree",
-        "valueString" : "MD"
-      } ],
-      "identifier" : [ {
-        "extension" : [ {
-          "url" : "https://reportstream.cdc.gov/fhir/StructureDefinition/assigning-authority",
-          "extension" : [ {
-            "url" : "https://reportstream.cdc.gov/fhir/StructureDefinition/namespace-id",
-            "valueString" : "Assigning Authority"
-          }, {
-            "url" : "https://reportstream.cdc.gov/fhir/StructureDefinition/universal-id",
-            "valueString" : "2.1.4.1"
-          }, {
-            "url" : "https://reportstream.cdc.gov/fhir/StructureDefinition/universal-id-type",
-            "valueCode" : "ISO"
-          } ]
-        } ],
-        "value" : "123"
-      } ],
-      "name" : [ {
-        "family" : "DOE",
-        "given" : [ "Technician", "S" ],
-        "prefix" : [ "DR" ],
-        "suffix" : [ "ESQ", "MD" ]
-      } ]
-    }
-  }, {
-    "fullUrl" : "Location/1703277868897429000.c84e96f0-9724-450c-b18b-40bb0c7cf437",
-    "resource" : {
-      "resourceType" : "Location",
-      "id" : "1703277868897429000.c84e96f0-9724-450c-b18b-40bb0c7cf437",
-      "identifier" : [ {
-        "extension" : [ {
-          "url" : "https://reportstream.cdc.gov/fhir/StructureDefinition/identifier-namespace-id",
-          "valueBoolean" : true
-        } ],
-        "value" : "Hospital A"
-      }, {
-        "extension" : [ {
-          "url" : "https://reportstream.cdc.gov/fhir/StructureDefinition/identifier-universal-id",
-          "valueBoolean" : true
-        } ],
-        "type" : {
-          "coding" : [ {
-            "extension" : [ {
-              "url" : "https://reportstream.cdc.gov/fhir/StructureDefinition/hl7-use",
-              "valueString" : "id-code"
-            } ],
-            "code" : "ISO"
-          } ]
-        },
-        "value" : "2.16.840.1.113883.9.11"
-      } ],
-      "status" : "active",
-      "mode" : "instance",
-      "physicalType" : {
-        "coding" : [ {
-          "system" : "http://terminology.hl7.org/CodeSystem/location-physical-type",
-          "code" : "si"
-        } ]
-      }
-    }
-  }, {
-    "fullUrl" : "Location/1703277868898662000.f5b1677f-1046-493a-97fc-45db965306ac",
-    "resource" : {
-      "resourceType" : "Location",
-      "id" : "1703277868898662000.f5b1677f-1046-493a-97fc-45db965306ac",
-      "identifier" : [ {
-        "value" : "Building 123"
-      } ],
-      "status" : "active",
-      "mode" : "instance",
-      "physicalType" : {
-        "coding" : [ {
-          "system" : "http://terminology.hl7.org/CodeSystem/location-physical-type",
-          "code" : "bu"
-        } ]
-      }
-    }
-  }, {
-    "fullUrl" : "Location/1703277868899118000.47d1f47a-0f5b-4f10-a376-958d4e4d2b6f",
-    "resource" : {
-      "resourceType" : "Location",
-      "id" : "1703277868899118000.47d1f47a-0f5b-4f10-a376-958d4e4d2b6f",
-      "identifier" : [ {
-        "value" : "Point of Care"
-      } ],
-      "status" : "active",
-      "mode" : "instance",
-      "physicalType" : {
-        "coding" : [ {
-          "system" : "http://terminology.hl7.org/CodeSystem/location-physical-type",
-          "_code" : {
-            "extension" : [ {
-              "url" : "https://reportstream.cdc.gov/fhir/StructureDefinition/location-physical-type-poc",
-              "valueString" : "poc"
-            } ]
-          }
-        } ]
-      }
-    }
-  }, {
-    "fullUrl" : "Location/1703277868899533000.a59a89d0-8fb8-4992-b81c-5d6d55ca7bb2",
-    "resource" : {
-      "resourceType" : "Location",
-      "id" : "1703277868899533000.a59a89d0-8fb8-4992-b81c-5d6d55ca7bb2",
-      "identifier" : [ {
-        "value" : "Floor A"
-      } ],
-      "status" : "active",
-      "mode" : "instance",
-      "physicalType" : {
-        "coding" : [ {
-          "system" : "http://terminology.hl7.org/CodeSystem/location-physical-type",
-          "code" : "lvl"
-        } ]
-      }
-    }
-  }, {
-    "fullUrl" : "Location/1703277868899906000.4ac5c8ef-b635-492e-b47d-85c01fb89c40",
-    "resource" : {
-      "resourceType" : "Location",
-      "id" : "1703277868899906000.4ac5c8ef-b635-492e-b47d-85c01fb89c40",
-      "identifier" : [ {
-        "value" : "Room 101"
-      } ],
-      "status" : "active",
-      "mode" : "instance",
-      "physicalType" : {
-        "coding" : [ {
-          "system" : "http://terminology.hl7.org/CodeSystem/location-physical-type",
-          "code" : "ro"
-        } ]
-      }
-    }
-  }, {
-    "fullUrl" : "Location/1703277868900283000.d65d2ec5-a4cc-4d93-a31f-fc1450c5744b",
-    "resource" : {
-      "resourceType" : "Location",
-      "id" : "1703277868900283000.d65d2ec5-a4cc-4d93-a31f-fc1450c5744b",
-      "identifier" : [ {
-        "value" : "Bed A"
-      } ],
-      "status" : "active",
-      "mode" : "instance",
-      "physicalType" : {
-        "coding" : [ {
-          "system" : "http://terminology.hl7.org/CodeSystem/location-physical-type",
-          "code" : "bd"
-        } ]
-=======
+      }
     },
     {
       "fullUrl" : "Location/1704840200243567000.7f70910b-3ada-4a72-904a-d9ad5a27a3df",
@@ -7368,59 +4461,7 @@
       "resource" : {
         "resourceType" : "Patient",
         "id" : "1704840199996200000.368974e6-238a-4c47-835f-7dfb1ebe3589"
->>>>>>> b7d18e61
       }
     }
-  }, {
-    "fullUrl" : "PractitionerRole/1703277868900472000.c58c2566-baef-492f-a293-5f270337d674",
-    "resource" : {
-      "resourceType" : "PractitionerRole",
-      "id" : "1703277868900472000.c58c2566-baef-492f-a293-5f270337d674",
-      "extension" : [ {
-        "url" : "http://hl7.org/fhir/StructureDefinition/event-performerFunction",
-        "valueCodeableConcept" : {
-          "coding" : [ {
-            "extension" : [ {
-              "url" : "https://reportstream.cdc.gov/fhir/StructureDefinition/code-index-name",
-              "valueString" : "identifier"
-            } ],
-            "system" : "http://terminology.hl7.org/CodeSystem/v3-ParticipationType",
-            "code" : "SPRF"
-          } ]
-        }
-      } ],
-      "period" : {
-        "start" : "2023-04-01T10:25:31-04:00",
-        "_start" : {
-          "extension" : [ {
-            "url" : "https://reportstream.cdc.gov/fhir/StructureDefinition/hl7v2-date-time",
-            "valueString" : "20230401102531-0400"
-          } ]
-        },
-        "end" : "2023-05-01T10:25:31-04:00",
-        "_end" : {
-          "extension" : [ {
-            "url" : "https://reportstream.cdc.gov/fhir/StructureDefinition/hl7v2-date-time",
-            "valueString" : "20230501102531-0400"
-          } ]
-        }
-      },
-      "practitioner" : {
-        "reference" : "Practitioner/1703277868896525000.178d1d82-9bf2-461d-a086-f83e02ffd395"
-      },
-      "location" : [ {
-        "reference" : "Location/1703277868897429000.c84e96f0-9724-450c-b18b-40bb0c7cf437"
-      }, {
-        "reference" : "Location/1703277868898662000.f5b1677f-1046-493a-97fc-45db965306ac"
-      }, {
-        "reference" : "Location/1703277868899118000.47d1f47a-0f5b-4f10-a376-958d4e4d2b6f"
-      }, {
-        "reference" : "Location/1703277868899533000.a59a89d0-8fb8-4992-b81c-5d6d55ca7bb2"
-      }, {
-        "reference" : "Location/1703277868899906000.4ac5c8ef-b635-492e-b47d-85c01fb89c40"
-      }, {
-        "reference" : "Location/1703277868900283000.d65d2ec5-a4cc-4d93-a31f-fc1450c5744b"
-      } ]
-    }
-  } ]
+  ]
 }