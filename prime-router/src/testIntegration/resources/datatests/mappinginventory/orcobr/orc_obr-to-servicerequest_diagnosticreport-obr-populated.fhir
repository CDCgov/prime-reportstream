{
  "resourceType" : "Bundle",
<<<<<<< HEAD
  "id" : "1707523032148798000.c465089a-95aa-44bb-91d4-6c4013181ad3",
  "meta" : {
    "lastUpdated" : "2024-02-09T17:57:12.167-06:00"
=======
  "id" : "1707766115365827000.6e3970eb-29c5-4524-8254-128f61e534db",
  "meta" : {
    "lastUpdated" : "2024-02-12T13:28:35.377-06:00"
>>>>>>> cddac704
  },
  "identifier" : {
    "system" : "https://reportstream.cdc.gov/prime-router",
    "value" : "20230816123358"
  },
  "type" : "message",
  "timestamp" : "2023-08-16T12:33:58.000-05:00",
<<<<<<< HEAD
  "entry" : [
    {
      "fullUrl" : "MessageHeader/bb504ecd-c2ab-3be3-91d8-6065e2bce435",
      "resource" : {
        "resourceType" : "MessageHeader",
        "id" : "bb504ecd-c2ab-3be3-91d8-6065e2bce435",
        "extension" : [
          {
            "url" : "https://reportstream.cdc.gov/fhir/StructureDefinition/encoding-characters",
            "valueString" : "^~\\&#"
          },
          {
            "url" : "https://reportstream.cdc.gov/fhir/StructureDefinition/msh-message-header",
            "extension" : [
              {
                "url" : "MSH.7",
                "valueString" : "20230816123358-0500"
              }
            ]
          }
        ],
        "eventCoding" : {
          "system" : "http://terminology.hl7.org/CodeSystem/v2-0003",
          "code" : "R01",
          "display" : "ORU^R01^ORU_R01"
        },
        "source" : {
          "_endpoint" : {
            "extension" : [
              {
                "url" : "http://hl7.org/fhir/StructureDefinition/data-absent-reason",
                "valueCode" : "unknown"
              }
            ]
          }
        }
      }
    },
    {
      "fullUrl" : "Provenance/1707523032662940000.487e93d2-2207-48dd-b0db-9f48786df4d3",
      "resource" : {
        "resourceType" : "Provenance",
        "id" : "1707523032662940000.487e93d2-2207-48dd-b0db-9f48786df4d3",
        "target" : [
          {
            "reference" : "MessageHeader/bb504ecd-c2ab-3be3-91d8-6065e2bce435"
          },
          {
            "reference" : "DiagnosticReport/1707523033063641000.b0dc6f0d-729a-4b89-ac62-4a4cada2453a"
          }
        ],
        "recorded" : "2023-08-16T12:33:58-05:00",
        "activity" : {
          "coding" : [
            {
              "display" : "ORU^R01^ORU_R01"
            }
          ]
        }
      }
    },
    {
      "fullUrl" : "Provenance/1707523032686853000.64c984d7-81be-49d2-90d6-0729d8658476",
      "resource" : {
        "resourceType" : "Provenance",
        "id" : "1707523032686853000.64c984d7-81be-49d2-90d6-0729d8658476",
        "recorded" : "2024-02-09T17:57:12Z",
        "policy" : [
          "http://hl7.org/fhir/uv/v2mappings/message-oru-r01-to-bundle"
        ],
        "activity" : {
          "coding" : [
            {
              "code" : "v2-FHIR transformation"
            }
          ]
        },
        "agent" : [
          {
            "type" : {
              "coding" : [
                {
                  "system" : "http://terminology.hl7.org/CodeSystem/provenance-participant-type",
                  "code" : "assembler"
                }
              ]
            },
            "who" : {
              "reference" : "Organization/1707523032686429000.cc7aa7ff-8fa4-4a19-95cd-e79227fd5481"
            }
          }
        ]
      }
    },
    {
      "fullUrl" : "Organization/1707523032686429000.cc7aa7ff-8fa4-4a19-95cd-e79227fd5481",
      "resource" : {
        "resourceType" : "Organization",
        "id" : "1707523032686429000.cc7aa7ff-8fa4-4a19-95cd-e79227fd5481",
        "identifier" : [
          {
            "value" : "CDC PRIME - Atlanta"
          },
          {
            "type" : {
              "coding" : [
                {
                  "system" : "http://terminology.hl7.org/CodeSystem/v2-0301"
                }
              ]
            },
            "system" : "urn:ietf:rfc:3986",
            "value" : "2.16.840.1.114222.4.1.237821"
          }
        ]
      }
    },
    {
      "fullUrl" : "Patient/1707523032711746000.e15b3464-d828-4012-b54f-e27d67053f49",
      "resource" : {
        "resourceType" : "Patient",
        "id" : "1707523032711746000.e15b3464-d828-4012-b54f-e27d67053f49"
      }
    },
    {
      "fullUrl" : "Provenance/1707523032717176000.a6db7a1d-82e1-4513-bdb4-11c7984ad153",
      "resource" : {
        "resourceType" : "Provenance",
        "id" : "1707523032717176000.a6db7a1d-82e1-4513-bdb4-11c7984ad153",
        "target" : [
          {
            "reference" : "Patient/1707523032711746000.e15b3464-d828-4012-b54f-e27d67053f49"
          }
        ],
        "recorded" : "2024-02-09T17:57:12Z",
        "activity" : {
          "coding" : [
            {
              "system" : "https://terminology.hl7.org/CodeSystem/v3-DataOperation",
              "code" : "UPDATE"
            }
          ]
=======
  "entry" : [ {
    "fullUrl" : "MessageHeader/bb504ecd-c2ab-3be3-91d8-6065e2bce435",
    "resource" : {
      "resourceType" : "MessageHeader",
      "id" : "bb504ecd-c2ab-3be3-91d8-6065e2bce435",
      "extension" : [ {
        "url" : "https://reportstream.cdc.gov/fhir/StructureDefinition/encoding-characters",
        "valueString" : "^~\\&#"
      }, {
        "url" : "https://reportstream.cdc.gov/fhir/StructureDefinition/msh-message-header",
        "extension" : [ {
          "url" : "MSH.7",
          "valueString" : "20230816123358-0500"
        } ]
      } ],
      "eventCoding" : {
        "system" : "http://terminology.hl7.org/CodeSystem/v2-0003",
        "code" : "R01",
        "display" : "ORU^R01^ORU_R01"
      },
      "source" : {
        "_endpoint" : {
          "extension" : [ {
            "url" : "http://hl7.org/fhir/StructureDefinition/data-absent-reason",
            "valueCode" : "unknown"
          } ]
        }
      }
    }
  }, {
    "fullUrl" : "Provenance/1707766116035561000.c4bddfa9-a11e-433a-8749-82b236e34af4",
    "resource" : {
      "resourceType" : "Provenance",
      "id" : "1707766116035561000.c4bddfa9-a11e-433a-8749-82b236e34af4",
      "target" : [ {
        "reference" : "MessageHeader/bb504ecd-c2ab-3be3-91d8-6065e2bce435"
      }, {
        "reference" : "DiagnosticReport/1707766116560761000.0745e374-28ab-4440-9ed1-99717559b915"
      } ],
      "recorded" : "2023-08-16T12:33:58-05:00",
      "activity" : {
        "coding" : [ {
          "display" : "ORU^R01^ORU_R01"
        } ]
      }
    }
  }, {
    "fullUrl" : "Provenance/1707766116055097000.4c892200-cd0c-49c2-bf6f-ef7ed2c2ce67",
    "resource" : {
      "resourceType" : "Provenance",
      "id" : "1707766116055097000.4c892200-cd0c-49c2-bf6f-ef7ed2c2ce67",
      "recorded" : "2024-02-12T13:28:36Z",
      "policy" : [ "http://hl7.org/fhir/uv/v2mappings/message-oru-r01-to-bundle" ],
      "activity" : {
        "coding" : [ {
          "code" : "v2-FHIR transformation"
        } ]
      },
      "agent" : [ {
        "type" : {
          "coding" : [ {
            "system" : "http://terminology.hl7.org/CodeSystem/provenance-participant-type",
            "code" : "assembler"
          } ]
        },
        "who" : {
          "reference" : "Organization/1707766116053145000.995c2ce6-74f3-46af-ad70-7644a4a21318"
>>>>>>> cddac704
        }
      } ]
    }
  }, {
    "fullUrl" : "Organization/1707766116053145000.995c2ce6-74f3-46af-ad70-7644a4a21318",
    "resource" : {
      "resourceType" : "Organization",
      "id" : "1707766116053145000.995c2ce6-74f3-46af-ad70-7644a4a21318",
      "identifier" : [ {
        "value" : "CDC PRIME - Atlanta"
      }, {
        "type" : {
          "coding" : [ {
            "system" : "http://terminology.hl7.org/CodeSystem/v2-0301"
          } ]
        },
        "system" : "urn:ietf:rfc:3986",
        "value" : "2.16.840.1.114222.4.1.237821"
      } ]
    }
  }, {
    "fullUrl" : "Patient/1707766116094871000.3dec7b27-2dad-440a-8b2d-c2e6ef10d067",
    "resource" : {
      "resourceType" : "Patient",
      "id" : "1707766116094871000.3dec7b27-2dad-440a-8b2d-c2e6ef10d067"
    }
  }, {
    "fullUrl" : "Provenance/1707766116096290000.116bf618-d030-41af-93a3-d95bf0c4d1e8",
    "resource" : {
      "resourceType" : "Provenance",
      "id" : "1707766116096290000.116bf618-d030-41af-93a3-d95bf0c4d1e8",
      "target" : [ {
        "reference" : "Patient/1707766116094871000.3dec7b27-2dad-440a-8b2d-c2e6ef10d067"
      } ],
      "recorded" : "2024-02-12T13:28:36Z",
      "activity" : {
        "coding" : [ {
          "system" : "https://terminology.hl7.org/CodeSystem/v3-DataOperation",
          "code" : "UPDATE"
        } ]
      }
<<<<<<< HEAD
    },
    {
      "fullUrl" : "ServiceRequest/1707523032813282000.b022c66f-29d2-41af-b05e-379e3e9fa7eb",
      "resource" : {
        "resourceType" : "ServiceRequest",
        "id" : "1707523032813282000.b022c66f-29d2-41af-b05e-379e3e9fa7eb",
        "extension" : [
          {
            "url" : "https://reportstream.cdc.gov/fhir/StructureDefinition/obr-observation-request",
            "extension" : [
              {
                "url" : "obr-20-filler-field-1",
                "valueString" : "filler1"
              },
              {
                "url" : "obr-21-filler-field-2",
                "valueString" : "filler2"
              },
              {
                "url" : "obr-22-results-rpt-status-change-datetime",
                "valueString" : "20230816123358-0500"
              },
              {
                "url" : "obr-23-charge-to-practice",
                "extension" : [
                  {
                    "url" : "moc-1-1-monetary-amount",
                    "valueString" : "100"
                  },
                  {
                    "url" : "moc-1-2-monetary-denomination",
                    "valueString" : "$"
                  },
                  {
                    "url" : "moc-2-charge-code",
                    "valueCodeableConcept" : {
                      "coding" : [
                        {
                          "extension" : [
                            {
                              "url" : "https://reportstream.cdc.gov/fhir/StructureDefinition/cwe-coding",
                              "valueString" : "coding"
                            }
                          ],
                          "code" : "16",
                          "display" : "code"
                        }
                      ]
                    }
                  }
                ]
              },
              {
                "url" : "obr-24-diagnostic-serv-sect-id",
                "valueId" : "OTH"
              },
              {
                "url" : "obr-26-parent-result",
                "extension" : [
                  {
                    "url" : "prl-1-parent-observation-identifier",
                    "valueCodeableConcept" : {
                      "coding" : [
                        {
                          "extension" : [
                            {
                              "url" : "https://reportstream.cdc.gov/fhir/StructureDefinition/cwe-coding",
                              "valueString" : "coding"
                            }
                          ],
                          "code" : "444",
                          "display" : "ParentId"
                        }
                      ]
                    }
                  },
                  {
                    "url" : "prl-2-parent-observation-sub-identifier",
                    "valueString" : "888"
                  },
                  {
                    "url" : "prl-3-parent-observation-descriptor",
                    "valueString" : "ParentOBSdescriptor"
                  }
                ]
              },
              {
                "url" : "obr-28-result-copies-to",
                "valueReference" : {
                  "reference" : "Practitioner/1707523032768800000.4f30ebd7-711c-4fc4-ac83-3d6f25646e97"
                }
              },
              {
                "url" : "obr-28-result-copies-to",
                "valueReference" : {
                  "reference" : "Practitioner/1707523032772307000.c4b64af2-ea2d-447a-95ef-ad6ba32b64a4"
                }
              },
              {
                "url" : "obr-29-parent-order",
                "valueIdentifier" : {
                  "extension" : [
                    {
                      "url" : "https://reportstream.cdc.gov/fhir/StructureDefinition/namespace-id",
                      "valueString" : "CSV"
                    },
                    {
                      "url" : "https://reportstream.cdc.gov/fhir/StructureDefinition/universal-id",
                      "valueString" : "11D1111111"
                    },
                    {
                      "url" : "https://reportstream.cdc.gov/fhir/StructureDefinition/universal-id-type",
                      "valueString" : "CLIA"
                    },
                    {
                      "url" : "https://reportstream.cdc.gov/fhir/StructureDefinition/filler-assigned-identifier",
                      "extension" : [
                        {
                          "url" : "https://reportstream.cdc.gov/fhir/StructureDefinition/entity-identifier",
                          "valueString" : "f34b0f57-1601-4480-ae8a-d4006e50f38d"
                        },
                        {
                          "url" : "https://reportstream.cdc.gov/fhir/StructureDefinition/namespace-id",
                          "valueString" : "Other CSV"
                        },
                        {
                          "url" : "https://reportstream.cdc.gov/fhir/StructureDefinition/universal-id",
                          "valueString" : "22D2222222"
                        },
                        {
                          "url" : "https://reportstream.cdc.gov/fhir/StructureDefinition/universal-id-type",
                          "valueString" : "CLIA2"
                        }
                      ]
                    }
                  ],
                  "type" : {
                    "coding" : [
                      {
                        "system" : "http://terminology.hl7.org/CodeSystem/v2-0203",
                        "code" : "PGN"
                      }
                    ]
                  },
                  "value" : "adb4a5cc-50ec-4f1e-95d7-0c1f77cacee1"
                }
              },
              {
                "url" : "obr-33-assistant-result-interpreter",
                "valueReference" : {
                  "reference" : "PractitionerRole/1707523032793031000.958771e4-65a2-4d49-8108-229681a35a2e"
                }
              },
              {
                "url" : "obr-33-assistant-result-interpreter",
                "valueReference" : {
                  "reference" : "PractitionerRole/1707523032796318000.c5573c4b-1ed0-4d8f-a427-f298946e7011"
                }
              },
              {
                "url" : "obr-36-scheduled-datetime",
                "valueString" : "20230816123358-0500"
              },
              {
                "url" : "obr-10-collector-identifier",
                "valueReference" : {
                  "reference" : "Practitioner/1707523032799072000.c985cb63-3134-4733-9096-3d189068c306"
                }
              },
              {
                "url" : "obr-10-collector-identifier",
                "valueReference" : {
                  "reference" : "Practitioner/1707523032801725000.5c599029-0dab-4c16-9755-545475ae5756"
                }
              },
              {
                "url" : "obr-39-collectors-comment",
                "valueCodeableConcept" : {
                  "coding" : [
                    {
                      "extension" : [
                        {
                          "url" : "https://reportstream.cdc.gov/fhir/StructureDefinition/cwe-coding",
                          "valueString" : "coding"
                        }
                      ],
                      "code" : "4438",
                      "display" : "Collectors Comment"
                    }
                  ]
                }
              },
              {
                "url" : "obr-39-collectors-comment",
                "valueCodeableConcept" : {
                  "coding" : [
                    {
                      "extension" : [
                        {
                          "url" : "https://reportstream.cdc.gov/fhir/StructureDefinition/cwe-coding",
                          "valueString" : "coding"
                        }
                      ],
                      "code" : "4438",
                      "display" : "Collectors Comment2"
                    }
                  ]
                }
              },
              {
                "url" : "obr-44-procedure-code",
                "valueCodeableConcept" : {
                  "coding" : [
                    {
                      "extension" : [
                        {
                          "url" : "https://reportstream.cdc.gov/fhir/StructureDefinition/cne-coding",
                          "valueString" : "coding"
                        }
                      ],
                      "code" : "5019",
                      "display" : "Procedure Code"
                    }
                  ]
                }
              },
              {
                "url" : "obr-45-procedure-code-modifier",
                "valueCodeableConcept" : {
                  "coding" : [
                    {
                      "extension" : [
                        {
                          "url" : "https://reportstream.cdc.gov/fhir/StructureDefinition/cne-coding",
                          "valueString" : "coding"
                        }
                      ],
                      "code" : "887766",
                      "display" : "Procedure Code Modifier"
                    }
                  ]
                }
              },
              {
                "url" : "obr-45-procedure-code-modifier",
                "valueCodeableConcept" : {
                  "coding" : [
                    {
                      "extension" : [
                        {
                          "url" : "https://reportstream.cdc.gov/fhir/StructureDefinition/cne-coding",
                          "valueString" : "coding"
                        }
                      ],
                      "code" : "887766",
                      "display" : "Procedure Code Modifier2"
                    }
                  ]
                }
              },
              {
                "url" : "obr-48-medically-necessary-duplicate-procedure",
                "valueCodeableConcept" : {
                  "coding" : [
                    {
                      "extension" : [
                        {
                          "url" : "https://reportstream.cdc.gov/fhir/StructureDefinition/cwe-coding",
                          "valueString" : "coding"
                        }
                      ],
                      "code" : "71435",
                      "display" : "Medically Necessary Duplicate Procedure"
                    }
                  ]
                }
              },
              {
                "url" : "obr-49-result-handling",
                "valueString" : "N"
              },
              {
                "url" : "obr-50-parent-universal-service-identifier",
                "valueCodeableConcept" : {
                  "coding" : [
                    {
                      "extension" : [
                        {
                          "url" : "https://reportstream.cdc.gov/fhir/StructureDefinition/cwe-coding",
                          "valueString" : "coding"
                        }
                      ],
                      "code" : "443331",
                      "display" : "Parent Universal Service Identifier"
                    }
                  ]
                }
              },
              {
                "url" : "obr-11-specimen-action-code",
                "valueString" : "G"
              },
              {
                "url" : "obr-12-danger-code",
                "valueCodeableConcept" : {
                  "coding" : [
                    {
                      "extension" : [
                        {
                          "url" : "https://reportstream.cdc.gov/fhir/StructureDefinition/cwe-coding",
                          "valueString" : "coding"
                        }
                      ],
                      "code" : "512",
                      "display" : "Danger code"
                    }
                  ]
                }
              },
              {
                "url" : "obr-13-clinical-information",
                "valueString" : "relevent info"
              },
              {
                "url" : "obr-16-ordering-provider",
                "valueReference" : {
                  "reference" : "Practitioner/1707523032807323000.06db6b94-93c4-40c0-97d9-dc201f4ea47e"
                }
              },
              {
                "url" : "obr-16-ordering-provider",
                "valueReference" : {
                  "reference" : "Practitioner/1707523032810988000.1bd11659-c9c5-4d31-a1e9-353f8feebeaf"
                }
              },
              {
                "url" : "obr-18-placer-field-1",
                "valueString" : "placer1"
              },
              {
                "url" : "obr-19-placer-field-2",
                "valueString" : "placer2"
              }
            ]
          }
        ],
        "identifier" : [
          {
            "extension" : [
              {
                "url" : "https://reportstream.cdc.gov/fhir/StructureDefinition/hl7v2Field",
                "valueString" : "OBR.2"
              },
              {
                "url" : "https://reportstream.cdc.gov/fhir/StructureDefinition/assigning-authority",
                "extension" : [
                  {
                    "url" : "https://reportstream.cdc.gov/fhir/StructureDefinition/assigning-authority-namespace-id",
                    "valueString" : "Placer Identifier Namespace"
                  },
                  {
                    "url" : "https://reportstream.cdc.gov/fhir/StructureDefinition/assigning-authority-universal-id",
                    "valueString" : "Placer Universal ID"
                  },
                  {
                    "url" : "https://reportstream.cdc.gov/fhir/StructureDefinition/universal-id-type",
                    "valueCode" : "ISO"
                  }
                ]
              }
            ],
            "type" : {
              "coding" : [
                {
                  "system" : "http://terminology.hl7.org/CodeSystem/v2-0203",
                  "code" : "PLAC"
                }
              ]
            },
            "value" : "Placer Identifier"
          },
          {
            "extension" : [
              {
                "url" : "https://reportstream.cdc.gov/fhir/StructureDefinition/hl7v2Field",
                "valueString" : "OBR.3"
              },
              {
                "url" : "https://reportstream.cdc.gov/fhir/StructureDefinition/assigning-authority",
                "extension" : [
                  {
                    "url" : "https://reportstream.cdc.gov/fhir/StructureDefinition/assigning-authority-namespace-id",
                    "valueString" : "Filler Identifier Namespace"
                  },
                  {
                    "url" : "https://reportstream.cdc.gov/fhir/StructureDefinition/assigning-authority-universal-id",
                    "valueString" : "Filler Universal ID"
                  },
                  {
                    "url" : "https://reportstream.cdc.gov/fhir/StructureDefinition/universal-id-type",
                    "valueCode" : "ISO"
                  }
                ]
              }
            ],
            "type" : {
              "coding" : [
                {
                  "system" : "http://terminology.hl7.org/CodeSystem/v2-0203",
                  "code" : "FILL"
                }
              ]
            },
            "value" : "Filler Identifier"
          },
          {
            "extension" : [
              {
                "url" : "http://hl7.org/fhir/StructureDefinition/identifier-checkDigit",
                "valueString" : "Placer Order"
              },
              {
                "url" : "https://reportstream.cdc.gov/fhir/StructureDefinition/hl7v2Field",
                "valueString" : "OBR.53"
              }
            ],
            "type" : {
              "coding" : [
                {
                  "system" : "http://terminology.hl7.org/CodeSystem/v2-0203",
                  "code" : "PLAC"
                }
              ]
            },
            "value" : "Alt"
          },
          {
            "extension" : [
              {
                "url" : "http://hl7.org/fhir/StructureDefinition/identifier-checkDigit",
                "valueString" : "Placer Order2"
              },
              {
                "url" : "https://reportstream.cdc.gov/fhir/StructureDefinition/hl7v2Field",
                "valueString" : "OBR.53"
              }
            ],
            "type" : {
              "coding" : [
                {
                  "system" : "http://terminology.hl7.org/CodeSystem/v2-0203",
                  "code" : "PLAC"
                }
              ]
            },
            "value" : "Alt"
          }
        ],
        "status" : "unknown",
        "intent" : "order",
        "code" : {
          "coding" : [
            {
              "extension" : [
                {
                  "url" : "https://reportstream.cdc.gov/fhir/StructureDefinition/cwe-coding",
                  "valueString" : "coding"
                }
              ],
              "code" : "123",
              "display" : "Universal service identifier"
            }
          ]
        },
        "orderDetail" : [
          {
            "extension" : [
              {
                "url" : "https://reportstream.cdc.gov/fhir/StructureDefinition/hl7v2Field",
                "valueString" : "OBR.46"
              }
            ],
            "coding" : [
              {
                "extension" : [
                  {
                    "url" : "https://reportstream.cdc.gov/fhir/StructureDefinition/cwe-coding",
                    "valueString" : "coding"
                  }
                ],
                "code" : "7461",
                "display" : "Placer Supplemental"
              }
            ]
          },
          {
            "extension" : [
              {
                "url" : "https://reportstream.cdc.gov/fhir/StructureDefinition/hl7v2Field",
                "valueString" : "OBR.46"
              }
            ],
            "coding" : [
              {
                "extension" : [
                  {
                    "url" : "https://reportstream.cdc.gov/fhir/StructureDefinition/cwe-coding",
                    "valueString" : "coding"
                  }
                ],
                "code" : "7461",
                "display" : "Placer Supplemental2"
              }
            ]
          },
          {
            "extension" : [
              {
                "url" : "https://reportstream.cdc.gov/fhir/StructureDefinition/hl7v2Field",
                "valueString" : "OBR.47"
              }
            ],
            "coding" : [
              {
                "extension" : [
                  {
                    "url" : "https://reportstream.cdc.gov/fhir/StructureDefinition/cwe-coding",
                    "valueString" : "coding"
                  }
                ],
                "code" : "8811",
                "display" : "Fillter Supplemental"
              }
            ]
          },
          {
            "extension" : [
              {
                "url" : "https://reportstream.cdc.gov/fhir/StructureDefinition/hl7v2Field",
                "valueString" : "OBR.47"
              }
            ],
            "coding" : [
              {
                "extension" : [
                  {
                    "url" : "https://reportstream.cdc.gov/fhir/StructureDefinition/cwe-coding",
                    "valueString" : "coding"
                  }
                ],
                "code" : "8811",
                "display" : "Fillter Supplemental2"
              }
            ]
          }
        ],
        "subject" : {
          "reference" : "Patient/1707523032711746000.e15b3464-d828-4012-b54f-e27d67053f49"
        },
        "requester" : {
          "extension" : [
            {
              "url" : "https://reportstream.cdc.gov/fhir/StructureDefinition/callback-number",
              "valueContactPoint" : {
                "extension" : [
                  {
                    "url" : "http://hl7.org/fhir/StructureDefinition/contactpoint-country",
                    "valueString" : "1"
                  },
                  {
                    "url" : "http://hl7.org/fhir/StructureDefinition/contactpoint-area",
                    "valueString" : "260"
                  },
                  {
                    "url" : "http://hl7.org/fhir/StructureDefinition/contactpoint-local",
                    "valueString" : "7595016"
                  },
                  {
                    "url" : "https://reportstream.cdc.gov/fhir/StructureDefinition/xtn-contact-point",
                    "extension" : [
                      {
                        "url" : "XTN.2",
                        "valueString" : "WPN"
                      },
                      {
                        "url" : "XTN.3",
                        "valueString" : "BP"
                      },
                      {
                        "url" : "XTN.7",
                        "valueString" : "7595016"
                      },
                      {
                        "url" : "XTN.12",
                        "valueString" : "+1 260 759 5016"
                      }
                    ]
                  },
                  {
                    "url" : "https://reportstream.cdc.gov/fhir/StructureDefinition/hl7v2Field",
                    "valueString" : "OBR.17"
                  }
                ],
                "system" : "pager",
                "value" : "+1 260 759 5016",
                "use" : "work"
              }
            },
            {
              "url" : "https://reportstream.cdc.gov/fhir/StructureDefinition/callback-number",
              "valueContactPoint" : {
                "extension" : [
                  {
                    "url" : "https://reportstream.cdc.gov/fhir/StructureDefinition/xtn-contact-point",
                    "extension" : [
                      {
                        "url" : "XTN.2",
                        "valueString" : "WPN"
                      },
                      {
                        "url" : "XTN.3",
                        "valueString" : "Internet"
                      },
                      {
                        "url" : "XTN.4",
                        "valueString" : "order.callback@email.com"
                      }
                    ]
                  },
                  {
                    "url" : "https://reportstream.cdc.gov/fhir/StructureDefinition/hl7v2Field",
                    "valueString" : "OBR.17"
                  }
                ],
                "system" : "email",
                "value" : "order.callback@email.com",
                "use" : "work"
              }
            }
          ],
          "reference" : "Practitioner/1707523032744243000.a8265f77-3125-425f-98ea-96ddc0d67d5d"
        },
        "reasonCode" : [
          {
            "coding" : [
              {
                "extension" : [
                  {
                    "url" : "https://reportstream.cdc.gov/fhir/StructureDefinition/cwe-coding",
                    "valueString" : "coding"
                  }
                ],
                "code" : "3216",
                "display" : "ReasonForStudy"
              }
            ]
          },
          {
            "coding" : [
              {
                "extension" : [
                  {
                    "url" : "https://reportstream.cdc.gov/fhir/StructureDefinition/cwe-coding",
                    "valueString" : "coding"
                  }
                ],
                "code" : "3216",
                "display" : "ReasonForStudy2"
              }
            ]
          }
        ]
      }
    },
    {
      "fullUrl" : "Practitioner/1707523032744243000.a8265f77-3125-425f-98ea-96ddc0d67d5d",
      "resource" : {
        "resourceType" : "Practitioner",
        "id" : "1707523032744243000.a8265f77-3125-425f-98ea-96ddc0d67d5d",
        "extension" : [
          {
            "url" : "https://reportstream.cdc.gov/fhir/StructureDefinition/assigning-authority",
            "extension" : [
              {
                "url" : "https://reportstream.cdc.gov/fhir/StructureDefinition/namespace-id"
              },
              {
                "url" : "https://reportstream.cdc.gov/fhir/StructureDefinition/universal-id",
                "valueString" : "AssigningSystem"
              },
              {
                "url" : "https://reportstream.cdc.gov/fhir/StructureDefinition/universal-id-type",
                "valueCode" : "ISO"
              }
            ]
          },
          {
            "url" : "https://reportstream.cdc.gov/fhir/StructureDefinition/xcn-practitioner",
            "extension" : [
              {
                "url" : "XCN.3",
                "valueString" : "LUDWIG"
              },
              {
                "url" : "XCN.4",
                "valueString" : "B"
              },
              {
                "url" : "XCN.20",
                "valueString" : "20230501102531-0400"
              },
              {
                "url" : "XCN.21",
                "valueString" : "MD"
              },
              {
                "url" : "XCN.22",
                "valueCodeableConcept" : {
                  "coding" : [
                    {
                      "extension" : [
                        {
                          "url" : "https://reportstream.cdc.gov/fhir/StructureDefinition/cwe-coding",
                          "valueString" : "coding"
                        }
                      ],
                      "code" : "AssignJ"
                    }
                  ]
                }
              },
              {
                "url" : "XCN.23",
                "valueCodeableConcept" : {
                  "coding" : [
                    {
                      "extension" : [
                        {
                          "url" : "https://reportstream.cdc.gov/fhir/StructureDefinition/cwe-coding",
                          "valueString" : "coding"
                        }
                      ],
                      "code" : "AssignA"
                    }
                  ]
                }
              },
              {
                "url" : "XCN.5",
                "valueString" : "2ND"
              },
              {
                "url" : "XCN.7",
                "valueString" : "MD"
              },
              {
                "url" : "XCN.8",
                "valueCodeableConcept" : {
                  "coding" : [
                    {
                      "extension" : [
                        {
                          "url" : "https://reportstream.cdc.gov/fhir/StructureDefinition/cwe-coding",
                          "valueString" : "coding"
                        }
                      ],
                      "code" : "SRC"
                    }
                  ]
                }
              },
              {
                "url" : "XCN.10",
                "valueString" : "B"
              },
              {
                "url" : "XCN.15",
                "valueString" : "A"
              },
              {
                "url" : "XCN.16",
                "valueCodeableConcept" : {
                  "coding" : [
                    {
                      "extension" : [
                        {
                          "url" : "https://reportstream.cdc.gov/fhir/StructureDefinition/cwe-coding",
                          "valueString" : "coding"
                        }
                      ],
                      "code" : "NameContext"
                    }
                  ]
                }
              },
              {
                "url" : "XCN.19",
                "valueString" : "20220501102531-0400"
              }
            ]
          },
          {
            "url" : "https://reportstream.cdc.gov/fhir/StructureDefinition/hl7v2Field",
            "valueString" : "OBR.16"
          }
        ],
        "identifier" : [
          {
            "extension" : [
              {
                "url" : "http://hl7.org/fhir/StructureDefinition/identifier-checkDigit",
                "valueString" : "A"
              },
              {
                "url" : "http://hl7.org/fhir/StructureDefinition/namingsystem-checkDigit",
                "valueCode" : "NPI"
              }
            ],
            "type" : {
              "coding" : [
                {
                  "extension" : [
                    {
                      "url" : "https://reportstream.cdc.gov/fhir/StructureDefinition/codeable-concept-id",
                      "valueBoolean" : true
                    }
                  ],
                  "code" : "DL"
                }
              ]
            },
            "system" : "urn:oid:AssigningSystem",
            "value" : "1"
          }
        ],
        "name" : [
          {
            "extension" : [
              {
                "url" : "http://hl7.org/fhir/StructureDefinition/humanname-assembly-order",
                "valueCode" : "G"
              }
            ],
            "use" : "official",
            "family" : "Ordering",
            "_family" : {
              "extension" : [
                {
                  "url" : "http://hl7.org/fhir/StructureDefinition/humanname-own-prefix",
                  "valueString" : "VAN"
                },
                {
                  "url" : "http://hl7.org/fhir/StructureDefinition/humanname-own-name",
                  "valueString" : "Provider"
                },
                {
                  "url" : "http://hl7.org/fhir/StructureDefinition/humanname-partner-prefix",
                  "valueString" : "VAL"
                },
                {
                  "url" : "http://hl7.org/fhir/StructureDefinition/humanname-partner-name",
                  "valueString" : "ROGER"
                }
              ]
            },
            "given" : [
              "LUDWIG",
              "B"
            ],
            "prefix" : [
              "DR"
            ],
            "suffix" : [
              "2ND",
              "MD",
              "MD"
            ],
            "period" : {
              "start" : "2022-05-01T10:25:31-04:00",
              "end" : "2023-05-01T10:25:31-04:00"
            }
          }
        ]
      }
    },
    {
      "fullUrl" : "Practitioner/1707523032768800000.4f30ebd7-711c-4fc4-ac83-3d6f25646e97",
      "resource" : {
        "resourceType" : "Practitioner",
        "id" : "1707523032768800000.4f30ebd7-711c-4fc4-ac83-3d6f25646e97",
        "extension" : [
          {
            "url" : "https://reportstream.cdc.gov/fhir/StructureDefinition/assigning-authority",
            "extension" : [
              {
                "url" : "https://reportstream.cdc.gov/fhir/StructureDefinition/namespace-id"
              },
              {
=======
    }
  }, {
    "fullUrl" : "Specimen/1707766116103833000.1d4ae6ee-e5a8-4352-9087-516d80b62c3a",
    "resource" : {
      "resourceType" : "Specimen",
      "id" : "1707766116103833000.1d4ae6ee-e5a8-4352-9087-516d80b62c3a",
      "extension" : [ {
        "url" : "https://reportstream.cdc.gov/fhir/StructureDefinition/hl7v2Segment",
        "valueString" : "OBR"
      } ],
      "note" : [ {
        "extension" : [ {
          "url" : "https://reportstream.cdc.gov/fhir/StructureDefinition/cwe-annotation",
          "valueCodeableConcept" : {
            "coding" : [ {
              "extension" : [ {
                "url" : "https://reportstream.cdc.gov/fhir/StructureDefinition/cwe-coding",
                "valueString" : "coding"
              } ],
              "code" : "4438",
              "display" : "Collectors Comment"
            } ]
          }
        } ],
        "text" : "4438, Collectors Comment"
      } ]
    }
  }, {
    "fullUrl" : "ServiceRequest/1707766116515400000.a464b709-48f5-4840-b36d-d1f87418f3a0",
    "resource" : {
      "resourceType" : "ServiceRequest",
      "id" : "1707766116515400000.a464b709-48f5-4840-b36d-d1f87418f3a0",
      "extension" : [ {
        "url" : "https://reportstream.cdc.gov/fhir/StructureDefinition/obr-observation-request",
        "extension" : [ {
          "url" : "obr-20-filler-field-1",
          "valueString" : "filler1"
        }, {
          "url" : "obr-21-filler-field-2",
          "valueString" : "filler2"
        }, {
          "url" : "obr-22-results-rpt-status-change-datetime",
          "valueString" : "20230816123358-0500"
        }, {
          "url" : "obr-23-charge-to-practice",
          "extension" : [ {
            "url" : "moc-1-1-monetary-amount",
            "valueString" : "100"
          }, {
            "url" : "moc-1-2-monetary-denomination",
            "valueString" : "$"
          }, {
            "url" : "moc-2-charge-code",
            "valueCodeableConcept" : {
              "coding" : [ {
                "extension" : [ {
                  "url" : "https://reportstream.cdc.gov/fhir/StructureDefinition/cwe-coding",
                  "valueString" : "coding"
                } ],
                "code" : "16",
                "display" : "code"
              } ]
            }
          } ]
        }, {
          "url" : "obr-24-diagnostic-serv-sect-id",
          "valueId" : "OTH"
        }, {
          "url" : "obr-26-parent-result",
          "extension" : [ {
            "url" : "prl-1-parent-observation-identifier",
            "valueCodeableConcept" : {
              "coding" : [ {
                "extension" : [ {
                  "url" : "https://reportstream.cdc.gov/fhir/StructureDefinition/cwe-coding",
                  "valueString" : "coding"
                } ],
                "code" : "444",
                "display" : "ParentId"
              } ]
            }
          }, {
            "url" : "prl-2-parent-observation-sub-identifier",
            "valueString" : "888"
          }, {
            "url" : "prl-3-parent-observation-descriptor",
            "valueString" : "ParentOBSdescriptor"
          } ]
        }, {
          "url" : "obr-28-result-copies-to",
          "valueReference" : {
            "reference" : "Practitioner/1707766116478294000.086a9a4f-63f1-47f7-930a-434ac7d597fc"
          }
        }, {
          "url" : "obr-29-parent-order",
          "valueIdentifier" : {
            "extension" : [ {
              "url" : "https://reportstream.cdc.gov/fhir/StructureDefinition/namespace-id",
              "valueString" : "CSV"
            }, {
              "url" : "https://reportstream.cdc.gov/fhir/StructureDefinition/universal-id",
              "valueString" : "11D1111111"
            }, {
              "url" : "https://reportstream.cdc.gov/fhir/StructureDefinition/universal-id-type",
              "valueString" : "CLIA"
            }, {
              "url" : "https://reportstream.cdc.gov/fhir/StructureDefinition/filler-assigned-identifier",
              "extension" : [ {
                "url" : "https://reportstream.cdc.gov/fhir/StructureDefinition/entity-identifier",
                "valueString" : "f34b0f57-1601-4480-ae8a-d4006e50f38d"
              }, {
                "url" : "https://reportstream.cdc.gov/fhir/StructureDefinition/namespace-id",
                "valueString" : "Other CSV"
              }, {
>>>>>>> cddac704
                "url" : "https://reportstream.cdc.gov/fhir/StructureDefinition/universal-id",
                "valueString" : "22D2222222"
              }, {
                "url" : "https://reportstream.cdc.gov/fhir/StructureDefinition/universal-id-type",
                "valueString" : "CLIA2"
              } ]
            } ],
            "type" : {
              "coding" : [ {
                "system" : "http://terminology.hl7.org/CodeSystem/v2-0203",
                "code" : "PGN"
              } ]
            },
<<<<<<< HEAD
            "given" : [
              "LUDWIG",
              "B"
            ],
            "prefix" : [
              "DR"
            ],
            "suffix" : [
              "2ND",
              "MD",
              "MD"
            ],
            "period" : {
              "start" : "2022-05-01T10:25:31-04:00",
              "end" : "2023-05-01T10:25:31-04:00"
            }
          }
        ]
      }
    },
    {
      "fullUrl" : "Practitioner/1707523032772307000.c4b64af2-ea2d-447a-95ef-ad6ba32b64a4",
      "resource" : {
        "resourceType" : "Practitioner",
        "id" : "1707523032772307000.c4b64af2-ea2d-447a-95ef-ad6ba32b64a4",
        "extension" : [
          {
            "url" : "https://reportstream.cdc.gov/fhir/StructureDefinition/assigning-authority",
            "extension" : [
              {
                "url" : "https://reportstream.cdc.gov/fhir/StructureDefinition/namespace-id"
              },
              {
                "url" : "https://reportstream.cdc.gov/fhir/StructureDefinition/universal-id",
                "valueString" : "AssigningSystem"
              },
              {
                "url" : "https://reportstream.cdc.gov/fhir/StructureDefinition/universal-id-type",
                "valueCode" : "ISO"
              }
            ]
          },
          {
            "url" : "https://reportstream.cdc.gov/fhir/StructureDefinition/xcn-practitioner",
            "extension" : [
              {
                "url" : "XCN.3",
                "valueString" : "RUDWIG"
              },
              {
                "url" : "XCN.4",
                "valueString" : "B"
              },
              {
                "url" : "XCN.20",
                "valueString" : "20230501102531-0400"
              },
              {
                "url" : "XCN.21",
                "valueString" : "MD"
              },
              {
                "url" : "XCN.22",
                "valueCodeableConcept" : {
                  "coding" : [
                    {
                      "extension" : [
                        {
                          "url" : "https://reportstream.cdc.gov/fhir/StructureDefinition/cwe-coding",
                          "valueString" : "coding"
                        }
                      ],
                      "code" : "AssignJ"
                    }
                  ]
                }
              },
              {
                "url" : "XCN.23",
                "valueCodeableConcept" : {
                  "coding" : [
                    {
                      "extension" : [
                        {
                          "url" : "https://reportstream.cdc.gov/fhir/StructureDefinition/cwe-coding",
                          "valueString" : "coding"
                        }
                      ],
                      "code" : "AssignA"
                    }
                  ]
                }
              },
              {
                "url" : "XCN.5",
                "valueString" : "2ND"
              },
              {
                "url" : "XCN.7",
                "valueString" : "MD"
              },
              {
                "url" : "XCN.8",
                "valueCodeableConcept" : {
                  "coding" : [
                    {
                      "extension" : [
                        {
                          "url" : "https://reportstream.cdc.gov/fhir/StructureDefinition/cwe-coding",
                          "valueString" : "coding"
                        }
                      ],
                      "code" : "SRC"
                    }
                  ]
                }
              },
              {
                "url" : "XCN.10",
                "valueString" : "B"
              },
              {
                "url" : "XCN.15",
                "valueString" : "A"
              },
              {
                "url" : "XCN.16",
                "valueCodeableConcept" : {
                  "coding" : [
                    {
                      "extension" : [
                        {
                          "url" : "https://reportstream.cdc.gov/fhir/StructureDefinition/cwe-coding",
                          "valueString" : "coding"
                        }
                      ],
                      "code" : "NameContext"
                    }
                  ]
                }
              },
              {
                "url" : "XCN.19",
                "valueString" : "20220501102531-0400"
              }
            ]
          }
        ],
        "identifier" : [
          {
            "extension" : [
              {
                "url" : "http://hl7.org/fhir/StructureDefinition/identifier-checkDigit",
                "valueString" : "A"
              },
              {
                "url" : "http://hl7.org/fhir/StructureDefinition/namingsystem-checkDigit",
                "valueCode" : "NPI"
              }
            ],
            "type" : {
              "coding" : [
                {
                  "extension" : [
                    {
                      "url" : "https://reportstream.cdc.gov/fhir/StructureDefinition/codeable-concept-id",
                      "valueBoolean" : true
                    }
                  ],
                  "code" : "DL"
                }
              ]
            },
            "system" : "urn:oid:AssigningSystem",
            "value" : "1"
          }
        ],
        "name" : [
          {
            "extension" : [
              {
                "url" : "http://hl7.org/fhir/StructureDefinition/humanname-assembly-order",
                "valueCode" : "G"
              }
            ],
            "use" : "official",
            "family" : "result2",
            "_family" : {
              "extension" : [
                {
                  "url" : "http://hl7.org/fhir/StructureDefinition/humanname-own-prefix",
                  "valueString" : "VAN"
                },
                {
                  "url" : "http://hl7.org/fhir/StructureDefinition/humanname-own-name",
                  "valueString" : "copiesto2"
                },
                {
                  "url" : "http://hl7.org/fhir/StructureDefinition/humanname-partner-prefix",
                  "valueString" : "VAL"
                },
                {
                  "url" : "http://hl7.org/fhir/StructureDefinition/humanname-partner-name",
                  "valueString" : "ROGER"
                }
              ]
            },
            "given" : [
              "RUDWIG",
              "B"
            ],
            "prefix" : [
              "DR"
            ],
            "suffix" : [
              "2ND",
              "MD",
              "MD"
            ],
            "period" : {
              "start" : "2022-05-01T10:25:31-04:00",
              "end" : "2023-05-01T10:25:31-04:00"
            }
          }
        ]
      }
    },
    {
      "fullUrl" : "Practitioner/1707523032774173000.1e5d0cb2-2608-41c2-a109-b02994e61446",
      "resource" : {
        "resourceType" : "Practitioner",
        "id" : "1707523032774173000.1e5d0cb2-2608-41c2-a109-b02994e61446",
        "extension" : [
          {
            "url" : "https://reportstream.cdc.gov/fhir/StructureDefinition/cnn-practitioner",
            "extension" : [
              {
                "url" : "CNN.3",
                "valueString" : "Results Interpreter"
              },
              {
                "url" : "CNN.4",
                "valueString" : "S"
              },
              {
                "url" : "CNN.5",
                "valueString" : "ESQ"
              },
              {
                "url" : "CNN.7",
                "valueString" : "MD"
              }
            ]
          }
        ],
        "identifier" : [
          {
            "extension" : [
              {
                "url" : "https://reportstream.cdc.gov/fhir/StructureDefinition/assigning-authority",
                "extension" : [
                  {
                    "url" : "https://reportstream.cdc.gov/fhir/StructureDefinition/namespace-id",
                    "valueString" : "Assigning Authority"
                  },
                  {
                    "url" : "https://reportstream.cdc.gov/fhir/StructureDefinition/universal-id",
                    "valueString" : "2.1.4.1"
                  },
                  {
                    "url" : "https://reportstream.cdc.gov/fhir/StructureDefinition/universal-id-type",
                    "valueCode" : "ISO"
                  }
                ]
              }
            ],
            "value" : "123"
          }
        ],
        "name" : [
          {
            "family" : "Assistant",
            "given" : [
              "Results Interpreter",
              "S"
            ],
            "prefix" : [
              "DR"
            ],
            "suffix" : [
              "ESQ",
              "MD"
            ]
          }
        ]
      }
    },
    {
      "fullUrl" : "Location/1707523032776988000.b96a8b63-ee88-4fed-91de-c5d1daaad9a9",
      "resource" : {
        "resourceType" : "Location",
        "id" : "1707523032776988000.b96a8b63-ee88-4fed-91de-c5d1daaad9a9",
        "identifier" : [
          {
            "extension" : [
              {
                "url" : "https://reportstream.cdc.gov/fhir/StructureDefinition/identifier-namespace-id",
                "valueBoolean" : true
              }
            ],
            "value" : "Hospital A"
          },
          {
            "extension" : [
              {
                "url" : "https://reportstream.cdc.gov/fhir/StructureDefinition/identifier-universal-id",
                "valueBoolean" : true
              }
            ],
            "type" : {
              "coding" : [
                {
                  "extension" : [
                    {
                      "url" : "https://reportstream.cdc.gov/fhir/StructureDefinition/codeable-concept-id",
                      "valueBoolean" : true
                    }
                  ],
                  "code" : "ISO"
                }
              ]
            },
            "value" : "2.16.840.1.113883.9.11"
          }
        ],
        "status" : "active",
        "mode" : "instance",
        "physicalType" : {
          "coding" : [
            {
              "system" : "http://terminology.hl7.org/CodeSystem/location-physical-type",
              "code" : "si"
            }
          ]
        }
      }
    },
    {
      "fullUrl" : "Location/1707523032791503000.7b3c05ce-1c2b-4067-9a68-631bf6ad86f0",
      "resource" : {
        "resourceType" : "Location",
        "id" : "1707523032791503000.7b3c05ce-1c2b-4067-9a68-631bf6ad86f0",
        "identifier" : [
          {
            "value" : "Building 123"
          }
        ],
        "status" : "active",
        "mode" : "instance",
        "physicalType" : {
          "coding" : [
            {
              "system" : "http://terminology.hl7.org/CodeSystem/location-physical-type",
              "code" : "bu"
            }
          ]
        }
      }
    },
    {
      "fullUrl" : "Location/1707523032791925000.1161238b-b5c1-45ab-85f3-6b475fe81a6c",
      "resource" : {
        "resourceType" : "Location",
        "id" : "1707523032791925000.1161238b-b5c1-45ab-85f3-6b475fe81a6c",
        "identifier" : [
          {
            "value" : "Point of Care"
          }
        ],
        "status" : "active",
        "mode" : "instance",
        "physicalType" : {
          "coding" : [
            {
              "system" : "http://terminology.hl7.org/CodeSystem/location-physical-type",
              "_code" : {
                "extension" : [
                  {
                    "url" : "https://reportstream.cdc.gov/fhir/StructureDefinition/location-physical-type-poc",
                    "valueString" : "poc"
                  }
                ]
              }
            }
          ]
        }
      }
    },
    {
      "fullUrl" : "Location/1707523032792242000.a8f58b67-f63a-4bcf-8197-f950026c6c4d",
      "resource" : {
        "resourceType" : "Location",
        "id" : "1707523032792242000.a8f58b67-f63a-4bcf-8197-f950026c6c4d",
        "identifier" : [
          {
            "value" : "Floor A"
          }
        ],
        "status" : "active",
        "mode" : "instance",
        "physicalType" : {
          "coding" : [
            {
              "system" : "http://terminology.hl7.org/CodeSystem/location-physical-type",
              "code" : "lvl"
            }
          ]
        }
      }
    },
    {
      "fullUrl" : "Location/1707523032792544000.b9a4560c-6670-4014-9ae1-d7dba78cce99",
      "resource" : {
        "resourceType" : "Location",
        "id" : "1707523032792544000.b9a4560c-6670-4014-9ae1-d7dba78cce99",
        "identifier" : [
          {
            "value" : "Room 101"
          }
        ],
        "status" : "active",
        "mode" : "instance",
        "physicalType" : {
          "coding" : [
            {
              "system" : "http://terminology.hl7.org/CodeSystem/location-physical-type",
              "code" : "ro"
            }
          ]
        }
      }
    },
    {
      "fullUrl" : "Location/1707523032792823000.b4ea45f9-edaa-42fa-a471-360ca447e46a",
      "resource" : {
        "resourceType" : "Location",
        "id" : "1707523032792823000.b4ea45f9-edaa-42fa-a471-360ca447e46a",
        "identifier" : [
          {
            "value" : "Bed A"
          }
        ],
        "status" : "active",
        "mode" : "instance",
        "physicalType" : {
          "coding" : [
            {
              "system" : "http://terminology.hl7.org/CodeSystem/location-physical-type",
              "code" : "bd"
            }
          ]
        }
      }
    },
    {
      "fullUrl" : "PractitionerRole/1707523032793031000.958771e4-65a2-4d49-8108-229681a35a2e",
      "resource" : {
        "resourceType" : "PractitionerRole",
        "id" : "1707523032793031000.958771e4-65a2-4d49-8108-229681a35a2e",
        "period" : {
          "start" : "2023-04-01T10:25:31-04:00",
          "_start" : {
            "extension" : [
              {
                "url" : "https://reportstream.cdc.gov/fhir/StructureDefinition/hl7v2-date-time",
                "valueString" : "20230401102531-0400"
              }
            ]
          },
          "end" : "2023-05-01T10:25:31-04:00",
          "_end" : {
            "extension" : [
              {
                "url" : "https://reportstream.cdc.gov/fhir/StructureDefinition/hl7v2-date-time",
                "valueString" : "20230501102531-0400"
              }
            ]
          }
        },
        "practitioner" : {
          "reference" : "Practitioner/1707523032774173000.1e5d0cb2-2608-41c2-a109-b02994e61446"
        },
        "location" : [
          {
            "reference" : "Location/1707523032776988000.b96a8b63-ee88-4fed-91de-c5d1daaad9a9"
          },
          {
            "reference" : "Location/1707523032791503000.7b3c05ce-1c2b-4067-9a68-631bf6ad86f0"
          },
          {
            "reference" : "Location/1707523032791925000.1161238b-b5c1-45ab-85f3-6b475fe81a6c"
          },
          {
            "reference" : "Location/1707523032792242000.a8f58b67-f63a-4bcf-8197-f950026c6c4d"
          },
          {
            "reference" : "Location/1707523032792544000.b9a4560c-6670-4014-9ae1-d7dba78cce99"
          },
          {
            "reference" : "Location/1707523032792823000.b4ea45f9-edaa-42fa-a471-360ca447e46a"
          }
        ]
      }
    },
    {
      "fullUrl" : "Practitioner/1707523032794174000.1f8d643f-3820-4116-8592-f412027fcca1",
      "resource" : {
        "resourceType" : "Practitioner",
        "id" : "1707523032794174000.1f8d643f-3820-4116-8592-f412027fcca1",
        "extension" : [
          {
            "url" : "https://reportstream.cdc.gov/fhir/StructureDefinition/cnn-practitioner",
            "extension" : [
              {
                "url" : "CNN.3",
                "valueString" : "Results Interpreter2"
              },
              {
                "url" : "CNN.4",
                "valueString" : "S"
              },
              {
                "url" : "CNN.5",
                "valueString" : "ESQ"
              },
              {
                "url" : "CNN.7",
                "valueString" : "MD"
              }
            ]
          }
        ],
        "identifier" : [
          {
            "extension" : [
              {
                "url" : "https://reportstream.cdc.gov/fhir/StructureDefinition/assigning-authority",
                "extension" : [
                  {
                    "url" : "https://reportstream.cdc.gov/fhir/StructureDefinition/namespace-id",
                    "valueString" : "Assigning Authority"
                  },
                  {
                    "url" : "https://reportstream.cdc.gov/fhir/StructureDefinition/universal-id",
                    "valueString" : "2.1.4.1"
                  },
                  {
                    "url" : "https://reportstream.cdc.gov/fhir/StructureDefinition/universal-id-type",
                    "valueCode" : "ISO"
                  }
                ]
              }
            ],
            "value" : "123"
          }
        ],
        "name" : [
          {
            "family" : "Assistant2",
            "given" : [
              "Results Interpreter2",
              "S"
            ],
            "prefix" : [
              "DR"
            ],
            "suffix" : [
              "ESQ",
              "MD"
            ]
          }
        ]
      }
    },
    {
      "fullUrl" : "Location/1707523032794561000.9f5fc59c-df7d-4a05-8759-ec33e909b1e6",
      "resource" : {
        "resourceType" : "Location",
        "id" : "1707523032794561000.9f5fc59c-df7d-4a05-8759-ec33e909b1e6",
        "identifier" : [
          {
            "extension" : [
              {
                "url" : "https://reportstream.cdc.gov/fhir/StructureDefinition/identifier-namespace-id",
                "valueBoolean" : true
              }
            ],
            "value" : "Hospital A"
          },
          {
            "extension" : [
              {
                "url" : "https://reportstream.cdc.gov/fhir/StructureDefinition/identifier-universal-id",
                "valueBoolean" : true
              }
            ],
            "type" : {
              "coding" : [
                {
                  "extension" : [
                    {
                      "url" : "https://reportstream.cdc.gov/fhir/StructureDefinition/codeable-concept-id",
                      "valueBoolean" : true
                    }
                  ],
                  "code" : "ISO"
                }
              ]
            },
            "value" : "2.16.840.1.113883.9.11"
          }
        ],
        "status" : "active",
        "mode" : "instance",
        "physicalType" : {
          "coding" : [
            {
              "system" : "http://terminology.hl7.org/CodeSystem/location-physical-type",
              "code" : "si"
            }
          ]
        }
      }
    },
    {
      "fullUrl" : "Location/1707523032794870000.a86a8df3-1cba-4562-8a50-31fc26f75745",
      "resource" : {
        "resourceType" : "Location",
        "id" : "1707523032794870000.a86a8df3-1cba-4562-8a50-31fc26f75745",
        "identifier" : [
          {
            "value" : "Building 123"
          }
        ],
        "status" : "active",
        "mode" : "instance",
        "physicalType" : {
          "coding" : [
            {
              "system" : "http://terminology.hl7.org/CodeSystem/location-physical-type",
              "code" : "bu"
            }
          ]
        }
      }
    },
    {
      "fullUrl" : "Location/1707523032795270000.18535cf9-e067-45d8-af8d-fbe4f4c3712c",
      "resource" : {
        "resourceType" : "Location",
        "id" : "1707523032795270000.18535cf9-e067-45d8-af8d-fbe4f4c3712c",
        "identifier" : [
          {
            "value" : "Point of Care"
          }
        ],
        "status" : "active",
        "mode" : "instance",
        "physicalType" : {
          "coding" : [
            {
              "system" : "http://terminology.hl7.org/CodeSystem/location-physical-type",
              "_code" : {
                "extension" : [
                  {
                    "url" : "https://reportstream.cdc.gov/fhir/StructureDefinition/location-physical-type-poc",
                    "valueString" : "poc"
                  }
                ]
              }
            }
          ]
        }
      }
    },
    {
      "fullUrl" : "Location/1707523032795593000.021d60d3-3ad2-45b9-a0ac-e552670a27f2",
      "resource" : {
        "resourceType" : "Location",
        "id" : "1707523032795593000.021d60d3-3ad2-45b9-a0ac-e552670a27f2",
        "identifier" : [
          {
            "value" : "Floor A"
          }
        ],
        "status" : "active",
        "mode" : "instance",
        "physicalType" : {
          "coding" : [
            {
              "system" : "http://terminology.hl7.org/CodeSystem/location-physical-type",
              "code" : "lvl"
            }
          ]
        }
      }
    },
    {
      "fullUrl" : "Location/1707523032795902000.3c3e27ed-d90d-424a-b4a3-272a6bb7c8d6",
      "resource" : {
        "resourceType" : "Location",
        "id" : "1707523032795902000.3c3e27ed-d90d-424a-b4a3-272a6bb7c8d6",
        "identifier" : [
          {
            "value" : "Room 101"
          }
        ],
        "status" : "active",
        "mode" : "instance",
        "physicalType" : {
          "coding" : [
            {
              "system" : "http://terminology.hl7.org/CodeSystem/location-physical-type",
              "code" : "ro"
            }
          ]
        }
      }
    },
    {
      "fullUrl" : "Location/1707523032796175000.36f03728-e3d6-403e-847c-8188b8482dbe",
      "resource" : {
        "resourceType" : "Location",
        "id" : "1707523032796175000.36f03728-e3d6-403e-847c-8188b8482dbe",
        "identifier" : [
          {
            "value" : "Bed A"
          }
        ],
        "status" : "active",
        "mode" : "instance",
        "physicalType" : {
          "coding" : [
            {
              "system" : "http://terminology.hl7.org/CodeSystem/location-physical-type",
              "code" : "bd"
            }
          ]
        }
      }
    },
    {
      "fullUrl" : "PractitionerRole/1707523032796318000.c5573c4b-1ed0-4d8f-a427-f298946e7011",
      "resource" : {
        "resourceType" : "PractitionerRole",
        "id" : "1707523032796318000.c5573c4b-1ed0-4d8f-a427-f298946e7011",
        "period" : {
          "start" : "2023-04-01T10:25:31-04:00",
          "_start" : {
            "extension" : [
              {
                "url" : "https://reportstream.cdc.gov/fhir/StructureDefinition/hl7v2-date-time",
                "valueString" : "20230401102531-0400"
              }
            ]
          },
          "end" : "2023-05-01T10:25:31-04:00",
          "_end" : {
            "extension" : [
              {
                "url" : "https://reportstream.cdc.gov/fhir/StructureDefinition/hl7v2-date-time",
                "valueString" : "20230501102531-0400"
              }
            ]
          }
        },
        "practitioner" : {
          "reference" : "Practitioner/1707523032794174000.1f8d643f-3820-4116-8592-f412027fcca1"
        },
        "location" : [
          {
            "reference" : "Location/1707523032794561000.9f5fc59c-df7d-4a05-8759-ec33e909b1e6"
          },
          {
            "reference" : "Location/1707523032794870000.a86a8df3-1cba-4562-8a50-31fc26f75745"
          },
          {
            "reference" : "Location/1707523032795270000.18535cf9-e067-45d8-af8d-fbe4f4c3712c"
          },
          {
            "reference" : "Location/1707523032795593000.021d60d3-3ad2-45b9-a0ac-e552670a27f2"
          },
          {
            "reference" : "Location/1707523032795902000.3c3e27ed-d90d-424a-b4a3-272a6bb7c8d6"
          },
          {
            "reference" : "Location/1707523032796175000.36f03728-e3d6-403e-847c-8188b8482dbe"
          }
        ]
      }
    },
    {
      "fullUrl" : "Practitioner/1707523032799072000.c985cb63-3134-4733-9096-3d189068c306",
      "resource" : {
        "resourceType" : "Practitioner",
        "id" : "1707523032799072000.c985cb63-3134-4733-9096-3d189068c306",
        "extension" : [
          {
            "url" : "https://reportstream.cdc.gov/fhir/StructureDefinition/assigning-authority",
            "extension" : [
              {
                "url" : "https://reportstream.cdc.gov/fhir/StructureDefinition/namespace-id"
              },
              {
                "url" : "https://reportstream.cdc.gov/fhir/StructureDefinition/universal-id",
                "valueString" : "AssigningSystem"
              },
              {
                "url" : "https://reportstream.cdc.gov/fhir/StructureDefinition/universal-id-type",
                "valueCode" : "ISO"
              }
            ]
          },
          {
            "url" : "https://reportstream.cdc.gov/fhir/StructureDefinition/xcn-practitioner",
            "extension" : [
              {
                "url" : "XCN.3",
                "valueString" : "LUDWIG"
              },
              {
                "url" : "XCN.4",
                "valueString" : "B"
              },
              {
                "url" : "XCN.20",
                "valueString" : "20230501102531-0400"
              },
              {
                "url" : "XCN.21",
                "valueString" : "MD"
              },
              {
                "url" : "XCN.22",
                "valueCodeableConcept" : {
                  "coding" : [
                    {
                      "extension" : [
                        {
                          "url" : "https://reportstream.cdc.gov/fhir/StructureDefinition/cwe-coding",
                          "valueString" : "coding"
                        }
                      ],
                      "code" : "AssignJ"
                    }
                  ]
                }
              },
              {
                "url" : "XCN.23",
                "valueCodeableConcept" : {
                  "coding" : [
                    {
                      "extension" : [
                        {
                          "url" : "https://reportstream.cdc.gov/fhir/StructureDefinition/cwe-coding",
                          "valueString" : "coding"
                        }
                      ],
                      "code" : "AssignA"
                    }
                  ]
                }
              },
              {
                "url" : "XCN.5",
                "valueString" : "2ND"
              },
              {
                "url" : "XCN.7",
                "valueString" : "MD"
              },
              {
                "url" : "XCN.8",
                "valueCodeableConcept" : {
                  "coding" : [
                    {
                      "extension" : [
                        {
                          "url" : "https://reportstream.cdc.gov/fhir/StructureDefinition/cwe-coding",
                          "valueString" : "coding"
                        }
                      ],
                      "code" : "SRC"
                    }
                  ]
                }
              },
              {
                "url" : "XCN.10",
                "valueString" : "B"
              },
              {
                "url" : "XCN.15",
                "valueString" : "A"
              },
              {
                "url" : "XCN.16",
                "valueCodeableConcept" : {
                  "coding" : [
                    {
                      "extension" : [
                        {
                          "url" : "https://reportstream.cdc.gov/fhir/StructureDefinition/cwe-coding",
                          "valueString" : "coding"
                        }
                      ],
                      "code" : "NameContext"
                    }
                  ]
                }
              },
              {
                "url" : "XCN.19",
                "valueString" : "20220501102531-0400"
              }
            ]
          }
        ],
        "identifier" : [
          {
            "extension" : [
              {
                "url" : "http://hl7.org/fhir/StructureDefinition/identifier-checkDigit",
                "valueString" : "A"
              },
              {
                "url" : "http://hl7.org/fhir/StructureDefinition/namingsystem-checkDigit",
                "valueCode" : "NPI"
              }
            ],
            "type" : {
              "coding" : [
                {
                  "extension" : [
                    {
                      "url" : "https://reportstream.cdc.gov/fhir/StructureDefinition/codeable-concept-id",
                      "valueBoolean" : true
                    }
                  ],
                  "code" : "DL"
                }
              ]
            },
            "system" : "urn:oid:AssigningSystem",
            "value" : "1"
          }
        ],
        "name" : [
          {
            "extension" : [
              {
                "url" : "http://hl7.org/fhir/StructureDefinition/humanname-assembly-order",
                "valueCode" : "G"
              }
            ],
            "use" : "official",
            "family" : "Collector",
            "_family" : {
              "extension" : [
                {
                  "url" : "http://hl7.org/fhir/StructureDefinition/humanname-own-prefix",
                  "valueString" : "VAN"
                },
                {
                  "url" : "http://hl7.org/fhir/StructureDefinition/humanname-own-name",
                  "valueString" : "Identifier"
                },
                {
                  "url" : "http://hl7.org/fhir/StructureDefinition/humanname-partner-prefix",
                  "valueString" : "VAL"
                },
                {
                  "url" : "http://hl7.org/fhir/StructureDefinition/humanname-partner-name",
                  "valueString" : "ROGER"
                }
              ]
            },
            "given" : [
              "LUDWIG",
              "B"
            ],
            "prefix" : [
              "DR"
            ],
            "suffix" : [
              "2ND",
              "MD",
              "MD"
            ],
            "period" : {
              "start" : "2022-05-01T10:25:31-04:00",
              "end" : "2023-05-01T10:25:31-04:00"
            }
          }
        ]
      }
    },
    {
      "fullUrl" : "Practitioner/1707523032801725000.5c599029-0dab-4c16-9755-545475ae5756",
      "resource" : {
        "resourceType" : "Practitioner",
        "id" : "1707523032801725000.5c599029-0dab-4c16-9755-545475ae5756",
        "extension" : [
          {
            "url" : "https://reportstream.cdc.gov/fhir/StructureDefinition/assigning-authority",
            "extension" : [
              {
                "url" : "https://reportstream.cdc.gov/fhir/StructureDefinition/namespace-id"
              },
              {
                "url" : "https://reportstream.cdc.gov/fhir/StructureDefinition/universal-id",
                "valueString" : "AssigningSystem"
              },
              {
                "url" : "https://reportstream.cdc.gov/fhir/StructureDefinition/universal-id-type",
                "valueCode" : "ISO"
              }
            ]
          },
          {
            "url" : "https://reportstream.cdc.gov/fhir/StructureDefinition/xcn-practitioner",
            "extension" : [
              {
                "url" : "XCN.3",
                "valueString" : "RUDWIG"
              },
              {
                "url" : "XCN.4",
                "valueString" : "B"
              },
              {
                "url" : "XCN.20",
                "valueString" : "20230501102531-0400"
              },
              {
                "url" : "XCN.21",
                "valueString" : "MD"
              },
              {
                "url" : "XCN.22",
                "valueCodeableConcept" : {
                  "coding" : [
                    {
                      "extension" : [
                        {
                          "url" : "https://reportstream.cdc.gov/fhir/StructureDefinition/cwe-coding",
                          "valueString" : "coding"
                        }
                      ],
                      "code" : "AssignJ"
                    }
                  ]
                }
              },
              {
                "url" : "XCN.23",
                "valueCodeableConcept" : {
                  "coding" : [
                    {
                      "extension" : [
                        {
                          "url" : "https://reportstream.cdc.gov/fhir/StructureDefinition/cwe-coding",
                          "valueString" : "coding"
                        }
                      ],
                      "code" : "AssignA"
                    }
                  ]
                }
              },
              {
                "url" : "XCN.5",
                "valueString" : "2ND"
              },
              {
                "url" : "XCN.7",
                "valueString" : "MD"
              },
              {
                "url" : "XCN.8",
                "valueCodeableConcept" : {
                  "coding" : [
                    {
                      "extension" : [
                        {
                          "url" : "https://reportstream.cdc.gov/fhir/StructureDefinition/cwe-coding",
                          "valueString" : "coding"
                        }
                      ],
                      "code" : "SRC"
                    }
                  ]
                }
              },
              {
                "url" : "XCN.10",
                "valueString" : "B"
              },
              {
                "url" : "XCN.15",
                "valueString" : "A"
              },
              {
                "url" : "XCN.16",
                "valueCodeableConcept" : {
                  "coding" : [
                    {
                      "extension" : [
                        {
                          "url" : "https://reportstream.cdc.gov/fhir/StructureDefinition/cwe-coding",
                          "valueString" : "coding"
                        }
                      ],
                      "code" : "NameContext"
                    }
                  ]
                }
              },
              {
                "url" : "XCN.19",
                "valueString" : "20220501102531-0400"
              }
            ]
          }
        ],
        "identifier" : [
          {
            "extension" : [
              {
                "url" : "http://hl7.org/fhir/StructureDefinition/identifier-checkDigit",
                "valueString" : "A"
              },
              {
                "url" : "http://hl7.org/fhir/StructureDefinition/namingsystem-checkDigit",
                "valueCode" : "NPI"
              }
            ],
            "type" : {
              "coding" : [
                {
                  "extension" : [
                    {
                      "url" : "https://reportstream.cdc.gov/fhir/StructureDefinition/codeable-concept-id",
                      "valueBoolean" : true
                    }
                  ],
                  "code" : "DL"
                }
              ]
            },
            "system" : "urn:oid:AssigningSystem",
            "value" : "1"
          }
        ],
        "name" : [
          {
            "extension" : [
              {
                "url" : "http://hl7.org/fhir/StructureDefinition/humanname-assembly-order",
                "valueCode" : "G"
              }
            ],
            "use" : "official",
            "family" : "Collector2",
            "_family" : {
              "extension" : [
                {
                  "url" : "http://hl7.org/fhir/StructureDefinition/humanname-own-prefix",
                  "valueString" : "VAN"
                },
                {
                  "url" : "http://hl7.org/fhir/StructureDefinition/humanname-own-name",
                  "valueString" : "Identifier"
                },
                {
                  "url" : "http://hl7.org/fhir/StructureDefinition/humanname-partner-prefix",
                  "valueString" : "VAL"
                },
                {
                  "url" : "http://hl7.org/fhir/StructureDefinition/humanname-partner-name",
                  "valueString" : "ROGER"
                }
              ]
            },
            "given" : [
              "RUDWIG",
              "B"
            ],
            "prefix" : [
              "DR"
            ],
            "suffix" : [
              "2ND",
              "MD",
              "MD"
            ],
            "period" : {
              "start" : "2022-05-01T10:25:31-04:00",
              "end" : "2023-05-01T10:25:31-04:00"
            }
          }
        ]
      }
    },
    {
      "fullUrl" : "Practitioner/1707523032807323000.06db6b94-93c4-40c0-97d9-dc201f4ea47e",
      "resource" : {
        "resourceType" : "Practitioner",
        "id" : "1707523032807323000.06db6b94-93c4-40c0-97d9-dc201f4ea47e",
        "extension" : [
          {
            "url" : "https://reportstream.cdc.gov/fhir/StructureDefinition/assigning-authority",
            "extension" : [
              {
                "url" : "https://reportstream.cdc.gov/fhir/StructureDefinition/namespace-id"
              },
              {
                "url" : "https://reportstream.cdc.gov/fhir/StructureDefinition/universal-id",
                "valueString" : "AssigningSystem"
              },
              {
                "url" : "https://reportstream.cdc.gov/fhir/StructureDefinition/universal-id-type",
                "valueCode" : "ISO"
              }
            ]
          },
          {
            "url" : "https://reportstream.cdc.gov/fhir/StructureDefinition/xcn-practitioner",
            "extension" : [
              {
                "url" : "XCN.3",
                "valueString" : "LUDWIG"
              },
              {
                "url" : "XCN.4",
                "valueString" : "B"
              },
              {
                "url" : "XCN.20",
                "valueString" : "20230501102531-0400"
              },
              {
                "url" : "XCN.21",
                "valueString" : "MD"
              },
              {
                "url" : "XCN.22",
                "valueCodeableConcept" : {
                  "coding" : [
                    {
                      "extension" : [
                        {
                          "url" : "https://reportstream.cdc.gov/fhir/StructureDefinition/cwe-coding",
                          "valueString" : "coding"
                        }
                      ],
                      "code" : "AssignJ"
                    }
                  ]
                }
              },
              {
                "url" : "XCN.23",
                "valueCodeableConcept" : {
                  "coding" : [
                    {
                      "extension" : [
                        {
                          "url" : "https://reportstream.cdc.gov/fhir/StructureDefinition/cwe-coding",
                          "valueString" : "coding"
                        }
                      ],
                      "code" : "AssignA"
                    }
                  ]
                }
              },
              {
                "url" : "XCN.5",
                "valueString" : "2ND"
              },
              {
                "url" : "XCN.7",
                "valueString" : "MD"
              },
              {
                "url" : "XCN.8",
                "valueCodeableConcept" : {
                  "coding" : [
                    {
                      "extension" : [
                        {
                          "url" : "https://reportstream.cdc.gov/fhir/StructureDefinition/cwe-coding",
                          "valueString" : "coding"
                        }
                      ],
                      "code" : "SRC"
                    }
                  ]
                }
              },
              {
                "url" : "XCN.10",
                "valueString" : "B"
              },
              {
                "url" : "XCN.15",
                "valueString" : "A"
              },
              {
                "url" : "XCN.16",
                "valueCodeableConcept" : {
                  "coding" : [
                    {
                      "extension" : [
                        {
                          "url" : "https://reportstream.cdc.gov/fhir/StructureDefinition/cwe-coding",
                          "valueString" : "coding"
                        }
                      ],
                      "code" : "NameContext"
                    }
                  ]
                }
              },
              {
                "url" : "XCN.19",
                "valueString" : "20220501102531-0400"
              }
            ]
          }
        ],
        "identifier" : [
          {
            "extension" : [
              {
                "url" : "http://hl7.org/fhir/StructureDefinition/identifier-checkDigit",
                "valueString" : "A"
              },
              {
                "url" : "http://hl7.org/fhir/StructureDefinition/namingsystem-checkDigit",
                "valueCode" : "NPI"
              }
            ],
            "type" : {
              "coding" : [
                {
                  "extension" : [
                    {
                      "url" : "https://reportstream.cdc.gov/fhir/StructureDefinition/codeable-concept-id",
                      "valueBoolean" : true
                    }
                  ],
                  "code" : "DL"
                }
              ]
            },
            "system" : "urn:oid:AssigningSystem",
            "value" : "1"
          }
        ],
        "name" : [
          {
            "extension" : [
              {
                "url" : "http://hl7.org/fhir/StructureDefinition/humanname-assembly-order",
                "valueCode" : "G"
              }
            ],
            "use" : "official",
            "family" : "Ordering",
            "_family" : {
              "extension" : [
                {
                  "url" : "http://hl7.org/fhir/StructureDefinition/humanname-own-prefix",
                  "valueString" : "VAN"
                },
                {
                  "url" : "http://hl7.org/fhir/StructureDefinition/humanname-own-name",
                  "valueString" : "Provider"
                },
                {
                  "url" : "http://hl7.org/fhir/StructureDefinition/humanname-partner-prefix",
                  "valueString" : "VAL"
                },
                {
                  "url" : "http://hl7.org/fhir/StructureDefinition/humanname-partner-name",
                  "valueString" : "ROGER"
                }
              ]
            },
            "given" : [
              "LUDWIG",
              "B"
            ],
            "prefix" : [
              "DR"
            ],
            "suffix" : [
              "2ND",
              "MD",
              "MD"
            ],
            "period" : {
              "start" : "2022-05-01T10:25:31-04:00",
              "end" : "2023-05-01T10:25:31-04:00"
            }
          }
        ]
      }
    },
    {
      "fullUrl" : "Practitioner/1707523032810988000.1bd11659-c9c5-4d31-a1e9-353f8feebeaf",
      "resource" : {
        "resourceType" : "Practitioner",
        "id" : "1707523032810988000.1bd11659-c9c5-4d31-a1e9-353f8feebeaf",
        "extension" : [
          {
            "url" : "https://reportstream.cdc.gov/fhir/StructureDefinition/assigning-authority",
            "extension" : [
              {
                "url" : "https://reportstream.cdc.gov/fhir/StructureDefinition/namespace-id"
              },
              {
                "url" : "https://reportstream.cdc.gov/fhir/StructureDefinition/universal-id",
                "valueString" : "AssigningSystem"
              },
              {
                "url" : "https://reportstream.cdc.gov/fhir/StructureDefinition/universal-id-type",
                "valueCode" : "ISO"
              }
            ]
          },
          {
            "url" : "https://reportstream.cdc.gov/fhir/StructureDefinition/xcn-practitioner",
            "extension" : [
              {
                "url" : "XCN.3",
                "valueString" : "RUDWIG"
              },
              {
                "url" : "XCN.4",
                "valueString" : "B"
              },
              {
                "url" : "XCN.20",
                "valueString" : "20230501102531-0400"
              },
              {
                "url" : "XCN.21",
                "valueString" : "MD"
              },
              {
                "url" : "XCN.22",
                "valueCodeableConcept" : {
                  "coding" : [
                    {
                      "extension" : [
                        {
                          "url" : "https://reportstream.cdc.gov/fhir/StructureDefinition/cwe-coding",
                          "valueString" : "coding"
                        }
                      ],
                      "code" : "AssignJ"
                    }
                  ]
                }
              },
              {
                "url" : "XCN.23",
                "valueCodeableConcept" : {
                  "coding" : [
                    {
                      "extension" : [
                        {
                          "url" : "https://reportstream.cdc.gov/fhir/StructureDefinition/cwe-coding",
                          "valueString" : "coding"
                        }
                      ],
                      "code" : "AssignA"
                    }
                  ]
                }
              },
              {
                "url" : "XCN.5",
                "valueString" : "2ND"
              },
              {
                "url" : "XCN.7",
                "valueString" : "MD"
              },
              {
                "url" : "XCN.8",
                "valueCodeableConcept" : {
                  "coding" : [
                    {
                      "extension" : [
                        {
                          "url" : "https://reportstream.cdc.gov/fhir/StructureDefinition/cwe-coding",
                          "valueString" : "coding"
                        }
                      ],
                      "code" : "SRC"
                    }
                  ]
                }
              },
              {
                "url" : "XCN.10",
                "valueString" : "B"
              },
              {
                "url" : "XCN.15",
                "valueString" : "A"
              },
              {
                "url" : "XCN.16",
                "valueCodeableConcept" : {
                  "coding" : [
                    {
                      "extension" : [
                        {
                          "url" : "https://reportstream.cdc.gov/fhir/StructureDefinition/cwe-coding",
                          "valueString" : "coding"
                        }
                      ],
                      "code" : "NameContext"
                    }
                  ]
                }
              },
              {
                "url" : "XCN.19",
                "valueString" : "20220501102531-0400"
              }
            ]
          }
        ],
        "identifier" : [
          {
            "extension" : [
              {
                "url" : "http://hl7.org/fhir/StructureDefinition/identifier-checkDigit",
                "valueString" : "A"
              },
              {
                "url" : "http://hl7.org/fhir/StructureDefinition/namingsystem-checkDigit",
                "valueCode" : "NPI"
              }
            ],
            "type" : {
              "coding" : [
                {
                  "extension" : [
                    {
                      "url" : "https://reportstream.cdc.gov/fhir/StructureDefinition/codeable-concept-id",
                      "valueBoolean" : true
                    }
                  ],
                  "code" : "DL"
                }
              ]
            },
            "system" : "urn:oid:AssigningSystem",
            "value" : "1"
          }
        ],
        "name" : [
          {
            "extension" : [
              {
                "url" : "http://hl7.org/fhir/StructureDefinition/humanname-assembly-order",
                "valueCode" : "G"
              }
            ],
            "use" : "official",
            "family" : "Ordering2",
            "_family" : {
              "extension" : [
                {
                  "url" : "http://hl7.org/fhir/StructureDefinition/humanname-own-prefix",
                  "valueString" : "VAN"
                },
                {
                  "url" : "http://hl7.org/fhir/StructureDefinition/humanname-own-name",
                  "valueString" : "Provider"
                },
                {
                  "url" : "http://hl7.org/fhir/StructureDefinition/humanname-partner-prefix",
                  "valueString" : "VAL"
                },
                {
                  "url" : "http://hl7.org/fhir/StructureDefinition/humanname-partner-name",
                  "valueString" : "ROGER"
                }
              ]
            },
            "given" : [
              "RUDWIG",
              "B"
            ],
            "prefix" : [
              "DR"
            ],
            "suffix" : [
              "2ND",
              "MD",
              "MD"
            ],
            "period" : {
              "start" : "2022-05-01T10:25:31-04:00",
              "end" : "2023-05-01T10:25:31-04:00"
            }
          }
        ]
      }
    },
    {
      "fullUrl" : "DiagnosticReport/1707523033063641000.b0dc6f0d-729a-4b89-ac62-4a4cada2453a",
      "resource" : {
        "resourceType" : "DiagnosticReport",
        "id" : "1707523033063641000.b0dc6f0d-729a-4b89-ac62-4a4cada2453a",
        "identifier" : [
          {
            "extension" : [
              {
                "url" : "https://reportstream.cdc.gov/fhir/StructureDefinition/hl7v2Field",
                "valueString" : "OBR.2"
              },
              {
                "url" : "https://reportstream.cdc.gov/fhir/StructureDefinition/assigning-authority",
                "extension" : [
                  {
                    "url" : "https://reportstream.cdc.gov/fhir/StructureDefinition/assigning-authority-namespace-id",
                    "valueString" : "Placer Identifier Namespace"
                  },
                  {
                    "url" : "https://reportstream.cdc.gov/fhir/StructureDefinition/assigning-authority-universal-id",
                    "valueString" : "Placer Universal ID"
                  },
                  {
                    "url" : "https://reportstream.cdc.gov/fhir/StructureDefinition/universal-id-type",
                    "valueCode" : "ISO"
                  }
                ]
              }
            ],
            "type" : {
              "coding" : [
                {
                  "system" : "http://terminology.hl7.org/CodeSystem/v2-0203",
                  "code" : "PLAC"
                }
              ]
            },
            "value" : "Placer Identifier"
          },
          {
            "extension" : [
              {
                "url" : "https://reportstream.cdc.gov/fhir/StructureDefinition/assigning-authority",
                "extension" : [
                  {
                    "url" : "https://reportstream.cdc.gov/fhir/StructureDefinition/assigning-authority-namespace-id",
                    "valueString" : "Filler Identifier Namespace"
                  },
                  {
                    "url" : "https://reportstream.cdc.gov/fhir/StructureDefinition/assigning-authority-universal-id",
                    "valueString" : "Filler Universal ID"
                  },
                  {
                    "url" : "https://reportstream.cdc.gov/fhir/StructureDefinition/universal-id-type",
                    "valueCode" : "ISO"
                  }
                ]
              }
            ],
            "type" : {
              "coding" : [
                {
                  "system" : "http://terminology.hl7.org/CodeSystem/v2-0203",
                  "code" : "FILL"
                }
              ]
            },
            "value" : "Filler Identifier"
          }
        ],
        "basedOn" : [
          {
            "reference" : "ServiceRequest/1707523032813282000.b022c66f-29d2-41af-b05e-379e3e9fa7eb"
          }
        ],
        "status" : "final",
        "category" : [
          {
            "coding" : [
              {
                "extension" : [
                  {
                    "url" : "https://reportstream.cdc.gov/fhir/StructureDefinition/codeable-concept-id",
                    "valueBoolean" : true
                  }
                ],
                "code" : "OTH"
              }
            ]
          }
        ],
        "code" : {
          "coding" : [
            {
              "extension" : [
                {
                  "url" : "https://reportstream.cdc.gov/fhir/StructureDefinition/cwe-coding",
                  "valueString" : "coding"
                }
              ],
              "code" : "123",
              "display" : "Universal service identifier"
            }
          ]
        },
        "subject" : {
          "reference" : "Patient/1707523032711746000.e15b3464-d828-4012-b54f-e27d67053f49"
        },
        "effectivePeriod" : {
          "start" : "2023-08-16T12:33:58-05:00",
          "_start" : {
            "extension" : [
              {
                "url" : "https://reportstream.cdc.gov/fhir/StructureDefinition/hl7v2-date-time",
                "valueString" : "20230816123358-0500"
              }
            ]
          },
          "end" : "2023-09-16T12:33:58-05:00",
          "_end" : {
            "extension" : [
              {
                "url" : "https://reportstream.cdc.gov/fhir/StructureDefinition/hl7v2-date-time",
                "valueString" : "20230916123358-0500"
              }
            ]
          }
        },
        "issued" : "2023-08-16T12:33:58-05:00",
        "_issued" : {
          "extension" : [
            {
              "url" : "https://reportstream.cdc.gov/fhir/StructureDefinition/hl7v2-date-time",
              "valueString" : "20230816123358-0500"
            }
          ]
        },
        "performer" : [
          {
            "reference" : "PractitionerRole/1707523033043756000.c2c15a4a-9596-4a35-b897-aa6691460a5f"
          },
          {
            "reference" : "PractitionerRole/1707523033047466000.613ef16d-f942-4c56-956b-214406d67bd5"
          },
          {
            "reference" : "PractitionerRole/1707523033052176000.9c66b928-5006-41cc-9428-498ed6409571"
          },
          {
            "reference" : "PractitionerRole/1707523033062633000.39aae8bf-c552-490a-bdae-8702469c1199"
          }
        ],
        "resultsInterpreter" : [
          {
            "reference" : "PractitionerRole/1707523033040157000.68682bc7-d64f-476b-9f16-9c2f73650bbd"
          }
        ]
      }
    },
    {
      "fullUrl" : "Practitioner/1707523033037666000.24def06c-b415-4264-b628-9dd1c5bc18ed",
      "resource" : {
        "resourceType" : "Practitioner",
        "id" : "1707523033037666000.24def06c-b415-4264-b628-9dd1c5bc18ed",
        "extension" : [
          {
            "url" : "https://reportstream.cdc.gov/fhir/StructureDefinition/cnn-practitioner",
            "extension" : [
              {
                "url" : "CNN.3",
                "valueString" : "Interpreter"
              },
              {
                "url" : "CNN.4",
                "valueString" : "S"
              },
              {
                "url" : "CNN.5",
                "valueString" : "ESQ"
              },
              {
                "url" : "CNN.7",
                "valueString" : "MD"
              }
            ]
          }
        ],
        "identifier" : [
          {
            "extension" : [
              {
                "url" : "https://reportstream.cdc.gov/fhir/StructureDefinition/assigning-authority",
                "extension" : [
                  {
                    "url" : "https://reportstream.cdc.gov/fhir/StructureDefinition/namespace-id",
                    "valueString" : "Assigning Authority"
                  },
                  {
                    "url" : "https://reportstream.cdc.gov/fhir/StructureDefinition/universal-id",
                    "valueString" : "2.1.4.1"
                  },
                  {
                    "url" : "https://reportstream.cdc.gov/fhir/StructureDefinition/universal-id-type",
                    "valueCode" : "ISO"
                  }
                ]
              }
            ],
            "value" : "123"
          }
        ],
        "name" : [
          {
            "family" : "Results",
            "given" : [
              "Interpreter",
              "S"
            ],
            "prefix" : [
              "DR"
            ],
            "suffix" : [
              "ESQ",
              "MD"
            ]
          }
        ]
      }
    },
    {
      "fullUrl" : "Location/1707523033038202000.21b49e34-fb09-47d3-a6cb-ce2e24775f11",
      "resource" : {
        "resourceType" : "Location",
        "id" : "1707523033038202000.21b49e34-fb09-47d3-a6cb-ce2e24775f11",
        "identifier" : [
          {
            "extension" : [
              {
                "url" : "https://reportstream.cdc.gov/fhir/StructureDefinition/identifier-namespace-id",
                "valueBoolean" : true
              }
            ],
            "value" : "Hospital A"
          },
          {
            "extension" : [
              {
                "url" : "https://reportstream.cdc.gov/fhir/StructureDefinition/identifier-universal-id",
                "valueBoolean" : true
              }
            ],
            "type" : {
              "coding" : [
                {
                  "extension" : [
                    {
                      "url" : "https://reportstream.cdc.gov/fhir/StructureDefinition/codeable-concept-id",
                      "valueBoolean" : true
                    }
                  ],
                  "code" : "ISO"
                }
              ]
            },
            "value" : "2.16.840.1.113883.9.11"
          }
        ],
        "status" : "active",
        "mode" : "instance",
        "physicalType" : {
          "coding" : [
            {
              "system" : "http://terminology.hl7.org/CodeSystem/location-physical-type",
              "code" : "si"
            }
          ]
        }
      }
    },
    {
      "fullUrl" : "Location/1707523033038618000.fae4c4e7-ab6e-4777-9713-607cfaa12d0f",
      "resource" : {
        "resourceType" : "Location",
        "id" : "1707523033038618000.fae4c4e7-ab6e-4777-9713-607cfaa12d0f",
        "identifier" : [
          {
            "value" : "Building 123"
          }
        ],
        "status" : "active",
        "mode" : "instance",
        "physicalType" : {
          "coding" : [
            {
              "system" : "http://terminology.hl7.org/CodeSystem/location-physical-type",
              "code" : "bu"
            }
          ]
=======
            "value" : "adb4a5cc-50ec-4f1e-95d7-0c1f77cacee1"
          }
        }, {
          "url" : "obr-33-assistant-result-interpreter",
          "valueReference" : {
            "reference" : "PractitionerRole/1707766116502907000.36d608c7-e542-4ad6-8c6b-53ba80eced7b"
          }
        }, {
          "url" : "obr-36-scheduled-datetime",
          "valueString" : "20230816123358-0500"
        }, {
          "url" : "obr-10-collector-identifier",
          "valueReference" : {
            "reference" : "Practitioner/1707766116508796000.b23fab38-ecfb-468d-b2a2-770be74392af"
          }
        }, {
          "url" : "obr-39-collectors-comment",
          "valueCodeableConcept" : {
            "coding" : [ {
              "extension" : [ {
                "url" : "https://reportstream.cdc.gov/fhir/StructureDefinition/cwe-coding",
                "valueString" : "coding"
              } ],
              "code" : "4438",
              "display" : "Collectors Comment"
            } ]
          }
        }, {
          "url" : "obr-44-procedure-code",
          "valueCodeableConcept" : {
            "coding" : [ {
              "extension" : [ {
                "url" : "https://reportstream.cdc.gov/fhir/StructureDefinition/cne-coding",
                "valueString" : "coding"
              } ],
              "code" : "5019",
              "display" : "Procedure Code"
            } ]
          }
        }, {
          "url" : "obr-45-procedure-code-modifier",
          "valueCodeableConcept" : {
            "coding" : [ {
              "extension" : [ {
                "url" : "https://reportstream.cdc.gov/fhir/StructureDefinition/cne-coding",
                "valueString" : "coding"
              } ],
              "code" : "887766",
              "display" : "Procedure Code Modifier"
            } ]
          }
        }, {
          "url" : "obr-48-medically-necessary-duplicate-procedure",
          "valueCodeableConcept" : {
            "coding" : [ {
              "extension" : [ {
                "url" : "https://reportstream.cdc.gov/fhir/StructureDefinition/cwe-coding",
                "valueString" : "coding"
              } ],
              "code" : "71435",
              "display" : "Medically Necessary Duplicate Procedure"
            } ]
          }
        }, {
          "url" : "obr-49-result-handling",
          "valueString" : "N"
        }, {
          "url" : "obr-50-parent-universal-service-identifier",
          "valueCodeableConcept" : {
            "coding" : [ {
              "extension" : [ {
                "url" : "https://reportstream.cdc.gov/fhir/StructureDefinition/cwe-coding",
                "valueString" : "coding"
              } ],
              "code" : "443331",
              "display" : "Parent Universal Service Identifier"
            } ]
          }
        }, {
          "url" : "obr-11-specimen-action-code",
          "valueString" : "G"
        }, {
          "url" : "obr-12-danger-code",
          "valueCodeableConcept" : {
            "coding" : [ {
              "extension" : [ {
                "url" : "https://reportstream.cdc.gov/fhir/StructureDefinition/cwe-coding",
                "valueString" : "coding"
              } ],
              "code" : "512",
              "display" : "Danger code"
            } ]
          }
        }, {
          "url" : "obr-13-clinical-information",
          "valueString" : "relevent info"
        }, {
          "url" : "obr-18-placer-field-1",
          "valueString" : "placer1"
        }, {
          "url" : "obr-19-placer-field-2",
          "valueString" : "placer2"
        } ]
      } ],
      "identifier" : [ {
        "extension" : [ {
          "url" : "https://reportstream.cdc.gov/fhir/StructureDefinition/hl7v2Field",
          "valueString" : "OBR.2"
        }, {
          "url" : "https://reportstream.cdc.gov/fhir/StructureDefinition/assigning-authority",
          "extension" : [ {
            "url" : "https://reportstream.cdc.gov/fhir/StructureDefinition/assigning-authority-namespace-id",
            "valueString" : "Placer Identifier Namespace"
          }, {
            "url" : "https://reportstream.cdc.gov/fhir/StructureDefinition/assigning-authority-universal-id",
            "valueString" : "Placer Universal ID"
          }, {
            "url" : "https://reportstream.cdc.gov/fhir/StructureDefinition/universal-id-type",
            "valueCode" : "ISO"
          } ]
        } ],
        "type" : {
          "coding" : [ {
            "system" : "http://terminology.hl7.org/CodeSystem/v2-0203",
            "code" : "PLAC"
          } ]
        },
        "value" : "Placer Identifier"
      }, {
        "extension" : [ {
          "url" : "https://reportstream.cdc.gov/fhir/StructureDefinition/hl7v2Field",
          "valueString" : "OBR.3"
        }, {
          "url" : "https://reportstream.cdc.gov/fhir/StructureDefinition/assigning-authority",
          "extension" : [ {
            "url" : "https://reportstream.cdc.gov/fhir/StructureDefinition/assigning-authority-namespace-id",
            "valueString" : "Filler Identifier Namespace"
          }, {
            "url" : "https://reportstream.cdc.gov/fhir/StructureDefinition/assigning-authority-universal-id",
            "valueString" : "Filler Universal ID"
          }, {
            "url" : "https://reportstream.cdc.gov/fhir/StructureDefinition/universal-id-type",
            "valueCode" : "ISO"
          } ]
        } ],
        "type" : {
          "coding" : [ {
            "system" : "http://terminology.hl7.org/CodeSystem/v2-0203",
            "code" : "FILL"
          } ]
        },
        "value" : "Filler Identifier"
      }, {
        "extension" : [ {
          "url" : "http://hl7.org/fhir/StructureDefinition/identifier-checkDigit",
          "valueString" : "Placer Order"
        }, {
          "url" : "https://reportstream.cdc.gov/fhir/StructureDefinition/hl7v2Field",
          "valueString" : "OBR.53"
        } ],
        "type" : {
          "coding" : [ {
            "system" : "http://terminology.hl7.org/CodeSystem/v2-0203",
            "code" : "PLAC"
          } ]
        },
        "value" : "Alt"
      } ],
      "status" : "unknown",
      "intent" : "order",
      "code" : {
        "coding" : [ {
          "extension" : [ {
            "url" : "https://reportstream.cdc.gov/fhir/StructureDefinition/cwe-coding",
            "valueString" : "coding"
          } ],
          "code" : "123",
          "display" : "Universal service identifier"
        } ]
      },
      "orderDetail" : [ {
        "extension" : [ {
          "url" : "https://reportstream.cdc.gov/fhir/StructureDefinition/hl7v2Field",
          "valueString" : "OBR.46"
        } ],
        "coding" : [ {
          "extension" : [ {
            "url" : "https://reportstream.cdc.gov/fhir/StructureDefinition/cwe-coding",
            "valueString" : "coding"
          } ],
          "code" : "7461",
          "display" : "Placer Supplemental"
        } ]
      }, {
        "extension" : [ {
          "url" : "https://reportstream.cdc.gov/fhir/StructureDefinition/hl7v2Field",
          "valueString" : "OBR.47"
        } ],
        "coding" : [ {
          "extension" : [ {
            "url" : "https://reportstream.cdc.gov/fhir/StructureDefinition/cwe-coding",
            "valueString" : "coding"
          } ],
          "code" : "8811",
          "display" : "Fillter Supplemental"
        } ]
      } ],
      "subject" : {
        "reference" : "Patient/1707766116094871000.3dec7b27-2dad-440a-8b2d-c2e6ef10d067"
      },
      "requester" : {
        "extension" : [ {
          "url" : "https://reportstream.cdc.gov/fhir/StructureDefinition/callback-number",
          "valueContactPoint" : {
            "extension" : [ {
              "url" : "http://hl7.org/fhir/StructureDefinition/contactpoint-country",
              "valueString" : "1"
            }, {
              "url" : "http://hl7.org/fhir/StructureDefinition/contactpoint-area",
              "valueString" : "260"
            }, {
              "url" : "http://hl7.org/fhir/StructureDefinition/contactpoint-local",
              "valueString" : "7595016"
            }, {
              "url" : "https://reportstream.cdc.gov/fhir/StructureDefinition/xtn-contact-point",
              "extension" : [ {
                "url" : "XTN.2",
                "valueString" : "WPN"
              }, {
                "url" : "XTN.3",
                "valueString" : "BP"
              }, {
                "url" : "XTN.7",
                "valueString" : "7595016"
              }, {
                "url" : "XTN.12",
                "valueString" : "+1 260 759 5016"
              } ]
            }, {
              "url" : "https://reportstream.cdc.gov/fhir/StructureDefinition/hl7v2Field",
              "valueString" : "OBR.17"
            } ],
            "system" : "pager",
            "value" : "+1 260 759 5016",
            "use" : "work"
          }
        }, {
          "url" : "https://reportstream.cdc.gov/fhir/StructureDefinition/callback-number",
          "valueContactPoint" : {
            "extension" : [ {
              "url" : "https://reportstream.cdc.gov/fhir/StructureDefinition/xtn-contact-point",
              "extension" : [ {
                "url" : "XTN.2",
                "valueString" : "WPN"
              }, {
                "url" : "XTN.3",
                "valueString" : "Internet"
              }, {
                "url" : "XTN.4",
                "valueString" : "order.callback@email.com"
              } ]
            }, {
              "url" : "https://reportstream.cdc.gov/fhir/StructureDefinition/hl7v2Field",
              "valueString" : "OBR.17"
            } ],
            "system" : "email",
            "value" : "order.callback@email.com",
            "use" : "work"
          }
        } ],
        "reference" : "Practitioner/1707766116457063000.3bcb96b5-2e35-4012-86af-300013f14afd"
      },
      "reasonCode" : [ {
        "coding" : [ {
          "extension" : [ {
            "url" : "https://reportstream.cdc.gov/fhir/StructureDefinition/cwe-coding",
            "valueString" : "coding"
          } ],
          "code" : "3216",
          "display" : "ReasonForStudy"
        } ]
      } ]
    }
  }, {
    "fullUrl" : "Practitioner/1707766116457063000.3bcb96b5-2e35-4012-86af-300013f14afd",
    "resource" : {
      "resourceType" : "Practitioner",
      "id" : "1707766116457063000.3bcb96b5-2e35-4012-86af-300013f14afd",
      "extension" : [ {
        "url" : "https://reportstream.cdc.gov/fhir/StructureDefinition/assigning-authority",
        "extension" : [ {
          "url" : "https://reportstream.cdc.gov/fhir/StructureDefinition/namespace-id"
        }, {
          "url" : "https://reportstream.cdc.gov/fhir/StructureDefinition/universal-id",
          "valueString" : "AssigningSystem"
        }, {
          "url" : "https://reportstream.cdc.gov/fhir/StructureDefinition/universal-id-type",
          "valueCode" : "ISO"
        } ]
      }, {
        "url" : "https://reportstream.cdc.gov/fhir/StructureDefinition/xcn-practitioner",
        "extension" : [ {
          "url" : "XCN.3",
          "valueString" : "LUDWIG"
        }, {
          "url" : "XCN.4",
          "valueString" : "B"
        }, {
          "url" : "XCN.20",
          "valueString" : "20230501102531-0400"
        }, {
          "url" : "XCN.21",
          "valueString" : "MD"
        }, {
          "url" : "XCN.22",
          "valueCodeableConcept" : {
            "coding" : [ {
              "extension" : [ {
                "url" : "https://reportstream.cdc.gov/fhir/StructureDefinition/cwe-coding",
                "valueString" : "coding"
              } ],
              "code" : "AssignJ"
            } ]
          }
        }, {
          "url" : "XCN.23",
          "valueCodeableConcept" : {
            "coding" : [ {
              "extension" : [ {
                "url" : "https://reportstream.cdc.gov/fhir/StructureDefinition/cwe-coding",
                "valueString" : "coding"
              } ],
              "code" : "AssignA"
            } ]
          }
        }, {
          "url" : "XCN.5",
          "valueString" : "2ND"
        }, {
          "url" : "XCN.7",
          "valueString" : "MD"
        }, {
          "url" : "XCN.8",
          "valueCodeableConcept" : {
            "coding" : [ {
              "extension" : [ {
                "url" : "https://reportstream.cdc.gov/fhir/StructureDefinition/cwe-coding",
                "valueString" : "coding"
              } ],
              "code" : "SRC"
            } ]
          }
        }, {
          "url" : "XCN.10",
          "valueString" : "B"
        }, {
          "url" : "XCN.15",
          "valueString" : "A"
        }, {
          "url" : "XCN.16",
          "valueCodeableConcept" : {
            "coding" : [ {
              "extension" : [ {
                "url" : "https://reportstream.cdc.gov/fhir/StructureDefinition/cwe-coding",
                "valueString" : "coding"
              } ],
              "code" : "NameContext"
            } ]
          }
        }, {
          "url" : "XCN.19",
          "valueString" : "20220501102531-0400"
        } ]
      }, {
        "url" : "https://reportstream.cdc.gov/fhir/StructureDefinition/hl7v2Field",
        "valueString" : "OBR.16"
      } ],
      "identifier" : [ {
        "extension" : [ {
          "url" : "http://hl7.org/fhir/StructureDefinition/identifier-checkDigit",
          "valueString" : "A"
        }, {
          "url" : "http://hl7.org/fhir/StructureDefinition/namingsystem-checkDigit",
          "valueCode" : "NPI"
        } ],
        "type" : {
          "coding" : [ {
            "extension" : [ {
              "url" : "https://reportstream.cdc.gov/fhir/StructureDefinition/codeable-concept-id",
              "valueBoolean" : true
            } ],
            "code" : "DL"
          } ]
        },
        "system" : "urn:oid:AssigningSystem",
        "value" : "1"
      } ],
      "name" : [ {
        "extension" : [ {
          "url" : "http://hl7.org/fhir/StructureDefinition/humanname-assembly-order",
          "valueCode" : "G"
        } ],
        "use" : "official",
        "family" : "Ordering",
        "_family" : {
          "extension" : [ {
            "url" : "http://hl7.org/fhir/StructureDefinition/humanname-own-prefix",
            "valueString" : "VAN"
          }, {
            "url" : "http://hl7.org/fhir/StructureDefinition/humanname-own-name",
            "valueString" : "Provider"
          }, {
            "url" : "http://hl7.org/fhir/StructureDefinition/humanname-partner-prefix",
            "valueString" : "VAL"
          }, {
            "url" : "http://hl7.org/fhir/StructureDefinition/humanname-partner-name",
            "valueString" : "ROGER"
          } ]
        },
        "given" : [ "LUDWIG", "B" ],
        "prefix" : [ "DR" ],
        "suffix" : [ "2ND", "MD", "MD" ],
        "period" : {
          "start" : "2022-05-01T10:25:31-04:00",
          "end" : "2023-05-01T10:25:31-04:00"
        }
      } ]
    }
  }, {
    "fullUrl" : "Practitioner/1707766116478294000.086a9a4f-63f1-47f7-930a-434ac7d597fc",
    "resource" : {
      "resourceType" : "Practitioner",
      "id" : "1707766116478294000.086a9a4f-63f1-47f7-930a-434ac7d597fc",
      "extension" : [ {
        "url" : "https://reportstream.cdc.gov/fhir/StructureDefinition/assigning-authority",
        "extension" : [ {
          "url" : "https://reportstream.cdc.gov/fhir/StructureDefinition/namespace-id"
        }, {
          "url" : "https://reportstream.cdc.gov/fhir/StructureDefinition/universal-id",
          "valueString" : "AssigningSystem"
        }, {
          "url" : "https://reportstream.cdc.gov/fhir/StructureDefinition/universal-id-type",
          "valueCode" : "ISO"
        } ]
      }, {
        "url" : "https://reportstream.cdc.gov/fhir/StructureDefinition/xcn-practitioner",
        "extension" : [ {
          "url" : "XCN.3",
          "valueString" : "LUDWIG"
        }, {
          "url" : "XCN.4",
          "valueString" : "B"
        }, {
          "url" : "XCN.20",
          "valueString" : "20230501102531-0400"
        }, {
          "url" : "XCN.21",
          "valueString" : "MD"
        }, {
          "url" : "XCN.22",
          "valueCodeableConcept" : {
            "coding" : [ {
              "extension" : [ {
                "url" : "https://reportstream.cdc.gov/fhir/StructureDefinition/cwe-coding",
                "valueString" : "coding"
              } ],
              "code" : "AssignJ"
            } ]
          }
        }, {
          "url" : "XCN.23",
          "valueCodeableConcept" : {
            "coding" : [ {
              "extension" : [ {
                "url" : "https://reportstream.cdc.gov/fhir/StructureDefinition/cwe-coding",
                "valueString" : "coding"
              } ],
              "code" : "AssignA"
            } ]
          }
        }, {
          "url" : "XCN.5",
          "valueString" : "2ND"
        }, {
          "url" : "XCN.7",
          "valueString" : "MD"
        }, {
          "url" : "XCN.8",
          "valueCodeableConcept" : {
            "coding" : [ {
              "extension" : [ {
                "url" : "https://reportstream.cdc.gov/fhir/StructureDefinition/cwe-coding",
                "valueString" : "coding"
              } ],
              "code" : "SRC"
            } ]
          }
        }, {
          "url" : "XCN.10",
          "valueString" : "B"
        }, {
          "url" : "XCN.15",
          "valueString" : "A"
        }, {
          "url" : "XCN.16",
          "valueCodeableConcept" : {
            "coding" : [ {
              "extension" : [ {
                "url" : "https://reportstream.cdc.gov/fhir/StructureDefinition/cwe-coding",
                "valueString" : "coding"
              } ],
              "code" : "NameContext"
            } ]
          }
        }, {
          "url" : "XCN.19",
          "valueString" : "20220501102531-0400"
        } ]
      } ],
      "identifier" : [ {
        "extension" : [ {
          "url" : "http://hl7.org/fhir/StructureDefinition/identifier-checkDigit",
          "valueString" : "A"
        }, {
          "url" : "http://hl7.org/fhir/StructureDefinition/namingsystem-checkDigit",
          "valueCode" : "NPI"
        } ],
        "type" : {
          "coding" : [ {
            "extension" : [ {
              "url" : "https://reportstream.cdc.gov/fhir/StructureDefinition/codeable-concept-id",
              "valueBoolean" : true
            } ],
            "code" : "DL"
          } ]
        },
        "system" : "urn:oid:AssigningSystem",
        "value" : "1"
      } ],
      "name" : [ {
        "extension" : [ {
          "url" : "http://hl7.org/fhir/StructureDefinition/humanname-assembly-order",
          "valueCode" : "G"
        } ],
        "use" : "official",
        "family" : "result",
        "_family" : {
          "extension" : [ {
            "url" : "http://hl7.org/fhir/StructureDefinition/humanname-own-prefix",
            "valueString" : "VAN"
          }, {
            "url" : "http://hl7.org/fhir/StructureDefinition/humanname-own-name",
            "valueString" : "copiesto"
          }, {
            "url" : "http://hl7.org/fhir/StructureDefinition/humanname-partner-prefix",
            "valueString" : "VAL"
          }, {
            "url" : "http://hl7.org/fhir/StructureDefinition/humanname-partner-name",
            "valueString" : "ROGER"
          } ]
        },
        "given" : [ "LUDWIG", "B" ],
        "prefix" : [ "DR" ],
        "suffix" : [ "2ND", "MD", "MD" ],
        "period" : {
          "start" : "2022-05-01T10:25:31-04:00",
          "end" : "2023-05-01T10:25:31-04:00"
>>>>>>> cddac704
        }
      } ]
    }
  }, {
    "fullUrl" : "Practitioner/1707766116481613000.5533a435-5a3d-4983-9669-85eeadd36250",
    "resource" : {
      "resourceType" : "Practitioner",
      "id" : "1707766116481613000.5533a435-5a3d-4983-9669-85eeadd36250",
      "extension" : [ {
        "url" : "https://reportstream.cdc.gov/fhir/StructureDefinition/cnn-practitioner",
        "extension" : [ {
          "url" : "CNN.3",
          "valueString" : "Results Interpreter"
        }, {
          "url" : "CNN.4",
          "valueString" : "S"
        }, {
          "url" : "CNN.5",
          "valueString" : "ESQ"
        }, {
          "url" : "CNN.7",
          "valueString" : "MD"
        } ]
      } ],
      "identifier" : [ {
        "extension" : [ {
          "url" : "https://reportstream.cdc.gov/fhir/StructureDefinition/assigning-authority",
          "extension" : [ {
            "url" : "https://reportstream.cdc.gov/fhir/StructureDefinition/namespace-id",
            "valueString" : "Assigning Authority"
          }, {
            "url" : "https://reportstream.cdc.gov/fhir/StructureDefinition/universal-id",
            "valueString" : "2.1.4.1"
          }, {
            "url" : "https://reportstream.cdc.gov/fhir/StructureDefinition/universal-id-type",
            "valueCode" : "ISO"
          } ]
        } ],
        "value" : "123"
      } ],
      "name" : [ {
        "family" : "Assistant",
        "given" : [ "Results Interpreter", "S" ],
        "prefix" : [ "DR" ],
        "suffix" : [ "ESQ", "MD" ]
      } ]
    }
  }, {
    "fullUrl" : "Location/1707766116483137000.b6ce093b-5f7d-4de7-8121-4907c47877d0",
    "resource" : {
      "resourceType" : "Location",
      "id" : "1707766116483137000.b6ce093b-5f7d-4de7-8121-4907c47877d0",
      "identifier" : [ {
        "extension" : [ {
          "url" : "https://reportstream.cdc.gov/fhir/StructureDefinition/identifier-namespace-id",
          "valueBoolean" : true
        } ],
        "value" : "Hospital A"
      }, {
        "extension" : [ {
          "url" : "https://reportstream.cdc.gov/fhir/StructureDefinition/identifier-universal-id",
          "valueBoolean" : true
        } ],
        "type" : {
          "coding" : [ {
            "extension" : [ {
              "url" : "https://reportstream.cdc.gov/fhir/StructureDefinition/codeable-concept-id",
              "valueBoolean" : true
            } ],
            "code" : "ISO"
          } ]
        },
        "value" : "2.16.840.1.113883.9.11"
      } ],
      "status" : "active",
      "mode" : "instance",
      "physicalType" : {
        "coding" : [ {
          "system" : "http://terminology.hl7.org/CodeSystem/location-physical-type",
          "code" : "si"
        } ]
      }
<<<<<<< HEAD
    },
    {
      "fullUrl" : "Location/1707523033038999000.93ac899a-bbb6-4112-8a84-a85321ebb171",
      "resource" : {
        "resourceType" : "Location",
        "id" : "1707523033038999000.93ac899a-bbb6-4112-8a84-a85321ebb171",
        "identifier" : [
          {
            "value" : "Point of Care"
          }
        ],
        "status" : "active",
        "mode" : "instance",
        "physicalType" : {
          "coding" : [
            {
              "system" : "http://terminology.hl7.org/CodeSystem/location-physical-type",
              "_code" : {
                "extension" : [
                  {
                    "url" : "https://reportstream.cdc.gov/fhir/StructureDefinition/location-physical-type-poc",
                    "valueString" : "poc"
                  }
                ]
              }
            }
          ]
        }
      }
    },
    {
      "fullUrl" : "Location/1707523033039351000.75901924-3fc6-43dc-963a-c3f5c7484de4",
      "resource" : {
        "resourceType" : "Location",
        "id" : "1707523033039351000.75901924-3fc6-43dc-963a-c3f5c7484de4",
        "identifier" : [
          {
            "value" : "Floor A"
          }
        ],
        "status" : "active",
        "mode" : "instance",
        "physicalType" : {
          "coding" : [
            {
              "system" : "http://terminology.hl7.org/CodeSystem/location-physical-type",
              "code" : "lvl"
            }
          ]
        }
      }
    },
    {
      "fullUrl" : "Location/1707523033039672000.6f539b71-f0be-41b3-8bf1-2d9a00d94a79",
      "resource" : {
        "resourceType" : "Location",
        "id" : "1707523033039672000.6f539b71-f0be-41b3-8bf1-2d9a00d94a79",
        "identifier" : [
          {
            "value" : "Room 101"
          }
        ],
        "status" : "active",
        "mode" : "instance",
        "physicalType" : {
          "coding" : [
            {
              "system" : "http://terminology.hl7.org/CodeSystem/location-physical-type",
              "code" : "ro"
            }
          ]
        }
      }
    },
    {
      "fullUrl" : "Location/1707523033040025000.77d6f50e-4d8d-410f-89b8-f2d1b467bafc",
      "resource" : {
        "resourceType" : "Location",
        "id" : "1707523033040025000.77d6f50e-4d8d-410f-89b8-f2d1b467bafc",
        "identifier" : [
          {
            "value" : "Bed A"
          }
        ],
        "status" : "active",
        "mode" : "instance",
        "physicalType" : {
          "coding" : [
            {
              "system" : "http://terminology.hl7.org/CodeSystem/location-physical-type",
              "code" : "bd"
            }
          ]
        }
      }
    },
    {
      "fullUrl" : "PractitionerRole/1707523033040157000.68682bc7-d64f-476b-9f16-9c2f73650bbd",
      "resource" : {
        "resourceType" : "PractitionerRole",
        "id" : "1707523033040157000.68682bc7-d64f-476b-9f16-9c2f73650bbd",
        "period" : {
          "start" : "2023-04-01T10:25:31-04:00",
          "_start" : {
            "extension" : [
              {
                "url" : "https://reportstream.cdc.gov/fhir/StructureDefinition/hl7v2-date-time",
                "valueString" : "20230401102531-0400"
              }
            ]
          },
          "end" : "2023-05-01T10:25:31-04:00",
          "_end" : {
            "extension" : [
              {
                "url" : "https://reportstream.cdc.gov/fhir/StructureDefinition/hl7v2-date-time",
                "valueString" : "20230501102531-0400"
              }
            ]
          }
        },
        "practitioner" : {
          "reference" : "Practitioner/1707523033037666000.24def06c-b415-4264-b628-9dd1c5bc18ed"
        },
        "location" : [
          {
            "reference" : "Location/1707523033038202000.21b49e34-fb09-47d3-a6cb-ce2e24775f11"
          },
          {
            "reference" : "Location/1707523033038618000.fae4c4e7-ab6e-4777-9713-607cfaa12d0f"
          },
          {
            "reference" : "Location/1707523033038999000.93ac899a-bbb6-4112-8a84-a85321ebb171"
          },
          {
            "reference" : "Location/1707523033039351000.75901924-3fc6-43dc-963a-c3f5c7484de4"
          },
          {
            "reference" : "Location/1707523033039672000.6f539b71-f0be-41b3-8bf1-2d9a00d94a79"
          },
          {
            "reference" : "Location/1707523033040025000.77d6f50e-4d8d-410f-89b8-f2d1b467bafc"
          }
        ]
      }
    },
    {
      "fullUrl" : "Practitioner/1707523033041184000.84301c55-558a-4f65-99a1-cf6953c0ca5a",
      "resource" : {
        "resourceType" : "Practitioner",
        "id" : "1707523033041184000.84301c55-558a-4f65-99a1-cf6953c0ca5a",
        "extension" : [
          {
            "url" : "https://reportstream.cdc.gov/fhir/StructureDefinition/cnn-practitioner",
            "extension" : [
              {
                "url" : "CNN.3",
                "valueString" : "Transcriptionist"
              },
              {
                "url" : "CNN.4",
                "valueString" : "S"
              },
              {
                "url" : "CNN.5",
                "valueString" : "ESQ"
              },
              {
                "url" : "CNN.7",
                "valueString" : "MD"
              }
            ]
          }
        ],
        "identifier" : [
          {
            "extension" : [
              {
                "url" : "https://reportstream.cdc.gov/fhir/StructureDefinition/assigning-authority",
                "extension" : [
                  {
                    "url" : "https://reportstream.cdc.gov/fhir/StructureDefinition/namespace-id",
                    "valueString" : "Assigning Authority"
                  },
                  {
                    "url" : "https://reportstream.cdc.gov/fhir/StructureDefinition/universal-id",
                    "valueString" : "2.1.4.1"
                  },
                  {
                    "url" : "https://reportstream.cdc.gov/fhir/StructureDefinition/universal-id-type",
                    "valueCode" : "ISO"
                  }
                ]
              }
            ],
            "value" : "123"
          }
        ],
        "name" : [
          {
            "family" : "DOE",
            "given" : [
              "Transcriptionist",
              "S"
            ],
            "prefix" : [
              "DR"
            ],
            "suffix" : [
              "ESQ",
              "MD"
            ]
          }
        ]
      }
    },
    {
      "fullUrl" : "Location/1707523033041654000.b99e427a-fbb0-4423-9156-4f52d1e294d9",
      "resource" : {
        "resourceType" : "Location",
        "id" : "1707523033041654000.b99e427a-fbb0-4423-9156-4f52d1e294d9",
        "identifier" : [
          {
            "extension" : [
              {
                "url" : "https://reportstream.cdc.gov/fhir/StructureDefinition/identifier-namespace-id",
                "valueBoolean" : true
              }
            ],
            "value" : "Hospital A"
          },
          {
            "extension" : [
              {
                "url" : "https://reportstream.cdc.gov/fhir/StructureDefinition/identifier-universal-id",
                "valueBoolean" : true
              }
            ],
            "type" : {
              "coding" : [
                {
                  "extension" : [
                    {
                      "url" : "https://reportstream.cdc.gov/fhir/StructureDefinition/codeable-concept-id",
                      "valueBoolean" : true
                    }
                  ],
                  "code" : "ISO"
                }
              ]
            },
            "value" : "2.16.840.1.113883.9.11"
          }
        ],
        "status" : "active",
        "mode" : "instance",
        "physicalType" : {
          "coding" : [
            {
              "system" : "http://terminology.hl7.org/CodeSystem/location-physical-type",
              "code" : "si"
            }
          ]
        }
      }
    },
    {
      "fullUrl" : "Location/1707523033042191000.33afa008-dfd1-4043-a896-8aec1b4857fd",
      "resource" : {
        "resourceType" : "Location",
        "id" : "1707523033042191000.33afa008-dfd1-4043-a896-8aec1b4857fd",
        "identifier" : [
          {
            "value" : "Building 123"
          }
        ],
        "status" : "active",
        "mode" : "instance",
        "physicalType" : {
          "coding" : [
            {
              "system" : "http://terminology.hl7.org/CodeSystem/location-physical-type",
              "code" : "bu"
            }
          ]
        }
      }
    },
    {
      "fullUrl" : "Location/1707523033042594000.38968bd4-74b1-49aa-b0bd-9bc8e176b28d",
      "resource" : {
        "resourceType" : "Location",
        "id" : "1707523033042594000.38968bd4-74b1-49aa-b0bd-9bc8e176b28d",
        "identifier" : [
          {
            "value" : "Point of Care"
          }
        ],
        "status" : "active",
        "mode" : "instance",
        "physicalType" : {
          "coding" : [
            {
              "system" : "http://terminology.hl7.org/CodeSystem/location-physical-type",
              "_code" : {
                "extension" : [
                  {
                    "url" : "https://reportstream.cdc.gov/fhir/StructureDefinition/location-physical-type-poc",
                    "valueString" : "poc"
                  }
                ]
              }
            }
          ]
        }
      }
    },
    {
      "fullUrl" : "Location/1707523033042948000.53a4bbe4-63cd-4f4e-9d93-8d8391d78135",
      "resource" : {
        "resourceType" : "Location",
        "id" : "1707523033042948000.53a4bbe4-63cd-4f4e-9d93-8d8391d78135",
        "identifier" : [
          {
            "value" : "Floor A"
          }
        ],
        "status" : "active",
        "mode" : "instance",
        "physicalType" : {
          "coding" : [
            {
              "system" : "http://terminology.hl7.org/CodeSystem/location-physical-type",
              "code" : "lvl"
            }
          ]
        }
      }
    },
    {
      "fullUrl" : "Location/1707523033043295000.ae68c096-1220-4e2e-a992-22df424b1791",
      "resource" : {
        "resourceType" : "Location",
        "id" : "1707523033043295000.ae68c096-1220-4e2e-a992-22df424b1791",
        "identifier" : [
          {
            "value" : "Room 101"
          }
        ],
        "status" : "active",
        "mode" : "instance",
        "physicalType" : {
          "coding" : [
            {
              "system" : "http://terminology.hl7.org/CodeSystem/location-physical-type",
              "code" : "ro"
            }
          ]
        }
      }
    },
    {
      "fullUrl" : "Location/1707523033043641000.7bcfd0cc-cb94-41eb-81a9-e5245312faea",
      "resource" : {
        "resourceType" : "Location",
        "id" : "1707523033043641000.7bcfd0cc-cb94-41eb-81a9-e5245312faea",
        "identifier" : [
          {
            "value" : "Bed A"
          }
        ],
        "status" : "active",
        "mode" : "instance",
        "physicalType" : {
          "coding" : [
            {
              "system" : "http://terminology.hl7.org/CodeSystem/location-physical-type",
              "code" : "bd"
            }
          ]
        }
      }
    },
    {
      "fullUrl" : "PractitionerRole/1707523033043756000.c2c15a4a-9596-4a35-b897-aa6691460a5f",
      "resource" : {
        "resourceType" : "PractitionerRole",
        "id" : "1707523033043756000.c2c15a4a-9596-4a35-b897-aa6691460a5f",
        "extension" : [
          {
            "url" : "http://hl7.org/fhir/StructureDefinition/event-performerFunction",
            "valueCodeableConcept" : {
              "coding" : [
                {
                  "extension" : [
                    {
                      "url" : "https://reportstream.cdc.gov/fhir/StructureDefinition/code-index-name",
                      "valueString" : "identifier"
                    }
                  ],
                  "system" : "http://terminology.hl7.org/CodeSystem/v3-ParticipationType",
                  "code" : "TRANS"
                }
              ]
            }
          }
        ],
        "period" : {
          "start" : "2023-04-01T10:25:31-04:00",
          "_start" : {
            "extension" : [
              {
                "url" : "https://reportstream.cdc.gov/fhir/StructureDefinition/hl7v2-date-time",
                "valueString" : "20230401102531-0400"
              }
            ]
          },
          "end" : "2023-05-01T10:25:31-04:00",
          "_end" : {
            "extension" : [
              {
                "url" : "https://reportstream.cdc.gov/fhir/StructureDefinition/hl7v2-date-time",
                "valueString" : "20230501102531-0400"
              }
            ]
          }
        },
        "practitioner" : {
          "reference" : "Practitioner/1707523033041184000.84301c55-558a-4f65-99a1-cf6953c0ca5a"
        },
        "location" : [
          {
            "reference" : "Location/1707523033041654000.b99e427a-fbb0-4423-9156-4f52d1e294d9"
          },
          {
            "reference" : "Location/1707523033042191000.33afa008-dfd1-4043-a896-8aec1b4857fd"
          },
          {
            "reference" : "Location/1707523033042594000.38968bd4-74b1-49aa-b0bd-9bc8e176b28d"
          },
          {
            "reference" : "Location/1707523033042948000.53a4bbe4-63cd-4f4e-9d93-8d8391d78135"
          },
          {
            "reference" : "Location/1707523033043295000.ae68c096-1220-4e2e-a992-22df424b1791"
          },
          {
            "reference" : "Location/1707523033043641000.7bcfd0cc-cb94-41eb-81a9-e5245312faea"
          }
        ]
      }
    },
    {
      "fullUrl" : "Practitioner/1707523033044770000.aea7be98-82a1-42ba-a90d-c91c16d752bd",
      "resource" : {
        "resourceType" : "Practitioner",
        "id" : "1707523033044770000.aea7be98-82a1-42ba-a90d-c91c16d752bd",
        "extension" : [
          {
            "url" : "https://reportstream.cdc.gov/fhir/StructureDefinition/cnn-practitioner",
            "extension" : [
              {
                "url" : "CNN.3",
                "valueString" : "Transcriptionist2"
              },
              {
                "url" : "CNN.4",
                "valueString" : "S"
              },
              {
                "url" : "CNN.5",
                "valueString" : "ESQ"
              },
              {
                "url" : "CNN.7",
                "valueString" : "MD"
              }
            ]
          }
        ],
        "identifier" : [
          {
            "extension" : [
              {
                "url" : "https://reportstream.cdc.gov/fhir/StructureDefinition/assigning-authority",
                "extension" : [
                  {
                    "url" : "https://reportstream.cdc.gov/fhir/StructureDefinition/namespace-id",
                    "valueString" : "Assigning Authority"
                  },
                  {
                    "url" : "https://reportstream.cdc.gov/fhir/StructureDefinition/universal-id",
                    "valueString" : "2.1.4.1"
                  },
                  {
                    "url" : "https://reportstream.cdc.gov/fhir/StructureDefinition/universal-id-type",
                    "valueCode" : "ISO"
                  }
                ]
              }
            ],
            "value" : "123"
          }
        ],
        "name" : [
          {
            "family" : "DOE",
            "given" : [
              "Transcriptionist2",
              "S"
            ],
            "prefix" : [
              "DR"
            ],
            "suffix" : [
              "ESQ",
              "MD"
            ]
          }
        ]
      }
    },
    {
      "fullUrl" : "Location/1707523033045268000.0f30d791-cf68-4838-8fa8-dfadfdec6ed0",
      "resource" : {
        "resourceType" : "Location",
        "id" : "1707523033045268000.0f30d791-cf68-4838-8fa8-dfadfdec6ed0",
        "identifier" : [
          {
            "extension" : [
              {
                "url" : "https://reportstream.cdc.gov/fhir/StructureDefinition/identifier-namespace-id",
                "valueBoolean" : true
              }
            ],
            "value" : "Hospital A"
          },
          {
            "extension" : [
              {
                "url" : "https://reportstream.cdc.gov/fhir/StructureDefinition/identifier-universal-id",
                "valueBoolean" : true
              }
            ],
            "type" : {
              "coding" : [
                {
                  "extension" : [
                    {
                      "url" : "https://reportstream.cdc.gov/fhir/StructureDefinition/codeable-concept-id",
                      "valueBoolean" : true
                    }
                  ],
                  "code" : "ISO"
                }
              ]
            },
            "value" : "2.16.840.1.113883.9.11"
          }
        ],
        "status" : "active",
        "mode" : "instance",
        "physicalType" : {
          "coding" : [
            {
              "system" : "http://terminology.hl7.org/CodeSystem/location-physical-type",
              "code" : "si"
            }
          ]
=======
    }
  }, {
    "fullUrl" : "Location/1707766116499358000.c67aaf51-a5db-4eb4-81b7-64a1b9811bbe",
    "resource" : {
      "resourceType" : "Location",
      "id" : "1707766116499358000.c67aaf51-a5db-4eb4-81b7-64a1b9811bbe",
      "identifier" : [ {
        "value" : "Building 123"
      } ],
      "status" : "active",
      "mode" : "instance",
      "physicalType" : {
        "coding" : [ {
          "system" : "http://terminology.hl7.org/CodeSystem/location-physical-type",
          "code" : "bu"
        } ]
      }
    }
  }, {
    "fullUrl" : "Location/1707766116500135000.8ea12f91-b9e3-4067-a3e5-1383a495cb7b",
    "resource" : {
      "resourceType" : "Location",
      "id" : "1707766116500135000.8ea12f91-b9e3-4067-a3e5-1383a495cb7b",
      "identifier" : [ {
        "value" : "Point of Care"
      } ],
      "status" : "active",
      "mode" : "instance",
      "physicalType" : {
        "coding" : [ {
          "system" : "http://terminology.hl7.org/CodeSystem/location-physical-type",
          "_code" : {
            "extension" : [ {
              "url" : "https://reportstream.cdc.gov/fhir/StructureDefinition/location-physical-type-poc",
              "valueString" : "poc"
            } ]
          }
        } ]
      }
    }
  }, {
    "fullUrl" : "Location/1707766116500892000.012c283b-e643-4bc2-a011-838a04a6c236",
    "resource" : {
      "resourceType" : "Location",
      "id" : "1707766116500892000.012c283b-e643-4bc2-a011-838a04a6c236",
      "identifier" : [ {
        "value" : "Floor A"
      } ],
      "status" : "active",
      "mode" : "instance",
      "physicalType" : {
        "coding" : [ {
          "system" : "http://terminology.hl7.org/CodeSystem/location-physical-type",
          "code" : "lvl"
        } ]
      }
    }
  }, {
    "fullUrl" : "Location/1707766116501679000.80d613fb-a4a7-43c1-9ffb-b2a6eb84b099",
    "resource" : {
      "resourceType" : "Location",
      "id" : "1707766116501679000.80d613fb-a4a7-43c1-9ffb-b2a6eb84b099",
      "identifier" : [ {
        "value" : "Room 101"
      } ],
      "status" : "active",
      "mode" : "instance",
      "physicalType" : {
        "coding" : [ {
          "system" : "http://terminology.hl7.org/CodeSystem/location-physical-type",
          "code" : "ro"
        } ]
      }
    }
  }, {
    "fullUrl" : "Location/1707766116502363000.07544293-eeb2-4026-8498-4c882fee3ad2",
    "resource" : {
      "resourceType" : "Location",
      "id" : "1707766116502363000.07544293-eeb2-4026-8498-4c882fee3ad2",
      "identifier" : [ {
        "value" : "Bed A"
      } ],
      "status" : "active",
      "mode" : "instance",
      "physicalType" : {
        "coding" : [ {
          "system" : "http://terminology.hl7.org/CodeSystem/location-physical-type",
          "code" : "bd"
        } ]
      }
    }
  }, {
    "fullUrl" : "PractitionerRole/1707766116502907000.36d608c7-e542-4ad6-8c6b-53ba80eced7b",
    "resource" : {
      "resourceType" : "PractitionerRole",
      "id" : "1707766116502907000.36d608c7-e542-4ad6-8c6b-53ba80eced7b",
      "period" : {
        "start" : "2023-04-01T10:25:31-04:00",
        "_start" : {
          "extension" : [ {
            "url" : "https://reportstream.cdc.gov/fhir/StructureDefinition/hl7v2-date-time",
            "valueString" : "20230401102531-0400"
          } ]
        },
        "end" : "2023-05-01T10:25:31-04:00",
        "_end" : {
          "extension" : [ {
            "url" : "https://reportstream.cdc.gov/fhir/StructureDefinition/hl7v2-date-time",
            "valueString" : "20230501102531-0400"
          } ]
        }
      },
      "practitioner" : {
        "reference" : "Practitioner/1707766116481613000.5533a435-5a3d-4983-9669-85eeadd36250"
      },
      "location" : [ {
        "reference" : "Location/1707766116483137000.b6ce093b-5f7d-4de7-8121-4907c47877d0"
      }, {
        "reference" : "Location/1707766116499358000.c67aaf51-a5db-4eb4-81b7-64a1b9811bbe"
      }, {
        "reference" : "Location/1707766116500135000.8ea12f91-b9e3-4067-a3e5-1383a495cb7b"
      }, {
        "reference" : "Location/1707766116500892000.012c283b-e643-4bc2-a011-838a04a6c236"
      }, {
        "reference" : "Location/1707766116501679000.80d613fb-a4a7-43c1-9ffb-b2a6eb84b099"
      }, {
        "reference" : "Location/1707766116502363000.07544293-eeb2-4026-8498-4c882fee3ad2"
      } ]
    }
  }, {
    "fullUrl" : "Practitioner/1707766116508796000.b23fab38-ecfb-468d-b2a2-770be74392af",
    "resource" : {
      "resourceType" : "Practitioner",
      "id" : "1707766116508796000.b23fab38-ecfb-468d-b2a2-770be74392af",
      "extension" : [ {
        "url" : "https://reportstream.cdc.gov/fhir/StructureDefinition/assigning-authority",
        "extension" : [ {
          "url" : "https://reportstream.cdc.gov/fhir/StructureDefinition/namespace-id"
        }, {
          "url" : "https://reportstream.cdc.gov/fhir/StructureDefinition/universal-id",
          "valueString" : "AssigningSystem"
        }, {
          "url" : "https://reportstream.cdc.gov/fhir/StructureDefinition/universal-id-type",
          "valueCode" : "ISO"
        } ]
      }, {
        "url" : "https://reportstream.cdc.gov/fhir/StructureDefinition/xcn-practitioner",
        "extension" : [ {
          "url" : "XCN.3",
          "valueString" : "LUDWIG"
        }, {
          "url" : "XCN.4",
          "valueString" : "B"
        }, {
          "url" : "XCN.20",
          "valueString" : "20230501102531-0400"
        }, {
          "url" : "XCN.21",
          "valueString" : "MD"
        }, {
          "url" : "XCN.22",
          "valueCodeableConcept" : {
            "coding" : [ {
              "extension" : [ {
                "url" : "https://reportstream.cdc.gov/fhir/StructureDefinition/cwe-coding",
                "valueString" : "coding"
              } ],
              "code" : "AssignJ"
            } ]
          }
        }, {
          "url" : "XCN.23",
          "valueCodeableConcept" : {
            "coding" : [ {
              "extension" : [ {
                "url" : "https://reportstream.cdc.gov/fhir/StructureDefinition/cwe-coding",
                "valueString" : "coding"
              } ],
              "code" : "AssignA"
            } ]
          }
        }, {
          "url" : "XCN.5",
          "valueString" : "2ND"
        }, {
          "url" : "XCN.7",
          "valueString" : "MD"
        }, {
          "url" : "XCN.8",
          "valueCodeableConcept" : {
            "coding" : [ {
              "extension" : [ {
                "url" : "https://reportstream.cdc.gov/fhir/StructureDefinition/cwe-coding",
                "valueString" : "coding"
              } ],
              "code" : "SRC"
            } ]
          }
        }, {
          "url" : "XCN.10",
          "valueString" : "B"
        }, {
          "url" : "XCN.15",
          "valueString" : "A"
        }, {
          "url" : "XCN.16",
          "valueCodeableConcept" : {
            "coding" : [ {
              "extension" : [ {
                "url" : "https://reportstream.cdc.gov/fhir/StructureDefinition/cwe-coding",
                "valueString" : "coding"
              } ],
              "code" : "NameContext"
            } ]
          }
        }, {
          "url" : "XCN.19",
          "valueString" : "20220501102531-0400"
        } ]
      } ],
      "identifier" : [ {
        "extension" : [ {
          "url" : "http://hl7.org/fhir/StructureDefinition/identifier-checkDigit",
          "valueString" : "A"
        }, {
          "url" : "http://hl7.org/fhir/StructureDefinition/namingsystem-checkDigit",
          "valueCode" : "NPI"
        } ],
        "type" : {
          "coding" : [ {
            "extension" : [ {
              "url" : "https://reportstream.cdc.gov/fhir/StructureDefinition/codeable-concept-id",
              "valueBoolean" : true
            } ],
            "code" : "DL"
          } ]
        },
        "system" : "urn:oid:AssigningSystem",
        "value" : "1"
      } ],
      "name" : [ {
        "extension" : [ {
          "url" : "http://hl7.org/fhir/StructureDefinition/humanname-assembly-order",
          "valueCode" : "G"
        } ],
        "use" : "official",
        "family" : "Collector",
        "_family" : {
          "extension" : [ {
            "url" : "http://hl7.org/fhir/StructureDefinition/humanname-own-prefix",
            "valueString" : "VAN"
          }, {
            "url" : "http://hl7.org/fhir/StructureDefinition/humanname-own-name",
            "valueString" : "Identifier"
          }, {
            "url" : "http://hl7.org/fhir/StructureDefinition/humanname-partner-prefix",
            "valueString" : "VAL"
          }, {
            "url" : "http://hl7.org/fhir/StructureDefinition/humanname-partner-name",
            "valueString" : "ROGER"
          } ]
        },
        "given" : [ "LUDWIG", "B" ],
        "prefix" : [ "DR" ],
        "suffix" : [ "2ND", "MD", "MD" ],
        "period" : {
          "start" : "2022-05-01T10:25:31-04:00",
          "end" : "2023-05-01T10:25:31-04:00"
        }
      } ]
    }
  }, {
    "fullUrl" : "DiagnosticReport/1707766116560761000.0745e374-28ab-4440-9ed1-99717559b915",
    "resource" : {
      "resourceType" : "DiagnosticReport",
      "id" : "1707766116560761000.0745e374-28ab-4440-9ed1-99717559b915",
      "identifier" : [ {
        "extension" : [ {
          "url" : "https://reportstream.cdc.gov/fhir/StructureDefinition/hl7v2Field",
          "valueString" : "OBR.2"
        }, {
          "url" : "https://reportstream.cdc.gov/fhir/StructureDefinition/assigning-authority",
          "extension" : [ {
            "url" : "https://reportstream.cdc.gov/fhir/StructureDefinition/assigning-authority-namespace-id",
            "valueString" : "Placer Identifier Namespace"
          }, {
            "url" : "https://reportstream.cdc.gov/fhir/StructureDefinition/assigning-authority-universal-id",
            "valueString" : "Placer Universal ID"
          }, {
            "url" : "https://reportstream.cdc.gov/fhir/StructureDefinition/universal-id-type",
            "valueCode" : "ISO"
          } ]
        } ],
        "type" : {
          "coding" : [ {
            "system" : "http://terminology.hl7.org/CodeSystem/v2-0203",
            "code" : "PLAC"
          } ]
        },
        "value" : "Placer Identifier"
      }, {
        "extension" : [ {
          "url" : "https://reportstream.cdc.gov/fhir/StructureDefinition/assigning-authority",
          "extension" : [ {
            "url" : "https://reportstream.cdc.gov/fhir/StructureDefinition/assigning-authority-namespace-id",
            "valueString" : "Filler Identifier Namespace"
          }, {
            "url" : "https://reportstream.cdc.gov/fhir/StructureDefinition/assigning-authority-universal-id",
            "valueString" : "Filler Universal ID"
          }, {
            "url" : "https://reportstream.cdc.gov/fhir/StructureDefinition/universal-id-type",
            "valueCode" : "ISO"
          } ]
        } ],
        "type" : {
          "coding" : [ {
            "system" : "http://terminology.hl7.org/CodeSystem/v2-0203",
            "code" : "FILL"
          } ]
        },
        "value" : "Filler Identifier"
      } ],
      "basedOn" : [ {
        "reference" : "ServiceRequest/1707766116515400000.a464b709-48f5-4840-b36d-d1f87418f3a0"
      } ],
      "status" : "final",
      "category" : [ {
        "coding" : [ {
          "extension" : [ {
            "url" : "https://reportstream.cdc.gov/fhir/StructureDefinition/codeable-concept-id",
            "valueBoolean" : true
          } ],
          "code" : "OTH"
        } ]
      } ],
      "code" : {
        "coding" : [ {
          "extension" : [ {
            "url" : "https://reportstream.cdc.gov/fhir/StructureDefinition/cwe-coding",
            "valueString" : "coding"
          } ],
          "code" : "123",
          "display" : "Universal service identifier"
        } ]
      },
      "subject" : {
        "reference" : "Patient/1707766116094871000.3dec7b27-2dad-440a-8b2d-c2e6ef10d067"
      },
      "effectivePeriod" : {
        "start" : "2023-08-16T12:33:58-05:00",
        "_start" : {
          "extension" : [ {
            "url" : "https://reportstream.cdc.gov/fhir/StructureDefinition/hl7v2-date-time",
            "valueString" : "20230816123358-0500"
          } ]
        },
        "end" : "2023-09-16T12:33:58-05:00",
        "_end" : {
          "extension" : [ {
            "url" : "https://reportstream.cdc.gov/fhir/StructureDefinition/hl7v2-date-time",
            "valueString" : "20230916123358-0500"
          } ]
>>>>>>> cddac704
        }
      },
      "issued" : "2023-08-16T12:33:58-05:00",
      "_issued" : {
        "extension" : [ {
          "url" : "https://reportstream.cdc.gov/fhir/StructureDefinition/hl7v2-date-time",
          "valueString" : "20230816123358-0500"
        } ]
      },
      "performer" : [ {
        "reference" : "PractitionerRole/1707766116552611000.5e7f8eb8-c75b-4322-9d1f-16a5c2511598"
      }, {
        "reference" : "PractitionerRole/1707766116559761000.11fa83c3-8291-449a-a9b7-d6af08fc7fa0"
      } ],
      "resultsInterpreter" : [ {
        "reference" : "PractitionerRole/1707766116546943000.d9428989-e617-4b28-a80f-88f2ce6b2bda"
      } ],
      "specimen" : [ {
        "reference" : "Specimen/1707766116103833000.1d4ae6ee-e5a8-4352-9087-516d80b62c3a"
      } ]
    }
  }, {
    "fullUrl" : "Practitioner/1707766116542675000.41aeb5bb-ba9c-48d1-8ea5-1a731f538f48",
    "resource" : {
      "resourceType" : "Practitioner",
      "id" : "1707766116542675000.41aeb5bb-ba9c-48d1-8ea5-1a731f538f48",
      "extension" : [ {
        "url" : "https://reportstream.cdc.gov/fhir/StructureDefinition/cnn-practitioner",
        "extension" : [ {
          "url" : "CNN.3",
          "valueString" : "Interpreter"
        }, {
          "url" : "CNN.4",
          "valueString" : "S"
        }, {
          "url" : "CNN.5",
          "valueString" : "ESQ"
        }, {
          "url" : "CNN.7",
          "valueString" : "MD"
        } ]
      } ],
      "identifier" : [ {
        "extension" : [ {
          "url" : "https://reportstream.cdc.gov/fhir/StructureDefinition/assigning-authority",
          "extension" : [ {
            "url" : "https://reportstream.cdc.gov/fhir/StructureDefinition/namespace-id",
            "valueString" : "Assigning Authority"
          }, {
            "url" : "https://reportstream.cdc.gov/fhir/StructureDefinition/universal-id",
            "valueString" : "2.1.4.1"
          }, {
            "url" : "https://reportstream.cdc.gov/fhir/StructureDefinition/universal-id-type",
            "valueCode" : "ISO"
          } ]
        } ],
        "value" : "123"
      } ],
      "name" : [ {
        "family" : "Results",
        "given" : [ "Interpreter", "S" ],
        "prefix" : [ "DR" ],
        "suffix" : [ "ESQ", "MD" ]
      } ]
    }
  }, {
    "fullUrl" : "Location/1707766116543423000.1767ef4f-8a5b-4e19-8f83-c9479e12fdc1",
    "resource" : {
      "resourceType" : "Location",
      "id" : "1707766116543423000.1767ef4f-8a5b-4e19-8f83-c9479e12fdc1",
      "identifier" : [ {
        "extension" : [ {
          "url" : "https://reportstream.cdc.gov/fhir/StructureDefinition/identifier-namespace-id",
          "valueBoolean" : true
        } ],
        "value" : "Hospital A"
      }, {
        "extension" : [ {
          "url" : "https://reportstream.cdc.gov/fhir/StructureDefinition/identifier-universal-id",
          "valueBoolean" : true
        } ],
        "type" : {
          "coding" : [ {
            "extension" : [ {
              "url" : "https://reportstream.cdc.gov/fhir/StructureDefinition/codeable-concept-id",
              "valueBoolean" : true
            } ],
            "code" : "ISO"
          } ]
        },
        "value" : "2.16.840.1.113883.9.11"
      } ],
      "status" : "active",
      "mode" : "instance",
      "physicalType" : {
        "coding" : [ {
          "system" : "http://terminology.hl7.org/CodeSystem/location-physical-type",
          "code" : "si"
        } ]
      }
<<<<<<< HEAD
    },
    {
      "fullUrl" : "Location/1707523033045632000.d55e777d-9c14-4eef-96e1-81f283c35d70",
      "resource" : {
        "resourceType" : "Location",
        "id" : "1707523033045632000.d55e777d-9c14-4eef-96e1-81f283c35d70",
        "identifier" : [
          {
            "value" : "Building 123"
          }
        ],
        "status" : "active",
        "mode" : "instance",
        "physicalType" : {
          "coding" : [
            {
              "system" : "http://terminology.hl7.org/CodeSystem/location-physical-type",
              "code" : "bu"
            }
          ]
        }
      }
    },
    {
      "fullUrl" : "Location/1707523033046013000.90ce00b9-19c4-4a4e-88e4-b8a57e00f06e",
      "resource" : {
        "resourceType" : "Location",
        "id" : "1707523033046013000.90ce00b9-19c4-4a4e-88e4-b8a57e00f06e",
        "identifier" : [
          {
            "value" : "Point of Care"
          }
        ],
        "status" : "active",
        "mode" : "instance",
        "physicalType" : {
          "coding" : [
            {
              "system" : "http://terminology.hl7.org/CodeSystem/location-physical-type",
              "_code" : {
                "extension" : [
                  {
                    "url" : "https://reportstream.cdc.gov/fhir/StructureDefinition/location-physical-type-poc",
                    "valueString" : "poc"
                  }
                ]
              }
            }
          ]
        }
      }
    },
    {
      "fullUrl" : "Location/1707523033046593000.a024a27b-f75f-444d-810e-7cc48d786cb0",
      "resource" : {
        "resourceType" : "Location",
        "id" : "1707523033046593000.a024a27b-f75f-444d-810e-7cc48d786cb0",
        "identifier" : [
          {
            "value" : "Floor A"
          }
        ],
        "status" : "active",
        "mode" : "instance",
        "physicalType" : {
          "coding" : [
            {
              "system" : "http://terminology.hl7.org/CodeSystem/location-physical-type",
              "code" : "lvl"
            }
          ]
        }
      }
    },
    {
      "fullUrl" : "Location/1707523033046969000.312fc9ea-7fea-42f1-b075-2deea946b632",
      "resource" : {
        "resourceType" : "Location",
        "id" : "1707523033046969000.312fc9ea-7fea-42f1-b075-2deea946b632",
        "identifier" : [
          {
            "value" : "Room 101"
          }
        ],
        "status" : "active",
        "mode" : "instance",
        "physicalType" : {
          "coding" : [
            {
              "system" : "http://terminology.hl7.org/CodeSystem/location-physical-type",
              "code" : "ro"
            }
          ]
        }
      }
    },
    {
      "fullUrl" : "Location/1707523033047327000.2ace642d-b2fb-4988-848f-5bf55c879995",
      "resource" : {
        "resourceType" : "Location",
        "id" : "1707523033047327000.2ace642d-b2fb-4988-848f-5bf55c879995",
        "identifier" : [
          {
            "value" : "Bed A"
          }
        ],
        "status" : "active",
        "mode" : "instance",
        "physicalType" : {
          "coding" : [
            {
              "system" : "http://terminology.hl7.org/CodeSystem/location-physical-type",
              "code" : "bd"
            }
          ]
        }
      }
    },
    {
      "fullUrl" : "PractitionerRole/1707523033047466000.613ef16d-f942-4c56-956b-214406d67bd5",
      "resource" : {
        "resourceType" : "PractitionerRole",
        "id" : "1707523033047466000.613ef16d-f942-4c56-956b-214406d67bd5",
        "extension" : [
          {
            "url" : "http://hl7.org/fhir/StructureDefinition/event-performerFunction",
            "valueCodeableConcept" : {
              "coding" : [
                {
                  "extension" : [
                    {
                      "url" : "https://reportstream.cdc.gov/fhir/StructureDefinition/code-index-name",
                      "valueString" : "identifier"
                    }
                  ],
                  "system" : "http://terminology.hl7.org/CodeSystem/v3-ParticipationType",
                  "code" : "TRANS"
                }
              ]
            }
          }
        ],
        "period" : {
          "start" : "2023-04-01T10:25:31-04:00",
          "_start" : {
            "extension" : [
              {
                "url" : "https://reportstream.cdc.gov/fhir/StructureDefinition/hl7v2-date-time",
                "valueString" : "20230401102531-0400"
              }
            ]
          },
          "end" : "2023-05-01T10:25:31-04:00",
          "_end" : {
            "extension" : [
              {
                "url" : "https://reportstream.cdc.gov/fhir/StructureDefinition/hl7v2-date-time",
                "valueString" : "20230501102531-0400"
              }
            ]
          }
        },
        "practitioner" : {
          "reference" : "Practitioner/1707523033044770000.aea7be98-82a1-42ba-a90d-c91c16d752bd"
        },
        "location" : [
          {
            "reference" : "Location/1707523033045268000.0f30d791-cf68-4838-8fa8-dfadfdec6ed0"
          },
          {
            "reference" : "Location/1707523033045632000.d55e777d-9c14-4eef-96e1-81f283c35d70"
          },
          {
            "reference" : "Location/1707523033046013000.90ce00b9-19c4-4a4e-88e4-b8a57e00f06e"
          },
          {
            "reference" : "Location/1707523033046593000.a024a27b-f75f-444d-810e-7cc48d786cb0"
          },
          {
            "reference" : "Location/1707523033046969000.312fc9ea-7fea-42f1-b075-2deea946b632"
          },
          {
            "reference" : "Location/1707523033047327000.2ace642d-b2fb-4988-848f-5bf55c879995"
          }
        ]
      }
    },
    {
      "fullUrl" : "Practitioner/1707523033049220000.b2098098-31d0-4f78-9f1d-9a10ee657d33",
      "resource" : {
        "resourceType" : "Practitioner",
        "id" : "1707523033049220000.b2098098-31d0-4f78-9f1d-9a10ee657d33",
        "extension" : [
          {
            "url" : "https://reportstream.cdc.gov/fhir/StructureDefinition/cnn-practitioner",
            "extension" : [
              {
                "url" : "CNN.3",
                "valueString" : "Technician"
              },
              {
                "url" : "CNN.4",
                "valueString" : "S"
              },
              {
                "url" : "CNN.5",
                "valueString" : "ESQ"
              },
              {
                "url" : "CNN.7",
                "valueString" : "MD"
              }
            ]
          }
        ],
        "identifier" : [
          {
            "extension" : [
              {
                "url" : "https://reportstream.cdc.gov/fhir/StructureDefinition/assigning-authority",
                "extension" : [
                  {
                    "url" : "https://reportstream.cdc.gov/fhir/StructureDefinition/namespace-id",
                    "valueString" : "Assigning Authority"
                  },
                  {
                    "url" : "https://reportstream.cdc.gov/fhir/StructureDefinition/universal-id",
                    "valueString" : "2.1.4.1"
                  },
                  {
                    "url" : "https://reportstream.cdc.gov/fhir/StructureDefinition/universal-id-type",
                    "valueCode" : "ISO"
                  }
                ]
              }
            ],
            "value" : "123"
          }
        ],
        "name" : [
          {
            "family" : "DOE",
            "given" : [
              "Technician",
              "S"
            ],
            "prefix" : [
              "DR"
            ],
            "suffix" : [
              "ESQ",
              "MD"
            ]
          }
        ]
      }
    },
    {
      "fullUrl" : "Location/1707523033049675000.922771d7-65ed-4ede-aed0-d759c7aa0086",
      "resource" : {
        "resourceType" : "Location",
        "id" : "1707523033049675000.922771d7-65ed-4ede-aed0-d759c7aa0086",
        "identifier" : [
          {
            "extension" : [
              {
                "url" : "https://reportstream.cdc.gov/fhir/StructureDefinition/identifier-namespace-id",
                "valueBoolean" : true
              }
            ],
            "value" : "Hospital A"
          },
          {
            "extension" : [
              {
                "url" : "https://reportstream.cdc.gov/fhir/StructureDefinition/identifier-universal-id",
                "valueBoolean" : true
              }
            ],
            "type" : {
              "coding" : [
                {
                  "extension" : [
                    {
                      "url" : "https://reportstream.cdc.gov/fhir/StructureDefinition/codeable-concept-id",
                      "valueBoolean" : true
                    }
                  ],
                  "code" : "ISO"
                }
              ]
            },
            "value" : "2.16.840.1.113883.9.11"
          }
        ],
        "status" : "active",
        "mode" : "instance",
        "physicalType" : {
          "coding" : [
            {
              "system" : "http://terminology.hl7.org/CodeSystem/location-physical-type",
              "code" : "si"
            }
          ]
        }
      }
    },
    {
      "fullUrl" : "Location/1707523033050031000.28de94ec-8be9-46b7-88d3-f659d68f1655",
      "resource" : {
        "resourceType" : "Location",
        "id" : "1707523033050031000.28de94ec-8be9-46b7-88d3-f659d68f1655",
        "identifier" : [
          {
            "value" : "Building 123"
          }
        ],
        "status" : "active",
        "mode" : "instance",
        "physicalType" : {
          "coding" : [
            {
              "system" : "http://terminology.hl7.org/CodeSystem/location-physical-type",
              "code" : "bu"
            }
          ]
        }
      }
    },
    {
      "fullUrl" : "Location/1707523033050410000.552324a5-3f0b-4c7d-9bae-5240fd2b40ab",
      "resource" : {
        "resourceType" : "Location",
        "id" : "1707523033050410000.552324a5-3f0b-4c7d-9bae-5240fd2b40ab",
        "identifier" : [
          {
            "value" : "Point of Care"
          }
        ],
        "status" : "active",
        "mode" : "instance",
        "physicalType" : {
          "coding" : [
            {
              "system" : "http://terminology.hl7.org/CodeSystem/location-physical-type",
              "_code" : {
                "extension" : [
                  {
                    "url" : "https://reportstream.cdc.gov/fhir/StructureDefinition/location-physical-type-poc",
                    "valueString" : "poc"
                  }
                ]
              }
            }
          ]
        }
      }
    },
    {
      "fullUrl" : "Location/1707523033050761000.63071562-4d4c-4c00-8f07-a7b3ac9ef9d8",
      "resource" : {
        "resourceType" : "Location",
        "id" : "1707523033050761000.63071562-4d4c-4c00-8f07-a7b3ac9ef9d8",
        "identifier" : [
          {
            "value" : "Floor A"
          }
        ],
        "status" : "active",
        "mode" : "instance",
        "physicalType" : {
          "coding" : [
            {
              "system" : "http://terminology.hl7.org/CodeSystem/location-physical-type",
              "code" : "lvl"
            }
          ]
        }
      }
    },
    {
      "fullUrl" : "Location/1707523033051116000.23fb4743-7aa5-4a8e-9cd5-6eedb90caaee",
      "resource" : {
        "resourceType" : "Location",
        "id" : "1707523033051116000.23fb4743-7aa5-4a8e-9cd5-6eedb90caaee",
        "identifier" : [
          {
            "value" : "Room 101"
          }
        ],
        "status" : "active",
        "mode" : "instance",
        "physicalType" : {
          "coding" : [
            {
              "system" : "http://terminology.hl7.org/CodeSystem/location-physical-type",
              "code" : "ro"
            }
          ]
        }
      }
    },
    {
      "fullUrl" : "Location/1707523033052039000.60d3bf33-5f9c-4836-9b8e-520bcd68f76a",
      "resource" : {
        "resourceType" : "Location",
        "id" : "1707523033052039000.60d3bf33-5f9c-4836-9b8e-520bcd68f76a",
        "identifier" : [
          {
            "value" : "Bed A"
          }
        ],
        "status" : "active",
        "mode" : "instance",
        "physicalType" : {
          "coding" : [
            {
              "system" : "http://terminology.hl7.org/CodeSystem/location-physical-type",
              "code" : "bd"
            }
          ]
        }
      }
    },
    {
      "fullUrl" : "PractitionerRole/1707523033052176000.9c66b928-5006-41cc-9428-498ed6409571",
      "resource" : {
        "resourceType" : "PractitionerRole",
        "id" : "1707523033052176000.9c66b928-5006-41cc-9428-498ed6409571",
        "extension" : [
          {
            "url" : "http://hl7.org/fhir/StructureDefinition/event-performerFunction",
            "valueCodeableConcept" : {
              "coding" : [
                {
                  "extension" : [
                    {
                      "url" : "https://reportstream.cdc.gov/fhir/StructureDefinition/code-index-name",
                      "valueString" : "identifier"
                    }
                  ],
                  "system" : "http://terminology.hl7.org/CodeSystem/v3-ParticipationType",
                  "code" : "SPRF"
                }
              ]
            }
          }
        ],
        "period" : {
          "start" : "2023-04-01T10:25:31-04:00",
          "_start" : {
            "extension" : [
              {
                "url" : "https://reportstream.cdc.gov/fhir/StructureDefinition/hl7v2-date-time",
                "valueString" : "20230401102531-0400"
              }
            ]
          },
          "end" : "2023-05-01T10:25:31-04:00",
          "_end" : {
            "extension" : [
              {
                "url" : "https://reportstream.cdc.gov/fhir/StructureDefinition/hl7v2-date-time",
                "valueString" : "20230501102531-0400"
              }
            ]
          }
        },
        "practitioner" : {
          "reference" : "Practitioner/1707523033049220000.b2098098-31d0-4f78-9f1d-9a10ee657d33"
        },
        "location" : [
          {
            "reference" : "Location/1707523033049675000.922771d7-65ed-4ede-aed0-d759c7aa0086"
          },
          {
            "reference" : "Location/1707523033050031000.28de94ec-8be9-46b7-88d3-f659d68f1655"
          },
          {
            "reference" : "Location/1707523033050410000.552324a5-3f0b-4c7d-9bae-5240fd2b40ab"
          },
          {
            "reference" : "Location/1707523033050761000.63071562-4d4c-4c00-8f07-a7b3ac9ef9d8"
          },
          {
            "reference" : "Location/1707523033051116000.23fb4743-7aa5-4a8e-9cd5-6eedb90caaee"
          },
          {
            "reference" : "Location/1707523033052039000.60d3bf33-5f9c-4836-9b8e-520bcd68f76a"
          }
        ]
      }
    },
    {
      "fullUrl" : "Practitioner/1707523033053192000.28269df3-80ad-4943-8a9b-4d4ab4f95517",
      "resource" : {
        "resourceType" : "Practitioner",
        "id" : "1707523033053192000.28269df3-80ad-4943-8a9b-4d4ab4f95517",
        "extension" : [
          {
            "url" : "https://reportstream.cdc.gov/fhir/StructureDefinition/cnn-practitioner",
            "extension" : [
              {
                "url" : "CNN.3",
                "valueString" : "Technician2"
              },
              {
                "url" : "CNN.4",
                "valueString" : "S"
              },
              {
                "url" : "CNN.5",
                "valueString" : "ESQ"
              },
              {
                "url" : "CNN.7",
                "valueString" : "MD"
              }
            ]
          }
        ],
        "identifier" : [
          {
            "extension" : [
              {
                "url" : "https://reportstream.cdc.gov/fhir/StructureDefinition/assigning-authority",
                "extension" : [
                  {
                    "url" : "https://reportstream.cdc.gov/fhir/StructureDefinition/namespace-id",
                    "valueString" : "Assigning Authority"
                  },
                  {
                    "url" : "https://reportstream.cdc.gov/fhir/StructureDefinition/universal-id",
                    "valueString" : "2.1.4.1"
                  },
                  {
                    "url" : "https://reportstream.cdc.gov/fhir/StructureDefinition/universal-id-type",
                    "valueCode" : "ISO"
                  }
                ]
              }
            ],
            "value" : "123"
          }
        ],
        "name" : [
          {
            "family" : "DOE",
            "given" : [
              "Technician2",
              "S"
            ],
            "prefix" : [
              "DR"
            ],
            "suffix" : [
              "ESQ",
              "MD"
            ]
          }
        ]
      }
    },
    {
      "fullUrl" : "Location/1707523033060554000.a1bf95f1-116d-4a29-a7e3-b2147eef4581",
      "resource" : {
        "resourceType" : "Location",
        "id" : "1707523033060554000.a1bf95f1-116d-4a29-a7e3-b2147eef4581",
        "identifier" : [
          {
            "extension" : [
              {
                "url" : "https://reportstream.cdc.gov/fhir/StructureDefinition/identifier-namespace-id",
                "valueBoolean" : true
              }
            ],
            "value" : "Hospital A"
          },
          {
            "extension" : [
              {
                "url" : "https://reportstream.cdc.gov/fhir/StructureDefinition/identifier-universal-id",
                "valueBoolean" : true
              }
            ],
            "type" : {
              "coding" : [
                {
                  "extension" : [
                    {
                      "url" : "https://reportstream.cdc.gov/fhir/StructureDefinition/codeable-concept-id",
                      "valueBoolean" : true
                    }
                  ],
                  "code" : "ISO"
                }
              ]
            },
            "value" : "2.16.840.1.113883.9.11"
          }
        ],
        "status" : "active",
        "mode" : "instance",
        "physicalType" : {
          "coding" : [
            {
              "system" : "http://terminology.hl7.org/CodeSystem/location-physical-type",
              "code" : "si"
            }
          ]
        }
      }
    },
    {
      "fullUrl" : "Location/1707523033061032000.04d3c110-148b-4014-bf5b-585bb29216eb",
      "resource" : {
        "resourceType" : "Location",
        "id" : "1707523033061032000.04d3c110-148b-4014-bf5b-585bb29216eb",
        "identifier" : [
          {
            "value" : "Building 123"
          }
        ],
        "status" : "active",
        "mode" : "instance",
        "physicalType" : {
          "coding" : [
            {
              "system" : "http://terminology.hl7.org/CodeSystem/location-physical-type",
              "code" : "bu"
            }
          ]
        }
      }
    },
    {
      "fullUrl" : "Location/1707523033061467000.fa348be0-2199-4f4f-99f8-3a77eeec09b0",
      "resource" : {
        "resourceType" : "Location",
        "id" : "1707523033061467000.fa348be0-2199-4f4f-99f8-3a77eeec09b0",
        "identifier" : [
          {
            "value" : "Point of Care"
          }
        ],
        "status" : "active",
        "mode" : "instance",
        "physicalType" : {
          "coding" : [
            {
              "system" : "http://terminology.hl7.org/CodeSystem/location-physical-type",
              "_code" : {
                "extension" : [
                  {
                    "url" : "https://reportstream.cdc.gov/fhir/StructureDefinition/location-physical-type-poc",
                    "valueString" : "poc"
                  }
                ]
              }
            }
          ]
        }
      }
    },
    {
      "fullUrl" : "Location/1707523033061817000.cccd5acc-ed30-42e6-a336-8dd2b55b36f9",
      "resource" : {
        "resourceType" : "Location",
        "id" : "1707523033061817000.cccd5acc-ed30-42e6-a336-8dd2b55b36f9",
        "identifier" : [
          {
            "value" : "Floor A"
          }
        ],
        "status" : "active",
        "mode" : "instance",
        "physicalType" : {
          "coding" : [
            {
              "system" : "http://terminology.hl7.org/CodeSystem/location-physical-type",
              "code" : "lvl"
            }
          ]
        }
      }
    },
    {
      "fullUrl" : "Location/1707523033062162000.14a8f88f-2bcc-4048-9e5f-dca825993b83",
      "resource" : {
        "resourceType" : "Location",
        "id" : "1707523033062162000.14a8f88f-2bcc-4048-9e5f-dca825993b83",
        "identifier" : [
          {
            "value" : "Room 101"
          }
        ],
        "status" : "active",
        "mode" : "instance",
        "physicalType" : {
          "coding" : [
            {
              "system" : "http://terminology.hl7.org/CodeSystem/location-physical-type",
              "code" : "ro"
            }
          ]
        }
      }
    },
    {
      "fullUrl" : "Location/1707523033062498000.780c885f-70e3-4723-92e1-0bf59057166d",
      "resource" : {
        "resourceType" : "Location",
        "id" : "1707523033062498000.780c885f-70e3-4723-92e1-0bf59057166d",
        "identifier" : [
          {
            "value" : "Bed A"
          }
        ],
        "status" : "active",
        "mode" : "instance",
        "physicalType" : {
          "coding" : [
            {
              "system" : "http://terminology.hl7.org/CodeSystem/location-physical-type",
              "code" : "bd"
            }
          ]
        }
      }
    },
    {
      "fullUrl" : "PractitionerRole/1707523033062633000.39aae8bf-c552-490a-bdae-8702469c1199",
      "resource" : {
        "resourceType" : "PractitionerRole",
        "id" : "1707523033062633000.39aae8bf-c552-490a-bdae-8702469c1199",
        "extension" : [
          {
            "url" : "http://hl7.org/fhir/StructureDefinition/event-performerFunction",
            "valueCodeableConcept" : {
              "coding" : [
                {
                  "extension" : [
                    {
                      "url" : "https://reportstream.cdc.gov/fhir/StructureDefinition/code-index-name",
                      "valueString" : "identifier"
                    }
                  ],
                  "system" : "http://terminology.hl7.org/CodeSystem/v3-ParticipationType",
                  "code" : "SPRF"
                }
              ]
            }
          }
        ],
        "period" : {
          "start" : "2023-04-01T10:25:31-04:00",
          "_start" : {
            "extension" : [
              {
                "url" : "https://reportstream.cdc.gov/fhir/StructureDefinition/hl7v2-date-time",
                "valueString" : "20230401102531-0400"
              }
            ]
          },
          "end" : "2023-05-01T10:25:31-04:00",
          "_end" : {
            "extension" : [
              {
                "url" : "https://reportstream.cdc.gov/fhir/StructureDefinition/hl7v2-date-time",
                "valueString" : "20230501102531-0400"
              }
            ]
          }
        },
        "practitioner" : {
          "reference" : "Practitioner/1707523033053192000.28269df3-80ad-4943-8a9b-4d4ab4f95517"
        },
        "location" : [
          {
            "reference" : "Location/1707523033060554000.a1bf95f1-116d-4a29-a7e3-b2147eef4581"
          },
          {
            "reference" : "Location/1707523033061032000.04d3c110-148b-4014-bf5b-585bb29216eb"
          },
          {
            "reference" : "Location/1707523033061467000.fa348be0-2199-4f4f-99f8-3a77eeec09b0"
          },
          {
            "reference" : "Location/1707523033061817000.cccd5acc-ed30-42e6-a336-8dd2b55b36f9"
          },
          {
            "reference" : "Location/1707523033062162000.14a8f88f-2bcc-4048-9e5f-dca825993b83"
          },
          {
            "reference" : "Location/1707523033062498000.780c885f-70e3-4723-92e1-0bf59057166d"
          }
        ]
      }
=======
    }
  }, {
    "fullUrl" : "Location/1707766116544085000.e215332b-34f2-445e-afb3-94db99773da2",
    "resource" : {
      "resourceType" : "Location",
      "id" : "1707766116544085000.e215332b-34f2-445e-afb3-94db99773da2",
      "identifier" : [ {
        "value" : "Building 123"
      } ],
      "status" : "active",
      "mode" : "instance",
      "physicalType" : {
        "coding" : [ {
          "system" : "http://terminology.hl7.org/CodeSystem/location-physical-type",
          "code" : "bu"
        } ]
      }
    }
  }, {
    "fullUrl" : "Location/1707766116544853000.add77a4e-04e6-4c45-86b4-6bd1d8189eaf",
    "resource" : {
      "resourceType" : "Location",
      "id" : "1707766116544853000.add77a4e-04e6-4c45-86b4-6bd1d8189eaf",
      "identifier" : [ {
        "value" : "Point of Care"
      } ],
      "status" : "active",
      "mode" : "instance",
      "physicalType" : {
        "coding" : [ {
          "system" : "http://terminology.hl7.org/CodeSystem/location-physical-type",
          "_code" : {
            "extension" : [ {
              "url" : "https://reportstream.cdc.gov/fhir/StructureDefinition/location-physical-type-poc",
              "valueString" : "poc"
            } ]
          }
        } ]
      }
    }
  }, {
    "fullUrl" : "Location/1707766116545450000.413387ac-e7e8-4b78-b856-ffb7c64d33c5",
    "resource" : {
      "resourceType" : "Location",
      "id" : "1707766116545450000.413387ac-e7e8-4b78-b856-ffb7c64d33c5",
      "identifier" : [ {
        "value" : "Floor A"
      } ],
      "status" : "active",
      "mode" : "instance",
      "physicalType" : {
        "coding" : [ {
          "system" : "http://terminology.hl7.org/CodeSystem/location-physical-type",
          "code" : "lvl"
        } ]
      }
    }
  }, {
    "fullUrl" : "Location/1707766116546067000.c125e461-6ed0-4349-b868-f6bfa518304b",
    "resource" : {
      "resourceType" : "Location",
      "id" : "1707766116546067000.c125e461-6ed0-4349-b868-f6bfa518304b",
      "identifier" : [ {
        "value" : "Room 101"
      } ],
      "status" : "active",
      "mode" : "instance",
      "physicalType" : {
        "coding" : [ {
          "system" : "http://terminology.hl7.org/CodeSystem/location-physical-type",
          "code" : "ro"
        } ]
      }
    }
  }, {
    "fullUrl" : "Location/1707766116546651000.23f77547-95da-4b6e-9818-454ea889aa76",
    "resource" : {
      "resourceType" : "Location",
      "id" : "1707766116546651000.23f77547-95da-4b6e-9818-454ea889aa76",
      "identifier" : [ {
        "value" : "Bed A"
      } ],
      "status" : "active",
      "mode" : "instance",
      "physicalType" : {
        "coding" : [ {
          "system" : "http://terminology.hl7.org/CodeSystem/location-physical-type",
          "code" : "bd"
        } ]
      }
    }
  }, {
    "fullUrl" : "PractitionerRole/1707766116546943000.d9428989-e617-4b28-a80f-88f2ce6b2bda",
    "resource" : {
      "resourceType" : "PractitionerRole",
      "id" : "1707766116546943000.d9428989-e617-4b28-a80f-88f2ce6b2bda",
      "period" : {
        "start" : "2023-04-01T10:25:31-04:00",
        "_start" : {
          "extension" : [ {
            "url" : "https://reportstream.cdc.gov/fhir/StructureDefinition/hl7v2-date-time",
            "valueString" : "20230401102531-0400"
          } ]
        },
        "end" : "2023-05-01T10:25:31-04:00",
        "_end" : {
          "extension" : [ {
            "url" : "https://reportstream.cdc.gov/fhir/StructureDefinition/hl7v2-date-time",
            "valueString" : "20230501102531-0400"
          } ]
        }
      },
      "practitioner" : {
        "reference" : "Practitioner/1707766116542675000.41aeb5bb-ba9c-48d1-8ea5-1a731f538f48"
      },
      "location" : [ {
        "reference" : "Location/1707766116543423000.1767ef4f-8a5b-4e19-8f83-c9479e12fdc1"
      }, {
        "reference" : "Location/1707766116544085000.e215332b-34f2-445e-afb3-94db99773da2"
      }, {
        "reference" : "Location/1707766116544853000.add77a4e-04e6-4c45-86b4-6bd1d8189eaf"
      }, {
        "reference" : "Location/1707766116545450000.413387ac-e7e8-4b78-b856-ffb7c64d33c5"
      }, {
        "reference" : "Location/1707766116546067000.c125e461-6ed0-4349-b868-f6bfa518304b"
      }, {
        "reference" : "Location/1707766116546651000.23f77547-95da-4b6e-9818-454ea889aa76"
      } ]
    }
  }, {
    "fullUrl" : "Practitioner/1707766116548537000.40fbfa6a-3569-4d54-bf47-8aac84e6a844",
    "resource" : {
      "resourceType" : "Practitioner",
      "id" : "1707766116548537000.40fbfa6a-3569-4d54-bf47-8aac84e6a844",
      "extension" : [ {
        "url" : "https://reportstream.cdc.gov/fhir/StructureDefinition/cnn-practitioner",
        "extension" : [ {
          "url" : "CNN.3",
          "valueString" : "Transcriptionist"
        }, {
          "url" : "CNN.4",
          "valueString" : "S"
        }, {
          "url" : "CNN.5",
          "valueString" : "ESQ"
        }, {
          "url" : "CNN.7",
          "valueString" : "MD"
        } ]
      } ],
      "identifier" : [ {
        "extension" : [ {
          "url" : "https://reportstream.cdc.gov/fhir/StructureDefinition/assigning-authority",
          "extension" : [ {
            "url" : "https://reportstream.cdc.gov/fhir/StructureDefinition/namespace-id",
            "valueString" : "Assigning Authority"
          }, {
            "url" : "https://reportstream.cdc.gov/fhir/StructureDefinition/universal-id",
            "valueString" : "2.1.4.1"
          }, {
            "url" : "https://reportstream.cdc.gov/fhir/StructureDefinition/universal-id-type",
            "valueCode" : "ISO"
          } ]
        } ],
        "value" : "123"
      } ],
      "name" : [ {
        "family" : "DOE",
        "given" : [ "Transcriptionist", "S" ],
        "prefix" : [ "DR" ],
        "suffix" : [ "ESQ", "MD" ]
      } ]
    }
  }, {
    "fullUrl" : "Location/1707766116549199000.6dec218e-1fee-40cd-9b0d-104c2356eaed",
    "resource" : {
      "resourceType" : "Location",
      "id" : "1707766116549199000.6dec218e-1fee-40cd-9b0d-104c2356eaed",
      "identifier" : [ {
        "extension" : [ {
          "url" : "https://reportstream.cdc.gov/fhir/StructureDefinition/identifier-namespace-id",
          "valueBoolean" : true
        } ],
        "value" : "Hospital A"
      }, {
        "extension" : [ {
          "url" : "https://reportstream.cdc.gov/fhir/StructureDefinition/identifier-universal-id",
          "valueBoolean" : true
        } ],
        "type" : {
          "coding" : [ {
            "extension" : [ {
              "url" : "https://reportstream.cdc.gov/fhir/StructureDefinition/codeable-concept-id",
              "valueBoolean" : true
            } ],
            "code" : "ISO"
          } ]
        },
        "value" : "2.16.840.1.113883.9.11"
      } ],
      "status" : "active",
      "mode" : "instance",
      "physicalType" : {
        "coding" : [ {
          "system" : "http://terminology.hl7.org/CodeSystem/location-physical-type",
          "code" : "si"
        } ]
      }
    }
  }, {
    "fullUrl" : "Location/1707766116549839000.f452169f-7ded-41ae-a391-463e4729b46d",
    "resource" : {
      "resourceType" : "Location",
      "id" : "1707766116549839000.f452169f-7ded-41ae-a391-463e4729b46d",
      "identifier" : [ {
        "value" : "Building 123"
      } ],
      "status" : "active",
      "mode" : "instance",
      "physicalType" : {
        "coding" : [ {
          "system" : "http://terminology.hl7.org/CodeSystem/location-physical-type",
          "code" : "bu"
        } ]
      }
    }
  }, {
    "fullUrl" : "Location/1707766116550439000.f3035f00-36f2-45b3-a2d9-5c8da4fbf4e4",
    "resource" : {
      "resourceType" : "Location",
      "id" : "1707766116550439000.f3035f00-36f2-45b3-a2d9-5c8da4fbf4e4",
      "identifier" : [ {
        "value" : "Point of Care"
      } ],
      "status" : "active",
      "mode" : "instance",
      "physicalType" : {
        "coding" : [ {
          "system" : "http://terminology.hl7.org/CodeSystem/location-physical-type",
          "_code" : {
            "extension" : [ {
              "url" : "https://reportstream.cdc.gov/fhir/StructureDefinition/location-physical-type-poc",
              "valueString" : "poc"
            } ]
          }
        } ]
      }
    }
  }, {
    "fullUrl" : "Location/1707766116550968000.fcf3eb5f-a878-4ec1-a834-132ff12de5d7",
    "resource" : {
      "resourceType" : "Location",
      "id" : "1707766116550968000.fcf3eb5f-a878-4ec1-a834-132ff12de5d7",
      "identifier" : [ {
        "value" : "Floor A"
      } ],
      "status" : "active",
      "mode" : "instance",
      "physicalType" : {
        "coding" : [ {
          "system" : "http://terminology.hl7.org/CodeSystem/location-physical-type",
          "code" : "lvl"
        } ]
      }
    }
  }, {
    "fullUrl" : "Location/1707766116551606000.d5049b80-26f3-4f44-932d-16a159d3637e",
    "resource" : {
      "resourceType" : "Location",
      "id" : "1707766116551606000.d5049b80-26f3-4f44-932d-16a159d3637e",
      "identifier" : [ {
        "value" : "Room 101"
      } ],
      "status" : "active",
      "mode" : "instance",
      "physicalType" : {
        "coding" : [ {
          "system" : "http://terminology.hl7.org/CodeSystem/location-physical-type",
          "code" : "ro"
        } ]
      }
    }
  }, {
    "fullUrl" : "Location/1707766116552377000.6b4002bb-4235-44f9-bd2a-2e548da7b077",
    "resource" : {
      "resourceType" : "Location",
      "id" : "1707766116552377000.6b4002bb-4235-44f9-bd2a-2e548da7b077",
      "identifier" : [ {
        "value" : "Bed A"
      } ],
      "status" : "active",
      "mode" : "instance",
      "physicalType" : {
        "coding" : [ {
          "system" : "http://terminology.hl7.org/CodeSystem/location-physical-type",
          "code" : "bd"
        } ]
      }
    }
  }, {
    "fullUrl" : "PractitionerRole/1707766116552611000.5e7f8eb8-c75b-4322-9d1f-16a5c2511598",
    "resource" : {
      "resourceType" : "PractitionerRole",
      "id" : "1707766116552611000.5e7f8eb8-c75b-4322-9d1f-16a5c2511598",
      "extension" : [ {
        "url" : "http://hl7.org/fhir/StructureDefinition/event-performerFunction",
        "valueCodeableConcept" : {
          "coding" : [ {
            "extension" : [ {
              "url" : "https://reportstream.cdc.gov/fhir/StructureDefinition/code-index-name",
              "valueString" : "identifier"
            } ],
            "system" : "http://terminology.hl7.org/CodeSystem/v3-ParticipationType",
            "code" : "TRANS"
          } ]
        }
      } ],
      "period" : {
        "start" : "2023-04-01T10:25:31-04:00",
        "_start" : {
          "extension" : [ {
            "url" : "https://reportstream.cdc.gov/fhir/StructureDefinition/hl7v2-date-time",
            "valueString" : "20230401102531-0400"
          } ]
        },
        "end" : "2023-05-01T10:25:31-04:00",
        "_end" : {
          "extension" : [ {
            "url" : "https://reportstream.cdc.gov/fhir/StructureDefinition/hl7v2-date-time",
            "valueString" : "20230501102531-0400"
          } ]
        }
      },
      "practitioner" : {
        "reference" : "Practitioner/1707766116548537000.40fbfa6a-3569-4d54-bf47-8aac84e6a844"
      },
      "location" : [ {
        "reference" : "Location/1707766116549199000.6dec218e-1fee-40cd-9b0d-104c2356eaed"
      }, {
        "reference" : "Location/1707766116549839000.f452169f-7ded-41ae-a391-463e4729b46d"
      }, {
        "reference" : "Location/1707766116550439000.f3035f00-36f2-45b3-a2d9-5c8da4fbf4e4"
      }, {
        "reference" : "Location/1707766116550968000.fcf3eb5f-a878-4ec1-a834-132ff12de5d7"
      }, {
        "reference" : "Location/1707766116551606000.d5049b80-26f3-4f44-932d-16a159d3637e"
      }, {
        "reference" : "Location/1707766116552377000.6b4002bb-4235-44f9-bd2a-2e548da7b077"
      } ]
    }
  }, {
    "fullUrl" : "Practitioner/1707766116555085000.30f5dce8-b206-47d7-a5cd-f4baa5174e46",
    "resource" : {
      "resourceType" : "Practitioner",
      "id" : "1707766116555085000.30f5dce8-b206-47d7-a5cd-f4baa5174e46",
      "extension" : [ {
        "url" : "https://reportstream.cdc.gov/fhir/StructureDefinition/cnn-practitioner",
        "extension" : [ {
          "url" : "CNN.3",
          "valueString" : "Technician"
        }, {
          "url" : "CNN.4",
          "valueString" : "S"
        }, {
          "url" : "CNN.5",
          "valueString" : "ESQ"
        }, {
          "url" : "CNN.7",
          "valueString" : "MD"
        } ]
      } ],
      "identifier" : [ {
        "extension" : [ {
          "url" : "https://reportstream.cdc.gov/fhir/StructureDefinition/assigning-authority",
          "extension" : [ {
            "url" : "https://reportstream.cdc.gov/fhir/StructureDefinition/namespace-id",
            "valueString" : "Assigning Authority"
          }, {
            "url" : "https://reportstream.cdc.gov/fhir/StructureDefinition/universal-id",
            "valueString" : "2.1.4.1"
          }, {
            "url" : "https://reportstream.cdc.gov/fhir/StructureDefinition/universal-id-type",
            "valueCode" : "ISO"
          } ]
        } ],
        "value" : "123"
      } ],
      "name" : [ {
        "family" : "DOE",
        "given" : [ "Technician", "S" ],
        "prefix" : [ "DR" ],
        "suffix" : [ "ESQ", "MD" ]
      } ]
    }
  }, {
    "fullUrl" : "Location/1707766116555856000.9c681467-6336-4673-bddd-3da0708869bc",
    "resource" : {
      "resourceType" : "Location",
      "id" : "1707766116555856000.9c681467-6336-4673-bddd-3da0708869bc",
      "identifier" : [ {
        "extension" : [ {
          "url" : "https://reportstream.cdc.gov/fhir/StructureDefinition/identifier-namespace-id",
          "valueBoolean" : true
        } ],
        "value" : "Hospital A"
      }, {
        "extension" : [ {
          "url" : "https://reportstream.cdc.gov/fhir/StructureDefinition/identifier-universal-id",
          "valueBoolean" : true
        } ],
        "type" : {
          "coding" : [ {
            "extension" : [ {
              "url" : "https://reportstream.cdc.gov/fhir/StructureDefinition/codeable-concept-id",
              "valueBoolean" : true
            } ],
            "code" : "ISO"
          } ]
        },
        "value" : "2.16.840.1.113883.9.11"
      } ],
      "status" : "active",
      "mode" : "instance",
      "physicalType" : {
        "coding" : [ {
          "system" : "http://terminology.hl7.org/CodeSystem/location-physical-type",
          "code" : "si"
        } ]
      }
    }
  }, {
    "fullUrl" : "Location/1707766116556919000.59da9236-9dc5-4d52-a3e0-f364cd72fa14",
    "resource" : {
      "resourceType" : "Location",
      "id" : "1707766116556919000.59da9236-9dc5-4d52-a3e0-f364cd72fa14",
      "identifier" : [ {
        "value" : "Building 123"
      } ],
      "status" : "active",
      "mode" : "instance",
      "physicalType" : {
        "coding" : [ {
          "system" : "http://terminology.hl7.org/CodeSystem/location-physical-type",
          "code" : "bu"
        } ]
      }
    }
  }, {
    "fullUrl" : "Location/1707766116557529000.9d9d4a9e-4809-4762-bd6a-7f497088805a",
    "resource" : {
      "resourceType" : "Location",
      "id" : "1707766116557529000.9d9d4a9e-4809-4762-bd6a-7f497088805a",
      "identifier" : [ {
        "value" : "Point of Care"
      } ],
      "status" : "active",
      "mode" : "instance",
      "physicalType" : {
        "coding" : [ {
          "system" : "http://terminology.hl7.org/CodeSystem/location-physical-type",
          "_code" : {
            "extension" : [ {
              "url" : "https://reportstream.cdc.gov/fhir/StructureDefinition/location-physical-type-poc",
              "valueString" : "poc"
            } ]
          }
        } ]
      }
    }
  }, {
    "fullUrl" : "Location/1707766116558104000.11d037c2-3127-41b7-bc91-591276516b3d",
    "resource" : {
      "resourceType" : "Location",
      "id" : "1707766116558104000.11d037c2-3127-41b7-bc91-591276516b3d",
      "identifier" : [ {
        "value" : "Floor A"
      } ],
      "status" : "active",
      "mode" : "instance",
      "physicalType" : {
        "coding" : [ {
          "system" : "http://terminology.hl7.org/CodeSystem/location-physical-type",
          "code" : "lvl"
        } ]
      }
    }
  }, {
    "fullUrl" : "Location/1707766116558782000.838cc854-b0ec-4f82-8014-5e1e5c022c30",
    "resource" : {
      "resourceType" : "Location",
      "id" : "1707766116558782000.838cc854-b0ec-4f82-8014-5e1e5c022c30",
      "identifier" : [ {
        "value" : "Room 101"
      } ],
      "status" : "active",
      "mode" : "instance",
      "physicalType" : {
        "coding" : [ {
          "system" : "http://terminology.hl7.org/CodeSystem/location-physical-type",
          "code" : "ro"
        } ]
      }
    }
  }, {
    "fullUrl" : "Location/1707766116559531000.070e0692-8e69-48d9-afe0-7adece37d33b",
    "resource" : {
      "resourceType" : "Location",
      "id" : "1707766116559531000.070e0692-8e69-48d9-afe0-7adece37d33b",
      "identifier" : [ {
        "value" : "Bed A"
      } ],
      "status" : "active",
      "mode" : "instance",
      "physicalType" : {
        "coding" : [ {
          "system" : "http://terminology.hl7.org/CodeSystem/location-physical-type",
          "code" : "bd"
        } ]
      }
    }
  }, {
    "fullUrl" : "PractitionerRole/1707766116559761000.11fa83c3-8291-449a-a9b7-d6af08fc7fa0",
    "resource" : {
      "resourceType" : "PractitionerRole",
      "id" : "1707766116559761000.11fa83c3-8291-449a-a9b7-d6af08fc7fa0",
      "extension" : [ {
        "url" : "http://hl7.org/fhir/StructureDefinition/event-performerFunction",
        "valueCodeableConcept" : {
          "coding" : [ {
            "extension" : [ {
              "url" : "https://reportstream.cdc.gov/fhir/StructureDefinition/code-index-name",
              "valueString" : "identifier"
            } ],
            "system" : "http://terminology.hl7.org/CodeSystem/v3-ParticipationType",
            "code" : "SPRF"
          } ]
        }
      } ],
      "period" : {
        "start" : "2023-04-01T10:25:31-04:00",
        "_start" : {
          "extension" : [ {
            "url" : "https://reportstream.cdc.gov/fhir/StructureDefinition/hl7v2-date-time",
            "valueString" : "20230401102531-0400"
          } ]
        },
        "end" : "2023-05-01T10:25:31-04:00",
        "_end" : {
          "extension" : [ {
            "url" : "https://reportstream.cdc.gov/fhir/StructureDefinition/hl7v2-date-time",
            "valueString" : "20230501102531-0400"
          } ]
        }
      },
      "practitioner" : {
        "reference" : "Practitioner/1707766116555085000.30f5dce8-b206-47d7-a5cd-f4baa5174e46"
      },
      "location" : [ {
        "reference" : "Location/1707766116555856000.9c681467-6336-4673-bddd-3da0708869bc"
      }, {
        "reference" : "Location/1707766116556919000.59da9236-9dc5-4d52-a3e0-f364cd72fa14"
      }, {
        "reference" : "Location/1707766116557529000.9d9d4a9e-4809-4762-bd6a-7f497088805a"
      }, {
        "reference" : "Location/1707766116558104000.11d037c2-3127-41b7-bc91-591276516b3d"
      }, {
        "reference" : "Location/1707766116558782000.838cc854-b0ec-4f82-8014-5e1e5c022c30"
      }, {
        "reference" : "Location/1707766116559531000.070e0692-8e69-48d9-afe0-7adece37d33b"
      } ]
>>>>>>> cddac704
    }
  } ]
}<|MERGE_RESOLUTION|>--- conflicted
+++ resolved
@@ -1,14 +1,8 @@
 {
   "resourceType" : "Bundle",
-<<<<<<< HEAD
-  "id" : "1707523032148798000.c465089a-95aa-44bb-91d4-6c4013181ad3",
-  "meta" : {
-    "lastUpdated" : "2024-02-09T17:57:12.167-06:00"
-=======
   "id" : "1707766115365827000.6e3970eb-29c5-4524-8254-128f61e534db",
   "meta" : {
     "lastUpdated" : "2024-02-12T13:28:35.377-06:00"
->>>>>>> cddac704
   },
   "identifier" : {
     "system" : "https://reportstream.cdc.gov/prime-router",
@@ -16,150 +10,6 @@
   },
   "type" : "message",
   "timestamp" : "2023-08-16T12:33:58.000-05:00",
-<<<<<<< HEAD
-  "entry" : [
-    {
-      "fullUrl" : "MessageHeader/bb504ecd-c2ab-3be3-91d8-6065e2bce435",
-      "resource" : {
-        "resourceType" : "MessageHeader",
-        "id" : "bb504ecd-c2ab-3be3-91d8-6065e2bce435",
-        "extension" : [
-          {
-            "url" : "https://reportstream.cdc.gov/fhir/StructureDefinition/encoding-characters",
-            "valueString" : "^~\\&#"
-          },
-          {
-            "url" : "https://reportstream.cdc.gov/fhir/StructureDefinition/msh-message-header",
-            "extension" : [
-              {
-                "url" : "MSH.7",
-                "valueString" : "20230816123358-0500"
-              }
-            ]
-          }
-        ],
-        "eventCoding" : {
-          "system" : "http://terminology.hl7.org/CodeSystem/v2-0003",
-          "code" : "R01",
-          "display" : "ORU^R01^ORU_R01"
-        },
-        "source" : {
-          "_endpoint" : {
-            "extension" : [
-              {
-                "url" : "http://hl7.org/fhir/StructureDefinition/data-absent-reason",
-                "valueCode" : "unknown"
-              }
-            ]
-          }
-        }
-      }
-    },
-    {
-      "fullUrl" : "Provenance/1707523032662940000.487e93d2-2207-48dd-b0db-9f48786df4d3",
-      "resource" : {
-        "resourceType" : "Provenance",
-        "id" : "1707523032662940000.487e93d2-2207-48dd-b0db-9f48786df4d3",
-        "target" : [
-          {
-            "reference" : "MessageHeader/bb504ecd-c2ab-3be3-91d8-6065e2bce435"
-          },
-          {
-            "reference" : "DiagnosticReport/1707523033063641000.b0dc6f0d-729a-4b89-ac62-4a4cada2453a"
-          }
-        ],
-        "recorded" : "2023-08-16T12:33:58-05:00",
-        "activity" : {
-          "coding" : [
-            {
-              "display" : "ORU^R01^ORU_R01"
-            }
-          ]
-        }
-      }
-    },
-    {
-      "fullUrl" : "Provenance/1707523032686853000.64c984d7-81be-49d2-90d6-0729d8658476",
-      "resource" : {
-        "resourceType" : "Provenance",
-        "id" : "1707523032686853000.64c984d7-81be-49d2-90d6-0729d8658476",
-        "recorded" : "2024-02-09T17:57:12Z",
-        "policy" : [
-          "http://hl7.org/fhir/uv/v2mappings/message-oru-r01-to-bundle"
-        ],
-        "activity" : {
-          "coding" : [
-            {
-              "code" : "v2-FHIR transformation"
-            }
-          ]
-        },
-        "agent" : [
-          {
-            "type" : {
-              "coding" : [
-                {
-                  "system" : "http://terminology.hl7.org/CodeSystem/provenance-participant-type",
-                  "code" : "assembler"
-                }
-              ]
-            },
-            "who" : {
-              "reference" : "Organization/1707523032686429000.cc7aa7ff-8fa4-4a19-95cd-e79227fd5481"
-            }
-          }
-        ]
-      }
-    },
-    {
-      "fullUrl" : "Organization/1707523032686429000.cc7aa7ff-8fa4-4a19-95cd-e79227fd5481",
-      "resource" : {
-        "resourceType" : "Organization",
-        "id" : "1707523032686429000.cc7aa7ff-8fa4-4a19-95cd-e79227fd5481",
-        "identifier" : [
-          {
-            "value" : "CDC PRIME - Atlanta"
-          },
-          {
-            "type" : {
-              "coding" : [
-                {
-                  "system" : "http://terminology.hl7.org/CodeSystem/v2-0301"
-                }
-              ]
-            },
-            "system" : "urn:ietf:rfc:3986",
-            "value" : "2.16.840.1.114222.4.1.237821"
-          }
-        ]
-      }
-    },
-    {
-      "fullUrl" : "Patient/1707523032711746000.e15b3464-d828-4012-b54f-e27d67053f49",
-      "resource" : {
-        "resourceType" : "Patient",
-        "id" : "1707523032711746000.e15b3464-d828-4012-b54f-e27d67053f49"
-      }
-    },
-    {
-      "fullUrl" : "Provenance/1707523032717176000.a6db7a1d-82e1-4513-bdb4-11c7984ad153",
-      "resource" : {
-        "resourceType" : "Provenance",
-        "id" : "1707523032717176000.a6db7a1d-82e1-4513-bdb4-11c7984ad153",
-        "target" : [
-          {
-            "reference" : "Patient/1707523032711746000.e15b3464-d828-4012-b54f-e27d67053f49"
-          }
-        ],
-        "recorded" : "2024-02-09T17:57:12Z",
-        "activity" : {
-          "coding" : [
-            {
-              "system" : "https://terminology.hl7.org/CodeSystem/v3-DataOperation",
-              "code" : "UPDATE"
-            }
-          ]
-=======
   "entry" : [ {
     "fullUrl" : "MessageHeader/bb504ecd-c2ab-3be3-91d8-6065e2bce435",
     "resource" : {
@@ -227,7 +77,6 @@
         },
         "who" : {
           "reference" : "Organization/1707766116053145000.995c2ce6-74f3-46af-ad70-7644a4a21318"
->>>>>>> cddac704
         }
       } ]
     }
@@ -269,906 +118,6 @@
           "code" : "UPDATE"
         } ]
       }
-<<<<<<< HEAD
-    },
-    {
-      "fullUrl" : "ServiceRequest/1707523032813282000.b022c66f-29d2-41af-b05e-379e3e9fa7eb",
-      "resource" : {
-        "resourceType" : "ServiceRequest",
-        "id" : "1707523032813282000.b022c66f-29d2-41af-b05e-379e3e9fa7eb",
-        "extension" : [
-          {
-            "url" : "https://reportstream.cdc.gov/fhir/StructureDefinition/obr-observation-request",
-            "extension" : [
-              {
-                "url" : "obr-20-filler-field-1",
-                "valueString" : "filler1"
-              },
-              {
-                "url" : "obr-21-filler-field-2",
-                "valueString" : "filler2"
-              },
-              {
-                "url" : "obr-22-results-rpt-status-change-datetime",
-                "valueString" : "20230816123358-0500"
-              },
-              {
-                "url" : "obr-23-charge-to-practice",
-                "extension" : [
-                  {
-                    "url" : "moc-1-1-monetary-amount",
-                    "valueString" : "100"
-                  },
-                  {
-                    "url" : "moc-1-2-monetary-denomination",
-                    "valueString" : "$"
-                  },
-                  {
-                    "url" : "moc-2-charge-code",
-                    "valueCodeableConcept" : {
-                      "coding" : [
-                        {
-                          "extension" : [
-                            {
-                              "url" : "https://reportstream.cdc.gov/fhir/StructureDefinition/cwe-coding",
-                              "valueString" : "coding"
-                            }
-                          ],
-                          "code" : "16",
-                          "display" : "code"
-                        }
-                      ]
-                    }
-                  }
-                ]
-              },
-              {
-                "url" : "obr-24-diagnostic-serv-sect-id",
-                "valueId" : "OTH"
-              },
-              {
-                "url" : "obr-26-parent-result",
-                "extension" : [
-                  {
-                    "url" : "prl-1-parent-observation-identifier",
-                    "valueCodeableConcept" : {
-                      "coding" : [
-                        {
-                          "extension" : [
-                            {
-                              "url" : "https://reportstream.cdc.gov/fhir/StructureDefinition/cwe-coding",
-                              "valueString" : "coding"
-                            }
-                          ],
-                          "code" : "444",
-                          "display" : "ParentId"
-                        }
-                      ]
-                    }
-                  },
-                  {
-                    "url" : "prl-2-parent-observation-sub-identifier",
-                    "valueString" : "888"
-                  },
-                  {
-                    "url" : "prl-3-parent-observation-descriptor",
-                    "valueString" : "ParentOBSdescriptor"
-                  }
-                ]
-              },
-              {
-                "url" : "obr-28-result-copies-to",
-                "valueReference" : {
-                  "reference" : "Practitioner/1707523032768800000.4f30ebd7-711c-4fc4-ac83-3d6f25646e97"
-                }
-              },
-              {
-                "url" : "obr-28-result-copies-to",
-                "valueReference" : {
-                  "reference" : "Practitioner/1707523032772307000.c4b64af2-ea2d-447a-95ef-ad6ba32b64a4"
-                }
-              },
-              {
-                "url" : "obr-29-parent-order",
-                "valueIdentifier" : {
-                  "extension" : [
-                    {
-                      "url" : "https://reportstream.cdc.gov/fhir/StructureDefinition/namespace-id",
-                      "valueString" : "CSV"
-                    },
-                    {
-                      "url" : "https://reportstream.cdc.gov/fhir/StructureDefinition/universal-id",
-                      "valueString" : "11D1111111"
-                    },
-                    {
-                      "url" : "https://reportstream.cdc.gov/fhir/StructureDefinition/universal-id-type",
-                      "valueString" : "CLIA"
-                    },
-                    {
-                      "url" : "https://reportstream.cdc.gov/fhir/StructureDefinition/filler-assigned-identifier",
-                      "extension" : [
-                        {
-                          "url" : "https://reportstream.cdc.gov/fhir/StructureDefinition/entity-identifier",
-                          "valueString" : "f34b0f57-1601-4480-ae8a-d4006e50f38d"
-                        },
-                        {
-                          "url" : "https://reportstream.cdc.gov/fhir/StructureDefinition/namespace-id",
-                          "valueString" : "Other CSV"
-                        },
-                        {
-                          "url" : "https://reportstream.cdc.gov/fhir/StructureDefinition/universal-id",
-                          "valueString" : "22D2222222"
-                        },
-                        {
-                          "url" : "https://reportstream.cdc.gov/fhir/StructureDefinition/universal-id-type",
-                          "valueString" : "CLIA2"
-                        }
-                      ]
-                    }
-                  ],
-                  "type" : {
-                    "coding" : [
-                      {
-                        "system" : "http://terminology.hl7.org/CodeSystem/v2-0203",
-                        "code" : "PGN"
-                      }
-                    ]
-                  },
-                  "value" : "adb4a5cc-50ec-4f1e-95d7-0c1f77cacee1"
-                }
-              },
-              {
-                "url" : "obr-33-assistant-result-interpreter",
-                "valueReference" : {
-                  "reference" : "PractitionerRole/1707523032793031000.958771e4-65a2-4d49-8108-229681a35a2e"
-                }
-              },
-              {
-                "url" : "obr-33-assistant-result-interpreter",
-                "valueReference" : {
-                  "reference" : "PractitionerRole/1707523032796318000.c5573c4b-1ed0-4d8f-a427-f298946e7011"
-                }
-              },
-              {
-                "url" : "obr-36-scheduled-datetime",
-                "valueString" : "20230816123358-0500"
-              },
-              {
-                "url" : "obr-10-collector-identifier",
-                "valueReference" : {
-                  "reference" : "Practitioner/1707523032799072000.c985cb63-3134-4733-9096-3d189068c306"
-                }
-              },
-              {
-                "url" : "obr-10-collector-identifier",
-                "valueReference" : {
-                  "reference" : "Practitioner/1707523032801725000.5c599029-0dab-4c16-9755-545475ae5756"
-                }
-              },
-              {
-                "url" : "obr-39-collectors-comment",
-                "valueCodeableConcept" : {
-                  "coding" : [
-                    {
-                      "extension" : [
-                        {
-                          "url" : "https://reportstream.cdc.gov/fhir/StructureDefinition/cwe-coding",
-                          "valueString" : "coding"
-                        }
-                      ],
-                      "code" : "4438",
-                      "display" : "Collectors Comment"
-                    }
-                  ]
-                }
-              },
-              {
-                "url" : "obr-39-collectors-comment",
-                "valueCodeableConcept" : {
-                  "coding" : [
-                    {
-                      "extension" : [
-                        {
-                          "url" : "https://reportstream.cdc.gov/fhir/StructureDefinition/cwe-coding",
-                          "valueString" : "coding"
-                        }
-                      ],
-                      "code" : "4438",
-                      "display" : "Collectors Comment2"
-                    }
-                  ]
-                }
-              },
-              {
-                "url" : "obr-44-procedure-code",
-                "valueCodeableConcept" : {
-                  "coding" : [
-                    {
-                      "extension" : [
-                        {
-                          "url" : "https://reportstream.cdc.gov/fhir/StructureDefinition/cne-coding",
-                          "valueString" : "coding"
-                        }
-                      ],
-                      "code" : "5019",
-                      "display" : "Procedure Code"
-                    }
-                  ]
-                }
-              },
-              {
-                "url" : "obr-45-procedure-code-modifier",
-                "valueCodeableConcept" : {
-                  "coding" : [
-                    {
-                      "extension" : [
-                        {
-                          "url" : "https://reportstream.cdc.gov/fhir/StructureDefinition/cne-coding",
-                          "valueString" : "coding"
-                        }
-                      ],
-                      "code" : "887766",
-                      "display" : "Procedure Code Modifier"
-                    }
-                  ]
-                }
-              },
-              {
-                "url" : "obr-45-procedure-code-modifier",
-                "valueCodeableConcept" : {
-                  "coding" : [
-                    {
-                      "extension" : [
-                        {
-                          "url" : "https://reportstream.cdc.gov/fhir/StructureDefinition/cne-coding",
-                          "valueString" : "coding"
-                        }
-                      ],
-                      "code" : "887766",
-                      "display" : "Procedure Code Modifier2"
-                    }
-                  ]
-                }
-              },
-              {
-                "url" : "obr-48-medically-necessary-duplicate-procedure",
-                "valueCodeableConcept" : {
-                  "coding" : [
-                    {
-                      "extension" : [
-                        {
-                          "url" : "https://reportstream.cdc.gov/fhir/StructureDefinition/cwe-coding",
-                          "valueString" : "coding"
-                        }
-                      ],
-                      "code" : "71435",
-                      "display" : "Medically Necessary Duplicate Procedure"
-                    }
-                  ]
-                }
-              },
-              {
-                "url" : "obr-49-result-handling",
-                "valueString" : "N"
-              },
-              {
-                "url" : "obr-50-parent-universal-service-identifier",
-                "valueCodeableConcept" : {
-                  "coding" : [
-                    {
-                      "extension" : [
-                        {
-                          "url" : "https://reportstream.cdc.gov/fhir/StructureDefinition/cwe-coding",
-                          "valueString" : "coding"
-                        }
-                      ],
-                      "code" : "443331",
-                      "display" : "Parent Universal Service Identifier"
-                    }
-                  ]
-                }
-              },
-              {
-                "url" : "obr-11-specimen-action-code",
-                "valueString" : "G"
-              },
-              {
-                "url" : "obr-12-danger-code",
-                "valueCodeableConcept" : {
-                  "coding" : [
-                    {
-                      "extension" : [
-                        {
-                          "url" : "https://reportstream.cdc.gov/fhir/StructureDefinition/cwe-coding",
-                          "valueString" : "coding"
-                        }
-                      ],
-                      "code" : "512",
-                      "display" : "Danger code"
-                    }
-                  ]
-                }
-              },
-              {
-                "url" : "obr-13-clinical-information",
-                "valueString" : "relevent info"
-              },
-              {
-                "url" : "obr-16-ordering-provider",
-                "valueReference" : {
-                  "reference" : "Practitioner/1707523032807323000.06db6b94-93c4-40c0-97d9-dc201f4ea47e"
-                }
-              },
-              {
-                "url" : "obr-16-ordering-provider",
-                "valueReference" : {
-                  "reference" : "Practitioner/1707523032810988000.1bd11659-c9c5-4d31-a1e9-353f8feebeaf"
-                }
-              },
-              {
-                "url" : "obr-18-placer-field-1",
-                "valueString" : "placer1"
-              },
-              {
-                "url" : "obr-19-placer-field-2",
-                "valueString" : "placer2"
-              }
-            ]
-          }
-        ],
-        "identifier" : [
-          {
-            "extension" : [
-              {
-                "url" : "https://reportstream.cdc.gov/fhir/StructureDefinition/hl7v2Field",
-                "valueString" : "OBR.2"
-              },
-              {
-                "url" : "https://reportstream.cdc.gov/fhir/StructureDefinition/assigning-authority",
-                "extension" : [
-                  {
-                    "url" : "https://reportstream.cdc.gov/fhir/StructureDefinition/assigning-authority-namespace-id",
-                    "valueString" : "Placer Identifier Namespace"
-                  },
-                  {
-                    "url" : "https://reportstream.cdc.gov/fhir/StructureDefinition/assigning-authority-universal-id",
-                    "valueString" : "Placer Universal ID"
-                  },
-                  {
-                    "url" : "https://reportstream.cdc.gov/fhir/StructureDefinition/universal-id-type",
-                    "valueCode" : "ISO"
-                  }
-                ]
-              }
-            ],
-            "type" : {
-              "coding" : [
-                {
-                  "system" : "http://terminology.hl7.org/CodeSystem/v2-0203",
-                  "code" : "PLAC"
-                }
-              ]
-            },
-            "value" : "Placer Identifier"
-          },
-          {
-            "extension" : [
-              {
-                "url" : "https://reportstream.cdc.gov/fhir/StructureDefinition/hl7v2Field",
-                "valueString" : "OBR.3"
-              },
-              {
-                "url" : "https://reportstream.cdc.gov/fhir/StructureDefinition/assigning-authority",
-                "extension" : [
-                  {
-                    "url" : "https://reportstream.cdc.gov/fhir/StructureDefinition/assigning-authority-namespace-id",
-                    "valueString" : "Filler Identifier Namespace"
-                  },
-                  {
-                    "url" : "https://reportstream.cdc.gov/fhir/StructureDefinition/assigning-authority-universal-id",
-                    "valueString" : "Filler Universal ID"
-                  },
-                  {
-                    "url" : "https://reportstream.cdc.gov/fhir/StructureDefinition/universal-id-type",
-                    "valueCode" : "ISO"
-                  }
-                ]
-              }
-            ],
-            "type" : {
-              "coding" : [
-                {
-                  "system" : "http://terminology.hl7.org/CodeSystem/v2-0203",
-                  "code" : "FILL"
-                }
-              ]
-            },
-            "value" : "Filler Identifier"
-          },
-          {
-            "extension" : [
-              {
-                "url" : "http://hl7.org/fhir/StructureDefinition/identifier-checkDigit",
-                "valueString" : "Placer Order"
-              },
-              {
-                "url" : "https://reportstream.cdc.gov/fhir/StructureDefinition/hl7v2Field",
-                "valueString" : "OBR.53"
-              }
-            ],
-            "type" : {
-              "coding" : [
-                {
-                  "system" : "http://terminology.hl7.org/CodeSystem/v2-0203",
-                  "code" : "PLAC"
-                }
-              ]
-            },
-            "value" : "Alt"
-          },
-          {
-            "extension" : [
-              {
-                "url" : "http://hl7.org/fhir/StructureDefinition/identifier-checkDigit",
-                "valueString" : "Placer Order2"
-              },
-              {
-                "url" : "https://reportstream.cdc.gov/fhir/StructureDefinition/hl7v2Field",
-                "valueString" : "OBR.53"
-              }
-            ],
-            "type" : {
-              "coding" : [
-                {
-                  "system" : "http://terminology.hl7.org/CodeSystem/v2-0203",
-                  "code" : "PLAC"
-                }
-              ]
-            },
-            "value" : "Alt"
-          }
-        ],
-        "status" : "unknown",
-        "intent" : "order",
-        "code" : {
-          "coding" : [
-            {
-              "extension" : [
-                {
-                  "url" : "https://reportstream.cdc.gov/fhir/StructureDefinition/cwe-coding",
-                  "valueString" : "coding"
-                }
-              ],
-              "code" : "123",
-              "display" : "Universal service identifier"
-            }
-          ]
-        },
-        "orderDetail" : [
-          {
-            "extension" : [
-              {
-                "url" : "https://reportstream.cdc.gov/fhir/StructureDefinition/hl7v2Field",
-                "valueString" : "OBR.46"
-              }
-            ],
-            "coding" : [
-              {
-                "extension" : [
-                  {
-                    "url" : "https://reportstream.cdc.gov/fhir/StructureDefinition/cwe-coding",
-                    "valueString" : "coding"
-                  }
-                ],
-                "code" : "7461",
-                "display" : "Placer Supplemental"
-              }
-            ]
-          },
-          {
-            "extension" : [
-              {
-                "url" : "https://reportstream.cdc.gov/fhir/StructureDefinition/hl7v2Field",
-                "valueString" : "OBR.46"
-              }
-            ],
-            "coding" : [
-              {
-                "extension" : [
-                  {
-                    "url" : "https://reportstream.cdc.gov/fhir/StructureDefinition/cwe-coding",
-                    "valueString" : "coding"
-                  }
-                ],
-                "code" : "7461",
-                "display" : "Placer Supplemental2"
-              }
-            ]
-          },
-          {
-            "extension" : [
-              {
-                "url" : "https://reportstream.cdc.gov/fhir/StructureDefinition/hl7v2Field",
-                "valueString" : "OBR.47"
-              }
-            ],
-            "coding" : [
-              {
-                "extension" : [
-                  {
-                    "url" : "https://reportstream.cdc.gov/fhir/StructureDefinition/cwe-coding",
-                    "valueString" : "coding"
-                  }
-                ],
-                "code" : "8811",
-                "display" : "Fillter Supplemental"
-              }
-            ]
-          },
-          {
-            "extension" : [
-              {
-                "url" : "https://reportstream.cdc.gov/fhir/StructureDefinition/hl7v2Field",
-                "valueString" : "OBR.47"
-              }
-            ],
-            "coding" : [
-              {
-                "extension" : [
-                  {
-                    "url" : "https://reportstream.cdc.gov/fhir/StructureDefinition/cwe-coding",
-                    "valueString" : "coding"
-                  }
-                ],
-                "code" : "8811",
-                "display" : "Fillter Supplemental2"
-              }
-            ]
-          }
-        ],
-        "subject" : {
-          "reference" : "Patient/1707523032711746000.e15b3464-d828-4012-b54f-e27d67053f49"
-        },
-        "requester" : {
-          "extension" : [
-            {
-              "url" : "https://reportstream.cdc.gov/fhir/StructureDefinition/callback-number",
-              "valueContactPoint" : {
-                "extension" : [
-                  {
-                    "url" : "http://hl7.org/fhir/StructureDefinition/contactpoint-country",
-                    "valueString" : "1"
-                  },
-                  {
-                    "url" : "http://hl7.org/fhir/StructureDefinition/contactpoint-area",
-                    "valueString" : "260"
-                  },
-                  {
-                    "url" : "http://hl7.org/fhir/StructureDefinition/contactpoint-local",
-                    "valueString" : "7595016"
-                  },
-                  {
-                    "url" : "https://reportstream.cdc.gov/fhir/StructureDefinition/xtn-contact-point",
-                    "extension" : [
-                      {
-                        "url" : "XTN.2",
-                        "valueString" : "WPN"
-                      },
-                      {
-                        "url" : "XTN.3",
-                        "valueString" : "BP"
-                      },
-                      {
-                        "url" : "XTN.7",
-                        "valueString" : "7595016"
-                      },
-                      {
-                        "url" : "XTN.12",
-                        "valueString" : "+1 260 759 5016"
-                      }
-                    ]
-                  },
-                  {
-                    "url" : "https://reportstream.cdc.gov/fhir/StructureDefinition/hl7v2Field",
-                    "valueString" : "OBR.17"
-                  }
-                ],
-                "system" : "pager",
-                "value" : "+1 260 759 5016",
-                "use" : "work"
-              }
-            },
-            {
-              "url" : "https://reportstream.cdc.gov/fhir/StructureDefinition/callback-number",
-              "valueContactPoint" : {
-                "extension" : [
-                  {
-                    "url" : "https://reportstream.cdc.gov/fhir/StructureDefinition/xtn-contact-point",
-                    "extension" : [
-                      {
-                        "url" : "XTN.2",
-                        "valueString" : "WPN"
-                      },
-                      {
-                        "url" : "XTN.3",
-                        "valueString" : "Internet"
-                      },
-                      {
-                        "url" : "XTN.4",
-                        "valueString" : "order.callback@email.com"
-                      }
-                    ]
-                  },
-                  {
-                    "url" : "https://reportstream.cdc.gov/fhir/StructureDefinition/hl7v2Field",
-                    "valueString" : "OBR.17"
-                  }
-                ],
-                "system" : "email",
-                "value" : "order.callback@email.com",
-                "use" : "work"
-              }
-            }
-          ],
-          "reference" : "Practitioner/1707523032744243000.a8265f77-3125-425f-98ea-96ddc0d67d5d"
-        },
-        "reasonCode" : [
-          {
-            "coding" : [
-              {
-                "extension" : [
-                  {
-                    "url" : "https://reportstream.cdc.gov/fhir/StructureDefinition/cwe-coding",
-                    "valueString" : "coding"
-                  }
-                ],
-                "code" : "3216",
-                "display" : "ReasonForStudy"
-              }
-            ]
-          },
-          {
-            "coding" : [
-              {
-                "extension" : [
-                  {
-                    "url" : "https://reportstream.cdc.gov/fhir/StructureDefinition/cwe-coding",
-                    "valueString" : "coding"
-                  }
-                ],
-                "code" : "3216",
-                "display" : "ReasonForStudy2"
-              }
-            ]
-          }
-        ]
-      }
-    },
-    {
-      "fullUrl" : "Practitioner/1707523032744243000.a8265f77-3125-425f-98ea-96ddc0d67d5d",
-      "resource" : {
-        "resourceType" : "Practitioner",
-        "id" : "1707523032744243000.a8265f77-3125-425f-98ea-96ddc0d67d5d",
-        "extension" : [
-          {
-            "url" : "https://reportstream.cdc.gov/fhir/StructureDefinition/assigning-authority",
-            "extension" : [
-              {
-                "url" : "https://reportstream.cdc.gov/fhir/StructureDefinition/namespace-id"
-              },
-              {
-                "url" : "https://reportstream.cdc.gov/fhir/StructureDefinition/universal-id",
-                "valueString" : "AssigningSystem"
-              },
-              {
-                "url" : "https://reportstream.cdc.gov/fhir/StructureDefinition/universal-id-type",
-                "valueCode" : "ISO"
-              }
-            ]
-          },
-          {
-            "url" : "https://reportstream.cdc.gov/fhir/StructureDefinition/xcn-practitioner",
-            "extension" : [
-              {
-                "url" : "XCN.3",
-                "valueString" : "LUDWIG"
-              },
-              {
-                "url" : "XCN.4",
-                "valueString" : "B"
-              },
-              {
-                "url" : "XCN.20",
-                "valueString" : "20230501102531-0400"
-              },
-              {
-                "url" : "XCN.21",
-                "valueString" : "MD"
-              },
-              {
-                "url" : "XCN.22",
-                "valueCodeableConcept" : {
-                  "coding" : [
-                    {
-                      "extension" : [
-                        {
-                          "url" : "https://reportstream.cdc.gov/fhir/StructureDefinition/cwe-coding",
-                          "valueString" : "coding"
-                        }
-                      ],
-                      "code" : "AssignJ"
-                    }
-                  ]
-                }
-              },
-              {
-                "url" : "XCN.23",
-                "valueCodeableConcept" : {
-                  "coding" : [
-                    {
-                      "extension" : [
-                        {
-                          "url" : "https://reportstream.cdc.gov/fhir/StructureDefinition/cwe-coding",
-                          "valueString" : "coding"
-                        }
-                      ],
-                      "code" : "AssignA"
-                    }
-                  ]
-                }
-              },
-              {
-                "url" : "XCN.5",
-                "valueString" : "2ND"
-              },
-              {
-                "url" : "XCN.7",
-                "valueString" : "MD"
-              },
-              {
-                "url" : "XCN.8",
-                "valueCodeableConcept" : {
-                  "coding" : [
-                    {
-                      "extension" : [
-                        {
-                          "url" : "https://reportstream.cdc.gov/fhir/StructureDefinition/cwe-coding",
-                          "valueString" : "coding"
-                        }
-                      ],
-                      "code" : "SRC"
-                    }
-                  ]
-                }
-              },
-              {
-                "url" : "XCN.10",
-                "valueString" : "B"
-              },
-              {
-                "url" : "XCN.15",
-                "valueString" : "A"
-              },
-              {
-                "url" : "XCN.16",
-                "valueCodeableConcept" : {
-                  "coding" : [
-                    {
-                      "extension" : [
-                        {
-                          "url" : "https://reportstream.cdc.gov/fhir/StructureDefinition/cwe-coding",
-                          "valueString" : "coding"
-                        }
-                      ],
-                      "code" : "NameContext"
-                    }
-                  ]
-                }
-              },
-              {
-                "url" : "XCN.19",
-                "valueString" : "20220501102531-0400"
-              }
-            ]
-          },
-          {
-            "url" : "https://reportstream.cdc.gov/fhir/StructureDefinition/hl7v2Field",
-            "valueString" : "OBR.16"
-          }
-        ],
-        "identifier" : [
-          {
-            "extension" : [
-              {
-                "url" : "http://hl7.org/fhir/StructureDefinition/identifier-checkDigit",
-                "valueString" : "A"
-              },
-              {
-                "url" : "http://hl7.org/fhir/StructureDefinition/namingsystem-checkDigit",
-                "valueCode" : "NPI"
-              }
-            ],
-            "type" : {
-              "coding" : [
-                {
-                  "extension" : [
-                    {
-                      "url" : "https://reportstream.cdc.gov/fhir/StructureDefinition/codeable-concept-id",
-                      "valueBoolean" : true
-                    }
-                  ],
-                  "code" : "DL"
-                }
-              ]
-            },
-            "system" : "urn:oid:AssigningSystem",
-            "value" : "1"
-          }
-        ],
-        "name" : [
-          {
-            "extension" : [
-              {
-                "url" : "http://hl7.org/fhir/StructureDefinition/humanname-assembly-order",
-                "valueCode" : "G"
-              }
-            ],
-            "use" : "official",
-            "family" : "Ordering",
-            "_family" : {
-              "extension" : [
-                {
-                  "url" : "http://hl7.org/fhir/StructureDefinition/humanname-own-prefix",
-                  "valueString" : "VAN"
-                },
-                {
-                  "url" : "http://hl7.org/fhir/StructureDefinition/humanname-own-name",
-                  "valueString" : "Provider"
-                },
-                {
-                  "url" : "http://hl7.org/fhir/StructureDefinition/humanname-partner-prefix",
-                  "valueString" : "VAL"
-                },
-                {
-                  "url" : "http://hl7.org/fhir/StructureDefinition/humanname-partner-name",
-                  "valueString" : "ROGER"
-                }
-              ]
-            },
-            "given" : [
-              "LUDWIG",
-              "B"
-            ],
-            "prefix" : [
-              "DR"
-            ],
-            "suffix" : [
-              "2ND",
-              "MD",
-              "MD"
-            ],
-            "period" : {
-              "start" : "2022-05-01T10:25:31-04:00",
-              "end" : "2023-05-01T10:25:31-04:00"
-            }
-          }
-        ]
-      }
-    },
-    {
-      "fullUrl" : "Practitioner/1707523032768800000.4f30ebd7-711c-4fc4-ac83-3d6f25646e97",
-      "resource" : {
-        "resourceType" : "Practitioner",
-        "id" : "1707523032768800000.4f30ebd7-711c-4fc4-ac83-3d6f25646e97",
-        "extension" : [
-          {
-            "url" : "https://reportstream.cdc.gov/fhir/StructureDefinition/assigning-authority",
-            "extension" : [
-              {
-                "url" : "https://reportstream.cdc.gov/fhir/StructureDefinition/namespace-id"
-              },
-              {
-=======
     }
   }, {
     "fullUrl" : "Specimen/1707766116103833000.1d4ae6ee-e5a8-4352-9087-516d80b62c3a",
@@ -1283,7 +232,6 @@
                 "url" : "https://reportstream.cdc.gov/fhir/StructureDefinition/namespace-id",
                 "valueString" : "Other CSV"
               }, {
->>>>>>> cddac704
                 "url" : "https://reportstream.cdc.gov/fhir/StructureDefinition/universal-id",
                 "valueString" : "22D2222222"
               }, {
@@ -1297,1935 +245,6 @@
                 "code" : "PGN"
               } ]
             },
-<<<<<<< HEAD
-            "given" : [
-              "LUDWIG",
-              "B"
-            ],
-            "prefix" : [
-              "DR"
-            ],
-            "suffix" : [
-              "2ND",
-              "MD",
-              "MD"
-            ],
-            "period" : {
-              "start" : "2022-05-01T10:25:31-04:00",
-              "end" : "2023-05-01T10:25:31-04:00"
-            }
-          }
-        ]
-      }
-    },
-    {
-      "fullUrl" : "Practitioner/1707523032772307000.c4b64af2-ea2d-447a-95ef-ad6ba32b64a4",
-      "resource" : {
-        "resourceType" : "Practitioner",
-        "id" : "1707523032772307000.c4b64af2-ea2d-447a-95ef-ad6ba32b64a4",
-        "extension" : [
-          {
-            "url" : "https://reportstream.cdc.gov/fhir/StructureDefinition/assigning-authority",
-            "extension" : [
-              {
-                "url" : "https://reportstream.cdc.gov/fhir/StructureDefinition/namespace-id"
-              },
-              {
-                "url" : "https://reportstream.cdc.gov/fhir/StructureDefinition/universal-id",
-                "valueString" : "AssigningSystem"
-              },
-              {
-                "url" : "https://reportstream.cdc.gov/fhir/StructureDefinition/universal-id-type",
-                "valueCode" : "ISO"
-              }
-            ]
-          },
-          {
-            "url" : "https://reportstream.cdc.gov/fhir/StructureDefinition/xcn-practitioner",
-            "extension" : [
-              {
-                "url" : "XCN.3",
-                "valueString" : "RUDWIG"
-              },
-              {
-                "url" : "XCN.4",
-                "valueString" : "B"
-              },
-              {
-                "url" : "XCN.20",
-                "valueString" : "20230501102531-0400"
-              },
-              {
-                "url" : "XCN.21",
-                "valueString" : "MD"
-              },
-              {
-                "url" : "XCN.22",
-                "valueCodeableConcept" : {
-                  "coding" : [
-                    {
-                      "extension" : [
-                        {
-                          "url" : "https://reportstream.cdc.gov/fhir/StructureDefinition/cwe-coding",
-                          "valueString" : "coding"
-                        }
-                      ],
-                      "code" : "AssignJ"
-                    }
-                  ]
-                }
-              },
-              {
-                "url" : "XCN.23",
-                "valueCodeableConcept" : {
-                  "coding" : [
-                    {
-                      "extension" : [
-                        {
-                          "url" : "https://reportstream.cdc.gov/fhir/StructureDefinition/cwe-coding",
-                          "valueString" : "coding"
-                        }
-                      ],
-                      "code" : "AssignA"
-                    }
-                  ]
-                }
-              },
-              {
-                "url" : "XCN.5",
-                "valueString" : "2ND"
-              },
-              {
-                "url" : "XCN.7",
-                "valueString" : "MD"
-              },
-              {
-                "url" : "XCN.8",
-                "valueCodeableConcept" : {
-                  "coding" : [
-                    {
-                      "extension" : [
-                        {
-                          "url" : "https://reportstream.cdc.gov/fhir/StructureDefinition/cwe-coding",
-                          "valueString" : "coding"
-                        }
-                      ],
-                      "code" : "SRC"
-                    }
-                  ]
-                }
-              },
-              {
-                "url" : "XCN.10",
-                "valueString" : "B"
-              },
-              {
-                "url" : "XCN.15",
-                "valueString" : "A"
-              },
-              {
-                "url" : "XCN.16",
-                "valueCodeableConcept" : {
-                  "coding" : [
-                    {
-                      "extension" : [
-                        {
-                          "url" : "https://reportstream.cdc.gov/fhir/StructureDefinition/cwe-coding",
-                          "valueString" : "coding"
-                        }
-                      ],
-                      "code" : "NameContext"
-                    }
-                  ]
-                }
-              },
-              {
-                "url" : "XCN.19",
-                "valueString" : "20220501102531-0400"
-              }
-            ]
-          }
-        ],
-        "identifier" : [
-          {
-            "extension" : [
-              {
-                "url" : "http://hl7.org/fhir/StructureDefinition/identifier-checkDigit",
-                "valueString" : "A"
-              },
-              {
-                "url" : "http://hl7.org/fhir/StructureDefinition/namingsystem-checkDigit",
-                "valueCode" : "NPI"
-              }
-            ],
-            "type" : {
-              "coding" : [
-                {
-                  "extension" : [
-                    {
-                      "url" : "https://reportstream.cdc.gov/fhir/StructureDefinition/codeable-concept-id",
-                      "valueBoolean" : true
-                    }
-                  ],
-                  "code" : "DL"
-                }
-              ]
-            },
-            "system" : "urn:oid:AssigningSystem",
-            "value" : "1"
-          }
-        ],
-        "name" : [
-          {
-            "extension" : [
-              {
-                "url" : "http://hl7.org/fhir/StructureDefinition/humanname-assembly-order",
-                "valueCode" : "G"
-              }
-            ],
-            "use" : "official",
-            "family" : "result2",
-            "_family" : {
-              "extension" : [
-                {
-                  "url" : "http://hl7.org/fhir/StructureDefinition/humanname-own-prefix",
-                  "valueString" : "VAN"
-                },
-                {
-                  "url" : "http://hl7.org/fhir/StructureDefinition/humanname-own-name",
-                  "valueString" : "copiesto2"
-                },
-                {
-                  "url" : "http://hl7.org/fhir/StructureDefinition/humanname-partner-prefix",
-                  "valueString" : "VAL"
-                },
-                {
-                  "url" : "http://hl7.org/fhir/StructureDefinition/humanname-partner-name",
-                  "valueString" : "ROGER"
-                }
-              ]
-            },
-            "given" : [
-              "RUDWIG",
-              "B"
-            ],
-            "prefix" : [
-              "DR"
-            ],
-            "suffix" : [
-              "2ND",
-              "MD",
-              "MD"
-            ],
-            "period" : {
-              "start" : "2022-05-01T10:25:31-04:00",
-              "end" : "2023-05-01T10:25:31-04:00"
-            }
-          }
-        ]
-      }
-    },
-    {
-      "fullUrl" : "Practitioner/1707523032774173000.1e5d0cb2-2608-41c2-a109-b02994e61446",
-      "resource" : {
-        "resourceType" : "Practitioner",
-        "id" : "1707523032774173000.1e5d0cb2-2608-41c2-a109-b02994e61446",
-        "extension" : [
-          {
-            "url" : "https://reportstream.cdc.gov/fhir/StructureDefinition/cnn-practitioner",
-            "extension" : [
-              {
-                "url" : "CNN.3",
-                "valueString" : "Results Interpreter"
-              },
-              {
-                "url" : "CNN.4",
-                "valueString" : "S"
-              },
-              {
-                "url" : "CNN.5",
-                "valueString" : "ESQ"
-              },
-              {
-                "url" : "CNN.7",
-                "valueString" : "MD"
-              }
-            ]
-          }
-        ],
-        "identifier" : [
-          {
-            "extension" : [
-              {
-                "url" : "https://reportstream.cdc.gov/fhir/StructureDefinition/assigning-authority",
-                "extension" : [
-                  {
-                    "url" : "https://reportstream.cdc.gov/fhir/StructureDefinition/namespace-id",
-                    "valueString" : "Assigning Authority"
-                  },
-                  {
-                    "url" : "https://reportstream.cdc.gov/fhir/StructureDefinition/universal-id",
-                    "valueString" : "2.1.4.1"
-                  },
-                  {
-                    "url" : "https://reportstream.cdc.gov/fhir/StructureDefinition/universal-id-type",
-                    "valueCode" : "ISO"
-                  }
-                ]
-              }
-            ],
-            "value" : "123"
-          }
-        ],
-        "name" : [
-          {
-            "family" : "Assistant",
-            "given" : [
-              "Results Interpreter",
-              "S"
-            ],
-            "prefix" : [
-              "DR"
-            ],
-            "suffix" : [
-              "ESQ",
-              "MD"
-            ]
-          }
-        ]
-      }
-    },
-    {
-      "fullUrl" : "Location/1707523032776988000.b96a8b63-ee88-4fed-91de-c5d1daaad9a9",
-      "resource" : {
-        "resourceType" : "Location",
-        "id" : "1707523032776988000.b96a8b63-ee88-4fed-91de-c5d1daaad9a9",
-        "identifier" : [
-          {
-            "extension" : [
-              {
-                "url" : "https://reportstream.cdc.gov/fhir/StructureDefinition/identifier-namespace-id",
-                "valueBoolean" : true
-              }
-            ],
-            "value" : "Hospital A"
-          },
-          {
-            "extension" : [
-              {
-                "url" : "https://reportstream.cdc.gov/fhir/StructureDefinition/identifier-universal-id",
-                "valueBoolean" : true
-              }
-            ],
-            "type" : {
-              "coding" : [
-                {
-                  "extension" : [
-                    {
-                      "url" : "https://reportstream.cdc.gov/fhir/StructureDefinition/codeable-concept-id",
-                      "valueBoolean" : true
-                    }
-                  ],
-                  "code" : "ISO"
-                }
-              ]
-            },
-            "value" : "2.16.840.1.113883.9.11"
-          }
-        ],
-        "status" : "active",
-        "mode" : "instance",
-        "physicalType" : {
-          "coding" : [
-            {
-              "system" : "http://terminology.hl7.org/CodeSystem/location-physical-type",
-              "code" : "si"
-            }
-          ]
-        }
-      }
-    },
-    {
-      "fullUrl" : "Location/1707523032791503000.7b3c05ce-1c2b-4067-9a68-631bf6ad86f0",
-      "resource" : {
-        "resourceType" : "Location",
-        "id" : "1707523032791503000.7b3c05ce-1c2b-4067-9a68-631bf6ad86f0",
-        "identifier" : [
-          {
-            "value" : "Building 123"
-          }
-        ],
-        "status" : "active",
-        "mode" : "instance",
-        "physicalType" : {
-          "coding" : [
-            {
-              "system" : "http://terminology.hl7.org/CodeSystem/location-physical-type",
-              "code" : "bu"
-            }
-          ]
-        }
-      }
-    },
-    {
-      "fullUrl" : "Location/1707523032791925000.1161238b-b5c1-45ab-85f3-6b475fe81a6c",
-      "resource" : {
-        "resourceType" : "Location",
-        "id" : "1707523032791925000.1161238b-b5c1-45ab-85f3-6b475fe81a6c",
-        "identifier" : [
-          {
-            "value" : "Point of Care"
-          }
-        ],
-        "status" : "active",
-        "mode" : "instance",
-        "physicalType" : {
-          "coding" : [
-            {
-              "system" : "http://terminology.hl7.org/CodeSystem/location-physical-type",
-              "_code" : {
-                "extension" : [
-                  {
-                    "url" : "https://reportstream.cdc.gov/fhir/StructureDefinition/location-physical-type-poc",
-                    "valueString" : "poc"
-                  }
-                ]
-              }
-            }
-          ]
-        }
-      }
-    },
-    {
-      "fullUrl" : "Location/1707523032792242000.a8f58b67-f63a-4bcf-8197-f950026c6c4d",
-      "resource" : {
-        "resourceType" : "Location",
-        "id" : "1707523032792242000.a8f58b67-f63a-4bcf-8197-f950026c6c4d",
-        "identifier" : [
-          {
-            "value" : "Floor A"
-          }
-        ],
-        "status" : "active",
-        "mode" : "instance",
-        "physicalType" : {
-          "coding" : [
-            {
-              "system" : "http://terminology.hl7.org/CodeSystem/location-physical-type",
-              "code" : "lvl"
-            }
-          ]
-        }
-      }
-    },
-    {
-      "fullUrl" : "Location/1707523032792544000.b9a4560c-6670-4014-9ae1-d7dba78cce99",
-      "resource" : {
-        "resourceType" : "Location",
-        "id" : "1707523032792544000.b9a4560c-6670-4014-9ae1-d7dba78cce99",
-        "identifier" : [
-          {
-            "value" : "Room 101"
-          }
-        ],
-        "status" : "active",
-        "mode" : "instance",
-        "physicalType" : {
-          "coding" : [
-            {
-              "system" : "http://terminology.hl7.org/CodeSystem/location-physical-type",
-              "code" : "ro"
-            }
-          ]
-        }
-      }
-    },
-    {
-      "fullUrl" : "Location/1707523032792823000.b4ea45f9-edaa-42fa-a471-360ca447e46a",
-      "resource" : {
-        "resourceType" : "Location",
-        "id" : "1707523032792823000.b4ea45f9-edaa-42fa-a471-360ca447e46a",
-        "identifier" : [
-          {
-            "value" : "Bed A"
-          }
-        ],
-        "status" : "active",
-        "mode" : "instance",
-        "physicalType" : {
-          "coding" : [
-            {
-              "system" : "http://terminology.hl7.org/CodeSystem/location-physical-type",
-              "code" : "bd"
-            }
-          ]
-        }
-      }
-    },
-    {
-      "fullUrl" : "PractitionerRole/1707523032793031000.958771e4-65a2-4d49-8108-229681a35a2e",
-      "resource" : {
-        "resourceType" : "PractitionerRole",
-        "id" : "1707523032793031000.958771e4-65a2-4d49-8108-229681a35a2e",
-        "period" : {
-          "start" : "2023-04-01T10:25:31-04:00",
-          "_start" : {
-            "extension" : [
-              {
-                "url" : "https://reportstream.cdc.gov/fhir/StructureDefinition/hl7v2-date-time",
-                "valueString" : "20230401102531-0400"
-              }
-            ]
-          },
-          "end" : "2023-05-01T10:25:31-04:00",
-          "_end" : {
-            "extension" : [
-              {
-                "url" : "https://reportstream.cdc.gov/fhir/StructureDefinition/hl7v2-date-time",
-                "valueString" : "20230501102531-0400"
-              }
-            ]
-          }
-        },
-        "practitioner" : {
-          "reference" : "Practitioner/1707523032774173000.1e5d0cb2-2608-41c2-a109-b02994e61446"
-        },
-        "location" : [
-          {
-            "reference" : "Location/1707523032776988000.b96a8b63-ee88-4fed-91de-c5d1daaad9a9"
-          },
-          {
-            "reference" : "Location/1707523032791503000.7b3c05ce-1c2b-4067-9a68-631bf6ad86f0"
-          },
-          {
-            "reference" : "Location/1707523032791925000.1161238b-b5c1-45ab-85f3-6b475fe81a6c"
-          },
-          {
-            "reference" : "Location/1707523032792242000.a8f58b67-f63a-4bcf-8197-f950026c6c4d"
-          },
-          {
-            "reference" : "Location/1707523032792544000.b9a4560c-6670-4014-9ae1-d7dba78cce99"
-          },
-          {
-            "reference" : "Location/1707523032792823000.b4ea45f9-edaa-42fa-a471-360ca447e46a"
-          }
-        ]
-      }
-    },
-    {
-      "fullUrl" : "Practitioner/1707523032794174000.1f8d643f-3820-4116-8592-f412027fcca1",
-      "resource" : {
-        "resourceType" : "Practitioner",
-        "id" : "1707523032794174000.1f8d643f-3820-4116-8592-f412027fcca1",
-        "extension" : [
-          {
-            "url" : "https://reportstream.cdc.gov/fhir/StructureDefinition/cnn-practitioner",
-            "extension" : [
-              {
-                "url" : "CNN.3",
-                "valueString" : "Results Interpreter2"
-              },
-              {
-                "url" : "CNN.4",
-                "valueString" : "S"
-              },
-              {
-                "url" : "CNN.5",
-                "valueString" : "ESQ"
-              },
-              {
-                "url" : "CNN.7",
-                "valueString" : "MD"
-              }
-            ]
-          }
-        ],
-        "identifier" : [
-          {
-            "extension" : [
-              {
-                "url" : "https://reportstream.cdc.gov/fhir/StructureDefinition/assigning-authority",
-                "extension" : [
-                  {
-                    "url" : "https://reportstream.cdc.gov/fhir/StructureDefinition/namespace-id",
-                    "valueString" : "Assigning Authority"
-                  },
-                  {
-                    "url" : "https://reportstream.cdc.gov/fhir/StructureDefinition/universal-id",
-                    "valueString" : "2.1.4.1"
-                  },
-                  {
-                    "url" : "https://reportstream.cdc.gov/fhir/StructureDefinition/universal-id-type",
-                    "valueCode" : "ISO"
-                  }
-                ]
-              }
-            ],
-            "value" : "123"
-          }
-        ],
-        "name" : [
-          {
-            "family" : "Assistant2",
-            "given" : [
-              "Results Interpreter2",
-              "S"
-            ],
-            "prefix" : [
-              "DR"
-            ],
-            "suffix" : [
-              "ESQ",
-              "MD"
-            ]
-          }
-        ]
-      }
-    },
-    {
-      "fullUrl" : "Location/1707523032794561000.9f5fc59c-df7d-4a05-8759-ec33e909b1e6",
-      "resource" : {
-        "resourceType" : "Location",
-        "id" : "1707523032794561000.9f5fc59c-df7d-4a05-8759-ec33e909b1e6",
-        "identifier" : [
-          {
-            "extension" : [
-              {
-                "url" : "https://reportstream.cdc.gov/fhir/StructureDefinition/identifier-namespace-id",
-                "valueBoolean" : true
-              }
-            ],
-            "value" : "Hospital A"
-          },
-          {
-            "extension" : [
-              {
-                "url" : "https://reportstream.cdc.gov/fhir/StructureDefinition/identifier-universal-id",
-                "valueBoolean" : true
-              }
-            ],
-            "type" : {
-              "coding" : [
-                {
-                  "extension" : [
-                    {
-                      "url" : "https://reportstream.cdc.gov/fhir/StructureDefinition/codeable-concept-id",
-                      "valueBoolean" : true
-                    }
-                  ],
-                  "code" : "ISO"
-                }
-              ]
-            },
-            "value" : "2.16.840.1.113883.9.11"
-          }
-        ],
-        "status" : "active",
-        "mode" : "instance",
-        "physicalType" : {
-          "coding" : [
-            {
-              "system" : "http://terminology.hl7.org/CodeSystem/location-physical-type",
-              "code" : "si"
-            }
-          ]
-        }
-      }
-    },
-    {
-      "fullUrl" : "Location/1707523032794870000.a86a8df3-1cba-4562-8a50-31fc26f75745",
-      "resource" : {
-        "resourceType" : "Location",
-        "id" : "1707523032794870000.a86a8df3-1cba-4562-8a50-31fc26f75745",
-        "identifier" : [
-          {
-            "value" : "Building 123"
-          }
-        ],
-        "status" : "active",
-        "mode" : "instance",
-        "physicalType" : {
-          "coding" : [
-            {
-              "system" : "http://terminology.hl7.org/CodeSystem/location-physical-type",
-              "code" : "bu"
-            }
-          ]
-        }
-      }
-    },
-    {
-      "fullUrl" : "Location/1707523032795270000.18535cf9-e067-45d8-af8d-fbe4f4c3712c",
-      "resource" : {
-        "resourceType" : "Location",
-        "id" : "1707523032795270000.18535cf9-e067-45d8-af8d-fbe4f4c3712c",
-        "identifier" : [
-          {
-            "value" : "Point of Care"
-          }
-        ],
-        "status" : "active",
-        "mode" : "instance",
-        "physicalType" : {
-          "coding" : [
-            {
-              "system" : "http://terminology.hl7.org/CodeSystem/location-physical-type",
-              "_code" : {
-                "extension" : [
-                  {
-                    "url" : "https://reportstream.cdc.gov/fhir/StructureDefinition/location-physical-type-poc",
-                    "valueString" : "poc"
-                  }
-                ]
-              }
-            }
-          ]
-        }
-      }
-    },
-    {
-      "fullUrl" : "Location/1707523032795593000.021d60d3-3ad2-45b9-a0ac-e552670a27f2",
-      "resource" : {
-        "resourceType" : "Location",
-        "id" : "1707523032795593000.021d60d3-3ad2-45b9-a0ac-e552670a27f2",
-        "identifier" : [
-          {
-            "value" : "Floor A"
-          }
-        ],
-        "status" : "active",
-        "mode" : "instance",
-        "physicalType" : {
-          "coding" : [
-            {
-              "system" : "http://terminology.hl7.org/CodeSystem/location-physical-type",
-              "code" : "lvl"
-            }
-          ]
-        }
-      }
-    },
-    {
-      "fullUrl" : "Location/1707523032795902000.3c3e27ed-d90d-424a-b4a3-272a6bb7c8d6",
-      "resource" : {
-        "resourceType" : "Location",
-        "id" : "1707523032795902000.3c3e27ed-d90d-424a-b4a3-272a6bb7c8d6",
-        "identifier" : [
-          {
-            "value" : "Room 101"
-          }
-        ],
-        "status" : "active",
-        "mode" : "instance",
-        "physicalType" : {
-          "coding" : [
-            {
-              "system" : "http://terminology.hl7.org/CodeSystem/location-physical-type",
-              "code" : "ro"
-            }
-          ]
-        }
-      }
-    },
-    {
-      "fullUrl" : "Location/1707523032796175000.36f03728-e3d6-403e-847c-8188b8482dbe",
-      "resource" : {
-        "resourceType" : "Location",
-        "id" : "1707523032796175000.36f03728-e3d6-403e-847c-8188b8482dbe",
-        "identifier" : [
-          {
-            "value" : "Bed A"
-          }
-        ],
-        "status" : "active",
-        "mode" : "instance",
-        "physicalType" : {
-          "coding" : [
-            {
-              "system" : "http://terminology.hl7.org/CodeSystem/location-physical-type",
-              "code" : "bd"
-            }
-          ]
-        }
-      }
-    },
-    {
-      "fullUrl" : "PractitionerRole/1707523032796318000.c5573c4b-1ed0-4d8f-a427-f298946e7011",
-      "resource" : {
-        "resourceType" : "PractitionerRole",
-        "id" : "1707523032796318000.c5573c4b-1ed0-4d8f-a427-f298946e7011",
-        "period" : {
-          "start" : "2023-04-01T10:25:31-04:00",
-          "_start" : {
-            "extension" : [
-              {
-                "url" : "https://reportstream.cdc.gov/fhir/StructureDefinition/hl7v2-date-time",
-                "valueString" : "20230401102531-0400"
-              }
-            ]
-          },
-          "end" : "2023-05-01T10:25:31-04:00",
-          "_end" : {
-            "extension" : [
-              {
-                "url" : "https://reportstream.cdc.gov/fhir/StructureDefinition/hl7v2-date-time",
-                "valueString" : "20230501102531-0400"
-              }
-            ]
-          }
-        },
-        "practitioner" : {
-          "reference" : "Practitioner/1707523032794174000.1f8d643f-3820-4116-8592-f412027fcca1"
-        },
-        "location" : [
-          {
-            "reference" : "Location/1707523032794561000.9f5fc59c-df7d-4a05-8759-ec33e909b1e6"
-          },
-          {
-            "reference" : "Location/1707523032794870000.a86a8df3-1cba-4562-8a50-31fc26f75745"
-          },
-          {
-            "reference" : "Location/1707523032795270000.18535cf9-e067-45d8-af8d-fbe4f4c3712c"
-          },
-          {
-            "reference" : "Location/1707523032795593000.021d60d3-3ad2-45b9-a0ac-e552670a27f2"
-          },
-          {
-            "reference" : "Location/1707523032795902000.3c3e27ed-d90d-424a-b4a3-272a6bb7c8d6"
-          },
-          {
-            "reference" : "Location/1707523032796175000.36f03728-e3d6-403e-847c-8188b8482dbe"
-          }
-        ]
-      }
-    },
-    {
-      "fullUrl" : "Practitioner/1707523032799072000.c985cb63-3134-4733-9096-3d189068c306",
-      "resource" : {
-        "resourceType" : "Practitioner",
-        "id" : "1707523032799072000.c985cb63-3134-4733-9096-3d189068c306",
-        "extension" : [
-          {
-            "url" : "https://reportstream.cdc.gov/fhir/StructureDefinition/assigning-authority",
-            "extension" : [
-              {
-                "url" : "https://reportstream.cdc.gov/fhir/StructureDefinition/namespace-id"
-              },
-              {
-                "url" : "https://reportstream.cdc.gov/fhir/StructureDefinition/universal-id",
-                "valueString" : "AssigningSystem"
-              },
-              {
-                "url" : "https://reportstream.cdc.gov/fhir/StructureDefinition/universal-id-type",
-                "valueCode" : "ISO"
-              }
-            ]
-          },
-          {
-            "url" : "https://reportstream.cdc.gov/fhir/StructureDefinition/xcn-practitioner",
-            "extension" : [
-              {
-                "url" : "XCN.3",
-                "valueString" : "LUDWIG"
-              },
-              {
-                "url" : "XCN.4",
-                "valueString" : "B"
-              },
-              {
-                "url" : "XCN.20",
-                "valueString" : "20230501102531-0400"
-              },
-              {
-                "url" : "XCN.21",
-                "valueString" : "MD"
-              },
-              {
-                "url" : "XCN.22",
-                "valueCodeableConcept" : {
-                  "coding" : [
-                    {
-                      "extension" : [
-                        {
-                          "url" : "https://reportstream.cdc.gov/fhir/StructureDefinition/cwe-coding",
-                          "valueString" : "coding"
-                        }
-                      ],
-                      "code" : "AssignJ"
-                    }
-                  ]
-                }
-              },
-              {
-                "url" : "XCN.23",
-                "valueCodeableConcept" : {
-                  "coding" : [
-                    {
-                      "extension" : [
-                        {
-                          "url" : "https://reportstream.cdc.gov/fhir/StructureDefinition/cwe-coding",
-                          "valueString" : "coding"
-                        }
-                      ],
-                      "code" : "AssignA"
-                    }
-                  ]
-                }
-              },
-              {
-                "url" : "XCN.5",
-                "valueString" : "2ND"
-              },
-              {
-                "url" : "XCN.7",
-                "valueString" : "MD"
-              },
-              {
-                "url" : "XCN.8",
-                "valueCodeableConcept" : {
-                  "coding" : [
-                    {
-                      "extension" : [
-                        {
-                          "url" : "https://reportstream.cdc.gov/fhir/StructureDefinition/cwe-coding",
-                          "valueString" : "coding"
-                        }
-                      ],
-                      "code" : "SRC"
-                    }
-                  ]
-                }
-              },
-              {
-                "url" : "XCN.10",
-                "valueString" : "B"
-              },
-              {
-                "url" : "XCN.15",
-                "valueString" : "A"
-              },
-              {
-                "url" : "XCN.16",
-                "valueCodeableConcept" : {
-                  "coding" : [
-                    {
-                      "extension" : [
-                        {
-                          "url" : "https://reportstream.cdc.gov/fhir/StructureDefinition/cwe-coding",
-                          "valueString" : "coding"
-                        }
-                      ],
-                      "code" : "NameContext"
-                    }
-                  ]
-                }
-              },
-              {
-                "url" : "XCN.19",
-                "valueString" : "20220501102531-0400"
-              }
-            ]
-          }
-        ],
-        "identifier" : [
-          {
-            "extension" : [
-              {
-                "url" : "http://hl7.org/fhir/StructureDefinition/identifier-checkDigit",
-                "valueString" : "A"
-              },
-              {
-                "url" : "http://hl7.org/fhir/StructureDefinition/namingsystem-checkDigit",
-                "valueCode" : "NPI"
-              }
-            ],
-            "type" : {
-              "coding" : [
-                {
-                  "extension" : [
-                    {
-                      "url" : "https://reportstream.cdc.gov/fhir/StructureDefinition/codeable-concept-id",
-                      "valueBoolean" : true
-                    }
-                  ],
-                  "code" : "DL"
-                }
-              ]
-            },
-            "system" : "urn:oid:AssigningSystem",
-            "value" : "1"
-          }
-        ],
-        "name" : [
-          {
-            "extension" : [
-              {
-                "url" : "http://hl7.org/fhir/StructureDefinition/humanname-assembly-order",
-                "valueCode" : "G"
-              }
-            ],
-            "use" : "official",
-            "family" : "Collector",
-            "_family" : {
-              "extension" : [
-                {
-                  "url" : "http://hl7.org/fhir/StructureDefinition/humanname-own-prefix",
-                  "valueString" : "VAN"
-                },
-                {
-                  "url" : "http://hl7.org/fhir/StructureDefinition/humanname-own-name",
-                  "valueString" : "Identifier"
-                },
-                {
-                  "url" : "http://hl7.org/fhir/StructureDefinition/humanname-partner-prefix",
-                  "valueString" : "VAL"
-                },
-                {
-                  "url" : "http://hl7.org/fhir/StructureDefinition/humanname-partner-name",
-                  "valueString" : "ROGER"
-                }
-              ]
-            },
-            "given" : [
-              "LUDWIG",
-              "B"
-            ],
-            "prefix" : [
-              "DR"
-            ],
-            "suffix" : [
-              "2ND",
-              "MD",
-              "MD"
-            ],
-            "period" : {
-              "start" : "2022-05-01T10:25:31-04:00",
-              "end" : "2023-05-01T10:25:31-04:00"
-            }
-          }
-        ]
-      }
-    },
-    {
-      "fullUrl" : "Practitioner/1707523032801725000.5c599029-0dab-4c16-9755-545475ae5756",
-      "resource" : {
-        "resourceType" : "Practitioner",
-        "id" : "1707523032801725000.5c599029-0dab-4c16-9755-545475ae5756",
-        "extension" : [
-          {
-            "url" : "https://reportstream.cdc.gov/fhir/StructureDefinition/assigning-authority",
-            "extension" : [
-              {
-                "url" : "https://reportstream.cdc.gov/fhir/StructureDefinition/namespace-id"
-              },
-              {
-                "url" : "https://reportstream.cdc.gov/fhir/StructureDefinition/universal-id",
-                "valueString" : "AssigningSystem"
-              },
-              {
-                "url" : "https://reportstream.cdc.gov/fhir/StructureDefinition/universal-id-type",
-                "valueCode" : "ISO"
-              }
-            ]
-          },
-          {
-            "url" : "https://reportstream.cdc.gov/fhir/StructureDefinition/xcn-practitioner",
-            "extension" : [
-              {
-                "url" : "XCN.3",
-                "valueString" : "RUDWIG"
-              },
-              {
-                "url" : "XCN.4",
-                "valueString" : "B"
-              },
-              {
-                "url" : "XCN.20",
-                "valueString" : "20230501102531-0400"
-              },
-              {
-                "url" : "XCN.21",
-                "valueString" : "MD"
-              },
-              {
-                "url" : "XCN.22",
-                "valueCodeableConcept" : {
-                  "coding" : [
-                    {
-                      "extension" : [
-                        {
-                          "url" : "https://reportstream.cdc.gov/fhir/StructureDefinition/cwe-coding",
-                          "valueString" : "coding"
-                        }
-                      ],
-                      "code" : "AssignJ"
-                    }
-                  ]
-                }
-              },
-              {
-                "url" : "XCN.23",
-                "valueCodeableConcept" : {
-                  "coding" : [
-                    {
-                      "extension" : [
-                        {
-                          "url" : "https://reportstream.cdc.gov/fhir/StructureDefinition/cwe-coding",
-                          "valueString" : "coding"
-                        }
-                      ],
-                      "code" : "AssignA"
-                    }
-                  ]
-                }
-              },
-              {
-                "url" : "XCN.5",
-                "valueString" : "2ND"
-              },
-              {
-                "url" : "XCN.7",
-                "valueString" : "MD"
-              },
-              {
-                "url" : "XCN.8",
-                "valueCodeableConcept" : {
-                  "coding" : [
-                    {
-                      "extension" : [
-                        {
-                          "url" : "https://reportstream.cdc.gov/fhir/StructureDefinition/cwe-coding",
-                          "valueString" : "coding"
-                        }
-                      ],
-                      "code" : "SRC"
-                    }
-                  ]
-                }
-              },
-              {
-                "url" : "XCN.10",
-                "valueString" : "B"
-              },
-              {
-                "url" : "XCN.15",
-                "valueString" : "A"
-              },
-              {
-                "url" : "XCN.16",
-                "valueCodeableConcept" : {
-                  "coding" : [
-                    {
-                      "extension" : [
-                        {
-                          "url" : "https://reportstream.cdc.gov/fhir/StructureDefinition/cwe-coding",
-                          "valueString" : "coding"
-                        }
-                      ],
-                      "code" : "NameContext"
-                    }
-                  ]
-                }
-              },
-              {
-                "url" : "XCN.19",
-                "valueString" : "20220501102531-0400"
-              }
-            ]
-          }
-        ],
-        "identifier" : [
-          {
-            "extension" : [
-              {
-                "url" : "http://hl7.org/fhir/StructureDefinition/identifier-checkDigit",
-                "valueString" : "A"
-              },
-              {
-                "url" : "http://hl7.org/fhir/StructureDefinition/namingsystem-checkDigit",
-                "valueCode" : "NPI"
-              }
-            ],
-            "type" : {
-              "coding" : [
-                {
-                  "extension" : [
-                    {
-                      "url" : "https://reportstream.cdc.gov/fhir/StructureDefinition/codeable-concept-id",
-                      "valueBoolean" : true
-                    }
-                  ],
-                  "code" : "DL"
-                }
-              ]
-            },
-            "system" : "urn:oid:AssigningSystem",
-            "value" : "1"
-          }
-        ],
-        "name" : [
-          {
-            "extension" : [
-              {
-                "url" : "http://hl7.org/fhir/StructureDefinition/humanname-assembly-order",
-                "valueCode" : "G"
-              }
-            ],
-            "use" : "official",
-            "family" : "Collector2",
-            "_family" : {
-              "extension" : [
-                {
-                  "url" : "http://hl7.org/fhir/StructureDefinition/humanname-own-prefix",
-                  "valueString" : "VAN"
-                },
-                {
-                  "url" : "http://hl7.org/fhir/StructureDefinition/humanname-own-name",
-                  "valueString" : "Identifier"
-                },
-                {
-                  "url" : "http://hl7.org/fhir/StructureDefinition/humanname-partner-prefix",
-                  "valueString" : "VAL"
-                },
-                {
-                  "url" : "http://hl7.org/fhir/StructureDefinition/humanname-partner-name",
-                  "valueString" : "ROGER"
-                }
-              ]
-            },
-            "given" : [
-              "RUDWIG",
-              "B"
-            ],
-            "prefix" : [
-              "DR"
-            ],
-            "suffix" : [
-              "2ND",
-              "MD",
-              "MD"
-            ],
-            "period" : {
-              "start" : "2022-05-01T10:25:31-04:00",
-              "end" : "2023-05-01T10:25:31-04:00"
-            }
-          }
-        ]
-      }
-    },
-    {
-      "fullUrl" : "Practitioner/1707523032807323000.06db6b94-93c4-40c0-97d9-dc201f4ea47e",
-      "resource" : {
-        "resourceType" : "Practitioner",
-        "id" : "1707523032807323000.06db6b94-93c4-40c0-97d9-dc201f4ea47e",
-        "extension" : [
-          {
-            "url" : "https://reportstream.cdc.gov/fhir/StructureDefinition/assigning-authority",
-            "extension" : [
-              {
-                "url" : "https://reportstream.cdc.gov/fhir/StructureDefinition/namespace-id"
-              },
-              {
-                "url" : "https://reportstream.cdc.gov/fhir/StructureDefinition/universal-id",
-                "valueString" : "AssigningSystem"
-              },
-              {
-                "url" : "https://reportstream.cdc.gov/fhir/StructureDefinition/universal-id-type",
-                "valueCode" : "ISO"
-              }
-            ]
-          },
-          {
-            "url" : "https://reportstream.cdc.gov/fhir/StructureDefinition/xcn-practitioner",
-            "extension" : [
-              {
-                "url" : "XCN.3",
-                "valueString" : "LUDWIG"
-              },
-              {
-                "url" : "XCN.4",
-                "valueString" : "B"
-              },
-              {
-                "url" : "XCN.20",
-                "valueString" : "20230501102531-0400"
-              },
-              {
-                "url" : "XCN.21",
-                "valueString" : "MD"
-              },
-              {
-                "url" : "XCN.22",
-                "valueCodeableConcept" : {
-                  "coding" : [
-                    {
-                      "extension" : [
-                        {
-                          "url" : "https://reportstream.cdc.gov/fhir/StructureDefinition/cwe-coding",
-                          "valueString" : "coding"
-                        }
-                      ],
-                      "code" : "AssignJ"
-                    }
-                  ]
-                }
-              },
-              {
-                "url" : "XCN.23",
-                "valueCodeableConcept" : {
-                  "coding" : [
-                    {
-                      "extension" : [
-                        {
-                          "url" : "https://reportstream.cdc.gov/fhir/StructureDefinition/cwe-coding",
-                          "valueString" : "coding"
-                        }
-                      ],
-                      "code" : "AssignA"
-                    }
-                  ]
-                }
-              },
-              {
-                "url" : "XCN.5",
-                "valueString" : "2ND"
-              },
-              {
-                "url" : "XCN.7",
-                "valueString" : "MD"
-              },
-              {
-                "url" : "XCN.8",
-                "valueCodeableConcept" : {
-                  "coding" : [
-                    {
-                      "extension" : [
-                        {
-                          "url" : "https://reportstream.cdc.gov/fhir/StructureDefinition/cwe-coding",
-                          "valueString" : "coding"
-                        }
-                      ],
-                      "code" : "SRC"
-                    }
-                  ]
-                }
-              },
-              {
-                "url" : "XCN.10",
-                "valueString" : "B"
-              },
-              {
-                "url" : "XCN.15",
-                "valueString" : "A"
-              },
-              {
-                "url" : "XCN.16",
-                "valueCodeableConcept" : {
-                  "coding" : [
-                    {
-                      "extension" : [
-                        {
-                          "url" : "https://reportstream.cdc.gov/fhir/StructureDefinition/cwe-coding",
-                          "valueString" : "coding"
-                        }
-                      ],
-                      "code" : "NameContext"
-                    }
-                  ]
-                }
-              },
-              {
-                "url" : "XCN.19",
-                "valueString" : "20220501102531-0400"
-              }
-            ]
-          }
-        ],
-        "identifier" : [
-          {
-            "extension" : [
-              {
-                "url" : "http://hl7.org/fhir/StructureDefinition/identifier-checkDigit",
-                "valueString" : "A"
-              },
-              {
-                "url" : "http://hl7.org/fhir/StructureDefinition/namingsystem-checkDigit",
-                "valueCode" : "NPI"
-              }
-            ],
-            "type" : {
-              "coding" : [
-                {
-                  "extension" : [
-                    {
-                      "url" : "https://reportstream.cdc.gov/fhir/StructureDefinition/codeable-concept-id",
-                      "valueBoolean" : true
-                    }
-                  ],
-                  "code" : "DL"
-                }
-              ]
-            },
-            "system" : "urn:oid:AssigningSystem",
-            "value" : "1"
-          }
-        ],
-        "name" : [
-          {
-            "extension" : [
-              {
-                "url" : "http://hl7.org/fhir/StructureDefinition/humanname-assembly-order",
-                "valueCode" : "G"
-              }
-            ],
-            "use" : "official",
-            "family" : "Ordering",
-            "_family" : {
-              "extension" : [
-                {
-                  "url" : "http://hl7.org/fhir/StructureDefinition/humanname-own-prefix",
-                  "valueString" : "VAN"
-                },
-                {
-                  "url" : "http://hl7.org/fhir/StructureDefinition/humanname-own-name",
-                  "valueString" : "Provider"
-                },
-                {
-                  "url" : "http://hl7.org/fhir/StructureDefinition/humanname-partner-prefix",
-                  "valueString" : "VAL"
-                },
-                {
-                  "url" : "http://hl7.org/fhir/StructureDefinition/humanname-partner-name",
-                  "valueString" : "ROGER"
-                }
-              ]
-            },
-            "given" : [
-              "LUDWIG",
-              "B"
-            ],
-            "prefix" : [
-              "DR"
-            ],
-            "suffix" : [
-              "2ND",
-              "MD",
-              "MD"
-            ],
-            "period" : {
-              "start" : "2022-05-01T10:25:31-04:00",
-              "end" : "2023-05-01T10:25:31-04:00"
-            }
-          }
-        ]
-      }
-    },
-    {
-      "fullUrl" : "Practitioner/1707523032810988000.1bd11659-c9c5-4d31-a1e9-353f8feebeaf",
-      "resource" : {
-        "resourceType" : "Practitioner",
-        "id" : "1707523032810988000.1bd11659-c9c5-4d31-a1e9-353f8feebeaf",
-        "extension" : [
-          {
-            "url" : "https://reportstream.cdc.gov/fhir/StructureDefinition/assigning-authority",
-            "extension" : [
-              {
-                "url" : "https://reportstream.cdc.gov/fhir/StructureDefinition/namespace-id"
-              },
-              {
-                "url" : "https://reportstream.cdc.gov/fhir/StructureDefinition/universal-id",
-                "valueString" : "AssigningSystem"
-              },
-              {
-                "url" : "https://reportstream.cdc.gov/fhir/StructureDefinition/universal-id-type",
-                "valueCode" : "ISO"
-              }
-            ]
-          },
-          {
-            "url" : "https://reportstream.cdc.gov/fhir/StructureDefinition/xcn-practitioner",
-            "extension" : [
-              {
-                "url" : "XCN.3",
-                "valueString" : "RUDWIG"
-              },
-              {
-                "url" : "XCN.4",
-                "valueString" : "B"
-              },
-              {
-                "url" : "XCN.20",
-                "valueString" : "20230501102531-0400"
-              },
-              {
-                "url" : "XCN.21",
-                "valueString" : "MD"
-              },
-              {
-                "url" : "XCN.22",
-                "valueCodeableConcept" : {
-                  "coding" : [
-                    {
-                      "extension" : [
-                        {
-                          "url" : "https://reportstream.cdc.gov/fhir/StructureDefinition/cwe-coding",
-                          "valueString" : "coding"
-                        }
-                      ],
-                      "code" : "AssignJ"
-                    }
-                  ]
-                }
-              },
-              {
-                "url" : "XCN.23",
-                "valueCodeableConcept" : {
-                  "coding" : [
-                    {
-                      "extension" : [
-                        {
-                          "url" : "https://reportstream.cdc.gov/fhir/StructureDefinition/cwe-coding",
-                          "valueString" : "coding"
-                        }
-                      ],
-                      "code" : "AssignA"
-                    }
-                  ]
-                }
-              },
-              {
-                "url" : "XCN.5",
-                "valueString" : "2ND"
-              },
-              {
-                "url" : "XCN.7",
-                "valueString" : "MD"
-              },
-              {
-                "url" : "XCN.8",
-                "valueCodeableConcept" : {
-                  "coding" : [
-                    {
-                      "extension" : [
-                        {
-                          "url" : "https://reportstream.cdc.gov/fhir/StructureDefinition/cwe-coding",
-                          "valueString" : "coding"
-                        }
-                      ],
-                      "code" : "SRC"
-                    }
-                  ]
-                }
-              },
-              {
-                "url" : "XCN.10",
-                "valueString" : "B"
-              },
-              {
-                "url" : "XCN.15",
-                "valueString" : "A"
-              },
-              {
-                "url" : "XCN.16",
-                "valueCodeableConcept" : {
-                  "coding" : [
-                    {
-                      "extension" : [
-                        {
-                          "url" : "https://reportstream.cdc.gov/fhir/StructureDefinition/cwe-coding",
-                          "valueString" : "coding"
-                        }
-                      ],
-                      "code" : "NameContext"
-                    }
-                  ]
-                }
-              },
-              {
-                "url" : "XCN.19",
-                "valueString" : "20220501102531-0400"
-              }
-            ]
-          }
-        ],
-        "identifier" : [
-          {
-            "extension" : [
-              {
-                "url" : "http://hl7.org/fhir/StructureDefinition/identifier-checkDigit",
-                "valueString" : "A"
-              },
-              {
-                "url" : "http://hl7.org/fhir/StructureDefinition/namingsystem-checkDigit",
-                "valueCode" : "NPI"
-              }
-            ],
-            "type" : {
-              "coding" : [
-                {
-                  "extension" : [
-                    {
-                      "url" : "https://reportstream.cdc.gov/fhir/StructureDefinition/codeable-concept-id",
-                      "valueBoolean" : true
-                    }
-                  ],
-                  "code" : "DL"
-                }
-              ]
-            },
-            "system" : "urn:oid:AssigningSystem",
-            "value" : "1"
-          }
-        ],
-        "name" : [
-          {
-            "extension" : [
-              {
-                "url" : "http://hl7.org/fhir/StructureDefinition/humanname-assembly-order",
-                "valueCode" : "G"
-              }
-            ],
-            "use" : "official",
-            "family" : "Ordering2",
-            "_family" : {
-              "extension" : [
-                {
-                  "url" : "http://hl7.org/fhir/StructureDefinition/humanname-own-prefix",
-                  "valueString" : "VAN"
-                },
-                {
-                  "url" : "http://hl7.org/fhir/StructureDefinition/humanname-own-name",
-                  "valueString" : "Provider"
-                },
-                {
-                  "url" : "http://hl7.org/fhir/StructureDefinition/humanname-partner-prefix",
-                  "valueString" : "VAL"
-                },
-                {
-                  "url" : "http://hl7.org/fhir/StructureDefinition/humanname-partner-name",
-                  "valueString" : "ROGER"
-                }
-              ]
-            },
-            "given" : [
-              "RUDWIG",
-              "B"
-            ],
-            "prefix" : [
-              "DR"
-            ],
-            "suffix" : [
-              "2ND",
-              "MD",
-              "MD"
-            ],
-            "period" : {
-              "start" : "2022-05-01T10:25:31-04:00",
-              "end" : "2023-05-01T10:25:31-04:00"
-            }
-          }
-        ]
-      }
-    },
-    {
-      "fullUrl" : "DiagnosticReport/1707523033063641000.b0dc6f0d-729a-4b89-ac62-4a4cada2453a",
-      "resource" : {
-        "resourceType" : "DiagnosticReport",
-        "id" : "1707523033063641000.b0dc6f0d-729a-4b89-ac62-4a4cada2453a",
-        "identifier" : [
-          {
-            "extension" : [
-              {
-                "url" : "https://reportstream.cdc.gov/fhir/StructureDefinition/hl7v2Field",
-                "valueString" : "OBR.2"
-              },
-              {
-                "url" : "https://reportstream.cdc.gov/fhir/StructureDefinition/assigning-authority",
-                "extension" : [
-                  {
-                    "url" : "https://reportstream.cdc.gov/fhir/StructureDefinition/assigning-authority-namespace-id",
-                    "valueString" : "Placer Identifier Namespace"
-                  },
-                  {
-                    "url" : "https://reportstream.cdc.gov/fhir/StructureDefinition/assigning-authority-universal-id",
-                    "valueString" : "Placer Universal ID"
-                  },
-                  {
-                    "url" : "https://reportstream.cdc.gov/fhir/StructureDefinition/universal-id-type",
-                    "valueCode" : "ISO"
-                  }
-                ]
-              }
-            ],
-            "type" : {
-              "coding" : [
-                {
-                  "system" : "http://terminology.hl7.org/CodeSystem/v2-0203",
-                  "code" : "PLAC"
-                }
-              ]
-            },
-            "value" : "Placer Identifier"
-          },
-          {
-            "extension" : [
-              {
-                "url" : "https://reportstream.cdc.gov/fhir/StructureDefinition/assigning-authority",
-                "extension" : [
-                  {
-                    "url" : "https://reportstream.cdc.gov/fhir/StructureDefinition/assigning-authority-namespace-id",
-                    "valueString" : "Filler Identifier Namespace"
-                  },
-                  {
-                    "url" : "https://reportstream.cdc.gov/fhir/StructureDefinition/assigning-authority-universal-id",
-                    "valueString" : "Filler Universal ID"
-                  },
-                  {
-                    "url" : "https://reportstream.cdc.gov/fhir/StructureDefinition/universal-id-type",
-                    "valueCode" : "ISO"
-                  }
-                ]
-              }
-            ],
-            "type" : {
-              "coding" : [
-                {
-                  "system" : "http://terminology.hl7.org/CodeSystem/v2-0203",
-                  "code" : "FILL"
-                }
-              ]
-            },
-            "value" : "Filler Identifier"
-          }
-        ],
-        "basedOn" : [
-          {
-            "reference" : "ServiceRequest/1707523032813282000.b022c66f-29d2-41af-b05e-379e3e9fa7eb"
-          }
-        ],
-        "status" : "final",
-        "category" : [
-          {
-            "coding" : [
-              {
-                "extension" : [
-                  {
-                    "url" : "https://reportstream.cdc.gov/fhir/StructureDefinition/codeable-concept-id",
-                    "valueBoolean" : true
-                  }
-                ],
-                "code" : "OTH"
-              }
-            ]
-          }
-        ],
-        "code" : {
-          "coding" : [
-            {
-              "extension" : [
-                {
-                  "url" : "https://reportstream.cdc.gov/fhir/StructureDefinition/cwe-coding",
-                  "valueString" : "coding"
-                }
-              ],
-              "code" : "123",
-              "display" : "Universal service identifier"
-            }
-          ]
-        },
-        "subject" : {
-          "reference" : "Patient/1707523032711746000.e15b3464-d828-4012-b54f-e27d67053f49"
-        },
-        "effectivePeriod" : {
-          "start" : "2023-08-16T12:33:58-05:00",
-          "_start" : {
-            "extension" : [
-              {
-                "url" : "https://reportstream.cdc.gov/fhir/StructureDefinition/hl7v2-date-time",
-                "valueString" : "20230816123358-0500"
-              }
-            ]
-          },
-          "end" : "2023-09-16T12:33:58-05:00",
-          "_end" : {
-            "extension" : [
-              {
-                "url" : "https://reportstream.cdc.gov/fhir/StructureDefinition/hl7v2-date-time",
-                "valueString" : "20230916123358-0500"
-              }
-            ]
-          }
-        },
-        "issued" : "2023-08-16T12:33:58-05:00",
-        "_issued" : {
-          "extension" : [
-            {
-              "url" : "https://reportstream.cdc.gov/fhir/StructureDefinition/hl7v2-date-time",
-              "valueString" : "20230816123358-0500"
-            }
-          ]
-        },
-        "performer" : [
-          {
-            "reference" : "PractitionerRole/1707523033043756000.c2c15a4a-9596-4a35-b897-aa6691460a5f"
-          },
-          {
-            "reference" : "PractitionerRole/1707523033047466000.613ef16d-f942-4c56-956b-214406d67bd5"
-          },
-          {
-            "reference" : "PractitionerRole/1707523033052176000.9c66b928-5006-41cc-9428-498ed6409571"
-          },
-          {
-            "reference" : "PractitionerRole/1707523033062633000.39aae8bf-c552-490a-bdae-8702469c1199"
-          }
-        ],
-        "resultsInterpreter" : [
-          {
-            "reference" : "PractitionerRole/1707523033040157000.68682bc7-d64f-476b-9f16-9c2f73650bbd"
-          }
-        ]
-      }
-    },
-    {
-      "fullUrl" : "Practitioner/1707523033037666000.24def06c-b415-4264-b628-9dd1c5bc18ed",
-      "resource" : {
-        "resourceType" : "Practitioner",
-        "id" : "1707523033037666000.24def06c-b415-4264-b628-9dd1c5bc18ed",
-        "extension" : [
-          {
-            "url" : "https://reportstream.cdc.gov/fhir/StructureDefinition/cnn-practitioner",
-            "extension" : [
-              {
-                "url" : "CNN.3",
-                "valueString" : "Interpreter"
-              },
-              {
-                "url" : "CNN.4",
-                "valueString" : "S"
-              },
-              {
-                "url" : "CNN.5",
-                "valueString" : "ESQ"
-              },
-              {
-                "url" : "CNN.7",
-                "valueString" : "MD"
-              }
-            ]
-          }
-        ],
-        "identifier" : [
-          {
-            "extension" : [
-              {
-                "url" : "https://reportstream.cdc.gov/fhir/StructureDefinition/assigning-authority",
-                "extension" : [
-                  {
-                    "url" : "https://reportstream.cdc.gov/fhir/StructureDefinition/namespace-id",
-                    "valueString" : "Assigning Authority"
-                  },
-                  {
-                    "url" : "https://reportstream.cdc.gov/fhir/StructureDefinition/universal-id",
-                    "valueString" : "2.1.4.1"
-                  },
-                  {
-                    "url" : "https://reportstream.cdc.gov/fhir/StructureDefinition/universal-id-type",
-                    "valueCode" : "ISO"
-                  }
-                ]
-              }
-            ],
-            "value" : "123"
-          }
-        ],
-        "name" : [
-          {
-            "family" : "Results",
-            "given" : [
-              "Interpreter",
-              "S"
-            ],
-            "prefix" : [
-              "DR"
-            ],
-            "suffix" : [
-              "ESQ",
-              "MD"
-            ]
-          }
-        ]
-      }
-    },
-    {
-      "fullUrl" : "Location/1707523033038202000.21b49e34-fb09-47d3-a6cb-ce2e24775f11",
-      "resource" : {
-        "resourceType" : "Location",
-        "id" : "1707523033038202000.21b49e34-fb09-47d3-a6cb-ce2e24775f11",
-        "identifier" : [
-          {
-            "extension" : [
-              {
-                "url" : "https://reportstream.cdc.gov/fhir/StructureDefinition/identifier-namespace-id",
-                "valueBoolean" : true
-              }
-            ],
-            "value" : "Hospital A"
-          },
-          {
-            "extension" : [
-              {
-                "url" : "https://reportstream.cdc.gov/fhir/StructureDefinition/identifier-universal-id",
-                "valueBoolean" : true
-              }
-            ],
-            "type" : {
-              "coding" : [
-                {
-                  "extension" : [
-                    {
-                      "url" : "https://reportstream.cdc.gov/fhir/StructureDefinition/codeable-concept-id",
-                      "valueBoolean" : true
-                    }
-                  ],
-                  "code" : "ISO"
-                }
-              ]
-            },
-            "value" : "2.16.840.1.113883.9.11"
-          }
-        ],
-        "status" : "active",
-        "mode" : "instance",
-        "physicalType" : {
-          "coding" : [
-            {
-              "system" : "http://terminology.hl7.org/CodeSystem/location-physical-type",
-              "code" : "si"
-            }
-          ]
-        }
-      }
-    },
-    {
-      "fullUrl" : "Location/1707523033038618000.fae4c4e7-ab6e-4777-9713-607cfaa12d0f",
-      "resource" : {
-        "resourceType" : "Location",
-        "id" : "1707523033038618000.fae4c4e7-ab6e-4777-9713-607cfaa12d0f",
-        "identifier" : [
-          {
-            "value" : "Building 123"
-          }
-        ],
-        "status" : "active",
-        "mode" : "instance",
-        "physicalType" : {
-          "coding" : [
-            {
-              "system" : "http://terminology.hl7.org/CodeSystem/location-physical-type",
-              "code" : "bu"
-            }
-          ]
-=======
             "value" : "adb4a5cc-50ec-4f1e-95d7-0c1f77cacee1"
           }
         }, {
@@ -3793,7 +812,6 @@
         "period" : {
           "start" : "2022-05-01T10:25:31-04:00",
           "end" : "2023-05-01T10:25:31-04:00"
->>>>>>> cddac704
         }
       } ]
     }
@@ -3876,577 +894,6 @@
           "code" : "si"
         } ]
       }
-<<<<<<< HEAD
-    },
-    {
-      "fullUrl" : "Location/1707523033038999000.93ac899a-bbb6-4112-8a84-a85321ebb171",
-      "resource" : {
-        "resourceType" : "Location",
-        "id" : "1707523033038999000.93ac899a-bbb6-4112-8a84-a85321ebb171",
-        "identifier" : [
-          {
-            "value" : "Point of Care"
-          }
-        ],
-        "status" : "active",
-        "mode" : "instance",
-        "physicalType" : {
-          "coding" : [
-            {
-              "system" : "http://terminology.hl7.org/CodeSystem/location-physical-type",
-              "_code" : {
-                "extension" : [
-                  {
-                    "url" : "https://reportstream.cdc.gov/fhir/StructureDefinition/location-physical-type-poc",
-                    "valueString" : "poc"
-                  }
-                ]
-              }
-            }
-          ]
-        }
-      }
-    },
-    {
-      "fullUrl" : "Location/1707523033039351000.75901924-3fc6-43dc-963a-c3f5c7484de4",
-      "resource" : {
-        "resourceType" : "Location",
-        "id" : "1707523033039351000.75901924-3fc6-43dc-963a-c3f5c7484de4",
-        "identifier" : [
-          {
-            "value" : "Floor A"
-          }
-        ],
-        "status" : "active",
-        "mode" : "instance",
-        "physicalType" : {
-          "coding" : [
-            {
-              "system" : "http://terminology.hl7.org/CodeSystem/location-physical-type",
-              "code" : "lvl"
-            }
-          ]
-        }
-      }
-    },
-    {
-      "fullUrl" : "Location/1707523033039672000.6f539b71-f0be-41b3-8bf1-2d9a00d94a79",
-      "resource" : {
-        "resourceType" : "Location",
-        "id" : "1707523033039672000.6f539b71-f0be-41b3-8bf1-2d9a00d94a79",
-        "identifier" : [
-          {
-            "value" : "Room 101"
-          }
-        ],
-        "status" : "active",
-        "mode" : "instance",
-        "physicalType" : {
-          "coding" : [
-            {
-              "system" : "http://terminology.hl7.org/CodeSystem/location-physical-type",
-              "code" : "ro"
-            }
-          ]
-        }
-      }
-    },
-    {
-      "fullUrl" : "Location/1707523033040025000.77d6f50e-4d8d-410f-89b8-f2d1b467bafc",
-      "resource" : {
-        "resourceType" : "Location",
-        "id" : "1707523033040025000.77d6f50e-4d8d-410f-89b8-f2d1b467bafc",
-        "identifier" : [
-          {
-            "value" : "Bed A"
-          }
-        ],
-        "status" : "active",
-        "mode" : "instance",
-        "physicalType" : {
-          "coding" : [
-            {
-              "system" : "http://terminology.hl7.org/CodeSystem/location-physical-type",
-              "code" : "bd"
-            }
-          ]
-        }
-      }
-    },
-    {
-      "fullUrl" : "PractitionerRole/1707523033040157000.68682bc7-d64f-476b-9f16-9c2f73650bbd",
-      "resource" : {
-        "resourceType" : "PractitionerRole",
-        "id" : "1707523033040157000.68682bc7-d64f-476b-9f16-9c2f73650bbd",
-        "period" : {
-          "start" : "2023-04-01T10:25:31-04:00",
-          "_start" : {
-            "extension" : [
-              {
-                "url" : "https://reportstream.cdc.gov/fhir/StructureDefinition/hl7v2-date-time",
-                "valueString" : "20230401102531-0400"
-              }
-            ]
-          },
-          "end" : "2023-05-01T10:25:31-04:00",
-          "_end" : {
-            "extension" : [
-              {
-                "url" : "https://reportstream.cdc.gov/fhir/StructureDefinition/hl7v2-date-time",
-                "valueString" : "20230501102531-0400"
-              }
-            ]
-          }
-        },
-        "practitioner" : {
-          "reference" : "Practitioner/1707523033037666000.24def06c-b415-4264-b628-9dd1c5bc18ed"
-        },
-        "location" : [
-          {
-            "reference" : "Location/1707523033038202000.21b49e34-fb09-47d3-a6cb-ce2e24775f11"
-          },
-          {
-            "reference" : "Location/1707523033038618000.fae4c4e7-ab6e-4777-9713-607cfaa12d0f"
-          },
-          {
-            "reference" : "Location/1707523033038999000.93ac899a-bbb6-4112-8a84-a85321ebb171"
-          },
-          {
-            "reference" : "Location/1707523033039351000.75901924-3fc6-43dc-963a-c3f5c7484de4"
-          },
-          {
-            "reference" : "Location/1707523033039672000.6f539b71-f0be-41b3-8bf1-2d9a00d94a79"
-          },
-          {
-            "reference" : "Location/1707523033040025000.77d6f50e-4d8d-410f-89b8-f2d1b467bafc"
-          }
-        ]
-      }
-    },
-    {
-      "fullUrl" : "Practitioner/1707523033041184000.84301c55-558a-4f65-99a1-cf6953c0ca5a",
-      "resource" : {
-        "resourceType" : "Practitioner",
-        "id" : "1707523033041184000.84301c55-558a-4f65-99a1-cf6953c0ca5a",
-        "extension" : [
-          {
-            "url" : "https://reportstream.cdc.gov/fhir/StructureDefinition/cnn-practitioner",
-            "extension" : [
-              {
-                "url" : "CNN.3",
-                "valueString" : "Transcriptionist"
-              },
-              {
-                "url" : "CNN.4",
-                "valueString" : "S"
-              },
-              {
-                "url" : "CNN.5",
-                "valueString" : "ESQ"
-              },
-              {
-                "url" : "CNN.7",
-                "valueString" : "MD"
-              }
-            ]
-          }
-        ],
-        "identifier" : [
-          {
-            "extension" : [
-              {
-                "url" : "https://reportstream.cdc.gov/fhir/StructureDefinition/assigning-authority",
-                "extension" : [
-                  {
-                    "url" : "https://reportstream.cdc.gov/fhir/StructureDefinition/namespace-id",
-                    "valueString" : "Assigning Authority"
-                  },
-                  {
-                    "url" : "https://reportstream.cdc.gov/fhir/StructureDefinition/universal-id",
-                    "valueString" : "2.1.4.1"
-                  },
-                  {
-                    "url" : "https://reportstream.cdc.gov/fhir/StructureDefinition/universal-id-type",
-                    "valueCode" : "ISO"
-                  }
-                ]
-              }
-            ],
-            "value" : "123"
-          }
-        ],
-        "name" : [
-          {
-            "family" : "DOE",
-            "given" : [
-              "Transcriptionist",
-              "S"
-            ],
-            "prefix" : [
-              "DR"
-            ],
-            "suffix" : [
-              "ESQ",
-              "MD"
-            ]
-          }
-        ]
-      }
-    },
-    {
-      "fullUrl" : "Location/1707523033041654000.b99e427a-fbb0-4423-9156-4f52d1e294d9",
-      "resource" : {
-        "resourceType" : "Location",
-        "id" : "1707523033041654000.b99e427a-fbb0-4423-9156-4f52d1e294d9",
-        "identifier" : [
-          {
-            "extension" : [
-              {
-                "url" : "https://reportstream.cdc.gov/fhir/StructureDefinition/identifier-namespace-id",
-                "valueBoolean" : true
-              }
-            ],
-            "value" : "Hospital A"
-          },
-          {
-            "extension" : [
-              {
-                "url" : "https://reportstream.cdc.gov/fhir/StructureDefinition/identifier-universal-id",
-                "valueBoolean" : true
-              }
-            ],
-            "type" : {
-              "coding" : [
-                {
-                  "extension" : [
-                    {
-                      "url" : "https://reportstream.cdc.gov/fhir/StructureDefinition/codeable-concept-id",
-                      "valueBoolean" : true
-                    }
-                  ],
-                  "code" : "ISO"
-                }
-              ]
-            },
-            "value" : "2.16.840.1.113883.9.11"
-          }
-        ],
-        "status" : "active",
-        "mode" : "instance",
-        "physicalType" : {
-          "coding" : [
-            {
-              "system" : "http://terminology.hl7.org/CodeSystem/location-physical-type",
-              "code" : "si"
-            }
-          ]
-        }
-      }
-    },
-    {
-      "fullUrl" : "Location/1707523033042191000.33afa008-dfd1-4043-a896-8aec1b4857fd",
-      "resource" : {
-        "resourceType" : "Location",
-        "id" : "1707523033042191000.33afa008-dfd1-4043-a896-8aec1b4857fd",
-        "identifier" : [
-          {
-            "value" : "Building 123"
-          }
-        ],
-        "status" : "active",
-        "mode" : "instance",
-        "physicalType" : {
-          "coding" : [
-            {
-              "system" : "http://terminology.hl7.org/CodeSystem/location-physical-type",
-              "code" : "bu"
-            }
-          ]
-        }
-      }
-    },
-    {
-      "fullUrl" : "Location/1707523033042594000.38968bd4-74b1-49aa-b0bd-9bc8e176b28d",
-      "resource" : {
-        "resourceType" : "Location",
-        "id" : "1707523033042594000.38968bd4-74b1-49aa-b0bd-9bc8e176b28d",
-        "identifier" : [
-          {
-            "value" : "Point of Care"
-          }
-        ],
-        "status" : "active",
-        "mode" : "instance",
-        "physicalType" : {
-          "coding" : [
-            {
-              "system" : "http://terminology.hl7.org/CodeSystem/location-physical-type",
-              "_code" : {
-                "extension" : [
-                  {
-                    "url" : "https://reportstream.cdc.gov/fhir/StructureDefinition/location-physical-type-poc",
-                    "valueString" : "poc"
-                  }
-                ]
-              }
-            }
-          ]
-        }
-      }
-    },
-    {
-      "fullUrl" : "Location/1707523033042948000.53a4bbe4-63cd-4f4e-9d93-8d8391d78135",
-      "resource" : {
-        "resourceType" : "Location",
-        "id" : "1707523033042948000.53a4bbe4-63cd-4f4e-9d93-8d8391d78135",
-        "identifier" : [
-          {
-            "value" : "Floor A"
-          }
-        ],
-        "status" : "active",
-        "mode" : "instance",
-        "physicalType" : {
-          "coding" : [
-            {
-              "system" : "http://terminology.hl7.org/CodeSystem/location-physical-type",
-              "code" : "lvl"
-            }
-          ]
-        }
-      }
-    },
-    {
-      "fullUrl" : "Location/1707523033043295000.ae68c096-1220-4e2e-a992-22df424b1791",
-      "resource" : {
-        "resourceType" : "Location",
-        "id" : "1707523033043295000.ae68c096-1220-4e2e-a992-22df424b1791",
-        "identifier" : [
-          {
-            "value" : "Room 101"
-          }
-        ],
-        "status" : "active",
-        "mode" : "instance",
-        "physicalType" : {
-          "coding" : [
-            {
-              "system" : "http://terminology.hl7.org/CodeSystem/location-physical-type",
-              "code" : "ro"
-            }
-          ]
-        }
-      }
-    },
-    {
-      "fullUrl" : "Location/1707523033043641000.7bcfd0cc-cb94-41eb-81a9-e5245312faea",
-      "resource" : {
-        "resourceType" : "Location",
-        "id" : "1707523033043641000.7bcfd0cc-cb94-41eb-81a9-e5245312faea",
-        "identifier" : [
-          {
-            "value" : "Bed A"
-          }
-        ],
-        "status" : "active",
-        "mode" : "instance",
-        "physicalType" : {
-          "coding" : [
-            {
-              "system" : "http://terminology.hl7.org/CodeSystem/location-physical-type",
-              "code" : "bd"
-            }
-          ]
-        }
-      }
-    },
-    {
-      "fullUrl" : "PractitionerRole/1707523033043756000.c2c15a4a-9596-4a35-b897-aa6691460a5f",
-      "resource" : {
-        "resourceType" : "PractitionerRole",
-        "id" : "1707523033043756000.c2c15a4a-9596-4a35-b897-aa6691460a5f",
-        "extension" : [
-          {
-            "url" : "http://hl7.org/fhir/StructureDefinition/event-performerFunction",
-            "valueCodeableConcept" : {
-              "coding" : [
-                {
-                  "extension" : [
-                    {
-                      "url" : "https://reportstream.cdc.gov/fhir/StructureDefinition/code-index-name",
-                      "valueString" : "identifier"
-                    }
-                  ],
-                  "system" : "http://terminology.hl7.org/CodeSystem/v3-ParticipationType",
-                  "code" : "TRANS"
-                }
-              ]
-            }
-          }
-        ],
-        "period" : {
-          "start" : "2023-04-01T10:25:31-04:00",
-          "_start" : {
-            "extension" : [
-              {
-                "url" : "https://reportstream.cdc.gov/fhir/StructureDefinition/hl7v2-date-time",
-                "valueString" : "20230401102531-0400"
-              }
-            ]
-          },
-          "end" : "2023-05-01T10:25:31-04:00",
-          "_end" : {
-            "extension" : [
-              {
-                "url" : "https://reportstream.cdc.gov/fhir/StructureDefinition/hl7v2-date-time",
-                "valueString" : "20230501102531-0400"
-              }
-            ]
-          }
-        },
-        "practitioner" : {
-          "reference" : "Practitioner/1707523033041184000.84301c55-558a-4f65-99a1-cf6953c0ca5a"
-        },
-        "location" : [
-          {
-            "reference" : "Location/1707523033041654000.b99e427a-fbb0-4423-9156-4f52d1e294d9"
-          },
-          {
-            "reference" : "Location/1707523033042191000.33afa008-dfd1-4043-a896-8aec1b4857fd"
-          },
-          {
-            "reference" : "Location/1707523033042594000.38968bd4-74b1-49aa-b0bd-9bc8e176b28d"
-          },
-          {
-            "reference" : "Location/1707523033042948000.53a4bbe4-63cd-4f4e-9d93-8d8391d78135"
-          },
-          {
-            "reference" : "Location/1707523033043295000.ae68c096-1220-4e2e-a992-22df424b1791"
-          },
-          {
-            "reference" : "Location/1707523033043641000.7bcfd0cc-cb94-41eb-81a9-e5245312faea"
-          }
-        ]
-      }
-    },
-    {
-      "fullUrl" : "Practitioner/1707523033044770000.aea7be98-82a1-42ba-a90d-c91c16d752bd",
-      "resource" : {
-        "resourceType" : "Practitioner",
-        "id" : "1707523033044770000.aea7be98-82a1-42ba-a90d-c91c16d752bd",
-        "extension" : [
-          {
-            "url" : "https://reportstream.cdc.gov/fhir/StructureDefinition/cnn-practitioner",
-            "extension" : [
-              {
-                "url" : "CNN.3",
-                "valueString" : "Transcriptionist2"
-              },
-              {
-                "url" : "CNN.4",
-                "valueString" : "S"
-              },
-              {
-                "url" : "CNN.5",
-                "valueString" : "ESQ"
-              },
-              {
-                "url" : "CNN.7",
-                "valueString" : "MD"
-              }
-            ]
-          }
-        ],
-        "identifier" : [
-          {
-            "extension" : [
-              {
-                "url" : "https://reportstream.cdc.gov/fhir/StructureDefinition/assigning-authority",
-                "extension" : [
-                  {
-                    "url" : "https://reportstream.cdc.gov/fhir/StructureDefinition/namespace-id",
-                    "valueString" : "Assigning Authority"
-                  },
-                  {
-                    "url" : "https://reportstream.cdc.gov/fhir/StructureDefinition/universal-id",
-                    "valueString" : "2.1.4.1"
-                  },
-                  {
-                    "url" : "https://reportstream.cdc.gov/fhir/StructureDefinition/universal-id-type",
-                    "valueCode" : "ISO"
-                  }
-                ]
-              }
-            ],
-            "value" : "123"
-          }
-        ],
-        "name" : [
-          {
-            "family" : "DOE",
-            "given" : [
-              "Transcriptionist2",
-              "S"
-            ],
-            "prefix" : [
-              "DR"
-            ],
-            "suffix" : [
-              "ESQ",
-              "MD"
-            ]
-          }
-        ]
-      }
-    },
-    {
-      "fullUrl" : "Location/1707523033045268000.0f30d791-cf68-4838-8fa8-dfadfdec6ed0",
-      "resource" : {
-        "resourceType" : "Location",
-        "id" : "1707523033045268000.0f30d791-cf68-4838-8fa8-dfadfdec6ed0",
-        "identifier" : [
-          {
-            "extension" : [
-              {
-                "url" : "https://reportstream.cdc.gov/fhir/StructureDefinition/identifier-namespace-id",
-                "valueBoolean" : true
-              }
-            ],
-            "value" : "Hospital A"
-          },
-          {
-            "extension" : [
-              {
-                "url" : "https://reportstream.cdc.gov/fhir/StructureDefinition/identifier-universal-id",
-                "valueBoolean" : true
-              }
-            ],
-            "type" : {
-              "coding" : [
-                {
-                  "extension" : [
-                    {
-                      "url" : "https://reportstream.cdc.gov/fhir/StructureDefinition/codeable-concept-id",
-                      "valueBoolean" : true
-                    }
-                  ],
-                  "code" : "ISO"
-                }
-              ]
-            },
-            "value" : "2.16.840.1.113883.9.11"
-          }
-        ],
-        "status" : "active",
-        "mode" : "instance",
-        "physicalType" : {
-          "coding" : [
-            {
-              "system" : "http://terminology.hl7.org/CodeSystem/location-physical-type",
-              "code" : "si"
-            }
-          ]
-=======
     }
   }, {
     "fullUrl" : "Location/1707766116499358000.c67aaf51-a5db-4eb4-81b7-64a1b9811bbe",
@@ -4809,7 +1256,6 @@
             "url" : "https://reportstream.cdc.gov/fhir/StructureDefinition/hl7v2-date-time",
             "valueString" : "20230916123358-0500"
           } ]
->>>>>>> cddac704
         }
       },
       "issued" : "2023-08-16T12:33:58-05:00",
@@ -4910,806 +1356,6 @@
           "code" : "si"
         } ]
       }
-<<<<<<< HEAD
-    },
-    {
-      "fullUrl" : "Location/1707523033045632000.d55e777d-9c14-4eef-96e1-81f283c35d70",
-      "resource" : {
-        "resourceType" : "Location",
-        "id" : "1707523033045632000.d55e777d-9c14-4eef-96e1-81f283c35d70",
-        "identifier" : [
-          {
-            "value" : "Building 123"
-          }
-        ],
-        "status" : "active",
-        "mode" : "instance",
-        "physicalType" : {
-          "coding" : [
-            {
-              "system" : "http://terminology.hl7.org/CodeSystem/location-physical-type",
-              "code" : "bu"
-            }
-          ]
-        }
-      }
-    },
-    {
-      "fullUrl" : "Location/1707523033046013000.90ce00b9-19c4-4a4e-88e4-b8a57e00f06e",
-      "resource" : {
-        "resourceType" : "Location",
-        "id" : "1707523033046013000.90ce00b9-19c4-4a4e-88e4-b8a57e00f06e",
-        "identifier" : [
-          {
-            "value" : "Point of Care"
-          }
-        ],
-        "status" : "active",
-        "mode" : "instance",
-        "physicalType" : {
-          "coding" : [
-            {
-              "system" : "http://terminology.hl7.org/CodeSystem/location-physical-type",
-              "_code" : {
-                "extension" : [
-                  {
-                    "url" : "https://reportstream.cdc.gov/fhir/StructureDefinition/location-physical-type-poc",
-                    "valueString" : "poc"
-                  }
-                ]
-              }
-            }
-          ]
-        }
-      }
-    },
-    {
-      "fullUrl" : "Location/1707523033046593000.a024a27b-f75f-444d-810e-7cc48d786cb0",
-      "resource" : {
-        "resourceType" : "Location",
-        "id" : "1707523033046593000.a024a27b-f75f-444d-810e-7cc48d786cb0",
-        "identifier" : [
-          {
-            "value" : "Floor A"
-          }
-        ],
-        "status" : "active",
-        "mode" : "instance",
-        "physicalType" : {
-          "coding" : [
-            {
-              "system" : "http://terminology.hl7.org/CodeSystem/location-physical-type",
-              "code" : "lvl"
-            }
-          ]
-        }
-      }
-    },
-    {
-      "fullUrl" : "Location/1707523033046969000.312fc9ea-7fea-42f1-b075-2deea946b632",
-      "resource" : {
-        "resourceType" : "Location",
-        "id" : "1707523033046969000.312fc9ea-7fea-42f1-b075-2deea946b632",
-        "identifier" : [
-          {
-            "value" : "Room 101"
-          }
-        ],
-        "status" : "active",
-        "mode" : "instance",
-        "physicalType" : {
-          "coding" : [
-            {
-              "system" : "http://terminology.hl7.org/CodeSystem/location-physical-type",
-              "code" : "ro"
-            }
-          ]
-        }
-      }
-    },
-    {
-      "fullUrl" : "Location/1707523033047327000.2ace642d-b2fb-4988-848f-5bf55c879995",
-      "resource" : {
-        "resourceType" : "Location",
-        "id" : "1707523033047327000.2ace642d-b2fb-4988-848f-5bf55c879995",
-        "identifier" : [
-          {
-            "value" : "Bed A"
-          }
-        ],
-        "status" : "active",
-        "mode" : "instance",
-        "physicalType" : {
-          "coding" : [
-            {
-              "system" : "http://terminology.hl7.org/CodeSystem/location-physical-type",
-              "code" : "bd"
-            }
-          ]
-        }
-      }
-    },
-    {
-      "fullUrl" : "PractitionerRole/1707523033047466000.613ef16d-f942-4c56-956b-214406d67bd5",
-      "resource" : {
-        "resourceType" : "PractitionerRole",
-        "id" : "1707523033047466000.613ef16d-f942-4c56-956b-214406d67bd5",
-        "extension" : [
-          {
-            "url" : "http://hl7.org/fhir/StructureDefinition/event-performerFunction",
-            "valueCodeableConcept" : {
-              "coding" : [
-                {
-                  "extension" : [
-                    {
-                      "url" : "https://reportstream.cdc.gov/fhir/StructureDefinition/code-index-name",
-                      "valueString" : "identifier"
-                    }
-                  ],
-                  "system" : "http://terminology.hl7.org/CodeSystem/v3-ParticipationType",
-                  "code" : "TRANS"
-                }
-              ]
-            }
-          }
-        ],
-        "period" : {
-          "start" : "2023-04-01T10:25:31-04:00",
-          "_start" : {
-            "extension" : [
-              {
-                "url" : "https://reportstream.cdc.gov/fhir/StructureDefinition/hl7v2-date-time",
-                "valueString" : "20230401102531-0400"
-              }
-            ]
-          },
-          "end" : "2023-05-01T10:25:31-04:00",
-          "_end" : {
-            "extension" : [
-              {
-                "url" : "https://reportstream.cdc.gov/fhir/StructureDefinition/hl7v2-date-time",
-                "valueString" : "20230501102531-0400"
-              }
-            ]
-          }
-        },
-        "practitioner" : {
-          "reference" : "Practitioner/1707523033044770000.aea7be98-82a1-42ba-a90d-c91c16d752bd"
-        },
-        "location" : [
-          {
-            "reference" : "Location/1707523033045268000.0f30d791-cf68-4838-8fa8-dfadfdec6ed0"
-          },
-          {
-            "reference" : "Location/1707523033045632000.d55e777d-9c14-4eef-96e1-81f283c35d70"
-          },
-          {
-            "reference" : "Location/1707523033046013000.90ce00b9-19c4-4a4e-88e4-b8a57e00f06e"
-          },
-          {
-            "reference" : "Location/1707523033046593000.a024a27b-f75f-444d-810e-7cc48d786cb0"
-          },
-          {
-            "reference" : "Location/1707523033046969000.312fc9ea-7fea-42f1-b075-2deea946b632"
-          },
-          {
-            "reference" : "Location/1707523033047327000.2ace642d-b2fb-4988-848f-5bf55c879995"
-          }
-        ]
-      }
-    },
-    {
-      "fullUrl" : "Practitioner/1707523033049220000.b2098098-31d0-4f78-9f1d-9a10ee657d33",
-      "resource" : {
-        "resourceType" : "Practitioner",
-        "id" : "1707523033049220000.b2098098-31d0-4f78-9f1d-9a10ee657d33",
-        "extension" : [
-          {
-            "url" : "https://reportstream.cdc.gov/fhir/StructureDefinition/cnn-practitioner",
-            "extension" : [
-              {
-                "url" : "CNN.3",
-                "valueString" : "Technician"
-              },
-              {
-                "url" : "CNN.4",
-                "valueString" : "S"
-              },
-              {
-                "url" : "CNN.5",
-                "valueString" : "ESQ"
-              },
-              {
-                "url" : "CNN.7",
-                "valueString" : "MD"
-              }
-            ]
-          }
-        ],
-        "identifier" : [
-          {
-            "extension" : [
-              {
-                "url" : "https://reportstream.cdc.gov/fhir/StructureDefinition/assigning-authority",
-                "extension" : [
-                  {
-                    "url" : "https://reportstream.cdc.gov/fhir/StructureDefinition/namespace-id",
-                    "valueString" : "Assigning Authority"
-                  },
-                  {
-                    "url" : "https://reportstream.cdc.gov/fhir/StructureDefinition/universal-id",
-                    "valueString" : "2.1.4.1"
-                  },
-                  {
-                    "url" : "https://reportstream.cdc.gov/fhir/StructureDefinition/universal-id-type",
-                    "valueCode" : "ISO"
-                  }
-                ]
-              }
-            ],
-            "value" : "123"
-          }
-        ],
-        "name" : [
-          {
-            "family" : "DOE",
-            "given" : [
-              "Technician",
-              "S"
-            ],
-            "prefix" : [
-              "DR"
-            ],
-            "suffix" : [
-              "ESQ",
-              "MD"
-            ]
-          }
-        ]
-      }
-    },
-    {
-      "fullUrl" : "Location/1707523033049675000.922771d7-65ed-4ede-aed0-d759c7aa0086",
-      "resource" : {
-        "resourceType" : "Location",
-        "id" : "1707523033049675000.922771d7-65ed-4ede-aed0-d759c7aa0086",
-        "identifier" : [
-          {
-            "extension" : [
-              {
-                "url" : "https://reportstream.cdc.gov/fhir/StructureDefinition/identifier-namespace-id",
-                "valueBoolean" : true
-              }
-            ],
-            "value" : "Hospital A"
-          },
-          {
-            "extension" : [
-              {
-                "url" : "https://reportstream.cdc.gov/fhir/StructureDefinition/identifier-universal-id",
-                "valueBoolean" : true
-              }
-            ],
-            "type" : {
-              "coding" : [
-                {
-                  "extension" : [
-                    {
-                      "url" : "https://reportstream.cdc.gov/fhir/StructureDefinition/codeable-concept-id",
-                      "valueBoolean" : true
-                    }
-                  ],
-                  "code" : "ISO"
-                }
-              ]
-            },
-            "value" : "2.16.840.1.113883.9.11"
-          }
-        ],
-        "status" : "active",
-        "mode" : "instance",
-        "physicalType" : {
-          "coding" : [
-            {
-              "system" : "http://terminology.hl7.org/CodeSystem/location-physical-type",
-              "code" : "si"
-            }
-          ]
-        }
-      }
-    },
-    {
-      "fullUrl" : "Location/1707523033050031000.28de94ec-8be9-46b7-88d3-f659d68f1655",
-      "resource" : {
-        "resourceType" : "Location",
-        "id" : "1707523033050031000.28de94ec-8be9-46b7-88d3-f659d68f1655",
-        "identifier" : [
-          {
-            "value" : "Building 123"
-          }
-        ],
-        "status" : "active",
-        "mode" : "instance",
-        "physicalType" : {
-          "coding" : [
-            {
-              "system" : "http://terminology.hl7.org/CodeSystem/location-physical-type",
-              "code" : "bu"
-            }
-          ]
-        }
-      }
-    },
-    {
-      "fullUrl" : "Location/1707523033050410000.552324a5-3f0b-4c7d-9bae-5240fd2b40ab",
-      "resource" : {
-        "resourceType" : "Location",
-        "id" : "1707523033050410000.552324a5-3f0b-4c7d-9bae-5240fd2b40ab",
-        "identifier" : [
-          {
-            "value" : "Point of Care"
-          }
-        ],
-        "status" : "active",
-        "mode" : "instance",
-        "physicalType" : {
-          "coding" : [
-            {
-              "system" : "http://terminology.hl7.org/CodeSystem/location-physical-type",
-              "_code" : {
-                "extension" : [
-                  {
-                    "url" : "https://reportstream.cdc.gov/fhir/StructureDefinition/location-physical-type-poc",
-                    "valueString" : "poc"
-                  }
-                ]
-              }
-            }
-          ]
-        }
-      }
-    },
-    {
-      "fullUrl" : "Location/1707523033050761000.63071562-4d4c-4c00-8f07-a7b3ac9ef9d8",
-      "resource" : {
-        "resourceType" : "Location",
-        "id" : "1707523033050761000.63071562-4d4c-4c00-8f07-a7b3ac9ef9d8",
-        "identifier" : [
-          {
-            "value" : "Floor A"
-          }
-        ],
-        "status" : "active",
-        "mode" : "instance",
-        "physicalType" : {
-          "coding" : [
-            {
-              "system" : "http://terminology.hl7.org/CodeSystem/location-physical-type",
-              "code" : "lvl"
-            }
-          ]
-        }
-      }
-    },
-    {
-      "fullUrl" : "Location/1707523033051116000.23fb4743-7aa5-4a8e-9cd5-6eedb90caaee",
-      "resource" : {
-        "resourceType" : "Location",
-        "id" : "1707523033051116000.23fb4743-7aa5-4a8e-9cd5-6eedb90caaee",
-        "identifier" : [
-          {
-            "value" : "Room 101"
-          }
-        ],
-        "status" : "active",
-        "mode" : "instance",
-        "physicalType" : {
-          "coding" : [
-            {
-              "system" : "http://terminology.hl7.org/CodeSystem/location-physical-type",
-              "code" : "ro"
-            }
-          ]
-        }
-      }
-    },
-    {
-      "fullUrl" : "Location/1707523033052039000.60d3bf33-5f9c-4836-9b8e-520bcd68f76a",
-      "resource" : {
-        "resourceType" : "Location",
-        "id" : "1707523033052039000.60d3bf33-5f9c-4836-9b8e-520bcd68f76a",
-        "identifier" : [
-          {
-            "value" : "Bed A"
-          }
-        ],
-        "status" : "active",
-        "mode" : "instance",
-        "physicalType" : {
-          "coding" : [
-            {
-              "system" : "http://terminology.hl7.org/CodeSystem/location-physical-type",
-              "code" : "bd"
-            }
-          ]
-        }
-      }
-    },
-    {
-      "fullUrl" : "PractitionerRole/1707523033052176000.9c66b928-5006-41cc-9428-498ed6409571",
-      "resource" : {
-        "resourceType" : "PractitionerRole",
-        "id" : "1707523033052176000.9c66b928-5006-41cc-9428-498ed6409571",
-        "extension" : [
-          {
-            "url" : "http://hl7.org/fhir/StructureDefinition/event-performerFunction",
-            "valueCodeableConcept" : {
-              "coding" : [
-                {
-                  "extension" : [
-                    {
-                      "url" : "https://reportstream.cdc.gov/fhir/StructureDefinition/code-index-name",
-                      "valueString" : "identifier"
-                    }
-                  ],
-                  "system" : "http://terminology.hl7.org/CodeSystem/v3-ParticipationType",
-                  "code" : "SPRF"
-                }
-              ]
-            }
-          }
-        ],
-        "period" : {
-          "start" : "2023-04-01T10:25:31-04:00",
-          "_start" : {
-            "extension" : [
-              {
-                "url" : "https://reportstream.cdc.gov/fhir/StructureDefinition/hl7v2-date-time",
-                "valueString" : "20230401102531-0400"
-              }
-            ]
-          },
-          "end" : "2023-05-01T10:25:31-04:00",
-          "_end" : {
-            "extension" : [
-              {
-                "url" : "https://reportstream.cdc.gov/fhir/StructureDefinition/hl7v2-date-time",
-                "valueString" : "20230501102531-0400"
-              }
-            ]
-          }
-        },
-        "practitioner" : {
-          "reference" : "Practitioner/1707523033049220000.b2098098-31d0-4f78-9f1d-9a10ee657d33"
-        },
-        "location" : [
-          {
-            "reference" : "Location/1707523033049675000.922771d7-65ed-4ede-aed0-d759c7aa0086"
-          },
-          {
-            "reference" : "Location/1707523033050031000.28de94ec-8be9-46b7-88d3-f659d68f1655"
-          },
-          {
-            "reference" : "Location/1707523033050410000.552324a5-3f0b-4c7d-9bae-5240fd2b40ab"
-          },
-          {
-            "reference" : "Location/1707523033050761000.63071562-4d4c-4c00-8f07-a7b3ac9ef9d8"
-          },
-          {
-            "reference" : "Location/1707523033051116000.23fb4743-7aa5-4a8e-9cd5-6eedb90caaee"
-          },
-          {
-            "reference" : "Location/1707523033052039000.60d3bf33-5f9c-4836-9b8e-520bcd68f76a"
-          }
-        ]
-      }
-    },
-    {
-      "fullUrl" : "Practitioner/1707523033053192000.28269df3-80ad-4943-8a9b-4d4ab4f95517",
-      "resource" : {
-        "resourceType" : "Practitioner",
-        "id" : "1707523033053192000.28269df3-80ad-4943-8a9b-4d4ab4f95517",
-        "extension" : [
-          {
-            "url" : "https://reportstream.cdc.gov/fhir/StructureDefinition/cnn-practitioner",
-            "extension" : [
-              {
-                "url" : "CNN.3",
-                "valueString" : "Technician2"
-              },
-              {
-                "url" : "CNN.4",
-                "valueString" : "S"
-              },
-              {
-                "url" : "CNN.5",
-                "valueString" : "ESQ"
-              },
-              {
-                "url" : "CNN.7",
-                "valueString" : "MD"
-              }
-            ]
-          }
-        ],
-        "identifier" : [
-          {
-            "extension" : [
-              {
-                "url" : "https://reportstream.cdc.gov/fhir/StructureDefinition/assigning-authority",
-                "extension" : [
-                  {
-                    "url" : "https://reportstream.cdc.gov/fhir/StructureDefinition/namespace-id",
-                    "valueString" : "Assigning Authority"
-                  },
-                  {
-                    "url" : "https://reportstream.cdc.gov/fhir/StructureDefinition/universal-id",
-                    "valueString" : "2.1.4.1"
-                  },
-                  {
-                    "url" : "https://reportstream.cdc.gov/fhir/StructureDefinition/universal-id-type",
-                    "valueCode" : "ISO"
-                  }
-                ]
-              }
-            ],
-            "value" : "123"
-          }
-        ],
-        "name" : [
-          {
-            "family" : "DOE",
-            "given" : [
-              "Technician2",
-              "S"
-            ],
-            "prefix" : [
-              "DR"
-            ],
-            "suffix" : [
-              "ESQ",
-              "MD"
-            ]
-          }
-        ]
-      }
-    },
-    {
-      "fullUrl" : "Location/1707523033060554000.a1bf95f1-116d-4a29-a7e3-b2147eef4581",
-      "resource" : {
-        "resourceType" : "Location",
-        "id" : "1707523033060554000.a1bf95f1-116d-4a29-a7e3-b2147eef4581",
-        "identifier" : [
-          {
-            "extension" : [
-              {
-                "url" : "https://reportstream.cdc.gov/fhir/StructureDefinition/identifier-namespace-id",
-                "valueBoolean" : true
-              }
-            ],
-            "value" : "Hospital A"
-          },
-          {
-            "extension" : [
-              {
-                "url" : "https://reportstream.cdc.gov/fhir/StructureDefinition/identifier-universal-id",
-                "valueBoolean" : true
-              }
-            ],
-            "type" : {
-              "coding" : [
-                {
-                  "extension" : [
-                    {
-                      "url" : "https://reportstream.cdc.gov/fhir/StructureDefinition/codeable-concept-id",
-                      "valueBoolean" : true
-                    }
-                  ],
-                  "code" : "ISO"
-                }
-              ]
-            },
-            "value" : "2.16.840.1.113883.9.11"
-          }
-        ],
-        "status" : "active",
-        "mode" : "instance",
-        "physicalType" : {
-          "coding" : [
-            {
-              "system" : "http://terminology.hl7.org/CodeSystem/location-physical-type",
-              "code" : "si"
-            }
-          ]
-        }
-      }
-    },
-    {
-      "fullUrl" : "Location/1707523033061032000.04d3c110-148b-4014-bf5b-585bb29216eb",
-      "resource" : {
-        "resourceType" : "Location",
-        "id" : "1707523033061032000.04d3c110-148b-4014-bf5b-585bb29216eb",
-        "identifier" : [
-          {
-            "value" : "Building 123"
-          }
-        ],
-        "status" : "active",
-        "mode" : "instance",
-        "physicalType" : {
-          "coding" : [
-            {
-              "system" : "http://terminology.hl7.org/CodeSystem/location-physical-type",
-              "code" : "bu"
-            }
-          ]
-        }
-      }
-    },
-    {
-      "fullUrl" : "Location/1707523033061467000.fa348be0-2199-4f4f-99f8-3a77eeec09b0",
-      "resource" : {
-        "resourceType" : "Location",
-        "id" : "1707523033061467000.fa348be0-2199-4f4f-99f8-3a77eeec09b0",
-        "identifier" : [
-          {
-            "value" : "Point of Care"
-          }
-        ],
-        "status" : "active",
-        "mode" : "instance",
-        "physicalType" : {
-          "coding" : [
-            {
-              "system" : "http://terminology.hl7.org/CodeSystem/location-physical-type",
-              "_code" : {
-                "extension" : [
-                  {
-                    "url" : "https://reportstream.cdc.gov/fhir/StructureDefinition/location-physical-type-poc",
-                    "valueString" : "poc"
-                  }
-                ]
-              }
-            }
-          ]
-        }
-      }
-    },
-    {
-      "fullUrl" : "Location/1707523033061817000.cccd5acc-ed30-42e6-a336-8dd2b55b36f9",
-      "resource" : {
-        "resourceType" : "Location",
-        "id" : "1707523033061817000.cccd5acc-ed30-42e6-a336-8dd2b55b36f9",
-        "identifier" : [
-          {
-            "value" : "Floor A"
-          }
-        ],
-        "status" : "active",
-        "mode" : "instance",
-        "physicalType" : {
-          "coding" : [
-            {
-              "system" : "http://terminology.hl7.org/CodeSystem/location-physical-type",
-              "code" : "lvl"
-            }
-          ]
-        }
-      }
-    },
-    {
-      "fullUrl" : "Location/1707523033062162000.14a8f88f-2bcc-4048-9e5f-dca825993b83",
-      "resource" : {
-        "resourceType" : "Location",
-        "id" : "1707523033062162000.14a8f88f-2bcc-4048-9e5f-dca825993b83",
-        "identifier" : [
-          {
-            "value" : "Room 101"
-          }
-        ],
-        "status" : "active",
-        "mode" : "instance",
-        "physicalType" : {
-          "coding" : [
-            {
-              "system" : "http://terminology.hl7.org/CodeSystem/location-physical-type",
-              "code" : "ro"
-            }
-          ]
-        }
-      }
-    },
-    {
-      "fullUrl" : "Location/1707523033062498000.780c885f-70e3-4723-92e1-0bf59057166d",
-      "resource" : {
-        "resourceType" : "Location",
-        "id" : "1707523033062498000.780c885f-70e3-4723-92e1-0bf59057166d",
-        "identifier" : [
-          {
-            "value" : "Bed A"
-          }
-        ],
-        "status" : "active",
-        "mode" : "instance",
-        "physicalType" : {
-          "coding" : [
-            {
-              "system" : "http://terminology.hl7.org/CodeSystem/location-physical-type",
-              "code" : "bd"
-            }
-          ]
-        }
-      }
-    },
-    {
-      "fullUrl" : "PractitionerRole/1707523033062633000.39aae8bf-c552-490a-bdae-8702469c1199",
-      "resource" : {
-        "resourceType" : "PractitionerRole",
-        "id" : "1707523033062633000.39aae8bf-c552-490a-bdae-8702469c1199",
-        "extension" : [
-          {
-            "url" : "http://hl7.org/fhir/StructureDefinition/event-performerFunction",
-            "valueCodeableConcept" : {
-              "coding" : [
-                {
-                  "extension" : [
-                    {
-                      "url" : "https://reportstream.cdc.gov/fhir/StructureDefinition/code-index-name",
-                      "valueString" : "identifier"
-                    }
-                  ],
-                  "system" : "http://terminology.hl7.org/CodeSystem/v3-ParticipationType",
-                  "code" : "SPRF"
-                }
-              ]
-            }
-          }
-        ],
-        "period" : {
-          "start" : "2023-04-01T10:25:31-04:00",
-          "_start" : {
-            "extension" : [
-              {
-                "url" : "https://reportstream.cdc.gov/fhir/StructureDefinition/hl7v2-date-time",
-                "valueString" : "20230401102531-0400"
-              }
-            ]
-          },
-          "end" : "2023-05-01T10:25:31-04:00",
-          "_end" : {
-            "extension" : [
-              {
-                "url" : "https://reportstream.cdc.gov/fhir/StructureDefinition/hl7v2-date-time",
-                "valueString" : "20230501102531-0400"
-              }
-            ]
-          }
-        },
-        "practitioner" : {
-          "reference" : "Practitioner/1707523033053192000.28269df3-80ad-4943-8a9b-4d4ab4f95517"
-        },
-        "location" : [
-          {
-            "reference" : "Location/1707523033060554000.a1bf95f1-116d-4a29-a7e3-b2147eef4581"
-          },
-          {
-            "reference" : "Location/1707523033061032000.04d3c110-148b-4014-bf5b-585bb29216eb"
-          },
-          {
-            "reference" : "Location/1707523033061467000.fa348be0-2199-4f4f-99f8-3a77eeec09b0"
-          },
-          {
-            "reference" : "Location/1707523033061817000.cccd5acc-ed30-42e6-a336-8dd2b55b36f9"
-          },
-          {
-            "reference" : "Location/1707523033062162000.14a8f88f-2bcc-4048-9e5f-dca825993b83"
-          },
-          {
-            "reference" : "Location/1707523033062498000.780c885f-70e3-4723-92e1-0bf59057166d"
-          }
-        ]
-      }
-=======
     }
   }, {
     "fullUrl" : "Location/1707766116544085000.e215332b-34f2-445e-afb3-94db99773da2",
@@ -6280,7 +1926,6 @@
       }, {
         "reference" : "Location/1707766116559531000.070e0692-8e69-48d9-afe0-7adece37d33b"
       } ]
->>>>>>> cddac704
     }
   } ]
 }