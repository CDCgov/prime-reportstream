--- conflicted
+++ resolved
@@ -1,691 +1,14 @@
 {
   "resourceType" : "Bundle",
-<<<<<<< HEAD
-  "id" : "1707789631713194000.7eee1bef-dd8f-460c-86ab-9510e062c2db",
-  "meta" : {
-    "lastUpdated" : "2024-02-12T20:00:31.718-06:00"
-=======
   "id" : "1707833855669552000.8833b6d6-f214-4583-9988-4f82223baedb",
   "meta" : {
     "lastUpdated" : "2024-02-13T09:17:35.676-05:00"
->>>>>>> 9d88e4f6
   },
   "identifier" : {
     "system" : "https://reportstream.cdc.gov/prime-router",
     "value" : "20230816123358"
   },
   "type" : "message",
-<<<<<<< HEAD
-  "timestamp" : "2023-08-16T12:33:58.000-05:00",
-  "entry" : [
-    {
-      "fullUrl" : "MessageHeader/bb504ecd-c2ab-3be3-91d8-6065e2bce435",
-      "resource" : {
-        "resourceType" : "MessageHeader",
-        "id" : "bb504ecd-c2ab-3be3-91d8-6065e2bce435",
-        "extension" : [
-          {
-            "url" : "https://reportstream.cdc.gov/fhir/StructureDefinition/encoding-characters",
-            "valueString" : "^~\\&#"
-          },
-          {
-            "url" : "https://reportstream.cdc.gov/fhir/StructureDefinition/msh-message-header",
-            "extension" : [
-              {
-                "url" : "MSH.7",
-                "valueString" : "20230816123358-0500"
-              }
-            ]
-          }
-        ],
-        "eventCoding" : {
-          "system" : "http://terminology.hl7.org/CodeSystem/v2-0003",
-          "code" : "R01",
-          "display" : "ORU^R01^ORU_R01"
-        },
-        "source" : {
-          "_endpoint" : {
-            "extension" : [
-              {
-                "url" : "http://hl7.org/fhir/StructureDefinition/data-absent-reason",
-                "valueCode" : "unknown"
-              }
-            ]
-          }
-        }
-      }
-    },
-    {
-      "fullUrl" : "Provenance/1707789632080995000.a6f2655a-e454-4633-87a5-95b1d1d3def7",
-      "resource" : {
-        "resourceType" : "Provenance",
-        "id" : "1707789632080995000.a6f2655a-e454-4633-87a5-95b1d1d3def7",
-        "target" : [
-          {
-            "reference" : "MessageHeader/bb504ecd-c2ab-3be3-91d8-6065e2bce435"
-          },
-          {
-            "reference" : "DiagnosticReport/1707789632348501000.668923dc-4de6-43fb-9c7f-d363f307a2e2"
-          }
-        ],
-        "recorded" : "2023-08-16T12:33:58-05:00",
-        "activity" : {
-          "coding" : [
-            {
-              "display" : "ORU^R01^ORU_R01"
-            }
-          ]
-        }
-      }
-    },
-    {
-      "fullUrl" : "Provenance/1707789632089854000.5daf976f-2e87-4777-bf86-04475cefb3a8",
-      "resource" : {
-        "resourceType" : "Provenance",
-        "id" : "1707789632089854000.5daf976f-2e87-4777-bf86-04475cefb3a8",
-        "recorded" : "2024-02-12T20:00:32Z",
-        "policy" : [
-          "http://hl7.org/fhir/uv/v2mappings/message-oru-r01-to-bundle"
-        ],
-        "activity" : {
-          "coding" : [
-            {
-              "code" : "v2-FHIR transformation"
-            }
-          ]
-        },
-        "agent" : [
-          {
-            "type" : {
-              "coding" : [
-                {
-                  "system" : "http://terminology.hl7.org/CodeSystem/provenance-participant-type",
-                  "code" : "assembler"
-                }
-              ]
-            },
-            "who" : {
-              "reference" : "Organization/1707789632089343000.aabf1dd1-64c7-4fce-a04c-f1fa6ed1b908"
-            }
-          }
-        ]
-      }
-    },
-    {
-      "fullUrl" : "Organization/1707789632089343000.aabf1dd1-64c7-4fce-a04c-f1fa6ed1b908",
-      "resource" : {
-        "resourceType" : "Organization",
-        "id" : "1707789632089343000.aabf1dd1-64c7-4fce-a04c-f1fa6ed1b908",
-        "identifier" : [
-          {
-            "value" : "CDC PRIME - Atlanta"
-          },
-          {
-            "type" : {
-              "coding" : [
-                {
-                  "system" : "http://terminology.hl7.org/CodeSystem/v2-0301"
-                }
-              ]
-            },
-            "system" : "urn:ietf:rfc:3986",
-            "value" : "2.16.840.1.114222.4.1.237821"
-          }
-        ]
-      }
-    },
-    {
-      "fullUrl" : "Patient/1707789632103458000.7cfafe2f-7f01-4a08-b093-914042a0381f",
-      "resource" : {
-        "resourceType" : "Patient",
-        "id" : "1707789632103458000.7cfafe2f-7f01-4a08-b093-914042a0381f"
-      }
-    },
-    {
-      "fullUrl" : "Provenance/1707789632104131000.15369992-0a31-419d-bda3-54cec35018a3",
-      "resource" : {
-        "resourceType" : "Provenance",
-        "id" : "1707789632104131000.15369992-0a31-419d-bda3-54cec35018a3",
-        "target" : [
-          {
-            "reference" : "Patient/1707789632103458000.7cfafe2f-7f01-4a08-b093-914042a0381f"
-          }
-        ],
-        "recorded" : "2024-02-12T20:00:32Z",
-        "activity" : {
-          "coding" : [
-            {
-              "system" : "https://terminology.hl7.org/CodeSystem/v3-DataOperation",
-              "code" : "UPDATE"
-            }
-          ]
-        }
-      }
-    },
-    {
-      "fullUrl" : "Specimen/1707789632106826000.e1d739d3-6f6a-466e-bee1-a427c674bd79",
-      "resource" : {
-        "resourceType" : "Specimen",
-        "id" : "1707789632106826000.e1d739d3-6f6a-466e-bee1-a427c674bd79",
-        "extension" : [
-          {
-            "url" : "https://reportstream.cdc.gov/fhir/StructureDefinition/hl7v2Segment",
-            "valueString" : "OBR"
-          }
-        ],
-        "note" : [
-          {
-            "extension" : [
-              {
-                "url" : "https://reportstream.cdc.gov/fhir/StructureDefinition/cwe-annotation",
-                "valueCodeableConcept" : {
-                  "coding" : [
-                    {
-                      "extension" : [
-                        {
-                          "url" : "https://reportstream.cdc.gov/fhir/StructureDefinition/cwe-coding",
-                          "valueString" : "coding"
-                        }
-                      ],
-                      "code" : "4438",
-                      "display" : "Collectors Comment"
-                    }
-                  ]
-                }
-              }
-            ],
-            "text" : "4438, Collectors Comment"
-          },
-          {
-            "extension" : [
-              {
-                "url" : "https://reportstream.cdc.gov/fhir/StructureDefinition/cwe-annotation",
-                "valueCodeableConcept" : {
-                  "coding" : [
-                    {
-                      "extension" : [
-                        {
-                          "url" : "https://reportstream.cdc.gov/fhir/StructureDefinition/cwe-coding",
-                          "valueString" : "coding"
-                        }
-                      ],
-                      "code" : "4438",
-                      "display" : "Collectors Comment2"
-                    }
-                  ]
-                }
-              }
-            ],
-            "text" : "4438, Collectors Comment2"
-          }
-        ]
-      }
-    },
-    {
-      "fullUrl" : "ServiceRequest/1707789632319682000.0a9dc2f1-e428-4273-85ab-8761e3626881",
-      "resource" : {
-        "resourceType" : "ServiceRequest",
-        "id" : "1707789632319682000.0a9dc2f1-e428-4273-85ab-8761e3626881",
-        "extension" : [
-          {
-            "url" : "https://reportstream.cdc.gov/fhir/StructureDefinition/obr-observation-request",
-            "extension" : [
-              {
-                "url" : "obr-20-filler-field-1",
-                "valueString" : "filler1"
-              },
-              {
-                "url" : "obr-21-filler-field-2",
-                "valueString" : "filler2"
-              },
-              {
-                "url" : "obr-22-results-rpt-status-change-datetime",
-                "valueString" : "20230816123358-0500"
-              },
-              {
-                "url" : "obr-23-charge-to-practice",
-                "extension" : [
-                  {
-                    "url" : "moc-1-1-monetary-amount",
-                    "valueString" : "100"
-                  },
-                  {
-                    "url" : "moc-1-2-monetary-denomination",
-                    "valueString" : "$"
-                  },
-                  {
-                    "url" : "moc-2-charge-code",
-                    "valueCodeableConcept" : {
-                      "coding" : [
-                        {
-                          "extension" : [
-                            {
-                              "url" : "https://reportstream.cdc.gov/fhir/StructureDefinition/cwe-coding",
-                              "valueString" : "coding"
-                            }
-                          ],
-                          "code" : "16",
-                          "display" : "code"
-                        }
-                      ]
-                    }
-                  }
-                ]
-              },
-              {
-                "url" : "obr-24-diagnostic-serv-sect-id",
-                "valueId" : "OTH"
-              },
-              {
-                "url" : "obr-26-parent-result",
-                "extension" : [
-                  {
-                    "url" : "prl-1-parent-observation-identifier",
-                    "valueCodeableConcept" : {
-                      "coding" : [
-                        {
-                          "extension" : [
-                            {
-                              "url" : "https://reportstream.cdc.gov/fhir/StructureDefinition/cwe-coding",
-                              "valueString" : "coding"
-                            }
-                          ],
-                          "code" : "444",
-                          "display" : "ParentId"
-                        }
-                      ]
-                    }
-                  },
-                  {
-                    "url" : "prl-2-parent-observation-sub-identifier",
-                    "valueString" : "888"
-                  },
-                  {
-                    "url" : "prl-3-parent-observation-descriptor",
-                    "valueString" : "ParentOBSdescriptor"
-                  }
-                ]
-              },
-              {
-                "url" : "obr-28-result-copies-to",
-                "valueReference" : {
-                  "reference" : "Practitioner/1707789632278898000.3bc69c1f-ae65-4563-950a-20d138931408"
-                }
-              },
-              {
-                "url" : "obr-28-result-copies-to",
-                "valueReference" : {
-                  "reference" : "Practitioner/1707789632282680000.f5fedf5c-c7c4-4ab2-995b-c1b82533209b"
-                }
-              },
-              {
-                "url" : "obr-29-parent-order",
-                "valueIdentifier" : {
-                  "extension" : [
-                    {
-                      "url" : "https://reportstream.cdc.gov/fhir/StructureDefinition/namespace-id",
-                      "valueString" : "CSV"
-                    },
-                    {
-                      "url" : "https://reportstream.cdc.gov/fhir/StructureDefinition/universal-id",
-                      "valueString" : "11D1111111"
-                    },
-                    {
-                      "url" : "https://reportstream.cdc.gov/fhir/StructureDefinition/universal-id-type",
-                      "valueString" : "CLIA"
-                    },
-                    {
-                      "url" : "https://reportstream.cdc.gov/fhir/StructureDefinition/filler-assigned-identifier",
-                      "extension" : [
-                        {
-                          "url" : "https://reportstream.cdc.gov/fhir/StructureDefinition/entity-identifier",
-                          "valueString" : "f34b0f57-1601-4480-ae8a-d4006e50f38d"
-                        },
-                        {
-                          "url" : "https://reportstream.cdc.gov/fhir/StructureDefinition/namespace-id",
-                          "valueString" : "Other CSV"
-                        },
-                        {
-                          "url" : "https://reportstream.cdc.gov/fhir/StructureDefinition/universal-id",
-                          "valueString" : "22D2222222"
-                        },
-                        {
-                          "url" : "https://reportstream.cdc.gov/fhir/StructureDefinition/universal-id-type",
-                          "valueString" : "CLIA2"
-                        }
-                      ]
-                    }
-                  ],
-                  "type" : {
-                    "coding" : [
-                      {
-                        "system" : "http://terminology.hl7.org/CodeSystem/v2-0203",
-                        "code" : "PGN"
-                      }
-                    ]
-                  },
-                  "value" : "adb4a5cc-50ec-4f1e-95d7-0c1f77cacee1"
-                }
-              },
-              {
-                "url" : "obr-33-assistant-result-interpreter",
-                "valueReference" : {
-                  "reference" : "PractitionerRole/1707789632296819000.ffcd03fe-5737-4d29-90db-eab1728b921d"
-                }
-              },
-              {
-                "url" : "obr-33-assistant-result-interpreter",
-                "valueReference" : {
-                  "reference" : "PractitionerRole/1707789632301102000.18fee281-3beb-4dd1-b801-62d7aeae6422"
-                }
-              },
-              {
-                "url" : "obr-36-scheduled-datetime",
-                "valueString" : "20230816123358-0500"
-              },
-              {
-                "url" : "obr-10-collector-identifier",
-                "valueReference" : {
-                  "reference" : "Practitioner/1707789632304605000.9aa1d99a-abaf-4ed2-b001-b3edab118347"
-                }
-              },
-              {
-                "url" : "obr-10-collector-identifier",
-                "valueReference" : {
-                  "reference" : "Practitioner/1707789632307425000.7e6e2fec-8ae1-470f-a314-8126e1622a8b"
-                }
-              },
-              {
-                "url" : "obr-39-collectors-comment",
-                "valueCodeableConcept" : {
-                  "coding" : [
-                    {
-                      "extension" : [
-                        {
-                          "url" : "https://reportstream.cdc.gov/fhir/StructureDefinition/cwe-coding",
-                          "valueString" : "coding"
-                        }
-                      ],
-                      "code" : "4438",
-                      "display" : "Collectors Comment"
-                    }
-                  ]
-                }
-              },
-              {
-                "url" : "obr-39-collectors-comment",
-                "valueCodeableConcept" : {
-                  "coding" : [
-                    {
-                      "extension" : [
-                        {
-                          "url" : "https://reportstream.cdc.gov/fhir/StructureDefinition/cwe-coding",
-                          "valueString" : "coding"
-                        }
-                      ],
-                      "code" : "4438",
-                      "display" : "Collectors Comment2"
-                    }
-                  ]
-                }
-              },
-              {
-                "url" : "obr-44-procedure-code",
-                "valueCodeableConcept" : {
-                  "coding" : [
-                    {
-                      "extension" : [
-                        {
-                          "url" : "https://reportstream.cdc.gov/fhir/StructureDefinition/cne-coding",
-                          "valueString" : "coding"
-                        }
-                      ],
-                      "code" : "5019",
-                      "display" : "Procedure Code"
-                    }
-                  ]
-                }
-              },
-              {
-                "url" : "obr-45-procedure-code-modifier",
-                "valueCodeableConcept" : {
-                  "coding" : [
-                    {
-                      "extension" : [
-                        {
-                          "url" : "https://reportstream.cdc.gov/fhir/StructureDefinition/cne-coding",
-                          "valueString" : "coding"
-                        }
-                      ],
-                      "code" : "887766",
-                      "display" : "Procedure Code Modifier"
-                    }
-                  ]
-                }
-              },
-              {
-                "url" : "obr-45-procedure-code-modifier",
-                "valueCodeableConcept" : {
-                  "coding" : [
-                    {
-                      "extension" : [
-                        {
-                          "url" : "https://reportstream.cdc.gov/fhir/StructureDefinition/cne-coding",
-                          "valueString" : "coding"
-                        }
-                      ],
-                      "code" : "887766",
-                      "display" : "Procedure Code Modifier2"
-                    }
-                  ]
-                }
-              },
-              {
-                "url" : "obr-48-medically-necessary-duplicate-procedure",
-                "valueCodeableConcept" : {
-                  "coding" : [
-                    {
-                      "extension" : [
-                        {
-                          "url" : "https://reportstream.cdc.gov/fhir/StructureDefinition/cwe-coding",
-                          "valueString" : "coding"
-                        }
-                      ],
-                      "code" : "71435",
-                      "display" : "Medically Necessary Duplicate Procedure"
-                    }
-                  ]
-                }
-              },
-              {
-                "url" : "obr-49-result-handling",
-                "valueString" : "N"
-              },
-              {
-                "url" : "obr-50-parent-universal-service-identifier",
-                "valueCodeableConcept" : {
-                  "coding" : [
-                    {
-                      "extension" : [
-                        {
-                          "url" : "https://reportstream.cdc.gov/fhir/StructureDefinition/cwe-coding",
-                          "valueString" : "coding"
-                        }
-                      ],
-                      "code" : "443331",
-                      "display" : "Parent Universal Service Identifier"
-                    }
-                  ]
-                }
-              },
-              {
-                "url" : "obr-11-specimen-action-code",
-                "valueString" : "G"
-              },
-              {
-                "url" : "obr-12-danger-code",
-                "valueCodeableConcept" : {
-                  "coding" : [
-                    {
-                      "extension" : [
-                        {
-                          "url" : "https://reportstream.cdc.gov/fhir/StructureDefinition/cwe-coding",
-                          "valueString" : "coding"
-                        }
-                      ],
-                      "code" : "512",
-                      "display" : "Danger code"
-                    }
-                  ]
-                }
-              },
-              {
-                "url" : "obr-13-clinical-information",
-                "valueString" : "relevent info"
-              },
-              {
-                "url" : "obr-16-ordering-provider",
-                "valueReference" : {
-                  "reference" : "Practitioner/1707789632313834000.fd4735e1-3bab-495b-a29c-9ac04e4200fd"
-                }
-              },
-              {
-                "url" : "obr-16-ordering-provider",
-                "valueReference" : {
-                  "reference" : "Practitioner/1707789632317506000.f196b384-bd14-4126-a93a-68f968be0502"
-                }
-              },
-              {
-                "url" : "obr-18-placer-field-1",
-                "valueString" : "placer1"
-              },
-              {
-                "url" : "obr-19-placer-field-2",
-                "valueString" : "placer2"
-              }
-            ]
-          }
-        ],
-        "identifier" : [
-          {
-            "extension" : [
-              {
-                "url" : "https://reportstream.cdc.gov/fhir/StructureDefinition/hl7v2Field",
-                "valueString" : "OBR.2"
-              },
-              {
-                "url" : "https://reportstream.cdc.gov/fhir/StructureDefinition/assigning-authority",
-                "extension" : [
-                  {
-                    "url" : "https://reportstream.cdc.gov/fhir/StructureDefinition/assigning-authority-namespace-id",
-                    "valueString" : "Placer Identifier Namespace"
-                  },
-                  {
-                    "url" : "https://reportstream.cdc.gov/fhir/StructureDefinition/assigning-authority-universal-id",
-                    "valueString" : "Placer Universal ID"
-                  },
-                  {
-                    "url" : "https://reportstream.cdc.gov/fhir/StructureDefinition/universal-id-type",
-                    "valueCode" : "ISO"
-                  }
-                ]
-              }
-            ],
-            "type" : {
-              "coding" : [
-                {
-                  "system" : "http://terminology.hl7.org/CodeSystem/v2-0203",
-                  "code" : "PLAC"
-                }
-              ]
-            },
-            "value" : "Placer Identifier"
-          },
-          {
-            "extension" : [
-              {
-                "url" : "https://reportstream.cdc.gov/fhir/StructureDefinition/hl7v2Field",
-                "valueString" : "OBR.3"
-              },
-              {
-                "url" : "https://reportstream.cdc.gov/fhir/StructureDefinition/assigning-authority",
-                "extension" : [
-                  {
-                    "url" : "https://reportstream.cdc.gov/fhir/StructureDefinition/assigning-authority-namespace-id",
-                    "valueString" : "Filler Identifier Namespace"
-                  },
-                  {
-                    "url" : "https://reportstream.cdc.gov/fhir/StructureDefinition/assigning-authority-universal-id",
-                    "valueString" : "Filler Universal ID"
-                  },
-                  {
-                    "url" : "https://reportstream.cdc.gov/fhir/StructureDefinition/universal-id-type",
-                    "valueCode" : "ISO"
-                  }
-                ]
-              }
-            ],
-            "type" : {
-              "coding" : [
-                {
-                  "system" : "http://terminology.hl7.org/CodeSystem/v2-0203",
-                  "code" : "FILL"
-                }
-              ]
-            },
-            "value" : "Filler Identifier"
-          },
-          {
-            "extension" : [
-              {
-                "url" : "http://hl7.org/fhir/StructureDefinition/identifier-checkDigit",
-                "valueString" : "Placer Order"
-              },
-              {
-                "url" : "https://reportstream.cdc.gov/fhir/StructureDefinition/hl7v2Field",
-                "valueString" : "OBR.53"
-              }
-            ],
-            "type" : {
-              "coding" : [
-                {
-                  "system" : "http://terminology.hl7.org/CodeSystem/v2-0203",
-                  "code" : "PLAC"
-                }
-              ]
-            },
-            "value" : "Alt"
-          },
-          {
-            "extension" : [
-              {
-                "url" : "http://hl7.org/fhir/StructureDefinition/identifier-checkDigit",
-                "valueString" : "Placer Order2"
-              },
-              {
-                "url" : "https://reportstream.cdc.gov/fhir/StructureDefinition/hl7v2Field",
-                "valueString" : "OBR.53"
-              }
-            ],
-            "type" : {
-              "coding" : [
-                {
-                  "system" : "http://terminology.hl7.org/CodeSystem/v2-0203",
-                  "code" : "PLAC"
-                }
-              ]
-            },
-            "value" : "Alt"
-          }
-        ],
-        "status" : "unknown",
-        "intent" : "order",
-        "code" : {
-          "coding" : [
-            {
-              "extension" : [
-                {
-=======
   "timestamp" : "2023-08-16T13:33:58.000-04:00",
   "entry" : [ {
     "fullUrl" : "MessageHeader/bb504ecd-c2ab-3be3-91d8-6065e2bce435",
@@ -851,231 +174,13 @@
             "valueCodeableConcept" : {
               "coding" : [ {
                 "extension" : [ {
->>>>>>> 9d88e4f6
                   "url" : "https://reportstream.cdc.gov/fhir/StructureDefinition/cwe-coding",
                   "valueString" : "coding"
-                }
-              ],
-              "code" : "123",
-              "display" : "Universal service identifier"
+                } ],
+                "code" : "16",
+                "display" : "code"
+              } ]
             }
-<<<<<<< HEAD
-          ]
-        },
-        "orderDetail" : [
-          {
-            "extension" : [
-              {
-                "url" : "https://reportstream.cdc.gov/fhir/StructureDefinition/hl7v2Field",
-                "valueString" : "OBR.46"
-              }
-            ],
-            "coding" : [
-              {
-                "extension" : [
-                  {
-                    "url" : "https://reportstream.cdc.gov/fhir/StructureDefinition/cwe-coding",
-                    "valueString" : "coding"
-                  }
-                ],
-                "code" : "7461",
-                "display" : "Placer Supplemental"
-              }
-            ]
-          },
-          {
-            "extension" : [
-              {
-                "url" : "https://reportstream.cdc.gov/fhir/StructureDefinition/hl7v2Field",
-                "valueString" : "OBR.46"
-              }
-            ],
-            "coding" : [
-              {
-                "extension" : [
-                  {
-                    "url" : "https://reportstream.cdc.gov/fhir/StructureDefinition/cwe-coding",
-                    "valueString" : "coding"
-                  }
-                ],
-                "code" : "7461",
-                "display" : "Placer Supplemental2"
-              }
-            ]
-          },
-          {
-            "extension" : [
-              {
-                "url" : "https://reportstream.cdc.gov/fhir/StructureDefinition/hl7v2Field",
-                "valueString" : "OBR.47"
-              }
-            ],
-            "coding" : [
-              {
-                "extension" : [
-                  {
-                    "url" : "https://reportstream.cdc.gov/fhir/StructureDefinition/cwe-coding",
-                    "valueString" : "coding"
-                  }
-                ],
-                "code" : "8811",
-                "display" : "Fillter Supplemental"
-              }
-            ]
-          },
-          {
-            "extension" : [
-              {
-                "url" : "https://reportstream.cdc.gov/fhir/StructureDefinition/hl7v2Field",
-                "valueString" : "OBR.47"
-              }
-            ],
-            "coding" : [
-              {
-                "extension" : [
-                  {
-                    "url" : "https://reportstream.cdc.gov/fhir/StructureDefinition/cwe-coding",
-                    "valueString" : "coding"
-                  }
-                ],
-                "code" : "8811",
-                "display" : "Fillter Supplemental2"
-              }
-            ]
-          }
-        ],
-        "subject" : {
-          "reference" : "Patient/1707789632103458000.7cfafe2f-7f01-4a08-b093-914042a0381f"
-        },
-        "requester" : {
-          "extension" : [
-            {
-              "url" : "https://reportstream.cdc.gov/fhir/StructureDefinition/callback-number",
-              "valueContactPoint" : {
-                "extension" : [
-                  {
-                    "url" : "http://hl7.org/fhir/StructureDefinition/contactpoint-country",
-                    "valueString" : "1"
-                  },
-                  {
-                    "url" : "http://hl7.org/fhir/StructureDefinition/contactpoint-area",
-                    "valueString" : "260"
-                  },
-                  {
-                    "url" : "http://hl7.org/fhir/StructureDefinition/contactpoint-local",
-                    "valueString" : "7595016"
-                  },
-                  {
-                    "url" : "https://reportstream.cdc.gov/fhir/StructureDefinition/xtn-contact-point",
-                    "extension" : [
-                      {
-                        "url" : "XTN.2",
-                        "valueString" : "WPN"
-                      },
-                      {
-                        "url" : "XTN.3",
-                        "valueString" : "BP"
-                      },
-                      {
-                        "url" : "XTN.7",
-                        "valueString" : "7595016"
-                      },
-                      {
-                        "url" : "XTN.12",
-                        "valueString" : "+1 260 759 5016"
-                      }
-                    ]
-                  },
-                  {
-                    "url" : "https://reportstream.cdc.gov/fhir/StructureDefinition/hl7v2Field",
-                    "valueString" : "OBR.17"
-                  }
-                ],
-                "system" : "pager",
-                "value" : "+1 260 759 5016",
-                "use" : "work"
-              }
-            },
-            {
-              "url" : "https://reportstream.cdc.gov/fhir/StructureDefinition/callback-number",
-              "valueContactPoint" : {
-                "extension" : [
-                  {
-                    "url" : "https://reportstream.cdc.gov/fhir/StructureDefinition/xtn-contact-point",
-                    "extension" : [
-                      {
-                        "url" : "XTN.2",
-                        "valueString" : "WPN"
-                      },
-                      {
-                        "url" : "XTN.3",
-                        "valueString" : "Internet"
-                      },
-                      {
-                        "url" : "XTN.4",
-                        "valueString" : "order.callback@email.com"
-                      }
-                    ]
-                  },
-                  {
-                    "url" : "https://reportstream.cdc.gov/fhir/StructureDefinition/hl7v2Field",
-                    "valueString" : "OBR.17"
-                  }
-                ],
-                "system" : "email",
-                "value" : "order.callback@email.com",
-                "use" : "work"
-              }
-            }
-          ],
-          "reference" : "Practitioner/1707789632267417000.b56d9fa8-e9c9-47c7-9fcf-fcab5e871c9b"
-        },
-        "reasonCode" : [
-          {
-            "coding" : [
-              {
-                "extension" : [
-                  {
-                    "url" : "https://reportstream.cdc.gov/fhir/StructureDefinition/cwe-coding",
-                    "valueString" : "coding"
-                  }
-                ],
-                "code" : "3216",
-                "display" : "ReasonForStudy"
-              }
-            ]
-          },
-          {
-            "coding" : [
-              {
-                "extension" : [
-                  {
-                    "url" : "https://reportstream.cdc.gov/fhir/StructureDefinition/cwe-coding",
-                    "valueString" : "coding"
-                  }
-                ],
-                "code" : "3216",
-                "display" : "ReasonForStudy2"
-              }
-            ]
-          }
-        ]
-      }
-    },
-    {
-      "fullUrl" : "Practitioner/1707789632267417000.b56d9fa8-e9c9-47c7-9fcf-fcab5e871c9b",
-      "resource" : {
-        "resourceType" : "Practitioner",
-        "id" : "1707789632267417000.b56d9fa8-e9c9-47c7-9fcf-fcab5e871c9b",
-        "extension" : [
-          {
-            "url" : "https://reportstream.cdc.gov/fhir/StructureDefinition/assigning-authority",
-            "extension" : [
-              {
-                "url" : "https://reportstream.cdc.gov/fhir/StructureDefinition/namespace-id"
-              },
-              {
-=======
           } ]
         }, {
           "url" : "OBR.24",
@@ -1127,885 +232,19 @@
                 "url" : "https://reportstream.cdc.gov/fhir/StructureDefinition/namespace-id",
                 "valueString" : "Other CSV"
               }, {
->>>>>>> 9d88e4f6
                 "url" : "https://reportstream.cdc.gov/fhir/StructureDefinition/universal-id",
-                "valueString" : "AssigningSystem"
-              },
-              {
+                "valueString" : "22D2222222"
+              }, {
                 "url" : "https://reportstream.cdc.gov/fhir/StructureDefinition/universal-id-type",
-                "valueCode" : "ISO"
-              }
-            ]
-          },
-          {
-            "url" : "https://reportstream.cdc.gov/fhir/StructureDefinition/xcn-practitioner",
-            "extension" : [
-              {
-                "url" : "XCN.3",
-                "valueString" : "LUDWIG"
-              },
-              {
-                "url" : "XCN.4",
-                "valueString" : "B"
-              },
-              {
-                "url" : "XCN.20",
-                "valueString" : "20230501102531-0400"
-              },
-              {
-                "url" : "XCN.21",
-                "valueString" : "MD"
-              },
-              {
-                "url" : "XCN.22",
-                "valueCodeableConcept" : {
-                  "coding" : [
-                    {
-                      "extension" : [
-                        {
-                          "url" : "https://reportstream.cdc.gov/fhir/StructureDefinition/cwe-coding",
-                          "valueString" : "coding"
-                        }
-                      ],
-                      "code" : "AssignJ"
-                    }
-                  ]
-                }
-              },
-              {
-                "url" : "XCN.23",
-                "valueCodeableConcept" : {
-                  "coding" : [
-                    {
-                      "extension" : [
-                        {
-                          "url" : "https://reportstream.cdc.gov/fhir/StructureDefinition/cwe-coding",
-                          "valueString" : "coding"
-                        }
-                      ],
-                      "code" : "AssignA"
-                    }
-                  ]
-                }
-              },
-              {
-                "url" : "XCN.5",
-                "valueString" : "2ND"
-              },
-              {
-                "url" : "XCN.7",
-                "valueString" : "MD"
-              },
-              {
-                "url" : "XCN.8",
-                "valueCodeableConcept" : {
-                  "coding" : [
-                    {
-                      "extension" : [
-                        {
-                          "url" : "https://reportstream.cdc.gov/fhir/StructureDefinition/cwe-coding",
-                          "valueString" : "coding"
-                        }
-                      ],
-                      "code" : "SRC"
-                    }
-                  ]
-                }
-              },
-              {
-                "url" : "XCN.10",
-                "valueString" : "B"
-              },
-              {
-                "url" : "XCN.15",
-                "valueString" : "A"
-              },
-              {
-                "url" : "XCN.16",
-                "valueCodeableConcept" : {
-                  "coding" : [
-                    {
-                      "extension" : [
-                        {
-                          "url" : "https://reportstream.cdc.gov/fhir/StructureDefinition/cwe-coding",
-                          "valueString" : "coding"
-                        }
-                      ],
-                      "code" : "NameContext"
-                    }
-                  ]
-                }
-              },
-              {
-                "url" : "XCN.19",
-                "valueString" : "20220501102531-0400"
-              }
-            ]
-          },
-          {
-            "url" : "https://reportstream.cdc.gov/fhir/StructureDefinition/hl7v2Field",
-            "valueString" : "OBR.16"
-          }
-        ],
-        "identifier" : [
-          {
-            "extension" : [
-              {
-                "url" : "http://hl7.org/fhir/StructureDefinition/identifier-checkDigit",
-                "valueString" : "A"
-              },
-              {
-                "url" : "http://hl7.org/fhir/StructureDefinition/namingsystem-checkDigit",
-                "valueCode" : "NPI"
-              }
-            ],
+                "valueString" : "CLIA2"
+              } ]
+            } ],
             "type" : {
-              "coding" : [
-                {
-                  "extension" : [
-                    {
-                      "url" : "https://reportstream.cdc.gov/fhir/StructureDefinition/codeable-concept-id",
-                      "valueBoolean" : true
-                    }
-                  ],
-                  "code" : "DL"
-                }
-              ]
+              "coding" : [ {
+                "system" : "http://terminology.hl7.org/CodeSystem/v2-0203",
+                "code" : "PGN"
+              } ]
             },
-            "system" : "urn:oid:AssigningSystem",
-            "value" : "1"
-          }
-        ],
-        "name" : [
-          {
-            "extension" : [
-              {
-                "url" : "http://hl7.org/fhir/StructureDefinition/humanname-assembly-order",
-                "valueCode" : "G"
-              }
-            ],
-            "use" : "official",
-            "family" : "Ordering",
-            "_family" : {
-              "extension" : [
-                {
-                  "url" : "http://hl7.org/fhir/StructureDefinition/humanname-own-prefix",
-                  "valueString" : "VAN"
-                },
-                {
-                  "url" : "http://hl7.org/fhir/StructureDefinition/humanname-own-name",
-                  "valueString" : "Provider"
-                },
-                {
-                  "url" : "http://hl7.org/fhir/StructureDefinition/humanname-partner-prefix",
-                  "valueString" : "VAL"
-                },
-                {
-                  "url" : "http://hl7.org/fhir/StructureDefinition/humanname-partner-name",
-                  "valueString" : "ROGER"
-                }
-              ]
-            },
-            "given" : [
-              "LUDWIG",
-              "B"
-            ],
-            "prefix" : [
-              "DR"
-            ],
-            "suffix" : [
-              "2ND",
-              "MD",
-              "MD"
-            ],
-            "period" : {
-              "start" : "2022-05-01T10:25:31-04:00",
-              "end" : "2023-05-01T10:25:31-04:00"
-            }
-          }
-        ]
-      }
-    },
-    {
-      "fullUrl" : "Practitioner/1707789632278898000.3bc69c1f-ae65-4563-950a-20d138931408",
-      "resource" : {
-        "resourceType" : "Practitioner",
-        "id" : "1707789632278898000.3bc69c1f-ae65-4563-950a-20d138931408",
-        "extension" : [
-          {
-            "url" : "https://reportstream.cdc.gov/fhir/StructureDefinition/assigning-authority",
-            "extension" : [
-              {
-                "url" : "https://reportstream.cdc.gov/fhir/StructureDefinition/namespace-id"
-              },
-              {
-                "url" : "https://reportstream.cdc.gov/fhir/StructureDefinition/universal-id",
-                "valueString" : "AssigningSystem"
-              },
-              {
-                "url" : "https://reportstream.cdc.gov/fhir/StructureDefinition/universal-id-type",
-                "valueCode" : "ISO"
-              }
-            ]
-          },
-          {
-            "url" : "https://reportstream.cdc.gov/fhir/StructureDefinition/xcn-practitioner",
-            "extension" : [
-              {
-                "url" : "XCN.3",
-                "valueString" : "LUDWIG"
-              },
-              {
-                "url" : "XCN.4",
-                "valueString" : "B"
-              },
-              {
-                "url" : "XCN.20",
-                "valueString" : "20230501102531-0400"
-              },
-              {
-                "url" : "XCN.21",
-                "valueString" : "MD"
-              },
-              {
-                "url" : "XCN.22",
-                "valueCodeableConcept" : {
-                  "coding" : [
-                    {
-                      "extension" : [
-                        {
-                          "url" : "https://reportstream.cdc.gov/fhir/StructureDefinition/cwe-coding",
-                          "valueString" : "coding"
-                        }
-                      ],
-                      "code" : "AssignJ"
-                    }
-                  ]
-                }
-              },
-              {
-                "url" : "XCN.23",
-                "valueCodeableConcept" : {
-                  "coding" : [
-                    {
-                      "extension" : [
-                        {
-                          "url" : "https://reportstream.cdc.gov/fhir/StructureDefinition/cwe-coding",
-                          "valueString" : "coding"
-                        }
-                      ],
-                      "code" : "AssignA"
-                    }
-                  ]
-                }
-              },
-              {
-                "url" : "XCN.5",
-                "valueString" : "2ND"
-              },
-              {
-                "url" : "XCN.7",
-                "valueString" : "MD"
-              },
-              {
-                "url" : "XCN.8",
-                "valueCodeableConcept" : {
-                  "coding" : [
-                    {
-                      "extension" : [
-                        {
-                          "url" : "https://reportstream.cdc.gov/fhir/StructureDefinition/cwe-coding",
-                          "valueString" : "coding"
-                        }
-                      ],
-                      "code" : "SRC"
-                    }
-                  ]
-                }
-              },
-              {
-                "url" : "XCN.10",
-                "valueString" : "B"
-              },
-              {
-                "url" : "XCN.15",
-                "valueString" : "A"
-              },
-              {
-                "url" : "XCN.16",
-                "valueCodeableConcept" : {
-                  "coding" : [
-                    {
-                      "extension" : [
-                        {
-                          "url" : "https://reportstream.cdc.gov/fhir/StructureDefinition/cwe-coding",
-                          "valueString" : "coding"
-                        }
-                      ],
-                      "code" : "NameContext"
-                    }
-                  ]
-                }
-              },
-              {
-                "url" : "XCN.19",
-                "valueString" : "20220501102531-0400"
-              }
-            ]
-          }
-        ],
-        "identifier" : [
-          {
-            "extension" : [
-              {
-                "url" : "http://hl7.org/fhir/StructureDefinition/identifier-checkDigit",
-                "valueString" : "A"
-              },
-              {
-                "url" : "http://hl7.org/fhir/StructureDefinition/namingsystem-checkDigit",
-                "valueCode" : "NPI"
-              }
-            ],
-            "type" : {
-              "coding" : [
-                {
-                  "extension" : [
-                    {
-                      "url" : "https://reportstream.cdc.gov/fhir/StructureDefinition/codeable-concept-id",
-                      "valueBoolean" : true
-                    }
-                  ],
-                  "code" : "DL"
-                }
-              ]
-            },
-            "system" : "urn:oid:AssigningSystem",
-            "value" : "1"
-          }
-        ],
-        "name" : [
-          {
-            "extension" : [
-              {
-                "url" : "http://hl7.org/fhir/StructureDefinition/humanname-assembly-order",
-                "valueCode" : "G"
-              }
-            ],
-            "use" : "official",
-            "family" : "result",
-            "_family" : {
-              "extension" : [
-                {
-                  "url" : "http://hl7.org/fhir/StructureDefinition/humanname-own-prefix",
-                  "valueString" : "VAN"
-                },
-                {
-                  "url" : "http://hl7.org/fhir/StructureDefinition/humanname-own-name",
-                  "valueString" : "copiesto"
-                },
-                {
-                  "url" : "http://hl7.org/fhir/StructureDefinition/humanname-partner-prefix",
-                  "valueString" : "VAL"
-                },
-                {
-                  "url" : "http://hl7.org/fhir/StructureDefinition/humanname-partner-name",
-                  "valueString" : "ROGER"
-                }
-              ]
-            },
-            "given" : [
-              "LUDWIG",
-              "B"
-            ],
-            "prefix" : [
-              "DR"
-            ],
-            "suffix" : [
-              "2ND",
-              "MD",
-              "MD"
-            ],
-            "period" : {
-              "start" : "2022-05-01T10:25:31-04:00",
-              "end" : "2023-05-01T10:25:31-04:00"
-            }
-          }
-        ]
-      }
-    },
-    {
-      "fullUrl" : "Practitioner/1707789632282680000.f5fedf5c-c7c4-4ab2-995b-c1b82533209b",
-      "resource" : {
-        "resourceType" : "Practitioner",
-        "id" : "1707789632282680000.f5fedf5c-c7c4-4ab2-995b-c1b82533209b",
-        "extension" : [
-          {
-            "url" : "https://reportstream.cdc.gov/fhir/StructureDefinition/assigning-authority",
-            "extension" : [
-              {
-                "url" : "https://reportstream.cdc.gov/fhir/StructureDefinition/namespace-id"
-              },
-              {
-                "url" : "https://reportstream.cdc.gov/fhir/StructureDefinition/universal-id",
-                "valueString" : "AssigningSystem"
-              },
-              {
-                "url" : "https://reportstream.cdc.gov/fhir/StructureDefinition/universal-id-type",
-                "valueCode" : "ISO"
-              }
-            ]
-          },
-          {
-            "url" : "https://reportstream.cdc.gov/fhir/StructureDefinition/xcn-practitioner",
-            "extension" : [
-              {
-                "url" : "XCN.3",
-                "valueString" : "RUDWIG"
-              },
-              {
-                "url" : "XCN.4",
-                "valueString" : "B"
-              },
-              {
-                "url" : "XCN.20",
-                "valueString" : "20230501102531-0400"
-              },
-              {
-                "url" : "XCN.21",
-                "valueString" : "MD"
-              },
-              {
-                "url" : "XCN.22",
-                "valueCodeableConcept" : {
-                  "coding" : [
-                    {
-                      "extension" : [
-                        {
-                          "url" : "https://reportstream.cdc.gov/fhir/StructureDefinition/cwe-coding",
-                          "valueString" : "coding"
-                        }
-                      ],
-                      "code" : "AssignJ"
-                    }
-                  ]
-                }
-              },
-              {
-                "url" : "XCN.23",
-                "valueCodeableConcept" : {
-                  "coding" : [
-                    {
-                      "extension" : [
-                        {
-                          "url" : "https://reportstream.cdc.gov/fhir/StructureDefinition/cwe-coding",
-                          "valueString" : "coding"
-                        }
-                      ],
-                      "code" : "AssignA"
-                    }
-                  ]
-                }
-              },
-              {
-                "url" : "XCN.5",
-                "valueString" : "2ND"
-              },
-              {
-                "url" : "XCN.7",
-                "valueString" : "MD"
-              },
-              {
-                "url" : "XCN.8",
-                "valueCodeableConcept" : {
-                  "coding" : [
-                    {
-                      "extension" : [
-                        {
-                          "url" : "https://reportstream.cdc.gov/fhir/StructureDefinition/cwe-coding",
-                          "valueString" : "coding"
-                        }
-                      ],
-                      "code" : "SRC"
-                    }
-                  ]
-                }
-              },
-              {
-                "url" : "XCN.10",
-                "valueString" : "B"
-              },
-              {
-                "url" : "XCN.15",
-                "valueString" : "A"
-              },
-              {
-                "url" : "XCN.16",
-                "valueCodeableConcept" : {
-                  "coding" : [
-                    {
-                      "extension" : [
-                        {
-                          "url" : "https://reportstream.cdc.gov/fhir/StructureDefinition/cwe-coding",
-                          "valueString" : "coding"
-                        }
-                      ],
-                      "code" : "NameContext"
-                    }
-                  ]
-                }
-              },
-              {
-                "url" : "XCN.19",
-                "valueString" : "20220501102531-0400"
-              }
-            ]
-          }
-        ],
-        "identifier" : [
-          {
-            "extension" : [
-              {
-                "url" : "http://hl7.org/fhir/StructureDefinition/identifier-checkDigit",
-                "valueString" : "A"
-              },
-              {
-                "url" : "http://hl7.org/fhir/StructureDefinition/namingsystem-checkDigit",
-                "valueCode" : "NPI"
-              }
-            ],
-            "type" : {
-              "coding" : [
-                {
-                  "extension" : [
-                    {
-                      "url" : "https://reportstream.cdc.gov/fhir/StructureDefinition/codeable-concept-id",
-                      "valueBoolean" : true
-                    }
-                  ],
-                  "code" : "DL"
-                }
-              ]
-            },
-            "system" : "urn:oid:AssigningSystem",
-            "value" : "1"
-          }
-        ],
-        "name" : [
-          {
-            "extension" : [
-              {
-                "url" : "http://hl7.org/fhir/StructureDefinition/humanname-assembly-order",
-                "valueCode" : "G"
-              }
-            ],
-            "use" : "official",
-            "family" : "result2",
-            "_family" : {
-              "extension" : [
-                {
-                  "url" : "http://hl7.org/fhir/StructureDefinition/humanname-own-prefix",
-                  "valueString" : "VAN"
-                },
-                {
-                  "url" : "http://hl7.org/fhir/StructureDefinition/humanname-own-name",
-                  "valueString" : "copiesto2"
-                },
-                {
-                  "url" : "http://hl7.org/fhir/StructureDefinition/humanname-partner-prefix",
-                  "valueString" : "VAL"
-                },
-                {
-                  "url" : "http://hl7.org/fhir/StructureDefinition/humanname-partner-name",
-                  "valueString" : "ROGER"
-                }
-              ]
-            },
-            "given" : [
-              "RUDWIG",
-              "B"
-            ],
-            "prefix" : [
-              "DR"
-            ],
-            "suffix" : [
-              "2ND",
-              "MD",
-              "MD"
-            ],
-            "period" : {
-              "start" : "2022-05-01T10:25:31-04:00",
-              "end" : "2023-05-01T10:25:31-04:00"
-            }
-          }
-        ]
-      }
-    },
-    {
-      "fullUrl" : "Practitioner/1707789632284942000.45b8bcfe-ae4d-4c7c-b3d9-fe8fd4f3940f",
-      "resource" : {
-        "resourceType" : "Practitioner",
-        "id" : "1707789632284942000.45b8bcfe-ae4d-4c7c-b3d9-fe8fd4f3940f",
-        "extension" : [
-          {
-            "url" : "https://reportstream.cdc.gov/fhir/StructureDefinition/cnn-practitioner",
-            "extension" : [
-              {
-                "url" : "CNN.3",
-                "valueString" : "Results Interpreter"
-              },
-              {
-                "url" : "CNN.4",
-                "valueString" : "S"
-              },
-              {
-                "url" : "CNN.5",
-                "valueString" : "ESQ"
-              },
-              {
-                "url" : "CNN.7",
-                "valueString" : "MD"
-              }
-            ]
-          }
-        ],
-        "identifier" : [
-          {
-            "extension" : [
-              {
-                "url" : "https://reportstream.cdc.gov/fhir/StructureDefinition/assigning-authority",
-                "extension" : [
-                  {
-                    "url" : "https://reportstream.cdc.gov/fhir/StructureDefinition/namespace-id",
-                    "valueString" : "Assigning Authority"
-                  },
-                  {
-                    "url" : "https://reportstream.cdc.gov/fhir/StructureDefinition/universal-id",
-                    "valueString" : "2.1.4.1"
-                  },
-                  {
-                    "url" : "https://reportstream.cdc.gov/fhir/StructureDefinition/universal-id-type",
-                    "valueCode" : "ISO"
-                  }
-                ]
-              }
-            ],
-            "value" : "123"
-          }
-        ],
-        "name" : [
-          {
-            "family" : "Assistant",
-            "given" : [
-              "Results Interpreter",
-              "S"
-            ],
-            "prefix" : [
-              "DR"
-            ],
-            "suffix" : [
-              "ESQ",
-              "MD"
-            ]
-          }
-        ]
-      }
-    },
-    {
-      "fullUrl" : "Location/1707789632285747000.18357184-c280-4899-9388-f0bf7472c808",
-      "resource" : {
-        "resourceType" : "Location",
-        "id" : "1707789632285747000.18357184-c280-4899-9388-f0bf7472c808",
-        "identifier" : [
-          {
-            "extension" : [
-              {
-                "url" : "https://reportstream.cdc.gov/fhir/StructureDefinition/identifier-namespace-id",
-                "valueBoolean" : true
-              }
-            ],
-            "value" : "Hospital A"
-          },
-          {
-            "extension" : [
-              {
-                "url" : "https://reportstream.cdc.gov/fhir/StructureDefinition/identifier-universal-id",
-                "valueBoolean" : true
-              }
-            ],
-            "type" : {
-              "coding" : [
-                {
-                  "extension" : [
-                    {
-                      "url" : "https://reportstream.cdc.gov/fhir/StructureDefinition/codeable-concept-id",
-                      "valueBoolean" : true
-                    }
-                  ],
-                  "code" : "ISO"
-                }
-              ]
-            },
-<<<<<<< HEAD
-            "value" : "2.16.840.1.113883.9.11"
-          }
-        ],
-        "status" : "active",
-        "mode" : "instance",
-        "physicalType" : {
-          "coding" : [
-            {
-              "system" : "http://terminology.hl7.org/CodeSystem/location-physical-type",
-              "code" : "si"
-            }
-          ]
-        }
-      }
-    },
-    {
-      "fullUrl" : "Location/1707789632294775000.2094146f-d954-4344-b616-b0c2c2deecc7",
-      "resource" : {
-        "resourceType" : "Location",
-        "id" : "1707789632294775000.2094146f-d954-4344-b616-b0c2c2deecc7",
-        "identifier" : [
-          {
-            "value" : "Building 123"
-          }
-        ],
-        "status" : "active",
-        "mode" : "instance",
-        "physicalType" : {
-          "coding" : [
-            {
-              "system" : "http://terminology.hl7.org/CodeSystem/location-physical-type",
-              "code" : "bu"
-            }
-          ]
-        }
-      }
-    },
-    {
-      "fullUrl" : "Location/1707789632295446000.1fd6aa06-3405-4d0c-b113-ab63f5aa7d6e",
-      "resource" : {
-        "resourceType" : "Location",
-        "id" : "1707789632295446000.1fd6aa06-3405-4d0c-b113-ab63f5aa7d6e",
-        "identifier" : [
-          {
-            "value" : "Point of Care"
-          }
-        ],
-        "status" : "active",
-        "mode" : "instance",
-        "physicalType" : {
-          "coding" : [
-            {
-              "system" : "http://terminology.hl7.org/CodeSystem/location-physical-type",
-              "_code" : {
-                "extension" : [
-                  {
-                    "url" : "https://reportstream.cdc.gov/fhir/StructureDefinition/location-physical-type-poc",
-                    "valueString" : "poc"
-                  }
-                ]
-              }
-            }
-          ]
-        }
-      }
-    },
-    {
-      "fullUrl" : "Location/1707789632295884000.ffa3e301-ad86-4597-a460-ec332110ecb9",
-      "resource" : {
-        "resourceType" : "Location",
-        "id" : "1707789632295884000.ffa3e301-ad86-4597-a460-ec332110ecb9",
-        "identifier" : [
-          {
-            "value" : "Floor A"
-          }
-        ],
-        "status" : "active",
-        "mode" : "instance",
-        "physicalType" : {
-          "coding" : [
-            {
-              "system" : "http://terminology.hl7.org/CodeSystem/location-physical-type",
-              "code" : "lvl"
-            }
-          ]
-        }
-      }
-    },
-    {
-      "fullUrl" : "Location/1707789632296256000.15efc109-9a74-48da-98d9-a5c41631e891",
-      "resource" : {
-        "resourceType" : "Location",
-        "id" : "1707789632296256000.15efc109-9a74-48da-98d9-a5c41631e891",
-        "identifier" : [
-          {
-            "value" : "Room 101"
-          }
-        ],
-        "status" : "active",
-        "mode" : "instance",
-        "physicalType" : {
-          "coding" : [
-            {
-              "system" : "http://terminology.hl7.org/CodeSystem/location-physical-type",
-              "code" : "ro"
-            }
-          ]
-        }
-      }
-    },
-    {
-      "fullUrl" : "Location/1707789632296699000.ed52bf3d-20e5-4343-a0d3-c715fd6fad2c",
-      "resource" : {
-        "resourceType" : "Location",
-        "id" : "1707789632296699000.ed52bf3d-20e5-4343-a0d3-c715fd6fad2c",
-        "identifier" : [
-          {
-            "value" : "Bed A"
-          }
-        ],
-        "status" : "active",
-        "mode" : "instance",
-        "physicalType" : {
-          "coding" : [
-            {
-              "system" : "http://terminology.hl7.org/CodeSystem/location-physical-type",
-              "code" : "bd"
-            }
-          ]
-        }
-      }
-    },
-    {
-      "fullUrl" : "PractitionerRole/1707789632296819000.ffcd03fe-5737-4d29-90db-eab1728b921d",
-      "resource" : {
-        "resourceType" : "PractitionerRole",
-        "id" : "1707789632296819000.ffcd03fe-5737-4d29-90db-eab1728b921d",
-        "period" : {
-          "start" : "2023-04-01T10:25:31-04:00",
-          "_start" : {
-            "extension" : [
-              {
-                "url" : "https://reportstream.cdc.gov/fhir/StructureDefinition/hl7v2-date-time",
-                "valueString" : "20230401102531-0400"
-              }
-            ]
-          },
-          "end" : "2023-05-01T10:25:31-04:00",
-          "_end" : {
-            "extension" : [
-              {
-                "url" : "https://reportstream.cdc.gov/fhir/StructureDefinition/hl7v2-date-time",
-                "valueString" : "20230501102531-0400"
-              }
-            ]
-          }
-        },
-        "practitioner" : {
-          "reference" : "Practitioner/1707789632284942000.45b8bcfe-ae4d-4c7c-b3d9-fe8fd4f3940f"
-=======
             "value" : "adb4a5cc-50ec-4f1e-95d7-0c1f77cacee1"
           }
         }, {
@@ -2156,296 +395,22 @@
             "system" : "http://terminology.hl7.org/CodeSystem/v2-0203",
             "code" : "FILL"
           } ]
->>>>>>> 9d88e4f6
-        },
-        "location" : [
-          {
-            "reference" : "Location/1707789632285747000.18357184-c280-4899-9388-f0bf7472c808"
-          },
-          {
-            "reference" : "Location/1707789632294775000.2094146f-d954-4344-b616-b0c2c2deecc7"
-          },
-          {
-            "reference" : "Location/1707789632295446000.1fd6aa06-3405-4d0c-b113-ab63f5aa7d6e"
-          },
-          {
-            "reference" : "Location/1707789632295884000.ffa3e301-ad86-4597-a460-ec332110ecb9"
-          },
-          {
-            "reference" : "Location/1707789632296256000.15efc109-9a74-48da-98d9-a5c41631e891"
-          },
-          {
-            "reference" : "Location/1707789632296699000.ed52bf3d-20e5-4343-a0d3-c715fd6fad2c"
-          }
-        ]
-      }
-    },
-    {
-      "fullUrl" : "Practitioner/1707789632298275000.5e34f748-d064-4488-acba-a0fa0b7a6f29",
-      "resource" : {
-        "resourceType" : "Practitioner",
-        "id" : "1707789632298275000.5e34f748-d064-4488-acba-a0fa0b7a6f29",
-        "extension" : [
-          {
-            "url" : "https://reportstream.cdc.gov/fhir/StructureDefinition/cnn-practitioner",
-            "extension" : [
-              {
-                "url" : "CNN.3",
-                "valueString" : "Results Interpreter2"
-              },
-              {
-                "url" : "CNN.4",
-                "valueString" : "S"
-              },
-              {
-                "url" : "CNN.5",
-                "valueString" : "ESQ"
-              },
-              {
-                "url" : "CNN.7",
-                "valueString" : "MD"
-              }
-            ]
-          }
-        ],
-        "identifier" : [
-          {
-            "extension" : [
-              {
-                "url" : "https://reportstream.cdc.gov/fhir/StructureDefinition/assigning-authority",
-                "extension" : [
-                  {
-                    "url" : "https://reportstream.cdc.gov/fhir/StructureDefinition/namespace-id",
-                    "valueString" : "Assigning Authority"
-                  },
-                  {
-                    "url" : "https://reportstream.cdc.gov/fhir/StructureDefinition/universal-id",
-                    "valueString" : "2.1.4.1"
-                  },
-                  {
-                    "url" : "https://reportstream.cdc.gov/fhir/StructureDefinition/universal-id-type",
-                    "valueCode" : "ISO"
-                  }
-                ]
-              }
-            ],
-            "value" : "123"
-          }
-        ],
-        "name" : [
-          {
-            "family" : "Assistant2",
-            "given" : [
-              "Results Interpreter2",
-              "S"
-            ],
-            "prefix" : [
-              "DR"
-            ],
-            "suffix" : [
-              "ESQ",
-              "MD"
-            ]
-          }
-        ]
-      }
-    },
-    {
-      "fullUrl" : "Location/1707789632298766000.3bcb5d74-f88f-41ef-94cb-834e8edae59c",
-      "resource" : {
-        "resourceType" : "Location",
-        "id" : "1707789632298766000.3bcb5d74-f88f-41ef-94cb-834e8edae59c",
-        "identifier" : [
-          {
-            "extension" : [
-              {
-                "url" : "https://reportstream.cdc.gov/fhir/StructureDefinition/identifier-namespace-id",
-                "valueBoolean" : true
-              }
-            ],
-            "value" : "Hospital A"
-          },
-          {
-            "extension" : [
-              {
-                "url" : "https://reportstream.cdc.gov/fhir/StructureDefinition/identifier-universal-id",
-                "valueBoolean" : true
-              }
-            ],
-            "type" : {
-              "coding" : [
-                {
-                  "extension" : [
-                    {
-                      "url" : "https://reportstream.cdc.gov/fhir/StructureDefinition/codeable-concept-id",
-                      "valueBoolean" : true
-                    }
-                  ],
-                  "code" : "ISO"
-                }
-              ]
-            },
-            "value" : "2.16.840.1.113883.9.11"
-          }
-        ],
-        "status" : "active",
-        "mode" : "instance",
-        "physicalType" : {
-          "coding" : [
-            {
-              "system" : "http://terminology.hl7.org/CodeSystem/location-physical-type",
-              "code" : "si"
-            }
-          ]
-        }
-      }
-    },
-    {
-      "fullUrl" : "Location/1707789632299118000.65939cb0-24ef-4d6e-ab83-9f201526dc71",
-      "resource" : {
-        "resourceType" : "Location",
-        "id" : "1707789632299118000.65939cb0-24ef-4d6e-ab83-9f201526dc71",
-        "identifier" : [
-          {
-            "value" : "Building 123"
-          }
-        ],
-        "status" : "active",
-        "mode" : "instance",
-        "physicalType" : {
-          "coding" : [
-            {
-              "system" : "http://terminology.hl7.org/CodeSystem/location-physical-type",
-              "code" : "bu"
-            }
-          ]
-        }
-      }
-    },
-    {
-      "fullUrl" : "Location/1707789632299886000.04bbce68-494a-4766-8367-ab115ff25eb1",
-      "resource" : {
-        "resourceType" : "Location",
-        "id" : "1707789632299886000.04bbce68-494a-4766-8367-ab115ff25eb1",
-        "identifier" : [
-          {
-            "value" : "Point of Care"
-          }
-        ],
-        "status" : "active",
-        "mode" : "instance",
-        "physicalType" : {
-          "coding" : [
-            {
-              "system" : "http://terminology.hl7.org/CodeSystem/location-physical-type",
-              "_code" : {
-                "extension" : [
-                  {
-                    "url" : "https://reportstream.cdc.gov/fhir/StructureDefinition/location-physical-type-poc",
-                    "valueString" : "poc"
-                  }
-                ]
-              }
-            }
-          ]
-        }
-      }
-    },
-    {
-      "fullUrl" : "Location/1707789632300219000.1ff68fa9-9bd9-4db0-84f3-4dab533e4fc2",
-      "resource" : {
-        "resourceType" : "Location",
-        "id" : "1707789632300219000.1ff68fa9-9bd9-4db0-84f3-4dab533e4fc2",
-        "identifier" : [
-          {
-            "value" : "Floor A"
-          }
-        ],
-        "status" : "active",
-        "mode" : "instance",
-        "physicalType" : {
-          "coding" : [
-            {
-              "system" : "http://terminology.hl7.org/CodeSystem/location-physical-type",
-              "code" : "lvl"
-            }
-          ]
-        }
-      }
-    },
-    {
-      "fullUrl" : "Location/1707789632300526000.f7e964ac-ae43-48c9-81a3-6c9442d42451",
-      "resource" : {
-        "resourceType" : "Location",
-        "id" : "1707789632300526000.f7e964ac-ae43-48c9-81a3-6c9442d42451",
-        "identifier" : [
-          {
-            "value" : "Room 101"
-          }
-        ],
-        "status" : "active",
-        "mode" : "instance",
-        "physicalType" : {
-          "coding" : [
-            {
-              "system" : "http://terminology.hl7.org/CodeSystem/location-physical-type",
-              "code" : "ro"
-            }
-          ]
-        }
-      }
-    },
-    {
-      "fullUrl" : "Location/1707789632300980000.dd7705e1-bf7a-4421-89aa-ddfb96154820",
-      "resource" : {
-        "resourceType" : "Location",
-        "id" : "1707789632300980000.dd7705e1-bf7a-4421-89aa-ddfb96154820",
-        "identifier" : [
-          {
-            "value" : "Bed A"
-          }
-        ],
-        "status" : "active",
-        "mode" : "instance",
-        "physicalType" : {
-          "coding" : [
-            {
-              "system" : "http://terminology.hl7.org/CodeSystem/location-physical-type",
-              "code" : "bd"
-            }
-          ]
-        }
-      }
-    },
-    {
-      "fullUrl" : "PractitionerRole/1707789632301102000.18fee281-3beb-4dd1-b801-62d7aeae6422",
-      "resource" : {
-        "resourceType" : "PractitionerRole",
-        "id" : "1707789632301102000.18fee281-3beb-4dd1-b801-62d7aeae6422",
-        "period" : {
-          "start" : "2023-04-01T10:25:31-04:00",
-          "_start" : {
-            "extension" : [
-              {
-                "url" : "https://reportstream.cdc.gov/fhir/StructureDefinition/hl7v2-date-time",
-                "valueString" : "20230401102531-0400"
-              }
-            ]
-          },
-          "end" : "2023-05-01T10:25:31-04:00",
-          "_end" : {
-            "extension" : [
-              {
-                "url" : "https://reportstream.cdc.gov/fhir/StructureDefinition/hl7v2-date-time",
-                "valueString" : "20230501102531-0400"
-              }
-            ]
-          }
-        },
-<<<<<<< HEAD
-        "practitioner" : {
-          "reference" : "Practitioner/1707789632298275000.5e34f748-d064-4488-acba-a0fa0b7a6f29"
-=======
+        },
+        "value" : "Filler Identifier"
+      }, {
+        "extension" : [ {
+          "url" : "http://hl7.org/fhir/StructureDefinition/identifier-checkDigit",
+          "valueString" : "Placer Order"
+        }, {
+          "url" : "https://reportstream.cdc.gov/fhir/StructureDefinition/hl7v2Field",
+          "valueString" : "OBR.53"
+        } ],
+        "type" : {
+          "coding" : [ {
+            "system" : "http://terminology.hl7.org/CodeSystem/v2-0203",
+            "code" : "PLAC"
+          } ]
+        },
         "value" : "Alt"
       } ],
       "status" : "unknown",
@@ -2673,968 +638,32 @@
             } ],
             "code" : "DL"
           } ]
->>>>>>> 9d88e4f6
-        },
-        "location" : [
-          {
-            "reference" : "Location/1707789632298766000.3bcb5d74-f88f-41ef-94cb-834e8edae59c"
-          },
-          {
-            "reference" : "Location/1707789632299118000.65939cb0-24ef-4d6e-ab83-9f201526dc71"
-          },
-          {
-            "reference" : "Location/1707789632299886000.04bbce68-494a-4766-8367-ab115ff25eb1"
-          },
-          {
-            "reference" : "Location/1707789632300219000.1ff68fa9-9bd9-4db0-84f3-4dab533e4fc2"
-          },
-          {
-            "reference" : "Location/1707789632300526000.f7e964ac-ae43-48c9-81a3-6c9442d42451"
-          },
-          {
-            "reference" : "Location/1707789632300980000.dd7705e1-bf7a-4421-89aa-ddfb96154820"
-          }
-        ]
-      }
-    },
-    {
-      "fullUrl" : "Practitioner/1707789632304605000.9aa1d99a-abaf-4ed2-b001-b3edab118347",
-      "resource" : {
-        "resourceType" : "Practitioner",
-        "id" : "1707789632304605000.9aa1d99a-abaf-4ed2-b001-b3edab118347",
-        "extension" : [
-          {
-            "url" : "https://reportstream.cdc.gov/fhir/StructureDefinition/assigning-authority",
-            "extension" : [
-              {
-                "url" : "https://reportstream.cdc.gov/fhir/StructureDefinition/namespace-id"
-              },
-              {
-                "url" : "https://reportstream.cdc.gov/fhir/StructureDefinition/universal-id",
-                "valueString" : "AssigningSystem"
-              },
-              {
-                "url" : "https://reportstream.cdc.gov/fhir/StructureDefinition/universal-id-type",
-                "valueCode" : "ISO"
-              }
-            ]
-          },
-          {
-            "url" : "https://reportstream.cdc.gov/fhir/StructureDefinition/xcn-practitioner",
-            "extension" : [
-              {
-                "url" : "XCN.3",
-                "valueString" : "LUDWIG"
-              },
-              {
-                "url" : "XCN.4",
-                "valueString" : "B"
-              },
-              {
-                "url" : "XCN.20",
-                "valueString" : "20230501102531-0400"
-              },
-              {
-                "url" : "XCN.21",
-                "valueString" : "MD"
-              },
-              {
-                "url" : "XCN.22",
-                "valueCodeableConcept" : {
-                  "coding" : [
-                    {
-                      "extension" : [
-                        {
-                          "url" : "https://reportstream.cdc.gov/fhir/StructureDefinition/cwe-coding",
-                          "valueString" : "coding"
-                        }
-                      ],
-                      "code" : "AssignJ"
-                    }
-                  ]
-                }
-              },
-              {
-                "url" : "XCN.23",
-                "valueCodeableConcept" : {
-                  "coding" : [
-                    {
-                      "extension" : [
-                        {
-                          "url" : "https://reportstream.cdc.gov/fhir/StructureDefinition/cwe-coding",
-                          "valueString" : "coding"
-                        }
-                      ],
-                      "code" : "AssignA"
-                    }
-                  ]
-                }
-              },
-              {
-                "url" : "XCN.5",
-                "valueString" : "2ND"
-              },
-              {
-                "url" : "XCN.7",
-                "valueString" : "MD"
-              },
-              {
-                "url" : "XCN.8",
-                "valueCodeableConcept" : {
-                  "coding" : [
-                    {
-                      "extension" : [
-                        {
-                          "url" : "https://reportstream.cdc.gov/fhir/StructureDefinition/cwe-coding",
-                          "valueString" : "coding"
-                        }
-                      ],
-                      "code" : "SRC"
-                    }
-                  ]
-                }
-              },
-              {
-                "url" : "XCN.10",
-                "valueString" : "B"
-              },
-              {
-                "url" : "XCN.15",
-                "valueString" : "A"
-              },
-              {
-                "url" : "XCN.16",
-                "valueCodeableConcept" : {
-                  "coding" : [
-                    {
-                      "extension" : [
-                        {
-                          "url" : "https://reportstream.cdc.gov/fhir/StructureDefinition/cwe-coding",
-                          "valueString" : "coding"
-                        }
-                      ],
-                      "code" : "NameContext"
-                    }
-                  ]
-                }
-              },
-              {
-                "url" : "XCN.19",
-                "valueString" : "20220501102531-0400"
-              }
-            ]
-          }
-        ],
-        "identifier" : [
-          {
-            "extension" : [
-              {
-                "url" : "http://hl7.org/fhir/StructureDefinition/identifier-checkDigit",
-                "valueString" : "A"
-              },
-              {
-                "url" : "http://hl7.org/fhir/StructureDefinition/namingsystem-checkDigit",
-                "valueCode" : "NPI"
-              }
-            ],
-            "type" : {
-              "coding" : [
-                {
-                  "extension" : [
-                    {
-                      "url" : "https://reportstream.cdc.gov/fhir/StructureDefinition/codeable-concept-id",
-                      "valueBoolean" : true
-                    }
-                  ],
-                  "code" : "DL"
-                }
-              ]
-            },
-            "system" : "urn:oid:AssigningSystem",
-            "value" : "1"
-          }
-        ],
-        "name" : [
-          {
-            "extension" : [
-              {
-                "url" : "http://hl7.org/fhir/StructureDefinition/humanname-assembly-order",
-                "valueCode" : "G"
-              }
-            ],
-            "use" : "official",
-            "family" : "Collector",
-            "_family" : {
-              "extension" : [
-                {
-                  "url" : "http://hl7.org/fhir/StructureDefinition/humanname-own-prefix",
-                  "valueString" : "VAN"
-                },
-                {
-                  "url" : "http://hl7.org/fhir/StructureDefinition/humanname-own-name",
-                  "valueString" : "Identifier"
-                },
-                {
-                  "url" : "http://hl7.org/fhir/StructureDefinition/humanname-partner-prefix",
-                  "valueString" : "VAL"
-                },
-                {
-                  "url" : "http://hl7.org/fhir/StructureDefinition/humanname-partner-name",
-                  "valueString" : "ROGER"
-                }
-              ]
-            },
-            "given" : [
-              "LUDWIG",
-              "B"
-            ],
-            "prefix" : [
-              "DR"
-            ],
-            "suffix" : [
-              "2ND",
-              "MD",
-              "MD"
-            ],
-            "period" : {
-              "start" : "2022-05-01T10:25:31-04:00",
-              "end" : "2023-05-01T10:25:31-04:00"
-            }
-          }
-        ]
-      }
-    },
-    {
-      "fullUrl" : "Practitioner/1707789632307425000.7e6e2fec-8ae1-470f-a314-8126e1622a8b",
-      "resource" : {
-        "resourceType" : "Practitioner",
-        "id" : "1707789632307425000.7e6e2fec-8ae1-470f-a314-8126e1622a8b",
-        "extension" : [
-          {
-            "url" : "https://reportstream.cdc.gov/fhir/StructureDefinition/assigning-authority",
-            "extension" : [
-              {
-                "url" : "https://reportstream.cdc.gov/fhir/StructureDefinition/namespace-id"
-              },
-              {
-                "url" : "https://reportstream.cdc.gov/fhir/StructureDefinition/universal-id",
-                "valueString" : "AssigningSystem"
-              },
-              {
-                "url" : "https://reportstream.cdc.gov/fhir/StructureDefinition/universal-id-type",
-                "valueCode" : "ISO"
-              }
-            ]
-          },
-          {
-            "url" : "https://reportstream.cdc.gov/fhir/StructureDefinition/xcn-practitioner",
-            "extension" : [
-              {
-                "url" : "XCN.3",
-                "valueString" : "RUDWIG"
-              },
-              {
-                "url" : "XCN.4",
-                "valueString" : "B"
-              },
-              {
-                "url" : "XCN.20",
-                "valueString" : "20230501102531-0400"
-              },
-              {
-                "url" : "XCN.21",
-                "valueString" : "MD"
-              },
-              {
-                "url" : "XCN.22",
-                "valueCodeableConcept" : {
-                  "coding" : [
-                    {
-                      "extension" : [
-                        {
-                          "url" : "https://reportstream.cdc.gov/fhir/StructureDefinition/cwe-coding",
-                          "valueString" : "coding"
-                        }
-                      ],
-                      "code" : "AssignJ"
-                    }
-                  ]
-                }
-              },
-              {
-                "url" : "XCN.23",
-                "valueCodeableConcept" : {
-                  "coding" : [
-                    {
-                      "extension" : [
-                        {
-                          "url" : "https://reportstream.cdc.gov/fhir/StructureDefinition/cwe-coding",
-                          "valueString" : "coding"
-                        }
-                      ],
-                      "code" : "AssignA"
-                    }
-                  ]
-                }
-              },
-              {
-                "url" : "XCN.5",
-                "valueString" : "2ND"
-              },
-              {
-                "url" : "XCN.7",
-                "valueString" : "MD"
-              },
-              {
-                "url" : "XCN.8",
-                "valueCodeableConcept" : {
-                  "coding" : [
-                    {
-                      "extension" : [
-                        {
-                          "url" : "https://reportstream.cdc.gov/fhir/StructureDefinition/cwe-coding",
-                          "valueString" : "coding"
-                        }
-                      ],
-                      "code" : "SRC"
-                    }
-                  ]
-                }
-              },
-              {
-                "url" : "XCN.10",
-                "valueString" : "B"
-              },
-              {
-                "url" : "XCN.15",
-                "valueString" : "A"
-              },
-              {
-                "url" : "XCN.16",
-                "valueCodeableConcept" : {
-                  "coding" : [
-                    {
-                      "extension" : [
-                        {
-                          "url" : "https://reportstream.cdc.gov/fhir/StructureDefinition/cwe-coding",
-                          "valueString" : "coding"
-                        }
-                      ],
-                      "code" : "NameContext"
-                    }
-                  ]
-                }
-              },
-              {
-                "url" : "XCN.19",
-                "valueString" : "20220501102531-0400"
-              }
-            ]
-          }
-        ],
-        "identifier" : [
-          {
-            "extension" : [
-              {
-                "url" : "http://hl7.org/fhir/StructureDefinition/identifier-checkDigit",
-                "valueString" : "A"
-              },
-              {
-                "url" : "http://hl7.org/fhir/StructureDefinition/namingsystem-checkDigit",
-                "valueCode" : "NPI"
-              }
-            ],
-            "type" : {
-              "coding" : [
-                {
-                  "extension" : [
-                    {
-                      "url" : "https://reportstream.cdc.gov/fhir/StructureDefinition/codeable-concept-id",
-                      "valueBoolean" : true
-                    }
-                  ],
-                  "code" : "DL"
-                }
-              ]
-            },
-            "system" : "urn:oid:AssigningSystem",
-            "value" : "1"
-          }
-        ],
-        "name" : [
-          {
-            "extension" : [
-              {
-                "url" : "http://hl7.org/fhir/StructureDefinition/humanname-assembly-order",
-                "valueCode" : "G"
-              }
-            ],
-            "use" : "official",
-            "family" : "Collector2",
-            "_family" : {
-              "extension" : [
-                {
-                  "url" : "http://hl7.org/fhir/StructureDefinition/humanname-own-prefix",
-                  "valueString" : "VAN"
-                },
-                {
-                  "url" : "http://hl7.org/fhir/StructureDefinition/humanname-own-name",
-                  "valueString" : "Identifier"
-                },
-                {
-                  "url" : "http://hl7.org/fhir/StructureDefinition/humanname-partner-prefix",
-                  "valueString" : "VAL"
-                },
-                {
-                  "url" : "http://hl7.org/fhir/StructureDefinition/humanname-partner-name",
-                  "valueString" : "ROGER"
-                }
-              ]
-            },
-            "given" : [
-              "RUDWIG",
-              "B"
-            ],
-            "prefix" : [
-              "DR"
-            ],
-            "suffix" : [
-              "2ND",
-              "MD",
-              "MD"
-            ],
-            "period" : {
-              "start" : "2022-05-01T10:25:31-04:00",
-              "end" : "2023-05-01T10:25:31-04:00"
-            }
-          }
-        ]
-      }
-    },
-    {
-      "fullUrl" : "Practitioner/1707789632313834000.fd4735e1-3bab-495b-a29c-9ac04e4200fd",
-      "resource" : {
-        "resourceType" : "Practitioner",
-        "id" : "1707789632313834000.fd4735e1-3bab-495b-a29c-9ac04e4200fd",
-        "extension" : [
-          {
-            "url" : "https://reportstream.cdc.gov/fhir/StructureDefinition/assigning-authority",
-            "extension" : [
-              {
-                "url" : "https://reportstream.cdc.gov/fhir/StructureDefinition/namespace-id"
-              },
-              {
-                "url" : "https://reportstream.cdc.gov/fhir/StructureDefinition/universal-id",
-                "valueString" : "AssigningSystem"
-              },
-              {
-                "url" : "https://reportstream.cdc.gov/fhir/StructureDefinition/universal-id-type",
-                "valueCode" : "ISO"
-              }
-            ]
-          },
-          {
-            "url" : "https://reportstream.cdc.gov/fhir/StructureDefinition/xcn-practitioner",
-            "extension" : [
-              {
-                "url" : "XCN.3",
-                "valueString" : "LUDWIG"
-              },
-              {
-                "url" : "XCN.4",
-                "valueString" : "B"
-              },
-              {
-                "url" : "XCN.20",
-                "valueString" : "20230501102531-0400"
-              },
-              {
-                "url" : "XCN.21",
-                "valueString" : "MD"
-              },
-              {
-                "url" : "XCN.22",
-                "valueCodeableConcept" : {
-                  "coding" : [
-                    {
-                      "extension" : [
-                        {
-                          "url" : "https://reportstream.cdc.gov/fhir/StructureDefinition/cwe-coding",
-                          "valueString" : "coding"
-                        }
-                      ],
-                      "code" : "AssignJ"
-                    }
-                  ]
-                }
-              },
-              {
-                "url" : "XCN.23",
-                "valueCodeableConcept" : {
-                  "coding" : [
-                    {
-                      "extension" : [
-                        {
-                          "url" : "https://reportstream.cdc.gov/fhir/StructureDefinition/cwe-coding",
-                          "valueString" : "coding"
-                        }
-                      ],
-                      "code" : "AssignA"
-                    }
-                  ]
-                }
-              },
-              {
-                "url" : "XCN.5",
-                "valueString" : "2ND"
-              },
-              {
-                "url" : "XCN.7",
-                "valueString" : "MD"
-              },
-              {
-                "url" : "XCN.8",
-                "valueCodeableConcept" : {
-                  "coding" : [
-                    {
-                      "extension" : [
-                        {
-                          "url" : "https://reportstream.cdc.gov/fhir/StructureDefinition/cwe-coding",
-                          "valueString" : "coding"
-                        }
-                      ],
-                      "code" : "SRC"
-                    }
-                  ]
-                }
-              },
-              {
-                "url" : "XCN.10",
-                "valueString" : "B"
-              },
-              {
-                "url" : "XCN.15",
-                "valueString" : "A"
-              },
-              {
-                "url" : "XCN.16",
-                "valueCodeableConcept" : {
-                  "coding" : [
-                    {
-                      "extension" : [
-                        {
-                          "url" : "https://reportstream.cdc.gov/fhir/StructureDefinition/cwe-coding",
-                          "valueString" : "coding"
-                        }
-                      ],
-                      "code" : "NameContext"
-                    }
-                  ]
-                }
-              },
-              {
-                "url" : "XCN.19",
-                "valueString" : "20220501102531-0400"
-              }
-            ]
-          }
-        ],
-        "identifier" : [
-          {
-            "extension" : [
-              {
-                "url" : "http://hl7.org/fhir/StructureDefinition/identifier-checkDigit",
-                "valueString" : "A"
-              },
-              {
-                "url" : "http://hl7.org/fhir/StructureDefinition/namingsystem-checkDigit",
-                "valueCode" : "NPI"
-              }
-            ],
-            "type" : {
-              "coding" : [
-                {
-                  "extension" : [
-                    {
-                      "url" : "https://reportstream.cdc.gov/fhir/StructureDefinition/codeable-concept-id",
-                      "valueBoolean" : true
-                    }
-                  ],
-                  "code" : "DL"
-                }
-              ]
-            },
-            "system" : "urn:oid:AssigningSystem",
-            "value" : "1"
-          }
-        ],
-        "name" : [
-          {
-            "extension" : [
-              {
-                "url" : "http://hl7.org/fhir/StructureDefinition/humanname-assembly-order",
-                "valueCode" : "G"
-              }
-            ],
-            "use" : "official",
-            "family" : "Ordering",
-            "_family" : {
-              "extension" : [
-                {
-                  "url" : "http://hl7.org/fhir/StructureDefinition/humanname-own-prefix",
-                  "valueString" : "VAN"
-                },
-                {
-                  "url" : "http://hl7.org/fhir/StructureDefinition/humanname-own-name",
-                  "valueString" : "Provider"
-                },
-                {
-                  "url" : "http://hl7.org/fhir/StructureDefinition/humanname-partner-prefix",
-                  "valueString" : "VAL"
-                },
-                {
-                  "url" : "http://hl7.org/fhir/StructureDefinition/humanname-partner-name",
-                  "valueString" : "ROGER"
-                }
-              ]
-            },
-            "given" : [
-              "LUDWIG",
-              "B"
-            ],
-            "prefix" : [
-              "DR"
-            ],
-            "suffix" : [
-              "2ND",
-              "MD",
-              "MD"
-            ],
-            "period" : {
-              "start" : "2022-05-01T10:25:31-04:00",
-              "end" : "2023-05-01T10:25:31-04:00"
-            }
-          }
-        ]
-      }
-    },
-    {
-      "fullUrl" : "Practitioner/1707789632317506000.f196b384-bd14-4126-a93a-68f968be0502",
-      "resource" : {
-        "resourceType" : "Practitioner",
-        "id" : "1707789632317506000.f196b384-bd14-4126-a93a-68f968be0502",
-        "extension" : [
-          {
-            "url" : "https://reportstream.cdc.gov/fhir/StructureDefinition/assigning-authority",
-            "extension" : [
-              {
-                "url" : "https://reportstream.cdc.gov/fhir/StructureDefinition/namespace-id"
-              },
-              {
-                "url" : "https://reportstream.cdc.gov/fhir/StructureDefinition/universal-id",
-                "valueString" : "AssigningSystem"
-              },
-              {
-                "url" : "https://reportstream.cdc.gov/fhir/StructureDefinition/universal-id-type",
-                "valueCode" : "ISO"
-              }
-            ]
-          },
-          {
-            "url" : "https://reportstream.cdc.gov/fhir/StructureDefinition/xcn-practitioner",
-            "extension" : [
-              {
-                "url" : "XCN.3",
-                "valueString" : "RUDWIG"
-              },
-              {
-                "url" : "XCN.4",
-                "valueString" : "B"
-              },
-              {
-                "url" : "XCN.20",
-                "valueString" : "20230501102531-0400"
-              },
-              {
-                "url" : "XCN.21",
-                "valueString" : "MD"
-              },
-              {
-                "url" : "XCN.22",
-                "valueCodeableConcept" : {
-                  "coding" : [
-                    {
-                      "extension" : [
-                        {
-                          "url" : "https://reportstream.cdc.gov/fhir/StructureDefinition/cwe-coding",
-                          "valueString" : "coding"
-                        }
-                      ],
-                      "code" : "AssignJ"
-                    }
-                  ]
-                }
-              },
-              {
-                "url" : "XCN.23",
-                "valueCodeableConcept" : {
-                  "coding" : [
-                    {
-                      "extension" : [
-                        {
-                          "url" : "https://reportstream.cdc.gov/fhir/StructureDefinition/cwe-coding",
-                          "valueString" : "coding"
-                        }
-                      ],
-                      "code" : "AssignA"
-                    }
-                  ]
-                }
-              },
-              {
-                "url" : "XCN.5",
-                "valueString" : "2ND"
-              },
-              {
-                "url" : "XCN.7",
-                "valueString" : "MD"
-              },
-              {
-                "url" : "XCN.8",
-                "valueCodeableConcept" : {
-                  "coding" : [
-                    {
-                      "extension" : [
-                        {
-                          "url" : "https://reportstream.cdc.gov/fhir/StructureDefinition/cwe-coding",
-                          "valueString" : "coding"
-                        }
-                      ],
-                      "code" : "SRC"
-                    }
-                  ]
-                }
-              },
-              {
-                "url" : "XCN.10",
-                "valueString" : "B"
-              },
-              {
-                "url" : "XCN.15",
-                "valueString" : "A"
-              },
-              {
-                "url" : "XCN.16",
-                "valueCodeableConcept" : {
-                  "coding" : [
-                    {
-                      "extension" : [
-                        {
-                          "url" : "https://reportstream.cdc.gov/fhir/StructureDefinition/cwe-coding",
-                          "valueString" : "coding"
-                        }
-                      ],
-                      "code" : "NameContext"
-                    }
-                  ]
-                }
-              },
-              {
-                "url" : "XCN.19",
-                "valueString" : "20220501102531-0400"
-              }
-            ]
-          }
-        ],
-        "identifier" : [
-          {
-            "extension" : [
-              {
-                "url" : "http://hl7.org/fhir/StructureDefinition/identifier-checkDigit",
-                "valueString" : "A"
-              },
-              {
-                "url" : "http://hl7.org/fhir/StructureDefinition/namingsystem-checkDigit",
-                "valueCode" : "NPI"
-              }
-            ],
-            "type" : {
-              "coding" : [
-                {
-                  "extension" : [
-                    {
-                      "url" : "https://reportstream.cdc.gov/fhir/StructureDefinition/codeable-concept-id",
-                      "valueBoolean" : true
-                    }
-                  ],
-                  "code" : "DL"
-                }
-              ]
-            },
-            "system" : "urn:oid:AssigningSystem",
-            "value" : "1"
-          }
-        ],
-        "name" : [
-          {
-            "extension" : [
-              {
-                "url" : "http://hl7.org/fhir/StructureDefinition/humanname-assembly-order",
-                "valueCode" : "G"
-              }
-            ],
-            "use" : "official",
-            "family" : "Ordering2",
-            "_family" : {
-              "extension" : [
-                {
-                  "url" : "http://hl7.org/fhir/StructureDefinition/humanname-own-prefix",
-                  "valueString" : "VAN"
-                },
-                {
-                  "url" : "http://hl7.org/fhir/StructureDefinition/humanname-own-name",
-                  "valueString" : "Provider"
-                },
-                {
-                  "url" : "http://hl7.org/fhir/StructureDefinition/humanname-partner-prefix",
-                  "valueString" : "VAL"
-                },
-                {
-                  "url" : "http://hl7.org/fhir/StructureDefinition/humanname-partner-name",
-                  "valueString" : "ROGER"
-                }
-              ]
-            },
-            "given" : [
-              "RUDWIG",
-              "B"
-            ],
-            "prefix" : [
-              "DR"
-            ],
-            "suffix" : [
-              "2ND",
-              "MD",
-              "MD"
-            ],
-            "period" : {
-              "start" : "2022-05-01T10:25:31-04:00",
-              "end" : "2023-05-01T10:25:31-04:00"
-            }
-          }
-        ]
-      }
-    },
-    {
-      "fullUrl" : "DiagnosticReport/1707789632348501000.668923dc-4de6-43fb-9c7f-d363f307a2e2",
-      "resource" : {
-        "resourceType" : "DiagnosticReport",
-        "id" : "1707789632348501000.668923dc-4de6-43fb-9c7f-d363f307a2e2",
-        "identifier" : [
-          {
-            "extension" : [
-              {
-                "url" : "https://reportstream.cdc.gov/fhir/StructureDefinition/hl7v2Field",
-                "valueString" : "OBR.2"
-              },
-              {
-                "url" : "https://reportstream.cdc.gov/fhir/StructureDefinition/assigning-authority",
-                "extension" : [
-                  {
-                    "url" : "https://reportstream.cdc.gov/fhir/StructureDefinition/assigning-authority-namespace-id",
-                    "valueString" : "Placer Identifier Namespace"
-                  },
-                  {
-                    "url" : "https://reportstream.cdc.gov/fhir/StructureDefinition/assigning-authority-universal-id",
-                    "valueString" : "Placer Universal ID"
-                  },
-                  {
-                    "url" : "https://reportstream.cdc.gov/fhir/StructureDefinition/universal-id-type",
-                    "valueCode" : "ISO"
-                  }
-                ]
-              }
-            ],
-            "type" : {
-              "coding" : [
-                {
-                  "system" : "http://terminology.hl7.org/CodeSystem/v2-0203",
-                  "code" : "PLAC"
-                }
-              ]
-            },
-            "value" : "Placer Identifier"
-          },
-          {
-            "extension" : [
-              {
-                "url" : "https://reportstream.cdc.gov/fhir/StructureDefinition/assigning-authority",
-                "extension" : [
-                  {
-                    "url" : "https://reportstream.cdc.gov/fhir/StructureDefinition/assigning-authority-namespace-id",
-                    "valueString" : "Filler Identifier Namespace"
-                  },
-                  {
-                    "url" : "https://reportstream.cdc.gov/fhir/StructureDefinition/assigning-authority-universal-id",
-                    "valueString" : "Filler Universal ID"
-                  },
-                  {
-                    "url" : "https://reportstream.cdc.gov/fhir/StructureDefinition/universal-id-type",
-                    "valueCode" : "ISO"
-                  }
-                ]
-              }
-            ],
-            "type" : {
-              "coding" : [
-                {
-                  "system" : "http://terminology.hl7.org/CodeSystem/v2-0203",
-                  "code" : "FILL"
-                }
-              ]
-            },
-            "value" : "Filler Identifier"
-          }
-        ],
-        "basedOn" : [
-          {
-            "reference" : "ServiceRequest/1707789632319682000.0a9dc2f1-e428-4273-85ab-8761e3626881"
-          }
-        ],
-        "status" : "final",
-        "category" : [
-          {
-            "coding" : [
-              {
-                "extension" : [
-                  {
-                    "url" : "https://reportstream.cdc.gov/fhir/StructureDefinition/codeable-concept-id",
-                    "valueBoolean" : true
-                  }
-                ],
-                "code" : "OTH"
-              }
-            ]
-          }
-        ],
-        "code" : {
-          "coding" : [
-            {
-              "extension" : [
-                {
-                  "url" : "https://reportstream.cdc.gov/fhir/StructureDefinition/cwe-coding",
-                  "valueString" : "coding"
-                }
-              ],
-              "code" : "123",
-              "display" : "Universal service identifier"
-            }
-          ]
-        },
-<<<<<<< HEAD
-        "subject" : {
-          "reference" : "Patient/1707789632103458000.7cfafe2f-7f01-4a08-b093-914042a0381f"
-=======
+        },
+        "system" : "urn:oid:AssigningSystem",
+        "value" : "1"
+      } ],
+      "name" : [ {
+        "extension" : [ {
+          "url" : "http://hl7.org/fhir/StructureDefinition/humanname-assembly-order",
+          "valueCode" : "G"
+        } ],
+        "use" : "official",
+        "family" : "Ordering",
+        "_family" : {
+          "extension" : [ {
+            "url" : "http://hl7.org/fhir/StructureDefinition/humanname-own-prefix",
+            "valueString" : "VAN"
+          }, {
+            "url" : "http://hl7.org/fhir/StructureDefinition/humanname-own-name",
+            "valueString" : "Provider"
+          }, {
+            "url" : "http://hl7.org/fhir/StructureDefinition/humanname-partner-prefix",
+            "valueString" : "VAL"
+          }, {
+            "url" : "http://hl7.org/fhir/StructureDefinition/humanname-partner-name",
+            "valueString" : "ROGER"
+          } ]
+        },
         "given" : [ "LUDWIG", "B" ],
         "prefix" : [ "DR" ],
         "suffix" : [ "2ND", "MD", "MD" ],
@@ -3751,38 +780,32 @@
             } ],
             "code" : "DL"
           } ]
->>>>>>> 9d88e4f6
-        },
-        "effectivePeriod" : {
-          "start" : "2023-08-16T12:33:58-05:00",
-          "_start" : {
-            "extension" : [
-              {
-                "url" : "https://reportstream.cdc.gov/fhir/StructureDefinition/hl7v2-date-time",
-                "valueString" : "20230816123358-0500"
-              }
-            ]
-          },
-          "end" : "2023-09-16T12:33:58-05:00",
-          "_end" : {
-            "extension" : [
-              {
-                "url" : "https://reportstream.cdc.gov/fhir/StructureDefinition/hl7v2-date-time",
-                "valueString" : "20230916123358-0500"
-              }
-            ]
-          }
-        },
-<<<<<<< HEAD
-        "issued" : "2023-08-16T12:33:58-05:00",
-        "_issued" : {
-          "extension" : [
-            {
-              "url" : "https://reportstream.cdc.gov/fhir/StructureDefinition/hl7v2-date-time",
-              "valueString" : "20230816123358-0500"
-            }
-          ]
-=======
+        },
+        "system" : "urn:oid:AssigningSystem",
+        "value" : "1"
+      } ],
+      "name" : [ {
+        "extension" : [ {
+          "url" : "http://hl7.org/fhir/StructureDefinition/humanname-assembly-order",
+          "valueCode" : "G"
+        } ],
+        "use" : "official",
+        "family" : "result",
+        "_family" : {
+          "extension" : [ {
+            "url" : "http://hl7.org/fhir/StructureDefinition/humanname-own-prefix",
+            "valueString" : "VAN"
+          }, {
+            "url" : "http://hl7.org/fhir/StructureDefinition/humanname-own-name",
+            "valueString" : "copiesto"
+          }, {
+            "url" : "http://hl7.org/fhir/StructureDefinition/humanname-partner-prefix",
+            "valueString" : "VAL"
+          }, {
+            "url" : "http://hl7.org/fhir/StructureDefinition/humanname-partner-name",
+            "valueString" : "ROGER"
+          } ]
+        },
         "given" : [ "LUDWIG", "B" ],
         "prefix" : [ "DR" ],
         "suffix" : [ "2ND", "MD", "MD" ],
@@ -3860,297 +883,17 @@
             } ],
             "code" : "ISO"
           } ]
->>>>>>> 9d88e4f6
-        },
-        "performer" : [
-          {
-            "reference" : "PractitionerRole/1707789632341229000.d784504d-7e0c-4cf6-8eb5-a98a4f7ea947"
-          },
-          {
-            "reference" : "PractitionerRole/1707789632343631000.d9a6f590-df75-4749-b095-a3d66217a7fe"
-          },
-          {
-            "reference" : "PractitionerRole/1707789632346069000.913f9821-0eec-4d53-a346-f7bb1b48a05d"
-          },
-          {
-            "reference" : "PractitionerRole/1707789632348028000.11c67788-2802-46ef-b699-f49f0f0f5b5a"
-          }
-        ],
-        "resultsInterpreter" : [
-          {
-            "reference" : "PractitionerRole/1707789632338683000.e4ea20f2-44d6-4b7b-832a-7dbc1617a14b"
-          }
-        ],
-        "specimen" : [
-          {
-            "reference" : "Specimen/1707789632106826000.e1d739d3-6f6a-466e-bee1-a427c674bd79"
-          }
-        ]
-      }
-<<<<<<< HEAD
-    },
-    {
-      "fullUrl" : "Practitioner/1707789632336259000.1a1cfec5-8f7d-4706-9ad3-54b63a92d3a6",
-      "resource" : {
-        "resourceType" : "Practitioner",
-        "id" : "1707789632336259000.1a1cfec5-8f7d-4706-9ad3-54b63a92d3a6",
-        "extension" : [
-          {
-            "url" : "https://reportstream.cdc.gov/fhir/StructureDefinition/cnn-practitioner",
-            "extension" : [
-              {
-                "url" : "CNN.3",
-                "valueString" : "Interpreter"
-              },
-              {
-                "url" : "CNN.4",
-                "valueString" : "S"
-              },
-              {
-                "url" : "CNN.5",
-                "valueString" : "ESQ"
-              },
-              {
-                "url" : "CNN.7",
-                "valueString" : "MD"
-              }
-            ]
-          }
-        ],
-        "identifier" : [
-          {
-            "extension" : [
-              {
-                "url" : "https://reportstream.cdc.gov/fhir/StructureDefinition/assigning-authority",
-                "extension" : [
-                  {
-                    "url" : "https://reportstream.cdc.gov/fhir/StructureDefinition/namespace-id",
-                    "valueString" : "Assigning Authority"
-                  },
-                  {
-                    "url" : "https://reportstream.cdc.gov/fhir/StructureDefinition/universal-id",
-                    "valueString" : "2.1.4.1"
-                  },
-                  {
-                    "url" : "https://reportstream.cdc.gov/fhir/StructureDefinition/universal-id-type",
-                    "valueCode" : "ISO"
-                  }
-                ]
-              }
-            ],
-            "value" : "123"
-          }
-        ],
-        "name" : [
-          {
-            "family" : "Results",
-            "given" : [
-              "Interpreter",
-              "S"
-            ],
-            "prefix" : [
-              "DR"
-            ],
-            "suffix" : [
-              "ESQ",
-              "MD"
-            ]
-          }
-        ]
-      }
-    },
-    {
-      "fullUrl" : "Location/1707789632336550000.7cd5f9b5-c392-4187-ad3e-82a52c6e030d",
-      "resource" : {
-        "resourceType" : "Location",
-        "id" : "1707789632336550000.7cd5f9b5-c392-4187-ad3e-82a52c6e030d",
-        "identifier" : [
-          {
-            "extension" : [
-              {
-                "url" : "https://reportstream.cdc.gov/fhir/StructureDefinition/identifier-namespace-id",
-                "valueBoolean" : true
-              }
-            ],
-            "value" : "Hospital A"
-          },
-          {
-            "extension" : [
-              {
-                "url" : "https://reportstream.cdc.gov/fhir/StructureDefinition/identifier-universal-id",
-                "valueBoolean" : true
-              }
-            ],
-            "type" : {
-              "coding" : [
-                {
-                  "extension" : [
-                    {
-                      "url" : "https://reportstream.cdc.gov/fhir/StructureDefinition/codeable-concept-id",
-                      "valueBoolean" : true
-                    }
-                  ],
-                  "code" : "ISO"
-                }
-              ]
-            },
-            "value" : "2.16.840.1.113883.9.11"
-          }
-        ],
-        "status" : "active",
-        "mode" : "instance",
-        "physicalType" : {
-          "coding" : [
-            {
-              "system" : "http://terminology.hl7.org/CodeSystem/location-physical-type",
-              "code" : "si"
-            }
-          ]
-        }
-      }
-    },
-    {
-      "fullUrl" : "Location/1707789632336824000.04bf5bc2-76f6-4839-ac46-cda784c05f5a",
-      "resource" : {
-        "resourceType" : "Location",
-        "id" : "1707789632336824000.04bf5bc2-76f6-4839-ac46-cda784c05f5a",
-        "identifier" : [
-          {
-            "value" : "Building 123"
-          }
-        ],
-        "status" : "active",
-        "mode" : "instance",
-        "physicalType" : {
-          "coding" : [
-            {
-              "system" : "http://terminology.hl7.org/CodeSystem/location-physical-type",
-              "code" : "bu"
-            }
-          ]
-        }
-      }
-    },
-    {
-      "fullUrl" : "Location/1707789632337071000.ca19b0f1-5a9e-4cda-93c6-d6c2198905a6",
-      "resource" : {
-        "resourceType" : "Location",
-        "id" : "1707789632337071000.ca19b0f1-5a9e-4cda-93c6-d6c2198905a6",
-        "identifier" : [
-          {
-            "value" : "Point of Care"
-          }
-        ],
-        "status" : "active",
-        "mode" : "instance",
-        "physicalType" : {
-          "coding" : [
-            {
-              "system" : "http://terminology.hl7.org/CodeSystem/location-physical-type",
-              "_code" : {
-                "extension" : [
-                  {
-                    "url" : "https://reportstream.cdc.gov/fhir/StructureDefinition/location-physical-type-poc",
-                    "valueString" : "poc"
-                  }
-                ]
-              }
-            }
-          ]
-        }
-      }
-    },
-    {
-      "fullUrl" : "Location/1707789632337300000.17673710-771e-4dea-a7d4-47d4e055b6ed",
-      "resource" : {
-        "resourceType" : "Location",
-        "id" : "1707789632337300000.17673710-771e-4dea-a7d4-47d4e055b6ed",
-        "identifier" : [
-          {
-            "value" : "Floor A"
-          }
-        ],
-        "status" : "active",
-        "mode" : "instance",
-        "physicalType" : {
-          "coding" : [
-            {
-              "system" : "http://terminology.hl7.org/CodeSystem/location-physical-type",
-              "code" : "lvl"
-            }
-          ]
-        }
-      }
-    },
-    {
-      "fullUrl" : "Location/1707789632337524000.2aa32e44-fc58-4bee-be5e-901571bfbe5a",
-      "resource" : {
-        "resourceType" : "Location",
-        "id" : "1707789632337524000.2aa32e44-fc58-4bee-be5e-901571bfbe5a",
-        "identifier" : [
-          {
-            "value" : "Room 101"
-          }
-        ],
-        "status" : "active",
-        "mode" : "instance",
-        "physicalType" : {
-          "coding" : [
-            {
-              "system" : "http://terminology.hl7.org/CodeSystem/location-physical-type",
-              "code" : "ro"
-            }
-          ]
-        }
-      }
-    },
-    {
-      "fullUrl" : "Location/1707789632338564000.6a905aef-bdf2-41cd-b055-860d25c4c2b2",
-      "resource" : {
-        "resourceType" : "Location",
-        "id" : "1707789632338564000.6a905aef-bdf2-41cd-b055-860d25c4c2b2",
-        "identifier" : [
-          {
-            "value" : "Bed A"
-          }
-        ],
-        "status" : "active",
-        "mode" : "instance",
-        "physicalType" : {
-          "coding" : [
-            {
-              "system" : "http://terminology.hl7.org/CodeSystem/location-physical-type",
-              "code" : "bd"
-            }
-          ]
-        }
-      }
-    },
-    {
-      "fullUrl" : "PractitionerRole/1707789632338683000.e4ea20f2-44d6-4b7b-832a-7dbc1617a14b",
-      "resource" : {
-        "resourceType" : "PractitionerRole",
-        "id" : "1707789632338683000.e4ea20f2-44d6-4b7b-832a-7dbc1617a14b",
-        "period" : {
-          "start" : "2023-04-01T10:25:31-04:00",
-          "_start" : {
-            "extension" : [
-              {
-                "url" : "https://reportstream.cdc.gov/fhir/StructureDefinition/hl7v2-date-time",
-                "valueString" : "20230401102531-0400"
-              }
-            ]
-          },
-          "end" : "2023-05-01T10:25:31-04:00",
-          "_end" : {
-            "extension" : [
-              {
-                "url" : "https://reportstream.cdc.gov/fhir/StructureDefinition/hl7v2-date-time",
-                "valueString" : "20230501102531-0400"
-              }
-            ]
-          }
-=======
+        },
+        "value" : "2.16.840.1.113883.9.11"
+      } ],
+      "status" : "active",
+      "mode" : "instance",
+      "physicalType" : {
+        "coding" : [ {
+          "system" : "http://terminology.hl7.org/CodeSystem/location-physical-type",
+          "code" : "si"
+        } ]
+      }
     }
   }, {
     "fullUrl" : "Location/1707833856299960000.7a9e1ad6-0440-47af-9f86-cb4e05bbae0c",
@@ -4387,318 +1130,39 @@
             } ],
             "code" : "DL"
           } ]
->>>>>>> 9d88e4f6
-        },
-        "practitioner" : {
-          "reference" : "Practitioner/1707789632336259000.1a1cfec5-8f7d-4706-9ad3-54b63a92d3a6"
-        },
-        "location" : [
-          {
-            "reference" : "Location/1707789632336550000.7cd5f9b5-c392-4187-ad3e-82a52c6e030d"
-          },
-          {
-            "reference" : "Location/1707789632336824000.04bf5bc2-76f6-4839-ac46-cda784c05f5a"
-          },
-          {
-            "reference" : "Location/1707789632337071000.ca19b0f1-5a9e-4cda-93c6-d6c2198905a6"
-          },
-          {
-            "reference" : "Location/1707789632337300000.17673710-771e-4dea-a7d4-47d4e055b6ed"
-          },
-          {
-            "reference" : "Location/1707789632337524000.2aa32e44-fc58-4bee-be5e-901571bfbe5a"
-          },
-          {
-            "reference" : "Location/1707789632338564000.6a905aef-bdf2-41cd-b055-860d25c4c2b2"
-          }
-        ]
-      }
-    },
-    {
-      "fullUrl" : "Practitioner/1707789632339365000.3756c331-b607-4da3-9b1e-8de6643d3949",
-      "resource" : {
-        "resourceType" : "Practitioner",
-        "id" : "1707789632339365000.3756c331-b607-4da3-9b1e-8de6643d3949",
-        "extension" : [
-          {
-            "url" : "https://reportstream.cdc.gov/fhir/StructureDefinition/cnn-practitioner",
-            "extension" : [
-              {
-                "url" : "CNN.3",
-                "valueString" : "Transcriptionist"
-              },
-              {
-                "url" : "CNN.4",
-                "valueString" : "S"
-              },
-              {
-                "url" : "CNN.5",
-                "valueString" : "ESQ"
-              },
-              {
-                "url" : "CNN.7",
-                "valueString" : "MD"
-              }
-            ]
-          }
-        ],
-        "identifier" : [
-          {
-            "extension" : [
-              {
-                "url" : "https://reportstream.cdc.gov/fhir/StructureDefinition/assigning-authority",
-                "extension" : [
-                  {
-                    "url" : "https://reportstream.cdc.gov/fhir/StructureDefinition/namespace-id",
-                    "valueString" : "Assigning Authority"
-                  },
-                  {
-                    "url" : "https://reportstream.cdc.gov/fhir/StructureDefinition/universal-id",
-                    "valueString" : "2.1.4.1"
-                  },
-                  {
-                    "url" : "https://reportstream.cdc.gov/fhir/StructureDefinition/universal-id-type",
-                    "valueCode" : "ISO"
-                  }
-                ]
-              }
-            ],
-            "value" : "123"
-          }
-        ],
-        "name" : [
-          {
-            "family" : "DOE",
-            "given" : [
-              "Transcriptionist",
-              "S"
-            ],
-            "prefix" : [
-              "DR"
-            ],
-            "suffix" : [
-              "ESQ",
-              "MD"
-            ]
-          }
-        ]
-      }
-    },
-    {
-      "fullUrl" : "Location/1707789632339679000.2ddebb72-f14f-4832-a8b0-5ca52b3fed32",
-      "resource" : {
-        "resourceType" : "Location",
-        "id" : "1707789632339679000.2ddebb72-f14f-4832-a8b0-5ca52b3fed32",
-        "identifier" : [
-          {
-            "extension" : [
-              {
-                "url" : "https://reportstream.cdc.gov/fhir/StructureDefinition/identifier-namespace-id",
-                "valueBoolean" : true
-              }
-            ],
-            "value" : "Hospital A"
-          },
-          {
-            "extension" : [
-              {
-                "url" : "https://reportstream.cdc.gov/fhir/StructureDefinition/identifier-universal-id",
-                "valueBoolean" : true
-              }
-            ],
-            "type" : {
-              "coding" : [
-                {
-                  "extension" : [
-                    {
-                      "url" : "https://reportstream.cdc.gov/fhir/StructureDefinition/codeable-concept-id",
-                      "valueBoolean" : true
-                    }
-                  ],
-                  "code" : "ISO"
-                }
-              ]
-            },
-            "value" : "2.16.840.1.113883.9.11"
-          }
-        ],
-        "status" : "active",
-        "mode" : "instance",
-        "physicalType" : {
-          "coding" : [
-            {
-              "system" : "http://terminology.hl7.org/CodeSystem/location-physical-type",
-              "code" : "si"
-            }
-          ]
+        },
+        "system" : "urn:oid:AssigningSystem",
+        "value" : "1"
+      } ],
+      "name" : [ {
+        "extension" : [ {
+          "url" : "http://hl7.org/fhir/StructureDefinition/humanname-assembly-order",
+          "valueCode" : "G"
+        } ],
+        "use" : "official",
+        "family" : "Collector",
+        "_family" : {
+          "extension" : [ {
+            "url" : "http://hl7.org/fhir/StructureDefinition/humanname-own-prefix",
+            "valueString" : "VAN"
+          }, {
+            "url" : "http://hl7.org/fhir/StructureDefinition/humanname-own-name",
+            "valueString" : "Identifier"
+          }, {
+            "url" : "http://hl7.org/fhir/StructureDefinition/humanname-partner-prefix",
+            "valueString" : "VAL"
+          }, {
+            "url" : "http://hl7.org/fhir/StructureDefinition/humanname-partner-name",
+            "valueString" : "ROGER"
+          } ]
+        },
+        "given" : [ "LUDWIG", "B" ],
+        "prefix" : [ "DR" ],
+        "suffix" : [ "2ND", "MD", "MD" ],
+        "period" : {
+          "start" : "2022-05-01T10:25:31-04:00",
+          "end" : "2023-05-01T10:25:31-04:00"
         }
-<<<<<<< HEAD
-      }
-    },
-    {
-      "fullUrl" : "Location/1707789632340128000.79f680ca-85fe-49da-a4c9-e9415544b0a7",
-      "resource" : {
-        "resourceType" : "Location",
-        "id" : "1707789632340128000.79f680ca-85fe-49da-a4c9-e9415544b0a7",
-        "identifier" : [
-          {
-            "value" : "Building 123"
-          }
-        ],
-        "status" : "active",
-        "mode" : "instance",
-        "physicalType" : {
-          "coding" : [
-            {
-              "system" : "http://terminology.hl7.org/CodeSystem/location-physical-type",
-              "code" : "bu"
-            }
-          ]
-        }
-      }
-    },
-    {
-      "fullUrl" : "Location/1707789632340393000.26b76871-d4da-4866-bd95-1fb3968c4039",
-      "resource" : {
-        "resourceType" : "Location",
-        "id" : "1707789632340393000.26b76871-d4da-4866-bd95-1fb3968c4039",
-        "identifier" : [
-          {
-            "value" : "Point of Care"
-          }
-        ],
-        "status" : "active",
-        "mode" : "instance",
-        "physicalType" : {
-          "coding" : [
-            {
-              "system" : "http://terminology.hl7.org/CodeSystem/location-physical-type",
-              "_code" : {
-                "extension" : [
-                  {
-                    "url" : "https://reportstream.cdc.gov/fhir/StructureDefinition/location-physical-type-poc",
-                    "valueString" : "poc"
-                  }
-                ]
-              }
-            }
-          ]
-        }
-      }
-    },
-    {
-      "fullUrl" : "Location/1707789632340657000.816abe82-368e-44a0-b9c8-0ecbb5971961",
-      "resource" : {
-        "resourceType" : "Location",
-        "id" : "1707789632340657000.816abe82-368e-44a0-b9c8-0ecbb5971961",
-        "identifier" : [
-          {
-            "value" : "Floor A"
-          }
-        ],
-        "status" : "active",
-        "mode" : "instance",
-        "physicalType" : {
-          "coding" : [
-            {
-              "system" : "http://terminology.hl7.org/CodeSystem/location-physical-type",
-              "code" : "lvl"
-            }
-          ]
-        }
-      }
-    },
-    {
-      "fullUrl" : "Location/1707789632340887000.f56b8834-6aac-4133-9084-7fe00c7f95f3",
-      "resource" : {
-        "resourceType" : "Location",
-        "id" : "1707789632340887000.f56b8834-6aac-4133-9084-7fe00c7f95f3",
-        "identifier" : [
-          {
-            "value" : "Room 101"
-          }
-        ],
-        "status" : "active",
-        "mode" : "instance",
-        "physicalType" : {
-          "coding" : [
-            {
-              "system" : "http://terminology.hl7.org/CodeSystem/location-physical-type",
-              "code" : "ro"
-            }
-          ]
-        }
-      }
-    },
-    {
-      "fullUrl" : "Location/1707789632341126000.59aa424c-0357-4b83-8640-05d29919187b",
-      "resource" : {
-        "resourceType" : "Location",
-        "id" : "1707789632341126000.59aa424c-0357-4b83-8640-05d29919187b",
-        "identifier" : [
-          {
-            "value" : "Bed A"
-          }
-        ],
-        "status" : "active",
-        "mode" : "instance",
-        "physicalType" : {
-          "coding" : [
-            {
-              "system" : "http://terminology.hl7.org/CodeSystem/location-physical-type",
-              "code" : "bd"
-            }
-          ]
-        }
-      }
-    },
-    {
-      "fullUrl" : "PractitionerRole/1707789632341229000.d784504d-7e0c-4cf6-8eb5-a98a4f7ea947",
-      "resource" : {
-        "resourceType" : "PractitionerRole",
-        "id" : "1707789632341229000.d784504d-7e0c-4cf6-8eb5-a98a4f7ea947",
-        "extension" : [
-          {
-            "url" : "http://hl7.org/fhir/StructureDefinition/event-performerFunction",
-            "valueCodeableConcept" : {
-              "coding" : [
-                {
-                  "extension" : [
-                    {
-                      "url" : "https://reportstream.cdc.gov/fhir/StructureDefinition/code-index-name",
-                      "valueString" : "identifier"
-                    }
-                  ],
-                  "system" : "http://terminology.hl7.org/CodeSystem/v3-ParticipationType",
-                  "code" : "TRANS"
-                }
-              ]
-            }
-          }
-        ],
-        "period" : {
-          "start" : "2023-04-01T10:25:31-04:00",
-          "_start" : {
-            "extension" : [
-              {
-                "url" : "https://reportstream.cdc.gov/fhir/StructureDefinition/hl7v2-date-time",
-                "valueString" : "20230401102531-0400"
-              }
-            ]
-          },
-          "end" : "2023-05-01T10:25:31-04:00",
-          "_end" : {
-            "extension" : [
-              {
-                "url" : "https://reportstream.cdc.gov/fhir/StructureDefinition/hl7v2-date-time",
-                "valueString" : "20230501102531-0400"
-              }
-            ]
-          }
-        },
-        "practitioner" : {
-          "reference" : "Practitioner/1707789632339365000.3756c331-b607-4da3-9b1e-8de6643d3949"
-=======
       } ]
     }
   }, {
@@ -4785,315 +1249,14 @@
             "url" : "https://reportstream.cdc.gov/fhir/StructureDefinition/hl7v2-date-time",
             "valueString" : "20230816123358-0500"
           } ]
->>>>>>> 9d88e4f6
-        },
-        "location" : [
-          {
-            "reference" : "Location/1707789632339679000.2ddebb72-f14f-4832-a8b0-5ca52b3fed32"
-          },
-          {
-            "reference" : "Location/1707789632340128000.79f680ca-85fe-49da-a4c9-e9415544b0a7"
-          },
-          {
-            "reference" : "Location/1707789632340393000.26b76871-d4da-4866-bd95-1fb3968c4039"
-          },
-          {
-            "reference" : "Location/1707789632340657000.816abe82-368e-44a0-b9c8-0ecbb5971961"
-          },
-          {
-            "reference" : "Location/1707789632340887000.f56b8834-6aac-4133-9084-7fe00c7f95f3"
-          },
-          {
-            "reference" : "Location/1707789632341126000.59aa424c-0357-4b83-8640-05d29919187b"
-          }
-        ]
-      }
-    },
-    {
-      "fullUrl" : "Practitioner/1707789632341979000.2908eec5-f86f-405e-bb05-6b5c7f376eeb",
-      "resource" : {
-        "resourceType" : "Practitioner",
-        "id" : "1707789632341979000.2908eec5-f86f-405e-bb05-6b5c7f376eeb",
-        "extension" : [
-          {
-            "url" : "https://reportstream.cdc.gov/fhir/StructureDefinition/cnn-practitioner",
-            "extension" : [
-              {
-                "url" : "CNN.3",
-                "valueString" : "Transcriptionist2"
-              },
-              {
-                "url" : "CNN.4",
-                "valueString" : "S"
-              },
-              {
-                "url" : "CNN.5",
-                "valueString" : "ESQ"
-              },
-              {
-                "url" : "CNN.7",
-                "valueString" : "MD"
-              }
-            ]
-          }
-        ],
-        "identifier" : [
-          {
-            "extension" : [
-              {
-                "url" : "https://reportstream.cdc.gov/fhir/StructureDefinition/assigning-authority",
-                "extension" : [
-                  {
-                    "url" : "https://reportstream.cdc.gov/fhir/StructureDefinition/namespace-id",
-                    "valueString" : "Assigning Authority"
-                  },
-                  {
-                    "url" : "https://reportstream.cdc.gov/fhir/StructureDefinition/universal-id",
-                    "valueString" : "2.1.4.1"
-                  },
-                  {
-                    "url" : "https://reportstream.cdc.gov/fhir/StructureDefinition/universal-id-type",
-                    "valueCode" : "ISO"
-                  }
-                ]
-              }
-            ],
-            "value" : "123"
-          }
-        ],
-        "name" : [
-          {
-            "family" : "DOE",
-            "given" : [
-              "Transcriptionist2",
-              "S"
-            ],
-            "prefix" : [
-              "DR"
-            ],
-            "suffix" : [
-              "ESQ",
-              "MD"
-            ]
-          }
-        ]
-      }
-    },
-    {
-      "fullUrl" : "Location/1707789632342319000.eec23a42-2e6e-4185-88f3-a9699e4811fb",
-      "resource" : {
-        "resourceType" : "Location",
-        "id" : "1707789632342319000.eec23a42-2e6e-4185-88f3-a9699e4811fb",
-        "identifier" : [
-          {
-            "extension" : [
-              {
-                "url" : "https://reportstream.cdc.gov/fhir/StructureDefinition/identifier-namespace-id",
-                "valueBoolean" : true
-              }
-            ],
-            "value" : "Hospital A"
-          },
-          {
-            "extension" : [
-              {
-                "url" : "https://reportstream.cdc.gov/fhir/StructureDefinition/identifier-universal-id",
-                "valueBoolean" : true
-              }
-            ],
-            "type" : {
-              "coding" : [
-                {
-                  "extension" : [
-                    {
-                      "url" : "https://reportstream.cdc.gov/fhir/StructureDefinition/codeable-concept-id",
-                      "valueBoolean" : true
-                    }
-                  ],
-                  "code" : "ISO"
-                }
-              ]
-            },
-            "value" : "2.16.840.1.113883.9.11"
-          }
-        ],
-        "status" : "active",
-        "mode" : "instance",
-        "physicalType" : {
-          "coding" : [
-            {
-              "system" : "http://terminology.hl7.org/CodeSystem/location-physical-type",
-              "code" : "si"
-            }
-          ]
+        },
+        "end" : "2023-09-16T12:33:58-05:00",
+        "_end" : {
+          "extension" : [ {
+            "url" : "https://reportstream.cdc.gov/fhir/StructureDefinition/hl7v2-date-time",
+            "valueString" : "20230916123358-0500"
+          } ]
         }
-<<<<<<< HEAD
-      }
-    },
-    {
-      "fullUrl" : "Location/1707789632342602000.350dc083-df4e-4a4e-88b5-fd2d1ae50aae",
-      "resource" : {
-        "resourceType" : "Location",
-        "id" : "1707789632342602000.350dc083-df4e-4a4e-88b5-fd2d1ae50aae",
-        "identifier" : [
-          {
-            "value" : "Building 123"
-          }
-        ],
-        "status" : "active",
-        "mode" : "instance",
-        "physicalType" : {
-          "coding" : [
-            {
-              "system" : "http://terminology.hl7.org/CodeSystem/location-physical-type",
-              "code" : "bu"
-            }
-          ]
-        }
-      }
-    },
-    {
-      "fullUrl" : "Location/1707789632342860000.819a05db-613c-4918-80be-cba8b1b8b4f6",
-      "resource" : {
-        "resourceType" : "Location",
-        "id" : "1707789632342860000.819a05db-613c-4918-80be-cba8b1b8b4f6",
-        "identifier" : [
-          {
-            "value" : "Point of Care"
-          }
-        ],
-        "status" : "active",
-        "mode" : "instance",
-        "physicalType" : {
-          "coding" : [
-            {
-              "system" : "http://terminology.hl7.org/CodeSystem/location-physical-type",
-              "_code" : {
-                "extension" : [
-                  {
-                    "url" : "https://reportstream.cdc.gov/fhir/StructureDefinition/location-physical-type-poc",
-                    "valueString" : "poc"
-                  }
-                ]
-              }
-            }
-          ]
-        }
-      }
-    },
-    {
-      "fullUrl" : "Location/1707789632343086000.598c3a47-6785-407d-a5d4-ec3a7eb344b5",
-      "resource" : {
-        "resourceType" : "Location",
-        "id" : "1707789632343086000.598c3a47-6785-407d-a5d4-ec3a7eb344b5",
-        "identifier" : [
-          {
-            "value" : "Floor A"
-          }
-        ],
-        "status" : "active",
-        "mode" : "instance",
-        "physicalType" : {
-          "coding" : [
-            {
-              "system" : "http://terminology.hl7.org/CodeSystem/location-physical-type",
-              "code" : "lvl"
-            }
-          ]
-        }
-      }
-    },
-    {
-      "fullUrl" : "Location/1707789632343298000.c3f3d953-5091-4acf-8597-38b9f2b04dac",
-      "resource" : {
-        "resourceType" : "Location",
-        "id" : "1707789632343298000.c3f3d953-5091-4acf-8597-38b9f2b04dac",
-        "identifier" : [
-          {
-            "value" : "Room 101"
-          }
-        ],
-        "status" : "active",
-        "mode" : "instance",
-        "physicalType" : {
-          "coding" : [
-            {
-              "system" : "http://terminology.hl7.org/CodeSystem/location-physical-type",
-              "code" : "ro"
-            }
-          ]
-        }
-      }
-    },
-    {
-      "fullUrl" : "Location/1707789632343534000.671df96e-6f8d-4d8b-9b82-4e1a490f471e",
-      "resource" : {
-        "resourceType" : "Location",
-        "id" : "1707789632343534000.671df96e-6f8d-4d8b-9b82-4e1a490f471e",
-        "identifier" : [
-          {
-            "value" : "Bed A"
-          }
-        ],
-        "status" : "active",
-        "mode" : "instance",
-        "physicalType" : {
-          "coding" : [
-            {
-              "system" : "http://terminology.hl7.org/CodeSystem/location-physical-type",
-              "code" : "bd"
-            }
-          ]
-        }
-      }
-    },
-    {
-      "fullUrl" : "PractitionerRole/1707789632343631000.d9a6f590-df75-4749-b095-a3d66217a7fe",
-      "resource" : {
-        "resourceType" : "PractitionerRole",
-        "id" : "1707789632343631000.d9a6f590-df75-4749-b095-a3d66217a7fe",
-        "extension" : [
-          {
-            "url" : "http://hl7.org/fhir/StructureDefinition/event-performerFunction",
-            "valueCodeableConcept" : {
-              "coding" : [
-                {
-                  "extension" : [
-                    {
-                      "url" : "https://reportstream.cdc.gov/fhir/StructureDefinition/code-index-name",
-                      "valueString" : "identifier"
-                    }
-                  ],
-                  "system" : "http://terminology.hl7.org/CodeSystem/v3-ParticipationType",
-                  "code" : "TRANS"
-                }
-              ]
-            }
-          }
-        ],
-        "period" : {
-          "start" : "2023-04-01T10:25:31-04:00",
-          "_start" : {
-            "extension" : [
-              {
-                "url" : "https://reportstream.cdc.gov/fhir/StructureDefinition/hl7v2-date-time",
-                "valueString" : "20230401102531-0400"
-              }
-            ]
-          },
-          "end" : "2023-05-01T10:25:31-04:00",
-          "_end" : {
-            "extension" : [
-              {
-                "url" : "https://reportstream.cdc.gov/fhir/StructureDefinition/hl7v2-date-time",
-                "valueString" : "20230501102531-0400"
-              }
-            ]
-          }
-        },
-        "practitioner" : {
-          "reference" : "Practitioner/1707789632341979000.2908eec5-f86f-405e-bb05-6b5c7f376eeb"
-=======
       },
       "issued" : "2023-08-16T12:33:58-05:00",
       "_issued" : {
@@ -5390,244 +1553,17 @@
             } ],
             "code" : "ISO"
           } ]
->>>>>>> 9d88e4f6
-        },
-        "location" : [
-          {
-            "reference" : "Location/1707789632342319000.eec23a42-2e6e-4185-88f3-a9699e4811fb"
-          },
-          {
-            "reference" : "Location/1707789632342602000.350dc083-df4e-4a4e-88b5-fd2d1ae50aae"
-          },
-          {
-            "reference" : "Location/1707789632342860000.819a05db-613c-4918-80be-cba8b1b8b4f6"
-          },
-          {
-            "reference" : "Location/1707789632343086000.598c3a47-6785-407d-a5d4-ec3a7eb344b5"
-          },
-          {
-            "reference" : "Location/1707789632343298000.c3f3d953-5091-4acf-8597-38b9f2b04dac"
-          },
-          {
-            "reference" : "Location/1707789632343534000.671df96e-6f8d-4d8b-9b82-4e1a490f471e"
-          }
-        ]
-      }
-<<<<<<< HEAD
-    },
-    {
-      "fullUrl" : "Practitioner/1707789632344617000.52ffe3f8-30e6-4598-bcfe-5a6a8fc079c8",
-      "resource" : {
-        "resourceType" : "Practitioner",
-        "id" : "1707789632344617000.52ffe3f8-30e6-4598-bcfe-5a6a8fc079c8",
-        "extension" : [
-          {
-            "url" : "https://reportstream.cdc.gov/fhir/StructureDefinition/cnn-practitioner",
-            "extension" : [
-              {
-                "url" : "CNN.3",
-                "valueString" : "Technician"
-              },
-              {
-                "url" : "CNN.4",
-                "valueString" : "S"
-              },
-              {
-                "url" : "CNN.5",
-                "valueString" : "ESQ"
-              },
-              {
-                "url" : "CNN.7",
-                "valueString" : "MD"
-              }
-            ]
-          }
-        ],
-        "identifier" : [
-          {
-            "extension" : [
-              {
-                "url" : "https://reportstream.cdc.gov/fhir/StructureDefinition/assigning-authority",
-                "extension" : [
-                  {
-                    "url" : "https://reportstream.cdc.gov/fhir/StructureDefinition/namespace-id",
-                    "valueString" : "Assigning Authority"
-                  },
-                  {
-                    "url" : "https://reportstream.cdc.gov/fhir/StructureDefinition/universal-id",
-                    "valueString" : "2.1.4.1"
-                  },
-                  {
-                    "url" : "https://reportstream.cdc.gov/fhir/StructureDefinition/universal-id-type",
-                    "valueCode" : "ISO"
-                  }
-                ]
-              }
-            ],
-            "value" : "123"
-          }
-        ],
-        "name" : [
-          {
-            "family" : "DOE",
-            "given" : [
-              "Technician",
-              "S"
-            ],
-            "prefix" : [
-              "DR"
-            ],
-            "suffix" : [
-              "ESQ",
-              "MD"
-            ]
-          }
-        ]
-      }
-    },
-    {
-      "fullUrl" : "Location/1707789632344886000.41c0cbbe-a246-4b2f-96d0-334cdc60dfec",
-      "resource" : {
-        "resourceType" : "Location",
-        "id" : "1707789632344886000.41c0cbbe-a246-4b2f-96d0-334cdc60dfec",
-        "identifier" : [
-          {
-            "extension" : [
-              {
-                "url" : "https://reportstream.cdc.gov/fhir/StructureDefinition/identifier-namespace-id",
-                "valueBoolean" : true
-              }
-            ],
-            "value" : "Hospital A"
-          },
-          {
-            "extension" : [
-              {
-                "url" : "https://reportstream.cdc.gov/fhir/StructureDefinition/identifier-universal-id",
-                "valueBoolean" : true
-              }
-            ],
-            "type" : {
-              "coding" : [
-                {
-                  "extension" : [
-                    {
-                      "url" : "https://reportstream.cdc.gov/fhir/StructureDefinition/codeable-concept-id",
-                      "valueBoolean" : true
-                    }
-                  ],
-                  "code" : "ISO"
-                }
-              ]
-            },
-            "value" : "2.16.840.1.113883.9.11"
-          }
-        ],
-        "status" : "active",
-        "mode" : "instance",
-        "physicalType" : {
-          "coding" : [
-            {
-              "system" : "http://terminology.hl7.org/CodeSystem/location-physical-type",
-              "code" : "si"
-            }
-          ]
-        }
-      }
-    },
-    {
-      "fullUrl" : "Location/1707789632345101000.8985b622-2ac4-4c02-8dbf-5b72766bb73a",
-      "resource" : {
-        "resourceType" : "Location",
-        "id" : "1707789632345101000.8985b622-2ac4-4c02-8dbf-5b72766bb73a",
-        "identifier" : [
-          {
-            "value" : "Building 123"
-          }
-        ],
-        "status" : "active",
-        "mode" : "instance",
-        "physicalType" : {
-          "coding" : [
-            {
-              "system" : "http://terminology.hl7.org/CodeSystem/location-physical-type",
-              "code" : "bu"
-            }
-          ]
-        }
-      }
-    },
-    {
-      "fullUrl" : "Location/1707789632345330000.09fd3b4c-677a-44e4-8c73-24c474259597",
-      "resource" : {
-        "resourceType" : "Location",
-        "id" : "1707789632345330000.09fd3b4c-677a-44e4-8c73-24c474259597",
-        "identifier" : [
-          {
-            "value" : "Point of Care"
-          }
-        ],
-        "status" : "active",
-        "mode" : "instance",
-        "physicalType" : {
-          "coding" : [
-            {
-              "system" : "http://terminology.hl7.org/CodeSystem/location-physical-type",
-              "_code" : {
-                "extension" : [
-                  {
-                    "url" : "https://reportstream.cdc.gov/fhir/StructureDefinition/location-physical-type-poc",
-                    "valueString" : "poc"
-                  }
-                ]
-              }
-            }
-          ]
-        }
-      }
-    },
-    {
-      "fullUrl" : "Location/1707789632345552000.72cb0adf-fa55-4b7a-a99f-598399d18599",
-      "resource" : {
-        "resourceType" : "Location",
-        "id" : "1707789632345552000.72cb0adf-fa55-4b7a-a99f-598399d18599",
-        "identifier" : [
-          {
-            "value" : "Floor A"
-          }
-        ],
-        "status" : "active",
-        "mode" : "instance",
-        "physicalType" : {
-          "coding" : [
-            {
-              "system" : "http://terminology.hl7.org/CodeSystem/location-physical-type",
-              "code" : "lvl"
-            }
-          ]
-        }
-      }
-    },
-    {
-      "fullUrl" : "Location/1707789632345772000.aa4982bb-8464-46bc-b20e-c0e6710236e6",
-      "resource" : {
-        "resourceType" : "Location",
-        "id" : "1707789632345772000.aa4982bb-8464-46bc-b20e-c0e6710236e6",
-        "identifier" : [
-          {
-            "value" : "Room 101"
-          }
-        ],
-        "status" : "active",
-        "mode" : "instance",
-        "physicalType" : {
-          "coding" : [
-            {
-              "system" : "http://terminology.hl7.org/CodeSystem/location-physical-type",
-              "code" : "ro"
-            }
-          ]
-=======
+        },
+        "value" : "2.16.840.1.113883.9.11"
+      } ],
+      "status" : "active",
+      "mode" : "instance",
+      "physicalType" : {
+        "coding" : [ {
+          "system" : "http://terminology.hl7.org/CodeSystem/location-physical-type",
+          "code" : "si"
+        } ]
+      }
     }
   }, {
     "fullUrl" : "Location/1707833856330592000.ab1aaf5f-cdb3-4217-9bd4-67af465e9dbc",
@@ -5735,80 +1671,23 @@
             "system" : "http://terminology.hl7.org/CodeSystem/v3-ParticipationType",
             "code" : "TRANS"
           } ]
->>>>>>> 9d88e4f6
         }
-      }
-    },
-    {
-      "fullUrl" : "Location/1707789632345999000.99cbd83c-2093-4486-9b8a-3f945b579215",
-      "resource" : {
-        "resourceType" : "Location",
-        "id" : "1707789632345999000.99cbd83c-2093-4486-9b8a-3f945b579215",
-        "identifier" : [
-          {
-            "value" : "Bed A"
-          }
-        ],
-        "status" : "active",
-        "mode" : "instance",
-        "physicalType" : {
-          "coding" : [
-            {
-              "system" : "http://terminology.hl7.org/CodeSystem/location-physical-type",
-              "code" : "bd"
-            }
-          ]
+      } ],
+      "period" : {
+        "start" : "2023-04-01T10:25:31-04:00",
+        "_start" : {
+          "extension" : [ {
+            "url" : "https://reportstream.cdc.gov/fhir/StructureDefinition/hl7v2-date-time",
+            "valueString" : "20230401102531-0400"
+          } ]
+        },
+        "end" : "2023-05-01T10:25:31-04:00",
+        "_end" : {
+          "extension" : [ {
+            "url" : "https://reportstream.cdc.gov/fhir/StructureDefinition/hl7v2-date-time",
+            "valueString" : "20230501102531-0400"
+          } ]
         }
-<<<<<<< HEAD
-      }
-    },
-    {
-      "fullUrl" : "PractitionerRole/1707789632346069000.913f9821-0eec-4d53-a346-f7bb1b48a05d",
-      "resource" : {
-        "resourceType" : "PractitionerRole",
-        "id" : "1707789632346069000.913f9821-0eec-4d53-a346-f7bb1b48a05d",
-        "extension" : [
-          {
-            "url" : "http://hl7.org/fhir/StructureDefinition/event-performerFunction",
-            "valueCodeableConcept" : {
-              "coding" : [
-                {
-                  "extension" : [
-                    {
-                      "url" : "https://reportstream.cdc.gov/fhir/StructureDefinition/code-index-name",
-                      "valueString" : "identifier"
-                    }
-                  ],
-                  "system" : "http://terminology.hl7.org/CodeSystem/v3-ParticipationType",
-                  "code" : "SPRF"
-                }
-              ]
-            }
-          }
-        ],
-        "period" : {
-          "start" : "2023-04-01T10:25:31-04:00",
-          "_start" : {
-            "extension" : [
-              {
-                "url" : "https://reportstream.cdc.gov/fhir/StructureDefinition/hl7v2-date-time",
-                "valueString" : "20230401102531-0400"
-              }
-            ]
-          },
-          "end" : "2023-05-01T10:25:31-04:00",
-          "_end" : {
-            "extension" : [
-              {
-                "url" : "https://reportstream.cdc.gov/fhir/StructureDefinition/hl7v2-date-time",
-                "valueString" : "20230501102531-0400"
-              }
-            ]
-          }
-        },
-        "practitioner" : {
-          "reference" : "Practitioner/1707789632344617000.52ffe3f8-30e6-4598-bcfe-5a6a8fc079c8"
-=======
       },
       "practitioner" : {
         "reference" : "Practitioner/1707833856329940000.666a1db9-ad02-461d-a6a1-00c674d0e8e9"
@@ -5895,244 +1774,17 @@
             } ],
             "code" : "ISO"
           } ]
->>>>>>> 9d88e4f6
-        },
-        "location" : [
-          {
-            "reference" : "Location/1707789632344886000.41c0cbbe-a246-4b2f-96d0-334cdc60dfec"
-          },
-          {
-            "reference" : "Location/1707789632345101000.8985b622-2ac4-4c02-8dbf-5b72766bb73a"
-          },
-          {
-            "reference" : "Location/1707789632345330000.09fd3b4c-677a-44e4-8c73-24c474259597"
-          },
-          {
-            "reference" : "Location/1707789632345552000.72cb0adf-fa55-4b7a-a99f-598399d18599"
-          },
-          {
-            "reference" : "Location/1707789632345772000.aa4982bb-8464-46bc-b20e-c0e6710236e6"
-          },
-          {
-            "reference" : "Location/1707789632345999000.99cbd83c-2093-4486-9b8a-3f945b579215"
-          }
-        ]
-      }
-<<<<<<< HEAD
-    },
-    {
-      "fullUrl" : "Practitioner/1707789632346646000.ba7bc58b-f8c6-4b8d-a58c-6702fbf11f85",
-      "resource" : {
-        "resourceType" : "Practitioner",
-        "id" : "1707789632346646000.ba7bc58b-f8c6-4b8d-a58c-6702fbf11f85",
-        "extension" : [
-          {
-            "url" : "https://reportstream.cdc.gov/fhir/StructureDefinition/cnn-practitioner",
-            "extension" : [
-              {
-                "url" : "CNN.3",
-                "valueString" : "Technician2"
-              },
-              {
-                "url" : "CNN.4",
-                "valueString" : "S"
-              },
-              {
-                "url" : "CNN.5",
-                "valueString" : "ESQ"
-              },
-              {
-                "url" : "CNN.7",
-                "valueString" : "MD"
-              }
-            ]
-          }
-        ],
-        "identifier" : [
-          {
-            "extension" : [
-              {
-                "url" : "https://reportstream.cdc.gov/fhir/StructureDefinition/assigning-authority",
-                "extension" : [
-                  {
-                    "url" : "https://reportstream.cdc.gov/fhir/StructureDefinition/namespace-id",
-                    "valueString" : "Assigning Authority"
-                  },
-                  {
-                    "url" : "https://reportstream.cdc.gov/fhir/StructureDefinition/universal-id",
-                    "valueString" : "2.1.4.1"
-                  },
-                  {
-                    "url" : "https://reportstream.cdc.gov/fhir/StructureDefinition/universal-id-type",
-                    "valueCode" : "ISO"
-                  }
-                ]
-              }
-            ],
-            "value" : "123"
-          }
-        ],
-        "name" : [
-          {
-            "family" : "DOE",
-            "given" : [
-              "Technician2",
-              "S"
-            ],
-            "prefix" : [
-              "DR"
-            ],
-            "suffix" : [
-              "ESQ",
-              "MD"
-            ]
-          }
-        ]
-      }
-    },
-    {
-      "fullUrl" : "Location/1707789632346904000.8778f781-b865-497c-8135-c824cfc397fc",
-      "resource" : {
-        "resourceType" : "Location",
-        "id" : "1707789632346904000.8778f781-b865-497c-8135-c824cfc397fc",
-        "identifier" : [
-          {
-            "extension" : [
-              {
-                "url" : "https://reportstream.cdc.gov/fhir/StructureDefinition/identifier-namespace-id",
-                "valueBoolean" : true
-              }
-            ],
-            "value" : "Hospital A"
-          },
-          {
-            "extension" : [
-              {
-                "url" : "https://reportstream.cdc.gov/fhir/StructureDefinition/identifier-universal-id",
-                "valueBoolean" : true
-              }
-            ],
-            "type" : {
-              "coding" : [
-                {
-                  "extension" : [
-                    {
-                      "url" : "https://reportstream.cdc.gov/fhir/StructureDefinition/codeable-concept-id",
-                      "valueBoolean" : true
-                    }
-                  ],
-                  "code" : "ISO"
-                }
-              ]
-            },
-            "value" : "2.16.840.1.113883.9.11"
-          }
-        ],
-        "status" : "active",
-        "mode" : "instance",
-        "physicalType" : {
-          "coding" : [
-            {
-              "system" : "http://terminology.hl7.org/CodeSystem/location-physical-type",
-              "code" : "si"
-            }
-          ]
-        }
-      }
-    },
-    {
-      "fullUrl" : "Location/1707789632347121000.680b7479-8abc-4878-a4f0-9927765ad7ba",
-      "resource" : {
-        "resourceType" : "Location",
-        "id" : "1707789632347121000.680b7479-8abc-4878-a4f0-9927765ad7ba",
-        "identifier" : [
-          {
-            "value" : "Building 123"
-          }
-        ],
-        "status" : "active",
-        "mode" : "instance",
-        "physicalType" : {
-          "coding" : [
-            {
-              "system" : "http://terminology.hl7.org/CodeSystem/location-physical-type",
-              "code" : "bu"
-            }
-          ]
-        }
-      }
-    },
-    {
-      "fullUrl" : "Location/1707789632347338000.ae0b5673-3a29-46e6-8dea-5dab936fb0a5",
-      "resource" : {
-        "resourceType" : "Location",
-        "id" : "1707789632347338000.ae0b5673-3a29-46e6-8dea-5dab936fb0a5",
-        "identifier" : [
-          {
-            "value" : "Point of Care"
-          }
-        ],
-        "status" : "active",
-        "mode" : "instance",
-        "physicalType" : {
-          "coding" : [
-            {
-              "system" : "http://terminology.hl7.org/CodeSystem/location-physical-type",
-              "_code" : {
-                "extension" : [
-                  {
-                    "url" : "https://reportstream.cdc.gov/fhir/StructureDefinition/location-physical-type-poc",
-                    "valueString" : "poc"
-                  }
-                ]
-              }
-            }
-          ]
-        }
-      }
-    },
-    {
-      "fullUrl" : "Location/1707789632347532000.d7c3b607-a490-4aa6-a46a-af86a5c5d97f",
-      "resource" : {
-        "resourceType" : "Location",
-        "id" : "1707789632347532000.d7c3b607-a490-4aa6-a46a-af86a5c5d97f",
-        "identifier" : [
-          {
-            "value" : "Floor A"
-          }
-        ],
-        "status" : "active",
-        "mode" : "instance",
-        "physicalType" : {
-          "coding" : [
-            {
-              "system" : "http://terminology.hl7.org/CodeSystem/location-physical-type",
-              "code" : "lvl"
-            }
-          ]
-        }
-      }
-    },
-    {
-      "fullUrl" : "Location/1707789632347736000.18cdcc32-8812-4013-b6b1-cc5af7fe561a",
-      "resource" : {
-        "resourceType" : "Location",
-        "id" : "1707789632347736000.18cdcc32-8812-4013-b6b1-cc5af7fe561a",
-        "identifier" : [
-          {
-            "value" : "Room 101"
-          }
-        ],
-        "status" : "active",
-        "mode" : "instance",
-        "physicalType" : {
-          "coding" : [
-            {
-              "system" : "http://terminology.hl7.org/CodeSystem/location-physical-type",
-              "code" : "ro"
-            }
-          ]
-=======
+        },
+        "value" : "2.16.840.1.113883.9.11"
+      } ],
+      "status" : "active",
+      "mode" : "instance",
+      "physicalType" : {
+        "coding" : [ {
+          "system" : "http://terminology.hl7.org/CodeSystem/location-physical-type",
+          "code" : "si"
+        } ]
+      }
     }
   }, {
     "fullUrl" : "Location/1707833856334304000.4146f88b-929e-4095-b20a-a88eac28eb20",
@@ -6240,102 +1892,23 @@
             "system" : "http://terminology.hl7.org/CodeSystem/v3-ParticipationType",
             "code" : "SPRF"
           } ]
->>>>>>> 9d88e4f6
         }
-      }
-    },
-    {
-      "fullUrl" : "Location/1707789632347938000.eb7f22e3-38d4-4e0e-b512-03163199efe1",
-      "resource" : {
-        "resourceType" : "Location",
-        "id" : "1707789632347938000.eb7f22e3-38d4-4e0e-b512-03163199efe1",
-        "identifier" : [
-          {
-            "value" : "Bed A"
-          }
-        ],
-        "status" : "active",
-        "mode" : "instance",
-        "physicalType" : {
-          "coding" : [
-            {
-              "system" : "http://terminology.hl7.org/CodeSystem/location-physical-type",
-              "code" : "bd"
-            }
-          ]
+      } ],
+      "period" : {
+        "start" : "2023-04-01T10:25:31-04:00",
+        "_start" : {
+          "extension" : [ {
+            "url" : "https://reportstream.cdc.gov/fhir/StructureDefinition/hl7v2-date-time",
+            "valueString" : "20230401102531-0400"
+          } ]
+        },
+        "end" : "2023-05-01T10:25:31-04:00",
+        "_end" : {
+          "extension" : [ {
+            "url" : "https://reportstream.cdc.gov/fhir/StructureDefinition/hl7v2-date-time",
+            "valueString" : "20230501102531-0400"
+          } ]
         }
-<<<<<<< HEAD
-      }
-    },
-    {
-      "fullUrl" : "PractitionerRole/1707789632348028000.11c67788-2802-46ef-b699-f49f0f0f5b5a",
-      "resource" : {
-        "resourceType" : "PractitionerRole",
-        "id" : "1707789632348028000.11c67788-2802-46ef-b699-f49f0f0f5b5a",
-        "extension" : [
-          {
-            "url" : "http://hl7.org/fhir/StructureDefinition/event-performerFunction",
-            "valueCodeableConcept" : {
-              "coding" : [
-                {
-                  "extension" : [
-                    {
-                      "url" : "https://reportstream.cdc.gov/fhir/StructureDefinition/code-index-name",
-                      "valueString" : "identifier"
-                    }
-                  ],
-                  "system" : "http://terminology.hl7.org/CodeSystem/v3-ParticipationType",
-                  "code" : "SPRF"
-                }
-              ]
-            }
-          }
-        ],
-        "period" : {
-          "start" : "2023-04-01T10:25:31-04:00",
-          "_start" : {
-            "extension" : [
-              {
-                "url" : "https://reportstream.cdc.gov/fhir/StructureDefinition/hl7v2-date-time",
-                "valueString" : "20230401102531-0400"
-              }
-            ]
-          },
-          "end" : "2023-05-01T10:25:31-04:00",
-          "_end" : {
-            "extension" : [
-              {
-                "url" : "https://reportstream.cdc.gov/fhir/StructureDefinition/hl7v2-date-time",
-                "valueString" : "20230501102531-0400"
-              }
-            ]
-          }
-        },
-        "practitioner" : {
-          "reference" : "Practitioner/1707789632346646000.ba7bc58b-f8c6-4b8d-a58c-6702fbf11f85"
-        },
-        "location" : [
-          {
-            "reference" : "Location/1707789632346904000.8778f781-b865-497c-8135-c824cfc397fc"
-          },
-          {
-            "reference" : "Location/1707789632347121000.680b7479-8abc-4878-a4f0-9927765ad7ba"
-          },
-          {
-            "reference" : "Location/1707789632347338000.ae0b5673-3a29-46e6-8dea-5dab936fb0a5"
-          },
-          {
-            "reference" : "Location/1707789632347532000.d7c3b607-a490-4aa6-a46a-af86a5c5d97f"
-          },
-          {
-            "reference" : "Location/1707789632347736000.18cdcc32-8812-4013-b6b1-cc5af7fe561a"
-          },
-          {
-            "reference" : "Location/1707789632347938000.eb7f22e3-38d4-4e0e-b512-03163199efe1"
-          }
-        ]
-      }
-=======
       },
       "practitioner" : {
         "reference" : "Practitioner/1707833856333091000.db44abf4-f6bd-435e-a5a3-80af460b22ab"
@@ -6353,7 +1926,6 @@
       }, {
         "reference" : "Location/1707833856335476000.70c20f15-5f1d-4de5-a11b-7fc87b660371"
       } ]
->>>>>>> 9d88e4f6
-    }
-  ]
+    }
+  } ]
 }