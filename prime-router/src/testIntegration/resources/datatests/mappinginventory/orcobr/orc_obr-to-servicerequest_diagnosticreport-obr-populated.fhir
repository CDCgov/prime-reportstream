{
  "resourceType" : "Bundle",
<<<<<<< HEAD
  "id" : "1703277786707788000.1b7d5922-1f57-44f3-a958-cc13ddfb9cd2",
  "meta" : {
    "lastUpdated" : "2023-12-22T15:43:06.734-05:00"
=======
  "id" : "1704840195392763000.5d164c39-eb38-4a5d-98a8-00a27dd59e00",
  "meta" : {
    "lastUpdated" : "2024-01-09T14:43:15.409-08:00"
>>>>>>> b7d18e61
  },
  "identifier" : {
    "system" : "https://reportstream.cdc.gov/prime-router",
    "value" : "20230816123358"
  },
  "type" : "message",
<<<<<<< HEAD
  "timestamp" : "2023-08-16T13:33:58.000-04:00",
  "entry" : [ {
    "fullUrl" : "MessageHeader/bb504ecd-c2ab-3be3-91d8-6065e2bce435",
    "resource" : {
      "resourceType" : "MessageHeader",
      "id" : "bb504ecd-c2ab-3be3-91d8-6065e2bce435",
      "extension" : [ {
        "url" : "https://reportstream.cdc.gov/fhir/StructureDefinition/encoding-characters",
        "valueString" : "^~\\&#"
      }, {
        "url" : "https://reportstream.cdc.gov/fhir/StructureDefinition/msh-7-datetime-of-message",
        "valueString" : "20230816123358-0500"
      } ],
      "eventCoding" : {
        "system" : "http://terminology.hl7.org/CodeSystem/v2-0003",
        "code" : "R01",
        "display" : "ORU^R01^ORU_R01"
      },
      "source" : {
        "_endpoint" : {
          "extension" : [ {
            "url" : "http://hl7.org/fhir/StructureDefinition/data-absent-reason",
            "valueCode" : "unknown"
          } ]
        }
      }
    }
  }, {
    "fullUrl" : "Provenance/1703277787293510000.bcfd4b24-7e1c-4ff4-93e2-5725efc9cc5e",
    "resource" : {
      "resourceType" : "Provenance",
      "id" : "1703277787293510000.bcfd4b24-7e1c-4ff4-93e2-5725efc9cc5e",
      "target" : [ {
        "reference" : "DiagnosticReport/1703277787685034000.6a33d14c-71f8-4c37-9aae-0266091f1fc5"
      } ],
      "recorded" : "2023-08-16T12:33:58-05:00",
      "_recorded" : {
        "extension" : [ {
          "url" : "https://reportstream.cdc.gov/fhir/StructureDefinition/hl7v2-date-time",
          "valueString" : "20230816123358-0500"
        } ]
      },
      "activity" : {
        "coding" : [ {
          "extension" : [ {
            "url" : "https://reportstream.cdc.gov/fhir/StructureDefinition/code-index-name",
            "valueString" : "identifier"
          } ],
=======
  "timestamp" : "2023-08-16T10:33:58.000-07:00",
  "entry" : [
    {
      "fullUrl" : "MessageHeader/bb504ecd-c2ab-3be3-91d8-6065e2bce435",
      "resource" : {
        "resourceType" : "MessageHeader",
        "id" : "bb504ecd-c2ab-3be3-91d8-6065e2bce435",
        "extension" : [
          {
            "url" : "https://reportstream.cdc.gov/fhir/StructureDefinition/encoding-characters",
            "valueString" : "^~\\&#"
          },
          {
            "url" : "https://reportstream.cdc.gov/fhir/StructureDefinition/msh-7-datetime-of-message",
            "valueString" : "20230816123358-0500"
          }
        ],
        "eventCoding" : {
>>>>>>> b7d18e61
          "system" : "http://terminology.hl7.org/CodeSystem/v2-0003",
          "code" : "R01",
          "display" : "ORU_R01"
        } ]
      },
      "agent" : [ {
        "type" : {
          "coding" : [ {
            "extension" : [ {
              "url" : "https://reportstream.cdc.gov/fhir/StructureDefinition/code-index-name",
              "valueString" : "identifier"
            } ],
            "system" : "http://terminology.hl7.org/CodeSystem/provenance-participant-type",
            "code" : "author"
          } ]
        }
<<<<<<< HEAD
      } ],
      "entity" : [ {
        "role" : "source",
        "what" : {
          "reference" : "Device/1703277787298140000.7bf4f389-15cc-401b-b392-e36882be61f9"
        }
      } ]
    }
  }, {
    "fullUrl" : "Device/1703277787298140000.7bf4f389-15cc-401b-b392-e36882be61f9",
    "resource" : {
      "resourceType" : "Device",
      "id" : "1703277787298140000.7bf4f389-15cc-401b-b392-e36882be61f9"
    }
  }, {
    "fullUrl" : "Patient/1703277787332191000.150615b6-147d-4905-b929-8bc975da71bf",
    "resource" : {
      "resourceType" : "Patient",
      "id" : "1703277787332191000.150615b6-147d-4905-b929-8bc975da71bf"
    }
  }, {
    "fullUrl" : "ServiceRequest/1703277787419418000.13b3ff81-e0c2-4bec-9b20-c2c0e89a7d8e",
    "resource" : {
      "resourceType" : "ServiceRequest",
      "id" : "1703277787419418000.13b3ff81-e0c2-4bec-9b20-c2c0e89a7d8e",
      "extension" : [ {
        "url" : "https://reportstream.cdc.gov/fhir/StructureDefinition/obr-observation-request",
        "extension" : [ {
          "url" : "obr-20-filler-field-1",
          "valueString" : "filler1"
        }, {
          "url" : "obr-21-filler-field-2",
          "valueString" : "filler2"
        }, {
          "url" : "obr-22-results-rpt-status-change-datetime",
          "valueString" : "20230816123358-0500"
        }, {
          "url" : "obr-23-charge-to-practice",
          "extension" : [ {
            "url" : "moc-1-1-monetary-amount",
            "valueString" : "100"
          }, {
            "url" : "moc-1-2-monetary-denomination",
            "valueString" : "$"
          }, {
            "url" : "moc-2-charge-code",
            "valueCodeableConcept" : {
              "coding" : [ {
                "extension" : [ {
                  "url" : "https://reportstream.cdc.gov/fhir/StructureDefinition/cwe-coding",
                  "valueString" : "coding"
                } ],
                "code" : "16",
                "display" : "code"
              } ]
            }
          } ]
        }, {
          "url" : "obr-24-diagnostic-serv-sect-id",
          "valueId" : "OTH"
        }, {
          "url" : "obr-26-parent-result",
          "extension" : [ {
            "url" : "prl-1-parent-observation-identifier",
            "valueCodeableConcept" : {
              "coding" : [ {
                "extension" : [ {
                  "url" : "https://reportstream.cdc.gov/fhir/StructureDefinition/cwe-coding",
                  "valueString" : "coding"
                } ],
                "code" : "444",
                "display" : "ParentId"
              } ]
=======
      }
    },
    {
      "fullUrl" : "Provenance/1704840195815379000.040f993c-4a2b-47d2-8ee6-be18962747f3",
      "resource" : {
        "resourceType" : "Provenance",
        "id" : "1704840195815379000.040f993c-4a2b-47d2-8ee6-be18962747f3",
        "target" : [
          {
            "reference" : "DiagnosticReport/1704840196035957000.df0962ab-feac-439f-8360-aa76bc8ba4c5"
          }
        ],
        "recorded" : "2023-08-16T12:33:58-05:00",
        "_recorded" : {
          "extension" : [
            {
              "url" : "https://reportstream.cdc.gov/fhir/StructureDefinition/hl7v2-date-time",
              "valueString" : "20230816123358-0500"
            }
          ]
        },
        "activity" : {
          "coding" : [
            {
              "extension" : [
                {
                  "url" : "https://reportstream.cdc.gov/fhir/StructureDefinition/code-index-name",
                  "valueString" : "identifier"
                }
              ],
              "system" : "http://terminology.hl7.org/CodeSystem/v2-0003",
              "code" : "R01",
              "display" : "ORU_R01"
            }
          ]
        },
        "agent" : [
          {
            "type" : {
              "coding" : [
                {
                  "extension" : [
                    {
                      "url" : "https://reportstream.cdc.gov/fhir/StructureDefinition/code-index-name",
                      "valueString" : "identifier"
                    }
                  ],
                  "system" : "http://terminology.hl7.org/CodeSystem/provenance-participant-type",
                  "code" : "author"
                }
              ]
            }
          }
        ],
        "entity" : [
          {
            "role" : "source",
            "what" : {
              "reference" : "Device/1704840195817907000.e2d40d93-a243-4efe-a5ea-e1efc53d6ebc"
            }
          }
        ]
      }
    },
    {
      "fullUrl" : "Device/1704840195817907000.e2d40d93-a243-4efe-a5ea-e1efc53d6ebc",
      "resource" : {
        "resourceType" : "Device",
        "id" : "1704840195817907000.e2d40d93-a243-4efe-a5ea-e1efc53d6ebc"
      }
    },
    {
      "fullUrl" : "ServiceRequest/1704840195875674000.28f0f697-f440-4ec6-880d-0b3d6f8cdafd",
      "resource" : {
        "resourceType" : "ServiceRequest",
        "id" : "1704840195875674000.28f0f697-f440-4ec6-880d-0b3d6f8cdafd",
        "extension" : [
          {
            "url" : "https://reportstream.cdc.gov/fhir/StructureDefinition/obr-observation-request",
            "extension" : [
              {
                "url" : "obr-20-filler-field-1",
                "valueString" : "filler1"
              },
              {
                "url" : "obr-21-filler-field-2",
                "valueString" : "filler2"
              },
              {
                "url" : "obr-22-results-rpt-status-change-datetime",
                "valueString" : "20230816123358-0500"
              },
              {
                "url" : "obr-23-charge-to-practice",
                "extension" : [
                  {
                    "url" : "moc-1-1-monetary-amount",
                    "valueString" : "100"
                  },
                  {
                    "url" : "moc-1-2-monetary-denomination",
                    "valueString" : "$"
                  },
                  {
                    "url" : "moc-2-charge-code",
                    "valueCodeableConcept" : {
                      "coding" : [
                        {
                          "extension" : [
                            {
                              "url" : "https://reportstream.cdc.gov/fhir/StructureDefinition/cwe-coding",
                              "valueString" : "coding"
                            }
                          ],
                          "code" : "16",
                          "display" : "code"
                        }
                      ]
                    }
                  }
                ]
              },
              {
                "url" : "obr-24-diagnostic-serv-sect-id",
                "valueId" : "OTH"
              },
              {
                "url" : "obr-26-parent-result",
                "extension" : [
                  {
                    "url" : "prl-1-parent-observation-identifier",
                    "valueCodeableConcept" : {
                      "coding" : [
                        {
                          "extension" : [
                            {
                              "url" : "https://reportstream.cdc.gov/fhir/StructureDefinition/cwe-coding",
                              "valueString" : "coding"
                            }
                          ],
                          "code" : "444",
                          "display" : "ParentId"
                        }
                      ]
                    }
                  },
                  {
                    "url" : "prl-2-parent-observation-sub-identifier",
                    "valueString" : "888"
                  },
                  {
                    "url" : "prl-3-parent-observation-descriptor",
                    "valueString" : "ParentOBSdescriptor"
                  }
                ]
              },
              {
                "url" : "obr-28-result-copies-to",
                "valueReference" : {
                  "reference" : "Practitioner/1704840195856899000.e98c6de0-9ba4-44aa-be1d-6220aa7e199c"
                }
              },
              {
                "url" : "obr-29-parent-order",
                "valueIdentifier" : {
                  "extension" : [
                    {
                      "url" : "https://reportstream.cdc.gov/fhir/StructureDefinition/filler-assigned-identifier",
                      "extension" : [
                        {
                          "url" : "https://reportstream.cdc.gov/fhir/StructureDefinition/entity-identifier",
                          "valueString" : "f34b0f57-1601-4480-ae8a-d4006e50f38d"
                        },
                        {
                          "url" : "https://reportstream.cdc.gov/fhir/StructureDefinition/namespace-id",
                          "valueString" : "Other CSV"
                        },
                        {
                          "url" : "https://reportstream.cdc.gov/fhir/StructureDefinition/universal-id",
                          "valueString" : "22D2222222"
                        },
                        {
                          "url" : "https://reportstream.cdc.gov/fhir/StructureDefinition/universal-id-type",
                          "valueString" : "CLIA2"
                        }
                      ]
                    },
                    {
                      "url" : "https://reportstream.cdc.gov/fhir/StructureDefinition/namespace-id",
                      "valueString" : "CSV"
                    },
                    {
                      "url" : "https://reportstream.cdc.gov/fhir/StructureDefinition/universal-id",
                      "valueString" : "11D1111111"
                    },
                    {
                      "url" : "https://reportstream.cdc.gov/fhir/StructureDefinition/universal-id-type",
                      "valueString" : "CLIA"
                    }
                  ],
                  "type" : {
                    "coding" : [
                      {
                        "system" : "http://terminology.hl7.org/CodeSystem/v2-0203",
                        "code" : "PGN"
                      }
                    ]
                  },
                  "value" : "adb4a5cc-50ec-4f1e-95d7-0c1f77cacee1"
                }
              },
              {
                "url" : "obr-33-assistant-result-interpreter",
                "valueReference" : {
                  "reference" : "PractitionerRole/1704840195870019000.28278b62-302a-4bac-88ff-3337a0f28cc6"
                }
              },
              {
                "url" : "obr-36-scheduled-datetime",
                "valueString" : "20230816123358-0500"
              },
              {
                "url" : "obr-10-collector-identifier",
                "valueReference" : {
                  "reference" : "Practitioner/1704840195873082000.28345b00-042a-424f-9268-e6a7cb575acd"
                }
              },
              {
                "url" : "obr-39-collectors-comment",
                "valueCodeableConcept" : {
                  "coding" : [
                    {
                      "extension" : [
                        {
                          "url" : "https://reportstream.cdc.gov/fhir/StructureDefinition/cwe-coding",
                          "valueString" : "coding"
                        }
                      ],
                      "code" : "4438",
                      "display" : "Collectors Comment"
                    }
                  ]
                }
              },
              {
                "url" : "obr-44-procedure-code",
                "valueCodeableConcept" : {
                  "coding" : [
                    {
                      "extension" : [
                        {
                          "url" : "https://reportstream.cdc.gov/fhir/StructureDefinition/cne-coding",
                          "valueString" : "coding"
                        }
                      ],
                      "code" : "5019",
                      "display" : "Procedure Code"
                    }
                  ]
                }
              },
              {
                "url" : "obr-45-procedure-code-modifier",
                "valueCodeableConcept" : {
                  "coding" : [
                    {
                      "extension" : [
                        {
                          "url" : "https://reportstream.cdc.gov/fhir/StructureDefinition/cne-coding",
                          "valueString" : "coding"
                        }
                      ],
                      "code" : "887766",
                      "display" : "Procedure Code Modifier"
                    }
                  ]
                }
              },
              {
                "url" : "obr-48-medically-necessary-duplicate-procedure",
                "valueCodeableConcept" : {
                  "coding" : [
                    {
                      "extension" : [
                        {
                          "url" : "https://reportstream.cdc.gov/fhir/StructureDefinition/cwe-coding",
                          "valueString" : "coding"
                        }
                      ],
                      "code" : "71435",
                      "display" : "Medically Necessary Duplicate Procedure"
                    }
                  ]
                }
              },
              {
                "url" : "obr-49-result-handling",
                "valueString" : "N"
              },
              {
                "url" : "obr-50-parent-universal-service-identifier",
                "valueCodeableConcept" : {
                  "coding" : [
                    {
                      "extension" : [
                        {
                          "url" : "https://reportstream.cdc.gov/fhir/StructureDefinition/cwe-coding",
                          "valueString" : "coding"
                        }
                      ],
                      "code" : "443331",
                      "display" : "Parent Universal Service Identifier"
                    }
                  ]
                }
              },
              {
                "url" : "obr-11-specimen-action-code",
                "valueString" : "G"
              },
              {
                "url" : "obr-12-danger-code",
                "valueCodeableConcept" : {
                  "coding" : [
                    {
                      "extension" : [
                        {
                          "url" : "https://reportstream.cdc.gov/fhir/StructureDefinition/cwe-coding",
                          "valueString" : "coding"
                        }
                      ],
                      "code" : "512",
                      "display" : "Danger code"
                    }
                  ]
                }
              },
              {
                "url" : "obr-13-clinical-information",
                "valueString" : "relevent info"
              },
              {
                "url" : "obr-18-placer-field-1",
                "valueString" : "placer1"
              },
              {
                "url" : "obr-19-placer-field-2",
                "valueString" : "placer2"
              }
            ]
          }
        ],
        "identifier" : [
          {
            "extension" : [
              {
                "url" : "https://reportstream.cdc.gov/fhir/StructureDefinition/hl7-use",
                "valueString" : "obr-2-placer-order-number"
              },
              {
                "url" : "https://reportstream.cdc.gov/fhir/StructureDefinition/assigning-authority",
                "extension" : [
                  {
                    "url" : "https://reportstream.cdc.gov/fhir/StructureDefinition/assigning-authority-namespace-id",
                    "valueString" : "Placer Identifier Namespace"
                  },
                  {
                    "url" : "https://reportstream.cdc.gov/fhir/StructureDefinition/assigning-authority-universal-id",
                    "valueString" : "Placer Universal ID"
                  },
                  {
                    "url" : "https://reportstream.cdc.gov/fhir/StructureDefinition/universal-id-type",
                    "valueCode" : "ISO"
                  }
                ]
              }
            ],
            "type" : {
              "coding" : [
                {
                  "system" : "http://terminology.hl7.org/CodeSystem/v2-0203",
                  "code" : "PLAC"
                }
              ]
            },
            "value" : "Placer Identifier"
          },
          {
            "extension" : [
              {
                "url" : "https://reportstream.cdc.gov/fhir/StructureDefinition/hl7-use",
                "valueString" : "obr-3-filler-order-number"
              },
              {
                "url" : "https://reportstream.cdc.gov/fhir/StructureDefinition/assigning-authority",
                "extension" : [
                  {
                    "url" : "https://reportstream.cdc.gov/fhir/StructureDefinition/assigning-authority-namespace-id",
                    "valueString" : "Filler Identifier Namespace"
                  },
                  {
                    "url" : "https://reportstream.cdc.gov/fhir/StructureDefinition/assigning-authority-universal-id",
                    "valueString" : "Filler Universal ID"
                  },
                  {
                    "url" : "https://reportstream.cdc.gov/fhir/StructureDefinition/universal-id-type",
                    "valueCode" : "ISO"
                  }
                ]
              }
            ],
            "type" : {
              "coding" : [
                {
                  "system" : "http://terminology.hl7.org/CodeSystem/v2-0203",
                  "code" : "FILL"
                }
              ]
            },
            "value" : "Filler Identifier"
          },
          {
            "extension" : [
              {
                "url" : "https://reportstream.cdc.gov/fhir/StructureDefinition/hl7-use",
                "valueString" : "obr-53-alternate-placer-order-number"
              },
              {
                "url" : "http://hl7.org/fhir/StructureDefinition/identifier-checkDigit",
                "valueString" : "Placer Order"
              }
            ],
            "type" : {
              "coding" : [
                {
                  "system" : "http://terminology.hl7.org/CodeSystem/v2-0203",
                  "code" : "PLAC"
                }
              ]
            },
            "value" : "Alt"
          }
        ],
        "status" : "unknown",
        "intent" : "order",
        "code" : {
          "coding" : [
            {
              "extension" : [
                {
                  "url" : "https://reportstream.cdc.gov/fhir/StructureDefinition/cwe-coding",
                  "valueString" : "coding"
                }
              ],
              "code" : "123",
              "display" : "Universal service identifier"
            }
          ]
        },
        "orderDetail" : [
          {
            "extension" : [
              {
                "url" : "https://reportstream.cdc.gov/fhir/StructureDefinition/hl7v2Name",
                "valueString" : "placer-supplemental-service-information"
              }
            ],
            "coding" : [
              {
                "extension" : [
                  {
                    "url" : "https://reportstream.cdc.gov/fhir/StructureDefinition/cwe-coding",
                    "valueString" : "coding"
                  }
                ],
                "code" : "7461",
                "display" : "Placer Supplemental"
              }
            ]
          },
          {
            "extension" : [
              {
                "url" : "https://reportstream.cdc.gov/fhir/StructureDefinition/hl7v2Name",
                "valueString" : "filler-supplemental-service-information"
              }
            ],
            "coding" : [
              {
                "extension" : [
                  {
                    "url" : "https://reportstream.cdc.gov/fhir/StructureDefinition/cwe-coding",
                    "valueString" : "coding"
                  }
                ],
                "code" : "8811",
                "display" : "Fillter Supplemental"
              }
            ]
          }
        ],
        "subject" : {
          "reference" : "Patient/1704840195833008000.976215a4-a04b-46e4-9932-9f3031ecd72f"
        },
        "requester" : {
          "extension" : [
            {
              "url" : "https://reportstream.cdc.gov/fhir/StructureDefinition/callback-number",
              "valueContactPoint" : {
                "extension" : [
                  {
                    "url" : "https://reportstream.cdc.gov/fhir/StructureDefinition/xtn2-telecom-use-code",
                    "valueString" : "WPN"
                  },
                  {
                    "url" : "https://reportstream.cdc.gov/fhir/StructureDefinition/hl7v2Name",
                    "valueString" : "obr-17-order-callback-phone-number"
                  },
                  {
                    "url" : "https://reportstream.cdc.gov/fhir/StructureDefinition/xtn7-local-number",
                    "valueString" : "7595016"
                  },
                  {
                    "url" : "http://hl7.org/fhir/StructureDefinition/contactpoint-area",
                    "valueString" : "260"
                  },
                  {
                    "url" : "http://hl7.org/fhir/StructureDefinition/contactpoint-local",
                    "valueString" : "7595016"
                  },
                  {
                    "url" : "http://hl7.org/fhir/StructureDefinition/contactpoint-country",
                    "valueString" : "1"
                  },
                  {
                    "url" : "https://reportstream.cdc.gov/fhir/StructureDefinition/xtn3-telecom-equipment-type",
                    "valueString" : "BP"
                  },
                  {
                    "url" : "https://reportstream.cdc.gov/fhir/StructureDefinition/xtn12-unformatted-telephone-number",
                    "valueString" : "+1 260 759 5016"
                  }
                ],
                "system" : "pager",
                "value" : "+1 260 759 5016",
                "use" : "work"
              }
            },
            {
              "url" : "https://reportstream.cdc.gov/fhir/StructureDefinition/callback-number",
              "valueContactPoint" : {
                "extension" : [
                  {
                    "url" : "https://reportstream.cdc.gov/fhir/StructureDefinition/xtn2-telecom-use-code",
                    "valueString" : "WPN"
                  },
                  {
                    "url" : "https://reportstream.cdc.gov/fhir/StructureDefinition/hl7v2Name",
                    "valueString" : "obr-17-order-callback-phone-number"
                  },
                  {
                    "url" : "https://reportstream.cdc.gov/fhir/StructureDefinition/xtn4-communication-address",
                    "valueString" : "order.callback@email.com"
                  },
                  {
                    "url" : "https://reportstream.cdc.gov/fhir/StructureDefinition/xtn3-telecom-equipment-type",
                    "valueString" : "Internet"
                  }
                ],
                "system" : "email",
                "value" : "order.callback@email.com",
                "use" : "work"
              }
            }
          ],
          "reference" : "Practitioner/1704840195847812000.a76f07dc-9411-4008-8afe-181ce86b36a6"
        },
        "reasonCode" : [
          {
            "coding" : [
              {
                "extension" : [
                  {
                    "url" : "https://reportstream.cdc.gov/fhir/StructureDefinition/cwe-coding",
                    "valueString" : "coding"
                  }
                ],
                "code" : "3216",
                "display" : "ReasonForStudy"
              }
            ]
          }
        ]
      }
    },
    {
      "fullUrl" : "Practitioner/1704840195847812000.a76f07dc-9411-4008-8afe-181ce86b36a6",
      "resource" : {
        "resourceType" : "Practitioner",
        "id" : "1704840195847812000.a76f07dc-9411-4008-8afe-181ce86b36a6",
        "extension" : [
          {
            "url" : "https://reportstream.cdc.gov/fhir/StructureDefinition/xcn3-given-name",
            "valueString" : "LUDWIG"
          },
          {
            "url" : "https://reportstream.cdc.gov/fhir/StructureDefinition/xcn4-second-given-name",
            "valueString" : "B"
          },
          {
            "url" : "https://reportstream.cdc.gov/fhir/StructureDefinition/xcn19-effective-date",
            "valueString" : "20220501102531-0400"
          },
          {
            "url" : "https://reportstream.cdc.gov/fhir/StructureDefinition/xcn20-expiration-date",
            "valueString" : "20230501102531-0400"
          },
          {
            "url" : "https://reportstream.cdc.gov/fhir/StructureDefinition/xcn21-professional-suffix",
            "valueString" : "MD"
          },
          {
            "url" : "https://reportstream.cdc.gov/fhir/StructureDefinition/xcn22-assigning-jurisdiction",
            "valueCodeableConcept" : {
              "coding" : [
                {
                  "extension" : [
                    {
                      "url" : "https://reportstream.cdc.gov/fhir/StructureDefinition/cwe-coding",
                      "valueString" : "coding"
                    }
                  ],
                  "code" : "AssignJ"
                }
              ]
            }
          },
          {
            "url" : "https://reportstream.cdc.gov/fhir/StructureDefinition/xcn23-assigning-agency-or-department",
            "valueCodeableConcept" : {
              "coding" : [
                {
                  "extension" : [
                    {
                      "url" : "https://reportstream.cdc.gov/fhir/StructureDefinition/cwe-coding",
                      "valueString" : "coding"
                    }
                  ],
                  "code" : "AssignA"
                }
              ]
            }
          },
          {
            "url" : "https://reportstream.cdc.gov/fhir/StructureDefinition/hl7v2Name",
            "valueString" : "obr-16-ordering-provider"
          },
          {
            "url" : "https://reportstream.cdc.gov/fhir/StructureDefinition/xcn5-suffix",
            "valueString" : "2ND"
          },
          {
            "url" : "https://reportstream.cdc.gov/fhir/StructureDefinition/xcn7-degree",
            "valueString" : "MD"
          },
          {
            "url" : "https://reportstream.cdc.gov/fhir/StructureDefinition/xcn8-source-table",
            "valueCodeableConcept" : {
              "coding" : [
                {
                  "extension" : [
                    {
                      "url" : "https://reportstream.cdc.gov/fhir/StructureDefinition/cwe-coding",
                      "valueString" : "coding"
                    }
                  ],
                  "code" : "SRC"
                }
              ]
            }
          },
          {
            "url" : "https://reportstream.cdc.gov/fhir/StructureDefinition/assigning-authority",
            "extension" : [
              {
                "url" : "https://reportstream.cdc.gov/fhir/StructureDefinition/namespace-id"
              },
              {
                "url" : "https://reportstream.cdc.gov/fhir/StructureDefinition/universal-id",
                "valueString" : "AssigningSystem"
              },
              {
                "url" : "https://reportstream.cdc.gov/fhir/StructureDefinition/universal-id-type",
                "valueCode" : "ISO"
              }
            ]
          },
          {
            "url" : "https://reportstream.cdc.gov/fhir/StructureDefinition/xcn10-name-type-code",
            "valueString" : "B"
          },
          {
            "url" : "https://reportstream.cdc.gov/fhir/StructureDefinition/xcn15-name-representation-code",
            "valueString" : "A"
          },
          {
            "url" : "https://reportstream.cdc.gov/fhir/StructureDefinition/xcn16-name-context",
            "valueCodeableConcept" : {
              "coding" : [
                {
                  "extension" : [
                    {
                      "url" : "https://reportstream.cdc.gov/fhir/StructureDefinition/cwe-coding",
                      "valueString" : "coding"
                    }
                  ],
                  "code" : "NameContext"
                }
              ]
            }
          }
        ],
        "identifier" : [
          {
            "extension" : [
              {
                "url" : "https://reportstream.cdc.gov/fhir/StructureDefinition/check-digit",
                "valueString" : "A"
              },
              {
                "url" : "https://reportstream.cdc.gov/fhir/StructureDefinition/check-digit-scheme",
                "valueCode" : "NPI"
              }
            ],
            "type" : {
              "coding" : [
                {
                  "extension" : [
                    {
                      "url" : "https://reportstream.cdc.gov/fhir/StructureDefinition/hl7-use",
                      "valueString" : "id-code"
                    }
                  ],
                  "code" : "DL"
                }
              ]
            },
            "system" : "urn:oid:AssigningSystem",
            "value" : "1"
          }
        ],
        "name" : [
          {
            "extension" : [
              {
                "url" : "http://hl7.org/fhir/StructureDefinition/humanname-assembly-order",
                "valueCode" : "G"
              }
            ],
            "use" : "official",
            "family" : "Ordering",
            "_family" : {
              "extension" : [
                {
                  "url" : "http://hl7.org/fhir/StructureDefinition/humanname-own-prefix",
                  "valueString" : "VAN"
                },
                {
                  "url" : "http://hl7.org/fhir/StructureDefinition/humanname-own-name",
                  "valueString" : "Provider"
                },
                {
                  "url" : "http://hl7.org/fhir/StructureDefinition/humanname-partner-prefix",
                  "valueString" : "VAL"
                },
                {
                  "url" : "http://hl7.org/fhir/StructureDefinition/humanname-partner-name",
                  "valueString" : "ROGER"
                }
              ]
            },
            "given" : [
              "LUDWIG",
              "B"
            ],
            "prefix" : [
              "DR"
            ],
            "suffix" : [
              "2ND",
              "MD",
              "MD"
            ],
            "period" : {
              "start" : "2022-05-01T10:25:31-04:00",
              "end" : "2023-05-01T10:25:31-04:00"
            }
          }
        ]
      }
    },
    {
      "fullUrl" : "Practitioner/1704840195856899000.e98c6de0-9ba4-44aa-be1d-6220aa7e199c",
      "resource" : {
        "resourceType" : "Practitioner",
        "id" : "1704840195856899000.e98c6de0-9ba4-44aa-be1d-6220aa7e199c",
        "extension" : [
          {
            "url" : "https://reportstream.cdc.gov/fhir/StructureDefinition/xcn3-given-name",
            "valueString" : "LUDWIG"
          },
          {
            "url" : "https://reportstream.cdc.gov/fhir/StructureDefinition/xcn4-second-given-name",
            "valueString" : "B"
          },
          {
            "url" : "https://reportstream.cdc.gov/fhir/StructureDefinition/xcn19-effective-date",
            "valueString" : "20220501102531-0400"
          },
          {
            "url" : "https://reportstream.cdc.gov/fhir/StructureDefinition/xcn20-expiration-date",
            "valueString" : "20230501102531-0400"
          },
          {
            "url" : "https://reportstream.cdc.gov/fhir/StructureDefinition/xcn21-professional-suffix",
            "valueString" : "MD"
          },
          {
            "url" : "https://reportstream.cdc.gov/fhir/StructureDefinition/xcn22-assigning-jurisdiction",
            "valueCodeableConcept" : {
              "coding" : [
                {
                  "extension" : [
                    {
                      "url" : "https://reportstream.cdc.gov/fhir/StructureDefinition/cwe-coding",
                      "valueString" : "coding"
                    }
                  ],
                  "code" : "AssignJ"
                }
              ]
            }
          },
          {
            "url" : "https://reportstream.cdc.gov/fhir/StructureDefinition/xcn23-assigning-agency-or-department",
            "valueCodeableConcept" : {
              "coding" : [
                {
                  "extension" : [
                    {
                      "url" : "https://reportstream.cdc.gov/fhir/StructureDefinition/cwe-coding",
                      "valueString" : "coding"
                    }
                  ],
                  "code" : "AssignA"
                }
              ]
            }
          },
          {
            "url" : "https://reportstream.cdc.gov/fhir/StructureDefinition/xcn5-suffix",
            "valueString" : "2ND"
          },
          {
            "url" : "https://reportstream.cdc.gov/fhir/StructureDefinition/xcn7-degree",
            "valueString" : "MD"
          },
          {
            "url" : "https://reportstream.cdc.gov/fhir/StructureDefinition/xcn8-source-table",
            "valueCodeableConcept" : {
              "coding" : [
                {
                  "extension" : [
                    {
                      "url" : "https://reportstream.cdc.gov/fhir/StructureDefinition/cwe-coding",
                      "valueString" : "coding"
                    }
                  ],
                  "code" : "SRC"
                }
              ]
>>>>>>> b7d18e61
            }
          }, {
            "url" : "prl-2-parent-observation-sub-identifier",
            "valueString" : "888"
          }, {
            "url" : "prl-3-parent-observation-descriptor",
            "valueString" : "ParentOBSdescriptor"
          } ]
        }, {
          "url" : "obr-28-result-copies-to",
          "valueReference" : {
            "reference" : "Practitioner/1703277787384826000.2f8ce948-497c-4b48-b944-b52f381bfc16"
          }
        }, {
          "url" : "obr-29-parent-order",
          "valueIdentifier" : {
            "extension" : [ {
              "url" : "https://reportstream.cdc.gov/fhir/StructureDefinition/filler-assigned-identifier",
              "extension" : [ {
                "url" : "https://reportstream.cdc.gov/fhir/StructureDefinition/entity-identifier",
                "valueString" : "f34b0f57-1601-4480-ae8a-d4006e50f38d"
              }, {
                "url" : "https://reportstream.cdc.gov/fhir/StructureDefinition/namespace-id",
                "valueString" : "Other CSV"
              }, {
                "url" : "https://reportstream.cdc.gov/fhir/StructureDefinition/universal-id",
                "valueString" : "22D2222222"
              }, {
                "url" : "https://reportstream.cdc.gov/fhir/StructureDefinition/universal-id-type",
                "valueString" : "CLIA2"
              } ]
            }, {
              "url" : "https://reportstream.cdc.gov/fhir/StructureDefinition/namespace-id",
              "valueString" : "CSV"
            }, {
              "url" : "https://reportstream.cdc.gov/fhir/StructureDefinition/universal-id",
              "valueString" : "11D1111111"
            }, {
              "url" : "https://reportstream.cdc.gov/fhir/StructureDefinition/universal-id-type",
              "valueString" : "CLIA"
            } ],
            "type" : {
              "coding" : [ {
                "system" : "http://terminology.hl7.org/CodeSystem/v2-0203",
                "code" : "PGN"
              } ]
            },
<<<<<<< HEAD
            "value" : "adb4a5cc-50ec-4f1e-95d7-0c1f77cacee1"
          }
        }, {
          "url" : "obr-33-assistant-result-interpreter",
          "valueReference" : {
            "reference" : "PractitionerRole/1703277787408320000.79f74caf-e764-4755-b608-192292529f9e"
          }
        }, {
          "url" : "obr-36-scheduled-datetime",
          "valueString" : "20230816123358-0500"
        }, {
          "url" : "obr-10-collector-identifier",
          "valueReference" : {
            "reference" : "Practitioner/1703277787412726000.7fb5bb79-afac-499e-b9fd-945a7b1783a5"
          }
        }, {
          "url" : "obr-39-collectors-comment",
          "valueCodeableConcept" : {
            "coding" : [ {
              "extension" : [ {
                "url" : "https://reportstream.cdc.gov/fhir/StructureDefinition/cwe-coding",
                "valueString" : "coding"
              } ],
              "code" : "4438",
              "display" : "Collectors Comment"
            } ]
          }
        }, {
          "url" : "obr-44-procedure-code",
          "valueCodeableConcept" : {
            "coding" : [ {
              "extension" : [ {
                "url" : "https://reportstream.cdc.gov/fhir/StructureDefinition/cne-coding",
                "valueString" : "coding"
              } ],
              "code" : "5019",
              "display" : "Procedure Code"
            } ]
          }
        }, {
          "url" : "obr-45-procedure-code-modifier",
          "valueCodeableConcept" : {
            "coding" : [ {
              "extension" : [ {
                "url" : "https://reportstream.cdc.gov/fhir/StructureDefinition/cne-coding",
                "valueString" : "coding"
              } ],
              "code" : "887766",
              "display" : "Procedure Code Modifier"
            } ]
          }
        }, {
          "url" : "obr-48-medically-necessary-duplicate-procedure",
          "valueCodeableConcept" : {
            "coding" : [ {
              "extension" : [ {
                "url" : "https://reportstream.cdc.gov/fhir/StructureDefinition/cwe-coding",
                "valueString" : "coding"
              } ],
              "code" : "71435",
              "display" : "Medically Necessary Duplicate Procedure"
            } ]
          }
        }, {
          "url" : "obr-49-result-handling",
          "valueString" : "N"
        }, {
          "url" : "obr-50-parent-universal-service-identifier",
          "valueCodeableConcept" : {
            "coding" : [ {
              "extension" : [ {
                "url" : "https://reportstream.cdc.gov/fhir/StructureDefinition/cwe-coding",
                "valueString" : "coding"
              } ],
              "code" : "443331",
              "display" : "Parent Universal Service Identifier"
            } ]
          }
        }, {
          "url" : "obr-11-specimen-action-code",
          "valueString" : "G"
        }, {
          "url" : "obr-12-danger-code",
          "valueCodeableConcept" : {
            "coding" : [ {
              "extension" : [ {
                "url" : "https://reportstream.cdc.gov/fhir/StructureDefinition/cwe-coding",
                "valueString" : "coding"
              } ],
              "code" : "512",
              "display" : "Danger code"
            } ]
          }
        }, {
          "url" : "obr-13-clinical-information",
          "valueString" : "relevent info"
        }, {
          "url" : "obr-18-placer-field-1",
          "valueString" : "placer1"
        }, {
          "url" : "obr-19-placer-field-2",
          "valueString" : "placer2"
        } ]
      } ],
      "identifier" : [ {
        "extension" : [ {
          "url" : "https://reportstream.cdc.gov/fhir/StructureDefinition/hl7-use",
          "valueString" : "obr-2-placer-order-number"
        }, {
          "url" : "https://reportstream.cdc.gov/fhir/StructureDefinition/assigning-authority",
          "extension" : [ {
            "url" : "https://reportstream.cdc.gov/fhir/StructureDefinition/assigning-authority-namespace-id",
            "valueString" : "Placer Identifier Namespace"
          }, {
            "url" : "https://reportstream.cdc.gov/fhir/StructureDefinition/assigning-authority-universal-id",
            "valueString" : "Placer Universal ID"
          }, {
            "url" : "https://reportstream.cdc.gov/fhir/StructureDefinition/universal-id-type",
            "valueCode" : "ISO"
          } ]
        } ],
        "type" : {
          "coding" : [ {
            "system" : "http://terminology.hl7.org/CodeSystem/v2-0203",
            "code" : "PLAC"
          } ]
        },
        "value" : "Placer Identifier"
      }, {
        "extension" : [ {
          "url" : "https://reportstream.cdc.gov/fhir/StructureDefinition/hl7-use",
          "valueString" : "obr-3-filler-order-number"
        }, {
          "url" : "https://reportstream.cdc.gov/fhir/StructureDefinition/assigning-authority",
          "extension" : [ {
            "url" : "https://reportstream.cdc.gov/fhir/StructureDefinition/assigning-authority-namespace-id",
            "valueString" : "Filler Identifier Namespace"
          }, {
            "url" : "https://reportstream.cdc.gov/fhir/StructureDefinition/assigning-authority-universal-id",
            "valueString" : "Filler Universal ID"
          }, {
            "url" : "https://reportstream.cdc.gov/fhir/StructureDefinition/universal-id-type",
            "valueCode" : "ISO"
          } ]
        } ],
        "type" : {
          "coding" : [ {
            "system" : "http://terminology.hl7.org/CodeSystem/v2-0203",
            "code" : "FILL"
          } ]
        },
        "value" : "Filler Identifier"
      }, {
        "extension" : [ {
          "url" : "https://reportstream.cdc.gov/fhir/StructureDefinition/hl7-use",
          "valueString" : "obr-53-alternate-placer-order-number"
        }, {
          "url" : "http://hl7.org/fhir/StructureDefinition/identifier-checkDigit",
          "valueString" : "Placer Order"
        } ],
        "type" : {
          "coding" : [ {
            "system" : "http://terminology.hl7.org/CodeSystem/v2-0203",
            "code" : "PLAC"
          } ]
        },
        "value" : "Alt",
        "assigner" : {
          "reference" : "Organization/1703277787367723000.6155ca1e-ef0a-4e6a-9b90-2b712f48137a"
        }
      } ],
      "status" : "unknown",
      "intent" : "order",
      "code" : {
        "coding" : [ {
          "extension" : [ {
            "url" : "https://reportstream.cdc.gov/fhir/StructureDefinition/cwe-coding",
            "valueString" : "coding"
          } ],
          "code" : "123",
          "display" : "Universal service identifier"
        } ]
      },
      "orderDetail" : [ {
        "extension" : [ {
          "url" : "https://reportstream.cdc.gov/fhir/StructureDefinition/hl7v2Name",
          "valueString" : "placer-supplemental-service-information"
        } ],
        "coding" : [ {
          "extension" : [ {
            "url" : "https://reportstream.cdc.gov/fhir/StructureDefinition/cwe-coding",
            "valueString" : "coding"
          } ],
          "code" : "7461",
          "display" : "Placer Supplemental"
        } ]
      }, {
        "extension" : [ {
          "url" : "https://reportstream.cdc.gov/fhir/StructureDefinition/hl7v2Name",
          "valueString" : "filler-supplemental-service-information"
        } ],
        "coding" : [ {
          "extension" : [ {
            "url" : "https://reportstream.cdc.gov/fhir/StructureDefinition/cwe-coding",
            "valueString" : "coding"
          } ],
          "code" : "8811",
          "display" : "Fillter Supplemental"
        } ]
      } ],
      "subject" : {
        "reference" : "Patient/1703277787332191000.150615b6-147d-4905-b929-8bc975da71bf"
      },
      "requester" : {
        "extension" : [ {
          "url" : "https://reportstream.cdc.gov/fhir/StructureDefinition/callback-number",
          "valueContactPoint" : {
            "extension" : [ {
              "url" : "https://reportstream.cdc.gov/fhir/StructureDefinition/xtn2-telecom-use-code",
              "valueString" : "WPN"
            }, {
              "url" : "https://reportstream.cdc.gov/fhir/StructureDefinition/hl7v2Name",
              "valueString" : "obr-17-order-callback-phone-number"
            }, {
              "url" : "https://reportstream.cdc.gov/fhir/StructureDefinition/xtn7-local-number",
              "valueString" : "7595016"
            }, {
              "url" : "http://hl7.org/fhir/StructureDefinition/contactpoint-area",
              "valueString" : "260"
            }, {
              "url" : "http://hl7.org/fhir/StructureDefinition/contactpoint-local",
              "valueString" : "7595016"
            }, {
              "url" : "http://hl7.org/fhir/StructureDefinition/contactpoint-country",
              "valueString" : "1"
            }, {
              "url" : "https://reportstream.cdc.gov/fhir/StructureDefinition/xtn3-telecom-equipment-type",
              "valueString" : "BP"
            }, {
              "url" : "https://reportstream.cdc.gov/fhir/StructureDefinition/xtn12-unformatted-telephone-number",
              "valueString" : "+1 260 759 5016"
            } ],
            "system" : "pager",
            "value" : "+1 260 759 5016",
            "use" : "work"
          }
        }, {
          "url" : "https://reportstream.cdc.gov/fhir/StructureDefinition/callback-number",
          "valueContactPoint" : {
            "extension" : [ {
              "url" : "https://reportstream.cdc.gov/fhir/StructureDefinition/xtn2-telecom-use-code",
              "valueString" : "WPN"
            }, {
              "url" : "https://reportstream.cdc.gov/fhir/StructureDefinition/hl7v2Name",
              "valueString" : "obr-17-order-callback-phone-number"
            }, {
              "url" : "https://reportstream.cdc.gov/fhir/StructureDefinition/xtn4-communication-address",
              "valueString" : "order.callback@email.com"
            }, {
              "url" : "https://reportstream.cdc.gov/fhir/StructureDefinition/xtn3-telecom-equipment-type",
              "valueString" : "Internet"
            } ],
            "system" : "email",
            "value" : "order.callback@email.com",
            "use" : "work"
          }
        } ],
        "reference" : "Practitioner/1703277787357242000.39b305ae-95f6-4f36-a9b6-6af46d52b154"
      },
      "reasonCode" : [ {
        "coding" : [ {
          "extension" : [ {
            "url" : "https://reportstream.cdc.gov/fhir/StructureDefinition/cwe-coding",
            "valueString" : "coding"
          } ],
          "code" : "3216",
          "display" : "ReasonForStudy"
        } ]
      } ]
    }
  }, {
    "fullUrl" : "Practitioner/1703277787357242000.39b305ae-95f6-4f36-a9b6-6af46d52b154",
    "resource" : {
      "resourceType" : "Practitioner",
      "id" : "1703277787357242000.39b305ae-95f6-4f36-a9b6-6af46d52b154",
      "extension" : [ {
        "url" : "https://reportstream.cdc.gov/fhir/StructureDefinition/xcn3-given-name",
        "valueString" : "LUDWIG"
      }, {
        "url" : "https://reportstream.cdc.gov/fhir/StructureDefinition/xcn4-second-given-name",
        "valueString" : "B"
      }, {
        "url" : "https://reportstream.cdc.gov/fhir/StructureDefinition/xcn19-effective-date",
        "valueString" : "20220501102531-0400"
      }, {
        "url" : "https://reportstream.cdc.gov/fhir/StructureDefinition/xcn20-expiration-date",
        "valueString" : "20230501102531-0400"
      }, {
        "url" : "https://reportstream.cdc.gov/fhir/StructureDefinition/xcn21-professional-suffix",
        "valueString" : "MD"
      }, {
        "url" : "https://reportstream.cdc.gov/fhir/StructureDefinition/xcn22-assigning-jurisdiction",
        "valueCodeableConcept" : {
          "coding" : [ {
            "extension" : [ {
              "url" : "https://reportstream.cdc.gov/fhir/StructureDefinition/cwe-coding",
              "valueString" : "coding"
            } ],
            "code" : "AssignJ"
          } ]
        }
      }, {
        "url" : "https://reportstream.cdc.gov/fhir/StructureDefinition/xcn23-assigning-agency-or-department",
        "valueCodeableConcept" : {
          "coding" : [ {
            "extension" : [ {
              "url" : "https://reportstream.cdc.gov/fhir/StructureDefinition/cwe-coding",
              "valueString" : "coding"
            } ],
            "code" : "AssignA"
          } ]
        }
      }, {
        "url" : "https://reportstream.cdc.gov/fhir/StructureDefinition/hl7v2Name",
        "valueString" : "obr-16-ordering-provider"
      }, {
        "url" : "https://reportstream.cdc.gov/fhir/StructureDefinition/xcn5-suffix",
        "valueString" : "2ND"
      }, {
        "url" : "https://reportstream.cdc.gov/fhir/StructureDefinition/xcn7-degree",
        "valueString" : "MD"
      }, {
        "url" : "https://reportstream.cdc.gov/fhir/StructureDefinition/xcn8-source-table",
        "valueCodeableConcept" : {
          "coding" : [ {
            "extension" : [ {
              "url" : "https://reportstream.cdc.gov/fhir/StructureDefinition/cwe-coding",
              "valueString" : "coding"
            } ],
            "code" : "SRC"
          } ]
        }
      }, {
        "url" : "https://reportstream.cdc.gov/fhir/StructureDefinition/assigning-authority",
        "extension" : [ {
          "url" : "https://reportstream.cdc.gov/fhir/StructureDefinition/namespace-id"
        }, {
          "url" : "https://reportstream.cdc.gov/fhir/StructureDefinition/universal-id",
          "valueString" : "AssigningSystem"
        }, {
          "url" : "https://reportstream.cdc.gov/fhir/StructureDefinition/universal-id-type",
          "valueCode" : "ISO"
        } ]
      }, {
        "url" : "https://reportstream.cdc.gov/fhir/StructureDefinition/xcn10-name-type-code",
        "valueString" : "B"
      }, {
        "url" : "https://reportstream.cdc.gov/fhir/StructureDefinition/xcn15-name-representation-code",
        "valueString" : "A"
      }, {
        "url" : "https://reportstream.cdc.gov/fhir/StructureDefinition/xcn16-name-context",
        "valueCodeableConcept" : {
          "coding" : [ {
            "extension" : [ {
              "url" : "https://reportstream.cdc.gov/fhir/StructureDefinition/cwe-coding",
              "valueString" : "coding"
            } ],
            "code" : "NameContext"
          } ]
        }
      } ],
      "identifier" : [ {
        "extension" : [ {
          "url" : "https://reportstream.cdc.gov/fhir/StructureDefinition/check-digit",
          "valueString" : "A"
        }, {
          "url" : "https://reportstream.cdc.gov/fhir/StructureDefinition/check-digit-scheme",
          "valueCode" : "NPI"
        } ],
        "type" : {
          "coding" : [ {
            "extension" : [ {
              "url" : "https://reportstream.cdc.gov/fhir/StructureDefinition/hl7-use",
              "valueString" : "id-code"
            } ],
            "code" : "DL"
          } ]
        },
        "system" : "urn:oid:AssigningSystem",
        "value" : "1"
      } ],
      "name" : [ {
        "extension" : [ {
          "url" : "http://hl7.org/fhir/StructureDefinition/humanname-assembly-order",
          "valueCode" : "G"
        } ],
        "use" : "official",
        "family" : "Ordering",
        "_family" : {
          "extension" : [ {
            "url" : "http://hl7.org/fhir/StructureDefinition/humanname-own-prefix",
            "valueString" : "VAN"
          }, {
            "url" : "http://hl7.org/fhir/StructureDefinition/humanname-own-name",
            "valueString" : "Provider"
          }, {
            "url" : "http://hl7.org/fhir/StructureDefinition/humanname-partner-prefix",
            "valueString" : "VAL"
          }, {
            "url" : "http://hl7.org/fhir/StructureDefinition/humanname-partner-name",
            "valueString" : "ROGER"
          } ]
        },
        "given" : [ "LUDWIG", "B" ],
        "prefix" : [ "DR" ],
        "suffix" : [ "2ND", "MD", "MD" ],
=======
            "given" : [
              "LUDWIG",
              "B"
            ],
            "prefix" : [
              "DR"
            ],
            "suffix" : [
              "2ND",
              "MD",
              "MD"
            ],
            "period" : {
              "start" : "2022-05-01T10:25:31-04:00",
              "end" : "2023-05-01T10:25:31-04:00"
            }
          }
        ]
      }
    },
    {
      "fullUrl" : "Practitioner/1704840195858538000.24bfe8b6-468c-4416-906e-69de2dd4d968",
      "resource" : {
        "resourceType" : "Practitioner",
        "id" : "1704840195858538000.24bfe8b6-468c-4416-906e-69de2dd4d968",
        "extension" : [
          {
            "url" : "https://reportstream.cdc.gov/fhir/StructureDefinition/cnn3-given-name",
            "valueString" : "Results Interpreter"
          },
          {
            "url" : "https://reportstream.cdc.gov/fhir/StructureDefinition/cnn4-second-given-name",
            "valueString" : "S"
          },
          {
            "url" : "https://reportstream.cdc.gov/fhir/StructureDefinition/cnn5-suffix",
            "valueString" : "ESQ"
          },
          {
            "url" : "https://reportstream.cdc.gov/fhir/StructureDefinition/cnn7-degree",
            "valueString" : "MD"
          }
        ],
        "identifier" : [
          {
            "extension" : [
              {
                "url" : "https://reportstream.cdc.gov/fhir/StructureDefinition/assigning-authority",
                "extension" : [
                  {
                    "url" : "https://reportstream.cdc.gov/fhir/StructureDefinition/namespace-id",
                    "valueString" : "Assigning Authority"
                  },
                  {
                    "url" : "https://reportstream.cdc.gov/fhir/StructureDefinition/universal-id",
                    "valueString" : "2.1.4.1"
                  },
                  {
                    "url" : "https://reportstream.cdc.gov/fhir/StructureDefinition/universal-id-type",
                    "valueCode" : "ISO"
                  }
                ]
              }
            ],
            "value" : "123"
          }
        ],
        "name" : [
          {
            "family" : "Assistant",
            "given" : [
              "Results Interpreter",
              "S"
            ],
            "prefix" : [
              "DR"
            ],
            "suffix" : [
              "ESQ",
              "MD"
            ]
          }
        ]
      }
    },
    {
      "fullUrl" : "Location/1704840195859138000.d3c16f65-a165-4b58-805b-dce6eaee08ff",
      "resource" : {
        "resourceType" : "Location",
        "id" : "1704840195859138000.d3c16f65-a165-4b58-805b-dce6eaee08ff",
        "identifier" : [
          {
            "extension" : [
              {
                "url" : "https://reportstream.cdc.gov/fhir/StructureDefinition/identifier-namespace-id",
                "valueBoolean" : true
              }
            ],
            "value" : "Hospital A"
          },
          {
            "extension" : [
              {
                "url" : "https://reportstream.cdc.gov/fhir/StructureDefinition/identifier-universal-id",
                "valueBoolean" : true
              }
            ],
            "type" : {
              "coding" : [
                {
                  "extension" : [
                    {
                      "url" : "https://reportstream.cdc.gov/fhir/StructureDefinition/hl7-use",
                      "valueString" : "id-code"
                    }
                  ],
                  "code" : "ISO"
                }
              ]
            },
            "value" : "2.16.840.1.113883.9.11"
          }
        ],
        "status" : "active",
        "mode" : "instance",
        "physicalType" : {
          "coding" : [
            {
              "system" : "http://terminology.hl7.org/CodeSystem/location-physical-type",
              "code" : "si"
            }
          ]
        }
      }
    },
    {
      "fullUrl" : "Location/1704840195868681000.6eb08ea0-2f21-4b9b-a961-b68ece6d1527",
      "resource" : {
        "resourceType" : "Location",
        "id" : "1704840195868681000.6eb08ea0-2f21-4b9b-a961-b68ece6d1527",
        "identifier" : [
          {
            "value" : "Building 123"
          }
        ],
        "status" : "active",
        "mode" : "instance",
        "physicalType" : {
          "coding" : [
            {
              "system" : "http://terminology.hl7.org/CodeSystem/location-physical-type",
              "code" : "bu"
            }
          ]
        }
      }
    },
    {
      "fullUrl" : "Location/1704840195869070000.f9135307-70d1-4799-90f3-efd05d121927",
      "resource" : {
        "resourceType" : "Location",
        "id" : "1704840195869070000.f9135307-70d1-4799-90f3-efd05d121927",
        "identifier" : [
          {
            "value" : "Point of Care"
          }
        ],
        "status" : "active",
        "mode" : "instance",
        "physicalType" : {
          "coding" : [
            {
              "system" : "http://terminology.hl7.org/CodeSystem/location-physical-type",
              "_code" : {
                "extension" : [
                  {
                    "url" : "https://reportstream.cdc.gov/fhir/StructureDefinition/location-physical-type-poc",
                    "valueString" : "poc"
                  }
                ]
              }
            }
          ]
        }
      }
    },
    {
      "fullUrl" : "Location/1704840195869369000.9377f552-4dcf-4f38-a530-1d8ca91e7070",
      "resource" : {
        "resourceType" : "Location",
        "id" : "1704840195869369000.9377f552-4dcf-4f38-a530-1d8ca91e7070",
        "identifier" : [
          {
            "value" : "Floor A"
          }
        ],
        "status" : "active",
        "mode" : "instance",
        "physicalType" : {
          "coding" : [
            {
              "system" : "http://terminology.hl7.org/CodeSystem/location-physical-type",
              "code" : "lvl"
            }
          ]
        }
      }
    },
    {
      "fullUrl" : "Location/1704840195869654000.34ec65a8-a857-4ba7-bab9-79df63933f59",
      "resource" : {
        "resourceType" : "Location",
        "id" : "1704840195869654000.34ec65a8-a857-4ba7-bab9-79df63933f59",
        "identifier" : [
          {
            "value" : "Room 101"
          }
        ],
        "status" : "active",
        "mode" : "instance",
        "physicalType" : {
          "coding" : [
            {
              "system" : "http://terminology.hl7.org/CodeSystem/location-physical-type",
              "code" : "ro"
            }
          ]
        }
      }
    },
    {
      "fullUrl" : "Location/1704840195869911000.094ad682-7cff-4af0-9240-4581b847d439",
      "resource" : {
        "resourceType" : "Location",
        "id" : "1704840195869911000.094ad682-7cff-4af0-9240-4581b847d439",
        "identifier" : [
          {
            "value" : "Bed A"
          }
        ],
        "status" : "active",
        "mode" : "instance",
        "physicalType" : {
          "coding" : [
            {
              "system" : "http://terminology.hl7.org/CodeSystem/location-physical-type",
              "code" : "bd"
            }
          ]
        }
      }
    },
    {
      "fullUrl" : "PractitionerRole/1704840195870019000.28278b62-302a-4bac-88ff-3337a0f28cc6",
      "resource" : {
        "resourceType" : "PractitionerRole",
        "id" : "1704840195870019000.28278b62-302a-4bac-88ff-3337a0f28cc6",
>>>>>>> b7d18e61
        "period" : {
          "start" : "2022-05-01T10:25:31-04:00",
          "end" : "2023-05-01T10:25:31-04:00"
        }
      } ]
    }
  }, {
    "fullUrl" : "Organization/1703277787367723000.6155ca1e-ef0a-4e6a-9b90-2b712f48137a",
    "resource" : {
      "resourceType" : "Organization",
      "id" : "1703277787367723000.6155ca1e-ef0a-4e6a-9b90-2b712f48137a"
    }
  }, {
    "fullUrl" : "Practitioner/1703277787384826000.2f8ce948-497c-4b48-b944-b52f381bfc16",
    "resource" : {
      "resourceType" : "Practitioner",
      "id" : "1703277787384826000.2f8ce948-497c-4b48-b944-b52f381bfc16",
      "extension" : [ {
        "url" : "https://reportstream.cdc.gov/fhir/StructureDefinition/xcn3-given-name",
        "valueString" : "LUDWIG"
      }, {
        "url" : "https://reportstream.cdc.gov/fhir/StructureDefinition/xcn4-second-given-name",
        "valueString" : "B"
      }, {
        "url" : "https://reportstream.cdc.gov/fhir/StructureDefinition/xcn19-effective-date",
        "valueString" : "20220501102531-0400"
      }, {
        "url" : "https://reportstream.cdc.gov/fhir/StructureDefinition/xcn20-expiration-date",
        "valueString" : "20230501102531-0400"
      }, {
        "url" : "https://reportstream.cdc.gov/fhir/StructureDefinition/xcn21-professional-suffix",
        "valueString" : "MD"
      }, {
        "url" : "https://reportstream.cdc.gov/fhir/StructureDefinition/xcn22-assigning-jurisdiction",
        "valueCodeableConcept" : {
          "coding" : [ {
            "extension" : [ {
              "url" : "https://reportstream.cdc.gov/fhir/StructureDefinition/cwe-coding",
              "valueString" : "coding"
            } ],
            "code" : "AssignJ"
          } ]
        }
      }, {
        "url" : "https://reportstream.cdc.gov/fhir/StructureDefinition/xcn23-assigning-agency-or-department",
        "valueCodeableConcept" : {
          "coding" : [ {
            "extension" : [ {
              "url" : "https://reportstream.cdc.gov/fhir/StructureDefinition/cwe-coding",
              "valueString" : "coding"
            } ],
            "code" : "AssignA"
          } ]
        }
      }, {
        "url" : "https://reportstream.cdc.gov/fhir/StructureDefinition/xcn5-suffix",
        "valueString" : "2ND"
      }, {
        "url" : "https://reportstream.cdc.gov/fhir/StructureDefinition/xcn7-degree",
        "valueString" : "MD"
      }, {
        "url" : "https://reportstream.cdc.gov/fhir/StructureDefinition/xcn8-source-table",
        "valueCodeableConcept" : {
          "coding" : [ {
            "extension" : [ {
              "url" : "https://reportstream.cdc.gov/fhir/StructureDefinition/cwe-coding",
              "valueString" : "coding"
            } ],
            "code" : "SRC"
          } ]
        }
      }, {
        "url" : "https://reportstream.cdc.gov/fhir/StructureDefinition/assigning-authority",
        "extension" : [ {
          "url" : "https://reportstream.cdc.gov/fhir/StructureDefinition/namespace-id"
        }, {
          "url" : "https://reportstream.cdc.gov/fhir/StructureDefinition/universal-id",
          "valueString" : "AssigningSystem"
        }, {
          "url" : "https://reportstream.cdc.gov/fhir/StructureDefinition/universal-id-type",
          "valueCode" : "ISO"
        } ]
      }, {
        "url" : "https://reportstream.cdc.gov/fhir/StructureDefinition/xcn10-name-type-code",
        "valueString" : "B"
      }, {
        "url" : "https://reportstream.cdc.gov/fhir/StructureDefinition/xcn15-name-representation-code",
        "valueString" : "A"
      }, {
        "url" : "https://reportstream.cdc.gov/fhir/StructureDefinition/xcn16-name-context",
        "valueCodeableConcept" : {
          "coding" : [ {
            "extension" : [ {
              "url" : "https://reportstream.cdc.gov/fhir/StructureDefinition/cwe-coding",
              "valueString" : "coding"
            } ],
            "code" : "NameContext"
          } ]
        }
      } ],
      "identifier" : [ {
        "extension" : [ {
          "url" : "https://reportstream.cdc.gov/fhir/StructureDefinition/check-digit",
          "valueString" : "A"
        }, {
          "url" : "https://reportstream.cdc.gov/fhir/StructureDefinition/check-digit-scheme",
          "valueCode" : "NPI"
        } ],
        "type" : {
          "coding" : [ {
            "extension" : [ {
              "url" : "https://reportstream.cdc.gov/fhir/StructureDefinition/hl7-use",
              "valueString" : "id-code"
            } ],
            "code" : "DL"
          } ]
        },
<<<<<<< HEAD
        "system" : "urn:oid:AssigningSystem",
        "value" : "1"
      } ],
      "name" : [ {
        "extension" : [ {
          "url" : "http://hl7.org/fhir/StructureDefinition/humanname-assembly-order",
          "valueCode" : "G"
        } ],
        "use" : "official",
        "family" : "result",
        "_family" : {
          "extension" : [ {
            "url" : "http://hl7.org/fhir/StructureDefinition/humanname-own-prefix",
            "valueString" : "VAN"
          }, {
            "url" : "http://hl7.org/fhir/StructureDefinition/humanname-own-name",
            "valueString" : "copiesto"
          }, {
            "url" : "http://hl7.org/fhir/StructureDefinition/humanname-partner-prefix",
            "valueString" : "VAL"
          }, {
            "url" : "http://hl7.org/fhir/StructureDefinition/humanname-partner-name",
            "valueString" : "ROGER"
          } ]
        },
        "given" : [ "LUDWIG", "B" ],
        "prefix" : [ "DR" ],
        "suffix" : [ "2ND", "MD", "MD" ],
        "period" : {
          "start" : "2022-05-01T10:25:31-04:00",
          "end" : "2023-05-01T10:25:31-04:00"
        }
      } ]
    }
  }, {
    "fullUrl" : "Practitioner/1703277787389231000.f9d39665-6240-4605-8a18-7fe5a65ba435",
    "resource" : {
      "resourceType" : "Practitioner",
      "id" : "1703277787389231000.f9d39665-6240-4605-8a18-7fe5a65ba435",
      "extension" : [ {
        "url" : "https://reportstream.cdc.gov/fhir/StructureDefinition/cnn3-given-name",
        "valueString" : "Results Interpreter"
      }, {
        "url" : "https://reportstream.cdc.gov/fhir/StructureDefinition/cnn4-second-given-name",
        "valueString" : "S"
      }, {
        "url" : "https://reportstream.cdc.gov/fhir/StructureDefinition/cnn5-suffix",
        "valueString" : "ESQ"
      }, {
        "url" : "https://reportstream.cdc.gov/fhir/StructureDefinition/cnn7-degree",
        "valueString" : "MD"
      } ],
      "identifier" : [ {
        "extension" : [ {
          "url" : "https://reportstream.cdc.gov/fhir/StructureDefinition/assigning-authority",
          "extension" : [ {
            "url" : "https://reportstream.cdc.gov/fhir/StructureDefinition/namespace-id",
            "valueString" : "Assigning Authority"
          }, {
            "url" : "https://reportstream.cdc.gov/fhir/StructureDefinition/universal-id",
            "valueString" : "2.1.4.1"
          }, {
            "url" : "https://reportstream.cdc.gov/fhir/StructureDefinition/universal-id-type",
            "valueCode" : "ISO"
          } ]
        } ],
        "value" : "123"
      } ],
      "name" : [ {
        "family" : "Assistant",
        "given" : [ "Results Interpreter", "S" ],
        "prefix" : [ "DR" ],
        "suffix" : [ "ESQ", "MD" ]
      } ]
    }
  }, {
    "fullUrl" : "Location/1703277787390967000.e1f84609-9128-4031-8c0b-5a2af20364b6",
    "resource" : {
      "resourceType" : "Location",
      "id" : "1703277787390967000.e1f84609-9128-4031-8c0b-5a2af20364b6",
      "identifier" : [ {
        "extension" : [ {
          "url" : "https://reportstream.cdc.gov/fhir/StructureDefinition/identifier-namespace-id",
          "valueBoolean" : true
        } ],
        "value" : "Hospital A"
      }, {
        "extension" : [ {
          "url" : "https://reportstream.cdc.gov/fhir/StructureDefinition/identifier-universal-id",
          "valueBoolean" : true
        } ],
        "type" : {
          "coding" : [ {
            "extension" : [ {
              "url" : "https://reportstream.cdc.gov/fhir/StructureDefinition/hl7-use",
              "valueString" : "id-code"
            } ],
            "code" : "ISO"
          } ]
        },
        "value" : "2.16.840.1.113883.9.11"
      } ],
      "status" : "active",
      "mode" : "instance",
      "physicalType" : {
        "coding" : [ {
          "system" : "http://terminology.hl7.org/CodeSystem/location-physical-type",
          "code" : "si"
        } ]
      }
    }
  }, {
    "fullUrl" : "Location/1703277787405857000.8edeb553-4891-46ce-8483-183f60dcddd9",
    "resource" : {
      "resourceType" : "Location",
      "id" : "1703277787405857000.8edeb553-4891-46ce-8483-183f60dcddd9",
      "identifier" : [ {
        "value" : "Building 123"
      } ],
      "status" : "active",
      "mode" : "instance",
      "physicalType" : {
        "coding" : [ {
          "system" : "http://terminology.hl7.org/CodeSystem/location-physical-type",
          "code" : "bu"
        } ]
      }
    }
  }, {
    "fullUrl" : "Location/1703277787406540000.40a56132-98a6-44ea-9a62-8a57fcacb79c",
    "resource" : {
      "resourceType" : "Location",
      "id" : "1703277787406540000.40a56132-98a6-44ea-9a62-8a57fcacb79c",
      "identifier" : [ {
        "value" : "Point of Care"
      } ],
      "status" : "active",
      "mode" : "instance",
      "physicalType" : {
        "coding" : [ {
          "system" : "http://terminology.hl7.org/CodeSystem/location-physical-type",
          "_code" : {
            "extension" : [ {
              "url" : "https://reportstream.cdc.gov/fhir/StructureDefinition/location-physical-type-poc",
              "valueString" : "poc"
            } ]
          }
        } ]
      }
    }
  }, {
    "fullUrl" : "Location/1703277787407062000.a3461e60-5c4a-49f6-b6e5-0da206a84d35",
    "resource" : {
      "resourceType" : "Location",
      "id" : "1703277787407062000.a3461e60-5c4a-49f6-b6e5-0da206a84d35",
      "identifier" : [ {
        "value" : "Floor A"
      } ],
      "status" : "active",
      "mode" : "instance",
      "physicalType" : {
        "coding" : [ {
          "system" : "http://terminology.hl7.org/CodeSystem/location-physical-type",
          "code" : "lvl"
        } ]
      }
    }
  }, {
    "fullUrl" : "Location/1703277787407574000.1507a303-7549-4887-83f3-5840275bc450",
    "resource" : {
      "resourceType" : "Location",
      "id" : "1703277787407574000.1507a303-7549-4887-83f3-5840275bc450",
      "identifier" : [ {
        "value" : "Room 101"
      } ],
      "status" : "active",
      "mode" : "instance",
      "physicalType" : {
        "coding" : [ {
          "system" : "http://terminology.hl7.org/CodeSystem/location-physical-type",
          "code" : "ro"
        } ]
      }
    }
  }, {
    "fullUrl" : "Location/1703277787408110000.eedc929d-078c-4890-8a34-6f8d0a377057",
    "resource" : {
      "resourceType" : "Location",
      "id" : "1703277787408110000.eedc929d-078c-4890-8a34-6f8d0a377057",
      "identifier" : [ {
        "value" : "Bed A"
      } ],
      "status" : "active",
      "mode" : "instance",
      "physicalType" : {
        "coding" : [ {
          "system" : "http://terminology.hl7.org/CodeSystem/location-physical-type",
          "code" : "bd"
        } ]
      }
    }
  }, {
    "fullUrl" : "PractitionerRole/1703277787408320000.79f74caf-e764-4755-b608-192292529f9e",
    "resource" : {
      "resourceType" : "PractitionerRole",
      "id" : "1703277787408320000.79f74caf-e764-4755-b608-192292529f9e",
      "period" : {
        "start" : "2023-04-01T10:25:31-04:00",
        "_start" : {
          "extension" : [ {
            "url" : "https://reportstream.cdc.gov/fhir/StructureDefinition/hl7v2-date-time",
            "valueString" : "20230401102531-0400"
          } ]
        },
        "end" : "2023-05-01T10:25:31-04:00",
        "_end" : {
          "extension" : [ {
            "url" : "https://reportstream.cdc.gov/fhir/StructureDefinition/hl7v2-date-time",
            "valueString" : "20230501102531-0400"
          } ]
        }
      },
      "practitioner" : {
        "reference" : "Practitioner/1703277787389231000.f9d39665-6240-4605-8a18-7fe5a65ba435"
      },
      "location" : [ {
        "reference" : "Location/1703277787390967000.e1f84609-9128-4031-8c0b-5a2af20364b6"
      }, {
        "reference" : "Location/1703277787405857000.8edeb553-4891-46ce-8483-183f60dcddd9"
      }, {
        "reference" : "Location/1703277787406540000.40a56132-98a6-44ea-9a62-8a57fcacb79c"
      }, {
        "reference" : "Location/1703277787407062000.a3461e60-5c4a-49f6-b6e5-0da206a84d35"
      }, {
        "reference" : "Location/1703277787407574000.1507a303-7549-4887-83f3-5840275bc450"
      }, {
        "reference" : "Location/1703277787408110000.eedc929d-078c-4890-8a34-6f8d0a377057"
      } ]
    }
  }, {
    "fullUrl" : "Practitioner/1703277787412726000.7fb5bb79-afac-499e-b9fd-945a7b1783a5",
    "resource" : {
      "resourceType" : "Practitioner",
      "id" : "1703277787412726000.7fb5bb79-afac-499e-b9fd-945a7b1783a5",
      "extension" : [ {
        "url" : "https://reportstream.cdc.gov/fhir/StructureDefinition/xcn3-given-name",
        "valueString" : "LUDWIG"
      }, {
        "url" : "https://reportstream.cdc.gov/fhir/StructureDefinition/xcn4-second-given-name",
        "valueString" : "B"
      }, {
        "url" : "https://reportstream.cdc.gov/fhir/StructureDefinition/xcn19-effective-date",
        "valueString" : "20220501102531-0400"
      }, {
        "url" : "https://reportstream.cdc.gov/fhir/StructureDefinition/xcn20-expiration-date",
        "valueString" : "20230501102531-0400"
      }, {
        "url" : "https://reportstream.cdc.gov/fhir/StructureDefinition/xcn21-professional-suffix",
        "valueString" : "MD"
      }, {
        "url" : "https://reportstream.cdc.gov/fhir/StructureDefinition/xcn22-assigning-jurisdiction",
        "valueCodeableConcept" : {
          "coding" : [ {
            "extension" : [ {
              "url" : "https://reportstream.cdc.gov/fhir/StructureDefinition/cwe-coding",
              "valueString" : "coding"
            } ],
            "code" : "AssignJ"
          } ]
        }
      }, {
        "url" : "https://reportstream.cdc.gov/fhir/StructureDefinition/xcn23-assigning-agency-or-department",
        "valueCodeableConcept" : {
          "coding" : [ {
            "extension" : [ {
              "url" : "https://reportstream.cdc.gov/fhir/StructureDefinition/cwe-coding",
              "valueString" : "coding"
            } ],
            "code" : "AssignA"
          } ]
        }
      }, {
        "url" : "https://reportstream.cdc.gov/fhir/StructureDefinition/xcn5-suffix",
        "valueString" : "2ND"
      }, {
        "url" : "https://reportstream.cdc.gov/fhir/StructureDefinition/xcn7-degree",
        "valueString" : "MD"
      }, {
        "url" : "https://reportstream.cdc.gov/fhir/StructureDefinition/xcn8-source-table",
        "valueCodeableConcept" : {
          "coding" : [ {
            "extension" : [ {
              "url" : "https://reportstream.cdc.gov/fhir/StructureDefinition/cwe-coding",
              "valueString" : "coding"
            } ],
            "code" : "SRC"
          } ]
        }
      }, {
        "url" : "https://reportstream.cdc.gov/fhir/StructureDefinition/assigning-authority",
        "extension" : [ {
          "url" : "https://reportstream.cdc.gov/fhir/StructureDefinition/namespace-id"
        }, {
          "url" : "https://reportstream.cdc.gov/fhir/StructureDefinition/universal-id",
          "valueString" : "AssigningSystem"
        }, {
          "url" : "https://reportstream.cdc.gov/fhir/StructureDefinition/universal-id-type",
          "valueCode" : "ISO"
        } ]
      }, {
        "url" : "https://reportstream.cdc.gov/fhir/StructureDefinition/xcn10-name-type-code",
        "valueString" : "B"
      }, {
        "url" : "https://reportstream.cdc.gov/fhir/StructureDefinition/xcn15-name-representation-code",
        "valueString" : "A"
      }, {
        "url" : "https://reportstream.cdc.gov/fhir/StructureDefinition/xcn16-name-context",
        "valueCodeableConcept" : {
          "coding" : [ {
            "extension" : [ {
              "url" : "https://reportstream.cdc.gov/fhir/StructureDefinition/cwe-coding",
              "valueString" : "coding"
            } ],
            "code" : "NameContext"
          } ]
        }
      } ],
      "identifier" : [ {
        "extension" : [ {
          "url" : "https://reportstream.cdc.gov/fhir/StructureDefinition/check-digit",
          "valueString" : "A"
        }, {
          "url" : "https://reportstream.cdc.gov/fhir/StructureDefinition/check-digit-scheme",
          "valueCode" : "NPI"
        } ],
        "type" : {
          "coding" : [ {
            "extension" : [ {
              "url" : "https://reportstream.cdc.gov/fhir/StructureDefinition/hl7-use",
              "valueString" : "id-code"
            } ],
            "code" : "DL"
          } ]
        },
        "system" : "urn:oid:AssigningSystem",
        "value" : "1"
      } ],
      "name" : [ {
        "extension" : [ {
          "url" : "http://hl7.org/fhir/StructureDefinition/humanname-assembly-order",
          "valueCode" : "G"
        } ],
        "use" : "official",
        "family" : "Collector",
        "_family" : {
          "extension" : [ {
            "url" : "http://hl7.org/fhir/StructureDefinition/humanname-own-prefix",
            "valueString" : "VAN"
          }, {
            "url" : "http://hl7.org/fhir/StructureDefinition/humanname-own-name",
            "valueString" : "Identifier"
          }, {
            "url" : "http://hl7.org/fhir/StructureDefinition/humanname-partner-prefix",
            "valueString" : "VAL"
          }, {
            "url" : "http://hl7.org/fhir/StructureDefinition/humanname-partner-name",
            "valueString" : "ROGER"
          } ]
        },
        "given" : [ "LUDWIG", "B" ],
        "prefix" : [ "DR" ],
        "suffix" : [ "2ND", "MD", "MD" ],
=======
        "practitioner" : {
          "reference" : "Practitioner/1704840195858538000.24bfe8b6-468c-4416-906e-69de2dd4d968"
        },
        "location" : [
          {
            "reference" : "Location/1704840195859138000.d3c16f65-a165-4b58-805b-dce6eaee08ff"
          },
          {
            "reference" : "Location/1704840195868681000.6eb08ea0-2f21-4b9b-a961-b68ece6d1527"
          },
          {
            "reference" : "Location/1704840195869070000.f9135307-70d1-4799-90f3-efd05d121927"
          },
          {
            "reference" : "Location/1704840195869369000.9377f552-4dcf-4f38-a530-1d8ca91e7070"
          },
          {
            "reference" : "Location/1704840195869654000.34ec65a8-a857-4ba7-bab9-79df63933f59"
          },
          {
            "reference" : "Location/1704840195869911000.094ad682-7cff-4af0-9240-4581b847d439"
          }
        ]
      }
    },
    {
      "fullUrl" : "Practitioner/1704840195873082000.28345b00-042a-424f-9268-e6a7cb575acd",
      "resource" : {
        "resourceType" : "Practitioner",
        "id" : "1704840195873082000.28345b00-042a-424f-9268-e6a7cb575acd",
        "extension" : [
          {
            "url" : "https://reportstream.cdc.gov/fhir/StructureDefinition/xcn3-given-name",
            "valueString" : "LUDWIG"
          },
          {
            "url" : "https://reportstream.cdc.gov/fhir/StructureDefinition/xcn4-second-given-name",
            "valueString" : "B"
          },
          {
            "url" : "https://reportstream.cdc.gov/fhir/StructureDefinition/xcn19-effective-date",
            "valueString" : "20220501102531-0400"
          },
          {
            "url" : "https://reportstream.cdc.gov/fhir/StructureDefinition/xcn20-expiration-date",
            "valueString" : "20230501102531-0400"
          },
          {
            "url" : "https://reportstream.cdc.gov/fhir/StructureDefinition/xcn21-professional-suffix",
            "valueString" : "MD"
          },
          {
            "url" : "https://reportstream.cdc.gov/fhir/StructureDefinition/xcn22-assigning-jurisdiction",
            "valueCodeableConcept" : {
              "coding" : [
                {
                  "extension" : [
                    {
                      "url" : "https://reportstream.cdc.gov/fhir/StructureDefinition/cwe-coding",
                      "valueString" : "coding"
                    }
                  ],
                  "code" : "AssignJ"
                }
              ]
            }
          },
          {
            "url" : "https://reportstream.cdc.gov/fhir/StructureDefinition/xcn23-assigning-agency-or-department",
            "valueCodeableConcept" : {
              "coding" : [
                {
                  "extension" : [
                    {
                      "url" : "https://reportstream.cdc.gov/fhir/StructureDefinition/cwe-coding",
                      "valueString" : "coding"
                    }
                  ],
                  "code" : "AssignA"
                }
              ]
            }
          },
          {
            "url" : "https://reportstream.cdc.gov/fhir/StructureDefinition/xcn5-suffix",
            "valueString" : "2ND"
          },
          {
            "url" : "https://reportstream.cdc.gov/fhir/StructureDefinition/xcn7-degree",
            "valueString" : "MD"
          },
          {
            "url" : "https://reportstream.cdc.gov/fhir/StructureDefinition/xcn8-source-table",
            "valueCodeableConcept" : {
              "coding" : [
                {
                  "extension" : [
                    {
                      "url" : "https://reportstream.cdc.gov/fhir/StructureDefinition/cwe-coding",
                      "valueString" : "coding"
                    }
                  ],
                  "code" : "SRC"
                }
              ]
            }
          },
          {
            "url" : "https://reportstream.cdc.gov/fhir/StructureDefinition/assigning-authority",
            "extension" : [
              {
                "url" : "https://reportstream.cdc.gov/fhir/StructureDefinition/namespace-id"
              },
              {
                "url" : "https://reportstream.cdc.gov/fhir/StructureDefinition/universal-id",
                "valueString" : "AssigningSystem"
              },
              {
                "url" : "https://reportstream.cdc.gov/fhir/StructureDefinition/universal-id-type",
                "valueCode" : "ISO"
              }
            ]
          },
          {
            "url" : "https://reportstream.cdc.gov/fhir/StructureDefinition/xcn10-name-type-code",
            "valueString" : "B"
          },
          {
            "url" : "https://reportstream.cdc.gov/fhir/StructureDefinition/xcn15-name-representation-code",
            "valueString" : "A"
          },
          {
            "url" : "https://reportstream.cdc.gov/fhir/StructureDefinition/xcn16-name-context",
            "valueCodeableConcept" : {
              "coding" : [
                {
                  "extension" : [
                    {
                      "url" : "https://reportstream.cdc.gov/fhir/StructureDefinition/cwe-coding",
                      "valueString" : "coding"
                    }
                  ],
                  "code" : "NameContext"
                }
              ]
            }
          }
        ],
        "identifier" : [
          {
            "extension" : [
              {
                "url" : "https://reportstream.cdc.gov/fhir/StructureDefinition/check-digit",
                "valueString" : "A"
              },
              {
                "url" : "https://reportstream.cdc.gov/fhir/StructureDefinition/check-digit-scheme",
                "valueCode" : "NPI"
              }
            ],
            "type" : {
              "coding" : [
                {
                  "extension" : [
                    {
                      "url" : "https://reportstream.cdc.gov/fhir/StructureDefinition/hl7-use",
                      "valueString" : "id-code"
                    }
                  ],
                  "code" : "DL"
                }
              ]
            },
            "system" : "urn:oid:AssigningSystem",
            "value" : "1"
          }
        ],
        "name" : [
          {
            "extension" : [
              {
                "url" : "http://hl7.org/fhir/StructureDefinition/humanname-assembly-order",
                "valueCode" : "G"
              }
            ],
            "use" : "official",
            "family" : "Collector",
            "_family" : {
              "extension" : [
                {
                  "url" : "http://hl7.org/fhir/StructureDefinition/humanname-own-prefix",
                  "valueString" : "VAN"
                },
                {
                  "url" : "http://hl7.org/fhir/StructureDefinition/humanname-own-name",
                  "valueString" : "Identifier"
                },
                {
                  "url" : "http://hl7.org/fhir/StructureDefinition/humanname-partner-prefix",
                  "valueString" : "VAL"
                },
                {
                  "url" : "http://hl7.org/fhir/StructureDefinition/humanname-partner-name",
                  "valueString" : "ROGER"
                }
              ]
            },
            "given" : [
              "LUDWIG",
              "B"
            ],
            "prefix" : [
              "DR"
            ],
            "suffix" : [
              "2ND",
              "MD",
              "MD"
            ],
            "period" : {
              "start" : "2022-05-01T10:25:31-04:00",
              "end" : "2023-05-01T10:25:31-04:00"
            }
          }
        ]
      }
    },
    {
      "fullUrl" : "DiagnosticReport/1704840196035957000.df0962ab-feac-439f-8360-aa76bc8ba4c5",
      "resource" : {
        "resourceType" : "DiagnosticReport",
        "id" : "1704840196035957000.df0962ab-feac-439f-8360-aa76bc8ba4c5",
        "identifier" : [
          {
            "extension" : [
              {
                "url" : "https://reportstream.cdc.gov/fhir/StructureDefinition/hl7-use",
                "valueString" : "orc-placer-order-number"
              },
              {
                "url" : "https://reportstream.cdc.gov/fhir/StructureDefinition/assigning-authority",
                "extension" : [
                  {
                    "url" : "https://reportstream.cdc.gov/fhir/StructureDefinition/assigning-authority-namespace-id",
                    "valueString" : "Placer Identifier Namespace"
                  },
                  {
                    "url" : "https://reportstream.cdc.gov/fhir/StructureDefinition/assigning-authority-universal-id",
                    "valueString" : "Placer Universal ID"
                  },
                  {
                    "url" : "https://reportstream.cdc.gov/fhir/StructureDefinition/universal-id-type",
                    "valueCode" : "ISO"
                  }
                ]
              }
            ],
            "type" : {
              "coding" : [
                {
                  "system" : "http://terminology.hl7.org/CodeSystem/v2-0203",
                  "code" : "PLAC"
                }
              ]
            },
            "value" : "Placer Identifier"
          },
          {
            "extension" : [
              {
                "url" : "https://reportstream.cdc.gov/fhir/StructureDefinition/assigning-authority",
                "extension" : [
                  {
                    "url" : "https://reportstream.cdc.gov/fhir/StructureDefinition/assigning-authority-namespace-id",
                    "valueString" : "Filler Identifier Namespace"
                  },
                  {
                    "url" : "https://reportstream.cdc.gov/fhir/StructureDefinition/assigning-authority-universal-id",
                    "valueString" : "Filler Universal ID"
                  },
                  {
                    "url" : "https://reportstream.cdc.gov/fhir/StructureDefinition/universal-id-type",
                    "valueCode" : "ISO"
                  }
                ]
              }
            ],
            "type" : {
              "coding" : [
                {
                  "system" : "http://terminology.hl7.org/CodeSystem/v2-0203",
                  "code" : "FILL"
                }
              ]
            },
            "value" : "Filler Identifier"
          }
        ],
        "basedOn" : [
          {
            "reference" : "ServiceRequest/1704840195875674000.28f0f697-f440-4ec6-880d-0b3d6f8cdafd"
          }
        ],
        "status" : "final",
        "category" : [
          {
            "coding" : [
              {
                "extension" : [
                  {
                    "url" : "https://reportstream.cdc.gov/fhir/StructureDefinition/hl7-use",
                    "valueString" : "id-code"
                  }
                ],
                "code" : "OTH"
              }
            ]
          }
        ],
        "code" : {
          "coding" : [
            {
              "extension" : [
                {
                  "url" : "https://reportstream.cdc.gov/fhir/StructureDefinition/cwe-coding",
                  "valueString" : "coding"
                }
              ],
              "code" : "123",
              "display" : "Universal service identifier"
            }
          ]
        },
        "subject" : {
          "reference" : "Patient/1704840195833008000.976215a4-a04b-46e4-9932-9f3031ecd72f"
        },
        "effectivePeriod" : {
          "start" : "2023-08-16T12:33:58-05:00",
          "_start" : {
            "extension" : [
              {
                "url" : "https://reportstream.cdc.gov/fhir/StructureDefinition/hl7v2-date-time",
                "valueString" : "20230816123358-0500"
              }
            ]
          },
          "end" : "2023-09-16T12:33:58-05:00",
          "_end" : {
            "extension" : [
              {
                "url" : "https://reportstream.cdc.gov/fhir/StructureDefinition/hl7v2-date-time",
                "valueString" : "20230916123358-0500"
              }
            ]
          }
        },
        "issued" : "2023-08-16T12:33:58-05:00",
        "_issued" : {
          "extension" : [
            {
              "url" : "https://reportstream.cdc.gov/fhir/StructureDefinition/hl7v2-date-time",
              "valueString" : "20230816123358-0500"
            }
          ]
        },
        "performer" : [
          {
            "reference" : "PractitionerRole/1704840196031053000.7b9ebca2-429e-4a93-a53e-c32c39f5023b"
          },
          {
            "reference" : "PractitionerRole/1704840196034697000.831df955-e97f-4872-9681-8e759332c0b8"
          }
        ],
        "resultsInterpreter" : [
          {
            "reference" : "PractitionerRole/1704840196026826000.4f984e72-2f7f-4264-b006-d4ffe48e1fed"
          }
        ]
      }
    },
    {
      "fullUrl" : "Practitioner/1704840196024768000.2bfcd7ad-bd2a-4c2d-8dc5-973d88b756d6",
      "resource" : {
        "resourceType" : "Practitioner",
        "id" : "1704840196024768000.2bfcd7ad-bd2a-4c2d-8dc5-973d88b756d6",
        "extension" : [
          {
            "url" : "https://reportstream.cdc.gov/fhir/StructureDefinition/cnn3-given-name",
            "valueString" : "Interpreter"
          },
          {
            "url" : "https://reportstream.cdc.gov/fhir/StructureDefinition/cnn4-second-given-name",
            "valueString" : "S"
          },
          {
            "url" : "https://reportstream.cdc.gov/fhir/StructureDefinition/cnn5-suffix",
            "valueString" : "ESQ"
          },
          {
            "url" : "https://reportstream.cdc.gov/fhir/StructureDefinition/cnn7-degree",
            "valueString" : "MD"
          }
        ],
        "identifier" : [
          {
            "extension" : [
              {
                "url" : "https://reportstream.cdc.gov/fhir/StructureDefinition/assigning-authority",
                "extension" : [
                  {
                    "url" : "https://reportstream.cdc.gov/fhir/StructureDefinition/namespace-id",
                    "valueString" : "Assigning Authority"
                  },
                  {
                    "url" : "https://reportstream.cdc.gov/fhir/StructureDefinition/universal-id",
                    "valueString" : "2.1.4.1"
                  },
                  {
                    "url" : "https://reportstream.cdc.gov/fhir/StructureDefinition/universal-id-type",
                    "valueCode" : "ISO"
                  }
                ]
              }
            ],
            "value" : "123"
          }
        ],
        "name" : [
          {
            "family" : "Results",
            "given" : [
              "Interpreter",
              "S"
            ],
            "prefix" : [
              "DR"
            ],
            "suffix" : [
              "ESQ",
              "MD"
            ]
          }
        ]
      }
    },
    {
      "fullUrl" : "Location/1704840196025162000.b690ded5-384d-47ce-8c5e-ec0e4820532f",
      "resource" : {
        "resourceType" : "Location",
        "id" : "1704840196025162000.b690ded5-384d-47ce-8c5e-ec0e4820532f",
        "identifier" : [
          {
            "extension" : [
              {
                "url" : "https://reportstream.cdc.gov/fhir/StructureDefinition/identifier-namespace-id",
                "valueBoolean" : true
              }
            ],
            "value" : "Hospital A"
          },
          {
            "extension" : [
              {
                "url" : "https://reportstream.cdc.gov/fhir/StructureDefinition/identifier-universal-id",
                "valueBoolean" : true
              }
            ],
            "type" : {
              "coding" : [
                {
                  "extension" : [
                    {
                      "url" : "https://reportstream.cdc.gov/fhir/StructureDefinition/hl7-use",
                      "valueString" : "id-code"
                    }
                  ],
                  "code" : "ISO"
                }
              ]
            },
            "value" : "2.16.840.1.113883.9.11"
          }
        ],
        "status" : "active",
        "mode" : "instance",
        "physicalType" : {
          "coding" : [
            {
              "system" : "http://terminology.hl7.org/CodeSystem/location-physical-type",
              "code" : "si"
            }
          ]
        }
      }
    },
    {
      "fullUrl" : "Location/1704840196025519000.011d419e-3fa9-4f1b-b13b-1cd1ff044d02",
      "resource" : {
        "resourceType" : "Location",
        "id" : "1704840196025519000.011d419e-3fa9-4f1b-b13b-1cd1ff044d02",
        "identifier" : [
          {
            "value" : "Building 123"
          }
        ],
        "status" : "active",
        "mode" : "instance",
        "physicalType" : {
          "coding" : [
            {
              "system" : "http://terminology.hl7.org/CodeSystem/location-physical-type",
              "code" : "bu"
            }
          ]
        }
      }
    },
    {
      "fullUrl" : "Location/1704840196025870000.661aad59-5cd0-4ce9-9cfd-061a4935676b",
      "resource" : {
        "resourceType" : "Location",
        "id" : "1704840196025870000.661aad59-5cd0-4ce9-9cfd-061a4935676b",
        "identifier" : [
          {
            "value" : "Point of Care"
          }
        ],
        "status" : "active",
        "mode" : "instance",
        "physicalType" : {
          "coding" : [
            {
              "system" : "http://terminology.hl7.org/CodeSystem/location-physical-type",
              "_code" : {
                "extension" : [
                  {
                    "url" : "https://reportstream.cdc.gov/fhir/StructureDefinition/location-physical-type-poc",
                    "valueString" : "poc"
                  }
                ]
              }
            }
          ]
        }
      }
    },
    {
      "fullUrl" : "Location/1704840196026116000.535075e2-7b71-47df-a297-7df73a05375b",
      "resource" : {
        "resourceType" : "Location",
        "id" : "1704840196026116000.535075e2-7b71-47df-a297-7df73a05375b",
        "identifier" : [
          {
            "value" : "Floor A"
          }
        ],
        "status" : "active",
        "mode" : "instance",
        "physicalType" : {
          "coding" : [
            {
              "system" : "http://terminology.hl7.org/CodeSystem/location-physical-type",
              "code" : "lvl"
            }
          ]
        }
      }
    },
    {
      "fullUrl" : "Location/1704840196026450000.9ab16a8c-40e7-443c-95ba-4dc7575da788",
      "resource" : {
        "resourceType" : "Location",
        "id" : "1704840196026450000.9ab16a8c-40e7-443c-95ba-4dc7575da788",
        "identifier" : [
          {
            "value" : "Room 101"
          }
        ],
        "status" : "active",
        "mode" : "instance",
        "physicalType" : {
          "coding" : [
            {
              "system" : "http://terminology.hl7.org/CodeSystem/location-physical-type",
              "code" : "ro"
            }
          ]
        }
      }
    },
    {
      "fullUrl" : "Location/1704840196026718000.e540aa00-41e4-4663-aa8b-52e1fb623fb9",
      "resource" : {
        "resourceType" : "Location",
        "id" : "1704840196026718000.e540aa00-41e4-4663-aa8b-52e1fb623fb9",
        "identifier" : [
          {
            "value" : "Bed A"
          }
        ],
        "status" : "active",
        "mode" : "instance",
        "physicalType" : {
          "coding" : [
            {
              "system" : "http://terminology.hl7.org/CodeSystem/location-physical-type",
              "code" : "bd"
            }
          ]
        }
      }
    },
    {
      "fullUrl" : "PractitionerRole/1704840196026826000.4f984e72-2f7f-4264-b006-d4ffe48e1fed",
      "resource" : {
        "resourceType" : "PractitionerRole",
        "id" : "1704840196026826000.4f984e72-2f7f-4264-b006-d4ffe48e1fed",
>>>>>>> b7d18e61
        "period" : {
          "start" : "2022-05-01T10:25:31-04:00",
          "end" : "2023-05-01T10:25:31-04:00"
        }
      } ]
    }
  }, {
    "fullUrl" : "DiagnosticReport/1703277787685034000.6a33d14c-71f8-4c37-9aae-0266091f1fc5",
    "resource" : {
      "resourceType" : "DiagnosticReport",
      "id" : "1703277787685034000.6a33d14c-71f8-4c37-9aae-0266091f1fc5",
      "identifier" : [ {
        "extension" : [ {
          "url" : "https://reportstream.cdc.gov/fhir/StructureDefinition/hl7-use",
          "valueString" : "orc-placer-order-number"
        }, {
          "url" : "https://reportstream.cdc.gov/fhir/StructureDefinition/assigning-authority",
          "extension" : [ {
            "url" : "https://reportstream.cdc.gov/fhir/StructureDefinition/assigning-authority-namespace-id",
            "valueString" : "Placer Identifier Namespace"
          }, {
            "url" : "https://reportstream.cdc.gov/fhir/StructureDefinition/assigning-authority-universal-id",
            "valueString" : "Placer Universal ID"
          }, {
            "url" : "https://reportstream.cdc.gov/fhir/StructureDefinition/universal-id-type",
            "valueCode" : "ISO"
          } ]
        } ],
        "type" : {
          "coding" : [ {
            "system" : "http://terminology.hl7.org/CodeSystem/v2-0203",
            "code" : "PLAC"
          } ]
        },
<<<<<<< HEAD
        "value" : "Placer Identifier"
      }, {
        "extension" : [ {
          "url" : "https://reportstream.cdc.gov/fhir/StructureDefinition/assigning-authority",
          "extension" : [ {
            "url" : "https://reportstream.cdc.gov/fhir/StructureDefinition/assigning-authority-namespace-id",
            "valueString" : "Filler Identifier Namespace"
          }, {
            "url" : "https://reportstream.cdc.gov/fhir/StructureDefinition/assigning-authority-universal-id",
            "valueString" : "Filler Universal ID"
          }, {
            "url" : "https://reportstream.cdc.gov/fhir/StructureDefinition/universal-id-type",
            "valueCode" : "ISO"
          } ]
        } ],
        "type" : {
          "coding" : [ {
            "system" : "http://terminology.hl7.org/CodeSystem/v2-0203",
            "code" : "FILL"
          } ]
        },
        "value" : "Filler Identifier"
      } ],
      "basedOn" : [ {
        "reference" : "ServiceRequest/1703277787419418000.13b3ff81-e0c2-4bec-9b20-c2c0e89a7d8e"
      } ],
      "status" : "final",
      "category" : [ {
        "coding" : [ {
          "extension" : [ {
            "url" : "https://reportstream.cdc.gov/fhir/StructureDefinition/hl7-use",
            "valueString" : "id-code"
          } ],
          "code" : "OTH"
        } ]
      } ],
      "code" : {
        "coding" : [ {
          "extension" : [ {
            "url" : "https://reportstream.cdc.gov/fhir/StructureDefinition/cwe-coding",
            "valueString" : "coding"
          } ],
          "code" : "123",
          "display" : "Universal service identifier"
        } ]
      },
      "subject" : {
        "reference" : "Patient/1703277787332191000.150615b6-147d-4905-b929-8bc975da71bf"
      },
      "effectivePeriod" : {
        "start" : "2023-08-16T12:33:58-05:00",
        "_start" : {
          "extension" : [ {
            "url" : "https://reportstream.cdc.gov/fhir/StructureDefinition/hl7v2-date-time",
            "valueString" : "20230816123358-0500"
          } ]
        },
        "end" : "2023-09-16T12:33:58-05:00",
        "_end" : {
          "extension" : [ {
            "url" : "https://reportstream.cdc.gov/fhir/StructureDefinition/hl7v2-date-time",
            "valueString" : "20230916123358-0500"
          } ]
=======
        "practitioner" : {
          "reference" : "Practitioner/1704840196024768000.2bfcd7ad-bd2a-4c2d-8dc5-973d88b756d6"
        },
        "location" : [
          {
            "reference" : "Location/1704840196025162000.b690ded5-384d-47ce-8c5e-ec0e4820532f"
          },
          {
            "reference" : "Location/1704840196025519000.011d419e-3fa9-4f1b-b13b-1cd1ff044d02"
          },
          {
            "reference" : "Location/1704840196025870000.661aad59-5cd0-4ce9-9cfd-061a4935676b"
          },
          {
            "reference" : "Location/1704840196026116000.535075e2-7b71-47df-a297-7df73a05375b"
          },
          {
            "reference" : "Location/1704840196026450000.9ab16a8c-40e7-443c-95ba-4dc7575da788"
          },
          {
            "reference" : "Location/1704840196026718000.e540aa00-41e4-4663-aa8b-52e1fb623fb9"
          }
        ]
      }
    },
    {
      "fullUrl" : "Practitioner/1704840196028464000.0de6cdb7-ee5e-4d85-9316-264fdb808b51",
      "resource" : {
        "resourceType" : "Practitioner",
        "id" : "1704840196028464000.0de6cdb7-ee5e-4d85-9316-264fdb808b51",
        "extension" : [
          {
            "url" : "https://reportstream.cdc.gov/fhir/StructureDefinition/cnn3-given-name",
            "valueString" : "Transcriptionist"
          },
          {
            "url" : "https://reportstream.cdc.gov/fhir/StructureDefinition/cnn4-second-given-name",
            "valueString" : "S"
          },
          {
            "url" : "https://reportstream.cdc.gov/fhir/StructureDefinition/cnn5-suffix",
            "valueString" : "ESQ"
          },
          {
            "url" : "https://reportstream.cdc.gov/fhir/StructureDefinition/cnn7-degree",
            "valueString" : "MD"
          }
        ],
        "identifier" : [
          {
            "extension" : [
              {
                "url" : "https://reportstream.cdc.gov/fhir/StructureDefinition/assigning-authority",
                "extension" : [
                  {
                    "url" : "https://reportstream.cdc.gov/fhir/StructureDefinition/namespace-id",
                    "valueString" : "Assigning Authority"
                  },
                  {
                    "url" : "https://reportstream.cdc.gov/fhir/StructureDefinition/universal-id",
                    "valueString" : "2.1.4.1"
                  },
                  {
                    "url" : "https://reportstream.cdc.gov/fhir/StructureDefinition/universal-id-type",
                    "valueCode" : "ISO"
                  }
                ]
              }
            ],
            "value" : "123"
          }
        ],
        "name" : [
          {
            "family" : "DOE",
            "given" : [
              "Transcriptionist",
              "S"
            ],
            "prefix" : [
              "DR"
            ],
            "suffix" : [
              "ESQ",
              "MD"
            ]
          }
        ]
      }
    },
    {
      "fullUrl" : "Location/1704840196028774000.da168c46-448b-4087-a970-4117979b569e",
      "resource" : {
        "resourceType" : "Location",
        "id" : "1704840196028774000.da168c46-448b-4087-a970-4117979b569e",
        "identifier" : [
          {
            "extension" : [
              {
                "url" : "https://reportstream.cdc.gov/fhir/StructureDefinition/identifier-namespace-id",
                "valueBoolean" : true
              }
            ],
            "value" : "Hospital A"
          },
          {
            "extension" : [
              {
                "url" : "https://reportstream.cdc.gov/fhir/StructureDefinition/identifier-universal-id",
                "valueBoolean" : true
              }
            ],
            "type" : {
              "coding" : [
                {
                  "extension" : [
                    {
                      "url" : "https://reportstream.cdc.gov/fhir/StructureDefinition/hl7-use",
                      "valueString" : "id-code"
                    }
                  ],
                  "code" : "ISO"
                }
              ]
            },
            "value" : "2.16.840.1.113883.9.11"
          }
        ],
        "status" : "active",
        "mode" : "instance",
        "physicalType" : {
          "coding" : [
            {
              "system" : "http://terminology.hl7.org/CodeSystem/location-physical-type",
              "code" : "si"
            }
          ]
>>>>>>> b7d18e61
        }
      },
      "issued" : "2023-08-16T12:33:58-05:00",
      "_issued" : {
        "extension" : [ {
          "url" : "https://reportstream.cdc.gov/fhir/StructureDefinition/hl7v2-date-time",
          "valueString" : "20230816123358-0500"
        } ]
      },
      "performer" : [ {
        "reference" : "PractitionerRole/1703277787678372000.9343e681-367a-4659-87da-7a5e6f830850"
      }, {
        "reference" : "PractitionerRole/1703277787684660000.0738e964-9851-4f18-b409-21dff16801a0"
      } ],
      "resultsInterpreter" : [ {
        "reference" : "PractitionerRole/1703277787674310000.c87c3893-8d85-42ba-bea6-8c514a9e0609"
      } ]
    }
  }, {
    "fullUrl" : "Practitioner/1703277787671143000.1911b5fd-f250-4eda-80a9-d3575d00e5e6",
    "resource" : {
      "resourceType" : "Practitioner",
      "id" : "1703277787671143000.1911b5fd-f250-4eda-80a9-d3575d00e5e6",
      "extension" : [ {
        "url" : "https://reportstream.cdc.gov/fhir/StructureDefinition/cnn3-given-name",
        "valueString" : "Interpreter"
      }, {
        "url" : "https://reportstream.cdc.gov/fhir/StructureDefinition/cnn4-second-given-name",
        "valueString" : "S"
      }, {
        "url" : "https://reportstream.cdc.gov/fhir/StructureDefinition/cnn5-suffix",
        "valueString" : "ESQ"
      }, {
        "url" : "https://reportstream.cdc.gov/fhir/StructureDefinition/cnn7-degree",
        "valueString" : "MD"
      } ],
      "identifier" : [ {
        "extension" : [ {
          "url" : "https://reportstream.cdc.gov/fhir/StructureDefinition/assigning-authority",
          "extension" : [ {
            "url" : "https://reportstream.cdc.gov/fhir/StructureDefinition/namespace-id",
            "valueString" : "Assigning Authority"
          }, {
            "url" : "https://reportstream.cdc.gov/fhir/StructureDefinition/universal-id",
            "valueString" : "2.1.4.1"
          }, {
            "url" : "https://reportstream.cdc.gov/fhir/StructureDefinition/universal-id-type",
            "valueCode" : "ISO"
          } ]
        } ],
        "value" : "123"
      } ],
      "name" : [ {
        "family" : "Results",
        "given" : [ "Interpreter", "S" ],
        "prefix" : [ "DR" ],
        "suffix" : [ "ESQ", "MD" ]
      } ]
    }
  }, {
    "fullUrl" : "Location/1703277787671722000.d8b148f4-3682-48a5-b9a8-2ce7880b8c36",
    "resource" : {
      "resourceType" : "Location",
      "id" : "1703277787671722000.d8b148f4-3682-48a5-b9a8-2ce7880b8c36",
      "identifier" : [ {
        "extension" : [ {
          "url" : "https://reportstream.cdc.gov/fhir/StructureDefinition/identifier-namespace-id",
          "valueBoolean" : true
        } ],
        "value" : "Hospital A"
      }, {
        "extension" : [ {
          "url" : "https://reportstream.cdc.gov/fhir/StructureDefinition/identifier-universal-id",
          "valueBoolean" : true
        } ],
        "type" : {
          "coding" : [ {
            "extension" : [ {
              "url" : "https://reportstream.cdc.gov/fhir/StructureDefinition/hl7-use",
              "valueString" : "id-code"
            } ],
            "code" : "ISO"
          } ]
        },
        "value" : "2.16.840.1.113883.9.11"
      } ],
      "status" : "active",
      "mode" : "instance",
      "physicalType" : {
        "coding" : [ {
          "system" : "http://terminology.hl7.org/CodeSystem/location-physical-type",
          "code" : "si"
        } ]
      }
<<<<<<< HEAD
    }
  }, {
    "fullUrl" : "Location/1703277787672211000.529d616e-ca12-4ca3-891e-ee9f68e35d71",
    "resource" : {
      "resourceType" : "Location",
      "id" : "1703277787672211000.529d616e-ca12-4ca3-891e-ee9f68e35d71",
      "identifier" : [ {
        "value" : "Building 123"
      } ],
      "status" : "active",
      "mode" : "instance",
      "physicalType" : {
        "coding" : [ {
          "system" : "http://terminology.hl7.org/CodeSystem/location-physical-type",
          "code" : "bu"
        } ]
      }
    }
  }, {
    "fullUrl" : "Location/1703277787672874000.6e3a969a-073f-4c2b-aa6f-9a69004790f4",
    "resource" : {
      "resourceType" : "Location",
      "id" : "1703277787672874000.6e3a969a-073f-4c2b-aa6f-9a69004790f4",
      "identifier" : [ {
        "value" : "Point of Care"
      } ],
      "status" : "active",
      "mode" : "instance",
      "physicalType" : {
        "coding" : [ {
          "system" : "http://terminology.hl7.org/CodeSystem/location-physical-type",
          "_code" : {
            "extension" : [ {
              "url" : "https://reportstream.cdc.gov/fhir/StructureDefinition/location-physical-type-poc",
              "valueString" : "poc"
            } ]
          }
        } ]
      }
    }
  }, {
    "fullUrl" : "Location/1703277787673309000.5c6a60d2-7d42-43bb-9717-c15cbc182529",
    "resource" : {
      "resourceType" : "Location",
      "id" : "1703277787673309000.5c6a60d2-7d42-43bb-9717-c15cbc182529",
      "identifier" : [ {
        "value" : "Floor A"
      } ],
      "status" : "active",
      "mode" : "instance",
      "physicalType" : {
        "coding" : [ {
          "system" : "http://terminology.hl7.org/CodeSystem/location-physical-type",
          "code" : "lvl"
        } ]
      }
    }
  }, {
    "fullUrl" : "Location/1703277787673734000.0c02a3f2-5b38-4401-a41a-888c00afe80b",
    "resource" : {
      "resourceType" : "Location",
      "id" : "1703277787673734000.0c02a3f2-5b38-4401-a41a-888c00afe80b",
      "identifier" : [ {
        "value" : "Room 101"
      } ],
      "status" : "active",
      "mode" : "instance",
      "physicalType" : {
        "coding" : [ {
          "system" : "http://terminology.hl7.org/CodeSystem/location-physical-type",
          "code" : "ro"
        } ]
      }
    }
  }, {
    "fullUrl" : "Location/1703277787674146000.df0b9a32-7b01-448f-bb26-01d32c71395d",
    "resource" : {
      "resourceType" : "Location",
      "id" : "1703277787674146000.df0b9a32-7b01-448f-bb26-01d32c71395d",
      "identifier" : [ {
        "value" : "Bed A"
      } ],
      "status" : "active",
      "mode" : "instance",
      "physicalType" : {
        "coding" : [ {
          "system" : "http://terminology.hl7.org/CodeSystem/location-physical-type",
          "code" : "bd"
        } ]
      }
    }
  }, {
    "fullUrl" : "PractitionerRole/1703277787674310000.c87c3893-8d85-42ba-bea6-8c514a9e0609",
    "resource" : {
      "resourceType" : "PractitionerRole",
      "id" : "1703277787674310000.c87c3893-8d85-42ba-bea6-8c514a9e0609",
      "period" : {
        "start" : "2023-04-01T10:25:31-04:00",
        "_start" : {
          "extension" : [ {
            "url" : "https://reportstream.cdc.gov/fhir/StructureDefinition/hl7v2-date-time",
            "valueString" : "20230401102531-0400"
          } ]
        },
        "end" : "2023-05-01T10:25:31-04:00",
        "_end" : {
          "extension" : [ {
            "url" : "https://reportstream.cdc.gov/fhir/StructureDefinition/hl7v2-date-time",
            "valueString" : "20230501102531-0400"
          } ]
        }
      },
      "practitioner" : {
        "reference" : "Practitioner/1703277787671143000.1911b5fd-f250-4eda-80a9-d3575d00e5e6"
      },
      "location" : [ {
        "reference" : "Location/1703277787671722000.d8b148f4-3682-48a5-b9a8-2ce7880b8c36"
      }, {
        "reference" : "Location/1703277787672211000.529d616e-ca12-4ca3-891e-ee9f68e35d71"
      }, {
        "reference" : "Location/1703277787672874000.6e3a969a-073f-4c2b-aa6f-9a69004790f4"
      }, {
        "reference" : "Location/1703277787673309000.5c6a60d2-7d42-43bb-9717-c15cbc182529"
      }, {
        "reference" : "Location/1703277787673734000.0c02a3f2-5b38-4401-a41a-888c00afe80b"
      }, {
        "reference" : "Location/1703277787674146000.df0b9a32-7b01-448f-bb26-01d32c71395d"
      } ]
    }
  }, {
    "fullUrl" : "Practitioner/1703277787675345000.25b64aa9-5a79-48d7-a1c1-4a7db1ed282a",
    "resource" : {
      "resourceType" : "Practitioner",
      "id" : "1703277787675345000.25b64aa9-5a79-48d7-a1c1-4a7db1ed282a",
      "extension" : [ {
        "url" : "https://reportstream.cdc.gov/fhir/StructureDefinition/cnn3-given-name",
        "valueString" : "Transcriptionist"
      }, {
        "url" : "https://reportstream.cdc.gov/fhir/StructureDefinition/cnn4-second-given-name",
        "valueString" : "S"
      }, {
        "url" : "https://reportstream.cdc.gov/fhir/StructureDefinition/cnn5-suffix",
        "valueString" : "ESQ"
      }, {
        "url" : "https://reportstream.cdc.gov/fhir/StructureDefinition/cnn7-degree",
        "valueString" : "MD"
      } ],
      "identifier" : [ {
        "extension" : [ {
          "url" : "https://reportstream.cdc.gov/fhir/StructureDefinition/assigning-authority",
          "extension" : [ {
            "url" : "https://reportstream.cdc.gov/fhir/StructureDefinition/namespace-id",
            "valueString" : "Assigning Authority"
          }, {
            "url" : "https://reportstream.cdc.gov/fhir/StructureDefinition/universal-id",
            "valueString" : "2.1.4.1"
          }, {
            "url" : "https://reportstream.cdc.gov/fhir/StructureDefinition/universal-id-type",
            "valueCode" : "ISO"
          } ]
        } ],
        "value" : "123"
      } ],
      "name" : [ {
        "family" : "DOE",
        "given" : [ "Transcriptionist", "S" ],
        "prefix" : [ "DR" ],
        "suffix" : [ "ESQ", "MD" ]
      } ]
    }
  }, {
    "fullUrl" : "Location/1703277787675816000.e1947f52-3eb2-401a-8c15-0861182b67aa",
    "resource" : {
      "resourceType" : "Location",
      "id" : "1703277787675816000.e1947f52-3eb2-401a-8c15-0861182b67aa",
      "identifier" : [ {
        "extension" : [ {
          "url" : "https://reportstream.cdc.gov/fhir/StructureDefinition/identifier-namespace-id",
          "valueBoolean" : true
        } ],
        "value" : "Hospital A"
      }, {
        "extension" : [ {
          "url" : "https://reportstream.cdc.gov/fhir/StructureDefinition/identifier-universal-id",
          "valueBoolean" : true
        } ],
        "type" : {
          "coding" : [ {
            "extension" : [ {
              "url" : "https://reportstream.cdc.gov/fhir/StructureDefinition/hl7-use",
              "valueString" : "id-code"
            } ],
            "code" : "ISO"
          } ]
        },
        "value" : "2.16.840.1.113883.9.11"
      } ],
      "status" : "active",
      "mode" : "instance",
      "physicalType" : {
        "coding" : [ {
          "system" : "http://terminology.hl7.org/CodeSystem/location-physical-type",
          "code" : "si"
        } ]
      }
    }
  }, {
    "fullUrl" : "Location/1703277787676268000.b8c20741-6363-4de2-b927-d186e35348eb",
    "resource" : {
      "resourceType" : "Location",
      "id" : "1703277787676268000.b8c20741-6363-4de2-b927-d186e35348eb",
      "identifier" : [ {
        "value" : "Building 123"
      } ],
      "status" : "active",
      "mode" : "instance",
      "physicalType" : {
        "coding" : [ {
          "system" : "http://terminology.hl7.org/CodeSystem/location-physical-type",
          "code" : "bu"
        } ]
      }
    }
  }, {
    "fullUrl" : "Location/1703277787676713000.2c1359d7-5c1b-40dd-af44-5933cefe4822",
    "resource" : {
      "resourceType" : "Location",
      "id" : "1703277787676713000.2c1359d7-5c1b-40dd-af44-5933cefe4822",
      "identifier" : [ {
        "value" : "Point of Care"
      } ],
      "status" : "active",
      "mode" : "instance",
      "physicalType" : {
        "coding" : [ {
          "system" : "http://terminology.hl7.org/CodeSystem/location-physical-type",
          "_code" : {
            "extension" : [ {
              "url" : "https://reportstream.cdc.gov/fhir/StructureDefinition/location-physical-type-poc",
              "valueString" : "poc"
            } ]
          }
        } ]
      }
    }
  }, {
    "fullUrl" : "Location/1703277787677125000.f9c5dbb1-3f5e-4f7d-bb6f-f0b883433cae",
    "resource" : {
      "resourceType" : "Location",
      "id" : "1703277787677125000.f9c5dbb1-3f5e-4f7d-bb6f-f0b883433cae",
      "identifier" : [ {
        "value" : "Floor A"
      } ],
      "status" : "active",
      "mode" : "instance",
      "physicalType" : {
        "coding" : [ {
          "system" : "http://terminology.hl7.org/CodeSystem/location-physical-type",
          "code" : "lvl"
        } ]
      }
    }
  }, {
    "fullUrl" : "Location/1703277787677657000.27534fec-832d-48eb-898a-f93cd29001aa",
    "resource" : {
      "resourceType" : "Location",
      "id" : "1703277787677657000.27534fec-832d-48eb-898a-f93cd29001aa",
      "identifier" : [ {
        "value" : "Room 101"
      } ],
      "status" : "active",
      "mode" : "instance",
      "physicalType" : {
        "coding" : [ {
          "system" : "http://terminology.hl7.org/CodeSystem/location-physical-type",
          "code" : "ro"
        } ]
      }
    }
  }, {
    "fullUrl" : "Location/1703277787678149000.d7beae8b-f199-4d87-bddb-508908d4a9e7",
    "resource" : {
      "resourceType" : "Location",
      "id" : "1703277787678149000.d7beae8b-f199-4d87-bddb-508908d4a9e7",
      "identifier" : [ {
        "value" : "Bed A"
      } ],
      "status" : "active",
      "mode" : "instance",
      "physicalType" : {
        "coding" : [ {
          "system" : "http://terminology.hl7.org/CodeSystem/location-physical-type",
          "code" : "bd"
        } ]
      }
    }
  }, {
    "fullUrl" : "PractitionerRole/1703277787678372000.9343e681-367a-4659-87da-7a5e6f830850",
    "resource" : {
      "resourceType" : "PractitionerRole",
      "id" : "1703277787678372000.9343e681-367a-4659-87da-7a5e6f830850",
      "extension" : [ {
        "url" : "http://hl7.org/fhir/StructureDefinition/event-performerFunction",
        "valueCodeableConcept" : {
          "coding" : [ {
            "extension" : [ {
              "url" : "https://reportstream.cdc.gov/fhir/StructureDefinition/code-index-name",
              "valueString" : "identifier"
            } ],
            "system" : "http://terminology.hl7.org/CodeSystem/v3-ParticipationType",
            "code" : "TRANS"
          } ]
        }
      } ],
      "period" : {
        "start" : "2023-04-01T10:25:31-04:00",
        "_start" : {
          "extension" : [ {
            "url" : "https://reportstream.cdc.gov/fhir/StructureDefinition/hl7v2-date-time",
            "valueString" : "20230401102531-0400"
          } ]
        },
        "end" : "2023-05-01T10:25:31-04:00",
        "_end" : {
          "extension" : [ {
            "url" : "https://reportstream.cdc.gov/fhir/StructureDefinition/hl7v2-date-time",
            "valueString" : "20230501102531-0400"
          } ]
        }
      },
      "practitioner" : {
        "reference" : "Practitioner/1703277787675345000.25b64aa9-5a79-48d7-a1c1-4a7db1ed282a"
      },
      "location" : [ {
        "reference" : "Location/1703277787675816000.e1947f52-3eb2-401a-8c15-0861182b67aa"
      }, {
        "reference" : "Location/1703277787676268000.b8c20741-6363-4de2-b927-d186e35348eb"
      }, {
        "reference" : "Location/1703277787676713000.2c1359d7-5c1b-40dd-af44-5933cefe4822"
      }, {
        "reference" : "Location/1703277787677125000.f9c5dbb1-3f5e-4f7d-bb6f-f0b883433cae"
      }, {
        "reference" : "Location/1703277787677657000.27534fec-832d-48eb-898a-f93cd29001aa"
      }, {
        "reference" : "Location/1703277787678149000.d7beae8b-f199-4d87-bddb-508908d4a9e7"
      } ]
    }
  }, {
    "fullUrl" : "Practitioner/1703277787680941000.52f07eeb-76bd-4b51-8485-8d4828275870",
    "resource" : {
      "resourceType" : "Practitioner",
      "id" : "1703277787680941000.52f07eeb-76bd-4b51-8485-8d4828275870",
      "extension" : [ {
        "url" : "https://reportstream.cdc.gov/fhir/StructureDefinition/cnn3-given-name",
        "valueString" : "Technician"
      }, {
        "url" : "https://reportstream.cdc.gov/fhir/StructureDefinition/cnn4-second-given-name",
        "valueString" : "S"
      }, {
        "url" : "https://reportstream.cdc.gov/fhir/StructureDefinition/cnn5-suffix",
        "valueString" : "ESQ"
      }, {
        "url" : "https://reportstream.cdc.gov/fhir/StructureDefinition/cnn7-degree",
        "valueString" : "MD"
      } ],
      "identifier" : [ {
        "extension" : [ {
          "url" : "https://reportstream.cdc.gov/fhir/StructureDefinition/assigning-authority",
          "extension" : [ {
            "url" : "https://reportstream.cdc.gov/fhir/StructureDefinition/namespace-id",
            "valueString" : "Assigning Authority"
          }, {
            "url" : "https://reportstream.cdc.gov/fhir/StructureDefinition/universal-id",
            "valueString" : "2.1.4.1"
          }, {
            "url" : "https://reportstream.cdc.gov/fhir/StructureDefinition/universal-id-type",
            "valueCode" : "ISO"
          } ]
        } ],
        "value" : "123"
      } ],
      "name" : [ {
        "family" : "DOE",
        "given" : [ "Technician", "S" ],
        "prefix" : [ "DR" ],
        "suffix" : [ "ESQ", "MD" ]
      } ]
    }
  }, {
    "fullUrl" : "Location/1703277787681483000.e9ecde21-9392-4f63-b798-eb2e83716fc7",
    "resource" : {
      "resourceType" : "Location",
      "id" : "1703277787681483000.e9ecde21-9392-4f63-b798-eb2e83716fc7",
      "identifier" : [ {
        "extension" : [ {
          "url" : "https://reportstream.cdc.gov/fhir/StructureDefinition/identifier-namespace-id",
          "valueBoolean" : true
        } ],
        "value" : "Hospital A"
      }, {
        "extension" : [ {
          "url" : "https://reportstream.cdc.gov/fhir/StructureDefinition/identifier-universal-id",
          "valueBoolean" : true
        } ],
        "type" : {
          "coding" : [ {
            "extension" : [ {
              "url" : "https://reportstream.cdc.gov/fhir/StructureDefinition/hl7-use",
              "valueString" : "id-code"
            } ],
            "code" : "ISO"
          } ]
        },
        "value" : "2.16.840.1.113883.9.11"
      } ],
      "status" : "active",
      "mode" : "instance",
      "physicalType" : {
        "coding" : [ {
          "system" : "http://terminology.hl7.org/CodeSystem/location-physical-type",
          "code" : "si"
        } ]
      }
    }
  }, {
    "fullUrl" : "Location/1703277787682449000.13250d77-92fd-46d5-b6a6-c0acbbce7d21",
    "resource" : {
      "resourceType" : "Location",
      "id" : "1703277787682449000.13250d77-92fd-46d5-b6a6-c0acbbce7d21",
      "identifier" : [ {
        "value" : "Building 123"
      } ],
      "status" : "active",
      "mode" : "instance",
      "physicalType" : {
        "coding" : [ {
          "system" : "http://terminology.hl7.org/CodeSystem/location-physical-type",
          "code" : "bu"
        } ]
      }
    }
  }, {
    "fullUrl" : "Location/1703277787682970000.93abf07f-d912-4f4b-b914-d124ab94b0fb",
    "resource" : {
      "resourceType" : "Location",
      "id" : "1703277787682970000.93abf07f-d912-4f4b-b914-d124ab94b0fb",
      "identifier" : [ {
        "value" : "Point of Care"
      } ],
      "status" : "active",
      "mode" : "instance",
      "physicalType" : {
        "coding" : [ {
          "system" : "http://terminology.hl7.org/CodeSystem/location-physical-type",
          "_code" : {
            "extension" : [ {
              "url" : "https://reportstream.cdc.gov/fhir/StructureDefinition/location-physical-type-poc",
              "valueString" : "poc"
            } ]
          }
        } ]
      }
    }
  }, {
    "fullUrl" : "Location/1703277787683536000.409e865b-02f7-481e-b510-b18f514d49ab",
    "resource" : {
      "resourceType" : "Location",
      "id" : "1703277787683536000.409e865b-02f7-481e-b510-b18f514d49ab",
      "identifier" : [ {
        "value" : "Floor A"
      } ],
      "status" : "active",
      "mode" : "instance",
      "physicalType" : {
        "coding" : [ {
          "system" : "http://terminology.hl7.org/CodeSystem/location-physical-type",
          "code" : "lvl"
        } ]
=======
    },
    {
      "fullUrl" : "Location/1704840196029054000.218f2cfd-d38b-4036-a830-8b9699c45cfb",
      "resource" : {
        "resourceType" : "Location",
        "id" : "1704840196029054000.218f2cfd-d38b-4036-a830-8b9699c45cfb",
        "identifier" : [
          {
            "value" : "Building 123"
          }
        ],
        "status" : "active",
        "mode" : "instance",
        "physicalType" : {
          "coding" : [
            {
              "system" : "http://terminology.hl7.org/CodeSystem/location-physical-type",
              "code" : "bu"
            }
          ]
        }
      }
    },
    {
      "fullUrl" : "Location/1704840196029338000.3ace353a-3ab2-41b6-b717-beb00dead3fb",
      "resource" : {
        "resourceType" : "Location",
        "id" : "1704840196029338000.3ace353a-3ab2-41b6-b717-beb00dead3fb",
        "identifier" : [
          {
            "value" : "Point of Care"
          }
        ],
        "status" : "active",
        "mode" : "instance",
        "physicalType" : {
          "coding" : [
            {
              "system" : "http://terminology.hl7.org/CodeSystem/location-physical-type",
              "_code" : {
                "extension" : [
                  {
                    "url" : "https://reportstream.cdc.gov/fhir/StructureDefinition/location-physical-type-poc",
                    "valueString" : "poc"
                  }
                ]
              }
            }
          ]
        }
      }
    },
    {
      "fullUrl" : "Location/1704840196029610000.60aa1671-a8ba-4706-8519-b004291c6416",
      "resource" : {
        "resourceType" : "Location",
        "id" : "1704840196029610000.60aa1671-a8ba-4706-8519-b004291c6416",
        "identifier" : [
          {
            "value" : "Floor A"
          }
        ],
        "status" : "active",
        "mode" : "instance",
        "physicalType" : {
          "coding" : [
            {
              "system" : "http://terminology.hl7.org/CodeSystem/location-physical-type",
              "code" : "lvl"
            }
          ]
        }
      }
    },
    {
      "fullUrl" : "Location/1704840196029876000.a3267b01-8772-47f4-bab1-41b9e7823fb6",
      "resource" : {
        "resourceType" : "Location",
        "id" : "1704840196029876000.a3267b01-8772-47f4-bab1-41b9e7823fb6",
        "identifier" : [
          {
            "value" : "Room 101"
          }
        ],
        "status" : "active",
        "mode" : "instance",
        "physicalType" : {
          "coding" : [
            {
              "system" : "http://terminology.hl7.org/CodeSystem/location-physical-type",
              "code" : "ro"
            }
          ]
        }
      }
    },
    {
      "fullUrl" : "Location/1704840196030135000.c2a5d6e5-b6b4-483f-97e7-e2104b679ada",
      "resource" : {
        "resourceType" : "Location",
        "id" : "1704840196030135000.c2a5d6e5-b6b4-483f-97e7-e2104b679ada",
        "identifier" : [
          {
            "value" : "Bed A"
          }
        ],
        "status" : "active",
        "mode" : "instance",
        "physicalType" : {
          "coding" : [
            {
              "system" : "http://terminology.hl7.org/CodeSystem/location-physical-type",
              "code" : "bd"
            }
          ]
        }
      }
    },
    {
      "fullUrl" : "PractitionerRole/1704840196031053000.7b9ebca2-429e-4a93-a53e-c32c39f5023b",
      "resource" : {
        "resourceType" : "PractitionerRole",
        "id" : "1704840196031053000.7b9ebca2-429e-4a93-a53e-c32c39f5023b",
        "extension" : [
          {
            "url" : "http://hl7.org/fhir/StructureDefinition/event-performerFunction",
            "valueCodeableConcept" : {
              "coding" : [
                {
                  "extension" : [
                    {
                      "url" : "https://reportstream.cdc.gov/fhir/StructureDefinition/code-index-name",
                      "valueString" : "identifier"
                    }
                  ],
                  "system" : "http://terminology.hl7.org/CodeSystem/v3-ParticipationType",
                  "code" : "TRANS"
                }
              ]
            }
          }
        ],
        "period" : {
          "start" : "2023-04-01T10:25:31-04:00",
          "_start" : {
            "extension" : [
              {
                "url" : "https://reportstream.cdc.gov/fhir/StructureDefinition/hl7v2-date-time",
                "valueString" : "20230401102531-0400"
              }
            ]
          },
          "end" : "2023-05-01T10:25:31-04:00",
          "_end" : {
            "extension" : [
              {
                "url" : "https://reportstream.cdc.gov/fhir/StructureDefinition/hl7v2-date-time",
                "valueString" : "20230501102531-0400"
              }
            ]
          }
        },
        "practitioner" : {
          "reference" : "Practitioner/1704840196028464000.0de6cdb7-ee5e-4d85-9316-264fdb808b51"
        },
        "location" : [
          {
            "reference" : "Location/1704840196028774000.da168c46-448b-4087-a970-4117979b569e"
          },
          {
            "reference" : "Location/1704840196029054000.218f2cfd-d38b-4036-a830-8b9699c45cfb"
          },
          {
            "reference" : "Location/1704840196029338000.3ace353a-3ab2-41b6-b717-beb00dead3fb"
          },
          {
            "reference" : "Location/1704840196029610000.60aa1671-a8ba-4706-8519-b004291c6416"
          },
          {
            "reference" : "Location/1704840196029876000.a3267b01-8772-47f4-bab1-41b9e7823fb6"
          },
          {
            "reference" : "Location/1704840196030135000.c2a5d6e5-b6b4-483f-97e7-e2104b679ada"
          }
        ]
      }
    },
    {
      "fullUrl" : "Practitioner/1704840196032653000.3b56304b-5cfb-4f83-99a7-51b837940079",
      "resource" : {
        "resourceType" : "Practitioner",
        "id" : "1704840196032653000.3b56304b-5cfb-4f83-99a7-51b837940079",
        "extension" : [
          {
            "url" : "https://reportstream.cdc.gov/fhir/StructureDefinition/cnn3-given-name",
            "valueString" : "Technician"
          },
          {
            "url" : "https://reportstream.cdc.gov/fhir/StructureDefinition/cnn4-second-given-name",
            "valueString" : "S"
          },
          {
            "url" : "https://reportstream.cdc.gov/fhir/StructureDefinition/cnn5-suffix",
            "valueString" : "ESQ"
          },
          {
            "url" : "https://reportstream.cdc.gov/fhir/StructureDefinition/cnn7-degree",
            "valueString" : "MD"
          }
        ],
        "identifier" : [
          {
            "extension" : [
              {
                "url" : "https://reportstream.cdc.gov/fhir/StructureDefinition/assigning-authority",
                "extension" : [
                  {
                    "url" : "https://reportstream.cdc.gov/fhir/StructureDefinition/namespace-id",
                    "valueString" : "Assigning Authority"
                  },
                  {
                    "url" : "https://reportstream.cdc.gov/fhir/StructureDefinition/universal-id",
                    "valueString" : "2.1.4.1"
                  },
                  {
                    "url" : "https://reportstream.cdc.gov/fhir/StructureDefinition/universal-id-type",
                    "valueCode" : "ISO"
                  }
                ]
              }
            ],
            "value" : "123"
          }
        ],
        "name" : [
          {
            "family" : "DOE",
            "given" : [
              "Technician",
              "S"
            ],
            "prefix" : [
              "DR"
            ],
            "suffix" : [
              "ESQ",
              "MD"
            ]
          }
        ]
      }
    },
    {
      "fullUrl" : "Location/1704840196033074000.5899eb8c-bec9-492c-8829-3504ca4a6ff3",
      "resource" : {
        "resourceType" : "Location",
        "id" : "1704840196033074000.5899eb8c-bec9-492c-8829-3504ca4a6ff3",
        "identifier" : [
          {
            "extension" : [
              {
                "url" : "https://reportstream.cdc.gov/fhir/StructureDefinition/identifier-namespace-id",
                "valueBoolean" : true
              }
            ],
            "value" : "Hospital A"
          },
          {
            "extension" : [
              {
                "url" : "https://reportstream.cdc.gov/fhir/StructureDefinition/identifier-universal-id",
                "valueBoolean" : true
              }
            ],
            "type" : {
              "coding" : [
                {
                  "extension" : [
                    {
                      "url" : "https://reportstream.cdc.gov/fhir/StructureDefinition/hl7-use",
                      "valueString" : "id-code"
                    }
                  ],
                  "code" : "ISO"
                }
              ]
            },
            "value" : "2.16.840.1.113883.9.11"
          }
        ],
        "status" : "active",
        "mode" : "instance",
        "physicalType" : {
          "coding" : [
            {
              "system" : "http://terminology.hl7.org/CodeSystem/location-physical-type",
              "code" : "si"
            }
          ]
        }
      }
    },
    {
      "fullUrl" : "Location/1704840196033558000.22c0b493-4cd2-4771-948e-758d1ddc6fcf",
      "resource" : {
        "resourceType" : "Location",
        "id" : "1704840196033558000.22c0b493-4cd2-4771-948e-758d1ddc6fcf",
        "identifier" : [
          {
            "value" : "Building 123"
          }
        ],
        "status" : "active",
        "mode" : "instance",
        "physicalType" : {
          "coding" : [
            {
              "system" : "http://terminology.hl7.org/CodeSystem/location-physical-type",
              "code" : "bu"
            }
          ]
        }
      }
    },
    {
      "fullUrl" : "Location/1704840196033840000.632badef-af87-4652-89a5-a056a3005123",
      "resource" : {
        "resourceType" : "Location",
        "id" : "1704840196033840000.632badef-af87-4652-89a5-a056a3005123",
        "identifier" : [
          {
            "value" : "Point of Care"
          }
        ],
        "status" : "active",
        "mode" : "instance",
        "physicalType" : {
          "coding" : [
            {
              "system" : "http://terminology.hl7.org/CodeSystem/location-physical-type",
              "_code" : {
                "extension" : [
                  {
                    "url" : "https://reportstream.cdc.gov/fhir/StructureDefinition/location-physical-type-poc",
                    "valueString" : "poc"
                  }
                ]
              }
            }
          ]
        }
      }
    },
    {
      "fullUrl" : "Location/1704840196034097000.39a8bc67-6b17-4598-b873-f06fe8b4ad07",
      "resource" : {
        "resourceType" : "Location",
        "id" : "1704840196034097000.39a8bc67-6b17-4598-b873-f06fe8b4ad07",
        "identifier" : [
          {
            "value" : "Floor A"
          }
        ],
        "status" : "active",
        "mode" : "instance",
        "physicalType" : {
          "coding" : [
            {
              "system" : "http://terminology.hl7.org/CodeSystem/location-physical-type",
              "code" : "lvl"
            }
          ]
        }
      }
    },
    {
      "fullUrl" : "Location/1704840196034353000.bba97835-2165-42ab-afa8-35ae25c179b0",
      "resource" : {
        "resourceType" : "Location",
        "id" : "1704840196034353000.bba97835-2165-42ab-afa8-35ae25c179b0",
        "identifier" : [
          {
            "value" : "Room 101"
          }
        ],
        "status" : "active",
        "mode" : "instance",
        "physicalType" : {
          "coding" : [
            {
              "system" : "http://terminology.hl7.org/CodeSystem/location-physical-type",
              "code" : "ro"
            }
          ]
        }
      }
    },
    {
      "fullUrl" : "Location/1704840196034605000.e45f2d72-42d2-4496-b996-b060c0ee5326",
      "resource" : {
        "resourceType" : "Location",
        "id" : "1704840196034605000.e45f2d72-42d2-4496-b996-b060c0ee5326",
        "identifier" : [
          {
            "value" : "Bed A"
          }
        ],
        "status" : "active",
        "mode" : "instance",
        "physicalType" : {
          "coding" : [
            {
              "system" : "http://terminology.hl7.org/CodeSystem/location-physical-type",
              "code" : "bd"
            }
          ]
        }
      }
    },
    {
      "fullUrl" : "PractitionerRole/1704840196034697000.831df955-e97f-4872-9681-8e759332c0b8",
      "resource" : {
        "resourceType" : "PractitionerRole",
        "id" : "1704840196034697000.831df955-e97f-4872-9681-8e759332c0b8",
        "extension" : [
          {
            "url" : "http://hl7.org/fhir/StructureDefinition/event-performerFunction",
            "valueCodeableConcept" : {
              "coding" : [
                {
                  "extension" : [
                    {
                      "url" : "https://reportstream.cdc.gov/fhir/StructureDefinition/code-index-name",
                      "valueString" : "identifier"
                    }
                  ],
                  "system" : "http://terminology.hl7.org/CodeSystem/v3-ParticipationType",
                  "code" : "SPRF"
                }
              ]
            }
          }
        ],
        "period" : {
          "start" : "2023-04-01T10:25:31-04:00",
          "_start" : {
            "extension" : [
              {
                "url" : "https://reportstream.cdc.gov/fhir/StructureDefinition/hl7v2-date-time",
                "valueString" : "20230401102531-0400"
              }
            ]
          },
          "end" : "2023-05-01T10:25:31-04:00",
          "_end" : {
            "extension" : [
              {
                "url" : "https://reportstream.cdc.gov/fhir/StructureDefinition/hl7v2-date-time",
                "valueString" : "20230501102531-0400"
              }
            ]
          }
        },
        "practitioner" : {
          "reference" : "Practitioner/1704840196032653000.3b56304b-5cfb-4f83-99a7-51b837940079"
        },
        "location" : [
          {
            "reference" : "Location/1704840196033074000.5899eb8c-bec9-492c-8829-3504ca4a6ff3"
          },
          {
            "reference" : "Location/1704840196033558000.22c0b493-4cd2-4771-948e-758d1ddc6fcf"
          },
          {
            "reference" : "Location/1704840196033840000.632badef-af87-4652-89a5-a056a3005123"
          },
          {
            "reference" : "Location/1704840196034097000.39a8bc67-6b17-4598-b873-f06fe8b4ad07"
          },
          {
            "reference" : "Location/1704840196034353000.bba97835-2165-42ab-afa8-35ae25c179b0"
          },
          {
            "reference" : "Location/1704840196034605000.e45f2d72-42d2-4496-b996-b060c0ee5326"
          }
        ]
      }
    },
    {
      "fullUrl" : "Patient/1704840195833008000.976215a4-a04b-46e4-9932-9f3031ecd72f",
      "resource" : {
        "resourceType" : "Patient",
        "id" : "1704840195833008000.976215a4-a04b-46e4-9932-9f3031ecd72f"
>>>>>>> b7d18e61
      }
    }
  }, {
    "fullUrl" : "Location/1703277787684101000.f18712a2-74ea-4b0c-9edb-b1bed8077dbb",
    "resource" : {
      "resourceType" : "Location",
      "id" : "1703277787684101000.f18712a2-74ea-4b0c-9edb-b1bed8077dbb",
      "identifier" : [ {
        "value" : "Room 101"
      } ],
      "status" : "active",
      "mode" : "instance",
      "physicalType" : {
        "coding" : [ {
          "system" : "http://terminology.hl7.org/CodeSystem/location-physical-type",
          "code" : "ro"
        } ]
      }
    }
  }, {
    "fullUrl" : "Location/1703277787684500000.fdb193a5-9b30-40ec-a735-52294fb6ef79",
    "resource" : {
      "resourceType" : "Location",
      "id" : "1703277787684500000.fdb193a5-9b30-40ec-a735-52294fb6ef79",
      "identifier" : [ {
        "value" : "Bed A"
      } ],
      "status" : "active",
      "mode" : "instance",
      "physicalType" : {
        "coding" : [ {
          "system" : "http://terminology.hl7.org/CodeSystem/location-physical-type",
          "code" : "bd"
        } ]
      }
    }
  }, {
    "fullUrl" : "PractitionerRole/1703277787684660000.0738e964-9851-4f18-b409-21dff16801a0",
    "resource" : {
      "resourceType" : "PractitionerRole",
      "id" : "1703277787684660000.0738e964-9851-4f18-b409-21dff16801a0",
      "extension" : [ {
        "url" : "http://hl7.org/fhir/StructureDefinition/event-performerFunction",
        "valueCodeableConcept" : {
          "coding" : [ {
            "extension" : [ {
              "url" : "https://reportstream.cdc.gov/fhir/StructureDefinition/code-index-name",
              "valueString" : "identifier"
            } ],
            "system" : "http://terminology.hl7.org/CodeSystem/v3-ParticipationType",
            "code" : "SPRF"
          } ]
        }
      } ],
      "period" : {
        "start" : "2023-04-01T10:25:31-04:00",
        "_start" : {
          "extension" : [ {
            "url" : "https://reportstream.cdc.gov/fhir/StructureDefinition/hl7v2-date-time",
            "valueString" : "20230401102531-0400"
          } ]
        },
        "end" : "2023-05-01T10:25:31-04:00",
        "_end" : {
          "extension" : [ {
            "url" : "https://reportstream.cdc.gov/fhir/StructureDefinition/hl7v2-date-time",
            "valueString" : "20230501102531-0400"
          } ]
        }
      },
      "practitioner" : {
        "reference" : "Practitioner/1703277787680941000.52f07eeb-76bd-4b51-8485-8d4828275870"
      },
      "location" : [ {
        "reference" : "Location/1703277787681483000.e9ecde21-9392-4f63-b798-eb2e83716fc7"
      }, {
        "reference" : "Location/1703277787682449000.13250d77-92fd-46d5-b6a6-c0acbbce7d21"
      }, {
        "reference" : "Location/1703277787682970000.93abf07f-d912-4f4b-b914-d124ab94b0fb"
      }, {
        "reference" : "Location/1703277787683536000.409e865b-02f7-481e-b510-b18f514d49ab"
      }, {
        "reference" : "Location/1703277787684101000.f18712a2-74ea-4b0c-9edb-b1bed8077dbb"
      }, {
        "reference" : "Location/1703277787684500000.fdb193a5-9b30-40ec-a735-52294fb6ef79"
      } ]
    }
  } ]
}<|MERGE_RESOLUTION|>--- conflicted
+++ resolved
@@ -1,70 +1,14 @@
 {
   "resourceType" : "Bundle",
-<<<<<<< HEAD
-  "id" : "1703277786707788000.1b7d5922-1f57-44f3-a958-cc13ddfb9cd2",
-  "meta" : {
-    "lastUpdated" : "2023-12-22T15:43:06.734-05:00"
-=======
   "id" : "1704840195392763000.5d164c39-eb38-4a5d-98a8-00a27dd59e00",
   "meta" : {
     "lastUpdated" : "2024-01-09T14:43:15.409-08:00"
->>>>>>> b7d18e61
   },
   "identifier" : {
     "system" : "https://reportstream.cdc.gov/prime-router",
     "value" : "20230816123358"
   },
   "type" : "message",
-<<<<<<< HEAD
-  "timestamp" : "2023-08-16T13:33:58.000-04:00",
-  "entry" : [ {
-    "fullUrl" : "MessageHeader/bb504ecd-c2ab-3be3-91d8-6065e2bce435",
-    "resource" : {
-      "resourceType" : "MessageHeader",
-      "id" : "bb504ecd-c2ab-3be3-91d8-6065e2bce435",
-      "extension" : [ {
-        "url" : "https://reportstream.cdc.gov/fhir/StructureDefinition/encoding-characters",
-        "valueString" : "^~\\&#"
-      }, {
-        "url" : "https://reportstream.cdc.gov/fhir/StructureDefinition/msh-7-datetime-of-message",
-        "valueString" : "20230816123358-0500"
-      } ],
-      "eventCoding" : {
-        "system" : "http://terminology.hl7.org/CodeSystem/v2-0003",
-        "code" : "R01",
-        "display" : "ORU^R01^ORU_R01"
-      },
-      "source" : {
-        "_endpoint" : {
-          "extension" : [ {
-            "url" : "http://hl7.org/fhir/StructureDefinition/data-absent-reason",
-            "valueCode" : "unknown"
-          } ]
-        }
-      }
-    }
-  }, {
-    "fullUrl" : "Provenance/1703277787293510000.bcfd4b24-7e1c-4ff4-93e2-5725efc9cc5e",
-    "resource" : {
-      "resourceType" : "Provenance",
-      "id" : "1703277787293510000.bcfd4b24-7e1c-4ff4-93e2-5725efc9cc5e",
-      "target" : [ {
-        "reference" : "DiagnosticReport/1703277787685034000.6a33d14c-71f8-4c37-9aae-0266091f1fc5"
-      } ],
-      "recorded" : "2023-08-16T12:33:58-05:00",
-      "_recorded" : {
-        "extension" : [ {
-          "url" : "https://reportstream.cdc.gov/fhir/StructureDefinition/hl7v2-date-time",
-          "valueString" : "20230816123358-0500"
-        } ]
-      },
-      "activity" : {
-        "coding" : [ {
-          "extension" : [ {
-            "url" : "https://reportstream.cdc.gov/fhir/StructureDefinition/code-index-name",
-            "valueString" : "identifier"
-          } ],
-=======
   "timestamp" : "2023-08-16T10:33:58.000-07:00",
   "entry" : [
     {
@@ -83,98 +27,20 @@
           }
         ],
         "eventCoding" : {
->>>>>>> b7d18e61
           "system" : "http://terminology.hl7.org/CodeSystem/v2-0003",
           "code" : "R01",
-          "display" : "ORU_R01"
-        } ]
-      },
-      "agent" : [ {
-        "type" : {
-          "coding" : [ {
-            "extension" : [ {
-              "url" : "https://reportstream.cdc.gov/fhir/StructureDefinition/code-index-name",
-              "valueString" : "identifier"
-            } ],
-            "system" : "http://terminology.hl7.org/CodeSystem/provenance-participant-type",
-            "code" : "author"
-          } ]
+          "display" : "ORU^R01^ORU_R01"
+        },
+        "source" : {
+          "_endpoint" : {
+            "extension" : [
+              {
+                "url" : "http://hl7.org/fhir/StructureDefinition/data-absent-reason",
+                "valueCode" : "unknown"
+              }
+            ]
+          }
         }
-<<<<<<< HEAD
-      } ],
-      "entity" : [ {
-        "role" : "source",
-        "what" : {
-          "reference" : "Device/1703277787298140000.7bf4f389-15cc-401b-b392-e36882be61f9"
-        }
-      } ]
-    }
-  }, {
-    "fullUrl" : "Device/1703277787298140000.7bf4f389-15cc-401b-b392-e36882be61f9",
-    "resource" : {
-      "resourceType" : "Device",
-      "id" : "1703277787298140000.7bf4f389-15cc-401b-b392-e36882be61f9"
-    }
-  }, {
-    "fullUrl" : "Patient/1703277787332191000.150615b6-147d-4905-b929-8bc975da71bf",
-    "resource" : {
-      "resourceType" : "Patient",
-      "id" : "1703277787332191000.150615b6-147d-4905-b929-8bc975da71bf"
-    }
-  }, {
-    "fullUrl" : "ServiceRequest/1703277787419418000.13b3ff81-e0c2-4bec-9b20-c2c0e89a7d8e",
-    "resource" : {
-      "resourceType" : "ServiceRequest",
-      "id" : "1703277787419418000.13b3ff81-e0c2-4bec-9b20-c2c0e89a7d8e",
-      "extension" : [ {
-        "url" : "https://reportstream.cdc.gov/fhir/StructureDefinition/obr-observation-request",
-        "extension" : [ {
-          "url" : "obr-20-filler-field-1",
-          "valueString" : "filler1"
-        }, {
-          "url" : "obr-21-filler-field-2",
-          "valueString" : "filler2"
-        }, {
-          "url" : "obr-22-results-rpt-status-change-datetime",
-          "valueString" : "20230816123358-0500"
-        }, {
-          "url" : "obr-23-charge-to-practice",
-          "extension" : [ {
-            "url" : "moc-1-1-monetary-amount",
-            "valueString" : "100"
-          }, {
-            "url" : "moc-1-2-monetary-denomination",
-            "valueString" : "$"
-          }, {
-            "url" : "moc-2-charge-code",
-            "valueCodeableConcept" : {
-              "coding" : [ {
-                "extension" : [ {
-                  "url" : "https://reportstream.cdc.gov/fhir/StructureDefinition/cwe-coding",
-                  "valueString" : "coding"
-                } ],
-                "code" : "16",
-                "display" : "code"
-              } ]
-            }
-          } ]
-        }, {
-          "url" : "obr-24-diagnostic-serv-sect-id",
-          "valueId" : "OTH"
-        }, {
-          "url" : "obr-26-parent-result",
-          "extension" : [ {
-            "url" : "prl-1-parent-observation-identifier",
-            "valueCodeableConcept" : {
-              "coding" : [ {
-                "extension" : [ {
-                  "url" : "https://reportstream.cdc.gov/fhir/StructureDefinition/cwe-coding",
-                  "valueString" : "coding"
-                } ],
-                "code" : "444",
-                "display" : "ParentId"
-              } ]
-=======
       }
     },
     {
@@ -1056,472 +922,108 @@
                   "code" : "SRC"
                 }
               ]
->>>>>>> b7d18e61
-            }
-          }, {
-            "url" : "prl-2-parent-observation-sub-identifier",
-            "valueString" : "888"
-          }, {
-            "url" : "prl-3-parent-observation-descriptor",
-            "valueString" : "ParentOBSdescriptor"
-          } ]
-        }, {
-          "url" : "obr-28-result-copies-to",
-          "valueReference" : {
-            "reference" : "Practitioner/1703277787384826000.2f8ce948-497c-4b48-b944-b52f381bfc16"
-          }
-        }, {
-          "url" : "obr-29-parent-order",
-          "valueIdentifier" : {
-            "extension" : [ {
-              "url" : "https://reportstream.cdc.gov/fhir/StructureDefinition/filler-assigned-identifier",
-              "extension" : [ {
-                "url" : "https://reportstream.cdc.gov/fhir/StructureDefinition/entity-identifier",
-                "valueString" : "f34b0f57-1601-4480-ae8a-d4006e50f38d"
-              }, {
-                "url" : "https://reportstream.cdc.gov/fhir/StructureDefinition/namespace-id",
-                "valueString" : "Other CSV"
-              }, {
+            }
+          },
+          {
+            "url" : "https://reportstream.cdc.gov/fhir/StructureDefinition/assigning-authority",
+            "extension" : [
+              {
+                "url" : "https://reportstream.cdc.gov/fhir/StructureDefinition/namespace-id"
+              },
+              {
                 "url" : "https://reportstream.cdc.gov/fhir/StructureDefinition/universal-id",
-                "valueString" : "22D2222222"
-              }, {
+                "valueString" : "AssigningSystem"
+              },
+              {
                 "url" : "https://reportstream.cdc.gov/fhir/StructureDefinition/universal-id-type",
-                "valueString" : "CLIA2"
-              } ]
-            }, {
-              "url" : "https://reportstream.cdc.gov/fhir/StructureDefinition/namespace-id",
-              "valueString" : "CSV"
-            }, {
-              "url" : "https://reportstream.cdc.gov/fhir/StructureDefinition/universal-id",
-              "valueString" : "11D1111111"
-            }, {
-              "url" : "https://reportstream.cdc.gov/fhir/StructureDefinition/universal-id-type",
-              "valueString" : "CLIA"
-            } ],
+                "valueCode" : "ISO"
+              }
+            ]
+          },
+          {
+            "url" : "https://reportstream.cdc.gov/fhir/StructureDefinition/xcn10-name-type-code",
+            "valueString" : "B"
+          },
+          {
+            "url" : "https://reportstream.cdc.gov/fhir/StructureDefinition/xcn15-name-representation-code",
+            "valueString" : "A"
+          },
+          {
+            "url" : "https://reportstream.cdc.gov/fhir/StructureDefinition/xcn16-name-context",
+            "valueCodeableConcept" : {
+              "coding" : [
+                {
+                  "extension" : [
+                    {
+                      "url" : "https://reportstream.cdc.gov/fhir/StructureDefinition/cwe-coding",
+                      "valueString" : "coding"
+                    }
+                  ],
+                  "code" : "NameContext"
+                }
+              ]
+            }
+          }
+        ],
+        "identifier" : [
+          {
+            "extension" : [
+              {
+                "url" : "https://reportstream.cdc.gov/fhir/StructureDefinition/check-digit",
+                "valueString" : "A"
+              },
+              {
+                "url" : "https://reportstream.cdc.gov/fhir/StructureDefinition/check-digit-scheme",
+                "valueCode" : "NPI"
+              }
+            ],
             "type" : {
-              "coding" : [ {
-                "system" : "http://terminology.hl7.org/CodeSystem/v2-0203",
-                "code" : "PGN"
-              } ]
+              "coding" : [
+                {
+                  "extension" : [
+                    {
+                      "url" : "https://reportstream.cdc.gov/fhir/StructureDefinition/hl7-use",
+                      "valueString" : "id-code"
+                    }
+                  ],
+                  "code" : "DL"
+                }
+              ]
             },
-<<<<<<< HEAD
-            "value" : "adb4a5cc-50ec-4f1e-95d7-0c1f77cacee1"
-          }
-        }, {
-          "url" : "obr-33-assistant-result-interpreter",
-          "valueReference" : {
-            "reference" : "PractitionerRole/1703277787408320000.79f74caf-e764-4755-b608-192292529f9e"
-          }
-        }, {
-          "url" : "obr-36-scheduled-datetime",
-          "valueString" : "20230816123358-0500"
-        }, {
-          "url" : "obr-10-collector-identifier",
-          "valueReference" : {
-            "reference" : "Practitioner/1703277787412726000.7fb5bb79-afac-499e-b9fd-945a7b1783a5"
-          }
-        }, {
-          "url" : "obr-39-collectors-comment",
-          "valueCodeableConcept" : {
-            "coding" : [ {
-              "extension" : [ {
-                "url" : "https://reportstream.cdc.gov/fhir/StructureDefinition/cwe-coding",
-                "valueString" : "coding"
-              } ],
-              "code" : "4438",
-              "display" : "Collectors Comment"
-            } ]
-          }
-        }, {
-          "url" : "obr-44-procedure-code",
-          "valueCodeableConcept" : {
-            "coding" : [ {
-              "extension" : [ {
-                "url" : "https://reportstream.cdc.gov/fhir/StructureDefinition/cne-coding",
-                "valueString" : "coding"
-              } ],
-              "code" : "5019",
-              "display" : "Procedure Code"
-            } ]
-          }
-        }, {
-          "url" : "obr-45-procedure-code-modifier",
-          "valueCodeableConcept" : {
-            "coding" : [ {
-              "extension" : [ {
-                "url" : "https://reportstream.cdc.gov/fhir/StructureDefinition/cne-coding",
-                "valueString" : "coding"
-              } ],
-              "code" : "887766",
-              "display" : "Procedure Code Modifier"
-            } ]
-          }
-        }, {
-          "url" : "obr-48-medically-necessary-duplicate-procedure",
-          "valueCodeableConcept" : {
-            "coding" : [ {
-              "extension" : [ {
-                "url" : "https://reportstream.cdc.gov/fhir/StructureDefinition/cwe-coding",
-                "valueString" : "coding"
-              } ],
-              "code" : "71435",
-              "display" : "Medically Necessary Duplicate Procedure"
-            } ]
-          }
-        }, {
-          "url" : "obr-49-result-handling",
-          "valueString" : "N"
-        }, {
-          "url" : "obr-50-parent-universal-service-identifier",
-          "valueCodeableConcept" : {
-            "coding" : [ {
-              "extension" : [ {
-                "url" : "https://reportstream.cdc.gov/fhir/StructureDefinition/cwe-coding",
-                "valueString" : "coding"
-              } ],
-              "code" : "443331",
-              "display" : "Parent Universal Service Identifier"
-            } ]
-          }
-        }, {
-          "url" : "obr-11-specimen-action-code",
-          "valueString" : "G"
-        }, {
-          "url" : "obr-12-danger-code",
-          "valueCodeableConcept" : {
-            "coding" : [ {
-              "extension" : [ {
-                "url" : "https://reportstream.cdc.gov/fhir/StructureDefinition/cwe-coding",
-                "valueString" : "coding"
-              } ],
-              "code" : "512",
-              "display" : "Danger code"
-            } ]
-          }
-        }, {
-          "url" : "obr-13-clinical-information",
-          "valueString" : "relevent info"
-        }, {
-          "url" : "obr-18-placer-field-1",
-          "valueString" : "placer1"
-        }, {
-          "url" : "obr-19-placer-field-2",
-          "valueString" : "placer2"
-        } ]
-      } ],
-      "identifier" : [ {
-        "extension" : [ {
-          "url" : "https://reportstream.cdc.gov/fhir/StructureDefinition/hl7-use",
-          "valueString" : "obr-2-placer-order-number"
-        }, {
-          "url" : "https://reportstream.cdc.gov/fhir/StructureDefinition/assigning-authority",
-          "extension" : [ {
-            "url" : "https://reportstream.cdc.gov/fhir/StructureDefinition/assigning-authority-namespace-id",
-            "valueString" : "Placer Identifier Namespace"
-          }, {
-            "url" : "https://reportstream.cdc.gov/fhir/StructureDefinition/assigning-authority-universal-id",
-            "valueString" : "Placer Universal ID"
-          }, {
-            "url" : "https://reportstream.cdc.gov/fhir/StructureDefinition/universal-id-type",
-            "valueCode" : "ISO"
-          } ]
-        } ],
-        "type" : {
-          "coding" : [ {
-            "system" : "http://terminology.hl7.org/CodeSystem/v2-0203",
-            "code" : "PLAC"
-          } ]
-        },
-        "value" : "Placer Identifier"
-      }, {
-        "extension" : [ {
-          "url" : "https://reportstream.cdc.gov/fhir/StructureDefinition/hl7-use",
-          "valueString" : "obr-3-filler-order-number"
-        }, {
-          "url" : "https://reportstream.cdc.gov/fhir/StructureDefinition/assigning-authority",
-          "extension" : [ {
-            "url" : "https://reportstream.cdc.gov/fhir/StructureDefinition/assigning-authority-namespace-id",
-            "valueString" : "Filler Identifier Namespace"
-          }, {
-            "url" : "https://reportstream.cdc.gov/fhir/StructureDefinition/assigning-authority-universal-id",
-            "valueString" : "Filler Universal ID"
-          }, {
-            "url" : "https://reportstream.cdc.gov/fhir/StructureDefinition/universal-id-type",
-            "valueCode" : "ISO"
-          } ]
-        } ],
-        "type" : {
-          "coding" : [ {
-            "system" : "http://terminology.hl7.org/CodeSystem/v2-0203",
-            "code" : "FILL"
-          } ]
-        },
-        "value" : "Filler Identifier"
-      }, {
-        "extension" : [ {
-          "url" : "https://reportstream.cdc.gov/fhir/StructureDefinition/hl7-use",
-          "valueString" : "obr-53-alternate-placer-order-number"
-        }, {
-          "url" : "http://hl7.org/fhir/StructureDefinition/identifier-checkDigit",
-          "valueString" : "Placer Order"
-        } ],
-        "type" : {
-          "coding" : [ {
-            "system" : "http://terminology.hl7.org/CodeSystem/v2-0203",
-            "code" : "PLAC"
-          } ]
-        },
-        "value" : "Alt",
-        "assigner" : {
-          "reference" : "Organization/1703277787367723000.6155ca1e-ef0a-4e6a-9b90-2b712f48137a"
-        }
-      } ],
-      "status" : "unknown",
-      "intent" : "order",
-      "code" : {
-        "coding" : [ {
-          "extension" : [ {
-            "url" : "https://reportstream.cdc.gov/fhir/StructureDefinition/cwe-coding",
-            "valueString" : "coding"
-          } ],
-          "code" : "123",
-          "display" : "Universal service identifier"
-        } ]
-      },
-      "orderDetail" : [ {
-        "extension" : [ {
-          "url" : "https://reportstream.cdc.gov/fhir/StructureDefinition/hl7v2Name",
-          "valueString" : "placer-supplemental-service-information"
-        } ],
-        "coding" : [ {
-          "extension" : [ {
-            "url" : "https://reportstream.cdc.gov/fhir/StructureDefinition/cwe-coding",
-            "valueString" : "coding"
-          } ],
-          "code" : "7461",
-          "display" : "Placer Supplemental"
-        } ]
-      }, {
-        "extension" : [ {
-          "url" : "https://reportstream.cdc.gov/fhir/StructureDefinition/hl7v2Name",
-          "valueString" : "filler-supplemental-service-information"
-        } ],
-        "coding" : [ {
-          "extension" : [ {
-            "url" : "https://reportstream.cdc.gov/fhir/StructureDefinition/cwe-coding",
-            "valueString" : "coding"
-          } ],
-          "code" : "8811",
-          "display" : "Fillter Supplemental"
-        } ]
-      } ],
-      "subject" : {
-        "reference" : "Patient/1703277787332191000.150615b6-147d-4905-b929-8bc975da71bf"
-      },
-      "requester" : {
-        "extension" : [ {
-          "url" : "https://reportstream.cdc.gov/fhir/StructureDefinition/callback-number",
-          "valueContactPoint" : {
-            "extension" : [ {
-              "url" : "https://reportstream.cdc.gov/fhir/StructureDefinition/xtn2-telecom-use-code",
-              "valueString" : "WPN"
-            }, {
-              "url" : "https://reportstream.cdc.gov/fhir/StructureDefinition/hl7v2Name",
-              "valueString" : "obr-17-order-callback-phone-number"
-            }, {
-              "url" : "https://reportstream.cdc.gov/fhir/StructureDefinition/xtn7-local-number",
-              "valueString" : "7595016"
-            }, {
-              "url" : "http://hl7.org/fhir/StructureDefinition/contactpoint-area",
-              "valueString" : "260"
-            }, {
-              "url" : "http://hl7.org/fhir/StructureDefinition/contactpoint-local",
-              "valueString" : "7595016"
-            }, {
-              "url" : "http://hl7.org/fhir/StructureDefinition/contactpoint-country",
-              "valueString" : "1"
-            }, {
-              "url" : "https://reportstream.cdc.gov/fhir/StructureDefinition/xtn3-telecom-equipment-type",
-              "valueString" : "BP"
-            }, {
-              "url" : "https://reportstream.cdc.gov/fhir/StructureDefinition/xtn12-unformatted-telephone-number",
-              "valueString" : "+1 260 759 5016"
-            } ],
-            "system" : "pager",
-            "value" : "+1 260 759 5016",
-            "use" : "work"
-          }
-        }, {
-          "url" : "https://reportstream.cdc.gov/fhir/StructureDefinition/callback-number",
-          "valueContactPoint" : {
-            "extension" : [ {
-              "url" : "https://reportstream.cdc.gov/fhir/StructureDefinition/xtn2-telecom-use-code",
-              "valueString" : "WPN"
-            }, {
-              "url" : "https://reportstream.cdc.gov/fhir/StructureDefinition/hl7v2Name",
-              "valueString" : "obr-17-order-callback-phone-number"
-            }, {
-              "url" : "https://reportstream.cdc.gov/fhir/StructureDefinition/xtn4-communication-address",
-              "valueString" : "order.callback@email.com"
-            }, {
-              "url" : "https://reportstream.cdc.gov/fhir/StructureDefinition/xtn3-telecom-equipment-type",
-              "valueString" : "Internet"
-            } ],
-            "system" : "email",
-            "value" : "order.callback@email.com",
-            "use" : "work"
-          }
-        } ],
-        "reference" : "Practitioner/1703277787357242000.39b305ae-95f6-4f36-a9b6-6af46d52b154"
-      },
-      "reasonCode" : [ {
-        "coding" : [ {
-          "extension" : [ {
-            "url" : "https://reportstream.cdc.gov/fhir/StructureDefinition/cwe-coding",
-            "valueString" : "coding"
-          } ],
-          "code" : "3216",
-          "display" : "ReasonForStudy"
-        } ]
-      } ]
-    }
-  }, {
-    "fullUrl" : "Practitioner/1703277787357242000.39b305ae-95f6-4f36-a9b6-6af46d52b154",
-    "resource" : {
-      "resourceType" : "Practitioner",
-      "id" : "1703277787357242000.39b305ae-95f6-4f36-a9b6-6af46d52b154",
-      "extension" : [ {
-        "url" : "https://reportstream.cdc.gov/fhir/StructureDefinition/xcn3-given-name",
-        "valueString" : "LUDWIG"
-      }, {
-        "url" : "https://reportstream.cdc.gov/fhir/StructureDefinition/xcn4-second-given-name",
-        "valueString" : "B"
-      }, {
-        "url" : "https://reportstream.cdc.gov/fhir/StructureDefinition/xcn19-effective-date",
-        "valueString" : "20220501102531-0400"
-      }, {
-        "url" : "https://reportstream.cdc.gov/fhir/StructureDefinition/xcn20-expiration-date",
-        "valueString" : "20230501102531-0400"
-      }, {
-        "url" : "https://reportstream.cdc.gov/fhir/StructureDefinition/xcn21-professional-suffix",
-        "valueString" : "MD"
-      }, {
-        "url" : "https://reportstream.cdc.gov/fhir/StructureDefinition/xcn22-assigning-jurisdiction",
-        "valueCodeableConcept" : {
-          "coding" : [ {
-            "extension" : [ {
-              "url" : "https://reportstream.cdc.gov/fhir/StructureDefinition/cwe-coding",
-              "valueString" : "coding"
-            } ],
-            "code" : "AssignJ"
-          } ]
-        }
-      }, {
-        "url" : "https://reportstream.cdc.gov/fhir/StructureDefinition/xcn23-assigning-agency-or-department",
-        "valueCodeableConcept" : {
-          "coding" : [ {
-            "extension" : [ {
-              "url" : "https://reportstream.cdc.gov/fhir/StructureDefinition/cwe-coding",
-              "valueString" : "coding"
-            } ],
-            "code" : "AssignA"
-          } ]
-        }
-      }, {
-        "url" : "https://reportstream.cdc.gov/fhir/StructureDefinition/hl7v2Name",
-        "valueString" : "obr-16-ordering-provider"
-      }, {
-        "url" : "https://reportstream.cdc.gov/fhir/StructureDefinition/xcn5-suffix",
-        "valueString" : "2ND"
-      }, {
-        "url" : "https://reportstream.cdc.gov/fhir/StructureDefinition/xcn7-degree",
-        "valueString" : "MD"
-      }, {
-        "url" : "https://reportstream.cdc.gov/fhir/StructureDefinition/xcn8-source-table",
-        "valueCodeableConcept" : {
-          "coding" : [ {
-            "extension" : [ {
-              "url" : "https://reportstream.cdc.gov/fhir/StructureDefinition/cwe-coding",
-              "valueString" : "coding"
-            } ],
-            "code" : "SRC"
-          } ]
-        }
-      }, {
-        "url" : "https://reportstream.cdc.gov/fhir/StructureDefinition/assigning-authority",
-        "extension" : [ {
-          "url" : "https://reportstream.cdc.gov/fhir/StructureDefinition/namespace-id"
-        }, {
-          "url" : "https://reportstream.cdc.gov/fhir/StructureDefinition/universal-id",
-          "valueString" : "AssigningSystem"
-        }, {
-          "url" : "https://reportstream.cdc.gov/fhir/StructureDefinition/universal-id-type",
-          "valueCode" : "ISO"
-        } ]
-      }, {
-        "url" : "https://reportstream.cdc.gov/fhir/StructureDefinition/xcn10-name-type-code",
-        "valueString" : "B"
-      }, {
-        "url" : "https://reportstream.cdc.gov/fhir/StructureDefinition/xcn15-name-representation-code",
-        "valueString" : "A"
-      }, {
-        "url" : "https://reportstream.cdc.gov/fhir/StructureDefinition/xcn16-name-context",
-        "valueCodeableConcept" : {
-          "coding" : [ {
-            "extension" : [ {
-              "url" : "https://reportstream.cdc.gov/fhir/StructureDefinition/cwe-coding",
-              "valueString" : "coding"
-            } ],
-            "code" : "NameContext"
-          } ]
-        }
-      } ],
-      "identifier" : [ {
-        "extension" : [ {
-          "url" : "https://reportstream.cdc.gov/fhir/StructureDefinition/check-digit",
-          "valueString" : "A"
-        }, {
-          "url" : "https://reportstream.cdc.gov/fhir/StructureDefinition/check-digit-scheme",
-          "valueCode" : "NPI"
-        } ],
-        "type" : {
-          "coding" : [ {
-            "extension" : [ {
-              "url" : "https://reportstream.cdc.gov/fhir/StructureDefinition/hl7-use",
-              "valueString" : "id-code"
-            } ],
-            "code" : "DL"
-          } ]
-        },
-        "system" : "urn:oid:AssigningSystem",
-        "value" : "1"
-      } ],
-      "name" : [ {
-        "extension" : [ {
-          "url" : "http://hl7.org/fhir/StructureDefinition/humanname-assembly-order",
-          "valueCode" : "G"
-        } ],
-        "use" : "official",
-        "family" : "Ordering",
-        "_family" : {
-          "extension" : [ {
-            "url" : "http://hl7.org/fhir/StructureDefinition/humanname-own-prefix",
-            "valueString" : "VAN"
-          }, {
-            "url" : "http://hl7.org/fhir/StructureDefinition/humanname-own-name",
-            "valueString" : "Provider"
-          }, {
-            "url" : "http://hl7.org/fhir/StructureDefinition/humanname-partner-prefix",
-            "valueString" : "VAL"
-          }, {
-            "url" : "http://hl7.org/fhir/StructureDefinition/humanname-partner-name",
-            "valueString" : "ROGER"
-          } ]
-        },
-        "given" : [ "LUDWIG", "B" ],
-        "prefix" : [ "DR" ],
-        "suffix" : [ "2ND", "MD", "MD" ],
-=======
+            "system" : "urn:oid:AssigningSystem",
+            "value" : "1"
+          }
+        ],
+        "name" : [
+          {
+            "extension" : [
+              {
+                "url" : "http://hl7.org/fhir/StructureDefinition/humanname-assembly-order",
+                "valueCode" : "G"
+              }
+            ],
+            "use" : "official",
+            "family" : "result",
+            "_family" : {
+              "extension" : [
+                {
+                  "url" : "http://hl7.org/fhir/StructureDefinition/humanname-own-prefix",
+                  "valueString" : "VAN"
+                },
+                {
+                  "url" : "http://hl7.org/fhir/StructureDefinition/humanname-own-name",
+                  "valueString" : "copiesto"
+                },
+                {
+                  "url" : "http://hl7.org/fhir/StructureDefinition/humanname-partner-prefix",
+                  "valueString" : "VAL"
+                },
+                {
+                  "url" : "http://hl7.org/fhir/StructureDefinition/humanname-partner-name",
+                  "valueString" : "ROGER"
+                }
+              ]
+            },
             "given" : [
               "LUDWIG",
               "B"
@@ -1779,498 +1281,26 @@
       "resource" : {
         "resourceType" : "PractitionerRole",
         "id" : "1704840195870019000.28278b62-302a-4bac-88ff-3337a0f28cc6",
->>>>>>> b7d18e61
         "period" : {
-          "start" : "2022-05-01T10:25:31-04:00",
-          "end" : "2023-05-01T10:25:31-04:00"
-        }
-      } ]
-    }
-  }, {
-    "fullUrl" : "Organization/1703277787367723000.6155ca1e-ef0a-4e6a-9b90-2b712f48137a",
-    "resource" : {
-      "resourceType" : "Organization",
-      "id" : "1703277787367723000.6155ca1e-ef0a-4e6a-9b90-2b712f48137a"
-    }
-  }, {
-    "fullUrl" : "Practitioner/1703277787384826000.2f8ce948-497c-4b48-b944-b52f381bfc16",
-    "resource" : {
-      "resourceType" : "Practitioner",
-      "id" : "1703277787384826000.2f8ce948-497c-4b48-b944-b52f381bfc16",
-      "extension" : [ {
-        "url" : "https://reportstream.cdc.gov/fhir/StructureDefinition/xcn3-given-name",
-        "valueString" : "LUDWIG"
-      }, {
-        "url" : "https://reportstream.cdc.gov/fhir/StructureDefinition/xcn4-second-given-name",
-        "valueString" : "B"
-      }, {
-        "url" : "https://reportstream.cdc.gov/fhir/StructureDefinition/xcn19-effective-date",
-        "valueString" : "20220501102531-0400"
-      }, {
-        "url" : "https://reportstream.cdc.gov/fhir/StructureDefinition/xcn20-expiration-date",
-        "valueString" : "20230501102531-0400"
-      }, {
-        "url" : "https://reportstream.cdc.gov/fhir/StructureDefinition/xcn21-professional-suffix",
-        "valueString" : "MD"
-      }, {
-        "url" : "https://reportstream.cdc.gov/fhir/StructureDefinition/xcn22-assigning-jurisdiction",
-        "valueCodeableConcept" : {
-          "coding" : [ {
-            "extension" : [ {
-              "url" : "https://reportstream.cdc.gov/fhir/StructureDefinition/cwe-coding",
-              "valueString" : "coding"
-            } ],
-            "code" : "AssignJ"
-          } ]
-        }
-      }, {
-        "url" : "https://reportstream.cdc.gov/fhir/StructureDefinition/xcn23-assigning-agency-or-department",
-        "valueCodeableConcept" : {
-          "coding" : [ {
-            "extension" : [ {
-              "url" : "https://reportstream.cdc.gov/fhir/StructureDefinition/cwe-coding",
-              "valueString" : "coding"
-            } ],
-            "code" : "AssignA"
-          } ]
-        }
-      }, {
-        "url" : "https://reportstream.cdc.gov/fhir/StructureDefinition/xcn5-suffix",
-        "valueString" : "2ND"
-      }, {
-        "url" : "https://reportstream.cdc.gov/fhir/StructureDefinition/xcn7-degree",
-        "valueString" : "MD"
-      }, {
-        "url" : "https://reportstream.cdc.gov/fhir/StructureDefinition/xcn8-source-table",
-        "valueCodeableConcept" : {
-          "coding" : [ {
-            "extension" : [ {
-              "url" : "https://reportstream.cdc.gov/fhir/StructureDefinition/cwe-coding",
-              "valueString" : "coding"
-            } ],
-            "code" : "SRC"
-          } ]
-        }
-      }, {
-        "url" : "https://reportstream.cdc.gov/fhir/StructureDefinition/assigning-authority",
-        "extension" : [ {
-          "url" : "https://reportstream.cdc.gov/fhir/StructureDefinition/namespace-id"
-        }, {
-          "url" : "https://reportstream.cdc.gov/fhir/StructureDefinition/universal-id",
-          "valueString" : "AssigningSystem"
-        }, {
-          "url" : "https://reportstream.cdc.gov/fhir/StructureDefinition/universal-id-type",
-          "valueCode" : "ISO"
-        } ]
-      }, {
-        "url" : "https://reportstream.cdc.gov/fhir/StructureDefinition/xcn10-name-type-code",
-        "valueString" : "B"
-      }, {
-        "url" : "https://reportstream.cdc.gov/fhir/StructureDefinition/xcn15-name-representation-code",
-        "valueString" : "A"
-      }, {
-        "url" : "https://reportstream.cdc.gov/fhir/StructureDefinition/xcn16-name-context",
-        "valueCodeableConcept" : {
-          "coding" : [ {
-            "extension" : [ {
-              "url" : "https://reportstream.cdc.gov/fhir/StructureDefinition/cwe-coding",
-              "valueString" : "coding"
-            } ],
-            "code" : "NameContext"
-          } ]
-        }
-      } ],
-      "identifier" : [ {
-        "extension" : [ {
-          "url" : "https://reportstream.cdc.gov/fhir/StructureDefinition/check-digit",
-          "valueString" : "A"
-        }, {
-          "url" : "https://reportstream.cdc.gov/fhir/StructureDefinition/check-digit-scheme",
-          "valueCode" : "NPI"
-        } ],
-        "type" : {
-          "coding" : [ {
-            "extension" : [ {
-              "url" : "https://reportstream.cdc.gov/fhir/StructureDefinition/hl7-use",
-              "valueString" : "id-code"
-            } ],
-            "code" : "DL"
-          } ]
+          "start" : "2023-04-01T10:25:31-04:00",
+          "_start" : {
+            "extension" : [
+              {
+                "url" : "https://reportstream.cdc.gov/fhir/StructureDefinition/hl7v2-date-time",
+                "valueString" : "20230401102531-0400"
+              }
+            ]
+          },
+          "end" : "2023-05-01T10:25:31-04:00",
+          "_end" : {
+            "extension" : [
+              {
+                "url" : "https://reportstream.cdc.gov/fhir/StructureDefinition/hl7v2-date-time",
+                "valueString" : "20230501102531-0400"
+              }
+            ]
+          }
         },
-<<<<<<< HEAD
-        "system" : "urn:oid:AssigningSystem",
-        "value" : "1"
-      } ],
-      "name" : [ {
-        "extension" : [ {
-          "url" : "http://hl7.org/fhir/StructureDefinition/humanname-assembly-order",
-          "valueCode" : "G"
-        } ],
-        "use" : "official",
-        "family" : "result",
-        "_family" : {
-          "extension" : [ {
-            "url" : "http://hl7.org/fhir/StructureDefinition/humanname-own-prefix",
-            "valueString" : "VAN"
-          }, {
-            "url" : "http://hl7.org/fhir/StructureDefinition/humanname-own-name",
-            "valueString" : "copiesto"
-          }, {
-            "url" : "http://hl7.org/fhir/StructureDefinition/humanname-partner-prefix",
-            "valueString" : "VAL"
-          }, {
-            "url" : "http://hl7.org/fhir/StructureDefinition/humanname-partner-name",
-            "valueString" : "ROGER"
-          } ]
-        },
-        "given" : [ "LUDWIG", "B" ],
-        "prefix" : [ "DR" ],
-        "suffix" : [ "2ND", "MD", "MD" ],
-        "period" : {
-          "start" : "2022-05-01T10:25:31-04:00",
-          "end" : "2023-05-01T10:25:31-04:00"
-        }
-      } ]
-    }
-  }, {
-    "fullUrl" : "Practitioner/1703277787389231000.f9d39665-6240-4605-8a18-7fe5a65ba435",
-    "resource" : {
-      "resourceType" : "Practitioner",
-      "id" : "1703277787389231000.f9d39665-6240-4605-8a18-7fe5a65ba435",
-      "extension" : [ {
-        "url" : "https://reportstream.cdc.gov/fhir/StructureDefinition/cnn3-given-name",
-        "valueString" : "Results Interpreter"
-      }, {
-        "url" : "https://reportstream.cdc.gov/fhir/StructureDefinition/cnn4-second-given-name",
-        "valueString" : "S"
-      }, {
-        "url" : "https://reportstream.cdc.gov/fhir/StructureDefinition/cnn5-suffix",
-        "valueString" : "ESQ"
-      }, {
-        "url" : "https://reportstream.cdc.gov/fhir/StructureDefinition/cnn7-degree",
-        "valueString" : "MD"
-      } ],
-      "identifier" : [ {
-        "extension" : [ {
-          "url" : "https://reportstream.cdc.gov/fhir/StructureDefinition/assigning-authority",
-          "extension" : [ {
-            "url" : "https://reportstream.cdc.gov/fhir/StructureDefinition/namespace-id",
-            "valueString" : "Assigning Authority"
-          }, {
-            "url" : "https://reportstream.cdc.gov/fhir/StructureDefinition/universal-id",
-            "valueString" : "2.1.4.1"
-          }, {
-            "url" : "https://reportstream.cdc.gov/fhir/StructureDefinition/universal-id-type",
-            "valueCode" : "ISO"
-          } ]
-        } ],
-        "value" : "123"
-      } ],
-      "name" : [ {
-        "family" : "Assistant",
-        "given" : [ "Results Interpreter", "S" ],
-        "prefix" : [ "DR" ],
-        "suffix" : [ "ESQ", "MD" ]
-      } ]
-    }
-  }, {
-    "fullUrl" : "Location/1703277787390967000.e1f84609-9128-4031-8c0b-5a2af20364b6",
-    "resource" : {
-      "resourceType" : "Location",
-      "id" : "1703277787390967000.e1f84609-9128-4031-8c0b-5a2af20364b6",
-      "identifier" : [ {
-        "extension" : [ {
-          "url" : "https://reportstream.cdc.gov/fhir/StructureDefinition/identifier-namespace-id",
-          "valueBoolean" : true
-        } ],
-        "value" : "Hospital A"
-      }, {
-        "extension" : [ {
-          "url" : "https://reportstream.cdc.gov/fhir/StructureDefinition/identifier-universal-id",
-          "valueBoolean" : true
-        } ],
-        "type" : {
-          "coding" : [ {
-            "extension" : [ {
-              "url" : "https://reportstream.cdc.gov/fhir/StructureDefinition/hl7-use",
-              "valueString" : "id-code"
-            } ],
-            "code" : "ISO"
-          } ]
-        },
-        "value" : "2.16.840.1.113883.9.11"
-      } ],
-      "status" : "active",
-      "mode" : "instance",
-      "physicalType" : {
-        "coding" : [ {
-          "system" : "http://terminology.hl7.org/CodeSystem/location-physical-type",
-          "code" : "si"
-        } ]
-      }
-    }
-  }, {
-    "fullUrl" : "Location/1703277787405857000.8edeb553-4891-46ce-8483-183f60dcddd9",
-    "resource" : {
-      "resourceType" : "Location",
-      "id" : "1703277787405857000.8edeb553-4891-46ce-8483-183f60dcddd9",
-      "identifier" : [ {
-        "value" : "Building 123"
-      } ],
-      "status" : "active",
-      "mode" : "instance",
-      "physicalType" : {
-        "coding" : [ {
-          "system" : "http://terminology.hl7.org/CodeSystem/location-physical-type",
-          "code" : "bu"
-        } ]
-      }
-    }
-  }, {
-    "fullUrl" : "Location/1703277787406540000.40a56132-98a6-44ea-9a62-8a57fcacb79c",
-    "resource" : {
-      "resourceType" : "Location",
-      "id" : "1703277787406540000.40a56132-98a6-44ea-9a62-8a57fcacb79c",
-      "identifier" : [ {
-        "value" : "Point of Care"
-      } ],
-      "status" : "active",
-      "mode" : "instance",
-      "physicalType" : {
-        "coding" : [ {
-          "system" : "http://terminology.hl7.org/CodeSystem/location-physical-type",
-          "_code" : {
-            "extension" : [ {
-              "url" : "https://reportstream.cdc.gov/fhir/StructureDefinition/location-physical-type-poc",
-              "valueString" : "poc"
-            } ]
-          }
-        } ]
-      }
-    }
-  }, {
-    "fullUrl" : "Location/1703277787407062000.a3461e60-5c4a-49f6-b6e5-0da206a84d35",
-    "resource" : {
-      "resourceType" : "Location",
-      "id" : "1703277787407062000.a3461e60-5c4a-49f6-b6e5-0da206a84d35",
-      "identifier" : [ {
-        "value" : "Floor A"
-      } ],
-      "status" : "active",
-      "mode" : "instance",
-      "physicalType" : {
-        "coding" : [ {
-          "system" : "http://terminology.hl7.org/CodeSystem/location-physical-type",
-          "code" : "lvl"
-        } ]
-      }
-    }
-  }, {
-    "fullUrl" : "Location/1703277787407574000.1507a303-7549-4887-83f3-5840275bc450",
-    "resource" : {
-      "resourceType" : "Location",
-      "id" : "1703277787407574000.1507a303-7549-4887-83f3-5840275bc450",
-      "identifier" : [ {
-        "value" : "Room 101"
-      } ],
-      "status" : "active",
-      "mode" : "instance",
-      "physicalType" : {
-        "coding" : [ {
-          "system" : "http://terminology.hl7.org/CodeSystem/location-physical-type",
-          "code" : "ro"
-        } ]
-      }
-    }
-  }, {
-    "fullUrl" : "Location/1703277787408110000.eedc929d-078c-4890-8a34-6f8d0a377057",
-    "resource" : {
-      "resourceType" : "Location",
-      "id" : "1703277787408110000.eedc929d-078c-4890-8a34-6f8d0a377057",
-      "identifier" : [ {
-        "value" : "Bed A"
-      } ],
-      "status" : "active",
-      "mode" : "instance",
-      "physicalType" : {
-        "coding" : [ {
-          "system" : "http://terminology.hl7.org/CodeSystem/location-physical-type",
-          "code" : "bd"
-        } ]
-      }
-    }
-  }, {
-    "fullUrl" : "PractitionerRole/1703277787408320000.79f74caf-e764-4755-b608-192292529f9e",
-    "resource" : {
-      "resourceType" : "PractitionerRole",
-      "id" : "1703277787408320000.79f74caf-e764-4755-b608-192292529f9e",
-      "period" : {
-        "start" : "2023-04-01T10:25:31-04:00",
-        "_start" : {
-          "extension" : [ {
-            "url" : "https://reportstream.cdc.gov/fhir/StructureDefinition/hl7v2-date-time",
-            "valueString" : "20230401102531-0400"
-          } ]
-        },
-        "end" : "2023-05-01T10:25:31-04:00",
-        "_end" : {
-          "extension" : [ {
-            "url" : "https://reportstream.cdc.gov/fhir/StructureDefinition/hl7v2-date-time",
-            "valueString" : "20230501102531-0400"
-          } ]
-        }
-      },
-      "practitioner" : {
-        "reference" : "Practitioner/1703277787389231000.f9d39665-6240-4605-8a18-7fe5a65ba435"
-      },
-      "location" : [ {
-        "reference" : "Location/1703277787390967000.e1f84609-9128-4031-8c0b-5a2af20364b6"
-      }, {
-        "reference" : "Location/1703277787405857000.8edeb553-4891-46ce-8483-183f60dcddd9"
-      }, {
-        "reference" : "Location/1703277787406540000.40a56132-98a6-44ea-9a62-8a57fcacb79c"
-      }, {
-        "reference" : "Location/1703277787407062000.a3461e60-5c4a-49f6-b6e5-0da206a84d35"
-      }, {
-        "reference" : "Location/1703277787407574000.1507a303-7549-4887-83f3-5840275bc450"
-      }, {
-        "reference" : "Location/1703277787408110000.eedc929d-078c-4890-8a34-6f8d0a377057"
-      } ]
-    }
-  }, {
-    "fullUrl" : "Practitioner/1703277787412726000.7fb5bb79-afac-499e-b9fd-945a7b1783a5",
-    "resource" : {
-      "resourceType" : "Practitioner",
-      "id" : "1703277787412726000.7fb5bb79-afac-499e-b9fd-945a7b1783a5",
-      "extension" : [ {
-        "url" : "https://reportstream.cdc.gov/fhir/StructureDefinition/xcn3-given-name",
-        "valueString" : "LUDWIG"
-      }, {
-        "url" : "https://reportstream.cdc.gov/fhir/StructureDefinition/xcn4-second-given-name",
-        "valueString" : "B"
-      }, {
-        "url" : "https://reportstream.cdc.gov/fhir/StructureDefinition/xcn19-effective-date",
-        "valueString" : "20220501102531-0400"
-      }, {
-        "url" : "https://reportstream.cdc.gov/fhir/StructureDefinition/xcn20-expiration-date",
-        "valueString" : "20230501102531-0400"
-      }, {
-        "url" : "https://reportstream.cdc.gov/fhir/StructureDefinition/xcn21-professional-suffix",
-        "valueString" : "MD"
-      }, {
-        "url" : "https://reportstream.cdc.gov/fhir/StructureDefinition/xcn22-assigning-jurisdiction",
-        "valueCodeableConcept" : {
-          "coding" : [ {
-            "extension" : [ {
-              "url" : "https://reportstream.cdc.gov/fhir/StructureDefinition/cwe-coding",
-              "valueString" : "coding"
-            } ],
-            "code" : "AssignJ"
-          } ]
-        }
-      }, {
-        "url" : "https://reportstream.cdc.gov/fhir/StructureDefinition/xcn23-assigning-agency-or-department",
-        "valueCodeableConcept" : {
-          "coding" : [ {
-            "extension" : [ {
-              "url" : "https://reportstream.cdc.gov/fhir/StructureDefinition/cwe-coding",
-              "valueString" : "coding"
-            } ],
-            "code" : "AssignA"
-          } ]
-        }
-      }, {
-        "url" : "https://reportstream.cdc.gov/fhir/StructureDefinition/xcn5-suffix",
-        "valueString" : "2ND"
-      }, {
-        "url" : "https://reportstream.cdc.gov/fhir/StructureDefinition/xcn7-degree",
-        "valueString" : "MD"
-      }, {
-        "url" : "https://reportstream.cdc.gov/fhir/StructureDefinition/xcn8-source-table",
-        "valueCodeableConcept" : {
-          "coding" : [ {
-            "extension" : [ {
-              "url" : "https://reportstream.cdc.gov/fhir/StructureDefinition/cwe-coding",
-              "valueString" : "coding"
-            } ],
-            "code" : "SRC"
-          } ]
-        }
-      }, {
-        "url" : "https://reportstream.cdc.gov/fhir/StructureDefinition/assigning-authority",
-        "extension" : [ {
-          "url" : "https://reportstream.cdc.gov/fhir/StructureDefinition/namespace-id"
-        }, {
-          "url" : "https://reportstream.cdc.gov/fhir/StructureDefinition/universal-id",
-          "valueString" : "AssigningSystem"
-        }, {
-          "url" : "https://reportstream.cdc.gov/fhir/StructureDefinition/universal-id-type",
-          "valueCode" : "ISO"
-        } ]
-      }, {
-        "url" : "https://reportstream.cdc.gov/fhir/StructureDefinition/xcn10-name-type-code",
-        "valueString" : "B"
-      }, {
-        "url" : "https://reportstream.cdc.gov/fhir/StructureDefinition/xcn15-name-representation-code",
-        "valueString" : "A"
-      }, {
-        "url" : "https://reportstream.cdc.gov/fhir/StructureDefinition/xcn16-name-context",
-        "valueCodeableConcept" : {
-          "coding" : [ {
-            "extension" : [ {
-              "url" : "https://reportstream.cdc.gov/fhir/StructureDefinition/cwe-coding",
-              "valueString" : "coding"
-            } ],
-            "code" : "NameContext"
-          } ]
-        }
-      } ],
-      "identifier" : [ {
-        "extension" : [ {
-          "url" : "https://reportstream.cdc.gov/fhir/StructureDefinition/check-digit",
-          "valueString" : "A"
-        }, {
-          "url" : "https://reportstream.cdc.gov/fhir/StructureDefinition/check-digit-scheme",
-          "valueCode" : "NPI"
-        } ],
-        "type" : {
-          "coding" : [ {
-            "extension" : [ {
-              "url" : "https://reportstream.cdc.gov/fhir/StructureDefinition/hl7-use",
-              "valueString" : "id-code"
-            } ],
-            "code" : "DL"
-          } ]
-        },
-        "system" : "urn:oid:AssigningSystem",
-        "value" : "1"
-      } ],
-      "name" : [ {
-        "extension" : [ {
-          "url" : "http://hl7.org/fhir/StructureDefinition/humanname-assembly-order",
-          "valueCode" : "G"
-        } ],
-        "use" : "official",
-        "family" : "Collector",
-        "_family" : {
-          "extension" : [ {
-            "url" : "http://hl7.org/fhir/StructureDefinition/humanname-own-prefix",
-            "valueString" : "VAN"
-          }, {
-            "url" : "http://hl7.org/fhir/StructureDefinition/humanname-own-name",
-            "valueString" : "Identifier"
-          }, {
-            "url" : "http://hl7.org/fhir/StructureDefinition/humanname-partner-prefix",
-            "valueString" : "VAL"
-          }, {
-            "url" : "http://hl7.org/fhir/StructureDefinition/humanname-partner-name",
-            "valueString" : "ROGER"
-          } ]
-        },
-        "given" : [ "LUDWIG", "B" ],
-        "prefix" : [ "DR" ],
-        "suffix" : [ "2ND", "MD", "MD" ],
-=======
         "practitioner" : {
           "reference" : "Practitioner/1704840195858538000.24bfe8b6-468c-4416-906e-69de2dd4d968"
         },
@@ -2888,106 +1918,26 @@
       "resource" : {
         "resourceType" : "PractitionerRole",
         "id" : "1704840196026826000.4f984e72-2f7f-4264-b006-d4ffe48e1fed",
->>>>>>> b7d18e61
         "period" : {
-          "start" : "2022-05-01T10:25:31-04:00",
-          "end" : "2023-05-01T10:25:31-04:00"
-        }
-      } ]
-    }
-  }, {
-    "fullUrl" : "DiagnosticReport/1703277787685034000.6a33d14c-71f8-4c37-9aae-0266091f1fc5",
-    "resource" : {
-      "resourceType" : "DiagnosticReport",
-      "id" : "1703277787685034000.6a33d14c-71f8-4c37-9aae-0266091f1fc5",
-      "identifier" : [ {
-        "extension" : [ {
-          "url" : "https://reportstream.cdc.gov/fhir/StructureDefinition/hl7-use",
-          "valueString" : "orc-placer-order-number"
-        }, {
-          "url" : "https://reportstream.cdc.gov/fhir/StructureDefinition/assigning-authority",
-          "extension" : [ {
-            "url" : "https://reportstream.cdc.gov/fhir/StructureDefinition/assigning-authority-namespace-id",
-            "valueString" : "Placer Identifier Namespace"
-          }, {
-            "url" : "https://reportstream.cdc.gov/fhir/StructureDefinition/assigning-authority-universal-id",
-            "valueString" : "Placer Universal ID"
-          }, {
-            "url" : "https://reportstream.cdc.gov/fhir/StructureDefinition/universal-id-type",
-            "valueCode" : "ISO"
-          } ]
-        } ],
-        "type" : {
-          "coding" : [ {
-            "system" : "http://terminology.hl7.org/CodeSystem/v2-0203",
-            "code" : "PLAC"
-          } ]
+          "start" : "2023-04-01T10:25:31-04:00",
+          "_start" : {
+            "extension" : [
+              {
+                "url" : "https://reportstream.cdc.gov/fhir/StructureDefinition/hl7v2-date-time",
+                "valueString" : "20230401102531-0400"
+              }
+            ]
+          },
+          "end" : "2023-05-01T10:25:31-04:00",
+          "_end" : {
+            "extension" : [
+              {
+                "url" : "https://reportstream.cdc.gov/fhir/StructureDefinition/hl7v2-date-time",
+                "valueString" : "20230501102531-0400"
+              }
+            ]
+          }
         },
-<<<<<<< HEAD
-        "value" : "Placer Identifier"
-      }, {
-        "extension" : [ {
-          "url" : "https://reportstream.cdc.gov/fhir/StructureDefinition/assigning-authority",
-          "extension" : [ {
-            "url" : "https://reportstream.cdc.gov/fhir/StructureDefinition/assigning-authority-namespace-id",
-            "valueString" : "Filler Identifier Namespace"
-          }, {
-            "url" : "https://reportstream.cdc.gov/fhir/StructureDefinition/assigning-authority-universal-id",
-            "valueString" : "Filler Universal ID"
-          }, {
-            "url" : "https://reportstream.cdc.gov/fhir/StructureDefinition/universal-id-type",
-            "valueCode" : "ISO"
-          } ]
-        } ],
-        "type" : {
-          "coding" : [ {
-            "system" : "http://terminology.hl7.org/CodeSystem/v2-0203",
-            "code" : "FILL"
-          } ]
-        },
-        "value" : "Filler Identifier"
-      } ],
-      "basedOn" : [ {
-        "reference" : "ServiceRequest/1703277787419418000.13b3ff81-e0c2-4bec-9b20-c2c0e89a7d8e"
-      } ],
-      "status" : "final",
-      "category" : [ {
-        "coding" : [ {
-          "extension" : [ {
-            "url" : "https://reportstream.cdc.gov/fhir/StructureDefinition/hl7-use",
-            "valueString" : "id-code"
-          } ],
-          "code" : "OTH"
-        } ]
-      } ],
-      "code" : {
-        "coding" : [ {
-          "extension" : [ {
-            "url" : "https://reportstream.cdc.gov/fhir/StructureDefinition/cwe-coding",
-            "valueString" : "coding"
-          } ],
-          "code" : "123",
-          "display" : "Universal service identifier"
-        } ]
-      },
-      "subject" : {
-        "reference" : "Patient/1703277787332191000.150615b6-147d-4905-b929-8bc975da71bf"
-      },
-      "effectivePeriod" : {
-        "start" : "2023-08-16T12:33:58-05:00",
-        "_start" : {
-          "extension" : [ {
-            "url" : "https://reportstream.cdc.gov/fhir/StructureDefinition/hl7v2-date-time",
-            "valueString" : "20230816123358-0500"
-          } ]
-        },
-        "end" : "2023-09-16T12:33:58-05:00",
-        "_end" : {
-          "extension" : [ {
-            "url" : "https://reportstream.cdc.gov/fhir/StructureDefinition/hl7v2-date-time",
-            "valueString" : "20230916123358-0500"
-          } ]
-=======
         "practitioner" : {
           "reference" : "Practitioner/1704840196024768000.2bfcd7ad-bd2a-4c2d-8dc5-973d88b756d6"
         },
@@ -3125,581 +2075,8 @@
               "code" : "si"
             }
           ]
->>>>>>> b7d18e61
         }
-      },
-      "issued" : "2023-08-16T12:33:58-05:00",
-      "_issued" : {
-        "extension" : [ {
-          "url" : "https://reportstream.cdc.gov/fhir/StructureDefinition/hl7v2-date-time",
-          "valueString" : "20230816123358-0500"
-        } ]
-      },
-      "performer" : [ {
-        "reference" : "PractitionerRole/1703277787678372000.9343e681-367a-4659-87da-7a5e6f830850"
-      }, {
-        "reference" : "PractitionerRole/1703277787684660000.0738e964-9851-4f18-b409-21dff16801a0"
-      } ],
-      "resultsInterpreter" : [ {
-        "reference" : "PractitionerRole/1703277787674310000.c87c3893-8d85-42ba-bea6-8c514a9e0609"
-      } ]
-    }
-  }, {
-    "fullUrl" : "Practitioner/1703277787671143000.1911b5fd-f250-4eda-80a9-d3575d00e5e6",
-    "resource" : {
-      "resourceType" : "Practitioner",
-      "id" : "1703277787671143000.1911b5fd-f250-4eda-80a9-d3575d00e5e6",
-      "extension" : [ {
-        "url" : "https://reportstream.cdc.gov/fhir/StructureDefinition/cnn3-given-name",
-        "valueString" : "Interpreter"
-      }, {
-        "url" : "https://reportstream.cdc.gov/fhir/StructureDefinition/cnn4-second-given-name",
-        "valueString" : "S"
-      }, {
-        "url" : "https://reportstream.cdc.gov/fhir/StructureDefinition/cnn5-suffix",
-        "valueString" : "ESQ"
-      }, {
-        "url" : "https://reportstream.cdc.gov/fhir/StructureDefinition/cnn7-degree",
-        "valueString" : "MD"
-      } ],
-      "identifier" : [ {
-        "extension" : [ {
-          "url" : "https://reportstream.cdc.gov/fhir/StructureDefinition/assigning-authority",
-          "extension" : [ {
-            "url" : "https://reportstream.cdc.gov/fhir/StructureDefinition/namespace-id",
-            "valueString" : "Assigning Authority"
-          }, {
-            "url" : "https://reportstream.cdc.gov/fhir/StructureDefinition/universal-id",
-            "valueString" : "2.1.4.1"
-          }, {
-            "url" : "https://reportstream.cdc.gov/fhir/StructureDefinition/universal-id-type",
-            "valueCode" : "ISO"
-          } ]
-        } ],
-        "value" : "123"
-      } ],
-      "name" : [ {
-        "family" : "Results",
-        "given" : [ "Interpreter", "S" ],
-        "prefix" : [ "DR" ],
-        "suffix" : [ "ESQ", "MD" ]
-      } ]
-    }
-  }, {
-    "fullUrl" : "Location/1703277787671722000.d8b148f4-3682-48a5-b9a8-2ce7880b8c36",
-    "resource" : {
-      "resourceType" : "Location",
-      "id" : "1703277787671722000.d8b148f4-3682-48a5-b9a8-2ce7880b8c36",
-      "identifier" : [ {
-        "extension" : [ {
-          "url" : "https://reportstream.cdc.gov/fhir/StructureDefinition/identifier-namespace-id",
-          "valueBoolean" : true
-        } ],
-        "value" : "Hospital A"
-      }, {
-        "extension" : [ {
-          "url" : "https://reportstream.cdc.gov/fhir/StructureDefinition/identifier-universal-id",
-          "valueBoolean" : true
-        } ],
-        "type" : {
-          "coding" : [ {
-            "extension" : [ {
-              "url" : "https://reportstream.cdc.gov/fhir/StructureDefinition/hl7-use",
-              "valueString" : "id-code"
-            } ],
-            "code" : "ISO"
-          } ]
-        },
-        "value" : "2.16.840.1.113883.9.11"
-      } ],
-      "status" : "active",
-      "mode" : "instance",
-      "physicalType" : {
-        "coding" : [ {
-          "system" : "http://terminology.hl7.org/CodeSystem/location-physical-type",
-          "code" : "si"
-        } ]
-      }
-<<<<<<< HEAD
-    }
-  }, {
-    "fullUrl" : "Location/1703277787672211000.529d616e-ca12-4ca3-891e-ee9f68e35d71",
-    "resource" : {
-      "resourceType" : "Location",
-      "id" : "1703277787672211000.529d616e-ca12-4ca3-891e-ee9f68e35d71",
-      "identifier" : [ {
-        "value" : "Building 123"
-      } ],
-      "status" : "active",
-      "mode" : "instance",
-      "physicalType" : {
-        "coding" : [ {
-          "system" : "http://terminology.hl7.org/CodeSystem/location-physical-type",
-          "code" : "bu"
-        } ]
-      }
-    }
-  }, {
-    "fullUrl" : "Location/1703277787672874000.6e3a969a-073f-4c2b-aa6f-9a69004790f4",
-    "resource" : {
-      "resourceType" : "Location",
-      "id" : "1703277787672874000.6e3a969a-073f-4c2b-aa6f-9a69004790f4",
-      "identifier" : [ {
-        "value" : "Point of Care"
-      } ],
-      "status" : "active",
-      "mode" : "instance",
-      "physicalType" : {
-        "coding" : [ {
-          "system" : "http://terminology.hl7.org/CodeSystem/location-physical-type",
-          "_code" : {
-            "extension" : [ {
-              "url" : "https://reportstream.cdc.gov/fhir/StructureDefinition/location-physical-type-poc",
-              "valueString" : "poc"
-            } ]
-          }
-        } ]
-      }
-    }
-  }, {
-    "fullUrl" : "Location/1703277787673309000.5c6a60d2-7d42-43bb-9717-c15cbc182529",
-    "resource" : {
-      "resourceType" : "Location",
-      "id" : "1703277787673309000.5c6a60d2-7d42-43bb-9717-c15cbc182529",
-      "identifier" : [ {
-        "value" : "Floor A"
-      } ],
-      "status" : "active",
-      "mode" : "instance",
-      "physicalType" : {
-        "coding" : [ {
-          "system" : "http://terminology.hl7.org/CodeSystem/location-physical-type",
-          "code" : "lvl"
-        } ]
-      }
-    }
-  }, {
-    "fullUrl" : "Location/1703277787673734000.0c02a3f2-5b38-4401-a41a-888c00afe80b",
-    "resource" : {
-      "resourceType" : "Location",
-      "id" : "1703277787673734000.0c02a3f2-5b38-4401-a41a-888c00afe80b",
-      "identifier" : [ {
-        "value" : "Room 101"
-      } ],
-      "status" : "active",
-      "mode" : "instance",
-      "physicalType" : {
-        "coding" : [ {
-          "system" : "http://terminology.hl7.org/CodeSystem/location-physical-type",
-          "code" : "ro"
-        } ]
-      }
-    }
-  }, {
-    "fullUrl" : "Location/1703277787674146000.df0b9a32-7b01-448f-bb26-01d32c71395d",
-    "resource" : {
-      "resourceType" : "Location",
-      "id" : "1703277787674146000.df0b9a32-7b01-448f-bb26-01d32c71395d",
-      "identifier" : [ {
-        "value" : "Bed A"
-      } ],
-      "status" : "active",
-      "mode" : "instance",
-      "physicalType" : {
-        "coding" : [ {
-          "system" : "http://terminology.hl7.org/CodeSystem/location-physical-type",
-          "code" : "bd"
-        } ]
-      }
-    }
-  }, {
-    "fullUrl" : "PractitionerRole/1703277787674310000.c87c3893-8d85-42ba-bea6-8c514a9e0609",
-    "resource" : {
-      "resourceType" : "PractitionerRole",
-      "id" : "1703277787674310000.c87c3893-8d85-42ba-bea6-8c514a9e0609",
-      "period" : {
-        "start" : "2023-04-01T10:25:31-04:00",
-        "_start" : {
-          "extension" : [ {
-            "url" : "https://reportstream.cdc.gov/fhir/StructureDefinition/hl7v2-date-time",
-            "valueString" : "20230401102531-0400"
-          } ]
-        },
-        "end" : "2023-05-01T10:25:31-04:00",
-        "_end" : {
-          "extension" : [ {
-            "url" : "https://reportstream.cdc.gov/fhir/StructureDefinition/hl7v2-date-time",
-            "valueString" : "20230501102531-0400"
-          } ]
-        }
-      },
-      "practitioner" : {
-        "reference" : "Practitioner/1703277787671143000.1911b5fd-f250-4eda-80a9-d3575d00e5e6"
-      },
-      "location" : [ {
-        "reference" : "Location/1703277787671722000.d8b148f4-3682-48a5-b9a8-2ce7880b8c36"
-      }, {
-        "reference" : "Location/1703277787672211000.529d616e-ca12-4ca3-891e-ee9f68e35d71"
-      }, {
-        "reference" : "Location/1703277787672874000.6e3a969a-073f-4c2b-aa6f-9a69004790f4"
-      }, {
-        "reference" : "Location/1703277787673309000.5c6a60d2-7d42-43bb-9717-c15cbc182529"
-      }, {
-        "reference" : "Location/1703277787673734000.0c02a3f2-5b38-4401-a41a-888c00afe80b"
-      }, {
-        "reference" : "Location/1703277787674146000.df0b9a32-7b01-448f-bb26-01d32c71395d"
-      } ]
-    }
-  }, {
-    "fullUrl" : "Practitioner/1703277787675345000.25b64aa9-5a79-48d7-a1c1-4a7db1ed282a",
-    "resource" : {
-      "resourceType" : "Practitioner",
-      "id" : "1703277787675345000.25b64aa9-5a79-48d7-a1c1-4a7db1ed282a",
-      "extension" : [ {
-        "url" : "https://reportstream.cdc.gov/fhir/StructureDefinition/cnn3-given-name",
-        "valueString" : "Transcriptionist"
-      }, {
-        "url" : "https://reportstream.cdc.gov/fhir/StructureDefinition/cnn4-second-given-name",
-        "valueString" : "S"
-      }, {
-        "url" : "https://reportstream.cdc.gov/fhir/StructureDefinition/cnn5-suffix",
-        "valueString" : "ESQ"
-      }, {
-        "url" : "https://reportstream.cdc.gov/fhir/StructureDefinition/cnn7-degree",
-        "valueString" : "MD"
-      } ],
-      "identifier" : [ {
-        "extension" : [ {
-          "url" : "https://reportstream.cdc.gov/fhir/StructureDefinition/assigning-authority",
-          "extension" : [ {
-            "url" : "https://reportstream.cdc.gov/fhir/StructureDefinition/namespace-id",
-            "valueString" : "Assigning Authority"
-          }, {
-            "url" : "https://reportstream.cdc.gov/fhir/StructureDefinition/universal-id",
-            "valueString" : "2.1.4.1"
-          }, {
-            "url" : "https://reportstream.cdc.gov/fhir/StructureDefinition/universal-id-type",
-            "valueCode" : "ISO"
-          } ]
-        } ],
-        "value" : "123"
-      } ],
-      "name" : [ {
-        "family" : "DOE",
-        "given" : [ "Transcriptionist", "S" ],
-        "prefix" : [ "DR" ],
-        "suffix" : [ "ESQ", "MD" ]
-      } ]
-    }
-  }, {
-    "fullUrl" : "Location/1703277787675816000.e1947f52-3eb2-401a-8c15-0861182b67aa",
-    "resource" : {
-      "resourceType" : "Location",
-      "id" : "1703277787675816000.e1947f52-3eb2-401a-8c15-0861182b67aa",
-      "identifier" : [ {
-        "extension" : [ {
-          "url" : "https://reportstream.cdc.gov/fhir/StructureDefinition/identifier-namespace-id",
-          "valueBoolean" : true
-        } ],
-        "value" : "Hospital A"
-      }, {
-        "extension" : [ {
-          "url" : "https://reportstream.cdc.gov/fhir/StructureDefinition/identifier-universal-id",
-          "valueBoolean" : true
-        } ],
-        "type" : {
-          "coding" : [ {
-            "extension" : [ {
-              "url" : "https://reportstream.cdc.gov/fhir/StructureDefinition/hl7-use",
-              "valueString" : "id-code"
-            } ],
-            "code" : "ISO"
-          } ]
-        },
-        "value" : "2.16.840.1.113883.9.11"
-      } ],
-      "status" : "active",
-      "mode" : "instance",
-      "physicalType" : {
-        "coding" : [ {
-          "system" : "http://terminology.hl7.org/CodeSystem/location-physical-type",
-          "code" : "si"
-        } ]
-      }
-    }
-  }, {
-    "fullUrl" : "Location/1703277787676268000.b8c20741-6363-4de2-b927-d186e35348eb",
-    "resource" : {
-      "resourceType" : "Location",
-      "id" : "1703277787676268000.b8c20741-6363-4de2-b927-d186e35348eb",
-      "identifier" : [ {
-        "value" : "Building 123"
-      } ],
-      "status" : "active",
-      "mode" : "instance",
-      "physicalType" : {
-        "coding" : [ {
-          "system" : "http://terminology.hl7.org/CodeSystem/location-physical-type",
-          "code" : "bu"
-        } ]
-      }
-    }
-  }, {
-    "fullUrl" : "Location/1703277787676713000.2c1359d7-5c1b-40dd-af44-5933cefe4822",
-    "resource" : {
-      "resourceType" : "Location",
-      "id" : "1703277787676713000.2c1359d7-5c1b-40dd-af44-5933cefe4822",
-      "identifier" : [ {
-        "value" : "Point of Care"
-      } ],
-      "status" : "active",
-      "mode" : "instance",
-      "physicalType" : {
-        "coding" : [ {
-          "system" : "http://terminology.hl7.org/CodeSystem/location-physical-type",
-          "_code" : {
-            "extension" : [ {
-              "url" : "https://reportstream.cdc.gov/fhir/StructureDefinition/location-physical-type-poc",
-              "valueString" : "poc"
-            } ]
-          }
-        } ]
-      }
-    }
-  }, {
-    "fullUrl" : "Location/1703277787677125000.f9c5dbb1-3f5e-4f7d-bb6f-f0b883433cae",
-    "resource" : {
-      "resourceType" : "Location",
-      "id" : "1703277787677125000.f9c5dbb1-3f5e-4f7d-bb6f-f0b883433cae",
-      "identifier" : [ {
-        "value" : "Floor A"
-      } ],
-      "status" : "active",
-      "mode" : "instance",
-      "physicalType" : {
-        "coding" : [ {
-          "system" : "http://terminology.hl7.org/CodeSystem/location-physical-type",
-          "code" : "lvl"
-        } ]
-      }
-    }
-  }, {
-    "fullUrl" : "Location/1703277787677657000.27534fec-832d-48eb-898a-f93cd29001aa",
-    "resource" : {
-      "resourceType" : "Location",
-      "id" : "1703277787677657000.27534fec-832d-48eb-898a-f93cd29001aa",
-      "identifier" : [ {
-        "value" : "Room 101"
-      } ],
-      "status" : "active",
-      "mode" : "instance",
-      "physicalType" : {
-        "coding" : [ {
-          "system" : "http://terminology.hl7.org/CodeSystem/location-physical-type",
-          "code" : "ro"
-        } ]
-      }
-    }
-  }, {
-    "fullUrl" : "Location/1703277787678149000.d7beae8b-f199-4d87-bddb-508908d4a9e7",
-    "resource" : {
-      "resourceType" : "Location",
-      "id" : "1703277787678149000.d7beae8b-f199-4d87-bddb-508908d4a9e7",
-      "identifier" : [ {
-        "value" : "Bed A"
-      } ],
-      "status" : "active",
-      "mode" : "instance",
-      "physicalType" : {
-        "coding" : [ {
-          "system" : "http://terminology.hl7.org/CodeSystem/location-physical-type",
-          "code" : "bd"
-        } ]
-      }
-    }
-  }, {
-    "fullUrl" : "PractitionerRole/1703277787678372000.9343e681-367a-4659-87da-7a5e6f830850",
-    "resource" : {
-      "resourceType" : "PractitionerRole",
-      "id" : "1703277787678372000.9343e681-367a-4659-87da-7a5e6f830850",
-      "extension" : [ {
-        "url" : "http://hl7.org/fhir/StructureDefinition/event-performerFunction",
-        "valueCodeableConcept" : {
-          "coding" : [ {
-            "extension" : [ {
-              "url" : "https://reportstream.cdc.gov/fhir/StructureDefinition/code-index-name",
-              "valueString" : "identifier"
-            } ],
-            "system" : "http://terminology.hl7.org/CodeSystem/v3-ParticipationType",
-            "code" : "TRANS"
-          } ]
-        }
-      } ],
-      "period" : {
-        "start" : "2023-04-01T10:25:31-04:00",
-        "_start" : {
-          "extension" : [ {
-            "url" : "https://reportstream.cdc.gov/fhir/StructureDefinition/hl7v2-date-time",
-            "valueString" : "20230401102531-0400"
-          } ]
-        },
-        "end" : "2023-05-01T10:25:31-04:00",
-        "_end" : {
-          "extension" : [ {
-            "url" : "https://reportstream.cdc.gov/fhir/StructureDefinition/hl7v2-date-time",
-            "valueString" : "20230501102531-0400"
-          } ]
-        }
-      },
-      "practitioner" : {
-        "reference" : "Practitioner/1703277787675345000.25b64aa9-5a79-48d7-a1c1-4a7db1ed282a"
-      },
-      "location" : [ {
-        "reference" : "Location/1703277787675816000.e1947f52-3eb2-401a-8c15-0861182b67aa"
-      }, {
-        "reference" : "Location/1703277787676268000.b8c20741-6363-4de2-b927-d186e35348eb"
-      }, {
-        "reference" : "Location/1703277787676713000.2c1359d7-5c1b-40dd-af44-5933cefe4822"
-      }, {
-        "reference" : "Location/1703277787677125000.f9c5dbb1-3f5e-4f7d-bb6f-f0b883433cae"
-      }, {
-        "reference" : "Location/1703277787677657000.27534fec-832d-48eb-898a-f93cd29001aa"
-      }, {
-        "reference" : "Location/1703277787678149000.d7beae8b-f199-4d87-bddb-508908d4a9e7"
-      } ]
-    }
-  }, {
-    "fullUrl" : "Practitioner/1703277787680941000.52f07eeb-76bd-4b51-8485-8d4828275870",
-    "resource" : {
-      "resourceType" : "Practitioner",
-      "id" : "1703277787680941000.52f07eeb-76bd-4b51-8485-8d4828275870",
-      "extension" : [ {
-        "url" : "https://reportstream.cdc.gov/fhir/StructureDefinition/cnn3-given-name",
-        "valueString" : "Technician"
-      }, {
-        "url" : "https://reportstream.cdc.gov/fhir/StructureDefinition/cnn4-second-given-name",
-        "valueString" : "S"
-      }, {
-        "url" : "https://reportstream.cdc.gov/fhir/StructureDefinition/cnn5-suffix",
-        "valueString" : "ESQ"
-      }, {
-        "url" : "https://reportstream.cdc.gov/fhir/StructureDefinition/cnn7-degree",
-        "valueString" : "MD"
-      } ],
-      "identifier" : [ {
-        "extension" : [ {
-          "url" : "https://reportstream.cdc.gov/fhir/StructureDefinition/assigning-authority",
-          "extension" : [ {
-            "url" : "https://reportstream.cdc.gov/fhir/StructureDefinition/namespace-id",
-            "valueString" : "Assigning Authority"
-          }, {
-            "url" : "https://reportstream.cdc.gov/fhir/StructureDefinition/universal-id",
-            "valueString" : "2.1.4.1"
-          }, {
-            "url" : "https://reportstream.cdc.gov/fhir/StructureDefinition/universal-id-type",
-            "valueCode" : "ISO"
-          } ]
-        } ],
-        "value" : "123"
-      } ],
-      "name" : [ {
-        "family" : "DOE",
-        "given" : [ "Technician", "S" ],
-        "prefix" : [ "DR" ],
-        "suffix" : [ "ESQ", "MD" ]
-      } ]
-    }
-  }, {
-    "fullUrl" : "Location/1703277787681483000.e9ecde21-9392-4f63-b798-eb2e83716fc7",
-    "resource" : {
-      "resourceType" : "Location",
-      "id" : "1703277787681483000.e9ecde21-9392-4f63-b798-eb2e83716fc7",
-      "identifier" : [ {
-        "extension" : [ {
-          "url" : "https://reportstream.cdc.gov/fhir/StructureDefinition/identifier-namespace-id",
-          "valueBoolean" : true
-        } ],
-        "value" : "Hospital A"
-      }, {
-        "extension" : [ {
-          "url" : "https://reportstream.cdc.gov/fhir/StructureDefinition/identifier-universal-id",
-          "valueBoolean" : true
-        } ],
-        "type" : {
-          "coding" : [ {
-            "extension" : [ {
-              "url" : "https://reportstream.cdc.gov/fhir/StructureDefinition/hl7-use",
-              "valueString" : "id-code"
-            } ],
-            "code" : "ISO"
-          } ]
-        },
-        "value" : "2.16.840.1.113883.9.11"
-      } ],
-      "status" : "active",
-      "mode" : "instance",
-      "physicalType" : {
-        "coding" : [ {
-          "system" : "http://terminology.hl7.org/CodeSystem/location-physical-type",
-          "code" : "si"
-        } ]
-      }
-    }
-  }, {
-    "fullUrl" : "Location/1703277787682449000.13250d77-92fd-46d5-b6a6-c0acbbce7d21",
-    "resource" : {
-      "resourceType" : "Location",
-      "id" : "1703277787682449000.13250d77-92fd-46d5-b6a6-c0acbbce7d21",
-      "identifier" : [ {
-        "value" : "Building 123"
-      } ],
-      "status" : "active",
-      "mode" : "instance",
-      "physicalType" : {
-        "coding" : [ {
-          "system" : "http://terminology.hl7.org/CodeSystem/location-physical-type",
-          "code" : "bu"
-        } ]
-      }
-    }
-  }, {
-    "fullUrl" : "Location/1703277787682970000.93abf07f-d912-4f4b-b914-d124ab94b0fb",
-    "resource" : {
-      "resourceType" : "Location",
-      "id" : "1703277787682970000.93abf07f-d912-4f4b-b914-d124ab94b0fb",
-      "identifier" : [ {
-        "value" : "Point of Care"
-      } ],
-      "status" : "active",
-      "mode" : "instance",
-      "physicalType" : {
-        "coding" : [ {
-          "system" : "http://terminology.hl7.org/CodeSystem/location-physical-type",
-          "_code" : {
-            "extension" : [ {
-              "url" : "https://reportstream.cdc.gov/fhir/StructureDefinition/location-physical-type-poc",
-              "valueString" : "poc"
-            } ]
-          }
-        } ]
-      }
-    }
-  }, {
-    "fullUrl" : "Location/1703277787683536000.409e865b-02f7-481e-b510-b18f514d49ab",
-    "resource" : {
-      "resourceType" : "Location",
-      "id" : "1703277787683536000.409e865b-02f7-481e-b510-b18f514d49ab",
-      "identifier" : [ {
-        "value" : "Floor A"
-      } ],
-      "status" : "active",
-      "mode" : "instance",
-      "physicalType" : {
-        "coding" : [ {
-          "system" : "http://terminology.hl7.org/CodeSystem/location-physical-type",
-          "code" : "lvl"
-        } ]
-=======
+      }
     },
     {
       "fullUrl" : "Location/1704840196029054000.218f2cfd-d38b-4036-a830-8b9699c45cfb",
@@ -4193,93 +2570,7 @@
       "resource" : {
         "resourceType" : "Patient",
         "id" : "1704840195833008000.976215a4-a04b-46e4-9932-9f3031ecd72f"
->>>>>>> b7d18e61
       }
     }
-  }, {
-    "fullUrl" : "Location/1703277787684101000.f18712a2-74ea-4b0c-9edb-b1bed8077dbb",
-    "resource" : {
-      "resourceType" : "Location",
-      "id" : "1703277787684101000.f18712a2-74ea-4b0c-9edb-b1bed8077dbb",
-      "identifier" : [ {
-        "value" : "Room 101"
-      } ],
-      "status" : "active",
-      "mode" : "instance",
-      "physicalType" : {
-        "coding" : [ {
-          "system" : "http://terminology.hl7.org/CodeSystem/location-physical-type",
-          "code" : "ro"
-        } ]
-      }
-    }
-  }, {
-    "fullUrl" : "Location/1703277787684500000.fdb193a5-9b30-40ec-a735-52294fb6ef79",
-    "resource" : {
-      "resourceType" : "Location",
-      "id" : "1703277787684500000.fdb193a5-9b30-40ec-a735-52294fb6ef79",
-      "identifier" : [ {
-        "value" : "Bed A"
-      } ],
-      "status" : "active",
-      "mode" : "instance",
-      "physicalType" : {
-        "coding" : [ {
-          "system" : "http://terminology.hl7.org/CodeSystem/location-physical-type",
-          "code" : "bd"
-        } ]
-      }
-    }
-  }, {
-    "fullUrl" : "PractitionerRole/1703277787684660000.0738e964-9851-4f18-b409-21dff16801a0",
-    "resource" : {
-      "resourceType" : "PractitionerRole",
-      "id" : "1703277787684660000.0738e964-9851-4f18-b409-21dff16801a0",
-      "extension" : [ {
-        "url" : "http://hl7.org/fhir/StructureDefinition/event-performerFunction",
-        "valueCodeableConcept" : {
-          "coding" : [ {
-            "extension" : [ {
-              "url" : "https://reportstream.cdc.gov/fhir/StructureDefinition/code-index-name",
-              "valueString" : "identifier"
-            } ],
-            "system" : "http://terminology.hl7.org/CodeSystem/v3-ParticipationType",
-            "code" : "SPRF"
-          } ]
-        }
-      } ],
-      "period" : {
-        "start" : "2023-04-01T10:25:31-04:00",
-        "_start" : {
-          "extension" : [ {
-            "url" : "https://reportstream.cdc.gov/fhir/StructureDefinition/hl7v2-date-time",
-            "valueString" : "20230401102531-0400"
-          } ]
-        },
-        "end" : "2023-05-01T10:25:31-04:00",
-        "_end" : {
-          "extension" : [ {
-            "url" : "https://reportstream.cdc.gov/fhir/StructureDefinition/hl7v2-date-time",
-            "valueString" : "20230501102531-0400"
-          } ]
-        }
-      },
-      "practitioner" : {
-        "reference" : "Practitioner/1703277787680941000.52f07eeb-76bd-4b51-8485-8d4828275870"
-      },
-      "location" : [ {
-        "reference" : "Location/1703277787681483000.e9ecde21-9392-4f63-b798-eb2e83716fc7"
-      }, {
-        "reference" : "Location/1703277787682449000.13250d77-92fd-46d5-b6a6-c0acbbce7d21"
-      }, {
-        "reference" : "Location/1703277787682970000.93abf07f-d912-4f4b-b914-d124ab94b0fb"
-      }, {
-        "reference" : "Location/1703277787683536000.409e865b-02f7-481e-b510-b18f514d49ab"
-      }, {
-        "reference" : "Location/1703277787684101000.f18712a2-74ea-4b0c-9edb-b1bed8077dbb"
-      }, {
-        "reference" : "Location/1703277787684500000.fdb193a5-9b30-40ec-a735-52294fb6ef79"
-      } ]
-    }
-  } ]
+  ]
 }