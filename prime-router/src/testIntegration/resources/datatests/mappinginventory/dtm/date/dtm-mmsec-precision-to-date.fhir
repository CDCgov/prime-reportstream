--- conflicted
+++ resolved
@@ -10,53 +10,6 @@
   },
   "type" : "message",
   "timestamp" : "2023-08-16T13:33:58.000-04:00",
-<<<<<<< HEAD
-  "entry" : [ {
-    "fullUrl" : "MessageHeader/bb504ecd-c2ab-3be3-91d8-6065e2bce435",
-    "resource" : {
-      "resourceType" : "MessageHeader",
-      "id" : "bb504ecd-c2ab-3be3-91d8-6065e2bce435",
-      "meta" : {
-        "extension" : [ {
-          "url" : "http://ibm.com/fhir/cdm/StructureDefinition/source-data-model-version",
-          "valueString" : "2.5.1"
-        } ]
-      },
-      "extension" : [ {
-        "url" : "https://reportstream.cdc.gov/fhir/StructureDefinition/encoding-characters",
-        "valueString" : "^~\\&#"
-      } ],
-      "eventCoding" : {
-        "system" : "http://terminology.hl7.org/CodeSystem/v2-0003",
-        "code" : "R01",
-        "display" : "ORU/ACK - Unsolicited transmission of an observation message"
-      }
-    }
-  }, {
-    "fullUrl" : "Provenance/1698961298442974000.ddbb7411-fc37-45fe-9547-374e5971e974",
-    "resource" : {
-      "resourceType" : "Provenance",
-      "id" : "1698961298442974000.ddbb7411-fc37-45fe-9547-374e5971e974",
-      "meta" : {
-        "extension" : [ {
-          "url" : "http://ibm.com/fhir/cdm/StructureDefinition/source-data-model-version",
-          "valueString" : "2.5.1"
-        } ]
-      },
-      "recorded" : "2023-08-16T12:33:58-05:00",
-      "_recorded" : {
-        "extension" : [ {
-          "url" : "https://reportstream.cdc.gov/fhir/StructureDefinition/hl7v2-date-time",
-          "valueString" : "20230816123358-0500"
-        } ]
-      },
-      "activity" : {
-        "coding" : [ {
-          "extension" : [ {
-            "url" : "https://reportstream.cdc.gov/fhir/StructureDefinition/code-index-name",
-            "valueString" : "identifier"
-          } ],
-=======
   "entry" : [
     {
       "fullUrl" : "MessageHeader/bb504ecd-c2ab-3be3-91d8-6065e2bce435",
@@ -70,7 +23,6 @@
           }
         ],
         "eventCoding" : {
->>>>>>> bbf61ac6
           "system" : "http://terminology.hl7.org/CodeSystem/v2-0003",
           "code" : "R01",
           "display" : "ORU^R01^ORU_R01"
