{
  "resourceType" : "Bundle",
  "id" : "1707835141132815000.1191d473-d781-4aac-a4d3-0d4529f3dd04",
  "meta" : {
    "lastUpdated" : "2024-02-13T09:39:01.139-05:00"
  },
  "identifier" : {
    "system" : "https://reportstream.cdc.gov/prime-router",
    "value" : "20230816123358"
  },
  "type" : "message",
<<<<<<< HEAD
  "timestamp" : "2023-08-16T12:33:58.000-05:00",
  "entry" : [
    {
      "fullUrl" : "MessageHeader/bb504ecd-c2ab-3be3-91d8-6065e2bce435",
      "resource" : {
        "resourceType" : "MessageHeader",
        "id" : "bb504ecd-c2ab-3be3-91d8-6065e2bce435",
        "extension" : [
          {
            "url" : "https://reportstream.cdc.gov/fhir/StructureDefinition/encoding-characters",
            "valueString" : "^~\\&#"
          },
          {
            "url" : "https://reportstream.cdc.gov/fhir/StructureDefinition/msh-message-header",
            "extension" : [
              {
                "url" : "MSH.7",
                "valueString" : "20230816123358-0500"
              }
            ]
          }
        ],
        "eventCoding" : {
          "system" : "http://terminology.hl7.org/CodeSystem/v2-0003",
          "code" : "R01",
          "display" : "ORU^R01^ORU_R01"
        },
        "source" : {
          "_endpoint" : {
            "extension" : [
              {
                "url" : "http://hl7.org/fhir/StructureDefinition/data-absent-reason",
                "valueCode" : "unknown"
              }
            ]
          }
        }
      }
    },
    {
      "fullUrl" : "Provenance/1707766704851246000.1b9e5bb8-463f-4d87-b478-68df01ba59bc",
      "resource" : {
        "resourceType" : "Provenance",
        "id" : "1707766704851246000.1b9e5bb8-463f-4d87-b478-68df01ba59bc",
        "target" : [
          {
            "reference" : "MessageHeader/bb504ecd-c2ab-3be3-91d8-6065e2bce435"
          },
          {
            "reference" : "DiagnosticReport/1707766705159979000.1cd00210-a1ca-4853-8459-8eb8d1938199"
          }
        ],
        "recorded" : "2023-08-16T12:33:58-05:00",
        "activity" : {
          "coding" : [
            {
              "display" : "ORU^R01^ORU_R01"
            }
          ]
        }
      }
    },
    {
      "fullUrl" : "Provenance/1707766704864391000.c27d901d-4471-4f08-9d88-a1fa643b6fd4",
      "resource" : {
        "resourceType" : "Provenance",
        "id" : "1707766704864391000.c27d901d-4471-4f08-9d88-a1fa643b6fd4",
        "recorded" : "2024-02-12T13:38:24Z",
        "policy" : [
          "http://hl7.org/fhir/uv/v2mappings/message-oru-r01-to-bundle"
        ],
        "activity" : {
          "coding" : [
            {
              "code" : "v2-FHIR transformation"
            }
          ]
        },
        "agent" : [
          {
            "type" : {
              "coding" : [
                {
                  "system" : "http://terminology.hl7.org/CodeSystem/provenance-participant-type",
                  "code" : "assembler"
                }
              ]
            },
            "who" : {
              "reference" : "Organization/1707766704863198000.ba73ca73-0842-47f8-ba3e-67dec4895c80"
            }
          }
        ]
      }
    },
    {
      "fullUrl" : "Organization/1707766704863198000.ba73ca73-0842-47f8-ba3e-67dec4895c80",
      "resource" : {
        "resourceType" : "Organization",
        "id" : "1707766704863198000.ba73ca73-0842-47f8-ba3e-67dec4895c80",
        "identifier" : [
          {
            "value" : "CDC PRIME - Atlanta"
          },
          {
            "type" : {
              "coding" : [
                {
                  "system" : "http://terminology.hl7.org/CodeSystem/v2-0301"
                }
              ]
            },
            "system" : "urn:ietf:rfc:3986",
            "value" : "2.16.840.1.114222.4.1.237821"
          }
        ]
      }
    },
    {
      "fullUrl" : "Patient/1707766704890725000.008f3d92-e08d-41d7-a988-709a90f78568",
      "resource" : {
        "resourceType" : "Patient",
        "id" : "1707766704890725000.008f3d92-e08d-41d7-a988-709a90f78568"
      }
    },
    {
      "fullUrl" : "Provenance/1707766704891938000.96d92d88-4713-4bb3-b6c6-baae6eae47c1",
      "resource" : {
        "resourceType" : "Provenance",
        "id" : "1707766704891938000.96d92d88-4713-4bb3-b6c6-baae6eae47c1",
        "target" : [
          {
            "reference" : "Patient/1707766704890725000.008f3d92-e08d-41d7-a988-709a90f78568"
          }
        ],
        "recorded" : "2024-02-12T13:38:24Z",
        "activity" : {
          "coding" : [
            {
              "system" : "https://terminology.hl7.org/CodeSystem/v3-DataOperation",
              "code" : "UPDATE"
            }
          ]
        }
      }
    },
    {
      "fullUrl" : "Specimen/1707766704895085000.6ef5a4c6-da1b-4206-b059-da48dde55260",
      "resource" : {
        "resourceType" : "Specimen",
        "id" : "1707766704895085000.6ef5a4c6-da1b-4206-b059-da48dde55260",
        "extension" : [
          {
            "url" : "https://reportstream.cdc.gov/fhir/StructureDefinition/hl7v2Segment",
            "valueString" : "OBR"
          }
        ]
      }
    },
    {
      "fullUrl" : "ServiceRequest/1707766705153696000.918b53e9-ec9b-409b-87de-2ce7113915ae",
      "resource" : {
        "resourceType" : "ServiceRequest",
        "id" : "1707766705153696000.918b53e9-ec9b-409b-87de-2ce7113915ae",
        "extension" : [
          {
            "url" : "https://reportstream.cdc.gov/fhir/StructureDefinition/business-event",
            "valueCode" : "RE"
          },
          {
            "url" : "https://reportstream.cdc.gov/fhir/StructureDefinition/obr-observation-request",
            "extension" : [
              {
                "url" : "obr-3-filler-order-number",
                "valueIdentifier" : {
                  "extension" : [
                    {
                      "url" : "https://reportstream.cdc.gov/fhir/StructureDefinition/assigning-authority",
                      "extension" : [
                        {
                          "url" : "https://reportstream.cdc.gov/fhir/StructureDefinition/assigning-authority-namespace-id",
                          "valueString" : "Test"
                        },
                        {
                          "url" : "https://reportstream.cdc.gov/fhir/StructureDefinition/assigning-authority-universal-id",
                          "valueString" : "1.23.456.7.890123.4.5.678901"
                        },
                        {
                          "url" : "https://reportstream.cdc.gov/fhir/StructureDefinition/universal-id-type",
                          "valueCode" : "ISO"
                        }
                      ]
                    }
                  ],
                  "value" : "123456"
                }
              },
              {
                "url" : "obr-22-results-rpt-status-change-datetime",
                "valueString" : "202308"
              }
            ]
          }
        ],
        "identifier" : [
          {
            "extension" : [
              {
                "url" : "https://reportstream.cdc.gov/fhir/StructureDefinition/hl7v2Field",
                "valueString" : "ORC.3"
              },
              {
                "url" : "https://reportstream.cdc.gov/fhir/StructureDefinition/assigning-authority",
                "extension" : [
                  {
                    "url" : "https://reportstream.cdc.gov/fhir/StructureDefinition/assigning-authority-namespace-id",
                    "valueString" : "Test"
                  },
                  {
                    "url" : "https://reportstream.cdc.gov/fhir/StructureDefinition/assigning-authority-universal-id",
                    "valueString" : "1.23.456.7.890123.4.5.678901"
                  },
                  {
                    "url" : "https://reportstream.cdc.gov/fhir/StructureDefinition/universal-id-type",
                    "valueCode" : "ISO"
                  }
                ]
              }
            ],
            "type" : {
              "coding" : [
                {
                  "system" : "http://terminology.hl7.org/CodeSystem/v2-0203",
                  "code" : "FILL"
                }
              ]
            },
            "value" : "123456"
          }
        ],
        "status" : "unknown",
        "code" : {
          "coding" : [
            {
              "extension" : [
                {
                  "url" : "https://reportstream.cdc.gov/fhir/StructureDefinition/cwe-coding",
                  "valueString" : "coding"
                },
                {
                  "url" : "https://reportstream.cdc.gov/fhir/StructureDefinition/cwe-coding-system",
                  "valueString" : "LN"
                }
              ],
              "system" : "http://loinc.org",
              "code" : "12345-6",
              "display" : "TEST"
            }
          ]
        },
        "subject" : {
          "reference" : "Patient/1707766704890725000.008f3d92-e08d-41d7-a988-709a90f78568"
        }
      }
    },
    {
      "fullUrl" : "DiagnosticReport/1707766705159979000.1cd00210-a1ca-4853-8459-8eb8d1938199",
      "resource" : {
        "resourceType" : "DiagnosticReport",
        "id" : "1707766705159979000.1cd00210-a1ca-4853-8459-8eb8d1938199",
        "identifier" : [
          {
            "extension" : [
              {
                "url" : "https://reportstream.cdc.gov/fhir/StructureDefinition/assigning-authority",
                "extension" : [
                  {
                    "url" : "https://reportstream.cdc.gov/fhir/StructureDefinition/assigning-authority-namespace-id",
                    "valueString" : "Test"
                  },
                  {
                    "url" : "https://reportstream.cdc.gov/fhir/StructureDefinition/assigning-authority-universal-id",
                    "valueString" : "1.23.456.7.890123.4.5.678901"
                  },
                  {
                    "url" : "https://reportstream.cdc.gov/fhir/StructureDefinition/universal-id-type",
                    "valueCode" : "ISO"
                  }
                ]
              }
            ],
            "type" : {
              "coding" : [
                {
                  "system" : "http://terminology.hl7.org/CodeSystem/v2-0203",
                  "code" : "FILL"
                }
              ]
            },
            "value" : "123456"
          }
        ],
        "basedOn" : [
          {
            "reference" : "ServiceRequest/1707766705153696000.918b53e9-ec9b-409b-87de-2ce7113915ae"
          }
        ],
        "status" : "final",
        "code" : {
          "coding" : [
            {
              "extension" : [
                {
                  "url" : "https://reportstream.cdc.gov/fhir/StructureDefinition/cwe-coding",
                  "valueString" : "coding"
                },
                {
                  "url" : "https://reportstream.cdc.gov/fhir/StructureDefinition/cwe-coding-system",
                  "valueString" : "LN"
                }
              ],
              "system" : "http://loinc.org",
              "code" : "12345-6",
              "display" : "TEST"
            }
          ]
        },
        "subject" : {
          "reference" : "Patient/1707766704890725000.008f3d92-e08d-41d7-a988-709a90f78568"
        },
        "issued" : "2023-08",
        "_issued" : {
          "extension" : [
            {
              "url" : "https://reportstream.cdc.gov/fhir/StructureDefinition/hl7v2-date-time",
              "valueString" : "202308"
            }
          ]
        },
        "specimen" : [
          {
            "reference" : "Specimen/1707766704895085000.6ef5a4c6-da1b-4206-b059-da48dde55260"
          }
        ]
      }
=======
  "timestamp" : "2023-08-16T13:33:58.000-04:00",
  "entry" : [ {
    "fullUrl" : "MessageHeader/bb504ecd-c2ab-3be3-91d8-6065e2bce435",
    "resource" : {
      "resourceType" : "MessageHeader",
      "id" : "bb504ecd-c2ab-3be3-91d8-6065e2bce435",
      "extension" : [ {
        "url" : "https://reportstream.cdc.gov/fhir/StructureDefinition/encoding-characters",
        "valueString" : "^~\\&#"
      }, {
        "url" : "https://reportstream.cdc.gov/fhir/StructureDefinition/msh-message-header",
        "extension" : [ {
          "url" : "MSH.7",
          "valueString" : "20230816123358-0500"
        } ]
      } ],
      "eventCoding" : {
        "system" : "http://terminology.hl7.org/CodeSystem/v2-0003",
        "code" : "R01",
        "display" : "ORU^R01^ORU_R01"
      },
      "source" : {
        "_endpoint" : {
          "extension" : [ {
            "url" : "http://hl7.org/fhir/StructureDefinition/data-absent-reason",
            "valueCode" : "unknown"
          } ]
        }
      }
    }
  }, {
    "fullUrl" : "Provenance/1707835141516101000.159f806a-d455-49c0-ba68-3da5aa86ff21",
    "resource" : {
      "resourceType" : "Provenance",
      "id" : "1707835141516101000.159f806a-d455-49c0-ba68-3da5aa86ff21",
      "target" : [ {
        "reference" : "MessageHeader/bb504ecd-c2ab-3be3-91d8-6065e2bce435"
      }, {
        "reference" : "DiagnosticReport/1707835141715568000.65c08b0d-fd56-4cc7-bf59-f5c113e71d4a"
      } ],
      "recorded" : "2023-08-16T12:33:58-05:00",
      "activity" : {
        "coding" : [ {
          "display" : "ORU^R01^ORU_R01"
        } ]
      }
    }
  }, {
    "fullUrl" : "Provenance/1707835141524209000.a0fb4d0d-806c-4e26-9f41-00f93bd61ed4",
    "resource" : {
      "resourceType" : "Provenance",
      "id" : "1707835141524209000.a0fb4d0d-806c-4e26-9f41-00f93bd61ed4",
      "recorded" : "2024-02-13T09:39:01Z",
      "policy" : [ "http://hl7.org/fhir/uv/v2mappings/message-oru-r01-to-bundle" ],
      "activity" : {
        "coding" : [ {
          "code" : "v2-FHIR transformation"
        } ]
      },
      "agent" : [ {
        "type" : {
          "coding" : [ {
            "system" : "http://terminology.hl7.org/CodeSystem/provenance-participant-type",
            "code" : "assembler"
          } ]
        },
        "who" : {
          "reference" : "Organization/1707835141523005000.5b3119d3-cc09-4577-82fa-64b51f08d205"
        }
      } ]
    }
  }, {
    "fullUrl" : "Organization/1707835141523005000.5b3119d3-cc09-4577-82fa-64b51f08d205",
    "resource" : {
      "resourceType" : "Organization",
      "id" : "1707835141523005000.5b3119d3-cc09-4577-82fa-64b51f08d205",
      "identifier" : [ {
        "value" : "CDC PRIME - Atlanta"
      }, {
        "type" : {
          "coding" : [ {
            "system" : "http://terminology.hl7.org/CodeSystem/v2-0301"
          } ]
        },
        "system" : "urn:ietf:rfc:3986",
        "value" : "2.16.840.1.114222.4.1.237821"
      } ]
    }
  }, {
    "fullUrl" : "Patient/1707835141538501000.f507c2fc-bdf7-4b5c-884b-4ce5955f926c",
    "resource" : {
      "resourceType" : "Patient",
      "id" : "1707835141538501000.f507c2fc-bdf7-4b5c-884b-4ce5955f926c"
    }
  }, {
    "fullUrl" : "Provenance/1707835141539256000.6f70efed-e118-479c-89f3-a5ec9643ea22",
    "resource" : {
      "resourceType" : "Provenance",
      "id" : "1707835141539256000.6f70efed-e118-479c-89f3-a5ec9643ea22",
      "target" : [ {
        "reference" : "Patient/1707835141538501000.f507c2fc-bdf7-4b5c-884b-4ce5955f926c"
      } ],
      "recorded" : "2024-02-13T09:39:01Z",
      "activity" : {
        "coding" : [ {
          "system" : "https://terminology.hl7.org/CodeSystem/v3-DataOperation",
          "code" : "UPDATE"
        } ]
      }
    }
  }, {
    "fullUrl" : "Specimen/1707835141541102000.1bed6423-6169-4e0a-88f8-1e27a3e65b1f",
    "resource" : {
      "resourceType" : "Specimen",
      "id" : "1707835141541102000.1bed6423-6169-4e0a-88f8-1e27a3e65b1f",
      "extension" : [ {
        "url" : "https://reportstream.cdc.gov/fhir/StructureDefinition/hl7v2Segment",
        "valueString" : "OBR"
      } ]
    }
  }, {
    "fullUrl" : "ServiceRequest/1707835141712192000.4d1b4ce0-2d3e-43c0-8c42-4596f0a4bbe5",
    "resource" : {
      "resourceType" : "ServiceRequest",
      "id" : "1707835141712192000.4d1b4ce0-2d3e-43c0-8c42-4596f0a4bbe5",
      "extension" : [ {
        "url" : "https://reportstream.cdc.gov/fhir/StructureDefinition/business-event",
        "valueCode" : "RE"
      }, {
        "url" : "https://reportstream.cdc.gov/fhir/StructureDefinition/obr-observation-request",
        "extension" : [ {
          "url" : "OBR.3",
          "valueIdentifier" : {
            "extension" : [ {
              "url" : "https://reportstream.cdc.gov/fhir/StructureDefinition/assigning-authority",
              "extension" : [ {
                "url" : "https://reportstream.cdc.gov/fhir/StructureDefinition/namespace-id",
                "valueString" : "Test"
              }, {
                "url" : "https://reportstream.cdc.gov/fhir/StructureDefinition/universal-id",
                "valueString" : "1.23.456.7.890123.4.5.678901"
              }, {
                "url" : "https://reportstream.cdc.gov/fhir/StructureDefinition/universal-id-type",
                "valueCode" : "ISO"
              } ]
            } ],
            "value" : "123456"
          }
        }, {
          "url" : "OBR.22",
          "valueString" : "202308"
        } ]
      } ],
      "identifier" : [ {
        "extension" : [ {
          "url" : "https://reportstream.cdc.gov/fhir/StructureDefinition/hl7v2Field",
          "valueString" : "ORC.3"
        }, {
          "url" : "https://reportstream.cdc.gov/fhir/StructureDefinition/assigning-authority",
          "extension" : [ {
            "url" : "https://reportstream.cdc.gov/fhir/StructureDefinition/namespace-id",
            "valueString" : "Test"
          }, {
            "url" : "https://reportstream.cdc.gov/fhir/StructureDefinition/universal-id",
            "valueString" : "1.23.456.7.890123.4.5.678901"
          }, {
            "url" : "https://reportstream.cdc.gov/fhir/StructureDefinition/universal-id-type",
            "valueCode" : "ISO"
          } ]
        } ],
        "type" : {
          "coding" : [ {
            "system" : "http://terminology.hl7.org/CodeSystem/v2-0203",
            "code" : "FILL"
          } ]
        },
        "value" : "123456"
      } ],
      "status" : "unknown",
      "code" : {
        "coding" : [ {
          "extension" : [ {
            "url" : "https://reportstream.cdc.gov/fhir/StructureDefinition/cwe-coding",
            "valueString" : "coding"
          }, {
            "url" : "https://reportstream.cdc.gov/fhir/StructureDefinition/cwe-coding-system",
            "valueString" : "LN"
          } ],
          "system" : "http://loinc.org",
          "code" : "12345-6",
          "display" : "TEST"
        } ]
      },
      "subject" : {
        "reference" : "Patient/1707835141538501000.f507c2fc-bdf7-4b5c-884b-4ce5955f926c"
      }
    }
  }, {
    "fullUrl" : "DiagnosticReport/1707835141715568000.65c08b0d-fd56-4cc7-bf59-f5c113e71d4a",
    "resource" : {
      "resourceType" : "DiagnosticReport",
      "id" : "1707835141715568000.65c08b0d-fd56-4cc7-bf59-f5c113e71d4a",
      "identifier" : [ {
        "extension" : [ {
          "url" : "https://reportstream.cdc.gov/fhir/StructureDefinition/assigning-authority",
          "extension" : [ {
            "url" : "https://reportstream.cdc.gov/fhir/StructureDefinition/namespace-id",
            "valueString" : "Test"
          }, {
            "url" : "https://reportstream.cdc.gov/fhir/StructureDefinition/universal-id",
            "valueString" : "1.23.456.7.890123.4.5.678901"
          }, {
            "url" : "https://reportstream.cdc.gov/fhir/StructureDefinition/universal-id-type",
            "valueCode" : "ISO"
          } ]
        } ],
        "type" : {
          "coding" : [ {
            "system" : "http://terminology.hl7.org/CodeSystem/v2-0203",
            "code" : "FILL"
          } ]
        },
        "value" : "123456"
      } ],
      "basedOn" : [ {
        "reference" : "ServiceRequest/1707835141712192000.4d1b4ce0-2d3e-43c0-8c42-4596f0a4bbe5"
      } ],
      "status" : "final",
      "code" : {
        "coding" : [ {
          "extension" : [ {
            "url" : "https://reportstream.cdc.gov/fhir/StructureDefinition/cwe-coding",
            "valueString" : "coding"
          }, {
            "url" : "https://reportstream.cdc.gov/fhir/StructureDefinition/cwe-coding-system",
            "valueString" : "LN"
          } ],
          "system" : "http://loinc.org",
          "code" : "12345-6",
          "display" : "TEST"
        } ]
      },
      "subject" : {
        "reference" : "Patient/1707835141538501000.f507c2fc-bdf7-4b5c-884b-4ce5955f926c"
      },
      "issued" : "2023-08",
      "_issued" : {
        "extension" : [ {
          "url" : "https://reportstream.cdc.gov/fhir/StructureDefinition/hl7v2-date-time",
          "valueString" : "202308"
        } ]
      },
      "specimen" : [ {
        "reference" : "Specimen/1707835141541102000.1bed6423-6169-4e0a-88f8-1e27a3e65b1f"
      } ]
>>>>>>> 9d88e4f6
    }
  ]
}<|MERGE_RESOLUTION|>--- conflicted
+++ resolved
@@ -9,353 +9,6 @@
     "value" : "20230816123358"
   },
   "type" : "message",
-<<<<<<< HEAD
-  "timestamp" : "2023-08-16T12:33:58.000-05:00",
-  "entry" : [
-    {
-      "fullUrl" : "MessageHeader/bb504ecd-c2ab-3be3-91d8-6065e2bce435",
-      "resource" : {
-        "resourceType" : "MessageHeader",
-        "id" : "bb504ecd-c2ab-3be3-91d8-6065e2bce435",
-        "extension" : [
-          {
-            "url" : "https://reportstream.cdc.gov/fhir/StructureDefinition/encoding-characters",
-            "valueString" : "^~\\&#"
-          },
-          {
-            "url" : "https://reportstream.cdc.gov/fhir/StructureDefinition/msh-message-header",
-            "extension" : [
-              {
-                "url" : "MSH.7",
-                "valueString" : "20230816123358-0500"
-              }
-            ]
-          }
-        ],
-        "eventCoding" : {
-          "system" : "http://terminology.hl7.org/CodeSystem/v2-0003",
-          "code" : "R01",
-          "display" : "ORU^R01^ORU_R01"
-        },
-        "source" : {
-          "_endpoint" : {
-            "extension" : [
-              {
-                "url" : "http://hl7.org/fhir/StructureDefinition/data-absent-reason",
-                "valueCode" : "unknown"
-              }
-            ]
-          }
-        }
-      }
-    },
-    {
-      "fullUrl" : "Provenance/1707766704851246000.1b9e5bb8-463f-4d87-b478-68df01ba59bc",
-      "resource" : {
-        "resourceType" : "Provenance",
-        "id" : "1707766704851246000.1b9e5bb8-463f-4d87-b478-68df01ba59bc",
-        "target" : [
-          {
-            "reference" : "MessageHeader/bb504ecd-c2ab-3be3-91d8-6065e2bce435"
-          },
-          {
-            "reference" : "DiagnosticReport/1707766705159979000.1cd00210-a1ca-4853-8459-8eb8d1938199"
-          }
-        ],
-        "recorded" : "2023-08-16T12:33:58-05:00",
-        "activity" : {
-          "coding" : [
-            {
-              "display" : "ORU^R01^ORU_R01"
-            }
-          ]
-        }
-      }
-    },
-    {
-      "fullUrl" : "Provenance/1707766704864391000.c27d901d-4471-4f08-9d88-a1fa643b6fd4",
-      "resource" : {
-        "resourceType" : "Provenance",
-        "id" : "1707766704864391000.c27d901d-4471-4f08-9d88-a1fa643b6fd4",
-        "recorded" : "2024-02-12T13:38:24Z",
-        "policy" : [
-          "http://hl7.org/fhir/uv/v2mappings/message-oru-r01-to-bundle"
-        ],
-        "activity" : {
-          "coding" : [
-            {
-              "code" : "v2-FHIR transformation"
-            }
-          ]
-        },
-        "agent" : [
-          {
-            "type" : {
-              "coding" : [
-                {
-                  "system" : "http://terminology.hl7.org/CodeSystem/provenance-participant-type",
-                  "code" : "assembler"
-                }
-              ]
-            },
-            "who" : {
-              "reference" : "Organization/1707766704863198000.ba73ca73-0842-47f8-ba3e-67dec4895c80"
-            }
-          }
-        ]
-      }
-    },
-    {
-      "fullUrl" : "Organization/1707766704863198000.ba73ca73-0842-47f8-ba3e-67dec4895c80",
-      "resource" : {
-        "resourceType" : "Organization",
-        "id" : "1707766704863198000.ba73ca73-0842-47f8-ba3e-67dec4895c80",
-        "identifier" : [
-          {
-            "value" : "CDC PRIME - Atlanta"
-          },
-          {
-            "type" : {
-              "coding" : [
-                {
-                  "system" : "http://terminology.hl7.org/CodeSystem/v2-0301"
-                }
-              ]
-            },
-            "system" : "urn:ietf:rfc:3986",
-            "value" : "2.16.840.1.114222.4.1.237821"
-          }
-        ]
-      }
-    },
-    {
-      "fullUrl" : "Patient/1707766704890725000.008f3d92-e08d-41d7-a988-709a90f78568",
-      "resource" : {
-        "resourceType" : "Patient",
-        "id" : "1707766704890725000.008f3d92-e08d-41d7-a988-709a90f78568"
-      }
-    },
-    {
-      "fullUrl" : "Provenance/1707766704891938000.96d92d88-4713-4bb3-b6c6-baae6eae47c1",
-      "resource" : {
-        "resourceType" : "Provenance",
-        "id" : "1707766704891938000.96d92d88-4713-4bb3-b6c6-baae6eae47c1",
-        "target" : [
-          {
-            "reference" : "Patient/1707766704890725000.008f3d92-e08d-41d7-a988-709a90f78568"
-          }
-        ],
-        "recorded" : "2024-02-12T13:38:24Z",
-        "activity" : {
-          "coding" : [
-            {
-              "system" : "https://terminology.hl7.org/CodeSystem/v3-DataOperation",
-              "code" : "UPDATE"
-            }
-          ]
-        }
-      }
-    },
-    {
-      "fullUrl" : "Specimen/1707766704895085000.6ef5a4c6-da1b-4206-b059-da48dde55260",
-      "resource" : {
-        "resourceType" : "Specimen",
-        "id" : "1707766704895085000.6ef5a4c6-da1b-4206-b059-da48dde55260",
-        "extension" : [
-          {
-            "url" : "https://reportstream.cdc.gov/fhir/StructureDefinition/hl7v2Segment",
-            "valueString" : "OBR"
-          }
-        ]
-      }
-    },
-    {
-      "fullUrl" : "ServiceRequest/1707766705153696000.918b53e9-ec9b-409b-87de-2ce7113915ae",
-      "resource" : {
-        "resourceType" : "ServiceRequest",
-        "id" : "1707766705153696000.918b53e9-ec9b-409b-87de-2ce7113915ae",
-        "extension" : [
-          {
-            "url" : "https://reportstream.cdc.gov/fhir/StructureDefinition/business-event",
-            "valueCode" : "RE"
-          },
-          {
-            "url" : "https://reportstream.cdc.gov/fhir/StructureDefinition/obr-observation-request",
-            "extension" : [
-              {
-                "url" : "obr-3-filler-order-number",
-                "valueIdentifier" : {
-                  "extension" : [
-                    {
-                      "url" : "https://reportstream.cdc.gov/fhir/StructureDefinition/assigning-authority",
-                      "extension" : [
-                        {
-                          "url" : "https://reportstream.cdc.gov/fhir/StructureDefinition/assigning-authority-namespace-id",
-                          "valueString" : "Test"
-                        },
-                        {
-                          "url" : "https://reportstream.cdc.gov/fhir/StructureDefinition/assigning-authority-universal-id",
-                          "valueString" : "1.23.456.7.890123.4.5.678901"
-                        },
-                        {
-                          "url" : "https://reportstream.cdc.gov/fhir/StructureDefinition/universal-id-type",
-                          "valueCode" : "ISO"
-                        }
-                      ]
-                    }
-                  ],
-                  "value" : "123456"
-                }
-              },
-              {
-                "url" : "obr-22-results-rpt-status-change-datetime",
-                "valueString" : "202308"
-              }
-            ]
-          }
-        ],
-        "identifier" : [
-          {
-            "extension" : [
-              {
-                "url" : "https://reportstream.cdc.gov/fhir/StructureDefinition/hl7v2Field",
-                "valueString" : "ORC.3"
-              },
-              {
-                "url" : "https://reportstream.cdc.gov/fhir/StructureDefinition/assigning-authority",
-                "extension" : [
-                  {
-                    "url" : "https://reportstream.cdc.gov/fhir/StructureDefinition/assigning-authority-namespace-id",
-                    "valueString" : "Test"
-                  },
-                  {
-                    "url" : "https://reportstream.cdc.gov/fhir/StructureDefinition/assigning-authority-universal-id",
-                    "valueString" : "1.23.456.7.890123.4.5.678901"
-                  },
-                  {
-                    "url" : "https://reportstream.cdc.gov/fhir/StructureDefinition/universal-id-type",
-                    "valueCode" : "ISO"
-                  }
-                ]
-              }
-            ],
-            "type" : {
-              "coding" : [
-                {
-                  "system" : "http://terminology.hl7.org/CodeSystem/v2-0203",
-                  "code" : "FILL"
-                }
-              ]
-            },
-            "value" : "123456"
-          }
-        ],
-        "status" : "unknown",
-        "code" : {
-          "coding" : [
-            {
-              "extension" : [
-                {
-                  "url" : "https://reportstream.cdc.gov/fhir/StructureDefinition/cwe-coding",
-                  "valueString" : "coding"
-                },
-                {
-                  "url" : "https://reportstream.cdc.gov/fhir/StructureDefinition/cwe-coding-system",
-                  "valueString" : "LN"
-                }
-              ],
-              "system" : "http://loinc.org",
-              "code" : "12345-6",
-              "display" : "TEST"
-            }
-          ]
-        },
-        "subject" : {
-          "reference" : "Patient/1707766704890725000.008f3d92-e08d-41d7-a988-709a90f78568"
-        }
-      }
-    },
-    {
-      "fullUrl" : "DiagnosticReport/1707766705159979000.1cd00210-a1ca-4853-8459-8eb8d1938199",
-      "resource" : {
-        "resourceType" : "DiagnosticReport",
-        "id" : "1707766705159979000.1cd00210-a1ca-4853-8459-8eb8d1938199",
-        "identifier" : [
-          {
-            "extension" : [
-              {
-                "url" : "https://reportstream.cdc.gov/fhir/StructureDefinition/assigning-authority",
-                "extension" : [
-                  {
-                    "url" : "https://reportstream.cdc.gov/fhir/StructureDefinition/assigning-authority-namespace-id",
-                    "valueString" : "Test"
-                  },
-                  {
-                    "url" : "https://reportstream.cdc.gov/fhir/StructureDefinition/assigning-authority-universal-id",
-                    "valueString" : "1.23.456.7.890123.4.5.678901"
-                  },
-                  {
-                    "url" : "https://reportstream.cdc.gov/fhir/StructureDefinition/universal-id-type",
-                    "valueCode" : "ISO"
-                  }
-                ]
-              }
-            ],
-            "type" : {
-              "coding" : [
-                {
-                  "system" : "http://terminology.hl7.org/CodeSystem/v2-0203",
-                  "code" : "FILL"
-                }
-              ]
-            },
-            "value" : "123456"
-          }
-        ],
-        "basedOn" : [
-          {
-            "reference" : "ServiceRequest/1707766705153696000.918b53e9-ec9b-409b-87de-2ce7113915ae"
-          }
-        ],
-        "status" : "final",
-        "code" : {
-          "coding" : [
-            {
-              "extension" : [
-                {
-                  "url" : "https://reportstream.cdc.gov/fhir/StructureDefinition/cwe-coding",
-                  "valueString" : "coding"
-                },
-                {
-                  "url" : "https://reportstream.cdc.gov/fhir/StructureDefinition/cwe-coding-system",
-                  "valueString" : "LN"
-                }
-              ],
-              "system" : "http://loinc.org",
-              "code" : "12345-6",
-              "display" : "TEST"
-            }
-          ]
-        },
-        "subject" : {
-          "reference" : "Patient/1707766704890725000.008f3d92-e08d-41d7-a988-709a90f78568"
-        },
-        "issued" : "2023-08",
-        "_issued" : {
-          "extension" : [
-            {
-              "url" : "https://reportstream.cdc.gov/fhir/StructureDefinition/hl7v2-date-time",
-              "valueString" : "202308"
-            }
-          ]
-        },
-        "specimen" : [
-          {
-            "reference" : "Specimen/1707766704895085000.6ef5a4c6-da1b-4206-b059-da48dde55260"
-          }
-        ]
-      }
-=======
   "timestamp" : "2023-08-16T13:33:58.000-04:00",
   "entry" : [ {
     "fullUrl" : "MessageHeader/bb504ecd-c2ab-3be3-91d8-6065e2bce435",
@@ -611,7 +264,6 @@
       "specimen" : [ {
         "reference" : "Specimen/1707835141541102000.1bed6423-6169-4e0a-88f8-1e27a3e65b1f"
       } ]
->>>>>>> 9d88e4f6
-    }
-  ]
+    }
+  } ]
 }