--- conflicted
+++ resolved
@@ -1,25 +1,15 @@
 {
   "resourceType" : "Bundle",
-<<<<<<< HEAD
-  "id" : "1707484467294875000.50f3c459-278d-45be-822b-7cfac5cb439e",
-  "meta" : {
-    "lastUpdated" : "2024-02-09T08:14:27.302-05:00"
-=======
   "id" : "1707766618375830000.ccf30406-97bd-4726-bf2f-af84797e8bee",
   "meta" : {
     "lastUpdated" : "2024-02-12T13:36:58.385-06:00"
->>>>>>> 44104ccc
   },
   "identifier" : {
     "system" : "https://reportstream.cdc.gov/prime-router",
     "value" : "20230816123358"
   },
   "type" : "message",
-<<<<<<< HEAD
-  "timestamp" : "2023-08-16T13:33:58.000-04:00",
-=======
   "timestamp" : "2023-08-16T12:33:58.000-05:00",
->>>>>>> 44104ccc
   "entry" : [ {
     "fullUrl" : "MessageHeader/bb504ecd-c2ab-3be3-91d8-6065e2bce435",
     "resource" : {
@@ -50,16 +40,6 @@
       }
     }
   }, {
-<<<<<<< HEAD
-    "fullUrl" : "Provenance/1707484467709590000.0d4a8273-990c-40b5-b7eb-606207c7a265",
-    "resource" : {
-      "resourceType" : "Provenance",
-      "id" : "1707484467709590000.0d4a8273-990c-40b5-b7eb-606207c7a265",
-      "target" : [ {
-        "reference" : "MessageHeader/bb504ecd-c2ab-3be3-91d8-6065e2bce435"
-      }, {
-        "reference" : "DiagnosticReport/1707484467901751000.c052bd6c-1209-4f9e-b563-f5f8479a0391"
-=======
     "fullUrl" : "Provenance/1707766618950726000.38da89ad-c52a-4af5-8b3e-d395b8d4ff69",
     "resource" : {
       "resourceType" : "Provenance",
@@ -68,7 +48,6 @@
         "reference" : "MessageHeader/bb504ecd-c2ab-3be3-91d8-6065e2bce435"
       }, {
         "reference" : "DiagnosticReport/1707766619227230000.51e97b95-7e6b-4af9-a722-9dcb8f37a9e6"
->>>>>>> 44104ccc
       } ],
       "recorded" : "2023-08-16T12:33:58-05:00",
       "activity" : {
@@ -78,19 +57,11 @@
       }
     }
   }, {
-<<<<<<< HEAD
-    "fullUrl" : "Provenance/1707484467718828000.9d75d969-c96a-459b-84df-80b2e78fc2c5",
-    "resource" : {
-      "resourceType" : "Provenance",
-      "id" : "1707484467718828000.9d75d969-c96a-459b-84df-80b2e78fc2c5",
-      "recorded" : "2024-02-09T08:14:27Z",
-=======
     "fullUrl" : "Provenance/1707766618965196000.ccbb3c77-0b33-4736-a5c9-7fcd4e84337a",
     "resource" : {
       "resourceType" : "Provenance",
       "id" : "1707766618965196000.ccbb3c77-0b33-4736-a5c9-7fcd4e84337a",
       "recorded" : "2024-02-12T13:36:58Z",
->>>>>>> 44104ccc
       "policy" : [ "http://hl7.org/fhir/uv/v2mappings/message-oru-r01-to-bundle" ],
       "activity" : {
         "coding" : [ {
@@ -105,17 +76,6 @@
           } ]
         },
         "who" : {
-<<<<<<< HEAD
-          "reference" : "Organization/1707484467718222000.5c438223-af54-4058-aadf-e660ebe4ca76"
-        }
-      } ]
-    }
-  }, {
-    "fullUrl" : "Organization/1707484467718222000.5c438223-af54-4058-aadf-e660ebe4ca76",
-    "resource" : {
-      "resourceType" : "Organization",
-      "id" : "1707484467718222000.5c438223-af54-4058-aadf-e660ebe4ca76",
-=======
           "reference" : "Organization/1707766618963544000.b6e86a59-aa59-4477-99ff-b78db642cbab"
         }
       } ]
@@ -125,7 +85,6 @@
     "resource" : {
       "resourceType" : "Organization",
       "id" : "1707766618963544000.b6e86a59-aa59-4477-99ff-b78db642cbab",
->>>>>>> 44104ccc
       "identifier" : [ {
         "value" : "CDC PRIME - Atlanta"
       }, {
@@ -139,22 +98,6 @@
       } ]
     }
   }, {
-<<<<<<< HEAD
-    "fullUrl" : "Patient/1707484467736203000.925258c9-5a13-4ba3-bb29-3b9ae37edb6e",
-    "resource" : {
-      "resourceType" : "Patient",
-      "id" : "1707484467736203000.925258c9-5a13-4ba3-bb29-3b9ae37edb6e"
-    }
-  }, {
-    "fullUrl" : "Provenance/1707484467736925000.fa293d9f-8842-4638-bc2d-35c493cf763e",
-    "resource" : {
-      "resourceType" : "Provenance",
-      "id" : "1707484467736925000.fa293d9f-8842-4638-bc2d-35c493cf763e",
-      "target" : [ {
-        "reference" : "Patient/1707484467736203000.925258c9-5a13-4ba3-bb29-3b9ae37edb6e"
-      } ],
-      "recorded" : "2024-02-09T08:14:27Z",
-=======
     "fullUrl" : "Patient/1707766618990835000.48f92715-8fb0-453f-9287-512e7d856b3f",
     "resource" : {
       "resourceType" : "Patient",
@@ -169,7 +112,6 @@
         "reference" : "Patient/1707766618990835000.48f92715-8fb0-453f-9287-512e7d856b3f"
       } ],
       "recorded" : "2024-02-12T13:36:58Z",
->>>>>>> 44104ccc
       "activity" : {
         "coding" : [ {
           "system" : "https://terminology.hl7.org/CodeSystem/v3-DataOperation",
@@ -178,12 +120,6 @@
       }
     }
   }, {
-<<<<<<< HEAD
-    "fullUrl" : "ServiceRequest/1707484467742552000.510b55d5-12c2-4d7f-8209-f2d799e1dd10",
-    "resource" : {
-      "resourceType" : "ServiceRequest",
-      "id" : "1707484467742552000.510b55d5-12c2-4d7f-8209-f2d799e1dd10",
-=======
     "fullUrl" : "Specimen/1707766619005855000.48ea8182-7ba2-4c20-9375-3fdce90ce4b1",
     "resource" : {
       "resourceType" : "Specimen",
@@ -198,33 +134,21 @@
     "resource" : {
       "resourceType" : "ServiceRequest",
       "id" : "1707766619221598000.46a08f13-a332-4ad6-8a84-8dc4da7058d2",
->>>>>>> 44104ccc
       "extension" : [ {
         "url" : "https://reportstream.cdc.gov/fhir/StructureDefinition/business-event",
         "valueCode" : "RE"
       }, {
         "url" : "https://reportstream.cdc.gov/fhir/StructureDefinition/obr-observation-request",
         "extension" : [ {
-<<<<<<< HEAD
-          "url" : "OBR.3",
-=======
           "url" : "obr-3-filler-order-number",
->>>>>>> 44104ccc
           "valueIdentifier" : {
             "extension" : [ {
               "url" : "https://reportstream.cdc.gov/fhir/StructureDefinition/assigning-authority",
               "extension" : [ {
-<<<<<<< HEAD
-                "url" : "https://reportstream.cdc.gov/fhir/StructureDefinition/namespace-id",
-                "valueString" : "Test"
-              }, {
-                "url" : "https://reportstream.cdc.gov/fhir/StructureDefinition/universal-id",
-=======
                 "url" : "https://reportstream.cdc.gov/fhir/StructureDefinition/assigning-authority-namespace-id",
                 "valueString" : "Test"
               }, {
                 "url" : "https://reportstream.cdc.gov/fhir/StructureDefinition/assigning-authority-universal-id",
->>>>>>> 44104ccc
                 "valueString" : "1.23.456.7.890123.4.5.678901"
               }, {
                 "url" : "https://reportstream.cdc.gov/fhir/StructureDefinition/universal-id-type",
@@ -234,11 +158,7 @@
             "value" : "123456"
           }
         }, {
-<<<<<<< HEAD
-          "url" : "OBR.22",
-=======
           "url" : "obr-22-results-rpt-status-change-datetime",
->>>>>>> 44104ccc
           "valueString" : "20230815"
         } ]
       } ],
@@ -249,11 +169,10 @@
         }, {
           "url" : "https://reportstream.cdc.gov/fhir/StructureDefinition/assigning-authority",
           "extension" : [ {
-<<<<<<< HEAD
-            "url" : "https://reportstream.cdc.gov/fhir/StructureDefinition/namespace-id",
+            "url" : "https://reportstream.cdc.gov/fhir/StructureDefinition/assigning-authority-namespace-id",
             "valueString" : "Test"
           }, {
-            "url" : "https://reportstream.cdc.gov/fhir/StructureDefinition/universal-id",
+            "url" : "https://reportstream.cdc.gov/fhir/StructureDefinition/assigning-authority-universal-id",
             "valueString" : "1.23.456.7.890123.4.5.678901"
           }, {
             "url" : "https://reportstream.cdc.gov/fhir/StructureDefinition/universal-id-type",
@@ -284,28 +203,22 @@
         } ]
       },
       "subject" : {
-        "reference" : "Patient/1707484467736203000.925258c9-5a13-4ba3-bb29-3b9ae37edb6e"
-      }
-    }
-  }, {
-    "fullUrl" : "DiagnosticReport/1707484467901751000.c052bd6c-1209-4f9e-b563-f5f8479a0391",
+        "reference" : "Patient/1707766618990835000.48f92715-8fb0-453f-9287-512e7d856b3f"
+      }
+    }
+  }, {
+    "fullUrl" : "DiagnosticReport/1707766619227230000.51e97b95-7e6b-4af9-a722-9dcb8f37a9e6",
     "resource" : {
       "resourceType" : "DiagnosticReport",
-      "id" : "1707484467901751000.c052bd6c-1209-4f9e-b563-f5f8479a0391",
+      "id" : "1707766619227230000.51e97b95-7e6b-4af9-a722-9dcb8f37a9e6",
       "identifier" : [ {
         "extension" : [ {
           "url" : "https://reportstream.cdc.gov/fhir/StructureDefinition/assigning-authority",
           "extension" : [ {
-            "url" : "https://reportstream.cdc.gov/fhir/StructureDefinition/namespace-id",
-            "valueString" : "Test"
-          }, {
-            "url" : "https://reportstream.cdc.gov/fhir/StructureDefinition/universal-id",
-=======
             "url" : "https://reportstream.cdc.gov/fhir/StructureDefinition/assigning-authority-namespace-id",
             "valueString" : "Test"
           }, {
             "url" : "https://reportstream.cdc.gov/fhir/StructureDefinition/assigning-authority-universal-id",
->>>>>>> 44104ccc
             "valueString" : "1.23.456.7.890123.4.5.678901"
           }, {
             "url" : "https://reportstream.cdc.gov/fhir/StructureDefinition/universal-id-type",
@@ -320,14 +233,10 @@
         },
         "value" : "123456"
       } ],
-<<<<<<< HEAD
       "basedOn" : [ {
-        "reference" : "ServiceRequest/1707484467742552000.510b55d5-12c2-4d7f-8209-f2d799e1dd10"
+        "reference" : "ServiceRequest/1707766619221598000.46a08f13-a332-4ad6-8a84-8dc4da7058d2"
       } ],
       "status" : "final",
-=======
-      "status" : "unknown",
->>>>>>> 44104ccc
       "code" : {
         "coding" : [ {
           "extension" : [ {
@@ -343,8 +252,7 @@
         } ]
       },
       "subject" : {
-<<<<<<< HEAD
-        "reference" : "Patient/1707484467736203000.925258c9-5a13-4ba3-bb29-3b9ae37edb6e"
+        "reference" : "Patient/1707766618990835000.48f92715-8fb0-453f-9287-512e7d856b3f"
       },
       "issued" : "2023-08-15",
       "_issued" : {
@@ -352,71 +260,10 @@
           "url" : "https://reportstream.cdc.gov/fhir/StructureDefinition/hl7v2-date-time",
           "valueString" : "20230815"
         } ]
-      }
-    }
-=======
-        "reference" : "Patient/1707766618990835000.48f92715-8fb0-453f-9287-512e7d856b3f"
-      }
-    }
-  }, {
-    "fullUrl" : "DiagnosticReport/1707766619227230000.51e97b95-7e6b-4af9-a722-9dcb8f37a9e6",
-    "resource" : {
-      "resourceType" : "DiagnosticReport",
-      "id" : "1707766619227230000.51e97b95-7e6b-4af9-a722-9dcb8f37a9e6",
-      "identifier" : [ {
-        "extension" : [ {
-          "url" : "https://reportstream.cdc.gov/fhir/StructureDefinition/assigning-authority",
-          "extension" : [ {
-            "url" : "https://reportstream.cdc.gov/fhir/StructureDefinition/assigning-authority-namespace-id",
-            "valueString" : "Test"
-          }, {
-            "url" : "https://reportstream.cdc.gov/fhir/StructureDefinition/assigning-authority-universal-id",
-            "valueString" : "1.23.456.7.890123.4.5.678901"
-          }, {
-            "url" : "https://reportstream.cdc.gov/fhir/StructureDefinition/universal-id-type",
-            "valueCode" : "ISO"
-          } ]
-        } ],
-        "type" : {
-          "coding" : [ {
-            "system" : "http://terminology.hl7.org/CodeSystem/v2-0203",
-            "code" : "FILL"
-          } ]
-        },
-        "value" : "123456"
-      } ],
-      "basedOn" : [ {
-        "reference" : "ServiceRequest/1707766619221598000.46a08f13-a332-4ad6-8a84-8dc4da7058d2"
-      } ],
-      "status" : "final",
-      "code" : {
-        "coding" : [ {
-          "extension" : [ {
-            "url" : "https://reportstream.cdc.gov/fhir/StructureDefinition/cwe-coding",
-            "valueString" : "coding"
-          }, {
-            "url" : "https://reportstream.cdc.gov/fhir/StructureDefinition/cwe-coding-system",
-            "valueString" : "LN"
-          } ],
-          "system" : "http://loinc.org",
-          "code" : "12345-6",
-          "display" : "TEST"
-        } ]
-      },
-      "subject" : {
-        "reference" : "Patient/1707766618990835000.48f92715-8fb0-453f-9287-512e7d856b3f"
-      },
-      "issued" : "2023-08-15",
-      "_issued" : {
-        "extension" : [ {
-          "url" : "https://reportstream.cdc.gov/fhir/StructureDefinition/hl7v2-date-time",
-          "valueString" : "20230815"
-        } ]
       },
       "specimen" : [ {
         "reference" : "Specimen/1707766619005855000.48ea8182-7ba2-4c20-9375-3fdce90ce4b1"
       } ]
     }
->>>>>>> 44104ccc
   } ]
 }