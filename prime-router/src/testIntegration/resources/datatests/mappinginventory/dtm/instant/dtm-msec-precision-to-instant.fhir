--- conflicted
+++ resolved
@@ -9,353 +9,6 @@
     "value" : "20230816123358"
   },
   "type" : "message",
-<<<<<<< HEAD
-  "timestamp" : "2023-08-16T12:33:58.000-05:00",
-  "entry" : [
-    {
-      "fullUrl" : "MessageHeader/bb504ecd-c2ab-3be3-91d8-6065e2bce435",
-      "resource" : {
-        "resourceType" : "MessageHeader",
-        "id" : "bb504ecd-c2ab-3be3-91d8-6065e2bce435",
-        "extension" : [
-          {
-            "url" : "https://reportstream.cdc.gov/fhir/StructureDefinition/encoding-characters",
-            "valueString" : "^~\\&#"
-          },
-          {
-            "url" : "https://reportstream.cdc.gov/fhir/StructureDefinition/msh-message-header",
-            "extension" : [
-              {
-                "url" : "MSH.7",
-                "valueString" : "20230816123358-0500"
-              }
-            ]
-          }
-        ],
-        "eventCoding" : {
-          "system" : "http://terminology.hl7.org/CodeSystem/v2-0003",
-          "code" : "R01",
-          "display" : "ORU^R01^ORU_R01"
-        },
-        "source" : {
-          "_endpoint" : {
-            "extension" : [
-              {
-                "url" : "http://hl7.org/fhir/StructureDefinition/data-absent-reason",
-                "valueCode" : "unknown"
-              }
-            ]
-          }
-        }
-      }
-    },
-    {
-      "fullUrl" : "Provenance/1707766721706553000.03fd9a51-7620-4196-9e52-7efe84f352b5",
-      "resource" : {
-        "resourceType" : "Provenance",
-        "id" : "1707766721706553000.03fd9a51-7620-4196-9e52-7efe84f352b5",
-        "target" : [
-          {
-            "reference" : "MessageHeader/bb504ecd-c2ab-3be3-91d8-6065e2bce435"
-          },
-          {
-            "reference" : "DiagnosticReport/1707766722225122000.1cd0c26e-8696-4ee3-8d7f-cc2773bf5e79"
-          }
-        ],
-        "recorded" : "2023-08-16T12:33:58-05:00",
-        "activity" : {
-          "coding" : [
-            {
-              "display" : "ORU^R01^ORU_R01"
-            }
-          ]
-        }
-      }
-    },
-    {
-      "fullUrl" : "Provenance/1707766721726313000.0a4ce5f7-5549-47e9-ae54-e0d0514fa12c",
-      "resource" : {
-        "resourceType" : "Provenance",
-        "id" : "1707766721726313000.0a4ce5f7-5549-47e9-ae54-e0d0514fa12c",
-        "recorded" : "2024-02-12T13:38:41Z",
-        "policy" : [
-          "http://hl7.org/fhir/uv/v2mappings/message-oru-r01-to-bundle"
-        ],
-        "activity" : {
-          "coding" : [
-            {
-              "code" : "v2-FHIR transformation"
-            }
-          ]
-        },
-        "agent" : [
-          {
-            "type" : {
-              "coding" : [
-                {
-                  "system" : "http://terminology.hl7.org/CodeSystem/provenance-participant-type",
-                  "code" : "assembler"
-                }
-              ]
-            },
-            "who" : {
-              "reference" : "Organization/1707766721724372000.37de0e41-fd28-43e9-8c8b-1e4090bdf21e"
-            }
-          }
-        ]
-      }
-    },
-    {
-      "fullUrl" : "Organization/1707766721724372000.37de0e41-fd28-43e9-8c8b-1e4090bdf21e",
-      "resource" : {
-        "resourceType" : "Organization",
-        "id" : "1707766721724372000.37de0e41-fd28-43e9-8c8b-1e4090bdf21e",
-        "identifier" : [
-          {
-            "value" : "CDC PRIME - Atlanta"
-          },
-          {
-            "type" : {
-              "coding" : [
-                {
-                  "system" : "http://terminology.hl7.org/CodeSystem/v2-0301"
-                }
-              ]
-            },
-            "system" : "urn:ietf:rfc:3986",
-            "value" : "2.16.840.1.114222.4.1.237821"
-          }
-        ]
-      }
-    },
-    {
-      "fullUrl" : "Patient/1707766721764245000.ffc5e3f3-f655-47f4-89f6-2fe6135c2bd4",
-      "resource" : {
-        "resourceType" : "Patient",
-        "id" : "1707766721764245000.ffc5e3f3-f655-47f4-89f6-2fe6135c2bd4"
-      }
-    },
-    {
-      "fullUrl" : "Provenance/1707766721765759000.a6d775e5-665f-47e2-b6fc-5797616a2895",
-      "resource" : {
-        "resourceType" : "Provenance",
-        "id" : "1707766721765759000.a6d775e5-665f-47e2-b6fc-5797616a2895",
-        "target" : [
-          {
-            "reference" : "Patient/1707766721764245000.ffc5e3f3-f655-47f4-89f6-2fe6135c2bd4"
-          }
-        ],
-        "recorded" : "2024-02-12T13:38:41Z",
-        "activity" : {
-          "coding" : [
-            {
-              "system" : "https://terminology.hl7.org/CodeSystem/v3-DataOperation",
-              "code" : "UPDATE"
-            }
-          ]
-        }
-      }
-    },
-    {
-      "fullUrl" : "Specimen/1707766721769780000.30295fff-b9a3-4e2b-b108-e299d8afebb9",
-      "resource" : {
-        "resourceType" : "Specimen",
-        "id" : "1707766721769780000.30295fff-b9a3-4e2b-b108-e299d8afebb9",
-        "extension" : [
-          {
-            "url" : "https://reportstream.cdc.gov/fhir/StructureDefinition/hl7v2Segment",
-            "valueString" : "OBR"
-          }
-        ]
-      }
-    },
-    {
-      "fullUrl" : "ServiceRequest/1707766722216831000.7b1b464b-69e5-4a1e-b0dc-1f82320d1314",
-      "resource" : {
-        "resourceType" : "ServiceRequest",
-        "id" : "1707766722216831000.7b1b464b-69e5-4a1e-b0dc-1f82320d1314",
-        "extension" : [
-          {
-            "url" : "https://reportstream.cdc.gov/fhir/StructureDefinition/business-event",
-            "valueCode" : "RE"
-          },
-          {
-            "url" : "https://reportstream.cdc.gov/fhir/StructureDefinition/obr-observation-request",
-            "extension" : [
-              {
-                "url" : "obr-3-filler-order-number",
-                "valueIdentifier" : {
-                  "extension" : [
-                    {
-                      "url" : "https://reportstream.cdc.gov/fhir/StructureDefinition/assigning-authority",
-                      "extension" : [
-                        {
-                          "url" : "https://reportstream.cdc.gov/fhir/StructureDefinition/assigning-authority-namespace-id",
-                          "valueString" : "Test"
-                        },
-                        {
-                          "url" : "https://reportstream.cdc.gov/fhir/StructureDefinition/assigning-authority-universal-id",
-                          "valueString" : "1.23.456.7.890123.4.5.678901"
-                        },
-                        {
-                          "url" : "https://reportstream.cdc.gov/fhir/StructureDefinition/universal-id-type",
-                          "valueCode" : "ISO"
-                        }
-                      ]
-                    }
-                  ],
-                  "value" : "123456"
-                }
-              },
-              {
-                "url" : "obr-22-results-rpt-status-change-datetime",
-                "valueString" : "20230815030405.678"
-              }
-            ]
-          }
-        ],
-        "identifier" : [
-          {
-            "extension" : [
-              {
-                "url" : "https://reportstream.cdc.gov/fhir/StructureDefinition/hl7v2Field",
-                "valueString" : "ORC.3"
-              },
-              {
-                "url" : "https://reportstream.cdc.gov/fhir/StructureDefinition/assigning-authority",
-                "extension" : [
-                  {
-                    "url" : "https://reportstream.cdc.gov/fhir/StructureDefinition/assigning-authority-namespace-id",
-                    "valueString" : "Test"
-                  },
-                  {
-                    "url" : "https://reportstream.cdc.gov/fhir/StructureDefinition/assigning-authority-universal-id",
-                    "valueString" : "1.23.456.7.890123.4.5.678901"
-                  },
-                  {
-                    "url" : "https://reportstream.cdc.gov/fhir/StructureDefinition/universal-id-type",
-                    "valueCode" : "ISO"
-                  }
-                ]
-              }
-            ],
-            "type" : {
-              "coding" : [
-                {
-                  "system" : "http://terminology.hl7.org/CodeSystem/v2-0203",
-                  "code" : "FILL"
-                }
-              ]
-            },
-            "value" : "123456"
-          }
-        ],
-        "status" : "unknown",
-        "code" : {
-          "coding" : [
-            {
-              "extension" : [
-                {
-                  "url" : "https://reportstream.cdc.gov/fhir/StructureDefinition/cwe-coding",
-                  "valueString" : "coding"
-                },
-                {
-                  "url" : "https://reportstream.cdc.gov/fhir/StructureDefinition/cwe-coding-system",
-                  "valueString" : "LN"
-                }
-              ],
-              "system" : "http://loinc.org",
-              "code" : "12345-6",
-              "display" : "TEST"
-            }
-          ]
-        },
-        "subject" : {
-          "reference" : "Patient/1707766721764245000.ffc5e3f3-f655-47f4-89f6-2fe6135c2bd4"
-        }
-      }
-    },
-    {
-      "fullUrl" : "DiagnosticReport/1707766722225122000.1cd0c26e-8696-4ee3-8d7f-cc2773bf5e79",
-      "resource" : {
-        "resourceType" : "DiagnosticReport",
-        "id" : "1707766722225122000.1cd0c26e-8696-4ee3-8d7f-cc2773bf5e79",
-        "identifier" : [
-          {
-            "extension" : [
-              {
-                "url" : "https://reportstream.cdc.gov/fhir/StructureDefinition/assigning-authority",
-                "extension" : [
-                  {
-                    "url" : "https://reportstream.cdc.gov/fhir/StructureDefinition/assigning-authority-namespace-id",
-                    "valueString" : "Test"
-                  },
-                  {
-                    "url" : "https://reportstream.cdc.gov/fhir/StructureDefinition/assigning-authority-universal-id",
-                    "valueString" : "1.23.456.7.890123.4.5.678901"
-                  },
-                  {
-                    "url" : "https://reportstream.cdc.gov/fhir/StructureDefinition/universal-id-type",
-                    "valueCode" : "ISO"
-                  }
-                ]
-              }
-            ],
-            "type" : {
-              "coding" : [
-                {
-                  "system" : "http://terminology.hl7.org/CodeSystem/v2-0203",
-                  "code" : "FILL"
-                }
-              ]
-            },
-            "value" : "123456"
-          }
-        ],
-        "basedOn" : [
-          {
-            "reference" : "ServiceRequest/1707766722216831000.7b1b464b-69e5-4a1e-b0dc-1f82320d1314"
-          }
-        ],
-        "status" : "final",
-        "code" : {
-          "coding" : [
-            {
-              "extension" : [
-                {
-                  "url" : "https://reportstream.cdc.gov/fhir/StructureDefinition/cwe-coding",
-                  "valueString" : "coding"
-                },
-                {
-                  "url" : "https://reportstream.cdc.gov/fhir/StructureDefinition/cwe-coding-system",
-                  "valueString" : "LN"
-                }
-              ],
-              "system" : "http://loinc.org",
-              "code" : "12345-6",
-              "display" : "TEST"
-            }
-          ]
-        },
-        "subject" : {
-          "reference" : "Patient/1707766721764245000.ffc5e3f3-f655-47f4-89f6-2fe6135c2bd4"
-        },
-        "issued" : "2023-08-15T03:04:05.678Z",
-        "_issued" : {
-          "extension" : [
-            {
-              "url" : "https://reportstream.cdc.gov/fhir/StructureDefinition/hl7v2-date-time",
-              "valueString" : "20230815030405.678"
-            }
-          ]
-        },
-        "specimen" : [
-          {
-            "reference" : "Specimen/1707766721769780000.30295fff-b9a3-4e2b-b108-e299d8afebb9"
-          }
-        ]
-      }
-=======
   "timestamp" : "2023-08-16T13:33:58.000-04:00",
   "entry" : [ {
     "fullUrl" : "MessageHeader/bb504ecd-c2ab-3be3-91d8-6065e2bce435",
@@ -611,7 +264,6 @@
       "specimen" : [ {
         "reference" : "Specimen/1707835150985592000.2cd0fe51-b70d-4725-b776-a7dc94dd477d"
       } ]
->>>>>>> 9d88e4f6
-    }
-  ]
+    }
+  } ]
 }