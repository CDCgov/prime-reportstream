--- conflicted
+++ resolved
@@ -1,25 +1,15 @@
 {
   "resourceType" : "Bundle",
-<<<<<<< HEAD
-  "id" : "1707484529676496000.9912ab1f-aab4-4484-bb11-4a2f5631f9bf",
-  "meta" : {
-    "lastUpdated" : "2024-02-09T08:15:29.683-05:00"
-=======
   "id" : "1707766720969816000.0f532598-635a-48e1-9055-38a31b8b4164",
   "meta" : {
     "lastUpdated" : "2024-02-12T13:38:40.978-06:00"
->>>>>>> 44104ccc
   },
   "identifier" : {
     "system" : "https://reportstream.cdc.gov/prime-router",
     "value" : "20230816123358"
   },
   "type" : "message",
-<<<<<<< HEAD
-  "timestamp" : "2023-08-16T13:33:58.000-04:00",
-=======
   "timestamp" : "2023-08-16T12:33:58.000-05:00",
->>>>>>> 44104ccc
   "entry" : [ {
     "fullUrl" : "MessageHeader/bb504ecd-c2ab-3be3-91d8-6065e2bce435",
     "resource" : {
@@ -50,16 +40,6 @@
       }
     }
   }, {
-<<<<<<< HEAD
-    "fullUrl" : "Provenance/1707484530077686000.b586d5c6-cd8b-49f0-bf01-b1157c450767",
-    "resource" : {
-      "resourceType" : "Provenance",
-      "id" : "1707484530077686000.b586d5c6-cd8b-49f0-bf01-b1157c450767",
-      "target" : [ {
-        "reference" : "MessageHeader/bb504ecd-c2ab-3be3-91d8-6065e2bce435"
-      }, {
-        "reference" : "DiagnosticReport/1707484530273834000.143cceee-2826-4172-836f-bf43f2cef837"
-=======
     "fullUrl" : "Provenance/1707766721706553000.03fd9a51-7620-4196-9e52-7efe84f352b5",
     "resource" : {
       "resourceType" : "Provenance",
@@ -68,7 +48,6 @@
         "reference" : "MessageHeader/bb504ecd-c2ab-3be3-91d8-6065e2bce435"
       }, {
         "reference" : "DiagnosticReport/1707766722225122000.1cd0c26e-8696-4ee3-8d7f-cc2773bf5e79"
->>>>>>> 44104ccc
       } ],
       "recorded" : "2023-08-16T12:33:58-05:00",
       "activity" : {
@@ -78,19 +57,11 @@
       }
     }
   }, {
-<<<<<<< HEAD
-    "fullUrl" : "Provenance/1707484530085697000.9eb60d1e-884d-4b2f-a4fa-4458cdcd6761",
-    "resource" : {
-      "resourceType" : "Provenance",
-      "id" : "1707484530085697000.9eb60d1e-884d-4b2f-a4fa-4458cdcd6761",
-      "recorded" : "2024-02-09T08:15:30Z",
-=======
     "fullUrl" : "Provenance/1707766721726313000.0a4ce5f7-5549-47e9-ae54-e0d0514fa12c",
     "resource" : {
       "resourceType" : "Provenance",
       "id" : "1707766721726313000.0a4ce5f7-5549-47e9-ae54-e0d0514fa12c",
       "recorded" : "2024-02-12T13:38:41Z",
->>>>>>> 44104ccc
       "policy" : [ "http://hl7.org/fhir/uv/v2mappings/message-oru-r01-to-bundle" ],
       "activity" : {
         "coding" : [ {
@@ -105,17 +76,6 @@
           } ]
         },
         "who" : {
-<<<<<<< HEAD
-          "reference" : "Organization/1707484530085210000.33fa6d72-6c10-4b76-b831-9bb7c6628fee"
-        }
-      } ]
-    }
-  }, {
-    "fullUrl" : "Organization/1707484530085210000.33fa6d72-6c10-4b76-b831-9bb7c6628fee",
-    "resource" : {
-      "resourceType" : "Organization",
-      "id" : "1707484530085210000.33fa6d72-6c10-4b76-b831-9bb7c6628fee",
-=======
           "reference" : "Organization/1707766721724372000.37de0e41-fd28-43e9-8c8b-1e4090bdf21e"
         }
       } ]
@@ -125,7 +85,6 @@
     "resource" : {
       "resourceType" : "Organization",
       "id" : "1707766721724372000.37de0e41-fd28-43e9-8c8b-1e4090bdf21e",
->>>>>>> 44104ccc
       "identifier" : [ {
         "value" : "CDC PRIME - Atlanta"
       }, {
@@ -139,22 +98,6 @@
       } ]
     }
   }, {
-<<<<<<< HEAD
-    "fullUrl" : "Patient/1707484530101933000.d4c53061-c318-49f7-bc48-1be941f3c512",
-    "resource" : {
-      "resourceType" : "Patient",
-      "id" : "1707484530101933000.d4c53061-c318-49f7-bc48-1be941f3c512"
-    }
-  }, {
-    "fullUrl" : "Provenance/1707484530102642000.c0828510-bc1c-484a-bf74-c0dcc64a6b96",
-    "resource" : {
-      "resourceType" : "Provenance",
-      "id" : "1707484530102642000.c0828510-bc1c-484a-bf74-c0dcc64a6b96",
-      "target" : [ {
-        "reference" : "Patient/1707484530101933000.d4c53061-c318-49f7-bc48-1be941f3c512"
-      } ],
-      "recorded" : "2024-02-09T08:15:30Z",
-=======
     "fullUrl" : "Patient/1707766721764245000.ffc5e3f3-f655-47f4-89f6-2fe6135c2bd4",
     "resource" : {
       "resourceType" : "Patient",
@@ -169,7 +112,6 @@
         "reference" : "Patient/1707766721764245000.ffc5e3f3-f655-47f4-89f6-2fe6135c2bd4"
       } ],
       "recorded" : "2024-02-12T13:38:41Z",
->>>>>>> 44104ccc
       "activity" : {
         "coding" : [ {
           "system" : "https://terminology.hl7.org/CodeSystem/v3-DataOperation",
@@ -178,12 +120,6 @@
       }
     }
   }, {
-<<<<<<< HEAD
-    "fullUrl" : "ServiceRequest/1707484530107806000.fae4e594-86be-458b-a654-43f06b0f9c7d",
-    "resource" : {
-      "resourceType" : "ServiceRequest",
-      "id" : "1707484530107806000.fae4e594-86be-458b-a654-43f06b0f9c7d",
-=======
     "fullUrl" : "Specimen/1707766721769780000.30295fff-b9a3-4e2b-b108-e299d8afebb9",
     "resource" : {
       "resourceType" : "Specimen",
@@ -198,33 +134,21 @@
     "resource" : {
       "resourceType" : "ServiceRequest",
       "id" : "1707766722216831000.7b1b464b-69e5-4a1e-b0dc-1f82320d1314",
->>>>>>> 44104ccc
       "extension" : [ {
         "url" : "https://reportstream.cdc.gov/fhir/StructureDefinition/business-event",
         "valueCode" : "RE"
       }, {
         "url" : "https://reportstream.cdc.gov/fhir/StructureDefinition/obr-observation-request",
         "extension" : [ {
-<<<<<<< HEAD
-          "url" : "OBR.3",
-=======
           "url" : "obr-3-filler-order-number",
->>>>>>> 44104ccc
           "valueIdentifier" : {
             "extension" : [ {
               "url" : "https://reportstream.cdc.gov/fhir/StructureDefinition/assigning-authority",
               "extension" : [ {
-<<<<<<< HEAD
-                "url" : "https://reportstream.cdc.gov/fhir/StructureDefinition/namespace-id",
-                "valueString" : "Test"
-              }, {
-                "url" : "https://reportstream.cdc.gov/fhir/StructureDefinition/universal-id",
-=======
                 "url" : "https://reportstream.cdc.gov/fhir/StructureDefinition/assigning-authority-namespace-id",
                 "valueString" : "Test"
               }, {
                 "url" : "https://reportstream.cdc.gov/fhir/StructureDefinition/assigning-authority-universal-id",
->>>>>>> 44104ccc
                 "valueString" : "1.23.456.7.890123.4.5.678901"
               }, {
                 "url" : "https://reportstream.cdc.gov/fhir/StructureDefinition/universal-id-type",
@@ -234,11 +158,7 @@
             "value" : "123456"
           }
         }, {
-<<<<<<< HEAD
-          "url" : "OBR.22",
-=======
           "url" : "obr-22-results-rpt-status-change-datetime",
->>>>>>> 44104ccc
           "valueString" : "20230815030405.678"
         } ]
       } ],
@@ -249,11 +169,10 @@
         }, {
           "url" : "https://reportstream.cdc.gov/fhir/StructureDefinition/assigning-authority",
           "extension" : [ {
-<<<<<<< HEAD
-            "url" : "https://reportstream.cdc.gov/fhir/StructureDefinition/namespace-id",
+            "url" : "https://reportstream.cdc.gov/fhir/StructureDefinition/assigning-authority-namespace-id",
             "valueString" : "Test"
           }, {
-            "url" : "https://reportstream.cdc.gov/fhir/StructureDefinition/universal-id",
+            "url" : "https://reportstream.cdc.gov/fhir/StructureDefinition/assigning-authority-universal-id",
             "valueString" : "1.23.456.7.890123.4.5.678901"
           }, {
             "url" : "https://reportstream.cdc.gov/fhir/StructureDefinition/universal-id-type",
@@ -284,28 +203,22 @@
         } ]
       },
       "subject" : {
-        "reference" : "Patient/1707484530101933000.d4c53061-c318-49f7-bc48-1be941f3c512"
-      }
-    }
-  }, {
-    "fullUrl" : "DiagnosticReport/1707484530273834000.143cceee-2826-4172-836f-bf43f2cef837",
+        "reference" : "Patient/1707766721764245000.ffc5e3f3-f655-47f4-89f6-2fe6135c2bd4"
+      }
+    }
+  }, {
+    "fullUrl" : "DiagnosticReport/1707766722225122000.1cd0c26e-8696-4ee3-8d7f-cc2773bf5e79",
     "resource" : {
       "resourceType" : "DiagnosticReport",
-      "id" : "1707484530273834000.143cceee-2826-4172-836f-bf43f2cef837",
+      "id" : "1707766722225122000.1cd0c26e-8696-4ee3-8d7f-cc2773bf5e79",
       "identifier" : [ {
         "extension" : [ {
           "url" : "https://reportstream.cdc.gov/fhir/StructureDefinition/assigning-authority",
           "extension" : [ {
-            "url" : "https://reportstream.cdc.gov/fhir/StructureDefinition/namespace-id",
-            "valueString" : "Test"
-          }, {
-            "url" : "https://reportstream.cdc.gov/fhir/StructureDefinition/universal-id",
-=======
             "url" : "https://reportstream.cdc.gov/fhir/StructureDefinition/assigning-authority-namespace-id",
             "valueString" : "Test"
           }, {
             "url" : "https://reportstream.cdc.gov/fhir/StructureDefinition/assigning-authority-universal-id",
->>>>>>> 44104ccc
             "valueString" : "1.23.456.7.890123.4.5.678901"
           }, {
             "url" : "https://reportstream.cdc.gov/fhir/StructureDefinition/universal-id-type",
@@ -320,14 +233,10 @@
         },
         "value" : "123456"
       } ],
-<<<<<<< HEAD
       "basedOn" : [ {
-        "reference" : "ServiceRequest/1707484530107806000.fae4e594-86be-458b-a654-43f06b0f9c7d"
+        "reference" : "ServiceRequest/1707766722216831000.7b1b464b-69e5-4a1e-b0dc-1f82320d1314"
       } ],
       "status" : "final",
-=======
-      "status" : "unknown",
->>>>>>> 44104ccc
       "code" : {
         "coding" : [ {
           "extension" : [ {
@@ -343,8 +252,7 @@
         } ]
       },
       "subject" : {
-<<<<<<< HEAD
-        "reference" : "Patient/1707484530101933000.d4c53061-c318-49f7-bc48-1be941f3c512"
+        "reference" : "Patient/1707766721764245000.ffc5e3f3-f655-47f4-89f6-2fe6135c2bd4"
       },
       "issued" : "2023-08-15T03:04:05.678Z",
       "_issued" : {
@@ -352,71 +260,10 @@
           "url" : "https://reportstream.cdc.gov/fhir/StructureDefinition/hl7v2-date-time",
           "valueString" : "20230815030405.678"
         } ]
-      }
-    }
-=======
-        "reference" : "Patient/1707766721764245000.ffc5e3f3-f655-47f4-89f6-2fe6135c2bd4"
-      }
-    }
-  }, {
-    "fullUrl" : "DiagnosticReport/1707766722225122000.1cd0c26e-8696-4ee3-8d7f-cc2773bf5e79",
-    "resource" : {
-      "resourceType" : "DiagnosticReport",
-      "id" : "1707766722225122000.1cd0c26e-8696-4ee3-8d7f-cc2773bf5e79",
-      "identifier" : [ {
-        "extension" : [ {
-          "url" : "https://reportstream.cdc.gov/fhir/StructureDefinition/assigning-authority",
-          "extension" : [ {
-            "url" : "https://reportstream.cdc.gov/fhir/StructureDefinition/assigning-authority-namespace-id",
-            "valueString" : "Test"
-          }, {
-            "url" : "https://reportstream.cdc.gov/fhir/StructureDefinition/assigning-authority-universal-id",
-            "valueString" : "1.23.456.7.890123.4.5.678901"
-          }, {
-            "url" : "https://reportstream.cdc.gov/fhir/StructureDefinition/universal-id-type",
-            "valueCode" : "ISO"
-          } ]
-        } ],
-        "type" : {
-          "coding" : [ {
-            "system" : "http://terminology.hl7.org/CodeSystem/v2-0203",
-            "code" : "FILL"
-          } ]
-        },
-        "value" : "123456"
-      } ],
-      "basedOn" : [ {
-        "reference" : "ServiceRequest/1707766722216831000.7b1b464b-69e5-4a1e-b0dc-1f82320d1314"
-      } ],
-      "status" : "final",
-      "code" : {
-        "coding" : [ {
-          "extension" : [ {
-            "url" : "https://reportstream.cdc.gov/fhir/StructureDefinition/cwe-coding",
-            "valueString" : "coding"
-          }, {
-            "url" : "https://reportstream.cdc.gov/fhir/StructureDefinition/cwe-coding-system",
-            "valueString" : "LN"
-          } ],
-          "system" : "http://loinc.org",
-          "code" : "12345-6",
-          "display" : "TEST"
-        } ]
-      },
-      "subject" : {
-        "reference" : "Patient/1707766721764245000.ffc5e3f3-f655-47f4-89f6-2fe6135c2bd4"
-      },
-      "issued" : "2023-08-15T03:04:05.678Z",
-      "_issued" : {
-        "extension" : [ {
-          "url" : "https://reportstream.cdc.gov/fhir/StructureDefinition/hl7v2-date-time",
-          "valueString" : "20230815030405.678"
-        } ]
       },
       "specimen" : [ {
         "reference" : "Specimen/1707766721769780000.30295fff-b9a3-4e2b-b108-e299d8afebb9"
       } ]
     }
->>>>>>> 44104ccc
   } ]
 }