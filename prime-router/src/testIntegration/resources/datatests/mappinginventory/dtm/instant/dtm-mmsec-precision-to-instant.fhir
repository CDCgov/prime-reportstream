--- conflicted
+++ resolved
@@ -1,25 +1,15 @@
 {
   "resourceType" : "Bundle",
-<<<<<<< HEAD
-  "id" : "1707484509774331000.cbde1b44-c7f0-4062-b068-90eca3563437",
-  "meta" : {
-    "lastUpdated" : "2024-02-09T08:15:09.782-05:00"
-=======
   "id" : "1707766687724762000.c1eab938-4a51-4994-baad-95ccbb709ee7",
   "meta" : {
     "lastUpdated" : "2024-02-12T13:38:07.734-06:00"
->>>>>>> 44104ccc
   },
   "identifier" : {
     "system" : "https://reportstream.cdc.gov/prime-router",
     "value" : "20230816123358"
   },
   "type" : "message",
-<<<<<<< HEAD
-  "timestamp" : "2023-08-16T13:33:58.000-04:00",
-=======
   "timestamp" : "2023-08-16T12:33:58.000-05:00",
->>>>>>> 44104ccc
   "entry" : [ {
     "fullUrl" : "MessageHeader/bb504ecd-c2ab-3be3-91d8-6065e2bce435",
     "resource" : {
@@ -50,16 +40,6 @@
       }
     }
   }, {
-<<<<<<< HEAD
-    "fullUrl" : "Provenance/1707484510190107000.78ccb62b-bf7e-4ccb-8d9f-d75360d7eecc",
-    "resource" : {
-      "resourceType" : "Provenance",
-      "id" : "1707484510190107000.78ccb62b-bf7e-4ccb-8d9f-d75360d7eecc",
-      "target" : [ {
-        "reference" : "MessageHeader/bb504ecd-c2ab-3be3-91d8-6065e2bce435"
-      }, {
-        "reference" : "DiagnosticReport/1707484510380180000.ddec9e01-2c24-4936-9696-c5a080f0e35f"
-=======
     "fullUrl" : "Provenance/1707766688357285000.2b472b62-c678-4b9a-9fad-3d53b402c60e",
     "resource" : {
       "resourceType" : "Provenance",
@@ -68,7 +48,6 @@
         "reference" : "MessageHeader/bb504ecd-c2ab-3be3-91d8-6065e2bce435"
       }, {
         "reference" : "DiagnosticReport/1707766688665148000.cbded56c-b49d-46e3-928c-4f55dd2850bf"
->>>>>>> 44104ccc
       } ],
       "recorded" : "2023-08-16T12:33:58-05:00",
       "activity" : {
@@ -78,19 +57,11 @@
       }
     }
   }, {
-<<<<<<< HEAD
-    "fullUrl" : "Provenance/1707484510203225000.747bce16-440b-4596-bb1e-44d55a0e4641",
-    "resource" : {
-      "resourceType" : "Provenance",
-      "id" : "1707484510203225000.747bce16-440b-4596-bb1e-44d55a0e4641",
-      "recorded" : "2024-02-09T08:15:10Z",
-=======
     "fullUrl" : "Provenance/1707766688370101000.01c40852-c886-4060-bd9d-28722f885550",
     "resource" : {
       "resourceType" : "Provenance",
       "id" : "1707766688370101000.01c40852-c886-4060-bd9d-28722f885550",
       "recorded" : "2024-02-12T13:38:08Z",
->>>>>>> 44104ccc
       "policy" : [ "http://hl7.org/fhir/uv/v2mappings/message-oru-r01-to-bundle" ],
       "activity" : {
         "coding" : [ {
@@ -105,17 +76,6 @@
           } ]
         },
         "who" : {
-<<<<<<< HEAD
-          "reference" : "Organization/1707484510202724000.9ff939aa-3b71-4278-bb4e-a2ea81278e6b"
-        }
-      } ]
-    }
-  }, {
-    "fullUrl" : "Organization/1707484510202724000.9ff939aa-3b71-4278-bb4e-a2ea81278e6b",
-    "resource" : {
-      "resourceType" : "Organization",
-      "id" : "1707484510202724000.9ff939aa-3b71-4278-bb4e-a2ea81278e6b",
-=======
           "reference" : "Organization/1707766688368767000.7de93d7a-2e0d-425c-8120-5b7230b282a6"
         }
       } ]
@@ -125,7 +85,6 @@
     "resource" : {
       "resourceType" : "Organization",
       "id" : "1707766688368767000.7de93d7a-2e0d-425c-8120-5b7230b282a6",
->>>>>>> 44104ccc
       "identifier" : [ {
         "value" : "CDC PRIME - Atlanta"
       }, {
@@ -139,22 +98,6 @@
       } ]
     }
   }, {
-<<<<<<< HEAD
-    "fullUrl" : "Patient/1707484510220271000.ee68acda-dd7f-4b9d-bad5-8cb777a9ddbb",
-    "resource" : {
-      "resourceType" : "Patient",
-      "id" : "1707484510220271000.ee68acda-dd7f-4b9d-bad5-8cb777a9ddbb"
-    }
-  }, {
-    "fullUrl" : "Provenance/1707484510220970000.227bd7b9-3520-452c-a60c-69d40d866e91",
-    "resource" : {
-      "resourceType" : "Provenance",
-      "id" : "1707484510220970000.227bd7b9-3520-452c-a60c-69d40d866e91",
-      "target" : [ {
-        "reference" : "Patient/1707484510220271000.ee68acda-dd7f-4b9d-bad5-8cb777a9ddbb"
-      } ],
-      "recorded" : "2024-02-09T08:15:10Z",
-=======
     "fullUrl" : "Patient/1707766688397380000.624159fb-8dfc-485f-9f34-debbfafbf312",
     "resource" : {
       "resourceType" : "Patient",
@@ -169,7 +112,6 @@
         "reference" : "Patient/1707766688397380000.624159fb-8dfc-485f-9f34-debbfafbf312"
       } ],
       "recorded" : "2024-02-12T13:38:08Z",
->>>>>>> 44104ccc
       "activity" : {
         "coding" : [ {
           "system" : "https://terminology.hl7.org/CodeSystem/v3-DataOperation",
@@ -178,12 +120,6 @@
       }
     }
   }, {
-<<<<<<< HEAD
-    "fullUrl" : "ServiceRequest/1707484510229102000.5b4eddc4-5117-4dfd-af3a-949877b83504",
-    "resource" : {
-      "resourceType" : "ServiceRequest",
-      "id" : "1707484510229102000.5b4eddc4-5117-4dfd-af3a-949877b83504",
-=======
     "fullUrl" : "Specimen/1707766688401759000.1286635d-3fdc-4646-8207-a1ee7096b734",
     "resource" : {
       "resourceType" : "Specimen",
@@ -198,33 +134,21 @@
     "resource" : {
       "resourceType" : "ServiceRequest",
       "id" : "1707766688658911000.95a374e2-3ca7-42f3-a335-883f782559d3",
->>>>>>> 44104ccc
       "extension" : [ {
         "url" : "https://reportstream.cdc.gov/fhir/StructureDefinition/business-event",
         "valueCode" : "RE"
       }, {
         "url" : "https://reportstream.cdc.gov/fhir/StructureDefinition/obr-observation-request",
         "extension" : [ {
-<<<<<<< HEAD
-          "url" : "OBR.3",
-=======
           "url" : "obr-3-filler-order-number",
->>>>>>> 44104ccc
           "valueIdentifier" : {
             "extension" : [ {
               "url" : "https://reportstream.cdc.gov/fhir/StructureDefinition/assigning-authority",
               "extension" : [ {
-<<<<<<< HEAD
-                "url" : "https://reportstream.cdc.gov/fhir/StructureDefinition/namespace-id",
-                "valueString" : "Test"
-              }, {
-                "url" : "https://reportstream.cdc.gov/fhir/StructureDefinition/universal-id",
-=======
                 "url" : "https://reportstream.cdc.gov/fhir/StructureDefinition/assigning-authority-namespace-id",
                 "valueString" : "Test"
               }, {
                 "url" : "https://reportstream.cdc.gov/fhir/StructureDefinition/assigning-authority-universal-id",
->>>>>>> 44104ccc
                 "valueString" : "1.23.456.7.890123.4.5.678901"
               }, {
                 "url" : "https://reportstream.cdc.gov/fhir/StructureDefinition/universal-id-type",
@@ -234,11 +158,7 @@
             "value" : "123456"
           }
         }, {
-<<<<<<< HEAD
-          "url" : "OBR.22",
-=======
           "url" : "obr-22-results-rpt-status-change-datetime",
->>>>>>> 44104ccc
           "valueString" : "20230815030405.6789"
         } ]
       } ],
@@ -249,11 +169,10 @@
         }, {
           "url" : "https://reportstream.cdc.gov/fhir/StructureDefinition/assigning-authority",
           "extension" : [ {
-<<<<<<< HEAD
-            "url" : "https://reportstream.cdc.gov/fhir/StructureDefinition/namespace-id",
+            "url" : "https://reportstream.cdc.gov/fhir/StructureDefinition/assigning-authority-namespace-id",
             "valueString" : "Test"
           }, {
-            "url" : "https://reportstream.cdc.gov/fhir/StructureDefinition/universal-id",
+            "url" : "https://reportstream.cdc.gov/fhir/StructureDefinition/assigning-authority-universal-id",
             "valueString" : "1.23.456.7.890123.4.5.678901"
           }, {
             "url" : "https://reportstream.cdc.gov/fhir/StructureDefinition/universal-id-type",
@@ -284,28 +203,22 @@
         } ]
       },
       "subject" : {
-        "reference" : "Patient/1707484510220271000.ee68acda-dd7f-4b9d-bad5-8cb777a9ddbb"
-      }
-    }
-  }, {
-    "fullUrl" : "DiagnosticReport/1707484510380180000.ddec9e01-2c24-4936-9696-c5a080f0e35f",
+        "reference" : "Patient/1707766688397380000.624159fb-8dfc-485f-9f34-debbfafbf312"
+      }
+    }
+  }, {
+    "fullUrl" : "DiagnosticReport/1707766688665148000.cbded56c-b49d-46e3-928c-4f55dd2850bf",
     "resource" : {
       "resourceType" : "DiagnosticReport",
-      "id" : "1707484510380180000.ddec9e01-2c24-4936-9696-c5a080f0e35f",
+      "id" : "1707766688665148000.cbded56c-b49d-46e3-928c-4f55dd2850bf",
       "identifier" : [ {
         "extension" : [ {
           "url" : "https://reportstream.cdc.gov/fhir/StructureDefinition/assigning-authority",
           "extension" : [ {
-            "url" : "https://reportstream.cdc.gov/fhir/StructureDefinition/namespace-id",
-            "valueString" : "Test"
-          }, {
-            "url" : "https://reportstream.cdc.gov/fhir/StructureDefinition/universal-id",
-=======
             "url" : "https://reportstream.cdc.gov/fhir/StructureDefinition/assigning-authority-namespace-id",
             "valueString" : "Test"
           }, {
             "url" : "https://reportstream.cdc.gov/fhir/StructureDefinition/assigning-authority-universal-id",
->>>>>>> 44104ccc
             "valueString" : "1.23.456.7.890123.4.5.678901"
           }, {
             "url" : "https://reportstream.cdc.gov/fhir/StructureDefinition/universal-id-type",
@@ -320,14 +233,10 @@
         },
         "value" : "123456"
       } ],
-<<<<<<< HEAD
       "basedOn" : [ {
-        "reference" : "ServiceRequest/1707484510229102000.5b4eddc4-5117-4dfd-af3a-949877b83504"
+        "reference" : "ServiceRequest/1707766688658911000.95a374e2-3ca7-42f3-a335-883f782559d3"
       } ],
       "status" : "final",
-=======
-      "status" : "unknown",
->>>>>>> 44104ccc
       "code" : {
         "coding" : [ {
           "extension" : [ {
@@ -343,8 +252,7 @@
         } ]
       },
       "subject" : {
-<<<<<<< HEAD
-        "reference" : "Patient/1707484510220271000.ee68acda-dd7f-4b9d-bad5-8cb777a9ddbb"
+        "reference" : "Patient/1707766688397380000.624159fb-8dfc-485f-9f34-debbfafbf312"
       },
       "issued" : "2023-08-15T03:04:05.6789Z",
       "_issued" : {
@@ -352,71 +260,10 @@
           "url" : "https://reportstream.cdc.gov/fhir/StructureDefinition/hl7v2-date-time",
           "valueString" : "20230815030405.6789"
         } ]
-      }
-    }
-=======
-        "reference" : "Patient/1707766688397380000.624159fb-8dfc-485f-9f34-debbfafbf312"
-      }
-    }
-  }, {
-    "fullUrl" : "DiagnosticReport/1707766688665148000.cbded56c-b49d-46e3-928c-4f55dd2850bf",
-    "resource" : {
-      "resourceType" : "DiagnosticReport",
-      "id" : "1707766688665148000.cbded56c-b49d-46e3-928c-4f55dd2850bf",
-      "identifier" : [ {
-        "extension" : [ {
-          "url" : "https://reportstream.cdc.gov/fhir/StructureDefinition/assigning-authority",
-          "extension" : [ {
-            "url" : "https://reportstream.cdc.gov/fhir/StructureDefinition/assigning-authority-namespace-id",
-            "valueString" : "Test"
-          }, {
-            "url" : "https://reportstream.cdc.gov/fhir/StructureDefinition/assigning-authority-universal-id",
-            "valueString" : "1.23.456.7.890123.4.5.678901"
-          }, {
-            "url" : "https://reportstream.cdc.gov/fhir/StructureDefinition/universal-id-type",
-            "valueCode" : "ISO"
-          } ]
-        } ],
-        "type" : {
-          "coding" : [ {
-            "system" : "http://terminology.hl7.org/CodeSystem/v2-0203",
-            "code" : "FILL"
-          } ]
-        },
-        "value" : "123456"
-      } ],
-      "basedOn" : [ {
-        "reference" : "ServiceRequest/1707766688658911000.95a374e2-3ca7-42f3-a335-883f782559d3"
-      } ],
-      "status" : "final",
-      "code" : {
-        "coding" : [ {
-          "extension" : [ {
-            "url" : "https://reportstream.cdc.gov/fhir/StructureDefinition/cwe-coding",
-            "valueString" : "coding"
-          }, {
-            "url" : "https://reportstream.cdc.gov/fhir/StructureDefinition/cwe-coding-system",
-            "valueString" : "LN"
-          } ],
-          "system" : "http://loinc.org",
-          "code" : "12345-6",
-          "display" : "TEST"
-        } ]
-      },
-      "subject" : {
-        "reference" : "Patient/1707766688397380000.624159fb-8dfc-485f-9f34-debbfafbf312"
-      },
-      "issued" : "2023-08-15T03:04:05.6789Z",
-      "_issued" : {
-        "extension" : [ {
-          "url" : "https://reportstream.cdc.gov/fhir/StructureDefinition/hl7v2-date-time",
-          "valueString" : "20230815030405.6789"
-        } ]
       },
       "specimen" : [ {
         "reference" : "Specimen/1707766688401759000.1286635d-3fdc-4646-8207-a1ee7096b734"
       } ]
     }
->>>>>>> 44104ccc
   } ]
 }