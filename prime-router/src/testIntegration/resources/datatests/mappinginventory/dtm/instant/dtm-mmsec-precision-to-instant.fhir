{
  "resourceType" : "Bundle",
  "id" : "1707835131639586000.0f343dda-157a-4196-a575-7f6eeff0b3ec",
  "meta" : {
    "lastUpdated" : "2024-02-13T09:38:51.646-05:00"
  },
  "identifier" : {
    "system" : "https://reportstream.cdc.gov/prime-router",
    "value" : "20230816123358"
  },
  "type" : "message",
<<<<<<< HEAD
  "timestamp" : "2023-08-16T12:33:58.000-05:00",
  "entry" : [
    {
      "fullUrl" : "MessageHeader/bb504ecd-c2ab-3be3-91d8-6065e2bce435",
      "resource" : {
        "resourceType" : "MessageHeader",
        "id" : "bb504ecd-c2ab-3be3-91d8-6065e2bce435",
        "extension" : [
          {
            "url" : "https://reportstream.cdc.gov/fhir/StructureDefinition/encoding-characters",
            "valueString" : "^~\\&#"
          },
          {
            "url" : "https://reportstream.cdc.gov/fhir/StructureDefinition/msh-message-header",
            "extension" : [
              {
                "url" : "MSH.7",
                "valueString" : "20230816123358-0500"
              }
            ]
          }
        ],
        "eventCoding" : {
          "system" : "http://terminology.hl7.org/CodeSystem/v2-0003",
          "code" : "R01",
          "display" : "ORU^R01^ORU_R01"
        },
        "source" : {
          "_endpoint" : {
            "extension" : [
              {
                "url" : "http://hl7.org/fhir/StructureDefinition/data-absent-reason",
                "valueCode" : "unknown"
              }
            ]
          }
        }
      }
    },
    {
      "fullUrl" : "Provenance/1707766688357285000.2b472b62-c678-4b9a-9fad-3d53b402c60e",
      "resource" : {
        "resourceType" : "Provenance",
        "id" : "1707766688357285000.2b472b62-c678-4b9a-9fad-3d53b402c60e",
        "target" : [
          {
            "reference" : "MessageHeader/bb504ecd-c2ab-3be3-91d8-6065e2bce435"
          },
          {
            "reference" : "DiagnosticReport/1707766688665148000.cbded56c-b49d-46e3-928c-4f55dd2850bf"
          }
        ],
        "recorded" : "2023-08-16T12:33:58-05:00",
        "activity" : {
          "coding" : [
            {
              "display" : "ORU^R01^ORU_R01"
            }
          ]
        }
      }
    },
    {
      "fullUrl" : "Provenance/1707766688370101000.01c40852-c886-4060-bd9d-28722f885550",
      "resource" : {
        "resourceType" : "Provenance",
        "id" : "1707766688370101000.01c40852-c886-4060-bd9d-28722f885550",
        "recorded" : "2024-02-12T13:38:08Z",
        "policy" : [
          "http://hl7.org/fhir/uv/v2mappings/message-oru-r01-to-bundle"
        ],
        "activity" : {
          "coding" : [
            {
              "code" : "v2-FHIR transformation"
            }
          ]
        },
        "agent" : [
          {
            "type" : {
              "coding" : [
                {
                  "system" : "http://terminology.hl7.org/CodeSystem/provenance-participant-type",
                  "code" : "assembler"
                }
              ]
            },
            "who" : {
              "reference" : "Organization/1707766688368767000.7de93d7a-2e0d-425c-8120-5b7230b282a6"
            }
          }
        ]
      }
    },
    {
      "fullUrl" : "Organization/1707766688368767000.7de93d7a-2e0d-425c-8120-5b7230b282a6",
      "resource" : {
        "resourceType" : "Organization",
        "id" : "1707766688368767000.7de93d7a-2e0d-425c-8120-5b7230b282a6",
        "identifier" : [
          {
            "value" : "CDC PRIME - Atlanta"
          },
          {
            "type" : {
              "coding" : [
                {
                  "system" : "http://terminology.hl7.org/CodeSystem/v2-0301"
                }
              ]
            },
            "system" : "urn:ietf:rfc:3986",
            "value" : "2.16.840.1.114222.4.1.237821"
          }
        ]
      }
    },
    {
      "fullUrl" : "Patient/1707766688397380000.624159fb-8dfc-485f-9f34-debbfafbf312",
      "resource" : {
        "resourceType" : "Patient",
        "id" : "1707766688397380000.624159fb-8dfc-485f-9f34-debbfafbf312"
      }
    },
    {
      "fullUrl" : "Provenance/1707766688398585000.88b37778-17f7-4d5e-8382-ff970a821e44",
      "resource" : {
        "resourceType" : "Provenance",
        "id" : "1707766688398585000.88b37778-17f7-4d5e-8382-ff970a821e44",
        "target" : [
          {
            "reference" : "Patient/1707766688397380000.624159fb-8dfc-485f-9f34-debbfafbf312"
          }
        ],
        "recorded" : "2024-02-12T13:38:08Z",
        "activity" : {
          "coding" : [
            {
              "system" : "https://terminology.hl7.org/CodeSystem/v3-DataOperation",
              "code" : "UPDATE"
            }
          ]
        }
      }
    },
    {
      "fullUrl" : "Specimen/1707766688401759000.1286635d-3fdc-4646-8207-a1ee7096b734",
      "resource" : {
        "resourceType" : "Specimen",
        "id" : "1707766688401759000.1286635d-3fdc-4646-8207-a1ee7096b734",
        "extension" : [
          {
            "url" : "https://reportstream.cdc.gov/fhir/StructureDefinition/hl7v2Segment",
            "valueString" : "OBR"
          }
        ]
      }
    },
    {
      "fullUrl" : "ServiceRequest/1707766688658911000.95a374e2-3ca7-42f3-a335-883f782559d3",
      "resource" : {
        "resourceType" : "ServiceRequest",
        "id" : "1707766688658911000.95a374e2-3ca7-42f3-a335-883f782559d3",
        "extension" : [
          {
            "url" : "https://reportstream.cdc.gov/fhir/StructureDefinition/business-event",
            "valueCode" : "RE"
          },
          {
            "url" : "https://reportstream.cdc.gov/fhir/StructureDefinition/obr-observation-request",
            "extension" : [
              {
                "url" : "obr-3-filler-order-number",
                "valueIdentifier" : {
                  "extension" : [
                    {
                      "url" : "https://reportstream.cdc.gov/fhir/StructureDefinition/assigning-authority",
                      "extension" : [
                        {
                          "url" : "https://reportstream.cdc.gov/fhir/StructureDefinition/assigning-authority-namespace-id",
                          "valueString" : "Test"
                        },
                        {
                          "url" : "https://reportstream.cdc.gov/fhir/StructureDefinition/assigning-authority-universal-id",
                          "valueString" : "1.23.456.7.890123.4.5.678901"
                        },
                        {
                          "url" : "https://reportstream.cdc.gov/fhir/StructureDefinition/universal-id-type",
                          "valueCode" : "ISO"
                        }
                      ]
                    }
                  ],
                  "value" : "123456"
                }
              },
              {
                "url" : "obr-22-results-rpt-status-change-datetime",
                "valueString" : "20230815030405.6789"
              }
            ]
          }
        ],
        "identifier" : [
          {
            "extension" : [
              {
                "url" : "https://reportstream.cdc.gov/fhir/StructureDefinition/hl7v2Field",
                "valueString" : "ORC.3"
              },
              {
                "url" : "https://reportstream.cdc.gov/fhir/StructureDefinition/assigning-authority",
                "extension" : [
                  {
                    "url" : "https://reportstream.cdc.gov/fhir/StructureDefinition/assigning-authority-namespace-id",
                    "valueString" : "Test"
                  },
                  {
                    "url" : "https://reportstream.cdc.gov/fhir/StructureDefinition/assigning-authority-universal-id",
                    "valueString" : "1.23.456.7.890123.4.5.678901"
                  },
                  {
                    "url" : "https://reportstream.cdc.gov/fhir/StructureDefinition/universal-id-type",
                    "valueCode" : "ISO"
                  }
                ]
              }
            ],
            "type" : {
              "coding" : [
                {
                  "system" : "http://terminology.hl7.org/CodeSystem/v2-0203",
                  "code" : "FILL"
                }
              ]
            },
            "value" : "123456"
          }
        ],
        "status" : "unknown",
        "code" : {
          "coding" : [
            {
              "extension" : [
                {
                  "url" : "https://reportstream.cdc.gov/fhir/StructureDefinition/cwe-coding",
                  "valueString" : "coding"
                },
                {
                  "url" : "https://reportstream.cdc.gov/fhir/StructureDefinition/cwe-coding-system",
                  "valueString" : "LN"
                }
              ],
              "system" : "http://loinc.org",
              "code" : "12345-6",
              "display" : "TEST"
            }
          ]
        },
        "subject" : {
          "reference" : "Patient/1707766688397380000.624159fb-8dfc-485f-9f34-debbfafbf312"
        }
      }
    },
    {
      "fullUrl" : "DiagnosticReport/1707766688665148000.cbded56c-b49d-46e3-928c-4f55dd2850bf",
      "resource" : {
        "resourceType" : "DiagnosticReport",
        "id" : "1707766688665148000.cbded56c-b49d-46e3-928c-4f55dd2850bf",
        "identifier" : [
          {
            "extension" : [
              {
                "url" : "https://reportstream.cdc.gov/fhir/StructureDefinition/assigning-authority",
                "extension" : [
                  {
                    "url" : "https://reportstream.cdc.gov/fhir/StructureDefinition/assigning-authority-namespace-id",
                    "valueString" : "Test"
                  },
                  {
                    "url" : "https://reportstream.cdc.gov/fhir/StructureDefinition/assigning-authority-universal-id",
                    "valueString" : "1.23.456.7.890123.4.5.678901"
                  },
                  {
                    "url" : "https://reportstream.cdc.gov/fhir/StructureDefinition/universal-id-type",
                    "valueCode" : "ISO"
                  }
                ]
              }
            ],
            "type" : {
              "coding" : [
                {
                  "system" : "http://terminology.hl7.org/CodeSystem/v2-0203",
                  "code" : "FILL"
                }
              ]
            },
            "value" : "123456"
          }
        ],
        "basedOn" : [
          {
            "reference" : "ServiceRequest/1707766688658911000.95a374e2-3ca7-42f3-a335-883f782559d3"
          }
        ],
        "status" : "final",
        "code" : {
          "coding" : [
            {
              "extension" : [
                {
                  "url" : "https://reportstream.cdc.gov/fhir/StructureDefinition/cwe-coding",
                  "valueString" : "coding"
                },
                {
                  "url" : "https://reportstream.cdc.gov/fhir/StructureDefinition/cwe-coding-system",
                  "valueString" : "LN"
                }
              ],
              "system" : "http://loinc.org",
              "code" : "12345-6",
              "display" : "TEST"
            }
          ]
        },
        "subject" : {
          "reference" : "Patient/1707766688397380000.624159fb-8dfc-485f-9f34-debbfafbf312"
        },
        "issued" : "2023-08-15T03:04:05.6789Z",
        "_issued" : {
          "extension" : [
            {
              "url" : "https://reportstream.cdc.gov/fhir/StructureDefinition/hl7v2-date-time",
              "valueString" : "20230815030405.6789"
            }
          ]
        },
        "specimen" : [
          {
            "reference" : "Specimen/1707766688401759000.1286635d-3fdc-4646-8207-a1ee7096b734"
          }
        ]
      }
=======
  "timestamp" : "2023-08-16T13:33:58.000-04:00",
  "entry" : [ {
    "fullUrl" : "MessageHeader/bb504ecd-c2ab-3be3-91d8-6065e2bce435",
    "resource" : {
      "resourceType" : "MessageHeader",
      "id" : "bb504ecd-c2ab-3be3-91d8-6065e2bce435",
      "extension" : [ {
        "url" : "https://reportstream.cdc.gov/fhir/StructureDefinition/encoding-characters",
        "valueString" : "^~\\&#"
      }, {
        "url" : "https://reportstream.cdc.gov/fhir/StructureDefinition/msh-message-header",
        "extension" : [ {
          "url" : "MSH.7",
          "valueString" : "20230816123358-0500"
        } ]
      } ],
      "eventCoding" : {
        "system" : "http://terminology.hl7.org/CodeSystem/v2-0003",
        "code" : "R01",
        "display" : "ORU^R01^ORU_R01"
      },
      "source" : {
        "_endpoint" : {
          "extension" : [ {
            "url" : "http://hl7.org/fhir/StructureDefinition/data-absent-reason",
            "valueCode" : "unknown"
          } ]
        }
      }
    }
  }, {
    "fullUrl" : "Provenance/1707835132015744000.7c9dab06-8120-4249-8993-111b8ed07b3d",
    "resource" : {
      "resourceType" : "Provenance",
      "id" : "1707835132015744000.7c9dab06-8120-4249-8993-111b8ed07b3d",
      "target" : [ {
        "reference" : "MessageHeader/bb504ecd-c2ab-3be3-91d8-6065e2bce435"
      }, {
        "reference" : "DiagnosticReport/1707835132206224000.7d30b2ed-d880-413f-92c3-f0466f258109"
      } ],
      "recorded" : "2023-08-16T12:33:58-05:00",
      "activity" : {
        "coding" : [ {
          "display" : "ORU^R01^ORU_R01"
        } ]
      }
    }
  }, {
    "fullUrl" : "Provenance/1707835132024006000.b9662cdb-bea2-4269-96ff-59d3bc2f9090",
    "resource" : {
      "resourceType" : "Provenance",
      "id" : "1707835132024006000.b9662cdb-bea2-4269-96ff-59d3bc2f9090",
      "recorded" : "2024-02-13T09:38:52Z",
      "policy" : [ "http://hl7.org/fhir/uv/v2mappings/message-oru-r01-to-bundle" ],
      "activity" : {
        "coding" : [ {
          "code" : "v2-FHIR transformation"
        } ]
      },
      "agent" : [ {
        "type" : {
          "coding" : [ {
            "system" : "http://terminology.hl7.org/CodeSystem/provenance-participant-type",
            "code" : "assembler"
          } ]
        },
        "who" : {
          "reference" : "Organization/1707835132023535000.085d96c5-af71-4e58-a47d-8225f8c66fc0"
        }
      } ]
    }
  }, {
    "fullUrl" : "Organization/1707835132023535000.085d96c5-af71-4e58-a47d-8225f8c66fc0",
    "resource" : {
      "resourceType" : "Organization",
      "id" : "1707835132023535000.085d96c5-af71-4e58-a47d-8225f8c66fc0",
      "identifier" : [ {
        "value" : "CDC PRIME - Atlanta"
      }, {
        "type" : {
          "coding" : [ {
            "system" : "http://terminology.hl7.org/CodeSystem/v2-0301"
          } ]
        },
        "system" : "urn:ietf:rfc:3986",
        "value" : "2.16.840.1.114222.4.1.237821"
      } ]
    }
  }, {
    "fullUrl" : "Patient/1707835132038622000.8f994760-4514-4cda-8136-e786b614f3ad",
    "resource" : {
      "resourceType" : "Patient",
      "id" : "1707835132038622000.8f994760-4514-4cda-8136-e786b614f3ad"
    }
  }, {
    "fullUrl" : "Provenance/1707835132039799000.5a580136-1985-4ec5-bc5c-17147a1037f7",
    "resource" : {
      "resourceType" : "Provenance",
      "id" : "1707835132039799000.5a580136-1985-4ec5-bc5c-17147a1037f7",
      "target" : [ {
        "reference" : "Patient/1707835132038622000.8f994760-4514-4cda-8136-e786b614f3ad"
      } ],
      "recorded" : "2024-02-13T09:38:52Z",
      "activity" : {
        "coding" : [ {
          "system" : "https://terminology.hl7.org/CodeSystem/v3-DataOperation",
          "code" : "UPDATE"
        } ]
      }
    }
  }, {
    "fullUrl" : "Specimen/1707835132042283000.410d1e95-86a9-41e0-868c-bc7cc832ecf0",
    "resource" : {
      "resourceType" : "Specimen",
      "id" : "1707835132042283000.410d1e95-86a9-41e0-868c-bc7cc832ecf0",
      "extension" : [ {
        "url" : "https://reportstream.cdc.gov/fhir/StructureDefinition/hl7v2Segment",
        "valueString" : "OBR"
      } ]
    }
  }, {
    "fullUrl" : "ServiceRequest/1707835132203056000.3835e506-c7cd-4885-91c4-8fa34e13ee79",
    "resource" : {
      "resourceType" : "ServiceRequest",
      "id" : "1707835132203056000.3835e506-c7cd-4885-91c4-8fa34e13ee79",
      "extension" : [ {
        "url" : "https://reportstream.cdc.gov/fhir/StructureDefinition/business-event",
        "valueCode" : "RE"
      }, {
        "url" : "https://reportstream.cdc.gov/fhir/StructureDefinition/obr-observation-request",
        "extension" : [ {
          "url" : "OBR.3",
          "valueIdentifier" : {
            "extension" : [ {
              "url" : "https://reportstream.cdc.gov/fhir/StructureDefinition/assigning-authority",
              "extension" : [ {
                "url" : "https://reportstream.cdc.gov/fhir/StructureDefinition/namespace-id",
                "valueString" : "Test"
              }, {
                "url" : "https://reportstream.cdc.gov/fhir/StructureDefinition/universal-id",
                "valueString" : "1.23.456.7.890123.4.5.678901"
              }, {
                "url" : "https://reportstream.cdc.gov/fhir/StructureDefinition/universal-id-type",
                "valueCode" : "ISO"
              } ]
            } ],
            "value" : "123456"
          }
        }, {
          "url" : "OBR.22",
          "valueString" : "20230815030405.6789"
        } ]
      } ],
      "identifier" : [ {
        "extension" : [ {
          "url" : "https://reportstream.cdc.gov/fhir/StructureDefinition/hl7v2Field",
          "valueString" : "ORC.3"
        }, {
          "url" : "https://reportstream.cdc.gov/fhir/StructureDefinition/assigning-authority",
          "extension" : [ {
            "url" : "https://reportstream.cdc.gov/fhir/StructureDefinition/namespace-id",
            "valueString" : "Test"
          }, {
            "url" : "https://reportstream.cdc.gov/fhir/StructureDefinition/universal-id",
            "valueString" : "1.23.456.7.890123.4.5.678901"
          }, {
            "url" : "https://reportstream.cdc.gov/fhir/StructureDefinition/universal-id-type",
            "valueCode" : "ISO"
          } ]
        } ],
        "type" : {
          "coding" : [ {
            "system" : "http://terminology.hl7.org/CodeSystem/v2-0203",
            "code" : "FILL"
          } ]
        },
        "value" : "123456"
      } ],
      "status" : "unknown",
      "code" : {
        "coding" : [ {
          "extension" : [ {
            "url" : "https://reportstream.cdc.gov/fhir/StructureDefinition/cwe-coding",
            "valueString" : "coding"
          }, {
            "url" : "https://reportstream.cdc.gov/fhir/StructureDefinition/cwe-coding-system",
            "valueString" : "LN"
          } ],
          "system" : "http://loinc.org",
          "code" : "12345-6",
          "display" : "TEST"
        } ]
      },
      "subject" : {
        "reference" : "Patient/1707835132038622000.8f994760-4514-4cda-8136-e786b614f3ad"
      }
    }
  }, {
    "fullUrl" : "DiagnosticReport/1707835132206224000.7d30b2ed-d880-413f-92c3-f0466f258109",
    "resource" : {
      "resourceType" : "DiagnosticReport",
      "id" : "1707835132206224000.7d30b2ed-d880-413f-92c3-f0466f258109",
      "identifier" : [ {
        "extension" : [ {
          "url" : "https://reportstream.cdc.gov/fhir/StructureDefinition/assigning-authority",
          "extension" : [ {
            "url" : "https://reportstream.cdc.gov/fhir/StructureDefinition/namespace-id",
            "valueString" : "Test"
          }, {
            "url" : "https://reportstream.cdc.gov/fhir/StructureDefinition/universal-id",
            "valueString" : "1.23.456.7.890123.4.5.678901"
          }, {
            "url" : "https://reportstream.cdc.gov/fhir/StructureDefinition/universal-id-type",
            "valueCode" : "ISO"
          } ]
        } ],
        "type" : {
          "coding" : [ {
            "system" : "http://terminology.hl7.org/CodeSystem/v2-0203",
            "code" : "FILL"
          } ]
        },
        "value" : "123456"
      } ],
      "basedOn" : [ {
        "reference" : "ServiceRequest/1707835132203056000.3835e506-c7cd-4885-91c4-8fa34e13ee79"
      } ],
      "status" : "final",
      "code" : {
        "coding" : [ {
          "extension" : [ {
            "url" : "https://reportstream.cdc.gov/fhir/StructureDefinition/cwe-coding",
            "valueString" : "coding"
          }, {
            "url" : "https://reportstream.cdc.gov/fhir/StructureDefinition/cwe-coding-system",
            "valueString" : "LN"
          } ],
          "system" : "http://loinc.org",
          "code" : "12345-6",
          "display" : "TEST"
        } ]
      },
      "subject" : {
        "reference" : "Patient/1707835132038622000.8f994760-4514-4cda-8136-e786b614f3ad"
      },
      "issued" : "2023-08-15T03:04:05.6789Z",
      "_issued" : {
        "extension" : [ {
          "url" : "https://reportstream.cdc.gov/fhir/StructureDefinition/hl7v2-date-time",
          "valueString" : "20230815030405.6789"
        } ]
      },
      "specimen" : [ {
        "reference" : "Specimen/1707835132042283000.410d1e95-86a9-41e0-868c-bc7cc832ecf0"
      } ]
>>>>>>> 9d88e4f6
    }
  ]
}<|MERGE_RESOLUTION|>--- conflicted
+++ resolved
@@ -9,353 +9,6 @@
     "value" : "20230816123358"
   },
   "type" : "message",
-<<<<<<< HEAD
-  "timestamp" : "2023-08-16T12:33:58.000-05:00",
-  "entry" : [
-    {
-      "fullUrl" : "MessageHeader/bb504ecd-c2ab-3be3-91d8-6065e2bce435",
-      "resource" : {
-        "resourceType" : "MessageHeader",
-        "id" : "bb504ecd-c2ab-3be3-91d8-6065e2bce435",
-        "extension" : [
-          {
-            "url" : "https://reportstream.cdc.gov/fhir/StructureDefinition/encoding-characters",
-            "valueString" : "^~\\&#"
-          },
-          {
-            "url" : "https://reportstream.cdc.gov/fhir/StructureDefinition/msh-message-header",
-            "extension" : [
-              {
-                "url" : "MSH.7",
-                "valueString" : "20230816123358-0500"
-              }
-            ]
-          }
-        ],
-        "eventCoding" : {
-          "system" : "http://terminology.hl7.org/CodeSystem/v2-0003",
-          "code" : "R01",
-          "display" : "ORU^R01^ORU_R01"
-        },
-        "source" : {
-          "_endpoint" : {
-            "extension" : [
-              {
-                "url" : "http://hl7.org/fhir/StructureDefinition/data-absent-reason",
-                "valueCode" : "unknown"
-              }
-            ]
-          }
-        }
-      }
-    },
-    {
-      "fullUrl" : "Provenance/1707766688357285000.2b472b62-c678-4b9a-9fad-3d53b402c60e",
-      "resource" : {
-        "resourceType" : "Provenance",
-        "id" : "1707766688357285000.2b472b62-c678-4b9a-9fad-3d53b402c60e",
-        "target" : [
-          {
-            "reference" : "MessageHeader/bb504ecd-c2ab-3be3-91d8-6065e2bce435"
-          },
-          {
-            "reference" : "DiagnosticReport/1707766688665148000.cbded56c-b49d-46e3-928c-4f55dd2850bf"
-          }
-        ],
-        "recorded" : "2023-08-16T12:33:58-05:00",
-        "activity" : {
-          "coding" : [
-            {
-              "display" : "ORU^R01^ORU_R01"
-            }
-          ]
-        }
-      }
-    },
-    {
-      "fullUrl" : "Provenance/1707766688370101000.01c40852-c886-4060-bd9d-28722f885550",
-      "resource" : {
-        "resourceType" : "Provenance",
-        "id" : "1707766688370101000.01c40852-c886-4060-bd9d-28722f885550",
-        "recorded" : "2024-02-12T13:38:08Z",
-        "policy" : [
-          "http://hl7.org/fhir/uv/v2mappings/message-oru-r01-to-bundle"
-        ],
-        "activity" : {
-          "coding" : [
-            {
-              "code" : "v2-FHIR transformation"
-            }
-          ]
-        },
-        "agent" : [
-          {
-            "type" : {
-              "coding" : [
-                {
-                  "system" : "http://terminology.hl7.org/CodeSystem/provenance-participant-type",
-                  "code" : "assembler"
-                }
-              ]
-            },
-            "who" : {
-              "reference" : "Organization/1707766688368767000.7de93d7a-2e0d-425c-8120-5b7230b282a6"
-            }
-          }
-        ]
-      }
-    },
-    {
-      "fullUrl" : "Organization/1707766688368767000.7de93d7a-2e0d-425c-8120-5b7230b282a6",
-      "resource" : {
-        "resourceType" : "Organization",
-        "id" : "1707766688368767000.7de93d7a-2e0d-425c-8120-5b7230b282a6",
-        "identifier" : [
-          {
-            "value" : "CDC PRIME - Atlanta"
-          },
-          {
-            "type" : {
-              "coding" : [
-                {
-                  "system" : "http://terminology.hl7.org/CodeSystem/v2-0301"
-                }
-              ]
-            },
-            "system" : "urn:ietf:rfc:3986",
-            "value" : "2.16.840.1.114222.4.1.237821"
-          }
-        ]
-      }
-    },
-    {
-      "fullUrl" : "Patient/1707766688397380000.624159fb-8dfc-485f-9f34-debbfafbf312",
-      "resource" : {
-        "resourceType" : "Patient",
-        "id" : "1707766688397380000.624159fb-8dfc-485f-9f34-debbfafbf312"
-      }
-    },
-    {
-      "fullUrl" : "Provenance/1707766688398585000.88b37778-17f7-4d5e-8382-ff970a821e44",
-      "resource" : {
-        "resourceType" : "Provenance",
-        "id" : "1707766688398585000.88b37778-17f7-4d5e-8382-ff970a821e44",
-        "target" : [
-          {
-            "reference" : "Patient/1707766688397380000.624159fb-8dfc-485f-9f34-debbfafbf312"
-          }
-        ],
-        "recorded" : "2024-02-12T13:38:08Z",
-        "activity" : {
-          "coding" : [
-            {
-              "system" : "https://terminology.hl7.org/CodeSystem/v3-DataOperation",
-              "code" : "UPDATE"
-            }
-          ]
-        }
-      }
-    },
-    {
-      "fullUrl" : "Specimen/1707766688401759000.1286635d-3fdc-4646-8207-a1ee7096b734",
-      "resource" : {
-        "resourceType" : "Specimen",
-        "id" : "1707766688401759000.1286635d-3fdc-4646-8207-a1ee7096b734",
-        "extension" : [
-          {
-            "url" : "https://reportstream.cdc.gov/fhir/StructureDefinition/hl7v2Segment",
-            "valueString" : "OBR"
-          }
-        ]
-      }
-    },
-    {
-      "fullUrl" : "ServiceRequest/1707766688658911000.95a374e2-3ca7-42f3-a335-883f782559d3",
-      "resource" : {
-        "resourceType" : "ServiceRequest",
-        "id" : "1707766688658911000.95a374e2-3ca7-42f3-a335-883f782559d3",
-        "extension" : [
-          {
-            "url" : "https://reportstream.cdc.gov/fhir/StructureDefinition/business-event",
-            "valueCode" : "RE"
-          },
-          {
-            "url" : "https://reportstream.cdc.gov/fhir/StructureDefinition/obr-observation-request",
-            "extension" : [
-              {
-                "url" : "obr-3-filler-order-number",
-                "valueIdentifier" : {
-                  "extension" : [
-                    {
-                      "url" : "https://reportstream.cdc.gov/fhir/StructureDefinition/assigning-authority",
-                      "extension" : [
-                        {
-                          "url" : "https://reportstream.cdc.gov/fhir/StructureDefinition/assigning-authority-namespace-id",
-                          "valueString" : "Test"
-                        },
-                        {
-                          "url" : "https://reportstream.cdc.gov/fhir/StructureDefinition/assigning-authority-universal-id",
-                          "valueString" : "1.23.456.7.890123.4.5.678901"
-                        },
-                        {
-                          "url" : "https://reportstream.cdc.gov/fhir/StructureDefinition/universal-id-type",
-                          "valueCode" : "ISO"
-                        }
-                      ]
-                    }
-                  ],
-                  "value" : "123456"
-                }
-              },
-              {
-                "url" : "obr-22-results-rpt-status-change-datetime",
-                "valueString" : "20230815030405.6789"
-              }
-            ]
-          }
-        ],
-        "identifier" : [
-          {
-            "extension" : [
-              {
-                "url" : "https://reportstream.cdc.gov/fhir/StructureDefinition/hl7v2Field",
-                "valueString" : "ORC.3"
-              },
-              {
-                "url" : "https://reportstream.cdc.gov/fhir/StructureDefinition/assigning-authority",
-                "extension" : [
-                  {
-                    "url" : "https://reportstream.cdc.gov/fhir/StructureDefinition/assigning-authority-namespace-id",
-                    "valueString" : "Test"
-                  },
-                  {
-                    "url" : "https://reportstream.cdc.gov/fhir/StructureDefinition/assigning-authority-universal-id",
-                    "valueString" : "1.23.456.7.890123.4.5.678901"
-                  },
-                  {
-                    "url" : "https://reportstream.cdc.gov/fhir/StructureDefinition/universal-id-type",
-                    "valueCode" : "ISO"
-                  }
-                ]
-              }
-            ],
-            "type" : {
-              "coding" : [
-                {
-                  "system" : "http://terminology.hl7.org/CodeSystem/v2-0203",
-                  "code" : "FILL"
-                }
-              ]
-            },
-            "value" : "123456"
-          }
-        ],
-        "status" : "unknown",
-        "code" : {
-          "coding" : [
-            {
-              "extension" : [
-                {
-                  "url" : "https://reportstream.cdc.gov/fhir/StructureDefinition/cwe-coding",
-                  "valueString" : "coding"
-                },
-                {
-                  "url" : "https://reportstream.cdc.gov/fhir/StructureDefinition/cwe-coding-system",
-                  "valueString" : "LN"
-                }
-              ],
-              "system" : "http://loinc.org",
-              "code" : "12345-6",
-              "display" : "TEST"
-            }
-          ]
-        },
-        "subject" : {
-          "reference" : "Patient/1707766688397380000.624159fb-8dfc-485f-9f34-debbfafbf312"
-        }
-      }
-    },
-    {
-      "fullUrl" : "DiagnosticReport/1707766688665148000.cbded56c-b49d-46e3-928c-4f55dd2850bf",
-      "resource" : {
-        "resourceType" : "DiagnosticReport",
-        "id" : "1707766688665148000.cbded56c-b49d-46e3-928c-4f55dd2850bf",
-        "identifier" : [
-          {
-            "extension" : [
-              {
-                "url" : "https://reportstream.cdc.gov/fhir/StructureDefinition/assigning-authority",
-                "extension" : [
-                  {
-                    "url" : "https://reportstream.cdc.gov/fhir/StructureDefinition/assigning-authority-namespace-id",
-                    "valueString" : "Test"
-                  },
-                  {
-                    "url" : "https://reportstream.cdc.gov/fhir/StructureDefinition/assigning-authority-universal-id",
-                    "valueString" : "1.23.456.7.890123.4.5.678901"
-                  },
-                  {
-                    "url" : "https://reportstream.cdc.gov/fhir/StructureDefinition/universal-id-type",
-                    "valueCode" : "ISO"
-                  }
-                ]
-              }
-            ],
-            "type" : {
-              "coding" : [
-                {
-                  "system" : "http://terminology.hl7.org/CodeSystem/v2-0203",
-                  "code" : "FILL"
-                }
-              ]
-            },
-            "value" : "123456"
-          }
-        ],
-        "basedOn" : [
-          {
-            "reference" : "ServiceRequest/1707766688658911000.95a374e2-3ca7-42f3-a335-883f782559d3"
-          }
-        ],
-        "status" : "final",
-        "code" : {
-          "coding" : [
-            {
-              "extension" : [
-                {
-                  "url" : "https://reportstream.cdc.gov/fhir/StructureDefinition/cwe-coding",
-                  "valueString" : "coding"
-                },
-                {
-                  "url" : "https://reportstream.cdc.gov/fhir/StructureDefinition/cwe-coding-system",
-                  "valueString" : "LN"
-                }
-              ],
-              "system" : "http://loinc.org",
-              "code" : "12345-6",
-              "display" : "TEST"
-            }
-          ]
-        },
-        "subject" : {
-          "reference" : "Patient/1707766688397380000.624159fb-8dfc-485f-9f34-debbfafbf312"
-        },
-        "issued" : "2023-08-15T03:04:05.6789Z",
-        "_issued" : {
-          "extension" : [
-            {
-              "url" : "https://reportstream.cdc.gov/fhir/StructureDefinition/hl7v2-date-time",
-              "valueString" : "20230815030405.6789"
-            }
-          ]
-        },
-        "specimen" : [
-          {
-            "reference" : "Specimen/1707766688401759000.1286635d-3fdc-4646-8207-a1ee7096b734"
-          }
-        ]
-      }
-=======
   "timestamp" : "2023-08-16T13:33:58.000-04:00",
   "entry" : [ {
     "fullUrl" : "MessageHeader/bb504ecd-c2ab-3be3-91d8-6065e2bce435",
@@ -611,7 +264,6 @@
       "specimen" : [ {
         "reference" : "Specimen/1707835132042283000.410d1e95-86a9-41e0-868c-bc7cc832ecf0"
       } ]
->>>>>>> 9d88e4f6
-    }
-  ]
+    }
+  } ]
 }