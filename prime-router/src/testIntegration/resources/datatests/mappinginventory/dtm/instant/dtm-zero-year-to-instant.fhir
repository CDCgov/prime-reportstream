--- conflicted
+++ resolved
@@ -9,352 +9,6 @@
     "value" : "20230816123358"
   },
   "type" : "message",
-<<<<<<< HEAD
-  "timestamp" : "2023-08-16T12:33:58.000-05:00",
-  "entry" : [
-    {
-      "fullUrl" : "MessageHeader/bb504ecd-c2ab-3be3-91d8-6065e2bce435",
-      "resource" : {
-        "resourceType" : "MessageHeader",
-        "id" : "bb504ecd-c2ab-3be3-91d8-6065e2bce435",
-        "extension" : [
-          {
-            "url" : "https://reportstream.cdc.gov/fhir/StructureDefinition/encoding-characters",
-            "valueString" : "^~\\&#"
-          },
-          {
-            "url" : "https://reportstream.cdc.gov/fhir/StructureDefinition/msh-message-header",
-            "extension" : [
-              {
-                "url" : "MSH.7",
-                "valueString" : "20230816123358-0500"
-              }
-            ]
-          }
-        ],
-        "eventCoding" : {
-          "system" : "http://terminology.hl7.org/CodeSystem/v2-0003",
-          "code" : "R01",
-          "display" : "ORU^R01^ORU_R01"
-        },
-        "source" : {
-          "_endpoint" : {
-            "extension" : [
-              {
-                "url" : "http://hl7.org/fhir/StructureDefinition/data-absent-reason",
-                "valueCode" : "unknown"
-              }
-            ]
-          }
-        }
-      }
-    },
-    {
-      "fullUrl" : "Provenance/1707766777409000000.218b4bfa-fbaf-42a0-a14d-f99ecc55b432",
-      "resource" : {
-        "resourceType" : "Provenance",
-        "id" : "1707766777409000000.218b4bfa-fbaf-42a0-a14d-f99ecc55b432",
-        "target" : [
-          {
-            "reference" : "MessageHeader/bb504ecd-c2ab-3be3-91d8-6065e2bce435"
-          },
-          {
-            "reference" : "DiagnosticReport/1707766777761335000.310555d8-03af-4e04-9c22-e34e46fd3ca3"
-          }
-        ],
-        "recorded" : "2023-08-16T12:33:58-05:00",
-        "activity" : {
-          "coding" : [
-            {
-              "display" : "ORU^R01^ORU_R01"
-            }
-          ]
-        }
-      }
-    },
-    {
-      "fullUrl" : "Provenance/1707766777425531000.5f9f9aed-e717-48df-80dd-f1a211a77ba9",
-      "resource" : {
-        "resourceType" : "Provenance",
-        "id" : "1707766777425531000.5f9f9aed-e717-48df-80dd-f1a211a77ba9",
-        "recorded" : "2024-02-12T13:39:37Z",
-        "policy" : [
-          "http://hl7.org/fhir/uv/v2mappings/message-oru-r01-to-bundle"
-        ],
-        "activity" : {
-          "coding" : [
-            {
-              "code" : "v2-FHIR transformation"
-            }
-          ]
-        },
-        "agent" : [
-          {
-            "type" : {
-              "coding" : [
-                {
-                  "system" : "http://terminology.hl7.org/CodeSystem/provenance-participant-type",
-                  "code" : "assembler"
-                }
-              ]
-            },
-            "who" : {
-              "reference" : "Organization/1707766777423697000.cc5277f5-e77b-45d8-a4d1-cfb27f29fe20"
-            }
-          }
-        ]
-      }
-    },
-    {
-      "fullUrl" : "Organization/1707766777423697000.cc5277f5-e77b-45d8-a4d1-cfb27f29fe20",
-      "resource" : {
-        "resourceType" : "Organization",
-        "id" : "1707766777423697000.cc5277f5-e77b-45d8-a4d1-cfb27f29fe20",
-        "identifier" : [
-          {
-            "value" : "CDC PRIME - Atlanta"
-          },
-          {
-            "type" : {
-              "coding" : [
-                {
-                  "system" : "http://terminology.hl7.org/CodeSystem/v2-0301"
-                }
-              ]
-            },
-            "system" : "urn:ietf:rfc:3986",
-            "value" : "2.16.840.1.114222.4.1.237821"
-          }
-        ]
-      }
-    },
-    {
-      "fullUrl" : "Patient/1707766777460967000.7d16da0b-e7af-4d55-b03e-3fa87d3f4600",
-      "resource" : {
-        "resourceType" : "Patient",
-        "id" : "1707766777460967000.7d16da0b-e7af-4d55-b03e-3fa87d3f4600"
-      }
-    },
-    {
-      "fullUrl" : "Provenance/1707766777462795000.b96ee78d-0df0-4133-8608-64495f8b0200",
-      "resource" : {
-        "resourceType" : "Provenance",
-        "id" : "1707766777462795000.b96ee78d-0df0-4133-8608-64495f8b0200",
-        "target" : [
-          {
-            "reference" : "Patient/1707766777460967000.7d16da0b-e7af-4d55-b03e-3fa87d3f4600"
-          }
-        ],
-        "recorded" : "2024-02-12T13:39:37Z",
-        "activity" : {
-          "coding" : [
-            {
-              "system" : "https://terminology.hl7.org/CodeSystem/v3-DataOperation",
-              "code" : "UPDATE"
-            }
-          ]
-        }
-      }
-    },
-    {
-      "fullUrl" : "Specimen/1707766777467698000.660ac799-35c2-49cb-b08c-a9827ff6229d",
-      "resource" : {
-        "resourceType" : "Specimen",
-        "id" : "1707766777467698000.660ac799-35c2-49cb-b08c-a9827ff6229d",
-        "extension" : [
-          {
-            "url" : "https://reportstream.cdc.gov/fhir/StructureDefinition/hl7v2Segment",
-            "valueString" : "OBR"
-          }
-        ]
-      }
-    },
-    {
-      "fullUrl" : "ServiceRequest/1707766777753217000.fc080029-b3d4-41e3-a3ef-31b7e0493d64",
-      "resource" : {
-        "resourceType" : "ServiceRequest",
-        "id" : "1707766777753217000.fc080029-b3d4-41e3-a3ef-31b7e0493d64",
-        "extension" : [
-          {
-            "url" : "https://reportstream.cdc.gov/fhir/StructureDefinition/business-event",
-            "valueCode" : "RE"
-          },
-          {
-            "url" : "https://reportstream.cdc.gov/fhir/StructureDefinition/obr-observation-request",
-            "extension" : [
-              {
-                "url" : "obr-3-filler-order-number",
-                "valueIdentifier" : {
-                  "extension" : [
-                    {
-                      "url" : "https://reportstream.cdc.gov/fhir/StructureDefinition/assigning-authority",
-                      "extension" : [
-                        {
-                          "url" : "https://reportstream.cdc.gov/fhir/StructureDefinition/assigning-authority-namespace-id",
-                          "valueString" : "Test"
-                        },
-                        {
-                          "url" : "https://reportstream.cdc.gov/fhir/StructureDefinition/assigning-authority-universal-id",
-                          "valueString" : "1.23.456.7.890123.4.5.678901"
-                        },
-                        {
-                          "url" : "https://reportstream.cdc.gov/fhir/StructureDefinition/universal-id-type",
-                          "valueCode" : "ISO"
-                        }
-                      ]
-                    }
-                  ],
-                  "value" : "123456"
-                }
-              },
-              {
-                "url" : "obr-22-results-rpt-status-change-datetime",
-                "valueString" : "0000"
-              }
-            ]
-          }
-        ],
-        "identifier" : [
-          {
-            "extension" : [
-              {
-                "url" : "https://reportstream.cdc.gov/fhir/StructureDefinition/hl7v2Field",
-                "valueString" : "ORC.3"
-              },
-              {
-                "url" : "https://reportstream.cdc.gov/fhir/StructureDefinition/assigning-authority",
-                "extension" : [
-                  {
-                    "url" : "https://reportstream.cdc.gov/fhir/StructureDefinition/assigning-authority-namespace-id",
-                    "valueString" : "Test"
-                  },
-                  {
-                    "url" : "https://reportstream.cdc.gov/fhir/StructureDefinition/assigning-authority-universal-id",
-                    "valueString" : "1.23.456.7.890123.4.5.678901"
-                  },
-                  {
-                    "url" : "https://reportstream.cdc.gov/fhir/StructureDefinition/universal-id-type",
-                    "valueCode" : "ISO"
-                  }
-                ]
-              }
-            ],
-            "type" : {
-              "coding" : [
-                {
-                  "system" : "http://terminology.hl7.org/CodeSystem/v2-0203",
-                  "code" : "FILL"
-                }
-              ]
-            },
-            "value" : "123456"
-          }
-        ],
-        "status" : "unknown",
-        "code" : {
-          "coding" : [
-            {
-              "extension" : [
-                {
-                  "url" : "https://reportstream.cdc.gov/fhir/StructureDefinition/cwe-coding",
-                  "valueString" : "coding"
-                },
-                {
-                  "url" : "https://reportstream.cdc.gov/fhir/StructureDefinition/cwe-coding-system",
-                  "valueString" : "LN"
-                }
-              ],
-              "system" : "http://loinc.org",
-              "code" : "12345-6",
-              "display" : "TEST"
-            }
-          ]
-        },
-        "subject" : {
-          "reference" : "Patient/1707766777460967000.7d16da0b-e7af-4d55-b03e-3fa87d3f4600"
-        }
-      }
-    },
-    {
-      "fullUrl" : "DiagnosticReport/1707766777761335000.310555d8-03af-4e04-9c22-e34e46fd3ca3",
-      "resource" : {
-        "resourceType" : "DiagnosticReport",
-        "id" : "1707766777761335000.310555d8-03af-4e04-9c22-e34e46fd3ca3",
-        "identifier" : [
-          {
-            "extension" : [
-              {
-                "url" : "https://reportstream.cdc.gov/fhir/StructureDefinition/assigning-authority",
-                "extension" : [
-                  {
-                    "url" : "https://reportstream.cdc.gov/fhir/StructureDefinition/assigning-authority-namespace-id",
-                    "valueString" : "Test"
-                  },
-                  {
-                    "url" : "https://reportstream.cdc.gov/fhir/StructureDefinition/assigning-authority-universal-id",
-                    "valueString" : "1.23.456.7.890123.4.5.678901"
-                  },
-                  {
-                    "url" : "https://reportstream.cdc.gov/fhir/StructureDefinition/universal-id-type",
-                    "valueCode" : "ISO"
-                  }
-                ]
-              }
-            ],
-            "type" : {
-              "coding" : [
-                {
-                  "system" : "http://terminology.hl7.org/CodeSystem/v2-0203",
-                  "code" : "FILL"
-                }
-              ]
-            },
-            "value" : "123456"
-          }
-        ],
-        "basedOn" : [
-          {
-            "reference" : "ServiceRequest/1707766777753217000.fc080029-b3d4-41e3-a3ef-31b7e0493d64"
-          }
-        ],
-        "status" : "final",
-        "code" : {
-          "coding" : [
-            {
-              "extension" : [
-                {
-                  "url" : "https://reportstream.cdc.gov/fhir/StructureDefinition/cwe-coding",
-                  "valueString" : "coding"
-                },
-                {
-                  "url" : "https://reportstream.cdc.gov/fhir/StructureDefinition/cwe-coding-system",
-                  "valueString" : "LN"
-                }
-              ],
-              "system" : "http://loinc.org",
-              "code" : "12345-6",
-              "display" : "TEST"
-            }
-          ]
-        },
-        "subject" : {
-          "reference" : "Patient/1707766777460967000.7d16da0b-e7af-4d55-b03e-3fa87d3f4600"
-        },
-        "_issued" : {
-          "extension" : [
-            {
-              "url" : "https://reportstream.cdc.gov/fhir/StructureDefinition/hl7v2-date-time",
-              "valueString" : "0000"
-            }
-          ]
-        },
-        "specimen" : [
-          {
-            "reference" : "Specimen/1707766777467698000.660ac799-35c2-49cb-b08c-a9827ff6229d"
-          }
-        ]
-      }
-=======
   "timestamp" : "2023-08-16T13:33:58.000-04:00",
   "entry" : [ {
     "fullUrl" : "MessageHeader/bb504ecd-c2ab-3be3-91d8-6065e2bce435",
@@ -609,7 +263,6 @@
       "specimen" : [ {
         "reference" : "Specimen/1707835178937521000.fdda8ea7-89b4-495c-9dfb-859fe4217d44"
       } ]
->>>>>>> 9d88e4f6
-    }
-  ]
+    }
+  } ]
 }