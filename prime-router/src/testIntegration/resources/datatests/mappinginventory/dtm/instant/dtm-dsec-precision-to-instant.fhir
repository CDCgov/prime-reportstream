--- conflicted
+++ resolved
@@ -1,25 +1,15 @@
 {
   "resourceType" : "Bundle",
-<<<<<<< HEAD
-  "id" : "1707484479135066000.0ccaaa85-27df-4af3-b7c8-074c568bfd62",
-  "meta" : {
-    "lastUpdated" : "2024-02-09T08:14:39.140-05:00"
-=======
   "id" : "1707766635207787000.4b49f4fb-5977-4eb7-9cf9-d7a02c48d966",
   "meta" : {
     "lastUpdated" : "2024-02-12T13:37:15.218-06:00"
->>>>>>> 44104ccc
   },
   "identifier" : {
     "system" : "https://reportstream.cdc.gov/prime-router",
     "value" : "20230816123358"
   },
   "type" : "message",
-<<<<<<< HEAD
-  "timestamp" : "2023-08-16T13:33:58.000-04:00",
-=======
   "timestamp" : "2023-08-16T12:33:58.000-05:00",
->>>>>>> 44104ccc
   "entry" : [ {
     "fullUrl" : "MessageHeader/bb504ecd-c2ab-3be3-91d8-6065e2bce435",
     "resource" : {
@@ -50,16 +40,6 @@
       }
     }
   }, {
-<<<<<<< HEAD
-    "fullUrl" : "Provenance/1707484479530891000.8dd83ab9-2dd2-414b-8b4d-04badb6f5820",
-    "resource" : {
-      "resourceType" : "Provenance",
-      "id" : "1707484479530891000.8dd83ab9-2dd2-414b-8b4d-04badb6f5820",
-      "target" : [ {
-        "reference" : "MessageHeader/bb504ecd-c2ab-3be3-91d8-6065e2bce435"
-      }, {
-        "reference" : "DiagnosticReport/1707484479723435000.a0380e24-4737-412a-9e44-65e44694204a"
-=======
     "fullUrl" : "Provenance/1707766635812504000.4a9185c7-347e-4077-bd95-135ad039f129",
     "resource" : {
       "resourceType" : "Provenance",
@@ -68,7 +48,6 @@
         "reference" : "MessageHeader/bb504ecd-c2ab-3be3-91d8-6065e2bce435"
       }, {
         "reference" : "DiagnosticReport/1707766636088801000.ed42bc87-5dd6-4bf9-86c3-46830091f3c1"
->>>>>>> 44104ccc
       } ],
       "recorded" : "2023-08-16T12:33:58-05:00",
       "activity" : {
@@ -78,19 +57,11 @@
       }
     }
   }, {
-<<<<<<< HEAD
-    "fullUrl" : "Provenance/1707484479541833000.c45b9e26-24a2-4da4-97da-5ca455b99643",
-    "resource" : {
-      "resourceType" : "Provenance",
-      "id" : "1707484479541833000.c45b9e26-24a2-4da4-97da-5ca455b99643",
-      "recorded" : "2024-02-09T08:14:39Z",
-=======
     "fullUrl" : "Provenance/1707766635823971000.fbee1f86-0f37-494e-a32b-37ce79c13270",
     "resource" : {
       "resourceType" : "Provenance",
       "id" : "1707766635823971000.fbee1f86-0f37-494e-a32b-37ce79c13270",
       "recorded" : "2024-02-12T13:37:15Z",
->>>>>>> 44104ccc
       "policy" : [ "http://hl7.org/fhir/uv/v2mappings/message-oru-r01-to-bundle" ],
       "activity" : {
         "coding" : [ {
@@ -105,17 +76,6 @@
           } ]
         },
         "who" : {
-<<<<<<< HEAD
-          "reference" : "Organization/1707484479541362000.592dfe40-0bf6-4b59-b819-5fc5ef093b9b"
-        }
-      } ]
-    }
-  }, {
-    "fullUrl" : "Organization/1707484479541362000.592dfe40-0bf6-4b59-b819-5fc5ef093b9b",
-    "resource" : {
-      "resourceType" : "Organization",
-      "id" : "1707484479541362000.592dfe40-0bf6-4b59-b819-5fc5ef093b9b",
-=======
           "reference" : "Organization/1707766635822948000.19bd9e5d-dab4-4913-bc2b-2f682a038dcd"
         }
       } ]
@@ -125,7 +85,6 @@
     "resource" : {
       "resourceType" : "Organization",
       "id" : "1707766635822948000.19bd9e5d-dab4-4913-bc2b-2f682a038dcd",
->>>>>>> 44104ccc
       "identifier" : [ {
         "value" : "CDC PRIME - Atlanta"
       }, {
@@ -139,22 +98,6 @@
       } ]
     }
   }, {
-<<<<<<< HEAD
-    "fullUrl" : "Patient/1707484479560125000.ef58afa2-0317-445d-bb44-e762729b5145",
-    "resource" : {
-      "resourceType" : "Patient",
-      "id" : "1707484479560125000.ef58afa2-0317-445d-bb44-e762729b5145"
-    }
-  }, {
-    "fullUrl" : "Provenance/1707484479560852000.94ae7d3f-649b-4736-b8c4-d0652b1f487a",
-    "resource" : {
-      "resourceType" : "Provenance",
-      "id" : "1707484479560852000.94ae7d3f-649b-4736-b8c4-d0652b1f487a",
-      "target" : [ {
-        "reference" : "Patient/1707484479560125000.ef58afa2-0317-445d-bb44-e762729b5145"
-      } ],
-      "recorded" : "2024-02-09T08:14:39Z",
-=======
     "fullUrl" : "Patient/1707766635848455000.bb4866ae-df96-4440-8807-17fa909a7e42",
     "resource" : {
       "resourceType" : "Patient",
@@ -169,7 +112,6 @@
         "reference" : "Patient/1707766635848455000.bb4866ae-df96-4440-8807-17fa909a7e42"
       } ],
       "recorded" : "2024-02-12T13:37:15Z",
->>>>>>> 44104ccc
       "activity" : {
         "coding" : [ {
           "system" : "https://terminology.hl7.org/CodeSystem/v3-DataOperation",
@@ -178,12 +120,6 @@
       }
     }
   }, {
-<<<<<<< HEAD
-    "fullUrl" : "ServiceRequest/1707484479565750000.8c1b811a-90ab-4a8e-a6b5-8c9a98c246f7",
-    "resource" : {
-      "resourceType" : "ServiceRequest",
-      "id" : "1707484479565750000.8c1b811a-90ab-4a8e-a6b5-8c9a98c246f7",
-=======
     "fullUrl" : "Specimen/1707766635853125000.b836c8ff-403e-4554-aba2-a46c7f3ee872",
     "resource" : {
       "resourceType" : "Specimen",
@@ -198,33 +134,21 @@
     "resource" : {
       "resourceType" : "ServiceRequest",
       "id" : "1707766636082108000.a97e08e8-128b-4db2-a862-a750b0823062",
->>>>>>> 44104ccc
       "extension" : [ {
         "url" : "https://reportstream.cdc.gov/fhir/StructureDefinition/business-event",
         "valueCode" : "RE"
       }, {
         "url" : "https://reportstream.cdc.gov/fhir/StructureDefinition/obr-observation-request",
         "extension" : [ {
-<<<<<<< HEAD
-          "url" : "OBR.3",
-=======
           "url" : "obr-3-filler-order-number",
->>>>>>> 44104ccc
           "valueIdentifier" : {
             "extension" : [ {
               "url" : "https://reportstream.cdc.gov/fhir/StructureDefinition/assigning-authority",
               "extension" : [ {
-<<<<<<< HEAD
-                "url" : "https://reportstream.cdc.gov/fhir/StructureDefinition/namespace-id",
-                "valueString" : "Test"
-              }, {
-                "url" : "https://reportstream.cdc.gov/fhir/StructureDefinition/universal-id",
-=======
                 "url" : "https://reportstream.cdc.gov/fhir/StructureDefinition/assigning-authority-namespace-id",
                 "valueString" : "Test"
               }, {
                 "url" : "https://reportstream.cdc.gov/fhir/StructureDefinition/assigning-authority-universal-id",
->>>>>>> 44104ccc
                 "valueString" : "1.23.456.7.890123.4.5.678901"
               }, {
                 "url" : "https://reportstream.cdc.gov/fhir/StructureDefinition/universal-id-type",
@@ -234,11 +158,7 @@
             "value" : "123456"
           }
         }, {
-<<<<<<< HEAD
-          "url" : "OBR.22",
-=======
           "url" : "obr-22-results-rpt-status-change-datetime",
->>>>>>> 44104ccc
           "valueString" : "20230815030405.6"
         } ]
       } ],
@@ -249,11 +169,10 @@
         }, {
           "url" : "https://reportstream.cdc.gov/fhir/StructureDefinition/assigning-authority",
           "extension" : [ {
-<<<<<<< HEAD
-            "url" : "https://reportstream.cdc.gov/fhir/StructureDefinition/namespace-id",
+            "url" : "https://reportstream.cdc.gov/fhir/StructureDefinition/assigning-authority-namespace-id",
             "valueString" : "Test"
           }, {
-            "url" : "https://reportstream.cdc.gov/fhir/StructureDefinition/universal-id",
+            "url" : "https://reportstream.cdc.gov/fhir/StructureDefinition/assigning-authority-universal-id",
             "valueString" : "1.23.456.7.890123.4.5.678901"
           }, {
             "url" : "https://reportstream.cdc.gov/fhir/StructureDefinition/universal-id-type",
@@ -284,28 +203,22 @@
         } ]
       },
       "subject" : {
-        "reference" : "Patient/1707484479560125000.ef58afa2-0317-445d-bb44-e762729b5145"
-      }
-    }
-  }, {
-    "fullUrl" : "DiagnosticReport/1707484479723435000.a0380e24-4737-412a-9e44-65e44694204a",
+        "reference" : "Patient/1707766635848455000.bb4866ae-df96-4440-8807-17fa909a7e42"
+      }
+    }
+  }, {
+    "fullUrl" : "DiagnosticReport/1707766636088801000.ed42bc87-5dd6-4bf9-86c3-46830091f3c1",
     "resource" : {
       "resourceType" : "DiagnosticReport",
-      "id" : "1707484479723435000.a0380e24-4737-412a-9e44-65e44694204a",
+      "id" : "1707766636088801000.ed42bc87-5dd6-4bf9-86c3-46830091f3c1",
       "identifier" : [ {
         "extension" : [ {
           "url" : "https://reportstream.cdc.gov/fhir/StructureDefinition/assigning-authority",
           "extension" : [ {
-            "url" : "https://reportstream.cdc.gov/fhir/StructureDefinition/namespace-id",
-            "valueString" : "Test"
-          }, {
-            "url" : "https://reportstream.cdc.gov/fhir/StructureDefinition/universal-id",
-=======
             "url" : "https://reportstream.cdc.gov/fhir/StructureDefinition/assigning-authority-namespace-id",
             "valueString" : "Test"
           }, {
             "url" : "https://reportstream.cdc.gov/fhir/StructureDefinition/assigning-authority-universal-id",
->>>>>>> 44104ccc
             "valueString" : "1.23.456.7.890123.4.5.678901"
           }, {
             "url" : "https://reportstream.cdc.gov/fhir/StructureDefinition/universal-id-type",
@@ -320,14 +233,10 @@
         },
         "value" : "123456"
       } ],
-<<<<<<< HEAD
       "basedOn" : [ {
-        "reference" : "ServiceRequest/1707484479565750000.8c1b811a-90ab-4a8e-a6b5-8c9a98c246f7"
+        "reference" : "ServiceRequest/1707766636082108000.a97e08e8-128b-4db2-a862-a750b0823062"
       } ],
       "status" : "final",
-=======
-      "status" : "unknown",
->>>>>>> 44104ccc
       "code" : {
         "coding" : [ {
           "extension" : [ {
@@ -343,8 +252,7 @@
         } ]
       },
       "subject" : {
-<<<<<<< HEAD
-        "reference" : "Patient/1707484479560125000.ef58afa2-0317-445d-bb44-e762729b5145"
+        "reference" : "Patient/1707766635848455000.bb4866ae-df96-4440-8807-17fa909a7e42"
       },
       "issued" : "2023-08-15T03:04:05.6Z",
       "_issued" : {
@@ -352,71 +260,10 @@
           "url" : "https://reportstream.cdc.gov/fhir/StructureDefinition/hl7v2-date-time",
           "valueString" : "20230815030405.6"
         } ]
-      }
-    }
-=======
-        "reference" : "Patient/1707766635848455000.bb4866ae-df96-4440-8807-17fa909a7e42"
-      }
-    }
-  }, {
-    "fullUrl" : "DiagnosticReport/1707766636088801000.ed42bc87-5dd6-4bf9-86c3-46830091f3c1",
-    "resource" : {
-      "resourceType" : "DiagnosticReport",
-      "id" : "1707766636088801000.ed42bc87-5dd6-4bf9-86c3-46830091f3c1",
-      "identifier" : [ {
-        "extension" : [ {
-          "url" : "https://reportstream.cdc.gov/fhir/StructureDefinition/assigning-authority",
-          "extension" : [ {
-            "url" : "https://reportstream.cdc.gov/fhir/StructureDefinition/assigning-authority-namespace-id",
-            "valueString" : "Test"
-          }, {
-            "url" : "https://reportstream.cdc.gov/fhir/StructureDefinition/assigning-authority-universal-id",
-            "valueString" : "1.23.456.7.890123.4.5.678901"
-          }, {
-            "url" : "https://reportstream.cdc.gov/fhir/StructureDefinition/universal-id-type",
-            "valueCode" : "ISO"
-          } ]
-        } ],
-        "type" : {
-          "coding" : [ {
-            "system" : "http://terminology.hl7.org/CodeSystem/v2-0203",
-            "code" : "FILL"
-          } ]
-        },
-        "value" : "123456"
-      } ],
-      "basedOn" : [ {
-        "reference" : "ServiceRequest/1707766636082108000.a97e08e8-128b-4db2-a862-a750b0823062"
-      } ],
-      "status" : "final",
-      "code" : {
-        "coding" : [ {
-          "extension" : [ {
-            "url" : "https://reportstream.cdc.gov/fhir/StructureDefinition/cwe-coding",
-            "valueString" : "coding"
-          }, {
-            "url" : "https://reportstream.cdc.gov/fhir/StructureDefinition/cwe-coding-system",
-            "valueString" : "LN"
-          } ],
-          "system" : "http://loinc.org",
-          "code" : "12345-6",
-          "display" : "TEST"
-        } ]
-      },
-      "subject" : {
-        "reference" : "Patient/1707766635848455000.bb4866ae-df96-4440-8807-17fa909a7e42"
-      },
-      "issued" : "2023-08-15T03:04:05.6Z",
-      "_issued" : {
-        "extension" : [ {
-          "url" : "https://reportstream.cdc.gov/fhir/StructureDefinition/hl7v2-date-time",
-          "valueString" : "20230815030405.6"
-        } ]
       },
       "specimen" : [ {
         "reference" : "Specimen/1707766635853125000.b836c8ff-403e-4554-aba2-a46c7f3ee872"
       } ]
     }
->>>>>>> 44104ccc
   } ]
 }