--- conflicted
+++ resolved
@@ -9,353 +9,6 @@
     "value" : "20230816123358"
   },
   "type" : "message",
-<<<<<<< HEAD
-  "timestamp" : "2023-08-16T12:33:58.000-05:00",
-  "entry" : [
-    {
-      "fullUrl" : "MessageHeader/bb504ecd-c2ab-3be3-91d8-6065e2bce435",
-      "resource" : {
-        "resourceType" : "MessageHeader",
-        "id" : "bb504ecd-c2ab-3be3-91d8-6065e2bce435",
-        "extension" : [
-          {
-            "url" : "https://reportstream.cdc.gov/fhir/StructureDefinition/encoding-characters",
-            "valueString" : "^~\\&#"
-          },
-          {
-            "url" : "https://reportstream.cdc.gov/fhir/StructureDefinition/msh-message-header",
-            "extension" : [
-              {
-                "url" : "MSH.7",
-                "valueString" : "20230816123358-0500"
-              }
-            ]
-          }
-        ],
-        "eventCoding" : {
-          "system" : "http://terminology.hl7.org/CodeSystem/v2-0003",
-          "code" : "R01",
-          "display" : "ORU^R01^ORU_R01"
-        },
-        "source" : {
-          "_endpoint" : {
-            "extension" : [
-              {
-                "url" : "http://hl7.org/fhir/StructureDefinition/data-absent-reason",
-                "valueCode" : "unknown"
-              }
-            ]
-          }
-        }
-      }
-    },
-    {
-      "fullUrl" : "Provenance/1707766652347435000.b96deda1-04df-4bf7-9f7a-3ac2a7c0bcbc",
-      "resource" : {
-        "resourceType" : "Provenance",
-        "id" : "1707766652347435000.b96deda1-04df-4bf7-9f7a-3ac2a7c0bcbc",
-        "target" : [
-          {
-            "reference" : "MessageHeader/bb504ecd-c2ab-3be3-91d8-6065e2bce435"
-          },
-          {
-            "reference" : "DiagnosticReport/1707766652627215000.d9ac161b-999f-4216-b080-a2dc2aea8333"
-          }
-        ],
-        "recorded" : "2023-08-16T12:33:58-05:00",
-        "activity" : {
-          "coding" : [
-            {
-              "display" : "ORU^R01^ORU_R01"
-            }
-          ]
-        }
-      }
-    },
-    {
-      "fullUrl" : "Provenance/1707766652361357000.388b3331-0881-4530-81b3-3f4bd2172aa8",
-      "resource" : {
-        "resourceType" : "Provenance",
-        "id" : "1707766652361357000.388b3331-0881-4530-81b3-3f4bd2172aa8",
-        "recorded" : "2024-02-12T13:37:32Z",
-        "policy" : [
-          "http://hl7.org/fhir/uv/v2mappings/message-oru-r01-to-bundle"
-        ],
-        "activity" : {
-          "coding" : [
-            {
-              "code" : "v2-FHIR transformation"
-            }
-          ]
-        },
-        "agent" : [
-          {
-            "type" : {
-              "coding" : [
-                {
-                  "system" : "http://terminology.hl7.org/CodeSystem/provenance-participant-type",
-                  "code" : "assembler"
-                }
-              ]
-            },
-            "who" : {
-              "reference" : "Organization/1707766652359922000.6010c47d-946b-426b-833e-dd1a886ceb16"
-            }
-          }
-        ]
-      }
-    },
-    {
-      "fullUrl" : "Organization/1707766652359922000.6010c47d-946b-426b-833e-dd1a886ceb16",
-      "resource" : {
-        "resourceType" : "Organization",
-        "id" : "1707766652359922000.6010c47d-946b-426b-833e-dd1a886ceb16",
-        "identifier" : [
-          {
-            "value" : "CDC PRIME - Atlanta"
-          },
-          {
-            "type" : {
-              "coding" : [
-                {
-                  "system" : "http://terminology.hl7.org/CodeSystem/v2-0301"
-                }
-              ]
-            },
-            "system" : "urn:ietf:rfc:3986",
-            "value" : "2.16.840.1.114222.4.1.237821"
-          }
-        ]
-      }
-    },
-    {
-      "fullUrl" : "Patient/1707766652389744000.c2eb84c7-c78f-4d44-86a6-aa82703da13d",
-      "resource" : {
-        "resourceType" : "Patient",
-        "id" : "1707766652389744000.c2eb84c7-c78f-4d44-86a6-aa82703da13d"
-      }
-    },
-    {
-      "fullUrl" : "Provenance/1707766652391316000.7b487b07-b726-407a-8db1-90672a68d2eb",
-      "resource" : {
-        "resourceType" : "Provenance",
-        "id" : "1707766652391316000.7b487b07-b726-407a-8db1-90672a68d2eb",
-        "target" : [
-          {
-            "reference" : "Patient/1707766652389744000.c2eb84c7-c78f-4d44-86a6-aa82703da13d"
-          }
-        ],
-        "recorded" : "2024-02-12T13:37:32Z",
-        "activity" : {
-          "coding" : [
-            {
-              "system" : "https://terminology.hl7.org/CodeSystem/v3-DataOperation",
-              "code" : "UPDATE"
-            }
-          ]
-        }
-      }
-    },
-    {
-      "fullUrl" : "Specimen/1707766652395062000.511b4283-5367-47e8-818e-6e2d9f431763",
-      "resource" : {
-        "resourceType" : "Specimen",
-        "id" : "1707766652395062000.511b4283-5367-47e8-818e-6e2d9f431763",
-        "extension" : [
-          {
-            "url" : "https://reportstream.cdc.gov/fhir/StructureDefinition/hl7v2Segment",
-            "valueString" : "OBR"
-          }
-        ]
-      }
-    },
-    {
-      "fullUrl" : "ServiceRequest/1707766652622018000.88297cb1-1f05-4778-912a-f4cc2f196147",
-      "resource" : {
-        "resourceType" : "ServiceRequest",
-        "id" : "1707766652622018000.88297cb1-1f05-4778-912a-f4cc2f196147",
-        "extension" : [
-          {
-            "url" : "https://reportstream.cdc.gov/fhir/StructureDefinition/business-event",
-            "valueCode" : "RE"
-          },
-          {
-            "url" : "https://reportstream.cdc.gov/fhir/StructureDefinition/obr-observation-request",
-            "extension" : [
-              {
-                "url" : "obr-3-filler-order-number",
-                "valueIdentifier" : {
-                  "extension" : [
-                    {
-                      "url" : "https://reportstream.cdc.gov/fhir/StructureDefinition/assigning-authority",
-                      "extension" : [
-                        {
-                          "url" : "https://reportstream.cdc.gov/fhir/StructureDefinition/assigning-authority-namespace-id",
-                          "valueString" : "Test"
-                        },
-                        {
-                          "url" : "https://reportstream.cdc.gov/fhir/StructureDefinition/assigning-authority-universal-id",
-                          "valueString" : "1.23.456.7.890123.4.5.678901"
-                        },
-                        {
-                          "url" : "https://reportstream.cdc.gov/fhir/StructureDefinition/universal-id-type",
-                          "valueCode" : "ISO"
-                        }
-                      ]
-                    }
-                  ],
-                  "value" : "123456"
-                }
-              },
-              {
-                "url" : "obr-22-results-rpt-status-change-datetime",
-                "valueString" : "2023081503"
-              }
-            ]
-          }
-        ],
-        "identifier" : [
-          {
-            "extension" : [
-              {
-                "url" : "https://reportstream.cdc.gov/fhir/StructureDefinition/hl7v2Field",
-                "valueString" : "ORC.3"
-              },
-              {
-                "url" : "https://reportstream.cdc.gov/fhir/StructureDefinition/assigning-authority",
-                "extension" : [
-                  {
-                    "url" : "https://reportstream.cdc.gov/fhir/StructureDefinition/assigning-authority-namespace-id",
-                    "valueString" : "Test"
-                  },
-                  {
-                    "url" : "https://reportstream.cdc.gov/fhir/StructureDefinition/assigning-authority-universal-id",
-                    "valueString" : "1.23.456.7.890123.4.5.678901"
-                  },
-                  {
-                    "url" : "https://reportstream.cdc.gov/fhir/StructureDefinition/universal-id-type",
-                    "valueCode" : "ISO"
-                  }
-                ]
-              }
-            ],
-            "type" : {
-              "coding" : [
-                {
-                  "system" : "http://terminology.hl7.org/CodeSystem/v2-0203",
-                  "code" : "FILL"
-                }
-              ]
-            },
-            "value" : "123456"
-          }
-        ],
-        "status" : "unknown",
-        "code" : {
-          "coding" : [
-            {
-              "extension" : [
-                {
-                  "url" : "https://reportstream.cdc.gov/fhir/StructureDefinition/cwe-coding",
-                  "valueString" : "coding"
-                },
-                {
-                  "url" : "https://reportstream.cdc.gov/fhir/StructureDefinition/cwe-coding-system",
-                  "valueString" : "LN"
-                }
-              ],
-              "system" : "http://loinc.org",
-              "code" : "12345-6",
-              "display" : "TEST"
-            }
-          ]
-        },
-        "subject" : {
-          "reference" : "Patient/1707766652389744000.c2eb84c7-c78f-4d44-86a6-aa82703da13d"
-        }
-      }
-    },
-    {
-      "fullUrl" : "DiagnosticReport/1707766652627215000.d9ac161b-999f-4216-b080-a2dc2aea8333",
-      "resource" : {
-        "resourceType" : "DiagnosticReport",
-        "id" : "1707766652627215000.d9ac161b-999f-4216-b080-a2dc2aea8333",
-        "identifier" : [
-          {
-            "extension" : [
-              {
-                "url" : "https://reportstream.cdc.gov/fhir/StructureDefinition/assigning-authority",
-                "extension" : [
-                  {
-                    "url" : "https://reportstream.cdc.gov/fhir/StructureDefinition/assigning-authority-namespace-id",
-                    "valueString" : "Test"
-                  },
-                  {
-                    "url" : "https://reportstream.cdc.gov/fhir/StructureDefinition/assigning-authority-universal-id",
-                    "valueString" : "1.23.456.7.890123.4.5.678901"
-                  },
-                  {
-                    "url" : "https://reportstream.cdc.gov/fhir/StructureDefinition/universal-id-type",
-                    "valueCode" : "ISO"
-                  }
-                ]
-              }
-            ],
-            "type" : {
-              "coding" : [
-                {
-                  "system" : "http://terminology.hl7.org/CodeSystem/v2-0203",
-                  "code" : "FILL"
-                }
-              ]
-            },
-            "value" : "123456"
-          }
-        ],
-        "basedOn" : [
-          {
-            "reference" : "ServiceRequest/1707766652622018000.88297cb1-1f05-4778-912a-f4cc2f196147"
-          }
-        ],
-        "status" : "final",
-        "code" : {
-          "coding" : [
-            {
-              "extension" : [
-                {
-                  "url" : "https://reportstream.cdc.gov/fhir/StructureDefinition/cwe-coding",
-                  "valueString" : "coding"
-                },
-                {
-                  "url" : "https://reportstream.cdc.gov/fhir/StructureDefinition/cwe-coding-system",
-                  "valueString" : "LN"
-                }
-              ],
-              "system" : "http://loinc.org",
-              "code" : "12345-6",
-              "display" : "TEST"
-            }
-          ]
-        },
-        "subject" : {
-          "reference" : "Patient/1707766652389744000.c2eb84c7-c78f-4d44-86a6-aa82703da13d"
-        },
-        "issued" : "2023-08-15T03:00:00Z",
-        "_issued" : {
-          "extension" : [
-            {
-              "url" : "https://reportstream.cdc.gov/fhir/StructureDefinition/hl7v2-date-time",
-              "valueString" : "2023081503"
-            }
-          ]
-        },
-        "specimen" : [
-          {
-            "reference" : "Specimen/1707766652395062000.511b4283-5367-47e8-818e-6e2d9f431763"
-          }
-        ]
-      }
-=======
   "timestamp" : "2023-08-16T13:33:58.000-04:00",
   "entry" : [ {
     "fullUrl" : "MessageHeader/bb504ecd-c2ab-3be3-91d8-6065e2bce435",
@@ -611,7 +264,6 @@
       "specimen" : [ {
         "reference" : "Specimen/1707835113363884000.8d42bf5a-476b-476c-88ff-b35bf0212961"
       } ]
->>>>>>> 9d88e4f6
-    }
-  ]
+    }
+  } ]
 }