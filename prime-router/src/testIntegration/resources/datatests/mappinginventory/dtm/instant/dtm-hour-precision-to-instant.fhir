{
  "resourceType" : "Bundle",
<<<<<<< HEAD
  "id" : "1707484489616600000.d65b9013-bb38-4d72-b22d-15dc6fc18373",
  "meta" : {
    "lastUpdated" : "2024-02-09T08:14:49.629-05:00"
=======
  "id" : "1707766651737109000.88357fbc-ff8a-4edc-82ca-5b583221927e",
  "meta" : {
    "lastUpdated" : "2024-02-12T13:37:31.746-06:00"
>>>>>>> 44104ccc
  },
  "identifier" : {
    "system" : "https://reportstream.cdc.gov/prime-router",
    "value" : "20230816123358"
  },
  "type" : "message",
<<<<<<< HEAD
  "timestamp" : "2023-08-16T13:33:58.000-04:00",
=======
  "timestamp" : "2023-08-16T12:33:58.000-05:00",
>>>>>>> 44104ccc
  "entry" : [ {
    "fullUrl" : "MessageHeader/bb504ecd-c2ab-3be3-91d8-6065e2bce435",
    "resource" : {
      "resourceType" : "MessageHeader",
      "id" : "bb504ecd-c2ab-3be3-91d8-6065e2bce435",
      "extension" : [ {
        "url" : "https://reportstream.cdc.gov/fhir/StructureDefinition/encoding-characters",
        "valueString" : "^~\\&#"
      }, {
        "url" : "https://reportstream.cdc.gov/fhir/StructureDefinition/msh-message-header",
        "extension" : [ {
          "url" : "MSH.7",
          "valueString" : "20230816123358-0500"
        } ]
      } ],
      "eventCoding" : {
        "system" : "http://terminology.hl7.org/CodeSystem/v2-0003",
        "code" : "R01",
        "display" : "ORU^R01^ORU_R01"
      },
      "source" : {
        "_endpoint" : {
          "extension" : [ {
            "url" : "http://hl7.org/fhir/StructureDefinition/data-absent-reason",
            "valueCode" : "unknown"
          } ]
        }
      }
    }
  }, {
<<<<<<< HEAD
    "fullUrl" : "Provenance/1707484490036755000.65d24636-b7f3-4d66-b51e-4a1c067de856",
    "resource" : {
      "resourceType" : "Provenance",
      "id" : "1707484490036755000.65d24636-b7f3-4d66-b51e-4a1c067de856",
      "target" : [ {
        "reference" : "MessageHeader/bb504ecd-c2ab-3be3-91d8-6065e2bce435"
      }, {
        "reference" : "DiagnosticReport/1707484490230509000.beb78b0f-c0ec-45c8-a32d-1a802424aae8"
=======
    "fullUrl" : "Provenance/1707766652347435000.b96deda1-04df-4bf7-9f7a-3ac2a7c0bcbc",
    "resource" : {
      "resourceType" : "Provenance",
      "id" : "1707766652347435000.b96deda1-04df-4bf7-9f7a-3ac2a7c0bcbc",
      "target" : [ {
        "reference" : "MessageHeader/bb504ecd-c2ab-3be3-91d8-6065e2bce435"
      }, {
        "reference" : "DiagnosticReport/1707766652627215000.d9ac161b-999f-4216-b080-a2dc2aea8333"
>>>>>>> 44104ccc
      } ],
      "recorded" : "2023-08-16T12:33:58-05:00",
      "activity" : {
        "coding" : [ {
          "display" : "ORU^R01^ORU_R01"
        } ]
      }
    }
  }, {
<<<<<<< HEAD
    "fullUrl" : "Provenance/1707484490046368000.69adf539-7d75-477b-a3d7-a61f0e6a4b15",
    "resource" : {
      "resourceType" : "Provenance",
      "id" : "1707484490046368000.69adf539-7d75-477b-a3d7-a61f0e6a4b15",
      "recorded" : "2024-02-09T08:14:50Z",
=======
    "fullUrl" : "Provenance/1707766652361357000.388b3331-0881-4530-81b3-3f4bd2172aa8",
    "resource" : {
      "resourceType" : "Provenance",
      "id" : "1707766652361357000.388b3331-0881-4530-81b3-3f4bd2172aa8",
      "recorded" : "2024-02-12T13:37:32Z",
>>>>>>> 44104ccc
      "policy" : [ "http://hl7.org/fhir/uv/v2mappings/message-oru-r01-to-bundle" ],
      "activity" : {
        "coding" : [ {
          "code" : "v2-FHIR transformation"
        } ]
      },
      "agent" : [ {
        "type" : {
          "coding" : [ {
            "system" : "http://terminology.hl7.org/CodeSystem/provenance-participant-type",
            "code" : "assembler"
          } ]
        },
        "who" : {
<<<<<<< HEAD
          "reference" : "Organization/1707484490045574000.4b35e45a-dfc4-4555-a9ee-cbb802b01458"
        }
      } ]
    }
  }, {
    "fullUrl" : "Organization/1707484490045574000.4b35e45a-dfc4-4555-a9ee-cbb802b01458",
    "resource" : {
      "resourceType" : "Organization",
      "id" : "1707484490045574000.4b35e45a-dfc4-4555-a9ee-cbb802b01458",
=======
          "reference" : "Organization/1707766652359922000.6010c47d-946b-426b-833e-dd1a886ceb16"
        }
      } ]
    }
  }, {
    "fullUrl" : "Organization/1707766652359922000.6010c47d-946b-426b-833e-dd1a886ceb16",
    "resource" : {
      "resourceType" : "Organization",
      "id" : "1707766652359922000.6010c47d-946b-426b-833e-dd1a886ceb16",
>>>>>>> 44104ccc
      "identifier" : [ {
        "value" : "CDC PRIME - Atlanta"
      }, {
        "type" : {
          "coding" : [ {
            "system" : "http://terminology.hl7.org/CodeSystem/v2-0301"
          } ]
        },
        "system" : "urn:ietf:rfc:3986",
        "value" : "2.16.840.1.114222.4.1.237821"
      } ]
    }
  }, {
<<<<<<< HEAD
    "fullUrl" : "Patient/1707484490062819000.20f5c482-fe1e-491e-b5e5-f272db088e8b",
    "resource" : {
      "resourceType" : "Patient",
      "id" : "1707484490062819000.20f5c482-fe1e-491e-b5e5-f272db088e8b"
    }
  }, {
    "fullUrl" : "Provenance/1707484490063691000.d540b56e-29a3-44be-a0d0-1f21e62d2b17",
    "resource" : {
      "resourceType" : "Provenance",
      "id" : "1707484490063691000.d540b56e-29a3-44be-a0d0-1f21e62d2b17",
      "target" : [ {
        "reference" : "Patient/1707484490062819000.20f5c482-fe1e-491e-b5e5-f272db088e8b"
      } ],
      "recorded" : "2024-02-09T08:14:50Z",
=======
    "fullUrl" : "Patient/1707766652389744000.c2eb84c7-c78f-4d44-86a6-aa82703da13d",
    "resource" : {
      "resourceType" : "Patient",
      "id" : "1707766652389744000.c2eb84c7-c78f-4d44-86a6-aa82703da13d"
    }
  }, {
    "fullUrl" : "Provenance/1707766652391316000.7b487b07-b726-407a-8db1-90672a68d2eb",
    "resource" : {
      "resourceType" : "Provenance",
      "id" : "1707766652391316000.7b487b07-b726-407a-8db1-90672a68d2eb",
      "target" : [ {
        "reference" : "Patient/1707766652389744000.c2eb84c7-c78f-4d44-86a6-aa82703da13d"
      } ],
      "recorded" : "2024-02-12T13:37:32Z",
>>>>>>> 44104ccc
      "activity" : {
        "coding" : [ {
          "system" : "https://terminology.hl7.org/CodeSystem/v3-DataOperation",
          "code" : "UPDATE"
        } ]
      }
    }
  }, {
<<<<<<< HEAD
    "fullUrl" : "ServiceRequest/1707484490069730000.a5462752-93e5-4579-981a-24f8f4d9c8aa",
    "resource" : {
      "resourceType" : "ServiceRequest",
      "id" : "1707484490069730000.a5462752-93e5-4579-981a-24f8f4d9c8aa",
=======
    "fullUrl" : "Specimen/1707766652395062000.511b4283-5367-47e8-818e-6e2d9f431763",
    "resource" : {
      "resourceType" : "Specimen",
      "id" : "1707766652395062000.511b4283-5367-47e8-818e-6e2d9f431763",
      "extension" : [ {
        "url" : "https://reportstream.cdc.gov/fhir/StructureDefinition/hl7v2Segment",
        "valueString" : "OBR"
      } ]
    }
  }, {
    "fullUrl" : "ServiceRequest/1707766652622018000.88297cb1-1f05-4778-912a-f4cc2f196147",
    "resource" : {
      "resourceType" : "ServiceRequest",
      "id" : "1707766652622018000.88297cb1-1f05-4778-912a-f4cc2f196147",
>>>>>>> 44104ccc
      "extension" : [ {
        "url" : "https://reportstream.cdc.gov/fhir/StructureDefinition/business-event",
        "valueCode" : "RE"
      }, {
        "url" : "https://reportstream.cdc.gov/fhir/StructureDefinition/obr-observation-request",
        "extension" : [ {
<<<<<<< HEAD
          "url" : "OBR.3",
=======
          "url" : "obr-3-filler-order-number",
>>>>>>> 44104ccc
          "valueIdentifier" : {
            "extension" : [ {
              "url" : "https://reportstream.cdc.gov/fhir/StructureDefinition/assigning-authority",
              "extension" : [ {
<<<<<<< HEAD
                "url" : "https://reportstream.cdc.gov/fhir/StructureDefinition/namespace-id",
                "valueString" : "Test"
              }, {
                "url" : "https://reportstream.cdc.gov/fhir/StructureDefinition/universal-id",
=======
                "url" : "https://reportstream.cdc.gov/fhir/StructureDefinition/assigning-authority-namespace-id",
                "valueString" : "Test"
              }, {
                "url" : "https://reportstream.cdc.gov/fhir/StructureDefinition/assigning-authority-universal-id",
>>>>>>> 44104ccc
                "valueString" : "1.23.456.7.890123.4.5.678901"
              }, {
                "url" : "https://reportstream.cdc.gov/fhir/StructureDefinition/universal-id-type",
                "valueCode" : "ISO"
              } ]
            } ],
            "value" : "123456"
          }
        }, {
<<<<<<< HEAD
          "url" : "OBR.22",
=======
          "url" : "obr-22-results-rpt-status-change-datetime",
>>>>>>> 44104ccc
          "valueString" : "2023081503"
        } ]
      } ],
      "identifier" : [ {
        "extension" : [ {
          "url" : "https://reportstream.cdc.gov/fhir/StructureDefinition/hl7v2Field",
          "valueString" : "ORC.3"
        }, {
          "url" : "https://reportstream.cdc.gov/fhir/StructureDefinition/assigning-authority",
          "extension" : [ {
<<<<<<< HEAD
            "url" : "https://reportstream.cdc.gov/fhir/StructureDefinition/namespace-id",
            "valueString" : "Test"
          }, {
            "url" : "https://reportstream.cdc.gov/fhir/StructureDefinition/universal-id",
            "valueString" : "1.23.456.7.890123.4.5.678901"
          }, {
            "url" : "https://reportstream.cdc.gov/fhir/StructureDefinition/universal-id-type",
            "valueCode" : "ISO"
          } ]
        } ],
        "type" : {
          "coding" : [ {
            "system" : "http://terminology.hl7.org/CodeSystem/v2-0203",
            "code" : "FILL"
          } ]
        },
        "value" : "123456"
      } ],
      "status" : "unknown",
      "code" : {
        "coding" : [ {
          "extension" : [ {
            "url" : "https://reportstream.cdc.gov/fhir/StructureDefinition/cwe-coding",
            "valueString" : "coding"
          }, {
            "url" : "https://reportstream.cdc.gov/fhir/StructureDefinition/cwe-coding-system",
            "valueString" : "LN"
          } ],
          "system" : "http://loinc.org",
          "code" : "12345-6",
          "display" : "TEST"
        } ]
      },
      "subject" : {
        "reference" : "Patient/1707484490062819000.20f5c482-fe1e-491e-b5e5-f272db088e8b"
      }
    }
  }, {
    "fullUrl" : "DiagnosticReport/1707484490230509000.beb78b0f-c0ec-45c8-a32d-1a802424aae8",
    "resource" : {
      "resourceType" : "DiagnosticReport",
      "id" : "1707484490230509000.beb78b0f-c0ec-45c8-a32d-1a802424aae8",
      "identifier" : [ {
        "extension" : [ {
          "url" : "https://reportstream.cdc.gov/fhir/StructureDefinition/assigning-authority",
          "extension" : [ {
            "url" : "https://reportstream.cdc.gov/fhir/StructureDefinition/namespace-id",
            "valueString" : "Test"
          }, {
            "url" : "https://reportstream.cdc.gov/fhir/StructureDefinition/universal-id",
=======
            "url" : "https://reportstream.cdc.gov/fhir/StructureDefinition/assigning-authority-namespace-id",
            "valueString" : "Test"
          }, {
            "url" : "https://reportstream.cdc.gov/fhir/StructureDefinition/assigning-authority-universal-id",
>>>>>>> 44104ccc
            "valueString" : "1.23.456.7.890123.4.5.678901"
          }, {
            "url" : "https://reportstream.cdc.gov/fhir/StructureDefinition/universal-id-type",
            "valueCode" : "ISO"
          } ]
        } ],
        "type" : {
          "coding" : [ {
            "system" : "http://terminology.hl7.org/CodeSystem/v2-0203",
            "code" : "FILL"
          } ]
        },
        "value" : "123456"
      } ],
<<<<<<< HEAD
      "basedOn" : [ {
        "reference" : "ServiceRequest/1707484490069730000.a5462752-93e5-4579-981a-24f8f4d9c8aa"
      } ],
      "status" : "final",
=======
      "status" : "unknown",
>>>>>>> 44104ccc
      "code" : {
        "coding" : [ {
          "extension" : [ {
            "url" : "https://reportstream.cdc.gov/fhir/StructureDefinition/cwe-coding",
            "valueString" : "coding"
          }, {
            "url" : "https://reportstream.cdc.gov/fhir/StructureDefinition/cwe-coding-system",
            "valueString" : "LN"
          } ],
          "system" : "http://loinc.org",
          "code" : "12345-6",
          "display" : "TEST"
        } ]
      },
      "subject" : {
<<<<<<< HEAD
        "reference" : "Patient/1707484490062819000.20f5c482-fe1e-491e-b5e5-f272db088e8b"
      },
      "issued" : "2023-08-15T03:00:00Z",
      "_issued" : {
        "extension" : [ {
          "url" : "https://reportstream.cdc.gov/fhir/StructureDefinition/hl7v2-date-time",
          "valueString" : "2023081503"
        } ]
      }
    }
=======
        "reference" : "Patient/1707766652389744000.c2eb84c7-c78f-4d44-86a6-aa82703da13d"
      }
    }
  }, {
    "fullUrl" : "DiagnosticReport/1707766652627215000.d9ac161b-999f-4216-b080-a2dc2aea8333",
    "resource" : {
      "resourceType" : "DiagnosticReport",
      "id" : "1707766652627215000.d9ac161b-999f-4216-b080-a2dc2aea8333",
      "identifier" : [ {
        "extension" : [ {
          "url" : "https://reportstream.cdc.gov/fhir/StructureDefinition/assigning-authority",
          "extension" : [ {
            "url" : "https://reportstream.cdc.gov/fhir/StructureDefinition/assigning-authority-namespace-id",
            "valueString" : "Test"
          }, {
            "url" : "https://reportstream.cdc.gov/fhir/StructureDefinition/assigning-authority-universal-id",
            "valueString" : "1.23.456.7.890123.4.5.678901"
          }, {
            "url" : "https://reportstream.cdc.gov/fhir/StructureDefinition/universal-id-type",
            "valueCode" : "ISO"
          } ]
        } ],
        "type" : {
          "coding" : [ {
            "system" : "http://terminology.hl7.org/CodeSystem/v2-0203",
            "code" : "FILL"
          } ]
        },
        "value" : "123456"
      } ],
      "basedOn" : [ {
        "reference" : "ServiceRequest/1707766652622018000.88297cb1-1f05-4778-912a-f4cc2f196147"
      } ],
      "status" : "final",
      "code" : {
        "coding" : [ {
          "extension" : [ {
            "url" : "https://reportstream.cdc.gov/fhir/StructureDefinition/cwe-coding",
            "valueString" : "coding"
          }, {
            "url" : "https://reportstream.cdc.gov/fhir/StructureDefinition/cwe-coding-system",
            "valueString" : "LN"
          } ],
          "system" : "http://loinc.org",
          "code" : "12345-6",
          "display" : "TEST"
        } ]
      },
      "subject" : {
        "reference" : "Patient/1707766652389744000.c2eb84c7-c78f-4d44-86a6-aa82703da13d"
      },
      "issued" : "2023-08-15T03:00:00Z",
      "_issued" : {
        "extension" : [ {
          "url" : "https://reportstream.cdc.gov/fhir/StructureDefinition/hl7v2-date-time",
          "valueString" : "2023081503"
        } ]
      },
      "specimen" : [ {
        "reference" : "Specimen/1707766652395062000.511b4283-5367-47e8-818e-6e2d9f431763"
      } ]
    }
>>>>>>> 44104ccc
  } ]
}<|MERGE_RESOLUTION|>--- conflicted
+++ resolved
@@ -1,25 +1,15 @@
 {
   "resourceType" : "Bundle",
-<<<<<<< HEAD
-  "id" : "1707484489616600000.d65b9013-bb38-4d72-b22d-15dc6fc18373",
-  "meta" : {
-    "lastUpdated" : "2024-02-09T08:14:49.629-05:00"
-=======
   "id" : "1707766651737109000.88357fbc-ff8a-4edc-82ca-5b583221927e",
   "meta" : {
     "lastUpdated" : "2024-02-12T13:37:31.746-06:00"
->>>>>>> 44104ccc
   },
   "identifier" : {
     "system" : "https://reportstream.cdc.gov/prime-router",
     "value" : "20230816123358"
   },
   "type" : "message",
-<<<<<<< HEAD
-  "timestamp" : "2023-08-16T13:33:58.000-04:00",
-=======
   "timestamp" : "2023-08-16T12:33:58.000-05:00",
->>>>>>> 44104ccc
   "entry" : [ {
     "fullUrl" : "MessageHeader/bb504ecd-c2ab-3be3-91d8-6065e2bce435",
     "resource" : {
@@ -50,16 +40,6 @@
       }
     }
   }, {
-<<<<<<< HEAD
-    "fullUrl" : "Provenance/1707484490036755000.65d24636-b7f3-4d66-b51e-4a1c067de856",
-    "resource" : {
-      "resourceType" : "Provenance",
-      "id" : "1707484490036755000.65d24636-b7f3-4d66-b51e-4a1c067de856",
-      "target" : [ {
-        "reference" : "MessageHeader/bb504ecd-c2ab-3be3-91d8-6065e2bce435"
-      }, {
-        "reference" : "DiagnosticReport/1707484490230509000.beb78b0f-c0ec-45c8-a32d-1a802424aae8"
-=======
     "fullUrl" : "Provenance/1707766652347435000.b96deda1-04df-4bf7-9f7a-3ac2a7c0bcbc",
     "resource" : {
       "resourceType" : "Provenance",
@@ -68,7 +48,6 @@
         "reference" : "MessageHeader/bb504ecd-c2ab-3be3-91d8-6065e2bce435"
       }, {
         "reference" : "DiagnosticReport/1707766652627215000.d9ac161b-999f-4216-b080-a2dc2aea8333"
->>>>>>> 44104ccc
       } ],
       "recorded" : "2023-08-16T12:33:58-05:00",
       "activity" : {
@@ -78,19 +57,11 @@
       }
     }
   }, {
-<<<<<<< HEAD
-    "fullUrl" : "Provenance/1707484490046368000.69adf539-7d75-477b-a3d7-a61f0e6a4b15",
-    "resource" : {
-      "resourceType" : "Provenance",
-      "id" : "1707484490046368000.69adf539-7d75-477b-a3d7-a61f0e6a4b15",
-      "recorded" : "2024-02-09T08:14:50Z",
-=======
     "fullUrl" : "Provenance/1707766652361357000.388b3331-0881-4530-81b3-3f4bd2172aa8",
     "resource" : {
       "resourceType" : "Provenance",
       "id" : "1707766652361357000.388b3331-0881-4530-81b3-3f4bd2172aa8",
       "recorded" : "2024-02-12T13:37:32Z",
->>>>>>> 44104ccc
       "policy" : [ "http://hl7.org/fhir/uv/v2mappings/message-oru-r01-to-bundle" ],
       "activity" : {
         "coding" : [ {
@@ -105,17 +76,6 @@
           } ]
         },
         "who" : {
-<<<<<<< HEAD
-          "reference" : "Organization/1707484490045574000.4b35e45a-dfc4-4555-a9ee-cbb802b01458"
-        }
-      } ]
-    }
-  }, {
-    "fullUrl" : "Organization/1707484490045574000.4b35e45a-dfc4-4555-a9ee-cbb802b01458",
-    "resource" : {
-      "resourceType" : "Organization",
-      "id" : "1707484490045574000.4b35e45a-dfc4-4555-a9ee-cbb802b01458",
-=======
           "reference" : "Organization/1707766652359922000.6010c47d-946b-426b-833e-dd1a886ceb16"
         }
       } ]
@@ -125,7 +85,6 @@
     "resource" : {
       "resourceType" : "Organization",
       "id" : "1707766652359922000.6010c47d-946b-426b-833e-dd1a886ceb16",
->>>>>>> 44104ccc
       "identifier" : [ {
         "value" : "CDC PRIME - Atlanta"
       }, {
@@ -139,22 +98,6 @@
       } ]
     }
   }, {
-<<<<<<< HEAD
-    "fullUrl" : "Patient/1707484490062819000.20f5c482-fe1e-491e-b5e5-f272db088e8b",
-    "resource" : {
-      "resourceType" : "Patient",
-      "id" : "1707484490062819000.20f5c482-fe1e-491e-b5e5-f272db088e8b"
-    }
-  }, {
-    "fullUrl" : "Provenance/1707484490063691000.d540b56e-29a3-44be-a0d0-1f21e62d2b17",
-    "resource" : {
-      "resourceType" : "Provenance",
-      "id" : "1707484490063691000.d540b56e-29a3-44be-a0d0-1f21e62d2b17",
-      "target" : [ {
-        "reference" : "Patient/1707484490062819000.20f5c482-fe1e-491e-b5e5-f272db088e8b"
-      } ],
-      "recorded" : "2024-02-09T08:14:50Z",
-=======
     "fullUrl" : "Patient/1707766652389744000.c2eb84c7-c78f-4d44-86a6-aa82703da13d",
     "resource" : {
       "resourceType" : "Patient",
@@ -169,7 +112,6 @@
         "reference" : "Patient/1707766652389744000.c2eb84c7-c78f-4d44-86a6-aa82703da13d"
       } ],
       "recorded" : "2024-02-12T13:37:32Z",
->>>>>>> 44104ccc
       "activity" : {
         "coding" : [ {
           "system" : "https://terminology.hl7.org/CodeSystem/v3-DataOperation",
@@ -178,12 +120,6 @@
       }
     }
   }, {
-<<<<<<< HEAD
-    "fullUrl" : "ServiceRequest/1707484490069730000.a5462752-93e5-4579-981a-24f8f4d9c8aa",
-    "resource" : {
-      "resourceType" : "ServiceRequest",
-      "id" : "1707484490069730000.a5462752-93e5-4579-981a-24f8f4d9c8aa",
-=======
     "fullUrl" : "Specimen/1707766652395062000.511b4283-5367-47e8-818e-6e2d9f431763",
     "resource" : {
       "resourceType" : "Specimen",
@@ -198,33 +134,21 @@
     "resource" : {
       "resourceType" : "ServiceRequest",
       "id" : "1707766652622018000.88297cb1-1f05-4778-912a-f4cc2f196147",
->>>>>>> 44104ccc
       "extension" : [ {
         "url" : "https://reportstream.cdc.gov/fhir/StructureDefinition/business-event",
         "valueCode" : "RE"
       }, {
         "url" : "https://reportstream.cdc.gov/fhir/StructureDefinition/obr-observation-request",
         "extension" : [ {
-<<<<<<< HEAD
-          "url" : "OBR.3",
-=======
           "url" : "obr-3-filler-order-number",
->>>>>>> 44104ccc
           "valueIdentifier" : {
             "extension" : [ {
               "url" : "https://reportstream.cdc.gov/fhir/StructureDefinition/assigning-authority",
               "extension" : [ {
-<<<<<<< HEAD
-                "url" : "https://reportstream.cdc.gov/fhir/StructureDefinition/namespace-id",
-                "valueString" : "Test"
-              }, {
-                "url" : "https://reportstream.cdc.gov/fhir/StructureDefinition/universal-id",
-=======
                 "url" : "https://reportstream.cdc.gov/fhir/StructureDefinition/assigning-authority-namespace-id",
                 "valueString" : "Test"
               }, {
                 "url" : "https://reportstream.cdc.gov/fhir/StructureDefinition/assigning-authority-universal-id",
->>>>>>> 44104ccc
                 "valueString" : "1.23.456.7.890123.4.5.678901"
               }, {
                 "url" : "https://reportstream.cdc.gov/fhir/StructureDefinition/universal-id-type",
@@ -234,11 +158,7 @@
             "value" : "123456"
           }
         }, {
-<<<<<<< HEAD
-          "url" : "OBR.22",
-=======
           "url" : "obr-22-results-rpt-status-change-datetime",
->>>>>>> 44104ccc
           "valueString" : "2023081503"
         } ]
       } ],
@@ -249,11 +169,10 @@
         }, {
           "url" : "https://reportstream.cdc.gov/fhir/StructureDefinition/assigning-authority",
           "extension" : [ {
-<<<<<<< HEAD
-            "url" : "https://reportstream.cdc.gov/fhir/StructureDefinition/namespace-id",
+            "url" : "https://reportstream.cdc.gov/fhir/StructureDefinition/assigning-authority-namespace-id",
             "valueString" : "Test"
           }, {
-            "url" : "https://reportstream.cdc.gov/fhir/StructureDefinition/universal-id",
+            "url" : "https://reportstream.cdc.gov/fhir/StructureDefinition/assigning-authority-universal-id",
             "valueString" : "1.23.456.7.890123.4.5.678901"
           }, {
             "url" : "https://reportstream.cdc.gov/fhir/StructureDefinition/universal-id-type",
@@ -284,28 +203,22 @@
         } ]
       },
       "subject" : {
-        "reference" : "Patient/1707484490062819000.20f5c482-fe1e-491e-b5e5-f272db088e8b"
-      }
-    }
-  }, {
-    "fullUrl" : "DiagnosticReport/1707484490230509000.beb78b0f-c0ec-45c8-a32d-1a802424aae8",
+        "reference" : "Patient/1707766652389744000.c2eb84c7-c78f-4d44-86a6-aa82703da13d"
+      }
+    }
+  }, {
+    "fullUrl" : "DiagnosticReport/1707766652627215000.d9ac161b-999f-4216-b080-a2dc2aea8333",
     "resource" : {
       "resourceType" : "DiagnosticReport",
-      "id" : "1707484490230509000.beb78b0f-c0ec-45c8-a32d-1a802424aae8",
+      "id" : "1707766652627215000.d9ac161b-999f-4216-b080-a2dc2aea8333",
       "identifier" : [ {
         "extension" : [ {
           "url" : "https://reportstream.cdc.gov/fhir/StructureDefinition/assigning-authority",
           "extension" : [ {
-            "url" : "https://reportstream.cdc.gov/fhir/StructureDefinition/namespace-id",
-            "valueString" : "Test"
-          }, {
-            "url" : "https://reportstream.cdc.gov/fhir/StructureDefinition/universal-id",
-=======
             "url" : "https://reportstream.cdc.gov/fhir/StructureDefinition/assigning-authority-namespace-id",
             "valueString" : "Test"
           }, {
             "url" : "https://reportstream.cdc.gov/fhir/StructureDefinition/assigning-authority-universal-id",
->>>>>>> 44104ccc
             "valueString" : "1.23.456.7.890123.4.5.678901"
           }, {
             "url" : "https://reportstream.cdc.gov/fhir/StructureDefinition/universal-id-type",
@@ -320,14 +233,10 @@
         },
         "value" : "123456"
       } ],
-<<<<<<< HEAD
       "basedOn" : [ {
-        "reference" : "ServiceRequest/1707484490069730000.a5462752-93e5-4579-981a-24f8f4d9c8aa"
+        "reference" : "ServiceRequest/1707766652622018000.88297cb1-1f05-4778-912a-f4cc2f196147"
       } ],
       "status" : "final",
-=======
-      "status" : "unknown",
->>>>>>> 44104ccc
       "code" : {
         "coding" : [ {
           "extension" : [ {
@@ -343,8 +252,7 @@
         } ]
       },
       "subject" : {
-<<<<<<< HEAD
-        "reference" : "Patient/1707484490062819000.20f5c482-fe1e-491e-b5e5-f272db088e8b"
+        "reference" : "Patient/1707766652389744000.c2eb84c7-c78f-4d44-86a6-aa82703da13d"
       },
       "issued" : "2023-08-15T03:00:00Z",
       "_issued" : {
@@ -352,71 +260,10 @@
           "url" : "https://reportstream.cdc.gov/fhir/StructureDefinition/hl7v2-date-time",
           "valueString" : "2023081503"
         } ]
-      }
-    }
-=======
-        "reference" : "Patient/1707766652389744000.c2eb84c7-c78f-4d44-86a6-aa82703da13d"
-      }
-    }
-  }, {
-    "fullUrl" : "DiagnosticReport/1707766652627215000.d9ac161b-999f-4216-b080-a2dc2aea8333",
-    "resource" : {
-      "resourceType" : "DiagnosticReport",
-      "id" : "1707766652627215000.d9ac161b-999f-4216-b080-a2dc2aea8333",
-      "identifier" : [ {
-        "extension" : [ {
-          "url" : "https://reportstream.cdc.gov/fhir/StructureDefinition/assigning-authority",
-          "extension" : [ {
-            "url" : "https://reportstream.cdc.gov/fhir/StructureDefinition/assigning-authority-namespace-id",
-            "valueString" : "Test"
-          }, {
-            "url" : "https://reportstream.cdc.gov/fhir/StructureDefinition/assigning-authority-universal-id",
-            "valueString" : "1.23.456.7.890123.4.5.678901"
-          }, {
-            "url" : "https://reportstream.cdc.gov/fhir/StructureDefinition/universal-id-type",
-            "valueCode" : "ISO"
-          } ]
-        } ],
-        "type" : {
-          "coding" : [ {
-            "system" : "http://terminology.hl7.org/CodeSystem/v2-0203",
-            "code" : "FILL"
-          } ]
-        },
-        "value" : "123456"
-      } ],
-      "basedOn" : [ {
-        "reference" : "ServiceRequest/1707766652622018000.88297cb1-1f05-4778-912a-f4cc2f196147"
-      } ],
-      "status" : "final",
-      "code" : {
-        "coding" : [ {
-          "extension" : [ {
-            "url" : "https://reportstream.cdc.gov/fhir/StructureDefinition/cwe-coding",
-            "valueString" : "coding"
-          }, {
-            "url" : "https://reportstream.cdc.gov/fhir/StructureDefinition/cwe-coding-system",
-            "valueString" : "LN"
-          } ],
-          "system" : "http://loinc.org",
-          "code" : "12345-6",
-          "display" : "TEST"
-        } ]
-      },
-      "subject" : {
-        "reference" : "Patient/1707766652389744000.c2eb84c7-c78f-4d44-86a6-aa82703da13d"
-      },
-      "issued" : "2023-08-15T03:00:00Z",
-      "_issued" : {
-        "extension" : [ {
-          "url" : "https://reportstream.cdc.gov/fhir/StructureDefinition/hl7v2-date-time",
-          "valueString" : "2023081503"
-        } ]
       },
       "specimen" : [ {
         "reference" : "Specimen/1707766652395062000.511b4283-5367-47e8-818e-6e2d9f431763"
       } ]
     }
->>>>>>> 44104ccc
   } ]
 }