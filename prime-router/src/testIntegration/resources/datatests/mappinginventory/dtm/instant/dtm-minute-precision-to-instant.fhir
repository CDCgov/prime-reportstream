--- conflicted
+++ resolved
@@ -1,25 +1,15 @@
 {
   "resourceType" : "Bundle",
-<<<<<<< HEAD
-  "id" : "1707484499780586000.86ab4ce2-596b-4568-a1f4-f9134b812185",
-  "meta" : {
-    "lastUpdated" : "2024-02-09T08:14:59.786-05:00"
-=======
   "id" : "1707766670320594000.51ffb889-0303-4922-930d-b7ebc2d7efdc",
   "meta" : {
     "lastUpdated" : "2024-02-12T13:37:50.331-06:00"
->>>>>>> 44104ccc
   },
   "identifier" : {
     "system" : "https://reportstream.cdc.gov/prime-router",
     "value" : "20230816123358"
   },
   "type" : "message",
-<<<<<<< HEAD
-  "timestamp" : "2023-08-16T13:33:58.000-04:00",
-=======
   "timestamp" : "2023-08-16T12:33:58.000-05:00",
->>>>>>> 44104ccc
   "entry" : [ {
     "fullUrl" : "MessageHeader/bb504ecd-c2ab-3be3-91d8-6065e2bce435",
     "resource" : {
@@ -50,16 +40,6 @@
       }
     }
   }, {
-<<<<<<< HEAD
-    "fullUrl" : "Provenance/1707484500187934000.86db1785-b98d-4da0-9522-ad12760a30fd",
-    "resource" : {
-      "resourceType" : "Provenance",
-      "id" : "1707484500187934000.86db1785-b98d-4da0-9522-ad12760a30fd",
-      "target" : [ {
-        "reference" : "MessageHeader/bb504ecd-c2ab-3be3-91d8-6065e2bce435"
-      }, {
-        "reference" : "DiagnosticReport/1707484500399232000.2a0c1aab-d143-4149-83a2-15b3fa504804"
-=======
     "fullUrl" : "Provenance/1707766671122593000.9b3d1db7-132f-406d-b6b1-2e248d0ff0c4",
     "resource" : {
       "resourceType" : "Provenance",
@@ -68,7 +48,6 @@
         "reference" : "MessageHeader/bb504ecd-c2ab-3be3-91d8-6065e2bce435"
       }, {
         "reference" : "DiagnosticReport/1707766671405444000.a3527cb3-31a7-458f-a028-482d0fa5e37a"
->>>>>>> 44104ccc
       } ],
       "recorded" : "2023-08-16T12:33:58-05:00",
       "activity" : {
@@ -78,19 +57,11 @@
       }
     }
   }, {
-<<<<<<< HEAD
-    "fullUrl" : "Provenance/1707484500195477000.a1f08a41-3f12-4cf5-872c-776085c72ba3",
-    "resource" : {
-      "resourceType" : "Provenance",
-      "id" : "1707484500195477000.a1f08a41-3f12-4cf5-872c-776085c72ba3",
-      "recorded" : "2024-02-09T08:15:00Z",
-=======
     "fullUrl" : "Provenance/1707766671135735000.285b194b-7cf6-45bf-8671-2506693e6b08",
     "resource" : {
       "resourceType" : "Provenance",
       "id" : "1707766671135735000.285b194b-7cf6-45bf-8671-2506693e6b08",
       "recorded" : "2024-02-12T13:37:51Z",
->>>>>>> 44104ccc
       "policy" : [ "http://hl7.org/fhir/uv/v2mappings/message-oru-r01-to-bundle" ],
       "activity" : {
         "coding" : [ {
@@ -105,17 +76,6 @@
           } ]
         },
         "who" : {
-<<<<<<< HEAD
-          "reference" : "Organization/1707484500195018000.ec84afa9-8f96-4570-8dd0-7dd478157a77"
-        }
-      } ]
-    }
-  }, {
-    "fullUrl" : "Organization/1707484500195018000.ec84afa9-8f96-4570-8dd0-7dd478157a77",
-    "resource" : {
-      "resourceType" : "Organization",
-      "id" : "1707484500195018000.ec84afa9-8f96-4570-8dd0-7dd478157a77",
-=======
           "reference" : "Organization/1707766671134652000.35adc065-32fa-482f-978a-8122da50acf0"
         }
       } ]
@@ -125,7 +85,6 @@
     "resource" : {
       "resourceType" : "Organization",
       "id" : "1707766671134652000.35adc065-32fa-482f-978a-8122da50acf0",
->>>>>>> 44104ccc
       "identifier" : [ {
         "value" : "CDC PRIME - Atlanta"
       }, {
@@ -139,22 +98,6 @@
       } ]
     }
   }, {
-<<<<<<< HEAD
-    "fullUrl" : "Patient/1707484500218895000.669ea139-8e63-4bec-8d6a-44c0a3a21f02",
-    "resource" : {
-      "resourceType" : "Patient",
-      "id" : "1707484500218895000.669ea139-8e63-4bec-8d6a-44c0a3a21f02"
-    }
-  }, {
-    "fullUrl" : "Provenance/1707484500220681000.ac1b82bb-784b-4768-a059-ca4319a71476",
-    "resource" : {
-      "resourceType" : "Provenance",
-      "id" : "1707484500220681000.ac1b82bb-784b-4768-a059-ca4319a71476",
-      "target" : [ {
-        "reference" : "Patient/1707484500218895000.669ea139-8e63-4bec-8d6a-44c0a3a21f02"
-      } ],
-      "recorded" : "2024-02-09T08:15:00Z",
-=======
     "fullUrl" : "Patient/1707766671160187000.08f50a89-08cf-4ad7-8273-2c1f9d88f15f",
     "resource" : {
       "resourceType" : "Patient",
@@ -169,7 +112,6 @@
         "reference" : "Patient/1707766671160187000.08f50a89-08cf-4ad7-8273-2c1f9d88f15f"
       } ],
       "recorded" : "2024-02-12T13:37:51Z",
->>>>>>> 44104ccc
       "activity" : {
         "coding" : [ {
           "system" : "https://terminology.hl7.org/CodeSystem/v3-DataOperation",
@@ -178,12 +120,6 @@
       }
     }
   }, {
-<<<<<<< HEAD
-    "fullUrl" : "ServiceRequest/1707484500228009000.43f41dc7-8955-44cc-b109-992999c3e3a4",
-    "resource" : {
-      "resourceType" : "ServiceRequest",
-      "id" : "1707484500228009000.43f41dc7-8955-44cc-b109-992999c3e3a4",
-=======
     "fullUrl" : "Specimen/1707766671164276000.8d5d7132-b401-4254-9d05-ab2e2cb71e15",
     "resource" : {
       "resourceType" : "Specimen",
@@ -198,33 +134,21 @@
     "resource" : {
       "resourceType" : "ServiceRequest",
       "id" : "1707766671399989000.6017af22-0752-4326-8cfc-58c15fb54bdd",
->>>>>>> 44104ccc
       "extension" : [ {
         "url" : "https://reportstream.cdc.gov/fhir/StructureDefinition/business-event",
         "valueCode" : "RE"
       }, {
         "url" : "https://reportstream.cdc.gov/fhir/StructureDefinition/obr-observation-request",
         "extension" : [ {
-<<<<<<< HEAD
-          "url" : "OBR.3",
-=======
           "url" : "obr-3-filler-order-number",
->>>>>>> 44104ccc
           "valueIdentifier" : {
             "extension" : [ {
               "url" : "https://reportstream.cdc.gov/fhir/StructureDefinition/assigning-authority",
               "extension" : [ {
-<<<<<<< HEAD
-                "url" : "https://reportstream.cdc.gov/fhir/StructureDefinition/namespace-id",
-                "valueString" : "Test"
-              }, {
-                "url" : "https://reportstream.cdc.gov/fhir/StructureDefinition/universal-id",
-=======
                 "url" : "https://reportstream.cdc.gov/fhir/StructureDefinition/assigning-authority-namespace-id",
                 "valueString" : "Test"
               }, {
                 "url" : "https://reportstream.cdc.gov/fhir/StructureDefinition/assigning-authority-universal-id",
->>>>>>> 44104ccc
                 "valueString" : "1.23.456.7.890123.4.5.678901"
               }, {
                 "url" : "https://reportstream.cdc.gov/fhir/StructureDefinition/universal-id-type",
@@ -234,11 +158,7 @@
             "value" : "123456"
           }
         }, {
-<<<<<<< HEAD
-          "url" : "OBR.22",
-=======
           "url" : "obr-22-results-rpt-status-change-datetime",
->>>>>>> 44104ccc
           "valueString" : "202308150304"
         } ]
       } ],
@@ -249,11 +169,10 @@
         }, {
           "url" : "https://reportstream.cdc.gov/fhir/StructureDefinition/assigning-authority",
           "extension" : [ {
-<<<<<<< HEAD
-            "url" : "https://reportstream.cdc.gov/fhir/StructureDefinition/namespace-id",
+            "url" : "https://reportstream.cdc.gov/fhir/StructureDefinition/assigning-authority-namespace-id",
             "valueString" : "Test"
           }, {
-            "url" : "https://reportstream.cdc.gov/fhir/StructureDefinition/universal-id",
+            "url" : "https://reportstream.cdc.gov/fhir/StructureDefinition/assigning-authority-universal-id",
             "valueString" : "1.23.456.7.890123.4.5.678901"
           }, {
             "url" : "https://reportstream.cdc.gov/fhir/StructureDefinition/universal-id-type",
@@ -284,28 +203,22 @@
         } ]
       },
       "subject" : {
-        "reference" : "Patient/1707484500218895000.669ea139-8e63-4bec-8d6a-44c0a3a21f02"
-      }
-    }
-  }, {
-    "fullUrl" : "DiagnosticReport/1707484500399232000.2a0c1aab-d143-4149-83a2-15b3fa504804",
+        "reference" : "Patient/1707766671160187000.08f50a89-08cf-4ad7-8273-2c1f9d88f15f"
+      }
+    }
+  }, {
+    "fullUrl" : "DiagnosticReport/1707766671405444000.a3527cb3-31a7-458f-a028-482d0fa5e37a",
     "resource" : {
       "resourceType" : "DiagnosticReport",
-      "id" : "1707484500399232000.2a0c1aab-d143-4149-83a2-15b3fa504804",
+      "id" : "1707766671405444000.a3527cb3-31a7-458f-a028-482d0fa5e37a",
       "identifier" : [ {
         "extension" : [ {
           "url" : "https://reportstream.cdc.gov/fhir/StructureDefinition/assigning-authority",
           "extension" : [ {
-            "url" : "https://reportstream.cdc.gov/fhir/StructureDefinition/namespace-id",
-            "valueString" : "Test"
-          }, {
-            "url" : "https://reportstream.cdc.gov/fhir/StructureDefinition/universal-id",
-=======
             "url" : "https://reportstream.cdc.gov/fhir/StructureDefinition/assigning-authority-namespace-id",
             "valueString" : "Test"
           }, {
             "url" : "https://reportstream.cdc.gov/fhir/StructureDefinition/assigning-authority-universal-id",
->>>>>>> 44104ccc
             "valueString" : "1.23.456.7.890123.4.5.678901"
           }, {
             "url" : "https://reportstream.cdc.gov/fhir/StructureDefinition/universal-id-type",
@@ -320,14 +233,10 @@
         },
         "value" : "123456"
       } ],
-<<<<<<< HEAD
       "basedOn" : [ {
-        "reference" : "ServiceRequest/1707484500228009000.43f41dc7-8955-44cc-b109-992999c3e3a4"
+        "reference" : "ServiceRequest/1707766671399989000.6017af22-0752-4326-8cfc-58c15fb54bdd"
       } ],
       "status" : "final",
-=======
-      "status" : "unknown",
->>>>>>> 44104ccc
       "code" : {
         "coding" : [ {
           "extension" : [ {
@@ -343,8 +252,7 @@
         } ]
       },
       "subject" : {
-<<<<<<< HEAD
-        "reference" : "Patient/1707484500218895000.669ea139-8e63-4bec-8d6a-44c0a3a21f02"
+        "reference" : "Patient/1707766671160187000.08f50a89-08cf-4ad7-8273-2c1f9d88f15f"
       },
       "issued" : "2023-08-15T03:04:00Z",
       "_issued" : {
@@ -352,71 +260,10 @@
           "url" : "https://reportstream.cdc.gov/fhir/StructureDefinition/hl7v2-date-time",
           "valueString" : "202308150304"
         } ]
-      }
-    }
-=======
-        "reference" : "Patient/1707766671160187000.08f50a89-08cf-4ad7-8273-2c1f9d88f15f"
-      }
-    }
-  }, {
-    "fullUrl" : "DiagnosticReport/1707766671405444000.a3527cb3-31a7-458f-a028-482d0fa5e37a",
-    "resource" : {
-      "resourceType" : "DiagnosticReport",
-      "id" : "1707766671405444000.a3527cb3-31a7-458f-a028-482d0fa5e37a",
-      "identifier" : [ {
-        "extension" : [ {
-          "url" : "https://reportstream.cdc.gov/fhir/StructureDefinition/assigning-authority",
-          "extension" : [ {
-            "url" : "https://reportstream.cdc.gov/fhir/StructureDefinition/assigning-authority-namespace-id",
-            "valueString" : "Test"
-          }, {
-            "url" : "https://reportstream.cdc.gov/fhir/StructureDefinition/assigning-authority-universal-id",
-            "valueString" : "1.23.456.7.890123.4.5.678901"
-          }, {
-            "url" : "https://reportstream.cdc.gov/fhir/StructureDefinition/universal-id-type",
-            "valueCode" : "ISO"
-          } ]
-        } ],
-        "type" : {
-          "coding" : [ {
-            "system" : "http://terminology.hl7.org/CodeSystem/v2-0203",
-            "code" : "FILL"
-          } ]
-        },
-        "value" : "123456"
-      } ],
-      "basedOn" : [ {
-        "reference" : "ServiceRequest/1707766671399989000.6017af22-0752-4326-8cfc-58c15fb54bdd"
-      } ],
-      "status" : "final",
-      "code" : {
-        "coding" : [ {
-          "extension" : [ {
-            "url" : "https://reportstream.cdc.gov/fhir/StructureDefinition/cwe-coding",
-            "valueString" : "coding"
-          }, {
-            "url" : "https://reportstream.cdc.gov/fhir/StructureDefinition/cwe-coding-system",
-            "valueString" : "LN"
-          } ],
-          "system" : "http://loinc.org",
-          "code" : "12345-6",
-          "display" : "TEST"
-        } ]
-      },
-      "subject" : {
-        "reference" : "Patient/1707766671160187000.08f50a89-08cf-4ad7-8273-2c1f9d88f15f"
-      },
-      "issued" : "2023-08-15T03:04:00Z",
-      "_issued" : {
-        "extension" : [ {
-          "url" : "https://reportstream.cdc.gov/fhir/StructureDefinition/hl7v2-date-time",
-          "valueString" : "202308150304"
-        } ]
       },
       "specimen" : [ {
         "reference" : "Specimen/1707766671164276000.8d5d7132-b401-4254-9d05-ab2e2cb71e15"
       } ]
     }
->>>>>>> 44104ccc
   } ]
 }