{
  "resourceType" : "Bundle",
  "id" : "1707834281462949000.e0605d44-fe61-4d62-9ad2-028d648e9793",
  "meta" : {
    "lastUpdated" : "2024-02-13T09:24:41.474-05:00"
  },
  "identifier" : {
    "system" : "https://reportstream.cdc.gov/prime-router",
    "value" : "3003786103_4988249_33033"
  },
  "type" : "message",
<<<<<<< HEAD
  "timestamp" : "2023-05-01T09:25:31.000-05:00",
  "entry" : [
    {
      "fullUrl" : "MessageHeader/0993dd0b-6ce5-3caf-a177-0b81cc780c18",
      "resource" : {
        "resourceType" : "MessageHeader",
        "id" : "0993dd0b-6ce5-3caf-a177-0b81cc780c18",
        "extension" : [
          {
            "url" : "https://reportstream.cdc.gov/fhir/StructureDefinition/encoding-characters",
            "valueString" : "^~\\&#"
          },
          {
            "url" : "https://reportstream.cdc.gov/fhir/StructureDefinition/msh-message-header",
            "extension" : [
              {
                "url" : "MSH.7",
                "valueString" : "20230501102531-0400"
              }
            ]
          }
        ],
        "eventCoding" : {
          "system" : "http://terminology.hl7.org/CodeSystem/v2-0003",
          "code" : "R01",
          "display" : "ORU^R01^ORU_R01"
        },
        "source" : {
          "_endpoint" : {
            "extension" : [
              {
                "url" : "http://hl7.org/fhir/StructureDefinition/data-absent-reason",
                "valueCode" : "unknown"
              }
            ]
          }
        }
      }
    },
    {
      "fullUrl" : "Provenance/1707766858819407000.c507bf25-1ac7-4274-8729-c9bd9d2d5de2",
      "resource" : {
        "resourceType" : "Provenance",
        "id" : "1707766858819407000.c507bf25-1ac7-4274-8729-c9bd9d2d5de2",
        "target" : [
          {
            "reference" : "MessageHeader/0993dd0b-6ce5-3caf-a177-0b81cc780c18"
          },
          {
            "reference" : "DiagnosticReport/1707766859158563000.c6a9f68d-34c3-42fe-b78f-71c9e3dcb881"
          }
        ],
        "recorded" : "2023-05-01T10:25:31-04:00",
        "activity" : {
          "coding" : [
            {
              "display" : "ORU^R01^ORU_R01"
            }
          ]
        }
      }
    },
    {
      "fullUrl" : "Provenance/1707766858832573000.212edd22-04c5-4cb3-ac49-33f0a21a65e9",
      "resource" : {
        "resourceType" : "Provenance",
        "id" : "1707766858832573000.212edd22-04c5-4cb3-ac49-33f0a21a65e9",
        "recorded" : "2024-02-12T13:40:58Z",
        "policy" : [
          "http://hl7.org/fhir/uv/v2mappings/message-oru-r01-to-bundle"
        ],
        "activity" : {
          "coding" : [
            {
              "code" : "v2-FHIR transformation"
            }
          ]
        },
        "agent" : [
          {
            "type" : {
              "coding" : [
                {
                  "system" : "http://terminology.hl7.org/CodeSystem/provenance-participant-type",
                  "code" : "assembler"
                }
              ]
            },
            "who" : {
              "reference" : "Organization/1707766858831278000.1628cfce-f84c-402f-adea-3a2f81f48d5e"
            }
          }
        ]
      }
    },
    {
      "fullUrl" : "Organization/1707766858831278000.1628cfce-f84c-402f-adea-3a2f81f48d5e",
      "resource" : {
        "resourceType" : "Organization",
        "id" : "1707766858831278000.1628cfce-f84c-402f-adea-3a2f81f48d5e",
        "identifier" : [
          {
            "value" : "CDC PRIME - Atlanta"
          },
          {
            "type" : {
              "coding" : [
                {
                  "system" : "http://terminology.hl7.org/CodeSystem/v2-0301"
                }
              ]
            },
            "system" : "urn:ietf:rfc:3986",
            "value" : "2.16.840.1.114222.4.1.237821"
          }
        ]
      }
    },
    {
      "fullUrl" : "Patient/1707766858860988000.1f78b84e-2a6d-401c-8e54-d69eacaf5eb9",
      "resource" : {
        "resourceType" : "Patient",
        "id" : "1707766858860988000.1f78b84e-2a6d-401c-8e54-d69eacaf5eb9"
      }
    },
    {
      "fullUrl" : "Provenance/1707766858862088000.679e6b39-f832-42ab-bcd3-5853abdb7aee",
      "resource" : {
        "resourceType" : "Provenance",
        "id" : "1707766858862088000.679e6b39-f832-42ab-bcd3-5853abdb7aee",
        "target" : [
          {
            "reference" : "Patient/1707766858860988000.1f78b84e-2a6d-401c-8e54-d69eacaf5eb9"
          }
        ],
        "recorded" : "2024-02-12T13:40:58Z",
        "activity" : {
          "coding" : [
            {
              "system" : "https://terminology.hl7.org/CodeSystem/v3-DataOperation",
              "code" : "UPDATE"
            }
          ]
        }
      }
    },
    {
      "fullUrl" : "Specimen/1707766858865686000.c6543306-7a26-4e04-bde7-2e6f31f7b463",
      "resource" : {
        "resourceType" : "Specimen",
        "id" : "1707766858865686000.c6543306-7a26-4e04-bde7-2e6f31f7b463",
        "extension" : [
          {
            "url" : "https://reportstream.cdc.gov/fhir/StructureDefinition/hl7v2Segment",
            "valueString" : "OBR"
          }
        ]
      }
    },
    {
      "fullUrl" : "ServiceRequest/1707766859148390000.75653a1e-f0e0-4866-9d3b-da663d1d9cce",
      "resource" : {
        "resourceType" : "ServiceRequest",
        "id" : "1707766859148390000.75653a1e-f0e0-4866-9d3b-da663d1d9cce",
        "extension" : [
          {
            "url" : "https://reportstream.cdc.gov/fhir/StructureDefinition/obr-observation-request",
            "extension" : [
              {
                "url" : "obr-10-collector-identifier",
                "valueReference" : {
                  "reference" : "Practitioner/1707766859145401000.62d546c6-18f9-4f25-887a-691c115626a7"
                }
              }
            ]
=======
  "timestamp" : "2023-05-01T10:25:31.000-04:00",
  "entry" : [ {
    "fullUrl" : "MessageHeader/0993dd0b-6ce5-3caf-a177-0b81cc780c18",
    "resource" : {
      "resourceType" : "MessageHeader",
      "id" : "0993dd0b-6ce5-3caf-a177-0b81cc780c18",
      "extension" : [ {
        "url" : "https://reportstream.cdc.gov/fhir/StructureDefinition/encoding-characters",
        "valueString" : "^~\\&#"
      }, {
        "url" : "https://reportstream.cdc.gov/fhir/StructureDefinition/msh-message-header",
        "extension" : [ {
          "url" : "MSH.7",
          "valueString" : "20230501102531-0400"
        } ]
      } ],
      "eventCoding" : {
        "system" : "http://terminology.hl7.org/CodeSystem/v2-0003",
        "code" : "R01",
        "display" : "ORU^R01^ORU_R01"
      },
      "source" : {
        "_endpoint" : {
          "extension" : [ {
            "url" : "http://hl7.org/fhir/StructureDefinition/data-absent-reason",
            "valueCode" : "unknown"
          } ]
        }
      }
    }
  }, {
    "fullUrl" : "Provenance/1707834282011827000.9e5464a9-2702-4767-903a-e62db00d217b",
    "resource" : {
      "resourceType" : "Provenance",
      "id" : "1707834282011827000.9e5464a9-2702-4767-903a-e62db00d217b",
      "target" : [ {
        "reference" : "MessageHeader/0993dd0b-6ce5-3caf-a177-0b81cc780c18"
      }, {
        "reference" : "DiagnosticReport/1707834282295149000.96528132-bdb0-4256-8ea7-18b9018519d2"
      } ],
      "recorded" : "2023-05-01T10:25:31-04:00",
      "activity" : {
        "coding" : [ {
          "display" : "ORU^R01^ORU_R01"
        } ]
      }
    }
  }, {
    "fullUrl" : "Provenance/1707834282027357000.9a241205-5f9c-4722-9e7b-0d8f3f63f6d3",
    "resource" : {
      "resourceType" : "Provenance",
      "id" : "1707834282027357000.9a241205-5f9c-4722-9e7b-0d8f3f63f6d3",
      "recorded" : "2024-02-13T09:24:42Z",
      "policy" : [ "http://hl7.org/fhir/uv/v2mappings/message-oru-r01-to-bundle" ],
      "activity" : {
        "coding" : [ {
          "code" : "v2-FHIR transformation"
        } ]
      },
      "agent" : [ {
        "type" : {
          "coding" : [ {
            "system" : "http://terminology.hl7.org/CodeSystem/provenance-participant-type",
            "code" : "assembler"
          } ]
        },
        "who" : {
          "reference" : "Organization/1707834282025929000.af7b7dc7-bacf-4981-9d4c-cb21b267f954"
        }
      } ]
    }
  }, {
    "fullUrl" : "Organization/1707834282025929000.af7b7dc7-bacf-4981-9d4c-cb21b267f954",
    "resource" : {
      "resourceType" : "Organization",
      "id" : "1707834282025929000.af7b7dc7-bacf-4981-9d4c-cb21b267f954",
      "identifier" : [ {
        "value" : "CDC PRIME - Atlanta"
      }, {
        "type" : {
          "coding" : [ {
            "system" : "http://terminology.hl7.org/CodeSystem/v2-0301"
          } ]
        },
        "system" : "urn:ietf:rfc:3986",
        "value" : "2.16.840.1.114222.4.1.237821"
      } ]
    }
  }, {
    "fullUrl" : "Patient/1707834282063899000.0adf602c-7902-4e93-9ffe-2d6b58221dbd",
    "resource" : {
      "resourceType" : "Patient",
      "id" : "1707834282063899000.0adf602c-7902-4e93-9ffe-2d6b58221dbd"
    }
  }, {
    "fullUrl" : "Provenance/1707834282064609000.94ba2a00-dc79-4c7f-8216-3c5dbc97c7e3",
    "resource" : {
      "resourceType" : "Provenance",
      "id" : "1707834282064609000.94ba2a00-dc79-4c7f-8216-3c5dbc97c7e3",
      "target" : [ {
        "reference" : "Patient/1707834282063899000.0adf602c-7902-4e93-9ffe-2d6b58221dbd"
      } ],
      "recorded" : "2024-02-13T09:24:42Z",
      "activity" : {
        "coding" : [ {
          "system" : "https://terminology.hl7.org/CodeSystem/v3-DataOperation",
          "code" : "UPDATE"
        } ]
      }
    }
  }, {
    "fullUrl" : "Specimen/1707834282069504000.20e40568-daa0-44b9-8251-ebf95a0d064f",
    "resource" : {
      "resourceType" : "Specimen",
      "id" : "1707834282069504000.20e40568-daa0-44b9-8251-ebf95a0d064f",
      "extension" : [ {
        "url" : "https://reportstream.cdc.gov/fhir/StructureDefinition/hl7v2Segment",
        "valueString" : "OBR"
      } ]
    }
  }, {
    "fullUrl" : "ServiceRequest/1707834282290978000.37b76fe9-8fd4-48c9-ab8e-e25f3faa7dab",
    "resource" : {
      "resourceType" : "ServiceRequest",
      "id" : "1707834282290978000.37b76fe9-8fd4-48c9-ab8e-e25f3faa7dab",
      "extension" : [ {
        "url" : "https://reportstream.cdc.gov/fhir/StructureDefinition/obr-observation-request",
        "extension" : [ {
          "url" : "OBR.10",
          "valueReference" : {
            "reference" : "Practitioner/1707834282289646000.24dd0da6-2042-4f7b-bdf3-6ecbb834fdbd"
          }
        } ]
      } ],
      "status" : "unknown",
      "code" : {
        "extension" : [ {
          "url" : "https://reportstream.cdc.gov/fhir/StructureDefinition/coding-system-oid",
          "valueOid" : "urn:oid:2.16.840.1.113883.6.1"
        } ],
        "coding" : [ {
          "extension" : [ {
            "url" : "https://reportstream.cdc.gov/fhir/StructureDefinition/cwe-coding",
            "valueString" : "coding"
          }, {
            "url" : "https://reportstream.cdc.gov/fhir/StructureDefinition/cwe-coding-system",
            "valueString" : "LN"
          } ],
          "system" : "http://loinc.org",
          "code" : "68991-9",
          "display" : "Epidemiologically Important Information"
        } ]
      },
      "subject" : {
        "reference" : "Patient/1707834282063899000.0adf602c-7902-4e93-9ffe-2d6b58221dbd"
      }
    }
  }, {
    "fullUrl" : "Practitioner/1707834282289646000.24dd0da6-2042-4f7b-bdf3-6ecbb834fdbd",
    "resource" : {
      "resourceType" : "Practitioner",
      "id" : "1707834282289646000.24dd0da6-2042-4f7b-bdf3-6ecbb834fdbd",
      "extension" : [ {
        "url" : "https://reportstream.cdc.gov/fhir/StructureDefinition/assigning-authority",
        "extension" : [ {
          "url" : "https://reportstream.cdc.gov/fhir/StructureDefinition/namespace-id"
        }, {
          "url" : "https://reportstream.cdc.gov/fhir/StructureDefinition/universal-id",
          "valueString" : "AssigningSystem"
        }, {
          "url" : "https://reportstream.cdc.gov/fhir/StructureDefinition/universal-id-type",
          "valueCode" : "ISO"
        } ]
      }, {
        "url" : "https://reportstream.cdc.gov/fhir/StructureDefinition/xcn-practitioner",
        "extension" : [ {
          "url" : "XCN.3",
          "valueString" : "LUDWIG"
        }, {
          "url" : "XCN.4",
          "valueString" : "B"
        }, {
          "url" : "XCN.20",
          "valueString" : "20230501102531-0400"
        }, {
          "url" : "XCN.21",
          "valueString" : "MD"
        }, {
          "url" : "XCN.22",
          "valueCodeableConcept" : {
            "coding" : [ {
              "extension" : [ {
                "url" : "https://reportstream.cdc.gov/fhir/StructureDefinition/cwe-coding",
                "valueString" : "coding"
              } ],
              "code" : "AssignJ"
            } ]
>>>>>>> 9d88e4f6
          }
        ],
        "status" : "unknown",
        "code" : {
          "extension" : [
            {
              "url" : "https://reportstream.cdc.gov/fhir/StructureDefinition/coding-system-oid",
              "valueOid" : "urn:oid:2.16.840.1.113883.6.1"
            }
          ],
          "coding" : [
            {
              "extension" : [
                {
                  "url" : "https://reportstream.cdc.gov/fhir/StructureDefinition/cwe-coding",
                  "valueString" : "coding"
                },
                {
                  "url" : "https://reportstream.cdc.gov/fhir/StructureDefinition/cwe-coding-system",
                  "valueString" : "LN"
                }
              ],
              "system" : "http://loinc.org",
              "code" : "68991-9",
              "display" : "Epidemiologically Important Information"
            }
          ]
        },
        "subject" : {
          "reference" : "Patient/1707766858860988000.1f78b84e-2a6d-401c-8e54-d69eacaf5eb9"
        }
      }
    },
    {
      "fullUrl" : "Practitioner/1707766859145401000.62d546c6-18f9-4f25-887a-691c115626a7",
      "resource" : {
        "resourceType" : "Practitioner",
        "id" : "1707766859145401000.62d546c6-18f9-4f25-887a-691c115626a7",
        "extension" : [
          {
            "url" : "https://reportstream.cdc.gov/fhir/StructureDefinition/assigning-authority",
            "extension" : [
              {
                "url" : "https://reportstream.cdc.gov/fhir/StructureDefinition/namespace-id"
              },
              {
                "url" : "https://reportstream.cdc.gov/fhir/StructureDefinition/universal-id",
                "valueString" : "AssigningSystem"
              },
              {
                "url" : "https://reportstream.cdc.gov/fhir/StructureDefinition/universal-id-type",
                "valueCode" : "ISO"
              }
            ]
          },
          {
            "url" : "https://reportstream.cdc.gov/fhir/StructureDefinition/xcn-practitioner",
            "extension" : [
              {
                "url" : "XCN.3",
                "valueString" : "LUDWIG"
              },
              {
                "url" : "XCN.4",
                "valueString" : "B"
              },
              {
                "url" : "XCN.20",
                "valueString" : "20230501102531-0400"
              },
              {
                "url" : "XCN.21",
                "valueString" : "MD"
              },
              {
                "url" : "XCN.22",
                "valueCodeableConcept" : {
                  "coding" : [
                    {
                      "extension" : [
                        {
                          "url" : "https://reportstream.cdc.gov/fhir/StructureDefinition/cwe-coding",
                          "valueString" : "coding"
                        }
                      ],
                      "code" : "AssignJ"
                    }
                  ]
                }
              },
              {
                "url" : "XCN.23",
                "valueCodeableConcept" : {
                  "coding" : [
                    {
                      "extension" : [
                        {
                          "url" : "https://reportstream.cdc.gov/fhir/StructureDefinition/cwe-coding",
                          "valueString" : "coding"
                        }
                      ],
                      "code" : "AssignA"
                    }
                  ]
                }
              },
              {
                "url" : "XCN.5",
                "valueString" : "2ND"
              },
              {
                "url" : "XCN.7",
                "valueString" : "MD"
              },
              {
                "url" : "XCN.8",
                "valueCodeableConcept" : {
                  "coding" : [
                    {
                      "extension" : [
                        {
                          "url" : "https://reportstream.cdc.gov/fhir/StructureDefinition/cwe-coding",
                          "valueString" : "coding"
                        }
                      ],
                      "code" : "SRC"
                    }
                  ]
                }
              },
              {
                "url" : "XCN.10",
                "valueString" : "B"
              },
              {
                "url" : "XCN.15",
                "valueString" : "A"
              },
              {
                "url" : "XCN.16",
                "valueCodeableConcept" : {
                  "coding" : [
                    {
                      "extension" : [
                        {
                          "url" : "https://reportstream.cdc.gov/fhir/StructureDefinition/cwe-coding",
                          "valueString" : "coding"
                        }
                      ],
                      "code" : "NameContext"
                    }
                  ]
                }
              },
              {
                "url" : "XCN.19",
                "valueString" : "20220501102531-0400"
              }
            ]
          }
        ],
        "identifier" : [
          {
            "extension" : [
              {
                "url" : "http://hl7.org/fhir/StructureDefinition/identifier-checkDigit",
                "valueString" : "A"
              },
              {
                "url" : "http://hl7.org/fhir/StructureDefinition/namingsystem-checkDigit",
                "valueCode" : "NPI"
              }
            ],
            "type" : {
              "coding" : [
                {
                  "extension" : [
                    {
                      "url" : "https://reportstream.cdc.gov/fhir/StructureDefinition/codeable-concept-id",
                      "valueBoolean" : true
                    }
                  ],
                  "code" : "DL"
                }
              ]
            },
            "system" : "urn:oid:AssigningSystem",
            "value" : "1"
          }
        ],
        "name" : [
          {
            "extension" : [
              {
                "url" : "http://hl7.org/fhir/StructureDefinition/humanname-assembly-order",
                "valueCode" : "G"
              }
            ],
            "use" : "official",
            "family" : "BEETHOVEN",
            "_family" : {
              "extension" : [
                {
                  "url" : "http://hl7.org/fhir/StructureDefinition/humanname-own-prefix",
                  "valueString" : "VAN"
                },
                {
                  "url" : "http://hl7.org/fhir/StructureDefinition/humanname-own-name",
                  "valueString" : "BEETHOVEN"
                },
                {
                  "url" : "http://hl7.org/fhir/StructureDefinition/humanname-partner-prefix",
                  "valueString" : "VAL"
                },
                {
                  "url" : "http://hl7.org/fhir/StructureDefinition/humanname-partner-name",
                  "valueString" : "ROGER"
                }
              ]
            },
            "given" : [
              "LUDWIG",
              "B"
            ],
            "prefix" : [
              "DR"
            ],
            "suffix" : [
              "2ND",
              "MD",
              "MD"
            ],
            "period" : {
              "start" : "2022-05-01T10:25:31-04:00",
              "end" : "2023-05-01T10:25:31-04:00"
            }
          }
        ]
      }
    },
    {
      "fullUrl" : "DiagnosticReport/1707766859158563000.c6a9f68d-34c3-42fe-b78f-71c9e3dcb881",
      "resource" : {
        "resourceType" : "DiagnosticReport",
        "id" : "1707766859158563000.c6a9f68d-34c3-42fe-b78f-71c9e3dcb881",
        "basedOn" : [
          {
            "reference" : "ServiceRequest/1707766859148390000.75653a1e-f0e0-4866-9d3b-da663d1d9cce"
          }
        ],
        "status" : "final",
        "code" : {
          "extension" : [
            {
              "url" : "https://reportstream.cdc.gov/fhir/StructureDefinition/coding-system-oid",
              "valueOid" : "urn:oid:2.16.840.1.113883.6.1"
            }
          ],
          "coding" : [
            {
              "extension" : [
                {
                  "url" : "https://reportstream.cdc.gov/fhir/StructureDefinition/cwe-coding",
                  "valueString" : "coding"
                },
                {
                  "url" : "https://reportstream.cdc.gov/fhir/StructureDefinition/cwe-coding-system",
                  "valueString" : "LN"
                }
              ],
              "system" : "http://loinc.org",
              "code" : "68991-9",
              "display" : "Epidemiologically Important Information"
            }
          ]
        },
        "subject" : {
          "reference" : "Patient/1707766858860988000.1f78b84e-2a6d-401c-8e54-d69eacaf5eb9"
        },
<<<<<<< HEAD
        "specimen" : [
          {
            "reference" : "Specimen/1707766858865686000.c6543306-7a26-4e04-bde7-2e6f31f7b463"
          }
        ]
      }
=======
        "given" : [ "LUDWIG", "B" ],
        "prefix" : [ "DR" ],
        "suffix" : [ "2ND", "MD", "MD" ],
        "period" : {
          "start" : "2022-05-01T10:25:31-04:00",
          "end" : "2023-05-01T10:25:31-04:00"
        }
      } ]
    }
  }, {
    "fullUrl" : "DiagnosticReport/1707834282295149000.96528132-bdb0-4256-8ea7-18b9018519d2",
    "resource" : {
      "resourceType" : "DiagnosticReport",
      "id" : "1707834282295149000.96528132-bdb0-4256-8ea7-18b9018519d2",
      "basedOn" : [ {
        "reference" : "ServiceRequest/1707834282290978000.37b76fe9-8fd4-48c9-ab8e-e25f3faa7dab"
      } ],
      "status" : "final",
      "code" : {
        "extension" : [ {
          "url" : "https://reportstream.cdc.gov/fhir/StructureDefinition/coding-system-oid",
          "valueOid" : "urn:oid:2.16.840.1.113883.6.1"
        } ],
        "coding" : [ {
          "extension" : [ {
            "url" : "https://reportstream.cdc.gov/fhir/StructureDefinition/cwe-coding",
            "valueString" : "coding"
          }, {
            "url" : "https://reportstream.cdc.gov/fhir/StructureDefinition/cwe-coding-system",
            "valueString" : "LN"
          } ],
          "system" : "http://loinc.org",
          "code" : "68991-9",
          "display" : "Epidemiologically Important Information"
        } ]
      },
      "subject" : {
        "reference" : "Patient/1707834282063899000.0adf602c-7902-4e93-9ffe-2d6b58221dbd"
      },
      "specimen" : [ {
        "reference" : "Specimen/1707834282069504000.20e40568-daa0-44b9-8251-ebf95a0d064f"
      } ]
>>>>>>> 9d88e4f6
    }
  ]
}<|MERGE_RESOLUTION|>--- conflicted
+++ resolved
@@ -9,183 +9,6 @@
     "value" : "3003786103_4988249_33033"
   },
   "type" : "message",
-<<<<<<< HEAD
-  "timestamp" : "2023-05-01T09:25:31.000-05:00",
-  "entry" : [
-    {
-      "fullUrl" : "MessageHeader/0993dd0b-6ce5-3caf-a177-0b81cc780c18",
-      "resource" : {
-        "resourceType" : "MessageHeader",
-        "id" : "0993dd0b-6ce5-3caf-a177-0b81cc780c18",
-        "extension" : [
-          {
-            "url" : "https://reportstream.cdc.gov/fhir/StructureDefinition/encoding-characters",
-            "valueString" : "^~\\&#"
-          },
-          {
-            "url" : "https://reportstream.cdc.gov/fhir/StructureDefinition/msh-message-header",
-            "extension" : [
-              {
-                "url" : "MSH.7",
-                "valueString" : "20230501102531-0400"
-              }
-            ]
-          }
-        ],
-        "eventCoding" : {
-          "system" : "http://terminology.hl7.org/CodeSystem/v2-0003",
-          "code" : "R01",
-          "display" : "ORU^R01^ORU_R01"
-        },
-        "source" : {
-          "_endpoint" : {
-            "extension" : [
-              {
-                "url" : "http://hl7.org/fhir/StructureDefinition/data-absent-reason",
-                "valueCode" : "unknown"
-              }
-            ]
-          }
-        }
-      }
-    },
-    {
-      "fullUrl" : "Provenance/1707766858819407000.c507bf25-1ac7-4274-8729-c9bd9d2d5de2",
-      "resource" : {
-        "resourceType" : "Provenance",
-        "id" : "1707766858819407000.c507bf25-1ac7-4274-8729-c9bd9d2d5de2",
-        "target" : [
-          {
-            "reference" : "MessageHeader/0993dd0b-6ce5-3caf-a177-0b81cc780c18"
-          },
-          {
-            "reference" : "DiagnosticReport/1707766859158563000.c6a9f68d-34c3-42fe-b78f-71c9e3dcb881"
-          }
-        ],
-        "recorded" : "2023-05-01T10:25:31-04:00",
-        "activity" : {
-          "coding" : [
-            {
-              "display" : "ORU^R01^ORU_R01"
-            }
-          ]
-        }
-      }
-    },
-    {
-      "fullUrl" : "Provenance/1707766858832573000.212edd22-04c5-4cb3-ac49-33f0a21a65e9",
-      "resource" : {
-        "resourceType" : "Provenance",
-        "id" : "1707766858832573000.212edd22-04c5-4cb3-ac49-33f0a21a65e9",
-        "recorded" : "2024-02-12T13:40:58Z",
-        "policy" : [
-          "http://hl7.org/fhir/uv/v2mappings/message-oru-r01-to-bundle"
-        ],
-        "activity" : {
-          "coding" : [
-            {
-              "code" : "v2-FHIR transformation"
-            }
-          ]
-        },
-        "agent" : [
-          {
-            "type" : {
-              "coding" : [
-                {
-                  "system" : "http://terminology.hl7.org/CodeSystem/provenance-participant-type",
-                  "code" : "assembler"
-                }
-              ]
-            },
-            "who" : {
-              "reference" : "Organization/1707766858831278000.1628cfce-f84c-402f-adea-3a2f81f48d5e"
-            }
-          }
-        ]
-      }
-    },
-    {
-      "fullUrl" : "Organization/1707766858831278000.1628cfce-f84c-402f-adea-3a2f81f48d5e",
-      "resource" : {
-        "resourceType" : "Organization",
-        "id" : "1707766858831278000.1628cfce-f84c-402f-adea-3a2f81f48d5e",
-        "identifier" : [
-          {
-            "value" : "CDC PRIME - Atlanta"
-          },
-          {
-            "type" : {
-              "coding" : [
-                {
-                  "system" : "http://terminology.hl7.org/CodeSystem/v2-0301"
-                }
-              ]
-            },
-            "system" : "urn:ietf:rfc:3986",
-            "value" : "2.16.840.1.114222.4.1.237821"
-          }
-        ]
-      }
-    },
-    {
-      "fullUrl" : "Patient/1707766858860988000.1f78b84e-2a6d-401c-8e54-d69eacaf5eb9",
-      "resource" : {
-        "resourceType" : "Patient",
-        "id" : "1707766858860988000.1f78b84e-2a6d-401c-8e54-d69eacaf5eb9"
-      }
-    },
-    {
-      "fullUrl" : "Provenance/1707766858862088000.679e6b39-f832-42ab-bcd3-5853abdb7aee",
-      "resource" : {
-        "resourceType" : "Provenance",
-        "id" : "1707766858862088000.679e6b39-f832-42ab-bcd3-5853abdb7aee",
-        "target" : [
-          {
-            "reference" : "Patient/1707766858860988000.1f78b84e-2a6d-401c-8e54-d69eacaf5eb9"
-          }
-        ],
-        "recorded" : "2024-02-12T13:40:58Z",
-        "activity" : {
-          "coding" : [
-            {
-              "system" : "https://terminology.hl7.org/CodeSystem/v3-DataOperation",
-              "code" : "UPDATE"
-            }
-          ]
-        }
-      }
-    },
-    {
-      "fullUrl" : "Specimen/1707766858865686000.c6543306-7a26-4e04-bde7-2e6f31f7b463",
-      "resource" : {
-        "resourceType" : "Specimen",
-        "id" : "1707766858865686000.c6543306-7a26-4e04-bde7-2e6f31f7b463",
-        "extension" : [
-          {
-            "url" : "https://reportstream.cdc.gov/fhir/StructureDefinition/hl7v2Segment",
-            "valueString" : "OBR"
-          }
-        ]
-      }
-    },
-    {
-      "fullUrl" : "ServiceRequest/1707766859148390000.75653a1e-f0e0-4866-9d3b-da663d1d9cce",
-      "resource" : {
-        "resourceType" : "ServiceRequest",
-        "id" : "1707766859148390000.75653a1e-f0e0-4866-9d3b-da663d1d9cce",
-        "extension" : [
-          {
-            "url" : "https://reportstream.cdc.gov/fhir/StructureDefinition/obr-observation-request",
-            "extension" : [
-              {
-                "url" : "obr-10-collector-identifier",
-                "valueReference" : {
-                  "reference" : "Practitioner/1707766859145401000.62d546c6-18f9-4f25-887a-691c115626a7"
-                }
-              }
-            ]
-=======
   "timestamp" : "2023-05-01T10:25:31.000-04:00",
   "entry" : [ {
     "fullUrl" : "MessageHeader/0993dd0b-6ce5-3caf-a177-0b81cc780c18",
@@ -383,294 +206,99 @@
               } ],
               "code" : "AssignJ"
             } ]
->>>>>>> 9d88e4f6
-          }
-        ],
-        "status" : "unknown",
-        "code" : {
-          "extension" : [
-            {
-              "url" : "https://reportstream.cdc.gov/fhir/StructureDefinition/coding-system-oid",
-              "valueOid" : "urn:oid:2.16.840.1.113883.6.1"
-            }
-          ],
-          "coding" : [
-            {
-              "extension" : [
-                {
-                  "url" : "https://reportstream.cdc.gov/fhir/StructureDefinition/cwe-coding",
-                  "valueString" : "coding"
-                },
-                {
-                  "url" : "https://reportstream.cdc.gov/fhir/StructureDefinition/cwe-coding-system",
-                  "valueString" : "LN"
-                }
-              ],
-              "system" : "http://loinc.org",
-              "code" : "68991-9",
-              "display" : "Epidemiologically Important Information"
-            }
-          ]
+          }
+        }, {
+          "url" : "XCN.23",
+          "valueCodeableConcept" : {
+            "coding" : [ {
+              "extension" : [ {
+                "url" : "https://reportstream.cdc.gov/fhir/StructureDefinition/cwe-coding",
+                "valueString" : "coding"
+              } ],
+              "code" : "AssignA"
+            } ]
+          }
+        }, {
+          "url" : "XCN.5",
+          "valueString" : "2ND"
+        }, {
+          "url" : "XCN.7",
+          "valueString" : "MD"
+        }, {
+          "url" : "XCN.8",
+          "valueCodeableConcept" : {
+            "coding" : [ {
+              "extension" : [ {
+                "url" : "https://reportstream.cdc.gov/fhir/StructureDefinition/cwe-coding",
+                "valueString" : "coding"
+              } ],
+              "code" : "SRC"
+            } ]
+          }
+        }, {
+          "url" : "XCN.10",
+          "valueString" : "B"
+        }, {
+          "url" : "XCN.15",
+          "valueString" : "A"
+        }, {
+          "url" : "XCN.16",
+          "valueCodeableConcept" : {
+            "coding" : [ {
+              "extension" : [ {
+                "url" : "https://reportstream.cdc.gov/fhir/StructureDefinition/cwe-coding",
+                "valueString" : "coding"
+              } ],
+              "code" : "NameContext"
+            } ]
+          }
+        }, {
+          "url" : "XCN.19",
+          "valueString" : "20220501102531-0400"
+        } ]
+      } ],
+      "identifier" : [ {
+        "extension" : [ {
+          "url" : "http://hl7.org/fhir/StructureDefinition/identifier-checkDigit",
+          "valueString" : "A"
+        }, {
+          "url" : "http://hl7.org/fhir/StructureDefinition/namingsystem-checkDigit",
+          "valueCode" : "NPI"
+        } ],
+        "type" : {
+          "coding" : [ {
+            "extension" : [ {
+              "url" : "https://reportstream.cdc.gov/fhir/StructureDefinition/codeable-concept-id",
+              "valueBoolean" : true
+            } ],
+            "code" : "DL"
+          } ]
         },
-        "subject" : {
-          "reference" : "Patient/1707766858860988000.1f78b84e-2a6d-401c-8e54-d69eacaf5eb9"
-        }
-      }
-    },
-    {
-      "fullUrl" : "Practitioner/1707766859145401000.62d546c6-18f9-4f25-887a-691c115626a7",
-      "resource" : {
-        "resourceType" : "Practitioner",
-        "id" : "1707766859145401000.62d546c6-18f9-4f25-887a-691c115626a7",
-        "extension" : [
-          {
-            "url" : "https://reportstream.cdc.gov/fhir/StructureDefinition/assigning-authority",
-            "extension" : [
-              {
-                "url" : "https://reportstream.cdc.gov/fhir/StructureDefinition/namespace-id"
-              },
-              {
-                "url" : "https://reportstream.cdc.gov/fhir/StructureDefinition/universal-id",
-                "valueString" : "AssigningSystem"
-              },
-              {
-                "url" : "https://reportstream.cdc.gov/fhir/StructureDefinition/universal-id-type",
-                "valueCode" : "ISO"
-              }
-            ]
-          },
-          {
-            "url" : "https://reportstream.cdc.gov/fhir/StructureDefinition/xcn-practitioner",
-            "extension" : [
-              {
-                "url" : "XCN.3",
-                "valueString" : "LUDWIG"
-              },
-              {
-                "url" : "XCN.4",
-                "valueString" : "B"
-              },
-              {
-                "url" : "XCN.20",
-                "valueString" : "20230501102531-0400"
-              },
-              {
-                "url" : "XCN.21",
-                "valueString" : "MD"
-              },
-              {
-                "url" : "XCN.22",
-                "valueCodeableConcept" : {
-                  "coding" : [
-                    {
-                      "extension" : [
-                        {
-                          "url" : "https://reportstream.cdc.gov/fhir/StructureDefinition/cwe-coding",
-                          "valueString" : "coding"
-                        }
-                      ],
-                      "code" : "AssignJ"
-                    }
-                  ]
-                }
-              },
-              {
-                "url" : "XCN.23",
-                "valueCodeableConcept" : {
-                  "coding" : [
-                    {
-                      "extension" : [
-                        {
-                          "url" : "https://reportstream.cdc.gov/fhir/StructureDefinition/cwe-coding",
-                          "valueString" : "coding"
-                        }
-                      ],
-                      "code" : "AssignA"
-                    }
-                  ]
-                }
-              },
-              {
-                "url" : "XCN.5",
-                "valueString" : "2ND"
-              },
-              {
-                "url" : "XCN.7",
-                "valueString" : "MD"
-              },
-              {
-                "url" : "XCN.8",
-                "valueCodeableConcept" : {
-                  "coding" : [
-                    {
-                      "extension" : [
-                        {
-                          "url" : "https://reportstream.cdc.gov/fhir/StructureDefinition/cwe-coding",
-                          "valueString" : "coding"
-                        }
-                      ],
-                      "code" : "SRC"
-                    }
-                  ]
-                }
-              },
-              {
-                "url" : "XCN.10",
-                "valueString" : "B"
-              },
-              {
-                "url" : "XCN.15",
-                "valueString" : "A"
-              },
-              {
-                "url" : "XCN.16",
-                "valueCodeableConcept" : {
-                  "coding" : [
-                    {
-                      "extension" : [
-                        {
-                          "url" : "https://reportstream.cdc.gov/fhir/StructureDefinition/cwe-coding",
-                          "valueString" : "coding"
-                        }
-                      ],
-                      "code" : "NameContext"
-                    }
-                  ]
-                }
-              },
-              {
-                "url" : "XCN.19",
-                "valueString" : "20220501102531-0400"
-              }
-            ]
-          }
-        ],
-        "identifier" : [
-          {
-            "extension" : [
-              {
-                "url" : "http://hl7.org/fhir/StructureDefinition/identifier-checkDigit",
-                "valueString" : "A"
-              },
-              {
-                "url" : "http://hl7.org/fhir/StructureDefinition/namingsystem-checkDigit",
-                "valueCode" : "NPI"
-              }
-            ],
-            "type" : {
-              "coding" : [
-                {
-                  "extension" : [
-                    {
-                      "url" : "https://reportstream.cdc.gov/fhir/StructureDefinition/codeable-concept-id",
-                      "valueBoolean" : true
-                    }
-                  ],
-                  "code" : "DL"
-                }
-              ]
-            },
-            "system" : "urn:oid:AssigningSystem",
-            "value" : "1"
-          }
-        ],
-        "name" : [
-          {
-            "extension" : [
-              {
-                "url" : "http://hl7.org/fhir/StructureDefinition/humanname-assembly-order",
-                "valueCode" : "G"
-              }
-            ],
-            "use" : "official",
-            "family" : "BEETHOVEN",
-            "_family" : {
-              "extension" : [
-                {
-                  "url" : "http://hl7.org/fhir/StructureDefinition/humanname-own-prefix",
-                  "valueString" : "VAN"
-                },
-                {
-                  "url" : "http://hl7.org/fhir/StructureDefinition/humanname-own-name",
-                  "valueString" : "BEETHOVEN"
-                },
-                {
-                  "url" : "http://hl7.org/fhir/StructureDefinition/humanname-partner-prefix",
-                  "valueString" : "VAL"
-                },
-                {
-                  "url" : "http://hl7.org/fhir/StructureDefinition/humanname-partner-name",
-                  "valueString" : "ROGER"
-                }
-              ]
-            },
-            "given" : [
-              "LUDWIG",
-              "B"
-            ],
-            "prefix" : [
-              "DR"
-            ],
-            "suffix" : [
-              "2ND",
-              "MD",
-              "MD"
-            ],
-            "period" : {
-              "start" : "2022-05-01T10:25:31-04:00",
-              "end" : "2023-05-01T10:25:31-04:00"
-            }
-          }
-        ]
-      }
-    },
-    {
-      "fullUrl" : "DiagnosticReport/1707766859158563000.c6a9f68d-34c3-42fe-b78f-71c9e3dcb881",
-      "resource" : {
-        "resourceType" : "DiagnosticReport",
-        "id" : "1707766859158563000.c6a9f68d-34c3-42fe-b78f-71c9e3dcb881",
-        "basedOn" : [
-          {
-            "reference" : "ServiceRequest/1707766859148390000.75653a1e-f0e0-4866-9d3b-da663d1d9cce"
-          }
-        ],
-        "status" : "final",
-        "code" : {
-          "extension" : [
-            {
-              "url" : "https://reportstream.cdc.gov/fhir/StructureDefinition/coding-system-oid",
-              "valueOid" : "urn:oid:2.16.840.1.113883.6.1"
-            }
-          ],
-          "coding" : [
-            {
-              "extension" : [
-                {
-                  "url" : "https://reportstream.cdc.gov/fhir/StructureDefinition/cwe-coding",
-                  "valueString" : "coding"
-                },
-                {
-                  "url" : "https://reportstream.cdc.gov/fhir/StructureDefinition/cwe-coding-system",
-                  "valueString" : "LN"
-                }
-              ],
-              "system" : "http://loinc.org",
-              "code" : "68991-9",
-              "display" : "Epidemiologically Important Information"
-            }
-          ]
+        "system" : "urn:oid:AssigningSystem",
+        "value" : "1"
+      } ],
+      "name" : [ {
+        "extension" : [ {
+          "url" : "http://hl7.org/fhir/StructureDefinition/humanname-assembly-order",
+          "valueCode" : "G"
+        } ],
+        "use" : "official",
+        "family" : "BEETHOVEN",
+        "_family" : {
+          "extension" : [ {
+            "url" : "http://hl7.org/fhir/StructureDefinition/humanname-own-prefix",
+            "valueString" : "VAN"
+          }, {
+            "url" : "http://hl7.org/fhir/StructureDefinition/humanname-own-name",
+            "valueString" : "BEETHOVEN"
+          }, {
+            "url" : "http://hl7.org/fhir/StructureDefinition/humanname-partner-prefix",
+            "valueString" : "VAL"
+          }, {
+            "url" : "http://hl7.org/fhir/StructureDefinition/humanname-partner-name",
+            "valueString" : "ROGER"
+          } ]
         },
-        "subject" : {
-          "reference" : "Patient/1707766858860988000.1f78b84e-2a6d-401c-8e54-d69eacaf5eb9"
-        },
-<<<<<<< HEAD
-        "specimen" : [
-          {
-            "reference" : "Specimen/1707766858865686000.c6543306-7a26-4e04-bde7-2e6f31f7b463"
-          }
-        ]
-      }
-=======
         "given" : [ "LUDWIG", "B" ],
         "prefix" : [ "DR" ],
         "suffix" : [ "2ND", "MD", "MD" ],
@@ -713,7 +341,6 @@
       "specimen" : [ {
         "reference" : "Specimen/1707834282069504000.20e40568-daa0-44b9-8251-ebf95a0d064f"
       } ]
->>>>>>> 9d88e4f6
-    }
-  ]
+    }
+  } ]
 }