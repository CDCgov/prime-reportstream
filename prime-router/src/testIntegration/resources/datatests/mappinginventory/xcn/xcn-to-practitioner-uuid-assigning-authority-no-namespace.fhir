--- conflicted
+++ resolved
@@ -1,25 +1,15 @@
 {
   "resourceType" : "Bundle",
-<<<<<<< HEAD
-  "id" : "1707427199602252000.f95b32e6-a863-4af6-ae50-a2112d0959ba",
-  "meta" : {
-    "lastUpdated" : "2024-02-08T16:19:59.609-05:00"
-=======
   "id" : "1707766876001501000.b443dd26-075b-4325-86f9-64a1d57570db",
   "meta" : {
     "lastUpdated" : "2024-02-12T13:41:16.010-06:00"
->>>>>>> 44104ccc
   },
   "identifier" : {
     "system" : "https://reportstream.cdc.gov/prime-router",
     "value" : "3003786103_4988249_33033"
   },
   "type" : "message",
-<<<<<<< HEAD
-  "timestamp" : "2023-05-01T10:25:31.000-04:00",
-=======
   "timestamp" : "2023-05-01T09:25:31.000-05:00",
->>>>>>> 44104ccc
   "entry" : [ {
     "fullUrl" : "MessageHeader/0993dd0b-6ce5-3caf-a177-0b81cc780c18",
     "resource" : {
@@ -50,16 +40,6 @@
       }
     }
   }, {
-<<<<<<< HEAD
-    "fullUrl" : "Provenance/1707427200027729000.ed564670-6f41-4d7c-918e-19302fcd7bc5",
-    "resource" : {
-      "resourceType" : "Provenance",
-      "id" : "1707427200027729000.ed564670-6f41-4d7c-918e-19302fcd7bc5",
-      "target" : [ {
-        "reference" : "MessageHeader/0993dd0b-6ce5-3caf-a177-0b81cc780c18"
-      }, {
-        "reference" : "DiagnosticReport/1707427200278214000.ca20226a-a68f-483b-a664-c79697eb6a67"
-=======
     "fullUrl" : "Provenance/1707766876678488000.03f84cea-b22d-4df9-9c8e-7cffd7df95df",
     "resource" : {
       "resourceType" : "Provenance",
@@ -68,7 +48,6 @@
         "reference" : "MessageHeader/0993dd0b-6ce5-3caf-a177-0b81cc780c18"
       }, {
         "reference" : "DiagnosticReport/1707766876991253000.ef4711dc-152a-48de-8d73-12ac92506789"
->>>>>>> 44104ccc
       } ],
       "recorded" : "2023-05-01T10:25:31-04:00",
       "activity" : {
@@ -78,19 +57,11 @@
       }
     }
   }, {
-<<<<<<< HEAD
-    "fullUrl" : "Provenance/1707427200045987000.06b597dc-4967-490e-b87e-78c8043b52e7",
-    "resource" : {
-      "resourceType" : "Provenance",
-      "id" : "1707427200045987000.06b597dc-4967-490e-b87e-78c8043b52e7",
-      "recorded" : "2024-02-08T16:20:00Z",
-=======
     "fullUrl" : "Provenance/1707766876699968000.19f79bb3-c577-4640-9d1c-f0a7e23eaae9",
     "resource" : {
       "resourceType" : "Provenance",
       "id" : "1707766876699968000.19f79bb3-c577-4640-9d1c-f0a7e23eaae9",
       "recorded" : "2024-02-12T13:41:16Z",
->>>>>>> 44104ccc
       "policy" : [ "http://hl7.org/fhir/uv/v2mappings/message-oru-r01-to-bundle" ],
       "activity" : {
         "coding" : [ {
@@ -105,17 +76,6 @@
           } ]
         },
         "who" : {
-<<<<<<< HEAD
-          "reference" : "Organization/1707427200045123000.514c6e71-c5cc-4fe5-8998-e521bd0b66f4"
-        }
-      } ]
-    }
-  }, {
-    "fullUrl" : "Organization/1707427200045123000.514c6e71-c5cc-4fe5-8998-e521bd0b66f4",
-    "resource" : {
-      "resourceType" : "Organization",
-      "id" : "1707427200045123000.514c6e71-c5cc-4fe5-8998-e521bd0b66f4",
-=======
           "reference" : "Organization/1707766876698700000.868ed293-b91f-494c-8401-d4d75cb015fb"
         }
       } ]
@@ -125,7 +85,6 @@
     "resource" : {
       "resourceType" : "Organization",
       "id" : "1707766876698700000.868ed293-b91f-494c-8401-d4d75cb015fb",
->>>>>>> 44104ccc
       "identifier" : [ {
         "value" : "CDC PRIME - Atlanta"
       }, {
@@ -139,18 +98,6 @@
       } ]
     }
   }, {
-<<<<<<< HEAD
-    "fullUrl" : "ServiceRequest/1707427200087113000.6daf33ec-d11f-4dc4-a8ce-8bad80fc6cff",
-    "resource" : {
-      "resourceType" : "ServiceRequest",
-      "id" : "1707427200087113000.6daf33ec-d11f-4dc4-a8ce-8bad80fc6cff",
-      "extension" : [ {
-        "url" : "https://reportstream.cdc.gov/fhir/StructureDefinition/obr-observation-request",
-        "extension" : [ {
-          "url" : "OBR.10",
-          "valueReference" : {
-            "reference" : "Practitioner/1707427200083332000.4e1cbaca-d16c-4cd5-98f4-dd465658d245"
-=======
     "fullUrl" : "Patient/1707766876726400000.fdf997f5-224c-4eb5-8453-ffb0718def4c",
     "resource" : {
       "resourceType" : "Patient",
@@ -193,7 +140,6 @@
           "url" : "obr-10-collector-identifier",
           "valueReference" : {
             "reference" : "Practitioner/1707766876981547000.f91853f6-a003-4fac-81b9-67d8282cc42e"
->>>>>>> 44104ccc
           }
         } ]
       } ],
@@ -215,15 +161,6 @@
           "code" : "68991-9",
           "display" : "Epidemiologically Important Information"
         } ]
-<<<<<<< HEAD
-      }
-    }
-  }, {
-    "fullUrl" : "Practitioner/1707427200083332000.4e1cbaca-d16c-4cd5-98f4-dd465658d245",
-    "resource" : {
-      "resourceType" : "Practitioner",
-      "id" : "1707427200083332000.4e1cbaca-d16c-4cd5-98f4-dd465658d245",
-=======
       },
       "subject" : {
         "reference" : "Patient/1707766876726400000.fdf997f5-224c-4eb5-8453-ffb0718def4c"
@@ -234,7 +171,6 @@
     "resource" : {
       "resourceType" : "Practitioner",
       "id" : "1707766876981547000.f91853f6-a003-4fac-81b9-67d8282cc42e",
->>>>>>> 44104ccc
       "extension" : [ {
         "url" : "https://reportstream.cdc.gov/fhir/StructureDefinition/assigning-authority",
         "extension" : [ {
@@ -373,21 +309,12 @@
       } ]
     }
   }, {
-<<<<<<< HEAD
-    "fullUrl" : "DiagnosticReport/1707427200278214000.ca20226a-a68f-483b-a664-c79697eb6a67",
-    "resource" : {
-      "resourceType" : "DiagnosticReport",
-      "id" : "1707427200278214000.ca20226a-a68f-483b-a664-c79697eb6a67",
-      "basedOn" : [ {
-        "reference" : "ServiceRequest/1707427200087113000.6daf33ec-d11f-4dc4-a8ce-8bad80fc6cff"
-=======
     "fullUrl" : "DiagnosticReport/1707766876991253000.ef4711dc-152a-48de-8d73-12ac92506789",
     "resource" : {
       "resourceType" : "DiagnosticReport",
       "id" : "1707766876991253000.ef4711dc-152a-48de-8d73-12ac92506789",
       "basedOn" : [ {
         "reference" : "ServiceRequest/1707766876983821000.8855f768-09da-45cd-aa6a-9a5c3544b3f4"
->>>>>>> 44104ccc
       } ],
       "status" : "final",
       "code" : {
@@ -407,9 +334,6 @@
           "code" : "68991-9",
           "display" : "Epidemiologically Important Information"
         } ]
-<<<<<<< HEAD
-      }
-=======
       },
       "subject" : {
         "reference" : "Patient/1707766876726400000.fdf997f5-224c-4eb5-8453-ffb0718def4c"
@@ -417,7 +341,6 @@
       "specimen" : [ {
         "reference" : "Specimen/1707766876731315000.ffac92de-59b0-457a-bfe4-d0c48c309526"
       } ]
->>>>>>> 44104ccc
     }
   } ]
 }