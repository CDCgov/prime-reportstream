--- conflicted
+++ resolved
@@ -9,247 +9,6 @@
     "value" : "3003786103_4988249_33033"
   },
   "type" : "message",
-<<<<<<< HEAD
-  "timestamp" : "2023-05-01T09:25:31.000-05:00",
-  "entry" : [
-    {
-      "fullUrl" : "MessageHeader/0993dd0b-6ce5-3caf-a177-0b81cc780c18",
-      "resource" : {
-        "resourceType" : "MessageHeader",
-        "id" : "0993dd0b-6ce5-3caf-a177-0b81cc780c18",
-        "extension" : [
-          {
-            "url" : "https://reportstream.cdc.gov/fhir/StructureDefinition/encoding-characters",
-            "valueString" : "^~\\&#"
-          },
-          {
-            "url" : "https://reportstream.cdc.gov/fhir/StructureDefinition/msh-message-header",
-            "extension" : [
-              {
-                "url" : "MSH.7",
-                "valueString" : "20230501102531-0400"
-              }
-            ]
-          }
-        ],
-        "eventCoding" : {
-          "system" : "http://terminology.hl7.org/CodeSystem/v2-0003",
-          "code" : "R01",
-          "display" : "ORU^R01^ORU_R01"
-        },
-        "source" : {
-          "_endpoint" : {
-            "extension" : [
-              {
-                "url" : "http://hl7.org/fhir/StructureDefinition/data-absent-reason",
-                "valueCode" : "unknown"
-              }
-            ]
-          }
-        }
-      }
-    },
-    {
-      "fullUrl" : "Provenance/1707766840729415000.8a347ccb-8022-4df6-9e90-b80c9bef527d",
-      "resource" : {
-        "resourceType" : "Provenance",
-        "id" : "1707766840729415000.8a347ccb-8022-4df6-9e90-b80c9bef527d",
-        "target" : [
-          {
-            "reference" : "MessageHeader/0993dd0b-6ce5-3caf-a177-0b81cc780c18"
-          },
-          {
-            "reference" : "DiagnosticReport/1707766841043076000.72138f25-2878-4ca4-8cdc-f7072d4784f2"
-          }
-        ],
-        "recorded" : "2023-05-01T10:25:31-04:00",
-        "activity" : {
-          "coding" : [
-            {
-              "display" : "ORU^R01^ORU_R01"
-            }
-          ]
-        }
-      }
-    },
-    {
-      "fullUrl" : "Provenance/1707766840741797000.4a4b7dbe-542e-40a5-add1-d5c8b304e7d1",
-      "resource" : {
-        "resourceType" : "Provenance",
-        "id" : "1707766840741797000.4a4b7dbe-542e-40a5-add1-d5c8b304e7d1",
-        "recorded" : "2024-02-12T13:40:40Z",
-        "policy" : [
-          "http://hl7.org/fhir/uv/v2mappings/message-oru-r01-to-bundle"
-        ],
-        "activity" : {
-          "coding" : [
-            {
-              "code" : "v2-FHIR transformation"
-            }
-          ]
-        },
-        "agent" : [
-          {
-            "type" : {
-              "coding" : [
-                {
-                  "system" : "http://terminology.hl7.org/CodeSystem/provenance-participant-type",
-                  "code" : "assembler"
-                }
-              ]
-            },
-            "who" : {
-              "reference" : "Organization/1707766840740659000.5905f367-bfc1-48f0-8953-f6ce331c9cfb"
-            }
-          }
-        ]
-      }
-    },
-    {
-      "fullUrl" : "Organization/1707766840740659000.5905f367-bfc1-48f0-8953-f6ce331c9cfb",
-      "resource" : {
-        "resourceType" : "Organization",
-        "id" : "1707766840740659000.5905f367-bfc1-48f0-8953-f6ce331c9cfb",
-        "identifier" : [
-          {
-            "value" : "CDC PRIME - Atlanta"
-          },
-          {
-            "type" : {
-              "coding" : [
-                {
-                  "system" : "http://terminology.hl7.org/CodeSystem/v2-0301"
-                }
-              ]
-            },
-            "system" : "urn:ietf:rfc:3986",
-            "value" : "2.16.840.1.114222.4.1.237821"
-          }
-        ]
-      }
-    },
-    {
-      "fullUrl" : "Patient/1707766840768067000.7562d57a-b846-4b95-9d40-8d850109a130",
-      "resource" : {
-        "resourceType" : "Patient",
-        "id" : "1707766840768067000.7562d57a-b846-4b95-9d40-8d850109a130"
-      }
-    },
-    {
-      "fullUrl" : "Provenance/1707766840769279000.cd2380c5-9c63-4bc2-8e6d-914222378302",
-      "resource" : {
-        "resourceType" : "Provenance",
-        "id" : "1707766840769279000.cd2380c5-9c63-4bc2-8e6d-914222378302",
-        "target" : [
-          {
-            "reference" : "Patient/1707766840768067000.7562d57a-b846-4b95-9d40-8d850109a130"
-          }
-        ],
-        "recorded" : "2024-02-12T13:40:40Z",
-        "activity" : {
-          "coding" : [
-            {
-              "system" : "https://terminology.hl7.org/CodeSystem/v3-DataOperation",
-              "code" : "UPDATE"
-            }
-          ]
-        }
-      }
-    },
-    {
-      "fullUrl" : "Specimen/1707766840773303000.e07652e8-37c7-4e09-a722-6dd69fcd8a4b",
-      "resource" : {
-        "resourceType" : "Specimen",
-        "id" : "1707766840773303000.e07652e8-37c7-4e09-a722-6dd69fcd8a4b",
-        "extension" : [
-          {
-            "url" : "https://reportstream.cdc.gov/fhir/StructureDefinition/hl7v2Segment",
-            "valueString" : "OBR"
-          }
-        ]
-      }
-    },
-    {
-      "fullUrl" : "ServiceRequest/1707766841034775000.c1252e07-8776-42ee-8a18-78f026acbe64",
-      "resource" : {
-        "resourceType" : "ServiceRequest",
-        "id" : "1707766841034775000.c1252e07-8776-42ee-8a18-78f026acbe64",
-        "extension" : [
-          {
-            "url" : "https://reportstream.cdc.gov/fhir/StructureDefinition/obr-observation-request",
-            "extension" : [
-              {
-                "url" : "obr-10-collector-identifier",
-                "valueReference" : {
-                  "reference" : "Practitioner/1707766841032763000.4c0815e7-c523-4d39-b83a-451c19d013c0"
-                }
-              }
-            ]
-          }
-        ],
-        "status" : "unknown",
-        "code" : {
-          "extension" : [
-            {
-              "url" : "https://reportstream.cdc.gov/fhir/StructureDefinition/coding-system-oid",
-              "valueOid" : "urn:oid:2.16.840.1.113883.6.1"
-            }
-          ],
-          "coding" : [
-            {
-              "extension" : [
-                {
-                  "url" : "https://reportstream.cdc.gov/fhir/StructureDefinition/cwe-coding",
-                  "valueString" : "coding"
-                },
-                {
-                  "url" : "https://reportstream.cdc.gov/fhir/StructureDefinition/cwe-coding-system",
-                  "valueString" : "LN"
-                }
-              ],
-              "system" : "http://loinc.org",
-              "code" : "68991-9",
-              "display" : "Epidemiologically Important Information"
-            }
-          ]
-        },
-        "subject" : {
-          "reference" : "Patient/1707766840768067000.7562d57a-b846-4b95-9d40-8d850109a130"
-        }
-      }
-    },
-    {
-      "fullUrl" : "Organization/1707766841017933000.fa3bf4d5-81c7-4278-bce5-468634fa33c2",
-      "resource" : {
-        "resourceType" : "Organization",
-        "id" : "1707766841017933000.fa3bf4d5-81c7-4278-bce5-468634fa33c2",
-        "identifier" : [
-          {
-            "extension" : [
-              {
-                "url" : "https://reportstream.cdc.gov/fhir/StructureDefinition/identifier-namespace-id",
-                "valueBoolean" : true
-              }
-            ],
-            "value" : "Namespace"
-          },
-          {
-            "extension" : [
-              {
-                "url" : "https://reportstream.cdc.gov/fhir/StructureDefinition/identifier-universal-id",
-                "valueBoolean" : true
-              }
-            ],
-            "type" : {
-              "coding" : [
-                {
-                  "system" : "http://terminology.hl7.org/CodeSystem/v2-0301",
-                  "code" : "DNS"
-                }
-              ]
-            },
-            "value" : "AssigningOrganization"
-=======
   "timestamp" : "2023-05-01T10:25:31.000-04:00",
   "entry" : [ {
     "fullUrl" : "MessageHeader/0993dd0b-6ce5-3caf-a177-0b81cc780c18",
@@ -473,268 +232,74 @@
               } ],
               "code" : "AssignJ"
             } ]
->>>>>>> 9d88e4f6
-          }
-        ]
-      }
-    },
-    {
-      "fullUrl" : "Practitioner/1707766841032763000.4c0815e7-c523-4d39-b83a-451c19d013c0",
-      "resource" : {
-        "resourceType" : "Practitioner",
-        "id" : "1707766841032763000.4c0815e7-c523-4d39-b83a-451c19d013c0",
-        "extension" : [
-          {
-            "url" : "https://reportstream.cdc.gov/fhir/StructureDefinition/assigning-authority",
-            "extension" : [
-              {
-                "url" : "https://reportstream.cdc.gov/fhir/StructureDefinition/namespace-id",
-                "valueString" : "Namespace"
-              },
-              {
-                "url" : "https://reportstream.cdc.gov/fhir/StructureDefinition/universal-id-unknown-type",
-                "valueCode" : "AssigningOrganization"
-              },
-              {
-                "url" : "https://reportstream.cdc.gov/fhir/StructureDefinition/universal-id-type",
-                "valueCode" : "DNS"
-              }
-            ]
-          },
-          {
-            "url" : "https://reportstream.cdc.gov/fhir/StructureDefinition/xcn-practitioner",
-            "extension" : [
-              {
-                "url" : "XCN.3",
-                "valueString" : "LUDWIG"
-              },
-              {
-                "url" : "XCN.4",
-                "valueString" : "B"
-              },
-              {
-                "url" : "XCN.20",
-                "valueString" : "20230501102531-0400"
-              },
-              {
-                "url" : "XCN.21",
-                "valueString" : "MD"
-              },
-              {
-                "url" : "XCN.22",
-                "valueCodeableConcept" : {
-                  "coding" : [
-                    {
-                      "extension" : [
-                        {
-                          "url" : "https://reportstream.cdc.gov/fhir/StructureDefinition/cwe-coding",
-                          "valueString" : "coding"
-                        }
-                      ],
-                      "code" : "AssignJ"
-                    }
-                  ]
-                }
-              },
-              {
-                "url" : "XCN.23",
-                "valueCodeableConcept" : {
-                  "coding" : [
-                    {
-                      "extension" : [
-                        {
-                          "url" : "https://reportstream.cdc.gov/fhir/StructureDefinition/cwe-coding",
-                          "valueString" : "coding"
-                        }
-                      ],
-                      "code" : "AssignA"
-                    }
-                  ]
-                }
-              },
-              {
-                "url" : "XCN.5",
-                "valueString" : "2ND"
-              },
-              {
-                "url" : "XCN.7",
-                "valueString" : "MD"
-              },
-              {
-                "url" : "XCN.8",
-                "valueCodeableConcept" : {
-                  "coding" : [
-                    {
-                      "extension" : [
-                        {
-                          "url" : "https://reportstream.cdc.gov/fhir/StructureDefinition/cwe-coding",
-                          "valueString" : "coding"
-                        }
-                      ],
-                      "code" : "SRC"
-                    }
-                  ]
-                }
-              },
-              {
-                "url" : "XCN.10",
-                "valueString" : "B"
-              },
-              {
-                "url" : "XCN.15",
-                "valueString" : "A"
-              },
-              {
-                "url" : "XCN.16",
-                "valueCodeableConcept" : {
-                  "coding" : [
-                    {
-                      "extension" : [
-                        {
-                          "url" : "https://reportstream.cdc.gov/fhir/StructureDefinition/cwe-coding",
-                          "valueString" : "coding"
-                        }
-                      ],
-                      "code" : "NameContext"
-                    }
-                  ]
-                }
-              },
-              {
-                "url" : "XCN.19",
-                "valueString" : "20220501102531-0400"
-              }
-            ]
-          }
-        ],
-        "identifier" : [
-          {
-            "extension" : [
-              {
-                "url" : "http://hl7.org/fhir/StructureDefinition/identifier-checkDigit",
-                "valueString" : "A"
-              },
-              {
-                "url" : "http://hl7.org/fhir/StructureDefinition/namingsystem-checkDigit",
-                "valueCode" : "NPI"
-              }
-            ],
-            "type" : {
-              "coding" : [
-                {
-                  "extension" : [
-                    {
-                      "url" : "https://reportstream.cdc.gov/fhir/StructureDefinition/codeable-concept-id",
-                      "valueBoolean" : true
-                    }
-                  ],
-                  "code" : "DL"
-                }
-              ]
-            },
-            "value" : "1",
-            "assigner" : {
-              "reference" : "Organization/1707766841017933000.fa3bf4d5-81c7-4278-bce5-468634fa33c2"
-            }
-          }
-        ],
-        "name" : [
-          {
-            "extension" : [
-              {
-                "url" : "http://hl7.org/fhir/StructureDefinition/humanname-assembly-order",
-                "valueCode" : "G"
-              }
-            ],
-            "use" : "official",
-            "family" : "BEETHOVEN",
-            "_family" : {
-              "extension" : [
-                {
-                  "url" : "http://hl7.org/fhir/StructureDefinition/humanname-own-prefix",
-                  "valueString" : "VAN"
-                },
-                {
-                  "url" : "http://hl7.org/fhir/StructureDefinition/humanname-own-name",
-                  "valueString" : "BEETHOVEN"
-                },
-                {
-                  "url" : "http://hl7.org/fhir/StructureDefinition/humanname-partner-prefix",
-                  "valueString" : "VAL"
-                },
-                {
-                  "url" : "http://hl7.org/fhir/StructureDefinition/humanname-partner-name",
-                  "valueString" : "ROGER"
-                }
-              ]
-            },
-            "given" : [
-              "LUDWIG",
-              "B"
-            ],
-            "prefix" : [
-              "DR"
-            ],
-            "suffix" : [
-              "2ND",
-              "MD",
-              "MD"
-            ],
-            "period" : {
-              "start" : "2022-05-01T10:25:31-04:00",
-              "end" : "2023-05-01T10:25:31-04:00"
-            }
-          }
-        ]
-      }
-    },
-    {
-      "fullUrl" : "DiagnosticReport/1707766841043076000.72138f25-2878-4ca4-8cdc-f7072d4784f2",
-      "resource" : {
-        "resourceType" : "DiagnosticReport",
-        "id" : "1707766841043076000.72138f25-2878-4ca4-8cdc-f7072d4784f2",
-        "basedOn" : [
-          {
-            "reference" : "ServiceRequest/1707766841034775000.c1252e07-8776-42ee-8a18-78f026acbe64"
-          }
-        ],
-        "status" : "final",
-        "code" : {
-          "extension" : [
-            {
-              "url" : "https://reportstream.cdc.gov/fhir/StructureDefinition/coding-system-oid",
-              "valueOid" : "urn:oid:2.16.840.1.113883.6.1"
-            }
-          ],
-          "coding" : [
-            {
-              "extension" : [
-                {
-                  "url" : "https://reportstream.cdc.gov/fhir/StructureDefinition/cwe-coding",
-                  "valueString" : "coding"
-                },
-                {
-                  "url" : "https://reportstream.cdc.gov/fhir/StructureDefinition/cwe-coding-system",
-                  "valueString" : "LN"
-                }
-              ],
-              "system" : "http://loinc.org",
-              "code" : "68991-9",
-              "display" : "Epidemiologically Important Information"
-            }
-          ]
-        },
-<<<<<<< HEAD
-        "subject" : {
-          "reference" : "Patient/1707766840768067000.7562d57a-b846-4b95-9d40-8d850109a130"
-        },
-        "specimen" : [
-          {
-            "reference" : "Specimen/1707766840773303000.e07652e8-37c7-4e09-a722-6dd69fcd8a4b"
-          }
-        ]
-      }
-=======
+          }
+        }, {
+          "url" : "XCN.23",
+          "valueCodeableConcept" : {
+            "coding" : [ {
+              "extension" : [ {
+                "url" : "https://reportstream.cdc.gov/fhir/StructureDefinition/cwe-coding",
+                "valueString" : "coding"
+              } ],
+              "code" : "AssignA"
+            } ]
+          }
+        }, {
+          "url" : "XCN.5",
+          "valueString" : "2ND"
+        }, {
+          "url" : "XCN.7",
+          "valueString" : "MD"
+        }, {
+          "url" : "XCN.8",
+          "valueCodeableConcept" : {
+            "coding" : [ {
+              "extension" : [ {
+                "url" : "https://reportstream.cdc.gov/fhir/StructureDefinition/cwe-coding",
+                "valueString" : "coding"
+              } ],
+              "code" : "SRC"
+            } ]
+          }
+        }, {
+          "url" : "XCN.10",
+          "valueString" : "B"
+        }, {
+          "url" : "XCN.15",
+          "valueString" : "A"
+        }, {
+          "url" : "XCN.16",
+          "valueCodeableConcept" : {
+            "coding" : [ {
+              "extension" : [ {
+                "url" : "https://reportstream.cdc.gov/fhir/StructureDefinition/cwe-coding",
+                "valueString" : "coding"
+              } ],
+              "code" : "NameContext"
+            } ]
+          }
+        }, {
+          "url" : "XCN.19",
+          "valueString" : "20220501102531-0400"
+        } ]
+      } ],
+      "identifier" : [ {
+        "extension" : [ {
+          "url" : "http://hl7.org/fhir/StructureDefinition/identifier-checkDigit",
+          "valueString" : "A"
+        }, {
+          "url" : "http://hl7.org/fhir/StructureDefinition/namingsystem-checkDigit",
+          "valueCode" : "NPI"
+        } ],
+        "type" : {
+          "coding" : [ {
+            "extension" : [ {
+              "url" : "https://reportstream.cdc.gov/fhir/StructureDefinition/codeable-concept-id",
+              "valueBoolean" : true
+            } ],
+            "code" : "DL"
+          } ]
+        },
         "value" : "1",
         "assigner" : {
           "reference" : "Organization/1707834269720541000.bcf150f3-1741-4ad4-8a08-0f1eb7d69884"
@@ -804,7 +369,6 @@
       "specimen" : [ {
         "reference" : "Specimen/1707834269529274000.1273c00c-8d6b-4301-b0aa-217e2889b13e"
       } ]
->>>>>>> 9d88e4f6
-    }
-  ]
+    }
+  } ]
 }