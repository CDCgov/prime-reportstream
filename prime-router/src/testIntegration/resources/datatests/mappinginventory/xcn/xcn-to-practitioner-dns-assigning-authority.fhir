{
  "resourceType" : "Bundle",
<<<<<<< HEAD
  "id" : "1707427178120474000.78c54c97-e431-4345-8677-ade5b9293d7b",
  "meta" : {
    "lastUpdated" : "2024-02-08T16:19:38.127-05:00"
=======
  "id" : "1707766840088621000.1329771f-dd6f-4990-bdc9-2287a4d3b706",
  "meta" : {
    "lastUpdated" : "2024-02-12T13:40:40.096-06:00"
>>>>>>> 44104ccc
  },
  "identifier" : {
    "system" : "https://reportstream.cdc.gov/prime-router",
    "value" : "3003786103_4988249_33033"
  },
  "type" : "message",
<<<<<<< HEAD
  "timestamp" : "2023-05-01T10:25:31.000-04:00",
=======
  "timestamp" : "2023-05-01T09:25:31.000-05:00",
>>>>>>> 44104ccc
  "entry" : [ {
    "fullUrl" : "MessageHeader/0993dd0b-6ce5-3caf-a177-0b81cc780c18",
    "resource" : {
      "resourceType" : "MessageHeader",
      "id" : "0993dd0b-6ce5-3caf-a177-0b81cc780c18",
      "extension" : [ {
        "url" : "https://reportstream.cdc.gov/fhir/StructureDefinition/encoding-characters",
        "valueString" : "^~\\&#"
      }, {
        "url" : "https://reportstream.cdc.gov/fhir/StructureDefinition/msh-message-header",
        "extension" : [ {
          "url" : "MSH.7",
          "valueString" : "20230501102531-0400"
        } ]
      } ],
      "eventCoding" : {
        "system" : "http://terminology.hl7.org/CodeSystem/v2-0003",
        "code" : "R01",
        "display" : "ORU^R01^ORU_R01"
      },
      "source" : {
        "_endpoint" : {
          "extension" : [ {
            "url" : "http://hl7.org/fhir/StructureDefinition/data-absent-reason",
            "valueCode" : "unknown"
          } ]
        }
      }
    }
  }, {
<<<<<<< HEAD
    "fullUrl" : "Provenance/1707427178559996000.deb7736e-3aeb-46a6-a018-23852005d135",
    "resource" : {
      "resourceType" : "Provenance",
      "id" : "1707427178559996000.deb7736e-3aeb-46a6-a018-23852005d135",
      "target" : [ {
        "reference" : "MessageHeader/0993dd0b-6ce5-3caf-a177-0b81cc780c18"
      }, {
        "reference" : "DiagnosticReport/1707427178785030000.2fe53841-f486-4c1e-b526-0e488a9c33fe"
=======
    "fullUrl" : "Provenance/1707766840729415000.8a347ccb-8022-4df6-9e90-b80c9bef527d",
    "resource" : {
      "resourceType" : "Provenance",
      "id" : "1707766840729415000.8a347ccb-8022-4df6-9e90-b80c9bef527d",
      "target" : [ {
        "reference" : "MessageHeader/0993dd0b-6ce5-3caf-a177-0b81cc780c18"
      }, {
        "reference" : "DiagnosticReport/1707766841043076000.72138f25-2878-4ca4-8cdc-f7072d4784f2"
>>>>>>> 44104ccc
      } ],
      "recorded" : "2023-05-01T10:25:31-04:00",
      "activity" : {
        "coding" : [ {
          "display" : "ORU^R01^ORU_R01"
        } ]
      }
    }
  }, {
<<<<<<< HEAD
    "fullUrl" : "Provenance/1707427178569251000.9294a185-26c1-4f6a-ab7c-3731b3b5ae90",
    "resource" : {
      "resourceType" : "Provenance",
      "id" : "1707427178569251000.9294a185-26c1-4f6a-ab7c-3731b3b5ae90",
      "recorded" : "2024-02-08T16:19:38Z",
=======
    "fullUrl" : "Provenance/1707766840741797000.4a4b7dbe-542e-40a5-add1-d5c8b304e7d1",
    "resource" : {
      "resourceType" : "Provenance",
      "id" : "1707766840741797000.4a4b7dbe-542e-40a5-add1-d5c8b304e7d1",
      "recorded" : "2024-02-12T13:40:40Z",
>>>>>>> 44104ccc
      "policy" : [ "http://hl7.org/fhir/uv/v2mappings/message-oru-r01-to-bundle" ],
      "activity" : {
        "coding" : [ {
          "code" : "v2-FHIR transformation"
        } ]
      },
      "agent" : [ {
        "type" : {
          "coding" : [ {
            "system" : "http://terminology.hl7.org/CodeSystem/provenance-participant-type",
            "code" : "assembler"
          } ]
        },
        "who" : {
<<<<<<< HEAD
          "reference" : "Organization/1707427178568766000.e7336cc0-45cb-4994-8108-3c4482d0cc08"
        }
      } ]
    }
  }, {
    "fullUrl" : "Organization/1707427178568766000.e7336cc0-45cb-4994-8108-3c4482d0cc08",
    "resource" : {
      "resourceType" : "Organization",
      "id" : "1707427178568766000.e7336cc0-45cb-4994-8108-3c4482d0cc08",
=======
          "reference" : "Organization/1707766840740659000.5905f367-bfc1-48f0-8953-f6ce331c9cfb"
        }
      } ]
    }
  }, {
    "fullUrl" : "Organization/1707766840740659000.5905f367-bfc1-48f0-8953-f6ce331c9cfb",
    "resource" : {
      "resourceType" : "Organization",
      "id" : "1707766840740659000.5905f367-bfc1-48f0-8953-f6ce331c9cfb",
>>>>>>> 44104ccc
      "identifier" : [ {
        "value" : "CDC PRIME - Atlanta"
      }, {
        "type" : {
          "coding" : [ {
            "system" : "http://terminology.hl7.org/CodeSystem/v2-0301"
          } ]
        },
        "system" : "urn:ietf:rfc:3986",
        "value" : "2.16.840.1.114222.4.1.237821"
      } ]
    }
  }, {
<<<<<<< HEAD
    "fullUrl" : "ServiceRequest/1707427178603018000.0b6b8368-e0ef-4308-ae05-1afd45c4955e",
    "resource" : {
      "resourceType" : "ServiceRequest",
      "id" : "1707427178603018000.0b6b8368-e0ef-4308-ae05-1afd45c4955e",
      "extension" : [ {
        "url" : "https://reportstream.cdc.gov/fhir/StructureDefinition/obr-observation-request",
        "extension" : [ {
          "url" : "OBR.10",
          "valueReference" : {
            "reference" : "Practitioner/1707427178598553000.cf1cba99-3d2d-4347-bf9c-c105f6d32110"
=======
    "fullUrl" : "Patient/1707766840768067000.7562d57a-b846-4b95-9d40-8d850109a130",
    "resource" : {
      "resourceType" : "Patient",
      "id" : "1707766840768067000.7562d57a-b846-4b95-9d40-8d850109a130"
    }
  }, {
    "fullUrl" : "Provenance/1707766840769279000.cd2380c5-9c63-4bc2-8e6d-914222378302",
    "resource" : {
      "resourceType" : "Provenance",
      "id" : "1707766840769279000.cd2380c5-9c63-4bc2-8e6d-914222378302",
      "target" : [ {
        "reference" : "Patient/1707766840768067000.7562d57a-b846-4b95-9d40-8d850109a130"
      } ],
      "recorded" : "2024-02-12T13:40:40Z",
      "activity" : {
        "coding" : [ {
          "system" : "https://terminology.hl7.org/CodeSystem/v3-DataOperation",
          "code" : "UPDATE"
        } ]
      }
    }
  }, {
    "fullUrl" : "Specimen/1707766840773303000.e07652e8-37c7-4e09-a722-6dd69fcd8a4b",
    "resource" : {
      "resourceType" : "Specimen",
      "id" : "1707766840773303000.e07652e8-37c7-4e09-a722-6dd69fcd8a4b",
      "extension" : [ {
        "url" : "https://reportstream.cdc.gov/fhir/StructureDefinition/hl7v2Segment",
        "valueString" : "OBR"
      } ]
    }
  }, {
    "fullUrl" : "ServiceRequest/1707766841034775000.c1252e07-8776-42ee-8a18-78f026acbe64",
    "resource" : {
      "resourceType" : "ServiceRequest",
      "id" : "1707766841034775000.c1252e07-8776-42ee-8a18-78f026acbe64",
      "extension" : [ {
        "url" : "https://reportstream.cdc.gov/fhir/StructureDefinition/obr-observation-request",
        "extension" : [ {
          "url" : "obr-10-collector-identifier",
          "valueReference" : {
            "reference" : "Practitioner/1707766841032763000.4c0815e7-c523-4d39-b83a-451c19d013c0"
>>>>>>> 44104ccc
          }
        } ]
      } ],
      "status" : "unknown",
      "code" : {
        "extension" : [ {
          "url" : "https://reportstream.cdc.gov/fhir/StructureDefinition/coding-system-oid",
          "valueOid" : "urn:oid:2.16.840.1.113883.6.1"
        } ],
        "coding" : [ {
          "extension" : [ {
            "url" : "https://reportstream.cdc.gov/fhir/StructureDefinition/cwe-coding",
            "valueString" : "coding"
          }, {
            "url" : "https://reportstream.cdc.gov/fhir/StructureDefinition/cwe-coding-system",
            "valueString" : "LN"
          } ],
          "system" : "http://loinc.org",
          "code" : "68991-9",
          "display" : "Epidemiologically Important Information"
        } ]
<<<<<<< HEAD
      }
    }
  }, {
    "fullUrl" : "Organization/1707427178587260000.9d395341-3f39-45eb-abeb-cde57b489e4d",
    "resource" : {
      "resourceType" : "Organization",
      "id" : "1707427178587260000.9d395341-3f39-45eb-abeb-cde57b489e4d",
      "identifier" : [ {
        "extension" : [ {
          "url" : "https://reportstream.cdc.gov/fhir/StructureDefinition/hl7v2Field",
          "valueString" : "HD.1"
=======
      },
      "subject" : {
        "reference" : "Patient/1707766840768067000.7562d57a-b846-4b95-9d40-8d850109a130"
      }
    }
  }, {
    "fullUrl" : "Organization/1707766841017933000.fa3bf4d5-81c7-4278-bce5-468634fa33c2",
    "resource" : {
      "resourceType" : "Organization",
      "id" : "1707766841017933000.fa3bf4d5-81c7-4278-bce5-468634fa33c2",
      "identifier" : [ {
        "extension" : [ {
          "url" : "https://reportstream.cdc.gov/fhir/StructureDefinition/identifier-namespace-id",
          "valueBoolean" : true
>>>>>>> 44104ccc
        } ],
        "value" : "Namespace"
      }, {
        "extension" : [ {
<<<<<<< HEAD
          "url" : "https://reportstream.cdc.gov/fhir/StructureDefinition/hl7v2Field",
          "valueString" : "HD.2,HD.3"
=======
          "url" : "https://reportstream.cdc.gov/fhir/StructureDefinition/identifier-universal-id",
          "valueBoolean" : true
>>>>>>> 44104ccc
        } ],
        "type" : {
          "coding" : [ {
            "system" : "http://terminology.hl7.org/CodeSystem/v2-0301",
            "code" : "DNS"
          } ]
        },
        "value" : "AssigningOrganization"
      } ]
    }
  }, {
<<<<<<< HEAD
    "fullUrl" : "Practitioner/1707427178598553000.cf1cba99-3d2d-4347-bf9c-c105f6d32110",
    "resource" : {
      "resourceType" : "Practitioner",
      "id" : "1707427178598553000.cf1cba99-3d2d-4347-bf9c-c105f6d32110",
=======
    "fullUrl" : "Practitioner/1707766841032763000.4c0815e7-c523-4d39-b83a-451c19d013c0",
    "resource" : {
      "resourceType" : "Practitioner",
      "id" : "1707766841032763000.4c0815e7-c523-4d39-b83a-451c19d013c0",
>>>>>>> 44104ccc
      "extension" : [ {
        "url" : "https://reportstream.cdc.gov/fhir/StructureDefinition/assigning-authority",
        "extension" : [ {
          "url" : "https://reportstream.cdc.gov/fhir/StructureDefinition/namespace-id",
          "valueString" : "Namespace"
        }, {
          "url" : "https://reportstream.cdc.gov/fhir/StructureDefinition/universal-id-unknown-type",
          "valueCode" : "AssigningOrganization"
        }, {
          "url" : "https://reportstream.cdc.gov/fhir/StructureDefinition/universal-id-type",
          "valueCode" : "DNS"
        } ]
      }, {
        "url" : "https://reportstream.cdc.gov/fhir/StructureDefinition/xcn-practitioner",
        "extension" : [ {
          "url" : "XCN.3",
          "valueString" : "LUDWIG"
        }, {
          "url" : "XCN.4",
          "valueString" : "B"
        }, {
          "url" : "XCN.20",
          "valueString" : "20230501102531-0400"
        }, {
          "url" : "XCN.21",
          "valueString" : "MD"
        }, {
          "url" : "XCN.22",
          "valueCodeableConcept" : {
            "coding" : [ {
              "extension" : [ {
                "url" : "https://reportstream.cdc.gov/fhir/StructureDefinition/cwe-coding",
                "valueString" : "coding"
              } ],
              "code" : "AssignJ"
            } ]
          }
        }, {
          "url" : "XCN.23",
          "valueCodeableConcept" : {
            "coding" : [ {
              "extension" : [ {
                "url" : "https://reportstream.cdc.gov/fhir/StructureDefinition/cwe-coding",
                "valueString" : "coding"
              } ],
              "code" : "AssignA"
            } ]
          }
        }, {
          "url" : "XCN.5",
          "valueString" : "2ND"
        }, {
          "url" : "XCN.7",
          "valueString" : "MD"
        }, {
          "url" : "XCN.8",
          "valueCodeableConcept" : {
            "coding" : [ {
              "extension" : [ {
                "url" : "https://reportstream.cdc.gov/fhir/StructureDefinition/cwe-coding",
                "valueString" : "coding"
              } ],
              "code" : "SRC"
            } ]
          }
        }, {
          "url" : "XCN.10",
          "valueString" : "B"
        }, {
          "url" : "XCN.15",
          "valueString" : "A"
        }, {
          "url" : "XCN.16",
          "valueCodeableConcept" : {
            "coding" : [ {
              "extension" : [ {
                "url" : "https://reportstream.cdc.gov/fhir/StructureDefinition/cwe-coding",
                "valueString" : "coding"
              } ],
              "code" : "NameContext"
            } ]
          }
        }, {
          "url" : "XCN.19",
          "valueString" : "20220501102531-0400"
        } ]
      } ],
      "identifier" : [ {
        "extension" : [ {
          "url" : "http://hl7.org/fhir/StructureDefinition/identifier-checkDigit",
          "valueString" : "A"
        }, {
          "url" : "http://hl7.org/fhir/StructureDefinition/namingsystem-checkDigit",
          "valueCode" : "NPI"
        } ],
        "type" : {
          "coding" : [ {
            "extension" : [ {
              "url" : "https://reportstream.cdc.gov/fhir/StructureDefinition/codeable-concept-id",
              "valueBoolean" : true
            } ],
            "code" : "DL"
          } ]
        },
        "value" : "1",
        "assigner" : {
<<<<<<< HEAD
          "reference" : "Organization/1707427178587260000.9d395341-3f39-45eb-abeb-cde57b489e4d"
=======
          "reference" : "Organization/1707766841017933000.fa3bf4d5-81c7-4278-bce5-468634fa33c2"
>>>>>>> 44104ccc
        }
      } ],
      "name" : [ {
        "extension" : [ {
          "url" : "http://hl7.org/fhir/StructureDefinition/humanname-assembly-order",
          "valueCode" : "G"
        } ],
        "use" : "official",
        "family" : "BEETHOVEN",
        "_family" : {
          "extension" : [ {
            "url" : "http://hl7.org/fhir/StructureDefinition/humanname-own-prefix",
            "valueString" : "VAN"
          }, {
            "url" : "http://hl7.org/fhir/StructureDefinition/humanname-own-name",
            "valueString" : "BEETHOVEN"
          }, {
            "url" : "http://hl7.org/fhir/StructureDefinition/humanname-partner-prefix",
            "valueString" : "VAL"
          }, {
            "url" : "http://hl7.org/fhir/StructureDefinition/humanname-partner-name",
            "valueString" : "ROGER"
          } ]
        },
        "given" : [ "LUDWIG", "B" ],
        "prefix" : [ "DR" ],
        "suffix" : [ "2ND", "MD", "MD" ],
        "period" : {
          "start" : "2022-05-01T10:25:31-04:00",
          "end" : "2023-05-01T10:25:31-04:00"
        }
      } ]
    }
  }, {
<<<<<<< HEAD
    "fullUrl" : "DiagnosticReport/1707427178785030000.2fe53841-f486-4c1e-b526-0e488a9c33fe",
    "resource" : {
      "resourceType" : "DiagnosticReport",
      "id" : "1707427178785030000.2fe53841-f486-4c1e-b526-0e488a9c33fe",
      "basedOn" : [ {
        "reference" : "ServiceRequest/1707427178603018000.0b6b8368-e0ef-4308-ae05-1afd45c4955e"
=======
    "fullUrl" : "DiagnosticReport/1707766841043076000.72138f25-2878-4ca4-8cdc-f7072d4784f2",
    "resource" : {
      "resourceType" : "DiagnosticReport",
      "id" : "1707766841043076000.72138f25-2878-4ca4-8cdc-f7072d4784f2",
      "basedOn" : [ {
        "reference" : "ServiceRequest/1707766841034775000.c1252e07-8776-42ee-8a18-78f026acbe64"
>>>>>>> 44104ccc
      } ],
      "status" : "final",
      "code" : {
        "extension" : [ {
          "url" : "https://reportstream.cdc.gov/fhir/StructureDefinition/coding-system-oid",
          "valueOid" : "urn:oid:2.16.840.1.113883.6.1"
        } ],
        "coding" : [ {
          "extension" : [ {
            "url" : "https://reportstream.cdc.gov/fhir/StructureDefinition/cwe-coding",
            "valueString" : "coding"
          }, {
            "url" : "https://reportstream.cdc.gov/fhir/StructureDefinition/cwe-coding-system",
            "valueString" : "LN"
          } ],
          "system" : "http://loinc.org",
          "code" : "68991-9",
          "display" : "Epidemiologically Important Information"
        } ]
<<<<<<< HEAD
      }
=======
      },
      "subject" : {
        "reference" : "Patient/1707766840768067000.7562d57a-b846-4b95-9d40-8d850109a130"
      },
      "specimen" : [ {
        "reference" : "Specimen/1707766840773303000.e07652e8-37c7-4e09-a722-6dd69fcd8a4b"
      } ]
>>>>>>> 44104ccc
    }
  } ]
}<|MERGE_RESOLUTION|>--- conflicted
+++ resolved
@@ -1,25 +1,15 @@
 {
   "resourceType" : "Bundle",
-<<<<<<< HEAD
-  "id" : "1707427178120474000.78c54c97-e431-4345-8677-ade5b9293d7b",
-  "meta" : {
-    "lastUpdated" : "2024-02-08T16:19:38.127-05:00"
-=======
   "id" : "1707766840088621000.1329771f-dd6f-4990-bdc9-2287a4d3b706",
   "meta" : {
     "lastUpdated" : "2024-02-12T13:40:40.096-06:00"
->>>>>>> 44104ccc
   },
   "identifier" : {
     "system" : "https://reportstream.cdc.gov/prime-router",
     "value" : "3003786103_4988249_33033"
   },
   "type" : "message",
-<<<<<<< HEAD
-  "timestamp" : "2023-05-01T10:25:31.000-04:00",
-=======
   "timestamp" : "2023-05-01T09:25:31.000-05:00",
->>>>>>> 44104ccc
   "entry" : [ {
     "fullUrl" : "MessageHeader/0993dd0b-6ce5-3caf-a177-0b81cc780c18",
     "resource" : {
@@ -50,16 +40,6 @@
       }
     }
   }, {
-<<<<<<< HEAD
-    "fullUrl" : "Provenance/1707427178559996000.deb7736e-3aeb-46a6-a018-23852005d135",
-    "resource" : {
-      "resourceType" : "Provenance",
-      "id" : "1707427178559996000.deb7736e-3aeb-46a6-a018-23852005d135",
-      "target" : [ {
-        "reference" : "MessageHeader/0993dd0b-6ce5-3caf-a177-0b81cc780c18"
-      }, {
-        "reference" : "DiagnosticReport/1707427178785030000.2fe53841-f486-4c1e-b526-0e488a9c33fe"
-=======
     "fullUrl" : "Provenance/1707766840729415000.8a347ccb-8022-4df6-9e90-b80c9bef527d",
     "resource" : {
       "resourceType" : "Provenance",
@@ -68,7 +48,6 @@
         "reference" : "MessageHeader/0993dd0b-6ce5-3caf-a177-0b81cc780c18"
       }, {
         "reference" : "DiagnosticReport/1707766841043076000.72138f25-2878-4ca4-8cdc-f7072d4784f2"
->>>>>>> 44104ccc
       } ],
       "recorded" : "2023-05-01T10:25:31-04:00",
       "activity" : {
@@ -78,19 +57,11 @@
       }
     }
   }, {
-<<<<<<< HEAD
-    "fullUrl" : "Provenance/1707427178569251000.9294a185-26c1-4f6a-ab7c-3731b3b5ae90",
-    "resource" : {
-      "resourceType" : "Provenance",
-      "id" : "1707427178569251000.9294a185-26c1-4f6a-ab7c-3731b3b5ae90",
-      "recorded" : "2024-02-08T16:19:38Z",
-=======
     "fullUrl" : "Provenance/1707766840741797000.4a4b7dbe-542e-40a5-add1-d5c8b304e7d1",
     "resource" : {
       "resourceType" : "Provenance",
       "id" : "1707766840741797000.4a4b7dbe-542e-40a5-add1-d5c8b304e7d1",
       "recorded" : "2024-02-12T13:40:40Z",
->>>>>>> 44104ccc
       "policy" : [ "http://hl7.org/fhir/uv/v2mappings/message-oru-r01-to-bundle" ],
       "activity" : {
         "coding" : [ {
@@ -105,17 +76,6 @@
           } ]
         },
         "who" : {
-<<<<<<< HEAD
-          "reference" : "Organization/1707427178568766000.e7336cc0-45cb-4994-8108-3c4482d0cc08"
-        }
-      } ]
-    }
-  }, {
-    "fullUrl" : "Organization/1707427178568766000.e7336cc0-45cb-4994-8108-3c4482d0cc08",
-    "resource" : {
-      "resourceType" : "Organization",
-      "id" : "1707427178568766000.e7336cc0-45cb-4994-8108-3c4482d0cc08",
-=======
           "reference" : "Organization/1707766840740659000.5905f367-bfc1-48f0-8953-f6ce331c9cfb"
         }
       } ]
@@ -125,7 +85,6 @@
     "resource" : {
       "resourceType" : "Organization",
       "id" : "1707766840740659000.5905f367-bfc1-48f0-8953-f6ce331c9cfb",
->>>>>>> 44104ccc
       "identifier" : [ {
         "value" : "CDC PRIME - Atlanta"
       }, {
@@ -139,18 +98,6 @@
       } ]
     }
   }, {
-<<<<<<< HEAD
-    "fullUrl" : "ServiceRequest/1707427178603018000.0b6b8368-e0ef-4308-ae05-1afd45c4955e",
-    "resource" : {
-      "resourceType" : "ServiceRequest",
-      "id" : "1707427178603018000.0b6b8368-e0ef-4308-ae05-1afd45c4955e",
-      "extension" : [ {
-        "url" : "https://reportstream.cdc.gov/fhir/StructureDefinition/obr-observation-request",
-        "extension" : [ {
-          "url" : "OBR.10",
-          "valueReference" : {
-            "reference" : "Practitioner/1707427178598553000.cf1cba99-3d2d-4347-bf9c-c105f6d32110"
-=======
     "fullUrl" : "Patient/1707766840768067000.7562d57a-b846-4b95-9d40-8d850109a130",
     "resource" : {
       "resourceType" : "Patient",
@@ -193,7 +140,6 @@
           "url" : "obr-10-collector-identifier",
           "valueReference" : {
             "reference" : "Practitioner/1707766841032763000.4c0815e7-c523-4d39-b83a-451c19d013c0"
->>>>>>> 44104ccc
           }
         } ]
       } ],
@@ -215,19 +161,6 @@
           "code" : "68991-9",
           "display" : "Epidemiologically Important Information"
         } ]
-<<<<<<< HEAD
-      }
-    }
-  }, {
-    "fullUrl" : "Organization/1707427178587260000.9d395341-3f39-45eb-abeb-cde57b489e4d",
-    "resource" : {
-      "resourceType" : "Organization",
-      "id" : "1707427178587260000.9d395341-3f39-45eb-abeb-cde57b489e4d",
-      "identifier" : [ {
-        "extension" : [ {
-          "url" : "https://reportstream.cdc.gov/fhir/StructureDefinition/hl7v2Field",
-          "valueString" : "HD.1"
-=======
       },
       "subject" : {
         "reference" : "Patient/1707766840768067000.7562d57a-b846-4b95-9d40-8d850109a130"
@@ -242,18 +175,12 @@
         "extension" : [ {
           "url" : "https://reportstream.cdc.gov/fhir/StructureDefinition/identifier-namespace-id",
           "valueBoolean" : true
->>>>>>> 44104ccc
         } ],
         "value" : "Namespace"
       }, {
         "extension" : [ {
-<<<<<<< HEAD
-          "url" : "https://reportstream.cdc.gov/fhir/StructureDefinition/hl7v2Field",
-          "valueString" : "HD.2,HD.3"
-=======
           "url" : "https://reportstream.cdc.gov/fhir/StructureDefinition/identifier-universal-id",
           "valueBoolean" : true
->>>>>>> 44104ccc
         } ],
         "type" : {
           "coding" : [ {
@@ -265,17 +192,10 @@
       } ]
     }
   }, {
-<<<<<<< HEAD
-    "fullUrl" : "Practitioner/1707427178598553000.cf1cba99-3d2d-4347-bf9c-c105f6d32110",
-    "resource" : {
-      "resourceType" : "Practitioner",
-      "id" : "1707427178598553000.cf1cba99-3d2d-4347-bf9c-c105f6d32110",
-=======
     "fullUrl" : "Practitioner/1707766841032763000.4c0815e7-c523-4d39-b83a-451c19d013c0",
     "resource" : {
       "resourceType" : "Practitioner",
       "id" : "1707766841032763000.4c0815e7-c523-4d39-b83a-451c19d013c0",
->>>>>>> 44104ccc
       "extension" : [ {
         "url" : "https://reportstream.cdc.gov/fhir/StructureDefinition/assigning-authority",
         "extension" : [ {
@@ -382,11 +302,7 @@
         },
         "value" : "1",
         "assigner" : {
-<<<<<<< HEAD
-          "reference" : "Organization/1707427178587260000.9d395341-3f39-45eb-abeb-cde57b489e4d"
-=======
           "reference" : "Organization/1707766841017933000.fa3bf4d5-81c7-4278-bce5-468634fa33c2"
->>>>>>> 44104ccc
         }
       } ],
       "name" : [ {
@@ -421,21 +337,12 @@
       } ]
     }
   }, {
-<<<<<<< HEAD
-    "fullUrl" : "DiagnosticReport/1707427178785030000.2fe53841-f486-4c1e-b526-0e488a9c33fe",
-    "resource" : {
-      "resourceType" : "DiagnosticReport",
-      "id" : "1707427178785030000.2fe53841-f486-4c1e-b526-0e488a9c33fe",
-      "basedOn" : [ {
-        "reference" : "ServiceRequest/1707427178603018000.0b6b8368-e0ef-4308-ae05-1afd45c4955e"
-=======
     "fullUrl" : "DiagnosticReport/1707766841043076000.72138f25-2878-4ca4-8cdc-f7072d4784f2",
     "resource" : {
       "resourceType" : "DiagnosticReport",
       "id" : "1707766841043076000.72138f25-2878-4ca4-8cdc-f7072d4784f2",
       "basedOn" : [ {
         "reference" : "ServiceRequest/1707766841034775000.c1252e07-8776-42ee-8a18-78f026acbe64"
->>>>>>> 44104ccc
       } ],
       "status" : "final",
       "code" : {
@@ -455,9 +362,6 @@
           "code" : "68991-9",
           "display" : "Epidemiologically Important Information"
         } ]
-<<<<<<< HEAD
-      }
-=======
       },
       "subject" : {
         "reference" : "Patient/1707766840768067000.7562d57a-b846-4b95-9d40-8d850109a130"
@@ -465,7 +369,6 @@
       "specimen" : [ {
         "reference" : "Specimen/1707766840773303000.e07652e8-37c7-4e09-a722-6dd69fcd8a4b"
       } ]
->>>>>>> 44104ccc
     }
   } ]
 }