--- conflicted
+++ resolved
@@ -1,14 +1,8 @@
 {
   "resourceType" : "Bundle",
-<<<<<<< HEAD
-  "id" : "1707523023435493000.f3eab507-8602-40bb-bf10-cc28810f5d34",
-  "meta" : {
-    "lastUpdated" : "2024-02-09T17:57:03.459-06:00"
-=======
   "id" : "1707766987708806000.8d879ebf-cfb1-4ce0-815c-d5372f0cfabd",
   "meta" : {
     "lastUpdated" : "2024-02-12T13:43:07.717-06:00"
->>>>>>> cddac704
   },
   "identifier" : {
     "system" : "https://reportstream.cdc.gov/prime-router",
@@ -16,1099 +10,6 @@
   },
   "type" : "message",
   "timestamp" : "2023-05-01T09:25:31.000-05:00",
-<<<<<<< HEAD
-  "entry" : [
-    {
-      "fullUrl" : "MessageHeader/827ccb0e-ea8a-306c-8c34-a16891f84e7b",
-      "resource" : {
-        "resourceType" : "MessageHeader",
-        "id" : "827ccb0e-ea8a-306c-8c34-a16891f84e7b",
-        "extension" : [
-          {
-            "url" : "https://reportstream.cdc.gov/fhir/StructureDefinition/encoding-characters",
-            "valueString" : "^~\\&#"
-          },
-          {
-            "url" : "https://reportstream.cdc.gov/fhir/StructureDefinition/character-set",
-            "valueString" : "UNICODE UTF-8"
-          },
-          {
-            "url" : "https://reportstream.cdc.gov/fhir/StructureDefinition/msh-message-header",
-            "extension" : [
-              {
-                "url" : "MSH.7",
-                "valueString" : "20230501102531-0400"
-              }
-            ]
-          }
-        ],
-        "eventCoding" : {
-          "system" : "http://terminology.hl7.org/CodeSystem/v2-0003",
-          "code" : "R01",
-          "display" : "ORU^R01^ORU_R01"
-        },
-        "sender" : {
-          "reference" : "Organization/1707523023582517000.b30b61f0-aa24-43c9-ba61-2271ecb177d7"
-        },
-        "source" : {
-          "_endpoint" : {
-            "extension" : [
-              {
-                "url" : "http://hl7.org/fhir/StructureDefinition/data-absent-reason",
-                "valueCode" : "unknown"
-              }
-            ]
-          }
-        }
-      }
-    },
-    {
-      "fullUrl" : "Organization/1707523023582517000.b30b61f0-aa24-43c9-ba61-2271ecb177d7",
-      "resource" : {
-        "resourceType" : "Organization",
-        "id" : "1707523023582517000.b30b61f0-aa24-43c9-ba61-2271ecb177d7",
-        "address" : [
-          {
-            "country" : "USA"
-          }
-        ]
-      }
-    },
-    {
-      "fullUrl" : "Provenance/1707523024399503000.e38d89c4-d16c-465b-9043-62b7f413739b",
-      "resource" : {
-        "resourceType" : "Provenance",
-        "id" : "1707523024399503000.e38d89c4-d16c-465b-9043-62b7f413739b",
-        "target" : [
-          {
-            "reference" : "MessageHeader/827ccb0e-ea8a-306c-8c34-a16891f84e7b"
-          },
-          {
-            "reference" : "DiagnosticReport/1707523025113318000.746dcb76-b572-449b-b8a5-db665008494e"
-          }
-        ],
-        "recorded" : "2023-05-01T10:25:31-04:00",
-        "activity" : {
-          "coding" : [
-            {
-              "display" : "ORU^R01^ORU_R01"
-            }
-          ]
-        }
-      }
-    },
-    {
-      "fullUrl" : "Provenance/1707523024454986000.eaf844e8-7903-4642-beb0-08d5c938f4a8",
-      "resource" : {
-        "resourceType" : "Provenance",
-        "id" : "1707523024454986000.eaf844e8-7903-4642-beb0-08d5c938f4a8",
-        "recorded" : "2024-02-09T17:57:04Z",
-        "policy" : [
-          "http://hl7.org/fhir/uv/v2mappings/message-oru-r01-to-bundle"
-        ],
-        "activity" : {
-          "coding" : [
-            {
-              "code" : "v2-FHIR transformation"
-            }
-          ]
-        },
-        "agent" : [
-          {
-            "type" : {
-              "coding" : [
-                {
-                  "system" : "http://terminology.hl7.org/CodeSystem/provenance-participant-type",
-                  "code" : "assembler"
-                }
-              ]
-            },
-            "who" : {
-              "reference" : "Organization/1707523024453855000.81f54176-9a81-441c-9688-d24267700dd4"
-            }
-          }
-        ]
-      }
-    },
-    {
-      "fullUrl" : "Organization/1707523024453855000.81f54176-9a81-441c-9688-d24267700dd4",
-      "resource" : {
-        "resourceType" : "Organization",
-        "id" : "1707523024453855000.81f54176-9a81-441c-9688-d24267700dd4",
-        "identifier" : [
-          {
-            "value" : "CDC PRIME - Atlanta"
-          },
-          {
-            "type" : {
-              "coding" : [
-                {
-                  "system" : "http://terminology.hl7.org/CodeSystem/v2-0301"
-                }
-              ]
-            },
-            "system" : "urn:ietf:rfc:3986",
-            "value" : "2.16.840.1.114222.4.1.237821"
-          }
-        ]
-      }
-    },
-    {
-      "fullUrl" : "Patient/1707523024570300000.66c7c094-a577-42c8-9d4d-097acad1deaa",
-      "resource" : {
-        "resourceType" : "Patient",
-        "id" : "1707523024570300000.66c7c094-a577-42c8-9d4d-097acad1deaa",
-        "extension" : [
-          {
-            "url" : "https://reportstream.cdc.gov/fhir/StructureDefinition/studentStatus",
-            "valueCodeableConcept" : {
-              "extension" : [
-                {
-                  "url" : "https://reportstream.cdc.gov/fhir/StructureDefinition/coding-system-oid",
-                  "valueOid" : "urn:oid:8.44.235.1.113883.3.3"
-                }
-              ],
-              "coding" : [
-                {
-                  "extension" : [
-                    {
-                      "url" : "https://reportstream.cdc.gov/fhir/StructureDefinition/cwe-coding",
-                      "valueString" : "coding"
-                    },
-                    {
-                      "url" : "https://reportstream.cdc.gov/fhir/StructureDefinition/cwe-coding-system",
-                      "valueString" : "HL70231"
-                    }
-                  ],
-                  "version" : "2.5.1",
-                  "code" : "F",
-                  "display" : "Full-time student"
-                },
-                {
-                  "extension" : [
-                    {
-                      "url" : "https://reportstream.cdc.gov/fhir/StructureDefinition/cwe-coding",
-                      "valueString" : "secondary-alt-coding"
-                    },
-                    {
-                      "url" : "https://reportstream.cdc.gov/fhir/StructureDefinition/cwe-coding-system",
-                      "valueString" : "HL70231"
-                    }
-                  ],
-                  "version" : "2.5.1",
-                  "code" : "N",
-                  "display" : "Not a student"
-                },
-                {
-                  "extension" : [
-                    {
-                      "url" : "https://reportstream.cdc.gov/fhir/StructureDefinition/cwe-coding",
-                      "valueString" : "alt-coding"
-                    },
-                    {
-                      "url" : "https://reportstream.cdc.gov/fhir/StructureDefinition/cwe-coding-system",
-                      "valueString" : "HL70231"
-                    }
-                  ],
-                  "version" : "4",
-                  "code" : "N",
-                  "display" : "Not a student"
-                }
-              ],
-              "text" : "TEST"
-            }
-          },
-          {
-            "url" : "http://hl7.org/fhir/StructureDefinition/patient-disability",
-            "valueCodeableConcept" : {
-              "extension" : [
-                {
-                  "url" : "https://reportstream.cdc.gov/fhir/StructureDefinition/coding-system-oid",
-                  "valueOid" : "urn:oid:8.44.235.1.113883.3.3"
-                }
-              ],
-              "coding" : [
-                {
-                  "extension" : [
-                    {
-                      "url" : "https://reportstream.cdc.gov/fhir/StructureDefinition/cwe-coding",
-                      "valueString" : "coding"
-                    },
-                    {
-                      "url" : "https://reportstream.cdc.gov/fhir/StructureDefinition/cwe-coding-system",
-                      "valueString" : "HL70295"
-                    }
-                  ],
-                  "version" : "2.5.1",
-                  "code" : "T",
-                  "display" : "TEST"
-                },
-                {
-                  "extension" : [
-                    {
-                      "url" : "https://reportstream.cdc.gov/fhir/StructureDefinition/cwe-coding",
-                      "valueString" : "secondary-alt-coding"
-                    },
-                    {
-                      "url" : "https://reportstream.cdc.gov/fhir/StructureDefinition/cwe-coding-system",
-                      "valueString" : "HL70295"
-                    }
-                  ],
-                  "version" : "2.5.1",
-                  "code" : "D",
-                  "display" : "Debug"
-                },
-                {
-                  "extension" : [
-                    {
-                      "url" : "https://reportstream.cdc.gov/fhir/StructureDefinition/cwe-coding",
-                      "valueString" : "alt-coding"
-                    },
-                    {
-                      "url" : "https://reportstream.cdc.gov/fhir/StructureDefinition/cwe-coding-system",
-                      "valueString" : "HL70295"
-                    }
-                  ],
-                  "version" : "4",
-                  "code" : "P",
-                  "display" : "Prod"
-                }
-              ],
-              "text" : "TEST"
-            }
-          },
-          {
-            "url" : "https://reportstream.cdc.gov/fhir/StructureDefinition/livingWill",
-            "valueCodeableConcept" : {
-              "extension" : [
-                {
-                  "url" : "https://reportstream.cdc.gov/fhir/StructureDefinition/coding-system-oid",
-                  "valueOid" : "urn:oid:8.44.235.1.113883.3.3"
-                }
-              ],
-              "coding" : [
-                {
-                  "extension" : [
-                    {
-                      "url" : "https://reportstream.cdc.gov/fhir/StructureDefinition/cwe-coding",
-                      "valueString" : "coding"
-                    },
-                    {
-                      "url" : "https://reportstream.cdc.gov/fhir/StructureDefinition/cwe-coding-system",
-                      "valueString" : "HL70315"
-                    }
-                  ],
-                  "version" : "2.5.1",
-                  "code" : "F",
-                  "display" : "Yes, patient has a living will but it is not on file"
-                },
-                {
-                  "extension" : [
-                    {
-                      "url" : "https://reportstream.cdc.gov/fhir/StructureDefinition/cwe-coding",
-                      "valueString" : "secondary-alt-coding"
-                    },
-                    {
-                      "url" : "https://reportstream.cdc.gov/fhir/StructureDefinition/cwe-coding-system",
-                      "valueString" : "HL70315"
-                    }
-                  ],
-                  "version" : "2.5.1",
-                  "code" : "U",
-                  "display" : "Unknown"
-                },
-                {
-                  "extension" : [
-                    {
-                      "url" : "https://reportstream.cdc.gov/fhir/StructureDefinition/cwe-coding",
-                      "valueString" : "alt-coding"
-                    },
-                    {
-                      "url" : "https://reportstream.cdc.gov/fhir/StructureDefinition/cwe-coding-system",
-                      "valueString" : "HL70315"
-                    }
-                  ],
-                  "version" : "4",
-                  "code" : "I",
-                  "display" : "No, patient does not have a living will but information was provided"
-                }
-              ],
-              "text" : "TEST"
-            }
-          },
-          {
-            "url" : "http://hl7.org/fhir/StructureDefinition/patient-congregation",
-            "valueString" : "1st Ordering Facility"
-          },
-          {
-            "url" : "http://hl7.org/fhir/StructureDefinition/patient-congregation",
-            "valueString" : "2nd Ordering Facility"
-          },
-          {
-            "url" : "https://reportstream.cdc.gov/fhir/StructureDefinition/pd1-patient",
-            "extension" : [
-              {
-                "url" : "pd1-1-living-dependency",
-                "valueCodeableConcept" : {
-                  "extension" : [
-                    {
-                      "url" : "https://reportstream.cdc.gov/fhir/StructureDefinition/coding-system-oid",
-                      "valueOid" : "urn:oid:8.44.235.1.113883.3.3"
-                    }
-                  ],
-                  "coding" : [
-                    {
-                      "extension" : [
-                        {
-                          "url" : "https://reportstream.cdc.gov/fhir/StructureDefinition/cwe-coding",
-                          "valueString" : "coding"
-                        },
-                        {
-                          "url" : "https://reportstream.cdc.gov/fhir/StructureDefinition/cwe-coding-system",
-                          "valueString" : "HL70223"
-                        }
-                      ],
-                      "version" : "2.5.1",
-                      "code" : "C",
-                      "display" : "Small Children Dependent"
-                    },
-                    {
-                      "extension" : [
-                        {
-                          "url" : "https://reportstream.cdc.gov/fhir/StructureDefinition/cwe-coding",
-                          "valueString" : "secondary-alt-coding"
-                        },
-                        {
-                          "url" : "https://reportstream.cdc.gov/fhir/StructureDefinition/cwe-coding-system",
-                          "valueString" : "HL70223"
-                        }
-                      ],
-                      "version" : "2.5.1",
-                      "code" : "M",
-                      "display" : "Medical Supervision Required"
-                    },
-                    {
-                      "extension" : [
-                        {
-                          "url" : "https://reportstream.cdc.gov/fhir/StructureDefinition/cwe-coding",
-                          "valueString" : "alt-coding"
-                        },
-                        {
-                          "url" : "https://reportstream.cdc.gov/fhir/StructureDefinition/cwe-coding-system",
-                          "valueString" : "HL70223"
-                        }
-                      ],
-                      "version" : "4",
-                      "code" : "M",
-                      "display" : "Medical Supervision Required"
-                    }
-                  ],
-                  "text" : "TEST"
-                }
-              },
-              {
-                "url" : "pd1-1-living-dependency",
-                "valueCodeableConcept" : {
-                  "extension" : [
-                    {
-                      "url" : "https://reportstream.cdc.gov/fhir/StructureDefinition/coding-system-oid",
-                      "valueOid" : "urn:oid:8.44.235.1.113883.3.3"
-                    }
-                  ],
-                  "coding" : [
-                    {
-                      "extension" : [
-                        {
-                          "url" : "https://reportstream.cdc.gov/fhir/StructureDefinition/cwe-coding",
-                          "valueString" : "coding"
-                        },
-                        {
-                          "url" : "https://reportstream.cdc.gov/fhir/StructureDefinition/cwe-coding-system",
-                          "valueString" : "HL70223"
-                        }
-                      ],
-                      "version" : "2.5.1",
-                      "code" : "O",
-                      "display" : "Other"
-                    },
-                    {
-                      "extension" : [
-                        {
-                          "url" : "https://reportstream.cdc.gov/fhir/StructureDefinition/cwe-coding",
-                          "valueString" : "secondary-alt-coding"
-                        },
-                        {
-                          "url" : "https://reportstream.cdc.gov/fhir/StructureDefinition/cwe-coding-system",
-                          "valueString" : "HL70223"
-                        }
-                      ],
-                      "version" : "2.5.1",
-                      "code" : "M",
-                      "display" : "Medical Supervision Required"
-                    },
-                    {
-                      "extension" : [
-                        {
-                          "url" : "https://reportstream.cdc.gov/fhir/StructureDefinition/cwe-coding",
-                          "valueString" : "alt-coding"
-                        },
-                        {
-                          "url" : "https://reportstream.cdc.gov/fhir/StructureDefinition/cwe-coding-system",
-                          "valueString" : "HL70223"
-                        }
-                      ],
-                      "version" : "4",
-                      "code" : "U",
-                      "display" : "Unknown"
-                    }
-                  ],
-                  "text" : "TEST"
-                }
-              },
-              {
-                "url" : "pd1-2-living-arrangement",
-                "valueCodeableConcept" : {
-                  "extension" : [
-                    {
-                      "url" : "https://reportstream.cdc.gov/fhir/StructureDefinition/coding-system-oid",
-                      "valueOid" : "urn:oid:8.44.235.1.113883.3.3"
-                    }
-                  ],
-                  "coding" : [
-                    {
-                      "extension" : [
-                        {
-                          "url" : "https://reportstream.cdc.gov/fhir/StructureDefinition/cwe-coding",
-                          "valueString" : "coding"
-                        },
-                        {
-                          "url" : "https://reportstream.cdc.gov/fhir/StructureDefinition/cwe-coding-system",
-                          "valueString" : "HL70220"
-                        }
-                      ],
-                      "version" : "2.5.1",
-                      "code" : "A",
-                      "display" : "Alone"
-                    },
-                    {
-                      "extension" : [
-                        {
-                          "url" : "https://reportstream.cdc.gov/fhir/StructureDefinition/cwe-coding",
-                          "valueString" : "secondary-alt-coding"
-                        },
-                        {
-                          "url" : "https://reportstream.cdc.gov/fhir/StructureDefinition/cwe-coding-system",
-                          "valueString" : "HL70220"
-                        }
-                      ],
-                      "version" : "2.5.1",
-                      "code" : "F",
-                      "display" : "Family"
-                    },
-                    {
-                      "extension" : [
-                        {
-                          "url" : "https://reportstream.cdc.gov/fhir/StructureDefinition/cwe-coding",
-                          "valueString" : "alt-coding"
-                        },
-                        {
-                          "url" : "https://reportstream.cdc.gov/fhir/StructureDefinition/cwe-coding-system",
-                          "valueString" : "HL70220"
-                        }
-                      ],
-                      "version" : "4",
-                      "code" : "F",
-                      "display" : "Family"
-                    }
-                  ],
-                  "text" : "TEST"
-                }
-              },
-              {
-                "url" : "pd1-16-immunization-registry-status",
-                "valueCodeableConcept" : {
-                  "extension" : [
-                    {
-                      "url" : "https://reportstream.cdc.gov/fhir/StructureDefinition/coding-system-oid",
-                      "valueOid" : "urn:oid:8.44.235.1.113883.3.3"
-                    }
-                  ],
-                  "coding" : [
-                    {
-                      "extension" : [
-                        {
-                          "url" : "https://reportstream.cdc.gov/fhir/StructureDefinition/cwe-coding",
-                          "valueString" : "coding"
-                        },
-                        {
-                          "url" : "https://reportstream.cdc.gov/fhir/StructureDefinition/cwe-coding-system",
-                          "valueString" : "HL70441"
-                        }
-                      ],
-                      "version" : "2.5.1",
-                      "code" : "A",
-                      "display" : "Active"
-                    },
-                    {
-                      "extension" : [
-                        {
-                          "url" : "https://reportstream.cdc.gov/fhir/StructureDefinition/cwe-coding",
-                          "valueString" : "secondary-alt-coding"
-                        },
-                        {
-                          "url" : "https://reportstream.cdc.gov/fhir/StructureDefinition/cwe-coding-system",
-                          "valueString" : "HL70441"
-                        }
-                      ],
-                      "version" : "2.5.1",
-                      "code" : "O",
-                      "display" : "Other"
-                    },
-                    {
-                      "extension" : [
-                        {
-                          "url" : "https://reportstream.cdc.gov/fhir/StructureDefinition/cwe-coding",
-                          "valueString" : "alt-coding"
-                        },
-                        {
-                          "url" : "https://reportstream.cdc.gov/fhir/StructureDefinition/cwe-coding-system",
-                          "valueString" : "HL70441"
-                        }
-                      ],
-                      "version" : "4",
-                      "code" : "I",
-                      "display" : "Inactive"
-                    }
-                  ],
-                  "text" : "TEST"
-                }
-              },
-              {
-                "url" : "pd1-17-immunization-registry-status-effective-date",
-                "valueString" : "20230501102531-0400"
-              },
-              {
-                "url" : "pd1-18-publicity-code-effective-date",
-                "valueString" : "20230501102531-0400"
-              },
-              {
-                "url" : "pd1-19-military-branch",
-                "valueCodeableConcept" : {
-                  "extension" : [
-                    {
-                      "url" : "https://reportstream.cdc.gov/fhir/StructureDefinition/coding-system-oid",
-                      "valueOid" : "urn:oid:8.44.235.1.113883.3.3"
-                    }
-                  ],
-                  "coding" : [
-                    {
-                      "extension" : [
-                        {
-                          "url" : "https://reportstream.cdc.gov/fhir/StructureDefinition/cwe-coding",
-                          "valueString" : "coding"
-                        },
-                        {
-                          "url" : "https://reportstream.cdc.gov/fhir/StructureDefinition/cwe-coding-system",
-                          "valueString" : "HL70140"
-                        }
-                      ],
-                      "version" : "2.5.1",
-                      "code" : "AUSA",
-                      "display" : "Australian Army"
-                    },
-                    {
-                      "extension" : [
-                        {
-                          "url" : "https://reportstream.cdc.gov/fhir/StructureDefinition/cwe-coding",
-                          "valueString" : "secondary-alt-coding"
-                        },
-                        {
-                          "url" : "https://reportstream.cdc.gov/fhir/StructureDefinition/cwe-coding-system",
-                          "valueString" : "HL70140"
-                        }
-                      ],
-                      "version" : "2.5.1",
-                      "code" : "AUSN",
-                      "display" : "Australian Navy"
-                    },
-                    {
-                      "extension" : [
-                        {
-                          "url" : "https://reportstream.cdc.gov/fhir/StructureDefinition/cwe-coding",
-                          "valueString" : "alt-coding"
-                        },
-                        {
-                          "url" : "https://reportstream.cdc.gov/fhir/StructureDefinition/cwe-coding-system",
-                          "valueString" : "HL70140"
-                        }
-                      ],
-                      "version" : "4",
-                      "code" : "AUSFA",
-                      "display" : "Australian Air Force"
-                    }
-                  ],
-                  "text" : "TEST"
-                }
-              },
-              {
-                "url" : "pd1-20-military-rank",
-                "valueCodeableConcept" : {
-                  "extension" : [
-                    {
-                      "url" : "https://reportstream.cdc.gov/fhir/StructureDefinition/coding-system-oid",
-                      "valueOid" : "urn:oid:8.44.235.1.113883.3.3"
-                    }
-                  ],
-                  "coding" : [
-                    {
-                      "extension" : [
-                        {
-                          "url" : "https://reportstream.cdc.gov/fhir/StructureDefinition/cwe-coding",
-                          "valueString" : "coding"
-                        },
-                        {
-                          "url" : "https://reportstream.cdc.gov/fhir/StructureDefinition/cwe-coding-system",
-                          "valueString" : "HL70141"
-                        }
-                      ],
-                      "version" : "2.5.1",
-                      "code" : "E1... E9",
-                      "display" : "Enlisted"
-                    },
-                    {
-                      "extension" : [
-                        {
-                          "url" : "https://reportstream.cdc.gov/fhir/StructureDefinition/cwe-coding",
-                          "valueString" : "secondary-alt-coding"
-                        },
-                        {
-                          "url" : "https://reportstream.cdc.gov/fhir/StructureDefinition/cwe-coding-system",
-                          "valueString" : "HL70141"
-                        }
-                      ],
-                      "version" : "2.5.1",
-                      "code" : "W1 ... W4",
-                      "display" : "Warrent Officers"
-                    },
-                    {
-                      "extension" : [
-                        {
-                          "url" : "https://reportstream.cdc.gov/fhir/StructureDefinition/cwe-coding",
-                          "valueString" : "alt-coding"
-                        },
-                        {
-                          "url" : "https://reportstream.cdc.gov/fhir/StructureDefinition/cwe-coding-system",
-                          "valueString" : "HL70141"
-                        }
-                      ],
-                      "version" : "4",
-                      "code" : "O1 ... O9",
-                      "display" : "Officers"
-                    }
-                  ],
-                  "text" : "TEST"
-                }
-              },
-              {
-                "url" : "pd1-21-military-status",
-                "valueCodeableConcept" : {
-                  "extension" : [
-                    {
-                      "url" : "https://reportstream.cdc.gov/fhir/StructureDefinition/coding-system-oid",
-                      "valueOid" : "urn:oid:8.44.235.1.113883.3.3"
-                    }
-                  ],
-                  "coding" : [
-                    {
-                      "extension" : [
-                        {
-                          "url" : "https://reportstream.cdc.gov/fhir/StructureDefinition/cwe-coding",
-                          "valueString" : "coding"
-                        },
-                        {
-                          "url" : "https://reportstream.cdc.gov/fhir/StructureDefinition/cwe-coding-system",
-                          "valueString" : "HL70142"
-                        }
-                      ],
-                      "version" : "2.5.1",
-                      "code" : "ACT",
-                      "display" : "Active duty"
-                    },
-                    {
-                      "extension" : [
-                        {
-                          "url" : "https://reportstream.cdc.gov/fhir/StructureDefinition/cwe-coding",
-                          "valueString" : "secondary-alt-coding"
-                        },
-                        {
-                          "url" : "https://reportstream.cdc.gov/fhir/StructureDefinition/cwe-coding-system",
-                          "valueString" : "HL70142"
-                        }
-                      ],
-                      "version" : "2.5.1",
-                      "code" : "RET",
-                      "display" : "Retired"
-                    },
-                    {
-                      "extension" : [
-                        {
-                          "url" : "https://reportstream.cdc.gov/fhir/StructureDefinition/cwe-coding",
-                          "valueString" : "alt-coding"
-                        },
-                        {
-                          "url" : "https://reportstream.cdc.gov/fhir/StructureDefinition/cwe-coding-system",
-                          "valueString" : "HL70142"
-                        }
-                      ],
-                      "version" : "4",
-                      "code" : "DEC",
-                      "display" : "Deceased"
-                    }
-                  ],
-                  "text" : "TEST"
-                }
-              },
-              {
-                "url" : "pd1-22-advance-directive-last-verified-date",
-                "valueString" : "20230501102531-0400"
-              },
-              {
-                "url" : "pd1-8-organ-donor-code",
-                "valueCodeableConcept" : {
-                  "extension" : [
-                    {
-                      "url" : "https://reportstream.cdc.gov/fhir/StructureDefinition/coding-system-oid",
-                      "valueOid" : "urn:oid:8.44.235.1.113883.3.3"
-                    }
-                  ],
-                  "coding" : [
-                    {
-                      "extension" : [
-                        {
-                          "url" : "https://reportstream.cdc.gov/fhir/StructureDefinition/cwe-coding",
-                          "valueString" : "coding"
-                        },
-                        {
-                          "url" : "https://reportstream.cdc.gov/fhir/StructureDefinition/cwe-coding-system",
-                          "valueString" : "HL70316"
-                        }
-                      ],
-                      "version" : "2.5.1",
-                      "code" : "F",
-                      "display" : "Yes, patient is a documented donor, but documentation is not on file"
-                    },
-                    {
-                      "extension" : [
-                        {
-                          "url" : "https://reportstream.cdc.gov/fhir/StructureDefinition/cwe-coding",
-                          "valueString" : "secondary-alt-coding"
-                        },
-                        {
-                          "url" : "https://reportstream.cdc.gov/fhir/StructureDefinition/cwe-coding-system",
-                          "valueString" : "HL70316"
-                        }
-                      ],
-                      "version" : "2.5.1",
-                      "code" : "U",
-                      "display" : "Unknown"
-                    },
-                    {
-                      "extension" : [
-                        {
-                          "url" : "https://reportstream.cdc.gov/fhir/StructureDefinition/cwe-coding",
-                          "valueString" : "alt-coding"
-                        },
-                        {
-                          "url" : "https://reportstream.cdc.gov/fhir/StructureDefinition/cwe-coding-system",
-                          "valueString" : "HL70316"
-                        }
-                      ],
-                      "version" : "4",
-                      "code" : "I",
-                      "display" : "No, patient is not a documented donor, but information was provided"
-                    }
-                  ],
-                  "text" : "TEST"
-                }
-              },
-              {
-                "url" : "pd1-9-separate-bill",
-                "valueString" : "N"
-              },
-              {
-                "url" : "pd1-10-duplicate-patient",
-                "valueIdentifier" : {
-                  "extension" : [
-                    {
-                      "url" : "https://reportstream.cdc.gov/fhir/StructureDefinition/identifier-type-code",
-                      "valueString" : "MR"
-                    },
-                    {
-                      "url" : "https://reportstream.cdc.gov/fhir/StructureDefinition/assigning-facility",
-                      "valueReference" : {
-                        "reference" : "Organization/1707523024552549000.0919f781-3974-44c7-b0cb-f3537d36fe29"
-                      }
-                    },
-                    {
-                      "url" : "https://reportstream.cdc.gov/fhir/StructureDefinition/hl7v2Field",
-                      "valueString" : "PD1.10"
-                    }
-                  ],
-                  "type" : {
-                    "coding" : [
-                      {
-                        "code" : "MR"
-                      }
-                    ]
-                  },
-                  "system" : "NIST MPI",
-                  "_system" : {
-                    "extension" : [
-                      {
-                        "url" : "https://reportstream.cdc.gov/fhir/StructureDefinition/namespace-id",
-                        "valueString" : "NIST MPI"
-                      },
-                      {
-                        "url" : "https://reportstream.cdc.gov/fhir/StructureDefinition/universal-id",
-                        "valueString" : "2.16.840.1.113883.3.72.5.30.2"
-                      },
-                      {
-                        "url" : "https://reportstream.cdc.gov/fhir/StructureDefinition/universal-id-type",
-                        "valueString" : "ISO"
-                      }
-                    ]
-                  },
-                  "value" : "18547545"
-                }
-              },
-              {
-                "url" : "pd1-10-duplicate-patient",
-                "valueIdentifier" : {
-                  "extension" : [
-                    {
-                      "url" : "https://reportstream.cdc.gov/fhir/StructureDefinition/identifier-type-code",
-                      "valueString" : "SS"
-                    },
-                    {
-                      "url" : "https://reportstream.cdc.gov/fhir/StructureDefinition/assigning-facility",
-                      "valueReference" : {
-                        "reference" : "Organization/1707523024554420000.06d796c9-8bed-41d3-8cc3-030ceb4220e5"
-                      }
-                    },
-                    {
-                      "url" : "https://reportstream.cdc.gov/fhir/StructureDefinition/hl7v2Field",
-                      "valueString" : "PD1.10"
-                    }
-                  ],
-                  "type" : {
-                    "coding" : [
-                      {
-                        "code" : "SS"
-                      }
-                    ]
-                  },
-                  "system" : "SSN",
-                  "_system" : {
-                    "extension" : [
-                      {
-                        "url" : "https://reportstream.cdc.gov/fhir/StructureDefinition/namespace-id",
-                        "valueString" : "SSN"
-                      },
-                      {
-                        "url" : "https://reportstream.cdc.gov/fhir/StructureDefinition/universal-id",
-                        "valueString" : "2.16.840.1.113883.4.1"
-                      },
-                      {
-                        "url" : "https://reportstream.cdc.gov/fhir/StructureDefinition/universal-id-type",
-                        "valueString" : "ISO"
-                      }
-                    ]
-                  },
-                  "value" : "111111111"
-                }
-              },
-              {
-                "url" : "pd1-11-publicity-code",
-                "valueCodeableConcept" : {
-                  "extension" : [
-                    {
-                      "url" : "https://reportstream.cdc.gov/fhir/StructureDefinition/coding-system-oid",
-                      "valueOid" : "urn:oid:8.44.235.1.113883.3.3"
-                    }
-                  ],
-                  "coding" : [
-                    {
-                      "extension" : [
-                        {
-                          "url" : "https://reportstream.cdc.gov/fhir/StructureDefinition/cwe-coding",
-                          "valueString" : "coding"
-                        },
-                        {
-                          "url" : "https://reportstream.cdc.gov/fhir/StructureDefinition/cwe-coding-system",
-                          "valueString" : "HL70215"
-                        }
-                      ],
-                      "version" : "2.5.1",
-                      "code" : "F",
-                      "display" : "Family only"
-                    },
-                    {
-                      "extension" : [
-                        {
-                          "url" : "https://reportstream.cdc.gov/fhir/StructureDefinition/cwe-coding",
-                          "valueString" : "secondary-alt-coding"
-                        },
-                        {
-                          "url" : "https://reportstream.cdc.gov/fhir/StructureDefinition/cwe-coding-system",
-                          "valueString" : "HL70215"
-                        }
-                      ],
-                      "version" : "2.5.1",
-                      "code" : "U",
-                      "display" : "Unknown"
-                    },
-                    {
-                      "extension" : [
-                        {
-                          "url" : "https://reportstream.cdc.gov/fhir/StructureDefinition/cwe-coding",
-                          "valueString" : "alt-coding"
-                        },
-                        {
-                          "url" : "https://reportstream.cdc.gov/fhir/StructureDefinition/cwe-coding-system",
-                          "valueString" : "HL70215"
-                        }
-                      ],
-                      "version" : "4",
-                      "code" : "N",
-                      "display" : "No Publicity"
-                    }
-                  ],
-                  "text" : "TEST"
-                }
-              },
-              {
-                "url" : "pd1-12-protection-indicator",
-                "valueString" : "N"
-              },
-              {
-                "url" : "pd1-13-protection-indicator-effective-date",
-                "valueString" : "20230501102531-0400"
-              },
-              {
-                "url" : "pd1-14-patient-congregation",
-                "valueReference" : {
-                  "reference" : "Organization/1707523024561832000.51d595f9-8428-4383-9618-38e60bf7a217"
-                }
-              },
-              {
-                "url" : "pd1-14-patient-congregation",
-                "valueReference" : {
-                  "reference" : "Organization/1707523024566674000.c231cdc1-a3da-460f-be16-200a87a84148"
-                }
-              },
-              {
-                "url" : "pd1-15-advance-directive-code",
-                "valueCodeableConcept" : {
-                  "extension" : [
-                    {
-                      "url" : "https://reportstream.cdc.gov/fhir/StructureDefinition/coding-system-oid",
-                      "valueOid" : "urn:oid:8.44.235.1.113883.3.3"
-                    }
-                  ],
-                  "coding" : [
-                    {
-                      "extension" : [
-                        {
-                          "url" : "https://reportstream.cdc.gov/fhir/StructureDefinition/cwe-coding",
-                          "valueString" : "coding"
-                        },
-                        {
-                          "url" : "https://reportstream.cdc.gov/fhir/StructureDefinition/cwe-coding-system",
-                          "valueString" : "HL70435"
-                        }
-                      ],
-                      "version" : "2.5.1",
-                      "code" : "DNR",
-                      "display" : "Do not resuscitate"
-                    },
-                    {
-                      "extension" : [
-                        {
-                          "url" : "https://reportstream.cdc.gov/fhir/StructureDefinition/cwe-coding",
-                          "valueString" : "secondary-alt-coding"
-                        },
-                        {
-                          "url" : "https://reportstream.cdc.gov/fhir/StructureDefinition/cwe-coding-system",
-                          "valueString" : "HL70435"
-                        }
-                      ],
-                      "version" : "2.5.1",
-                      "code" : "N",
-                      "display" : "No directive"
-                    },
-                    {
-                      "extension" : [
-                        {
-                          "url" : "https://reportstream.cdc.gov/fhir/StructureDefinition/cwe-coding",
-                          "valueString" : "alt-coding"
-                        },
-                        {
-                          "url" : "https://reportstream.cdc.gov/fhir/StructureDefinition/cwe-coding-system",
-                          "valueString" : "HL70435"
-                        }
-                      ],
-                      "version" : "4",
-                      "code" : "N",
-                      "display" : "No directive"
-                    }
-                  ],
-                  "text" : "TEST"
-                }
-              },
-              {
-                "url" : "pd1-15-advance-directive-code",
-                "valueCodeableConcept" : {
-                  "coding" : [
-                    {
-                      "extension" : [
-                        {
-                          "url" : "https://reportstream.cdc.gov/fhir/StructureDefinition/cwe-coding",
-                          "valueString" : "coding"
-                        },
-                        {
-                          "url" : "https://reportstream.cdc.gov/fhir/StructureDefinition/cwe-coding-system",
-                          "valueString" : "HL70435"
-                        }
-                      ],
-                      "code" : "DNR",
-                      "display" : "Do not resuscitate"
-                    }
-                  ]
-                }
-              }
-            ]
-          }
-        ],
-        "generalPractitioner" : [
-          {
-            "reference" : "Organization/1707523024502369000.cd7dde18-6eca-40ef-83ed-e784bf49f6e2"
-          },
-          {
-            "reference" : "Organization/1707523024516028000.eed75ad1-1b38-4cb3-9cee-19a6d61787a1"
-          }
-        ]
-      }
-    },
-    {
-      "fullUrl" : "Location/1707523024500527000.00b03203-f76f-406f-adf7-393be5ebeee0",
-      "resource" : {
-        "resourceType" : "Location",
-        "id" : "1707523024500527000.00b03203-f76f-406f-adf7-393be5ebeee0",
-        "extension" : [
-          {
-            "url" : "https://reportstream.cdc.gov/fhir/StructureDefinition/universal-id-type",
-            "valueCode" : "ISO"
-=======
   "entry" : [ {
     "fullUrl" : "MessageHeader/827ccb0e-ea8a-306c-8c34-a16891f84e7b",
     "resource" : {
@@ -1438,7 +339,6 @@
               "display" : "Unknown"
             } ],
             "text" : "TEST"
->>>>>>> cddac704
           }
         }, {
           "url" : "pd1-2-living-arrangement",
@@ -1483,171 +383,6 @@
             } ],
             "text" : "TEST"
           }
-<<<<<<< HEAD
-        ],
-        "name" : "Hospital A",
-        "physicalType" : {
-          "coding" : [
-            {
-              "extension" : [
-                {
-                  "url" : "https://reportstream.cdc.gov/fhir/StructureDefinition/code-index-name",
-                  "valueString" : "identifier"
-                }
-              ],
-              "system" : "http://terminology.hl7.org/CodeSystem/location-physical-type",
-              "code" : "si"
-            }
-          ]
-        }
-      }
-    },
-    {
-      "fullUrl" : "Organization/1707523024502369000.cd7dde18-6eca-40ef-83ed-e784bf49f6e2",
-      "resource" : {
-        "resourceType" : "Organization",
-        "id" : "1707523024502369000.cd7dde18-6eca-40ef-83ed-e784bf49f6e2",
-        "extension" : [
-          {
-            "url" : "https://reportstream.cdc.gov/fhir/StructureDefinition/organization-name-type",
-            "valueCoding" : {
-              "extension" : [
-                {
-                  "url" : "https://reportstream.cdc.gov/fhir/StructureDefinition/cwe-coding",
-                  "valueCodeableConcept" : {
-                    "extension" : [
-                      {
-                        "url" : "https://reportstream.cdc.gov/fhir/StructureDefinition/hl7v2Field",
-                        "valueString" : "XON.2"
-                      }
-                    ],
-                    "coding" : [
-                      {
-                        "extension" : [
-                          {
-                            "url" : "https://reportstream.cdc.gov/fhir/StructureDefinition/cwe-coding",
-                            "valueString" : "coding"
-                          },
-                          {
-                            "url" : "https://reportstream.cdc.gov/fhir/StructureDefinition/cwe-coding-system",
-                            "valueString" : "LN"
-                          }
-                        ],
-                        "system" : "http://loinc.org",
-                        "version" : "1",
-                        "code" : "1234-5",
-                        "display" : "TestText"
-                      },
-                      {
-                        "extension" : [
-                          {
-                            "url" : "https://reportstream.cdc.gov/fhir/StructureDefinition/cwe-coding",
-                            "valueString" : "alt-coding"
-                          },
-                          {
-                            "url" : "https://reportstream.cdc.gov/fhir/StructureDefinition/cwe-coding-system",
-                            "valueString" : "LN"
-                          }
-                        ],
-                        "system" : "http://loinc.org",
-                        "version" : "2",
-                        "code" : "1234-5",
-                        "display" : "TestAltText"
-                      }
-                    ],
-                    "text" : "OriginalText"
-                  }
-                }
-              ],
-              "system" : "LN",
-              "version" : "1",
-              "code" : "1234-5",
-              "display" : "TestText"
-            }
-          },
-          {
-            "url" : "https://reportstream.cdc.gov/fhir/StructureDefinition/name-representation-code",
-            "valueString" : "NameRepCode"
-          },
-          {
-            "url" : "https://reportstream.cdc.gov/fhir/StructureDefinition/xon-organization",
-            "extension" : [
-              {
-                "url" : "XON.3",
-                "valueString" : "123"
-              },
-              {
-                "url" : "XON.10",
-                "valueString" : "OrgIdentifier"
-              }
-            ]
-          }
-        ],
-        "identifier" : [
-          {
-            "extension" : [
-              {
-                "url" : "http://hl7.org/fhir/StructureDefinition/identifier-checkDigit",
-                "valueString" : "Check Digit"
-              },
-              {
-                "url" : "https://reportstream.cdc.gov/fhir/StructureDefinition/assigning-authority",
-                "extension" : [
-                  {
-                    "url" : "https://reportstream.cdc.gov/fhir/StructureDefinition/namespace-id",
-                    "valueString" : "Assigning Authority"
-                  },
-                  {
-                    "url" : "https://reportstream.cdc.gov/fhir/StructureDefinition/universal-id",
-                    "valueString" : "2.1.4.1"
-                  },
-                  {
-                    "url" : "https://reportstream.cdc.gov/fhir/StructureDefinition/universal-id-type",
-                    "valueCode" : "ISO"
-                  }
-                ]
-              },
-              {
-                "url" : "http://hl7.org/fhir/StructureDefinition/namingsystem-checkDigit",
-                "valueCode" : "C1"
-              },
-              {
-                "url" : "https://reportstream.cdc.gov/fhir/StructureDefinition/identifier-location",
-                "valueReference" : {
-                  "reference" : "Location/1707523024500527000.00b03203-f76f-406f-adf7-393be5ebeee0"
-                }
-              }
-            ],
-            "type" : {
-              "coding" : [
-                {
-                  "extension" : [
-                    {
-                      "url" : "https://reportstream.cdc.gov/fhir/StructureDefinition/code-index-name",
-                      "valueString" : "identifier"
-                    }
-                  ],
-                  "system" : "http://terminology.hl7.org/CodeSystem/v2-0203",
-                  "code" : "MD"
-                }
-              ]
-            },
-            "value" : "OrgIdentifier"
-          }
-        ],
-        "name" : "Ordering Facility"
-      }
-    },
-    {
-      "fullUrl" : "Location/1707523024514730000.d3b25af9-2eb8-4916-bfff-1fc746bd1dfd",
-      "resource" : {
-        "resourceType" : "Location",
-        "id" : "1707523024514730000.d3b25af9-2eb8-4916-bfff-1fc746bd1dfd",
-        "extension" : [
-          {
-            "url" : "https://reportstream.cdc.gov/fhir/StructureDefinition/universal-id-type",
-            "valueCode" : "ISO"
-=======
         }, {
           "url" : "pd1-16-immunization-registry-status",
           "valueCodeableConcept" : {
@@ -1782,7 +517,6 @@
               "display" : "Officers"
             } ],
             "text" : "TEST"
->>>>>>> cddac704
           }
         }, {
           "url" : "pd1-21-military-status",
@@ -1827,140 +561,6 @@
             } ],
             "text" : "TEST"
           }
-<<<<<<< HEAD
-        ],
-        "name" : "Hospital A",
-        "physicalType" : {
-          "coding" : [
-            {
-              "extension" : [
-                {
-                  "url" : "https://reportstream.cdc.gov/fhir/StructureDefinition/code-index-name",
-                  "valueString" : "identifier"
-                }
-              ],
-              "system" : "http://terminology.hl7.org/CodeSystem/location-physical-type",
-              "code" : "si"
-            }
-          ]
-        }
-      }
-    },
-    {
-      "fullUrl" : "Organization/1707523024516028000.eed75ad1-1b38-4cb3-9cee-19a6d61787a1",
-      "resource" : {
-        "resourceType" : "Organization",
-        "id" : "1707523024516028000.eed75ad1-1b38-4cb3-9cee-19a6d61787a1",
-        "extension" : [
-          {
-            "url" : "https://reportstream.cdc.gov/fhir/StructureDefinition/organization-name-type",
-            "valueCoding" : {
-              "extension" : [
-                {
-                  "url" : "https://reportstream.cdc.gov/fhir/StructureDefinition/cwe-coding",
-                  "valueCodeableConcept" : {
-                    "extension" : [
-                      {
-                        "url" : "https://reportstream.cdc.gov/fhir/StructureDefinition/hl7v2Field",
-                        "valueString" : "XON.2"
-                      }
-                    ],
-                    "coding" : [
-                      {
-                        "extension" : [
-                          {
-                            "url" : "https://reportstream.cdc.gov/fhir/StructureDefinition/cwe-coding",
-                            "valueString" : "coding"
-                          },
-                          {
-                            "url" : "https://reportstream.cdc.gov/fhir/StructureDefinition/cwe-coding-system",
-                            "valueString" : "LN"
-                          }
-                        ],
-                        "system" : "http://loinc.org",
-                        "version" : "1",
-                        "code" : "1234-5",
-                        "display" : "TestText"
-                      },
-                      {
-                        "extension" : [
-                          {
-                            "url" : "https://reportstream.cdc.gov/fhir/StructureDefinition/cwe-coding",
-                            "valueString" : "alt-coding"
-                          },
-                          {
-                            "url" : "https://reportstream.cdc.gov/fhir/StructureDefinition/cwe-coding-system",
-                            "valueString" : "LN"
-                          }
-                        ],
-                        "system" : "http://loinc.org",
-                        "version" : "2",
-                        "code" : "1234-5",
-                        "display" : "TestAltText2"
-                      }
-                    ],
-                    "text" : "OriginalText2"
-                  }
-                }
-              ],
-              "system" : "LN",
-              "version" : "1",
-              "code" : "1234-5",
-              "display" : "TestText"
-            }
-          },
-          {
-            "url" : "https://reportstream.cdc.gov/fhir/StructureDefinition/name-representation-code",
-            "valueString" : "NameRepCode"
-          },
-          {
-            "url" : "https://reportstream.cdc.gov/fhir/StructureDefinition/xon-organization",
-            "extension" : [
-              {
-                "url" : "XON.3",
-                "valueString" : "123"
-              },
-              {
-                "url" : "XON.10",
-                "valueString" : "OrgIdentifier"
-              }
-            ]
-          }
-        ],
-        "identifier" : [
-          {
-            "extension" : [
-              {
-                "url" : "http://hl7.org/fhir/StructureDefinition/identifier-checkDigit",
-                "valueString" : "Check Digit2"
-              },
-              {
-                "url" : "https://reportstream.cdc.gov/fhir/StructureDefinition/assigning-authority",
-                "extension" : [
-                  {
-                    "url" : "https://reportstream.cdc.gov/fhir/StructureDefinition/namespace-id",
-                    "valueString" : "Assigning Authority"
-                  },
-                  {
-                    "url" : "https://reportstream.cdc.gov/fhir/StructureDefinition/universal-id",
-                    "valueString" : "2.1.4.1"
-                  },
-                  {
-                    "url" : "https://reportstream.cdc.gov/fhir/StructureDefinition/universal-id-type",
-                    "valueCode" : "ISO"
-                  }
-                ]
-              },
-              {
-                "url" : "http://hl7.org/fhir/StructureDefinition/namingsystem-checkDigit",
-                "valueCode" : "C1"
-              },
-              {
-                "url" : "https://reportstream.cdc.gov/fhir/StructureDefinition/identifier-location",
-                "valueReference" : {
-                  "reference" : "Location/1707523024514730000.d3b25af9-2eb8-4916-bfff-1fc746bd1dfd"
-                }
-=======
         }, {
           "url" : "pd1-22-advance-directive-last-verified-date",
           "valueString" : "20230501102531-0400"
@@ -2020,7 +620,6 @@
               "url" : "https://reportstream.cdc.gov/fhir/StructureDefinition/assigning-facility",
               "valueReference" : {
                 "reference" : "Organization/1707766988432366000.8b89900c-f923-4777-b3b7-c69f0629dbdb"
->>>>>>> cddac704
               }
             }, {
               "url" : "https://reportstream.cdc.gov/fhir/StructureDefinition/hl7v2Field",
@@ -2031,43 +630,6 @@
                 "code" : "MR"
               } ]
             },
-<<<<<<< HEAD
-            "value" : "OrgIdentifier"
-          }
-        ],
-        "name" : "Ordering Facility2"
-      }
-    },
-    {
-      "fullUrl" : "Organization/1707523024552549000.0919f781-3974-44c7-b0cb-f3537d36fe29",
-      "resource" : {
-        "resourceType" : "Organization",
-        "id" : "1707523024552549000.0919f781-3974-44c7-b0cb-f3537d36fe29",
-        "identifier" : [
-          {
-            "extension" : [
-              {
-                "url" : "https://reportstream.cdc.gov/fhir/StructureDefinition/identifier-namespace-id",
-                "valueBoolean" : true
-              }
-            ],
-            "value" : "University H"
-          },
-          {
-            "extension" : [
-              {
-                "url" : "https://reportstream.cdc.gov/fhir/StructureDefinition/identifier-universal-id",
-                "valueBoolean" : true
-              }
-            ],
-            "type" : {
-              "coding" : [
-                {
-                  "system" : "http://terminology.hl7.org/CodeSystem/v2-0301",
-                  "code" : "ISO"
-                }
-              ]
-=======
             "system" : "NIST MPI",
             "_system" : {
               "extension" : [ {
@@ -2080,26 +642,9 @@
                 "url" : "https://reportstream.cdc.gov/fhir/StructureDefinition/universal-id-type",
                 "valueString" : "ISO"
               } ]
->>>>>>> cddac704
             },
             "value" : "18547545"
           }
-<<<<<<< HEAD
-        ]
-      }
-    },
-    {
-      "fullUrl" : "Organization/1707523024554420000.06d796c9-8bed-41d3-8cc3-030ceb4220e5",
-      "resource" : {
-        "resourceType" : "Organization",
-        "id" : "1707523024554420000.06d796c9-8bed-41d3-8cc3-030ceb4220e5",
-        "identifier" : [
-          {
-            "extension" : [
-              {
-                "url" : "https://reportstream.cdc.gov/fhir/StructureDefinition/identifier-namespace-id",
-                "valueBoolean" : true
-=======
         }, {
           "url" : "pd1-10-duplicate-patient",
           "valueIdentifier" : {
@@ -2110,7 +655,6 @@
               "url" : "https://reportstream.cdc.gov/fhir/StructureDefinition/assigning-facility",
               "valueReference" : {
                 "reference" : "Organization/1707766988434574000.7f469b47-cc22-4ca1-8686-ba44b83825e7"
->>>>>>> cddac704
               }
             }, {
               "url" : "https://reportstream.cdc.gov/fhir/StructureDefinition/hl7v2Field",
@@ -2121,23 +665,6 @@
                 "code" : "SS"
               } ]
             },
-<<<<<<< HEAD
-            "system" : "urn:ietf:rfc:3986",
-            "value" : "2.16.840.1.113883.3.184"
-          }
-        ]
-      }
-    },
-    {
-      "fullUrl" : "Location/1707523024559152000.30aecb84-1407-4158-abe1-086e4c1b446b",
-      "resource" : {
-        "resourceType" : "Location",
-        "id" : "1707523024559152000.30aecb84-1407-4158-abe1-086e4c1b446b",
-        "extension" : [
-          {
-            "url" : "https://reportstream.cdc.gov/fhir/StructureDefinition/universal-id-type",
-            "valueCode" : "ISO"
-=======
             "system" : "SSN",
             "_system" : {
               "extension" : [ {
@@ -2152,7 +679,6 @@
               } ]
             },
             "value" : "111111111"
->>>>>>> cddac704
           }
         }, {
           "url" : "pd1-11-publicity-code",
@@ -2197,171 +723,6 @@
             } ],
             "text" : "TEST"
           }
-<<<<<<< HEAD
-        ],
-        "name" : "Hospital A",
-        "physicalType" : {
-          "coding" : [
-            {
-              "extension" : [
-                {
-                  "url" : "https://reportstream.cdc.gov/fhir/StructureDefinition/code-index-name",
-                  "valueString" : "identifier"
-                }
-              ],
-              "system" : "http://terminology.hl7.org/CodeSystem/location-physical-type",
-              "code" : "si"
-            }
-          ]
-        }
-      }
-    },
-    {
-      "fullUrl" : "Organization/1707523024561832000.51d595f9-8428-4383-9618-38e60bf7a217",
-      "resource" : {
-        "resourceType" : "Organization",
-        "id" : "1707523024561832000.51d595f9-8428-4383-9618-38e60bf7a217",
-        "extension" : [
-          {
-            "url" : "https://reportstream.cdc.gov/fhir/StructureDefinition/organization-name-type",
-            "valueCoding" : {
-              "extension" : [
-                {
-                  "url" : "https://reportstream.cdc.gov/fhir/StructureDefinition/cwe-coding",
-                  "valueCodeableConcept" : {
-                    "extension" : [
-                      {
-                        "url" : "https://reportstream.cdc.gov/fhir/StructureDefinition/hl7v2Field",
-                        "valueString" : "XON.2"
-                      }
-                    ],
-                    "coding" : [
-                      {
-                        "extension" : [
-                          {
-                            "url" : "https://reportstream.cdc.gov/fhir/StructureDefinition/cwe-coding",
-                            "valueString" : "coding"
-                          },
-                          {
-                            "url" : "https://reportstream.cdc.gov/fhir/StructureDefinition/cwe-coding-system",
-                            "valueString" : "LN"
-                          }
-                        ],
-                        "system" : "http://loinc.org",
-                        "version" : "1",
-                        "code" : "1234-5",
-                        "display" : "TestText"
-                      },
-                      {
-                        "extension" : [
-                          {
-                            "url" : "https://reportstream.cdc.gov/fhir/StructureDefinition/cwe-coding",
-                            "valueString" : "alt-coding"
-                          },
-                          {
-                            "url" : "https://reportstream.cdc.gov/fhir/StructureDefinition/cwe-coding-system",
-                            "valueString" : "LN"
-                          }
-                        ],
-                        "system" : "http://loinc.org",
-                        "version" : "2",
-                        "code" : "1234-5",
-                        "display" : "TestAltText"
-                      }
-                    ],
-                    "text" : "OriginalText"
-                  }
-                }
-              ],
-              "system" : "LN",
-              "version" : "1",
-              "code" : "1234-5",
-              "display" : "TestText"
-            }
-          },
-          {
-            "url" : "https://reportstream.cdc.gov/fhir/StructureDefinition/name-representation-code",
-            "valueString" : "NameRepCode"
-          },
-          {
-            "url" : "https://reportstream.cdc.gov/fhir/StructureDefinition/xon-organization",
-            "extension" : [
-              {
-                "url" : "XON.3",
-                "valueString" : "123"
-              },
-              {
-                "url" : "XON.10",
-                "valueString" : "1st OrgIdentifier"
-              }
-            ]
-          }
-        ],
-        "identifier" : [
-          {
-            "extension" : [
-              {
-                "url" : "http://hl7.org/fhir/StructureDefinition/identifier-checkDigit",
-                "valueString" : "Check Digit"
-              },
-              {
-                "url" : "https://reportstream.cdc.gov/fhir/StructureDefinition/assigning-authority",
-                "extension" : [
-                  {
-                    "url" : "https://reportstream.cdc.gov/fhir/StructureDefinition/namespace-id",
-                    "valueString" : "Assigning Authority"
-                  },
-                  {
-                    "url" : "https://reportstream.cdc.gov/fhir/StructureDefinition/universal-id",
-                    "valueString" : "2.1.4.1"
-                  },
-                  {
-                    "url" : "https://reportstream.cdc.gov/fhir/StructureDefinition/universal-id-type",
-                    "valueCode" : "ISO"
-                  }
-                ]
-              },
-              {
-                "url" : "http://hl7.org/fhir/StructureDefinition/namingsystem-checkDigit",
-                "valueCode" : "C1"
-              },
-              {
-                "url" : "https://reportstream.cdc.gov/fhir/StructureDefinition/identifier-location",
-                "valueReference" : {
-                  "reference" : "Location/1707523024559152000.30aecb84-1407-4158-abe1-086e4c1b446b"
-                }
-              }
-            ],
-            "type" : {
-              "coding" : [
-                {
-                  "extension" : [
-                    {
-                      "url" : "https://reportstream.cdc.gov/fhir/StructureDefinition/code-index-name",
-                      "valueString" : "identifier"
-                    }
-                  ],
-                  "system" : "http://terminology.hl7.org/CodeSystem/v2-0203",
-                  "code" : "MD"
-                }
-              ]
-            },
-            "value" : "1st OrgIdentifier"
-          }
-        ],
-        "name" : "1st Ordering Facility"
-      }
-    },
-    {
-      "fullUrl" : "Location/1707523024565922000.dbaef10b-649a-4d76-97e2-3a5fe009a432",
-      "resource" : {
-        "resourceType" : "Location",
-        "id" : "1707523024565922000.dbaef10b-649a-4d76-97e2-3a5fe009a432",
-        "extension" : [
-          {
-            "url" : "https://reportstream.cdc.gov/fhir/StructureDefinition/universal-id-type",
-            "valueCode" : "ISO"
-=======
         }, {
           "url" : "pd1-12-protection-indicator",
           "valueString" : "N"
@@ -2420,7 +781,6 @@
               "display" : "No directive"
             } ],
             "text" : "TEST"
->>>>>>> cddac704
           }
         }, {
           "url" : "pd1-15-advance-directive-code",
@@ -2496,20 +856,6 @@
           "code" : "si"
         } ]
       }
-<<<<<<< HEAD
-    },
-    {
-      "fullUrl" : "Organization/1707523024566674000.c231cdc1-a3da-460f-be16-200a87a84148",
-      "resource" : {
-        "resourceType" : "Organization",
-        "id" : "1707523024566674000.c231cdc1-a3da-460f-be16-200a87a84148",
-        "extension" : [
-          {
-            "url" : "https://reportstream.cdc.gov/fhir/StructureDefinition/organization-name-type",
-            "valueCoding" : {
-              "extension" : [
-                {
-=======
     }
   }, {
     "fullUrl" : "Organization/1707766988395613000.24807128-0f4a-4f3d-b7b4-009eabaacf1c",
@@ -2540,7 +886,6 @@
                 "display" : "TestText"
               }, {
                 "extension" : [ {
->>>>>>> cddac704
                   "url" : "https://reportstream.cdc.gov/fhir/StructureDefinition/cwe-coding",
                   "valueString" : "alt-coding"
                 }, {
@@ -2554,77 +899,6 @@
               } ],
               "text" : "OriginalText"
             }
-<<<<<<< HEAD
-          },
-          {
-            "url" : "https://reportstream.cdc.gov/fhir/StructureDefinition/name-representation-code",
-            "valueString" : "NameRepCode"
-          },
-          {
-            "url" : "https://reportstream.cdc.gov/fhir/StructureDefinition/xon-organization",
-            "extension" : [
-              {
-                "url" : "XON.3",
-                "valueString" : "123"
-              },
-              {
-                "url" : "XON.10",
-                "valueString" : "2nd OrgIdentifier"
-              }
-            ]
-          }
-        ],
-        "identifier" : [
-          {
-            "extension" : [
-              {
-                "url" : "http://hl7.org/fhir/StructureDefinition/identifier-checkDigit",
-                "valueString" : "Check Digit"
-              },
-              {
-                "url" : "https://reportstream.cdc.gov/fhir/StructureDefinition/assigning-authority",
-                "extension" : [
-                  {
-                    "url" : "https://reportstream.cdc.gov/fhir/StructureDefinition/namespace-id",
-                    "valueString" : "Assigning Authority"
-                  },
-                  {
-                    "url" : "https://reportstream.cdc.gov/fhir/StructureDefinition/universal-id",
-                    "valueString" : "2.1.4.1"
-                  },
-                  {
-                    "url" : "https://reportstream.cdc.gov/fhir/StructureDefinition/universal-id-type",
-                    "valueCode" : "ISO"
-                  }
-                ]
-              },
-              {
-                "url" : "http://hl7.org/fhir/StructureDefinition/namingsystem-checkDigit",
-                "valueCode" : "C1"
-              },
-              {
-                "url" : "https://reportstream.cdc.gov/fhir/StructureDefinition/identifier-location",
-                "valueReference" : {
-                  "reference" : "Location/1707523024565922000.dbaef10b-649a-4d76-97e2-3a5fe009a432"
-                }
-              }
-            ],
-            "type" : {
-              "coding" : [
-                {
-                  "extension" : [
-                    {
-                      "url" : "https://reportstream.cdc.gov/fhir/StructureDefinition/code-index-name",
-                      "valueString" : "identifier"
-                    }
-                  ],
-                  "system" : "http://terminology.hl7.org/CodeSystem/v2-0203",
-                  "code" : "MD"
-                }
-              ]
-            },
-            "value" : "2nd OrgIdentifier"
-=======
           } ],
           "system" : "LN",
           "version" : "1",
@@ -2667,7 +941,6 @@
           "url" : "https://reportstream.cdc.gov/fhir/StructureDefinition/identifier-location",
           "valueReference" : {
             "reference" : "Location/1707766988390945000.c19c180e-7ec3-4a6c-96c4-acce79ad921c"
->>>>>>> cddac704
           }
         } ],
         "type" : {
@@ -2707,25 +980,6 @@
           "code" : "si"
         } ]
       }
-<<<<<<< HEAD
-    },
-    {
-      "fullUrl" : "Provenance/1707523024606251000.3fc09888-7d0a-46a4-b42e-c0fbe2b4cdf9",
-      "resource" : {
-        "resourceType" : "Provenance",
-        "id" : "1707523024606251000.3fc09888-7d0a-46a4-b42e-c0fbe2b4cdf9",
-        "target" : [
-          {
-            "reference" : "Patient/1707523024570300000.66c7c094-a577-42c8-9d4d-097acad1deaa"
-          }
-        ],
-        "recorded" : "2024-02-09T17:57:04Z",
-        "activity" : {
-          "coding" : [
-            {
-              "system" : "https://terminology.hl7.org/CodeSystem/v3-DataOperation",
-              "code" : "UPDATE"
-=======
     }
   }, {
     "fullUrl" : "Organization/1707766988403947000.1d771d87-8b47-4208-9a18-3b6b54b83dda",
@@ -2768,7 +1022,6 @@
                 "display" : "TestAltText"
               } ],
               "text" : "OriginalText"
->>>>>>> cddac704
             }
           } ],
           "system" : "LN",
@@ -2903,169 +1156,12 @@
           "code" : "si"
         } ]
       }
-<<<<<<< HEAD
-    },
-    {
-      "fullUrl" : "ServiceRequest/1707523024612672000.ddcf1d66-19ff-48ec-8270-0ef55883caf7",
-      "resource" : {
-        "resourceType" : "ServiceRequest",
-        "id" : "1707523024612672000.ddcf1d66-19ff-48ec-8270-0ef55883caf7",
-        "status" : "unknown",
-        "code" : {
-          "coding" : [
-            {
-              "extension" : [
-                {
-=======
     }
   }, {
     "fullUrl" : "Organization/1707766988441081000.b33b99f1-f45a-41ed-9c4e-ce57496a8767",
     "resource" : {
       "resourceType" : "Organization",
       "id" : "1707766988441081000.b33b99f1-f45a-41ed-9c4e-ce57496a8767",
-      "extension" : [ {
-        "url" : "https://reportstream.cdc.gov/fhir/StructureDefinition/organization-name-type",
-        "valueCoding" : {
-          "extension" : [ {
-            "url" : "https://reportstream.cdc.gov/fhir/StructureDefinition/cwe-coding",
-            "valueCodeableConcept" : {
-              "extension" : [ {
-                "url" : "https://reportstream.cdc.gov/fhir/StructureDefinition/hl7v2Field",
-                "valueString" : "XON.2"
-              } ],
-              "coding" : [ {
-                "extension" : [ {
->>>>>>> cddac704
-                  "url" : "https://reportstream.cdc.gov/fhir/StructureDefinition/cwe-coding",
-                  "valueString" : "coding"
-                }, {
-                  "url" : "https://reportstream.cdc.gov/fhir/StructureDefinition/cwe-coding-system",
-                  "valueString" : "LN"
-                } ],
-                "system" : "http://loinc.org",
-                "version" : "1",
-                "code" : "1234-5",
-                "display" : "TestText"
-              }, {
-                "extension" : [ {
-                  "url" : "https://reportstream.cdc.gov/fhir/StructureDefinition/cwe-coding",
-                  "valueString" : "alt-coding"
-                }, {
-                  "url" : "https://reportstream.cdc.gov/fhir/StructureDefinition/cwe-coding-system",
-                  "valueString" : "LN"
-                } ],
-                "system" : "http://loinc.org",
-                "version" : "2",
-                "code" : "1234-5",
-                "display" : "TestAltText"
-              } ],
-              "text" : "OriginalText"
-            }
-<<<<<<< HEAD
-          ]
-        },
-        "subject" : {
-          "reference" : "Patient/1707523024570300000.66c7c094-a577-42c8-9d4d-097acad1deaa"
-        }
-      }
-    },
-    {
-      "fullUrl" : "DiagnosticReport/1707523025113318000.746dcb76-b572-449b-b8a5-db665008494e",
-      "resource" : {
-        "resourceType" : "DiagnosticReport",
-        "id" : "1707523025113318000.746dcb76-b572-449b-b8a5-db665008494e",
-        "basedOn" : [
-          {
-            "reference" : "ServiceRequest/1707523024612672000.ddcf1d66-19ff-48ec-8270-0ef55883caf7"
-=======
-          } ],
-          "system" : "LN",
-          "version" : "1",
-          "code" : "1234-5",
-          "display" : "TestText"
-        }
-      }, {
-        "url" : "https://reportstream.cdc.gov/fhir/StructureDefinition/name-representation-code",
-        "valueString" : "NameRepCode"
-      }, {
-        "url" : "https://reportstream.cdc.gov/fhir/StructureDefinition/xon-organization",
-        "extension" : [ {
-          "url" : "XON.3",
-          "valueString" : "123"
-        }, {
-          "url" : "XON.10",
-          "valueString" : "1st OrgIdentifier"
-        } ]
-      } ],
-      "identifier" : [ {
-        "extension" : [ {
-          "url" : "http://hl7.org/fhir/StructureDefinition/identifier-checkDigit",
-          "valueString" : "Check Digit"
-        }, {
-          "url" : "https://reportstream.cdc.gov/fhir/StructureDefinition/assigning-authority",
-          "extension" : [ {
-            "url" : "https://reportstream.cdc.gov/fhir/StructureDefinition/namespace-id",
-            "valueString" : "Assigning Authority"
-          }, {
-            "url" : "https://reportstream.cdc.gov/fhir/StructureDefinition/universal-id",
-            "valueString" : "2.1.4.1"
-          }, {
-            "url" : "https://reportstream.cdc.gov/fhir/StructureDefinition/universal-id-type",
-            "valueCode" : "ISO"
-          } ]
-        }, {
-          "url" : "http://hl7.org/fhir/StructureDefinition/namingsystem-checkDigit",
-          "valueCode" : "C1"
-        }, {
-          "url" : "https://reportstream.cdc.gov/fhir/StructureDefinition/identifier-location",
-          "valueReference" : {
-            "reference" : "Location/1707766988439017000.6124139e-7533-4432-b0ee-fd06480abfa3"
->>>>>>> cddac704
-          }
-        } ],
-        "type" : {
-          "coding" : [ {
-            "extension" : [ {
-              "url" : "https://reportstream.cdc.gov/fhir/StructureDefinition/code-index-name",
-              "valueString" : "identifier"
-            } ],
-            "system" : "http://terminology.hl7.org/CodeSystem/v2-0203",
-            "code" : "MD"
-          } ]
-        },
-        "value" : "1st OrgIdentifier"
-      } ],
-      "name" : "1st Ordering Facility"
-    }
-  }, {
-    "fullUrl" : "Location/1707766988442851000.f13a3ba0-94da-45db-bbcf-cc63b6dabc62",
-    "resource" : {
-      "resourceType" : "Location",
-      "id" : "1707766988442851000.f13a3ba0-94da-45db-bbcf-cc63b6dabc62",
-      "extension" : [ {
-        "url" : "https://reportstream.cdc.gov/fhir/StructureDefinition/universal-id-type",
-        "valueCode" : "ISO"
-      } ],
-      "identifier" : [ {
-        "value" : "2.16.840.1.113883.9.11"
-      } ],
-      "name" : "Hospital A",
-      "physicalType" : {
-        "coding" : [ {
-          "extension" : [ {
-            "url" : "https://reportstream.cdc.gov/fhir/StructureDefinition/code-index-name",
-            "valueString" : "identifier"
-          } ],
-          "system" : "http://terminology.hl7.org/CodeSystem/location-physical-type",
-          "code" : "si"
-        } ]
-      }
-    }
-  }, {
-    "fullUrl" : "Organization/1707766988444987000.717a1f79-2554-4c20-99f7-1d640bbd226c",
-    "resource" : {
-      "resourceType" : "Organization",
-      "id" : "1707766988444987000.717a1f79-2554-4c20-99f7-1d640bbd226c",
       "extension" : [ {
         "url" : "https://reportstream.cdc.gov/fhir/StructureDefinition/organization-name-type",
         "valueCoding" : {
@@ -3103,18 +1199,11 @@
               } ],
               "text" : "OriginalText"
             }
-<<<<<<< HEAD
-          ]
-        },
-        "subject" : {
-          "reference" : "Patient/1707523024570300000.66c7c094-a577-42c8-9d4d-097acad1deaa"
-=======
           } ],
           "system" : "LN",
           "version" : "1",
           "code" : "1234-5",
           "display" : "TestText"
->>>>>>> cddac704
         }
       }, {
         "url" : "https://reportstream.cdc.gov/fhir/StructureDefinition/name-representation-code",
@@ -3126,7 +1215,7 @@
           "valueString" : "123"
         }, {
           "url" : "XON.10",
-          "valueString" : "2nd OrgIdentifier"
+          "valueString" : "1st OrgIdentifier"
         } ]
       } ],
       "identifier" : [ {
@@ -3151,6 +1240,130 @@
         }, {
           "url" : "https://reportstream.cdc.gov/fhir/StructureDefinition/identifier-location",
           "valueReference" : {
+            "reference" : "Location/1707766988439017000.6124139e-7533-4432-b0ee-fd06480abfa3"
+          }
+        } ],
+        "type" : {
+          "coding" : [ {
+            "extension" : [ {
+              "url" : "https://reportstream.cdc.gov/fhir/StructureDefinition/code-index-name",
+              "valueString" : "identifier"
+            } ],
+            "system" : "http://terminology.hl7.org/CodeSystem/v2-0203",
+            "code" : "MD"
+          } ]
+        },
+        "value" : "1st OrgIdentifier"
+      } ],
+      "name" : "1st Ordering Facility"
+    }
+  }, {
+    "fullUrl" : "Location/1707766988442851000.f13a3ba0-94da-45db-bbcf-cc63b6dabc62",
+    "resource" : {
+      "resourceType" : "Location",
+      "id" : "1707766988442851000.f13a3ba0-94da-45db-bbcf-cc63b6dabc62",
+      "extension" : [ {
+        "url" : "https://reportstream.cdc.gov/fhir/StructureDefinition/universal-id-type",
+        "valueCode" : "ISO"
+      } ],
+      "identifier" : [ {
+        "value" : "2.16.840.1.113883.9.11"
+      } ],
+      "name" : "Hospital A",
+      "physicalType" : {
+        "coding" : [ {
+          "extension" : [ {
+            "url" : "https://reportstream.cdc.gov/fhir/StructureDefinition/code-index-name",
+            "valueString" : "identifier"
+          } ],
+          "system" : "http://terminology.hl7.org/CodeSystem/location-physical-type",
+          "code" : "si"
+        } ]
+      }
+    }
+  }, {
+    "fullUrl" : "Organization/1707766988444987000.717a1f79-2554-4c20-99f7-1d640bbd226c",
+    "resource" : {
+      "resourceType" : "Organization",
+      "id" : "1707766988444987000.717a1f79-2554-4c20-99f7-1d640bbd226c",
+      "extension" : [ {
+        "url" : "https://reportstream.cdc.gov/fhir/StructureDefinition/organization-name-type",
+        "valueCoding" : {
+          "extension" : [ {
+            "url" : "https://reportstream.cdc.gov/fhir/StructureDefinition/cwe-coding",
+            "valueCodeableConcept" : {
+              "extension" : [ {
+                "url" : "https://reportstream.cdc.gov/fhir/StructureDefinition/hl7v2Field",
+                "valueString" : "XON.2"
+              } ],
+              "coding" : [ {
+                "extension" : [ {
+                  "url" : "https://reportstream.cdc.gov/fhir/StructureDefinition/cwe-coding",
+                  "valueString" : "coding"
+                }, {
+                  "url" : "https://reportstream.cdc.gov/fhir/StructureDefinition/cwe-coding-system",
+                  "valueString" : "LN"
+                } ],
+                "system" : "http://loinc.org",
+                "version" : "1",
+                "code" : "1234-5",
+                "display" : "TestText"
+              }, {
+                "extension" : [ {
+                  "url" : "https://reportstream.cdc.gov/fhir/StructureDefinition/cwe-coding",
+                  "valueString" : "alt-coding"
+                }, {
+                  "url" : "https://reportstream.cdc.gov/fhir/StructureDefinition/cwe-coding-system",
+                  "valueString" : "LN"
+                } ],
+                "system" : "http://loinc.org",
+                "version" : "2",
+                "code" : "1234-5",
+                "display" : "TestAltText"
+              } ],
+              "text" : "OriginalText"
+            }
+          } ],
+          "system" : "LN",
+          "version" : "1",
+          "code" : "1234-5",
+          "display" : "TestText"
+        }
+      }, {
+        "url" : "https://reportstream.cdc.gov/fhir/StructureDefinition/name-representation-code",
+        "valueString" : "NameRepCode"
+      }, {
+        "url" : "https://reportstream.cdc.gov/fhir/StructureDefinition/xon-organization",
+        "extension" : [ {
+          "url" : "XON.3",
+          "valueString" : "123"
+        }, {
+          "url" : "XON.10",
+          "valueString" : "2nd OrgIdentifier"
+        } ]
+      } ],
+      "identifier" : [ {
+        "extension" : [ {
+          "url" : "http://hl7.org/fhir/StructureDefinition/identifier-checkDigit",
+          "valueString" : "Check Digit"
+        }, {
+          "url" : "https://reportstream.cdc.gov/fhir/StructureDefinition/assigning-authority",
+          "extension" : [ {
+            "url" : "https://reportstream.cdc.gov/fhir/StructureDefinition/namespace-id",
+            "valueString" : "Assigning Authority"
+          }, {
+            "url" : "https://reportstream.cdc.gov/fhir/StructureDefinition/universal-id",
+            "valueString" : "2.1.4.1"
+          }, {
+            "url" : "https://reportstream.cdc.gov/fhir/StructureDefinition/universal-id-type",
+            "valueCode" : "ISO"
+          } ]
+        }, {
+          "url" : "http://hl7.org/fhir/StructureDefinition/namingsystem-checkDigit",
+          "valueCode" : "C1"
+        }, {
+          "url" : "https://reportstream.cdc.gov/fhir/StructureDefinition/identifier-location",
+          "valueReference" : {
             "reference" : "Location/1707766988442851000.f13a3ba0-94da-45db-bbcf-cc63b6dabc62"
           }
         } ],
