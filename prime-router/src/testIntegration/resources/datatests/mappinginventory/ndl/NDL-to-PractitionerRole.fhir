{
  "resourceType" : "Bundle",
<<<<<<< HEAD
  "id" : "1707427603346284000.8f637ddf-9869-4bcf-beb8-2f98da3c50c3",
  "meta" : {
    "lastUpdated" : "2024-02-08T16:26:43.351-05:00"
=======
  "id" : "1707767780992863000.5c69a091-6862-486f-a5be-3c443555babf",
  "meta" : {
    "lastUpdated" : "2024-02-12T13:56:21.001-06:00"
>>>>>>> 44104ccc
  },
  "identifier" : {
    "system" : "https://reportstream.cdc.gov/prime-router",
    "value" : "12345"
  },
  "type" : "message",
<<<<<<< HEAD
  "timestamp" : "2023-05-01T10:25:31.000-04:00",
=======
  "timestamp" : "2023-05-01T09:25:31.000-05:00",
>>>>>>> 44104ccc
  "entry" : [ {
    "fullUrl" : "MessageHeader/827ccb0e-ea8a-306c-8c34-a16891f84e7b",
    "resource" : {
      "resourceType" : "MessageHeader",
      "id" : "827ccb0e-ea8a-306c-8c34-a16891f84e7b",
      "extension" : [ {
        "url" : "https://reportstream.cdc.gov/fhir/StructureDefinition/encoding-characters",
        "valueString" : "^~\\&#"
      }, {
        "url" : "https://reportstream.cdc.gov/fhir/StructureDefinition/character-set",
        "valueString" : "UNICODE UTF-8"
      }, {
        "url" : "https://reportstream.cdc.gov/fhir/StructureDefinition/msh-message-header",
        "extension" : [ {
          "url" : "MSH.7",
          "valueString" : "20230501102531-0400"
        } ]
      } ],
      "eventCoding" : {
        "system" : "http://terminology.hl7.org/CodeSystem/v2-0003",
        "code" : "R01",
        "display" : "ORU^R01^ORU_R01"
      },
      "sender" : {
<<<<<<< HEAD
        "reference" : "Organization/1707427603399128000.f0bc4c7d-6282-4979-a1cc-c0aef6a20c8d"
=======
        "reference" : "Organization/1707767781068759000.70b231aa-0ba2-4f45-b28f-e99cdcd6ddbd"
>>>>>>> 44104ccc
      },
      "source" : {
        "_endpoint" : {
          "extension" : [ {
            "url" : "http://hl7.org/fhir/StructureDefinition/data-absent-reason",
            "valueCode" : "unknown"
          } ]
        }
      }
    }
  }, {
<<<<<<< HEAD
    "fullUrl" : "Organization/1707427603399128000.f0bc4c7d-6282-4979-a1cc-c0aef6a20c8d",
    "resource" : {
      "resourceType" : "Organization",
      "id" : "1707427603399128000.f0bc4c7d-6282-4979-a1cc-c0aef6a20c8d",
=======
    "fullUrl" : "Organization/1707767781068759000.70b231aa-0ba2-4f45-b28f-e99cdcd6ddbd",
    "resource" : {
      "resourceType" : "Organization",
      "id" : "1707767781068759000.70b231aa-0ba2-4f45-b28f-e99cdcd6ddbd",
>>>>>>> 44104ccc
      "address" : [ {
        "country" : "USA"
      } ]
    }
  }, {
<<<<<<< HEAD
    "fullUrl" : "Provenance/1707427603780892000.7b35d8b3-3516-411f-b1ca-5f53199c726c",
    "resource" : {
      "resourceType" : "Provenance",
      "id" : "1707427603780892000.7b35d8b3-3516-411f-b1ca-5f53199c726c",
      "target" : [ {
        "reference" : "MessageHeader/827ccb0e-ea8a-306c-8c34-a16891f84e7b"
      }, {
        "reference" : "DiagnosticReport/1707427604001552000.73a2345b-3cc4-4694-b831-14ef09bd1ebe"
=======
    "fullUrl" : "Provenance/1707767781614502000.d1c633db-f898-46cf-80a4-2903ab4ff3dc",
    "resource" : {
      "resourceType" : "Provenance",
      "id" : "1707767781614502000.d1c633db-f898-46cf-80a4-2903ab4ff3dc",
      "target" : [ {
        "reference" : "MessageHeader/827ccb0e-ea8a-306c-8c34-a16891f84e7b"
      }, {
        "reference" : "DiagnosticReport/1707767781987873000.c3ba25b7-9213-4b9d-85fb-249026c5a9f7"
>>>>>>> 44104ccc
      } ],
      "recorded" : "2023-05-01T10:25:31-04:00",
      "activity" : {
        "coding" : [ {
          "display" : "ORU^R01^ORU_R01"
        } ]
      }
    }
  }, {
<<<<<<< HEAD
    "fullUrl" : "Provenance/1707427603789399000.2d67da28-1e31-4127-b1f1-225b87e5e40b",
    "resource" : {
      "resourceType" : "Provenance",
      "id" : "1707427603789399000.2d67da28-1e31-4127-b1f1-225b87e5e40b",
      "recorded" : "2024-02-08T16:26:43Z",
=======
    "fullUrl" : "Provenance/1707767781625201000.ef50fe62-eb49-4358-b769-5453ffba03ff",
    "resource" : {
      "resourceType" : "Provenance",
      "id" : "1707767781625201000.ef50fe62-eb49-4358-b769-5453ffba03ff",
      "recorded" : "2024-02-12T13:56:21Z",
>>>>>>> 44104ccc
      "policy" : [ "http://hl7.org/fhir/uv/v2mappings/message-oru-r01-to-bundle" ],
      "activity" : {
        "coding" : [ {
          "code" : "v2-FHIR transformation"
        } ]
      },
      "agent" : [ {
        "type" : {
          "coding" : [ {
            "system" : "http://terminology.hl7.org/CodeSystem/provenance-participant-type",
            "code" : "assembler"
          } ]
<<<<<<< HEAD
        },
        "who" : {
          "reference" : "Organization/1707427603788912000.41ebe65c-61d8-4c7f-a9a9-f32a0ab0d81e"
        }
      } ]
    }
  }, {
    "fullUrl" : "Organization/1707427603788912000.41ebe65c-61d8-4c7f-a9a9-f32a0ab0d81e",
    "resource" : {
      "resourceType" : "Organization",
      "id" : "1707427603788912000.41ebe65c-61d8-4c7f-a9a9-f32a0ab0d81e",
      "identifier" : [ {
        "value" : "CDC PRIME - Atlanta"
      }, {
        "type" : {
          "coding" : [ {
            "system" : "http://terminology.hl7.org/CodeSystem/v2-0301"
          } ]
        },
        "system" : "urn:ietf:rfc:3986",
        "value" : "2.16.840.1.114222.4.1.237821"
      } ]
    }
  }, {
    "fullUrl" : "ServiceRequest/1707427603806358000.4a4bb5dc-ed7f-4650-9b6d-f7fbb6314a1b",
    "resource" : {
      "resourceType" : "ServiceRequest",
      "id" : "1707427603806358000.4a4bb5dc-ed7f-4650-9b6d-f7fbb6314a1b",
      "status" : "unknown",
      "code" : {
        "extension" : [ {
          "url" : "https://reportstream.cdc.gov/fhir/StructureDefinition/coding-system-oid",
          "valueOid" : "urn:oid:2.16.840.1.113883.6.1"
        } ],
        "coding" : [ {
          "extension" : [ {
            "url" : "https://reportstream.cdc.gov/fhir/StructureDefinition/cwe-coding",
            "valueString" : "coding"
          }, {
            "url" : "https://reportstream.cdc.gov/fhir/StructureDefinition/cwe-coding-system",
            "valueString" : "LN"
          } ],
          "system" : "http://loinc.org",
          "code" : "68991-9",
          "display" : "Epidemiologically Important Information"
        } ]
      }
    }
  }, {
    "fullUrl" : "DiagnosticReport/1707427604001552000.73a2345b-3cc4-4694-b831-14ef09bd1ebe",
    "resource" : {
      "resourceType" : "DiagnosticReport",
      "id" : "1707427604001552000.73a2345b-3cc4-4694-b831-14ef09bd1ebe",
      "basedOn" : [ {
        "reference" : "ServiceRequest/1707427603806358000.4a4bb5dc-ed7f-4650-9b6d-f7fbb6314a1b"
      } ],
      "status" : "final",
      "code" : {
        "extension" : [ {
          "url" : "https://reportstream.cdc.gov/fhir/StructureDefinition/coding-system-oid",
          "valueOid" : "urn:oid:2.16.840.1.113883.6.1"
        } ],
        "coding" : [ {
          "extension" : [ {
            "url" : "https://reportstream.cdc.gov/fhir/StructureDefinition/cwe-coding",
            "valueString" : "coding"
          }, {
            "url" : "https://reportstream.cdc.gov/fhir/StructureDefinition/cwe-coding-system",
            "valueString" : "LN"
          } ],
          "system" : "http://loinc.org",
          "code" : "68991-9",
          "display" : "Epidemiologically Important Information"
        } ]
      },
      "performer" : [ {
        "reference" : "PractitionerRole/1707427604000539000.a7da630f-1f46-49bc-8b7d-d19018e7949b"
      } ]
    }
  }, {
    "fullUrl" : "Practitioner/1707427603985432000.53935372-0ca8-4720-b66b-7f1912e99c90",
    "resource" : {
      "resourceType" : "Practitioner",
      "id" : "1707427603985432000.53935372-0ca8-4720-b66b-7f1912e99c90",
      "extension" : [ {
        "url" : "https://reportstream.cdc.gov/fhir/StructureDefinition/cnn-practitioner",
        "extension" : [ {
          "url" : "CNN.3",
          "valueString" : "JAMISON"
        }, {
          "url" : "CNN.4",
          "valueString" : "S"
        }, {
          "url" : "CNN.5",
          "valueString" : "ESQ"
        }, {
          "url" : "CNN.7",
          "valueString" : "MD"
        } ]
      } ],
      "identifier" : [ {
        "extension" : [ {
          "url" : "https://reportstream.cdc.gov/fhir/StructureDefinition/assigning-authority",
          "extension" : [ {
            "url" : "https://reportstream.cdc.gov/fhir/StructureDefinition/namespace-id",
            "valueString" : "Assigning Authority"
          }, {
            "url" : "https://reportstream.cdc.gov/fhir/StructureDefinition/universal-id",
            "valueString" : "2.1.4.1"
          }, {
            "url" : "https://reportstream.cdc.gov/fhir/StructureDefinition/universal-id-type",
            "valueCode" : "ISO"
          } ]
        } ],
        "value" : "123"
      } ],
      "name" : [ {
        "family" : "DOE",
        "given" : [ "JAMISON", "S" ],
        "prefix" : [ "DR" ],
        "suffix" : [ "ESQ", "MD" ]
      } ]
    }
  }, {
    "fullUrl" : "Location/1707427603986657000.331fefe5-411f-4f5b-a541-385fb72d80ce",
    "resource" : {
      "resourceType" : "Location",
      "id" : "1707427603986657000.331fefe5-411f-4f5b-a541-385fb72d80ce",
      "identifier" : [ {
        "extension" : [ {
          "url" : "https://reportstream.cdc.gov/fhir/StructureDefinition/hl7v2Field",
          "valueString" : "HD.1"
        } ],
        "value" : "Hospital A"
      }, {
        "extension" : [ {
          "url" : "https://reportstream.cdc.gov/fhir/StructureDefinition/hl7v2Field",
          "valueString" : "HD.2,HD.3"
        } ],
        "type" : {
          "coding" : [ {
            "extension" : [ {
              "url" : "https://reportstream.cdc.gov/fhir/StructureDefinition/codeable-concept-id",
              "valueBoolean" : true
            } ],
            "code" : "ISO"
          } ]
        },
        "value" : "2.16.840.1.113883.9.11"
      } ],
      "status" : "active",
      "mode" : "instance",
      "physicalType" : {
        "coding" : [ {
          "system" : "http://terminology.hl7.org/CodeSystem/location-physical-type",
          "code" : "si"
        } ]
      }
    }
  }, {
    "fullUrl" : "Location/1707427603998444000.16f553b3-d94e-4ed0-a0d1-408c9bb35ea8",
    "resource" : {
      "resourceType" : "Location",
      "id" : "1707427603998444000.16f553b3-d94e-4ed0-a0d1-408c9bb35ea8",
=======
        },
        "who" : {
          "reference" : "Organization/1707767781624011000.b24e0d83-24fe-498c-8f49-4cd1ab39e1a1"
        }
      } ]
    }
  }, {
    "fullUrl" : "Organization/1707767781624011000.b24e0d83-24fe-498c-8f49-4cd1ab39e1a1",
    "resource" : {
      "resourceType" : "Organization",
      "id" : "1707767781624011000.b24e0d83-24fe-498c-8f49-4cd1ab39e1a1",
      "identifier" : [ {
        "value" : "CDC PRIME - Atlanta"
      }, {
        "type" : {
          "coding" : [ {
            "system" : "http://terminology.hl7.org/CodeSystem/v2-0301"
          } ]
        },
        "system" : "urn:ietf:rfc:3986",
        "value" : "2.16.840.1.114222.4.1.237821"
      } ]
    }
  }, {
    "fullUrl" : "Patient/1707767781652081000.bec8df41-5dd7-4d19-a7af-f39be03a58e4",
    "resource" : {
      "resourceType" : "Patient",
      "id" : "1707767781652081000.bec8df41-5dd7-4d19-a7af-f39be03a58e4"
    }
  }, {
    "fullUrl" : "Provenance/1707767781654087000.5010b4d8-d936-4c46-a313-c9bb35c529ec",
    "resource" : {
      "resourceType" : "Provenance",
      "id" : "1707767781654087000.5010b4d8-d936-4c46-a313-c9bb35c529ec",
      "target" : [ {
        "reference" : "Patient/1707767781652081000.bec8df41-5dd7-4d19-a7af-f39be03a58e4"
      } ],
      "recorded" : "2024-02-12T13:56:21Z",
      "activity" : {
        "coding" : [ {
          "system" : "https://terminology.hl7.org/CodeSystem/v3-DataOperation",
          "code" : "UPDATE"
        } ]
      }
    }
  }, {
    "fullUrl" : "Specimen/1707767781657382000.0abea648-9e2f-46df-b09b-01d13b1daa3d",
    "resource" : {
      "resourceType" : "Specimen",
      "id" : "1707767781657382000.0abea648-9e2f-46df-b09b-01d13b1daa3d",
      "extension" : [ {
        "url" : "https://reportstream.cdc.gov/fhir/StructureDefinition/hl7v2Segment",
        "valueString" : "OBR"
      } ]
    }
  }, {
    "fullUrl" : "ServiceRequest/1707767781958213000.ad8b5a6f-26ac-42ee-a0f3-351744678475",
    "resource" : {
      "resourceType" : "ServiceRequest",
      "id" : "1707767781958213000.ad8b5a6f-26ac-42ee-a0f3-351744678475",
      "status" : "unknown",
      "code" : {
        "extension" : [ {
          "url" : "https://reportstream.cdc.gov/fhir/StructureDefinition/coding-system-oid",
          "valueOid" : "urn:oid:2.16.840.1.113883.6.1"
        } ],
        "coding" : [ {
          "extension" : [ {
            "url" : "https://reportstream.cdc.gov/fhir/StructureDefinition/cwe-coding",
            "valueString" : "coding"
          }, {
            "url" : "https://reportstream.cdc.gov/fhir/StructureDefinition/cwe-coding-system",
            "valueString" : "LN"
          } ],
          "system" : "http://loinc.org",
          "code" : "68991-9",
          "display" : "Epidemiologically Important Information"
        } ]
      },
      "subject" : {
        "reference" : "Patient/1707767781652081000.bec8df41-5dd7-4d19-a7af-f39be03a58e4"
      }
    }
  }, {
    "fullUrl" : "DiagnosticReport/1707767781987873000.c3ba25b7-9213-4b9d-85fb-249026c5a9f7",
    "resource" : {
      "resourceType" : "DiagnosticReport",
      "id" : "1707767781987873000.c3ba25b7-9213-4b9d-85fb-249026c5a9f7",
      "basedOn" : [ {
        "reference" : "ServiceRequest/1707767781958213000.ad8b5a6f-26ac-42ee-a0f3-351744678475"
      } ],
      "status" : "final",
      "code" : {
        "extension" : [ {
          "url" : "https://reportstream.cdc.gov/fhir/StructureDefinition/coding-system-oid",
          "valueOid" : "urn:oid:2.16.840.1.113883.6.1"
        } ],
        "coding" : [ {
          "extension" : [ {
            "url" : "https://reportstream.cdc.gov/fhir/StructureDefinition/cwe-coding",
            "valueString" : "coding"
          }, {
            "url" : "https://reportstream.cdc.gov/fhir/StructureDefinition/cwe-coding-system",
            "valueString" : "LN"
          } ],
          "system" : "http://loinc.org",
          "code" : "68991-9",
          "display" : "Epidemiologically Important Information"
        } ]
      },
      "subject" : {
        "reference" : "Patient/1707767781652081000.bec8df41-5dd7-4d19-a7af-f39be03a58e4"
      },
      "performer" : [ {
        "reference" : "PractitionerRole/1707767781986644000.dd9fd143-884c-4942-9a96-cdd30ab15870"
      } ],
      "specimen" : [ {
        "reference" : "Specimen/1707767781657382000.0abea648-9e2f-46df-b09b-01d13b1daa3d"
      } ]
    }
  }, {
    "fullUrl" : "Practitioner/1707767781967913000.5ec51a1b-cb27-4083-ae91-6129faacc95b",
    "resource" : {
      "resourceType" : "Practitioner",
      "id" : "1707767781967913000.5ec51a1b-cb27-4083-ae91-6129faacc95b",
      "extension" : [ {
        "url" : "https://reportstream.cdc.gov/fhir/StructureDefinition/cnn-practitioner",
        "extension" : [ {
          "url" : "CNN.3",
          "valueString" : "JAMISON"
        }, {
          "url" : "CNN.4",
          "valueString" : "S"
        }, {
          "url" : "CNN.5",
          "valueString" : "ESQ"
        }, {
          "url" : "CNN.7",
          "valueString" : "MD"
        } ]
      } ],
      "identifier" : [ {
        "extension" : [ {
          "url" : "https://reportstream.cdc.gov/fhir/StructureDefinition/assigning-authority",
          "extension" : [ {
            "url" : "https://reportstream.cdc.gov/fhir/StructureDefinition/namespace-id",
            "valueString" : "Assigning Authority"
          }, {
            "url" : "https://reportstream.cdc.gov/fhir/StructureDefinition/universal-id",
            "valueString" : "2.1.4.1"
          }, {
            "url" : "https://reportstream.cdc.gov/fhir/StructureDefinition/universal-id-type",
            "valueCode" : "ISO"
          } ]
        } ],
        "value" : "123"
      } ],
      "name" : [ {
        "family" : "DOE",
        "given" : [ "JAMISON", "S" ],
        "prefix" : [ "DR" ],
        "suffix" : [ "ESQ", "MD" ]
      } ]
    }
  }, {
    "fullUrl" : "Location/1707767781969888000.f131ad0d-fae5-438c-a294-db9095d4019f",
    "resource" : {
      "resourceType" : "Location",
      "id" : "1707767781969888000.f131ad0d-fae5-438c-a294-db9095d4019f",
      "identifier" : [ {
        "extension" : [ {
          "url" : "https://reportstream.cdc.gov/fhir/StructureDefinition/identifier-namespace-id",
          "valueBoolean" : true
        } ],
        "value" : "Hospital A"
      }, {
        "extension" : [ {
          "url" : "https://reportstream.cdc.gov/fhir/StructureDefinition/identifier-universal-id",
          "valueBoolean" : true
        } ],
        "type" : {
          "coding" : [ {
            "extension" : [ {
              "url" : "https://reportstream.cdc.gov/fhir/StructureDefinition/codeable-concept-id",
              "valueBoolean" : true
            } ],
            "code" : "ISO"
          } ]
        },
        "value" : "2.16.840.1.113883.9.11"
      } ],
      "status" : "active",
      "mode" : "instance",
      "physicalType" : {
        "coding" : [ {
          "system" : "http://terminology.hl7.org/CodeSystem/location-physical-type",
          "code" : "si"
        } ]
      }
    }
  }, {
    "fullUrl" : "Location/1707767781983688000.35521b28-d761-45be-890f-3ea0280787f9",
    "resource" : {
      "resourceType" : "Location",
      "id" : "1707767781983688000.35521b28-d761-45be-890f-3ea0280787f9",
>>>>>>> 44104ccc
      "identifier" : [ {
        "value" : "Building 123"
      } ],
      "status" : "active",
      "mode" : "instance",
      "physicalType" : {
        "coding" : [ {
          "system" : "http://terminology.hl7.org/CodeSystem/location-physical-type",
          "code" : "bu"
        } ]
      }
    }
  }, {
<<<<<<< HEAD
    "fullUrl" : "Location/1707427603999137000.7b91a6e7-235d-4c3f-a056-d0bf319142fb",
    "resource" : {
      "resourceType" : "Location",
      "id" : "1707427603999137000.7b91a6e7-235d-4c3f-a056-d0bf319142fb",
=======
    "fullUrl" : "Location/1707767781984443000.05c24e34-5ee1-4eb1-8bca-03e054c6a61c",
    "resource" : {
      "resourceType" : "Location",
      "id" : "1707767781984443000.05c24e34-5ee1-4eb1-8bca-03e054c6a61c",
>>>>>>> 44104ccc
      "identifier" : [ {
        "value" : "Point of Care"
      } ],
      "status" : "active",
      "mode" : "instance",
      "physicalType" : {
        "coding" : [ {
          "system" : "http://terminology.hl7.org/CodeSystem/location-physical-type",
          "_code" : {
            "extension" : [ {
              "url" : "https://reportstream.cdc.gov/fhir/StructureDefinition/location-physical-type-poc",
              "valueString" : "poc"
            } ]
          }
        } ]
      }
    }
  }, {
<<<<<<< HEAD
    "fullUrl" : "Location/1707427603999530000.792e4daf-0a38-4b43-902f-927854139619",
    "resource" : {
      "resourceType" : "Location",
      "id" : "1707427603999530000.792e4daf-0a38-4b43-902f-927854139619",
=======
    "fullUrl" : "Location/1707767781985066000.e2f1e2fd-37c5-4230-b111-c0e859c6ecc7",
    "resource" : {
      "resourceType" : "Location",
      "id" : "1707767781985066000.e2f1e2fd-37c5-4230-b111-c0e859c6ecc7",
>>>>>>> 44104ccc
      "identifier" : [ {
        "value" : "Floor A"
      } ],
      "status" : "active",
      "mode" : "instance",
      "physicalType" : {
        "coding" : [ {
          "system" : "http://terminology.hl7.org/CodeSystem/location-physical-type",
          "code" : "lvl"
        } ]
      }
    }
  }, {
<<<<<<< HEAD
    "fullUrl" : "Location/1707427603999990000.0b50eacc-862c-4c0b-87f1-2ae80570a53b",
    "resource" : {
      "resourceType" : "Location",
      "id" : "1707427603999990000.0b50eacc-862c-4c0b-87f1-2ae80570a53b",
=======
    "fullUrl" : "Location/1707767781985655000.a6fc704b-83bc-486c-8456-7d5cb2fae962",
    "resource" : {
      "resourceType" : "Location",
      "id" : "1707767781985655000.a6fc704b-83bc-486c-8456-7d5cb2fae962",
>>>>>>> 44104ccc
      "identifier" : [ {
        "value" : "Room 101"
      } ],
      "status" : "active",
      "mode" : "instance",
      "physicalType" : {
        "coding" : [ {
          "system" : "http://terminology.hl7.org/CodeSystem/location-physical-type",
          "code" : "ro"
        } ]
      }
    }
  }, {
<<<<<<< HEAD
    "fullUrl" : "Location/1707427604000367000.18d79ad8-76cd-433c-959c-f6c62c3ce1ce",
    "resource" : {
      "resourceType" : "Location",
      "id" : "1707427604000367000.18d79ad8-76cd-433c-959c-f6c62c3ce1ce",
=======
    "fullUrl" : "Location/1707767781986237000.a8f210a5-e127-4249-bccb-0cc136b7a167",
    "resource" : {
      "resourceType" : "Location",
      "id" : "1707767781986237000.a8f210a5-e127-4249-bccb-0cc136b7a167",
>>>>>>> 44104ccc
      "identifier" : [ {
        "value" : "Bed A"
      } ],
      "status" : "active",
      "mode" : "instance",
      "physicalType" : {
        "coding" : [ {
          "system" : "http://terminology.hl7.org/CodeSystem/location-physical-type",
          "code" : "bd"
        } ]
      }
    }
  }, {
<<<<<<< HEAD
    "fullUrl" : "PractitionerRole/1707427604000539000.a7da630f-1f46-49bc-8b7d-d19018e7949b",
    "resource" : {
      "resourceType" : "PractitionerRole",
      "id" : "1707427604000539000.a7da630f-1f46-49bc-8b7d-d19018e7949b",
=======
    "fullUrl" : "PractitionerRole/1707767781986644000.dd9fd143-884c-4942-9a96-cdd30ab15870",
    "resource" : {
      "resourceType" : "PractitionerRole",
      "id" : "1707767781986644000.dd9fd143-884c-4942-9a96-cdd30ab15870",
>>>>>>> 44104ccc
      "extension" : [ {
        "url" : "http://hl7.org/fhir/StructureDefinition/event-performerFunction",
        "valueCodeableConcept" : {
          "coding" : [ {
            "extension" : [ {
              "url" : "https://reportstream.cdc.gov/fhir/StructureDefinition/code-index-name",
              "valueString" : "identifier"
            } ],
            "system" : "http://terminology.hl7.org/CodeSystem/v3-ParticipationType",
            "code" : "TRANS"
          } ]
        }
      } ],
      "period" : {
        "start" : "2023-04-01T10:25:31-04:00",
        "_start" : {
          "extension" : [ {
            "url" : "https://reportstream.cdc.gov/fhir/StructureDefinition/hl7v2-date-time",
            "valueString" : "20230401102531-0400"
          } ]
        },
        "end" : "2023-05-01T10:25:31-04:00",
        "_end" : {
          "extension" : [ {
            "url" : "https://reportstream.cdc.gov/fhir/StructureDefinition/hl7v2-date-time",
            "valueString" : "20230501102531-0400"
          } ]
        }
      },
      "practitioner" : {
<<<<<<< HEAD
        "reference" : "Practitioner/1707427603985432000.53935372-0ca8-4720-b66b-7f1912e99c90"
      },
      "location" : [ {
        "reference" : "Location/1707427603986657000.331fefe5-411f-4f5b-a541-385fb72d80ce"
      }, {
        "reference" : "Location/1707427603998444000.16f553b3-d94e-4ed0-a0d1-408c9bb35ea8"
      }, {
        "reference" : "Location/1707427603999137000.7b91a6e7-235d-4c3f-a056-d0bf319142fb"
      }, {
        "reference" : "Location/1707427603999530000.792e4daf-0a38-4b43-902f-927854139619"
      }, {
        "reference" : "Location/1707427603999990000.0b50eacc-862c-4c0b-87f1-2ae80570a53b"
      }, {
        "reference" : "Location/1707427604000367000.18d79ad8-76cd-433c-959c-f6c62c3ce1ce"
=======
        "reference" : "Practitioner/1707767781967913000.5ec51a1b-cb27-4083-ae91-6129faacc95b"
      },
      "location" : [ {
        "reference" : "Location/1707767781969888000.f131ad0d-fae5-438c-a294-db9095d4019f"
      }, {
        "reference" : "Location/1707767781983688000.35521b28-d761-45be-890f-3ea0280787f9"
      }, {
        "reference" : "Location/1707767781984443000.05c24e34-5ee1-4eb1-8bca-03e054c6a61c"
      }, {
        "reference" : "Location/1707767781985066000.e2f1e2fd-37c5-4230-b111-c0e859c6ecc7"
      }, {
        "reference" : "Location/1707767781985655000.a6fc704b-83bc-486c-8456-7d5cb2fae962"
      }, {
        "reference" : "Location/1707767781986237000.a8f210a5-e127-4249-bccb-0cc136b7a167"
>>>>>>> 44104ccc
      } ]
    }
  } ]
}<|MERGE_RESOLUTION|>--- conflicted
+++ resolved
@@ -1,25 +1,15 @@
 {
   "resourceType" : "Bundle",
-<<<<<<< HEAD
-  "id" : "1707427603346284000.8f637ddf-9869-4bcf-beb8-2f98da3c50c3",
-  "meta" : {
-    "lastUpdated" : "2024-02-08T16:26:43.351-05:00"
-=======
   "id" : "1707767780992863000.5c69a091-6862-486f-a5be-3c443555babf",
   "meta" : {
     "lastUpdated" : "2024-02-12T13:56:21.001-06:00"
->>>>>>> 44104ccc
   },
   "identifier" : {
     "system" : "https://reportstream.cdc.gov/prime-router",
     "value" : "12345"
   },
   "type" : "message",
-<<<<<<< HEAD
-  "timestamp" : "2023-05-01T10:25:31.000-04:00",
-=======
   "timestamp" : "2023-05-01T09:25:31.000-05:00",
->>>>>>> 44104ccc
   "entry" : [ {
     "fullUrl" : "MessageHeader/827ccb0e-ea8a-306c-8c34-a16891f84e7b",
     "resource" : {
@@ -44,11 +34,7 @@
         "display" : "ORU^R01^ORU_R01"
       },
       "sender" : {
-<<<<<<< HEAD
-        "reference" : "Organization/1707427603399128000.f0bc4c7d-6282-4979-a1cc-c0aef6a20c8d"
-=======
         "reference" : "Organization/1707767781068759000.70b231aa-0ba2-4f45-b28f-e99cdcd6ddbd"
->>>>>>> 44104ccc
       },
       "source" : {
         "_endpoint" : {
@@ -60,32 +46,15 @@
       }
     }
   }, {
-<<<<<<< HEAD
-    "fullUrl" : "Organization/1707427603399128000.f0bc4c7d-6282-4979-a1cc-c0aef6a20c8d",
-    "resource" : {
-      "resourceType" : "Organization",
-      "id" : "1707427603399128000.f0bc4c7d-6282-4979-a1cc-c0aef6a20c8d",
-=======
     "fullUrl" : "Organization/1707767781068759000.70b231aa-0ba2-4f45-b28f-e99cdcd6ddbd",
     "resource" : {
       "resourceType" : "Organization",
       "id" : "1707767781068759000.70b231aa-0ba2-4f45-b28f-e99cdcd6ddbd",
->>>>>>> 44104ccc
       "address" : [ {
         "country" : "USA"
       } ]
     }
   }, {
-<<<<<<< HEAD
-    "fullUrl" : "Provenance/1707427603780892000.7b35d8b3-3516-411f-b1ca-5f53199c726c",
-    "resource" : {
-      "resourceType" : "Provenance",
-      "id" : "1707427603780892000.7b35d8b3-3516-411f-b1ca-5f53199c726c",
-      "target" : [ {
-        "reference" : "MessageHeader/827ccb0e-ea8a-306c-8c34-a16891f84e7b"
-      }, {
-        "reference" : "DiagnosticReport/1707427604001552000.73a2345b-3cc4-4694-b831-14ef09bd1ebe"
-=======
     "fullUrl" : "Provenance/1707767781614502000.d1c633db-f898-46cf-80a4-2903ab4ff3dc",
     "resource" : {
       "resourceType" : "Provenance",
@@ -94,7 +63,6 @@
         "reference" : "MessageHeader/827ccb0e-ea8a-306c-8c34-a16891f84e7b"
       }, {
         "reference" : "DiagnosticReport/1707767781987873000.c3ba25b7-9213-4b9d-85fb-249026c5a9f7"
->>>>>>> 44104ccc
       } ],
       "recorded" : "2023-05-01T10:25:31-04:00",
       "activity" : {
@@ -104,19 +72,11 @@
       }
     }
   }, {
-<<<<<<< HEAD
-    "fullUrl" : "Provenance/1707427603789399000.2d67da28-1e31-4127-b1f1-225b87e5e40b",
-    "resource" : {
-      "resourceType" : "Provenance",
-      "id" : "1707427603789399000.2d67da28-1e31-4127-b1f1-225b87e5e40b",
-      "recorded" : "2024-02-08T16:26:43Z",
-=======
     "fullUrl" : "Provenance/1707767781625201000.ef50fe62-eb49-4358-b769-5453ffba03ff",
     "resource" : {
       "resourceType" : "Provenance",
       "id" : "1707767781625201000.ef50fe62-eb49-4358-b769-5453ffba03ff",
       "recorded" : "2024-02-12T13:56:21Z",
->>>>>>> 44104ccc
       "policy" : [ "http://hl7.org/fhir/uv/v2mappings/message-oru-r01-to-bundle" ],
       "activity" : {
         "coding" : [ {
@@ -129,18 +89,17 @@
             "system" : "http://terminology.hl7.org/CodeSystem/provenance-participant-type",
             "code" : "assembler"
           } ]
-<<<<<<< HEAD
         },
         "who" : {
-          "reference" : "Organization/1707427603788912000.41ebe65c-61d8-4c7f-a9a9-f32a0ab0d81e"
+          "reference" : "Organization/1707767781624011000.b24e0d83-24fe-498c-8f49-4cd1ab39e1a1"
         }
       } ]
     }
   }, {
-    "fullUrl" : "Organization/1707427603788912000.41ebe65c-61d8-4c7f-a9a9-f32a0ab0d81e",
+    "fullUrl" : "Organization/1707767781624011000.b24e0d83-24fe-498c-8f49-4cd1ab39e1a1",
     "resource" : {
       "resourceType" : "Organization",
-      "id" : "1707427603788912000.41ebe65c-61d8-4c7f-a9a9-f32a0ab0d81e",
+      "id" : "1707767781624011000.b24e0d83-24fe-498c-8f49-4cd1ab39e1a1",
       "identifier" : [ {
         "value" : "CDC PRIME - Atlanta"
       }, {
@@ -154,10 +113,42 @@
       } ]
     }
   }, {
-    "fullUrl" : "ServiceRequest/1707427603806358000.4a4bb5dc-ed7f-4650-9b6d-f7fbb6314a1b",
+    "fullUrl" : "Patient/1707767781652081000.bec8df41-5dd7-4d19-a7af-f39be03a58e4",
+    "resource" : {
+      "resourceType" : "Patient",
+      "id" : "1707767781652081000.bec8df41-5dd7-4d19-a7af-f39be03a58e4"
+    }
+  }, {
+    "fullUrl" : "Provenance/1707767781654087000.5010b4d8-d936-4c46-a313-c9bb35c529ec",
+    "resource" : {
+      "resourceType" : "Provenance",
+      "id" : "1707767781654087000.5010b4d8-d936-4c46-a313-c9bb35c529ec",
+      "target" : [ {
+        "reference" : "Patient/1707767781652081000.bec8df41-5dd7-4d19-a7af-f39be03a58e4"
+      } ],
+      "recorded" : "2024-02-12T13:56:21Z",
+      "activity" : {
+        "coding" : [ {
+          "system" : "https://terminology.hl7.org/CodeSystem/v3-DataOperation",
+          "code" : "UPDATE"
+        } ]
+      }
+    }
+  }, {
+    "fullUrl" : "Specimen/1707767781657382000.0abea648-9e2f-46df-b09b-01d13b1daa3d",
+    "resource" : {
+      "resourceType" : "Specimen",
+      "id" : "1707767781657382000.0abea648-9e2f-46df-b09b-01d13b1daa3d",
+      "extension" : [ {
+        "url" : "https://reportstream.cdc.gov/fhir/StructureDefinition/hl7v2Segment",
+        "valueString" : "OBR"
+      } ]
+    }
+  }, {
+    "fullUrl" : "ServiceRequest/1707767781958213000.ad8b5a6f-26ac-42ee-a0f3-351744678475",
     "resource" : {
       "resourceType" : "ServiceRequest",
-      "id" : "1707427603806358000.4a4bb5dc-ed7f-4650-9b6d-f7fbb6314a1b",
+      "id" : "1707767781958213000.ad8b5a6f-26ac-42ee-a0f3-351744678475",
       "status" : "unknown",
       "code" : {
         "extension" : [ {
@@ -176,15 +167,18 @@
           "code" : "68991-9",
           "display" : "Epidemiologically Important Information"
         } ]
-      }
-    }
-  }, {
-    "fullUrl" : "DiagnosticReport/1707427604001552000.73a2345b-3cc4-4694-b831-14ef09bd1ebe",
+      },
+      "subject" : {
+        "reference" : "Patient/1707767781652081000.bec8df41-5dd7-4d19-a7af-f39be03a58e4"
+      }
+    }
+  }, {
+    "fullUrl" : "DiagnosticReport/1707767781987873000.c3ba25b7-9213-4b9d-85fb-249026c5a9f7",
     "resource" : {
       "resourceType" : "DiagnosticReport",
-      "id" : "1707427604001552000.73a2345b-3cc4-4694-b831-14ef09bd1ebe",
+      "id" : "1707767781987873000.c3ba25b7-9213-4b9d-85fb-249026c5a9f7",
       "basedOn" : [ {
-        "reference" : "ServiceRequest/1707427603806358000.4a4bb5dc-ed7f-4650-9b6d-f7fbb6314a1b"
+        "reference" : "ServiceRequest/1707767781958213000.ad8b5a6f-26ac-42ee-a0f3-351744678475"
       } ],
       "status" : "final",
       "code" : {
@@ -205,15 +199,21 @@
           "display" : "Epidemiologically Important Information"
         } ]
       },
+      "subject" : {
+        "reference" : "Patient/1707767781652081000.bec8df41-5dd7-4d19-a7af-f39be03a58e4"
+      },
       "performer" : [ {
-        "reference" : "PractitionerRole/1707427604000539000.a7da630f-1f46-49bc-8b7d-d19018e7949b"
-      } ]
-    }
-  }, {
-    "fullUrl" : "Practitioner/1707427603985432000.53935372-0ca8-4720-b66b-7f1912e99c90",
+        "reference" : "PractitionerRole/1707767781986644000.dd9fd143-884c-4942-9a96-cdd30ab15870"
+      } ],
+      "specimen" : [ {
+        "reference" : "Specimen/1707767781657382000.0abea648-9e2f-46df-b09b-01d13b1daa3d"
+      } ]
+    }
+  }, {
+    "fullUrl" : "Practitioner/1707767781967913000.5ec51a1b-cb27-4083-ae91-6129faacc95b",
     "resource" : {
       "resourceType" : "Practitioner",
-      "id" : "1707427603985432000.53935372-0ca8-4720-b66b-7f1912e99c90",
+      "id" : "1707767781967913000.5ec51a1b-cb27-4083-ae91-6129faacc95b",
       "extension" : [ {
         "url" : "https://reportstream.cdc.gov/fhir/StructureDefinition/cnn-practitioner",
         "extension" : [ {
@@ -254,212 +254,6 @@
       } ]
     }
   }, {
-    "fullUrl" : "Location/1707427603986657000.331fefe5-411f-4f5b-a541-385fb72d80ce",
-    "resource" : {
-      "resourceType" : "Location",
-      "id" : "1707427603986657000.331fefe5-411f-4f5b-a541-385fb72d80ce",
-      "identifier" : [ {
-        "extension" : [ {
-          "url" : "https://reportstream.cdc.gov/fhir/StructureDefinition/hl7v2Field",
-          "valueString" : "HD.1"
-        } ],
-        "value" : "Hospital A"
-      }, {
-        "extension" : [ {
-          "url" : "https://reportstream.cdc.gov/fhir/StructureDefinition/hl7v2Field",
-          "valueString" : "HD.2,HD.3"
-        } ],
-        "type" : {
-          "coding" : [ {
-            "extension" : [ {
-              "url" : "https://reportstream.cdc.gov/fhir/StructureDefinition/codeable-concept-id",
-              "valueBoolean" : true
-            } ],
-            "code" : "ISO"
-          } ]
-        },
-        "value" : "2.16.840.1.113883.9.11"
-      } ],
-      "status" : "active",
-      "mode" : "instance",
-      "physicalType" : {
-        "coding" : [ {
-          "system" : "http://terminology.hl7.org/CodeSystem/location-physical-type",
-          "code" : "si"
-        } ]
-      }
-    }
-  }, {
-    "fullUrl" : "Location/1707427603998444000.16f553b3-d94e-4ed0-a0d1-408c9bb35ea8",
-    "resource" : {
-      "resourceType" : "Location",
-      "id" : "1707427603998444000.16f553b3-d94e-4ed0-a0d1-408c9bb35ea8",
-=======
-        },
-        "who" : {
-          "reference" : "Organization/1707767781624011000.b24e0d83-24fe-498c-8f49-4cd1ab39e1a1"
-        }
-      } ]
-    }
-  }, {
-    "fullUrl" : "Organization/1707767781624011000.b24e0d83-24fe-498c-8f49-4cd1ab39e1a1",
-    "resource" : {
-      "resourceType" : "Organization",
-      "id" : "1707767781624011000.b24e0d83-24fe-498c-8f49-4cd1ab39e1a1",
-      "identifier" : [ {
-        "value" : "CDC PRIME - Atlanta"
-      }, {
-        "type" : {
-          "coding" : [ {
-            "system" : "http://terminology.hl7.org/CodeSystem/v2-0301"
-          } ]
-        },
-        "system" : "urn:ietf:rfc:3986",
-        "value" : "2.16.840.1.114222.4.1.237821"
-      } ]
-    }
-  }, {
-    "fullUrl" : "Patient/1707767781652081000.bec8df41-5dd7-4d19-a7af-f39be03a58e4",
-    "resource" : {
-      "resourceType" : "Patient",
-      "id" : "1707767781652081000.bec8df41-5dd7-4d19-a7af-f39be03a58e4"
-    }
-  }, {
-    "fullUrl" : "Provenance/1707767781654087000.5010b4d8-d936-4c46-a313-c9bb35c529ec",
-    "resource" : {
-      "resourceType" : "Provenance",
-      "id" : "1707767781654087000.5010b4d8-d936-4c46-a313-c9bb35c529ec",
-      "target" : [ {
-        "reference" : "Patient/1707767781652081000.bec8df41-5dd7-4d19-a7af-f39be03a58e4"
-      } ],
-      "recorded" : "2024-02-12T13:56:21Z",
-      "activity" : {
-        "coding" : [ {
-          "system" : "https://terminology.hl7.org/CodeSystem/v3-DataOperation",
-          "code" : "UPDATE"
-        } ]
-      }
-    }
-  }, {
-    "fullUrl" : "Specimen/1707767781657382000.0abea648-9e2f-46df-b09b-01d13b1daa3d",
-    "resource" : {
-      "resourceType" : "Specimen",
-      "id" : "1707767781657382000.0abea648-9e2f-46df-b09b-01d13b1daa3d",
-      "extension" : [ {
-        "url" : "https://reportstream.cdc.gov/fhir/StructureDefinition/hl7v2Segment",
-        "valueString" : "OBR"
-      } ]
-    }
-  }, {
-    "fullUrl" : "ServiceRequest/1707767781958213000.ad8b5a6f-26ac-42ee-a0f3-351744678475",
-    "resource" : {
-      "resourceType" : "ServiceRequest",
-      "id" : "1707767781958213000.ad8b5a6f-26ac-42ee-a0f3-351744678475",
-      "status" : "unknown",
-      "code" : {
-        "extension" : [ {
-          "url" : "https://reportstream.cdc.gov/fhir/StructureDefinition/coding-system-oid",
-          "valueOid" : "urn:oid:2.16.840.1.113883.6.1"
-        } ],
-        "coding" : [ {
-          "extension" : [ {
-            "url" : "https://reportstream.cdc.gov/fhir/StructureDefinition/cwe-coding",
-            "valueString" : "coding"
-          }, {
-            "url" : "https://reportstream.cdc.gov/fhir/StructureDefinition/cwe-coding-system",
-            "valueString" : "LN"
-          } ],
-          "system" : "http://loinc.org",
-          "code" : "68991-9",
-          "display" : "Epidemiologically Important Information"
-        } ]
-      },
-      "subject" : {
-        "reference" : "Patient/1707767781652081000.bec8df41-5dd7-4d19-a7af-f39be03a58e4"
-      }
-    }
-  }, {
-    "fullUrl" : "DiagnosticReport/1707767781987873000.c3ba25b7-9213-4b9d-85fb-249026c5a9f7",
-    "resource" : {
-      "resourceType" : "DiagnosticReport",
-      "id" : "1707767781987873000.c3ba25b7-9213-4b9d-85fb-249026c5a9f7",
-      "basedOn" : [ {
-        "reference" : "ServiceRequest/1707767781958213000.ad8b5a6f-26ac-42ee-a0f3-351744678475"
-      } ],
-      "status" : "final",
-      "code" : {
-        "extension" : [ {
-          "url" : "https://reportstream.cdc.gov/fhir/StructureDefinition/coding-system-oid",
-          "valueOid" : "urn:oid:2.16.840.1.113883.6.1"
-        } ],
-        "coding" : [ {
-          "extension" : [ {
-            "url" : "https://reportstream.cdc.gov/fhir/StructureDefinition/cwe-coding",
-            "valueString" : "coding"
-          }, {
-            "url" : "https://reportstream.cdc.gov/fhir/StructureDefinition/cwe-coding-system",
-            "valueString" : "LN"
-          } ],
-          "system" : "http://loinc.org",
-          "code" : "68991-9",
-          "display" : "Epidemiologically Important Information"
-        } ]
-      },
-      "subject" : {
-        "reference" : "Patient/1707767781652081000.bec8df41-5dd7-4d19-a7af-f39be03a58e4"
-      },
-      "performer" : [ {
-        "reference" : "PractitionerRole/1707767781986644000.dd9fd143-884c-4942-9a96-cdd30ab15870"
-      } ],
-      "specimen" : [ {
-        "reference" : "Specimen/1707767781657382000.0abea648-9e2f-46df-b09b-01d13b1daa3d"
-      } ]
-    }
-  }, {
-    "fullUrl" : "Practitioner/1707767781967913000.5ec51a1b-cb27-4083-ae91-6129faacc95b",
-    "resource" : {
-      "resourceType" : "Practitioner",
-      "id" : "1707767781967913000.5ec51a1b-cb27-4083-ae91-6129faacc95b",
-      "extension" : [ {
-        "url" : "https://reportstream.cdc.gov/fhir/StructureDefinition/cnn-practitioner",
-        "extension" : [ {
-          "url" : "CNN.3",
-          "valueString" : "JAMISON"
-        }, {
-          "url" : "CNN.4",
-          "valueString" : "S"
-        }, {
-          "url" : "CNN.5",
-          "valueString" : "ESQ"
-        }, {
-          "url" : "CNN.7",
-          "valueString" : "MD"
-        } ]
-      } ],
-      "identifier" : [ {
-        "extension" : [ {
-          "url" : "https://reportstream.cdc.gov/fhir/StructureDefinition/assigning-authority",
-          "extension" : [ {
-            "url" : "https://reportstream.cdc.gov/fhir/StructureDefinition/namespace-id",
-            "valueString" : "Assigning Authority"
-          }, {
-            "url" : "https://reportstream.cdc.gov/fhir/StructureDefinition/universal-id",
-            "valueString" : "2.1.4.1"
-          }, {
-            "url" : "https://reportstream.cdc.gov/fhir/StructureDefinition/universal-id-type",
-            "valueCode" : "ISO"
-          } ]
-        } ],
-        "value" : "123"
-      } ],
-      "name" : [ {
-        "family" : "DOE",
-        "given" : [ "JAMISON", "S" ],
-        "prefix" : [ "DR" ],
-        "suffix" : [ "ESQ", "MD" ]
-      } ]
-    }
-  }, {
     "fullUrl" : "Location/1707767781969888000.f131ad0d-fae5-438c-a294-db9095d4019f",
     "resource" : {
       "resourceType" : "Location",
@@ -500,7 +294,6 @@
     "resource" : {
       "resourceType" : "Location",
       "id" : "1707767781983688000.35521b28-d761-45be-890f-3ea0280787f9",
->>>>>>> 44104ccc
       "identifier" : [ {
         "value" : "Building 123"
       } ],
@@ -514,17 +307,10 @@
       }
     }
   }, {
-<<<<<<< HEAD
-    "fullUrl" : "Location/1707427603999137000.7b91a6e7-235d-4c3f-a056-d0bf319142fb",
-    "resource" : {
-      "resourceType" : "Location",
-      "id" : "1707427603999137000.7b91a6e7-235d-4c3f-a056-d0bf319142fb",
-=======
     "fullUrl" : "Location/1707767781984443000.05c24e34-5ee1-4eb1-8bca-03e054c6a61c",
     "resource" : {
       "resourceType" : "Location",
       "id" : "1707767781984443000.05c24e34-5ee1-4eb1-8bca-03e054c6a61c",
->>>>>>> 44104ccc
       "identifier" : [ {
         "value" : "Point of Care"
       } ],
@@ -543,17 +329,10 @@
       }
     }
   }, {
-<<<<<<< HEAD
-    "fullUrl" : "Location/1707427603999530000.792e4daf-0a38-4b43-902f-927854139619",
-    "resource" : {
-      "resourceType" : "Location",
-      "id" : "1707427603999530000.792e4daf-0a38-4b43-902f-927854139619",
-=======
     "fullUrl" : "Location/1707767781985066000.e2f1e2fd-37c5-4230-b111-c0e859c6ecc7",
     "resource" : {
       "resourceType" : "Location",
       "id" : "1707767781985066000.e2f1e2fd-37c5-4230-b111-c0e859c6ecc7",
->>>>>>> 44104ccc
       "identifier" : [ {
         "value" : "Floor A"
       } ],
@@ -567,17 +346,10 @@
       }
     }
   }, {
-<<<<<<< HEAD
-    "fullUrl" : "Location/1707427603999990000.0b50eacc-862c-4c0b-87f1-2ae80570a53b",
-    "resource" : {
-      "resourceType" : "Location",
-      "id" : "1707427603999990000.0b50eacc-862c-4c0b-87f1-2ae80570a53b",
-=======
     "fullUrl" : "Location/1707767781985655000.a6fc704b-83bc-486c-8456-7d5cb2fae962",
     "resource" : {
       "resourceType" : "Location",
       "id" : "1707767781985655000.a6fc704b-83bc-486c-8456-7d5cb2fae962",
->>>>>>> 44104ccc
       "identifier" : [ {
         "value" : "Room 101"
       } ],
@@ -591,17 +363,10 @@
       }
     }
   }, {
-<<<<<<< HEAD
-    "fullUrl" : "Location/1707427604000367000.18d79ad8-76cd-433c-959c-f6c62c3ce1ce",
-    "resource" : {
-      "resourceType" : "Location",
-      "id" : "1707427604000367000.18d79ad8-76cd-433c-959c-f6c62c3ce1ce",
-=======
     "fullUrl" : "Location/1707767781986237000.a8f210a5-e127-4249-bccb-0cc136b7a167",
     "resource" : {
       "resourceType" : "Location",
       "id" : "1707767781986237000.a8f210a5-e127-4249-bccb-0cc136b7a167",
->>>>>>> 44104ccc
       "identifier" : [ {
         "value" : "Bed A"
       } ],
@@ -615,17 +380,10 @@
       }
     }
   }, {
-<<<<<<< HEAD
-    "fullUrl" : "PractitionerRole/1707427604000539000.a7da630f-1f46-49bc-8b7d-d19018e7949b",
-    "resource" : {
-      "resourceType" : "PractitionerRole",
-      "id" : "1707427604000539000.a7da630f-1f46-49bc-8b7d-d19018e7949b",
-=======
     "fullUrl" : "PractitionerRole/1707767781986644000.dd9fd143-884c-4942-9a96-cdd30ab15870",
     "resource" : {
       "resourceType" : "PractitionerRole",
       "id" : "1707767781986644000.dd9fd143-884c-4942-9a96-cdd30ab15870",
->>>>>>> 44104ccc
       "extension" : [ {
         "url" : "http://hl7.org/fhir/StructureDefinition/event-performerFunction",
         "valueCodeableConcept" : {
@@ -656,22 +414,6 @@
         }
       },
       "practitioner" : {
-<<<<<<< HEAD
-        "reference" : "Practitioner/1707427603985432000.53935372-0ca8-4720-b66b-7f1912e99c90"
-      },
-      "location" : [ {
-        "reference" : "Location/1707427603986657000.331fefe5-411f-4f5b-a541-385fb72d80ce"
-      }, {
-        "reference" : "Location/1707427603998444000.16f553b3-d94e-4ed0-a0d1-408c9bb35ea8"
-      }, {
-        "reference" : "Location/1707427603999137000.7b91a6e7-235d-4c3f-a056-d0bf319142fb"
-      }, {
-        "reference" : "Location/1707427603999530000.792e4daf-0a38-4b43-902f-927854139619"
-      }, {
-        "reference" : "Location/1707427603999990000.0b50eacc-862c-4c0b-87f1-2ae80570a53b"
-      }, {
-        "reference" : "Location/1707427604000367000.18d79ad8-76cd-433c-959c-f6c62c3ce1ce"
-=======
         "reference" : "Practitioner/1707767781967913000.5ec51a1b-cb27-4083-ae91-6129faacc95b"
       },
       "location" : [ {
@@ -686,7 +428,6 @@
         "reference" : "Location/1707767781985655000.a6fc704b-83bc-486c-8456-7d5cb2fae962"
       }, {
         "reference" : "Location/1707767781986237000.a8f210a5-e127-4249-bccb-0cc136b7a167"
->>>>>>> 44104ccc
       } ]
     }
   } ]
