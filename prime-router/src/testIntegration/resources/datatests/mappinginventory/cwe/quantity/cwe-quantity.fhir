--- conflicted
+++ resolved
@@ -10,77 +10,6 @@
   },
   "type" : "message",
   "timestamp" : "2023-05-01T10:25:31.000-04:00",
-<<<<<<< HEAD
-  "entry" : [ {
-    "fullUrl" : "MessageHeader/827ccb0e-ea8a-306c-8c34-a16891f84e7b",
-    "resource" : {
-      "resourceType" : "MessageHeader",
-      "id" : "827ccb0e-ea8a-306c-8c34-a16891f84e7b",
-      "meta" : {
-        "extension" : [ {
-          "url" : "http://ibm.com/fhir/cdm/StructureDefinition/source-data-model-version",
-          "valueString" : "2.5.1"
-        } ]
-      },
-      "extension" : [ {
-        "url" : "https://reportstream.cdc.gov/fhir/StructureDefinition/encoding-characters",
-        "valueString" : "^~\\&#"
-      }, {
-        "url" : "https://reportstream.cdc.gov/fhir/StructureDefinition/character-set",
-        "valueString" : "UNICODE UTF-8"
-      } ],
-      "eventCoding" : {
-        "system" : "http://terminology.hl7.org/CodeSystem/v2-0003",
-        "code" : "R01",
-        "display" : "ORU/ACK - Unsolicited transmission of an observation message"
-      },
-      "sender" : {
-        "reference" : "Organization/1699301885255913000.6ce8b350-6f06-4382-ac2c-20e38fc9426f"
-      }
-    }
-  }, {
-    "fullUrl" : "Organization/1699301885255913000.6ce8b350-6f06-4382-ac2c-20e38fc9426f",
-    "resource" : {
-      "resourceType" : "Organization",
-      "id" : "1699301885255913000.6ce8b350-6f06-4382-ac2c-20e38fc9426f",
-      "meta" : {
-        "extension" : [ {
-          "url" : "http://ibm.com/fhir/cdm/StructureDefinition/source-data-model-version",
-          "valueString" : "2.5.1"
-        } ]
-      },
-      "address" : [ {
-        "country" : "USA"
-      } ]
-    }
-  }, {
-    "fullUrl" : "Provenance/1699301885695036000.f3c719ab-63e1-4336-923b-ed8b5b3bce8e",
-    "resource" : {
-      "resourceType" : "Provenance",
-      "id" : "1699301885695036000.f3c719ab-63e1-4336-923b-ed8b5b3bce8e",
-      "meta" : {
-        "extension" : [ {
-          "url" : "http://ibm.com/fhir/cdm/StructureDefinition/source-data-model-version",
-          "valueString" : "2.5.1"
-        } ]
-      },
-      "target" : [ {
-        "reference" : "DiagnosticReport/1699301885946575000.41c9336f-9c64-4495-9db0-c260f4230ee3"
-      } ],
-      "recorded" : "2023-05-01T10:25:31-04:00",
-      "_recorded" : {
-        "extension" : [ {
-          "url" : "https://reportstream.cdc.gov/fhir/StructureDefinition/hl7v2-date-time",
-          "valueString" : "20230501102531-0400"
-        } ]
-      },
-      "activity" : {
-        "coding" : [ {
-          "extension" : [ {
-            "url" : "https://reportstream.cdc.gov/fhir/StructureDefinition/code-index-name",
-            "valueString" : "identifier"
-          } ],
-=======
   "entry" : [
     {
       "fullUrl" : "MessageHeader/827ccb0e-ea8a-306c-8c34-a16891f84e7b",
@@ -98,7 +27,6 @@
           }
         ],
         "eventCoding" : {
->>>>>>> bbf61ac6
           "system" : "http://terminology.hl7.org/CodeSystem/v2-0003",
           "code" : "R01",
           "display" : "ORU^R01^ORU_R01"
