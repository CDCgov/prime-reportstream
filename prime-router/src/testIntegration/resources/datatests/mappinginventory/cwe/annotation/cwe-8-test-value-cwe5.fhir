{
  "resourceType" : "Bundle",
  "id" : "1698939987290959000.987cd69b-da9d-4b1f-bbc0-73b6fd418816",
  "meta" : {
    "lastUpdated" : "2023-11-02T11:46:27.317-04:00"
  },
  "identifier" : {
    "system" : "https://reportstream.cdc.gov/prime-router",
    "value" : "12345"
  },
  "type" : "message",
  "timestamp" : "2023-05-01T10:25:31.000-04:00",
<<<<<<< HEAD
  "entry" : [ {
    "fullUrl" : "MessageHeader/827ccb0e-ea8a-306c-8c34-a16891f84e7b",
    "resource" : {
      "resourceType" : "MessageHeader",
      "id" : "827ccb0e-ea8a-306c-8c34-a16891f84e7b",
      "meta" : {
        "extension" : [ {
          "url" : "http://ibm.com/fhir/cdm/StructureDefinition/source-data-model-version",
          "valueString" : "2.5.1"
        } ]
      },
      "extension" : [ {
        "url" : "https://reportstream.cdc.gov/fhir/StructureDefinition/encoding-characters",
        "valueString" : "^~\\&#"
      }, {
        "url" : "https://reportstream.cdc.gov/fhir/StructureDefinition/character-set",
        "valueString" : "UNICODE UTF-8"
      } ],
      "eventCoding" : {
        "system" : "http://terminology.hl7.org/CodeSystem/v2-0003",
        "code" : "R01",
        "display" : "ORU/ACK - Unsolicited transmission of an observation message"
      },
      "sender" : {
        "reference" : "Organization/1698939988803643000.97505c2b-05e2-4de4-93e5-711ef7537361"
      }
    }
  }, {
    "fullUrl" : "Organization/1698939988803643000.97505c2b-05e2-4de4-93e5-711ef7537361",
    "resource" : {
      "resourceType" : "Organization",
      "id" : "1698939988803643000.97505c2b-05e2-4de4-93e5-711ef7537361",
      "meta" : {
        "extension" : [ {
          "url" : "http://ibm.com/fhir/cdm/StructureDefinition/source-data-model-version",
          "valueString" : "2.5.1"
        } ]
      },
      "address" : [ {
        "country" : "USA"
      } ]
    }
  }, {
    "fullUrl" : "Provenance/1698939989244133000.58822e44-a9a4-4943-9b7f-ba43fe5e294a",
    "resource" : {
      "resourceType" : "Provenance",
      "id" : "1698939989244133000.58822e44-a9a4-4943-9b7f-ba43fe5e294a",
      "meta" : {
        "extension" : [ {
          "url" : "http://ibm.com/fhir/cdm/StructureDefinition/source-data-model-version",
          "valueString" : "2.5.1"
        } ]
      },
      "target" : [ {
        "reference" : "DiagnosticReport/1698939989494771000.acd17316-c0e0-4295-96c5-656051b88526"
      } ],
      "recorded" : "2023-05-01T10:25:31-04:00",
      "_recorded" : {
        "extension" : [ {
          "url" : "https://reportstream.cdc.gov/fhir/StructureDefinition/hl7v2-date-time",
          "valueString" : "20230501102531-0400"
        } ]
      },
      "activity" : {
        "coding" : [ {
          "extension" : [ {
            "url" : "https://reportstream.cdc.gov/fhir/StructureDefinition/code-index-name",
            "valueString" : "identifier"
          } ],
=======
  "entry" : [
    {
      "fullUrl" : "MessageHeader/827ccb0e-ea8a-306c-8c34-a16891f84e7b",
      "resource" : {
        "resourceType" : "MessageHeader",
        "id" : "827ccb0e-ea8a-306c-8c34-a16891f84e7b",
        "extension" : [
          {
            "url" : "https://reportstream.cdc.gov/fhir/StructureDefinition/encoding-characters",
            "valueString" : "^~\\&#"
          },
          {
            "url" : "https://reportstream.cdc.gov/fhir/StructureDefinition/character-set",
            "valueString" : "UNICODE UTF-8"
          }
        ],
        "eventCoding" : {
>>>>>>> bbf61ac6
          "system" : "http://terminology.hl7.org/CodeSystem/v2-0003",
          "code" : "R01",
          "display" : "ORU^R01^ORU_R01"
        },
        "sender" : {
          "reference" : "Organization/1698939988803643000.97505c2b-05e2-4de4-93e5-711ef7537361"
        }
      }
    },
    {
      "fullUrl" : "Organization/1698939988803643000.97505c2b-05e2-4de4-93e5-711ef7537361",
      "resource" : {
        "resourceType" : "Organization",
        "id" : "1698939988803643000.97505c2b-05e2-4de4-93e5-711ef7537361",
        "address" : [
          {
            "country" : "USA"
          }
        ]
      }
    },
    {
      "fullUrl" : "Provenance/1698939989244133000.58822e44-a9a4-4943-9b7f-ba43fe5e294a",
      "resource" : {
        "resourceType" : "Provenance",
        "id" : "1698939989244133000.58822e44-a9a4-4943-9b7f-ba43fe5e294a",
        "target" : [
          {
            "reference" : "DiagnosticReport/1698939989494771000.acd17316-c0e0-4295-96c5-656051b88526"
          }
        ],
        "recorded" : "2023-05-01T10:25:31-04:00",
        "activity" : {
          "coding" : [
            {
              "extension" : [
                {
                  "url" : "https://reportstream.cdc.gov/fhir/StructureDefinition/code-index-name",
                  "valueString" : "identifier"
                }
              ],
              "system" : "http://terminology.hl7.org/CodeSystem/v2-0003",
              "code" : "R01",
              "display" : "ORU_R01"
            }
          ]
        },
        "agent" : [
          {
            "type" : {
              "coding" : [
                {
                  "extension" : [
                    {
                      "url" : "https://reportstream.cdc.gov/fhir/StructureDefinition/code-index-name",
                      "valueString" : "identifier"
                    }
                  ],
                  "system" : "http://terminology.hl7.org/CodeSystem/provenance-participant-type",
                  "code" : "author"
                }
              ]
            }
          }
        ],
        "entity" : [
          {
            "role" : "source",
            "what" : {
              "reference" : "Device/1698939989247991000.956e495b-e542-4f17-8ad2-1fc7e6b2b363"
            }
          }
        ]
      }
    },
    {
      "fullUrl" : "Device/1698939989247991000.956e495b-e542-4f17-8ad2-1fc7e6b2b363",
      "resource" : {
        "resourceType" : "Device",
        "id" : "1698939989247991000.956e495b-e542-4f17-8ad2-1fc7e6b2b363"
      }
    },
    {
      "fullUrl" : "Specimen/1698939989282208000.6ff0d2c7-becd-4b1a-9ac2-ea325a8f7491",
      "resource" : {
        "resourceType" : "Specimen",
        "id" : "1698939989282208000.6ff0d2c7-becd-4b1a-9ac2-ea325a8f7491",
        "subject" : {
          "reference" : "Patient/1698939989271199000.3215add5-d053-48f5-a54f-7429a5cb7765"
        },
        "note" : [
          {
            "extension" : [
              {
                "url" : "https://reportstream.cdc.gov/fhir/StructureDefinition/cwe-annotation",
                "valueCodeableConcept" : {
                  "extension" : [
                    {
                      "url" : "https://reportstream.cdc.gov/fhir/StructureDefinition/hl7v2Name",
                      "valueString" : "collectors-comment"
                    }
                  ],
                  "coding" : [
                    {
                      "extension" : [
                        {
                          "url" : "https://reportstream.cdc.gov/fhir/StructureDefinition/cwe-coding",
                          "valueString" : "coding"
                        }
                      ],
                      "code" : "Alternative Text"
                    }
                  ]
                }
              }
            ],
            "text" : "Alternative Text"
          },
          {
            "text" : "blah test"
          }
        ]
      }
    },
    {
      "fullUrl" : "ServiceRequest/1698939989480205000.833b50f4-1e36-454a-b6bc-1a2fa0041f0b",
      "resource" : {
        "resourceType" : "ServiceRequest",
        "id" : "1698939989480205000.833b50f4-1e36-454a-b6bc-1a2fa0041f0b",
        "extension" : [
          {
            "url" : "https://reportstream.cdc.gov/fhir/StructureDefinition/entered-by",
            "valueReference" : {
              "reference" : "Practitioner/1698939989471693000.c47da223-19dd-4819-b2e8-a6e5aaecf2c5"
            }
          },
          {
            "url" : "https://reportstream.cdc.gov/fhir/StructureDefinition/collector-identifier",
            "valueReference" : {
              "reference" : "Practitioner/1698939989476178000.e0b0b127-e35a-4362-8625-676684977a31"
            }
          },
          {
            "url" : "https://reportstream.cdc.gov/fhir/StructureDefinition/result-status",
            "valueCodeableConcept" : {
              "coding" : [
                {
                  "extension" : [
                    {
                      "url" : "https://reportstream.cdc.gov/fhir/StructureDefinition/code-index-name",
                      "valueString" : "identifier"
                    }
                  ],
                  "system" : "http://terminology.hl7.org/CodeSystem/v2-0123",
                  "code" : "F"
                }
              ]
            }
          },
          {
            "url" : "https://reportstream.cdc.gov/fhir/StructureDefinition/enterers-location",
            "valueReference" : {
              "reference" : "Location/1698939989484301000.a4a4dba9-dead-4d1d-8496-d70a6de2e80f"
            }
          }
        ],
        "identifier" : [
          {
            "type" : {
              "coding" : [
                {
                  "extension" : [
                    {
                      "url" : "https://reportstream.cdc.gov/fhir/StructureDefinition/code-index-name",
                      "valueString" : "identifier"
                    }
                  ],
                  "system" : "http://terminology.hl7.org/CodeSystem/v2-0203",
                  "code" : "VN",
                  "display" : "Visit number"
                }
              ]
            },
            "value" : "20230501102531-0400"
          }
        ],
        "status" : "unknown",
        "intent" : "order",
        "code" : {
          "coding" : [
            {
              "extension" : [
                {
                  "url" : "https://reportstream.cdc.gov/fhir/StructureDefinition/code-index-name",
                  "valueString" : "identifier"
                }
              ],
              "code" : "TEST2"
            }
          ]
        },
        "subject" : {
          "reference" : "Patient/1698939989271199000.3215add5-d053-48f5-a54f-7429a5cb7765"
        },
        "requester" : {
          "reference" : "PractitionerRole/1698939989481443000.f7d30ba4-7742-4ef9-8739-583006e057bd"
        }
      }
    },
    {
      "fullUrl" : "Practitioner/1698939989471693000.c47da223-19dd-4819-b2e8-a6e5aaecf2c5",
      "resource" : {
        "resourceType" : "Practitioner",
        "id" : "1698939989471693000.c47da223-19dd-4819-b2e8-a6e5aaecf2c5"
      }
    },
    {
      "fullUrl" : "Practitioner/1698939989476178000.e0b0b127-e35a-4362-8625-676684977a31",
      "resource" : {
        "resourceType" : "Practitioner",
        "id" : "1698939989476178000.e0b0b127-e35a-4362-8625-676684977a31"
      }
    },
    {
      "fullUrl" : "PractitionerRole/1698939989481443000.f7d30ba4-7742-4ef9-8739-583006e057bd",
      "resource" : {
        "resourceType" : "PractitionerRole",
        "id" : "1698939989481443000.f7d30ba4-7742-4ef9-8739-583006e057bd"
      }
    },
    {
      "fullUrl" : "Location/1698939989484301000.a4a4dba9-dead-4d1d-8496-d70a6de2e80f",
      "resource" : {
        "resourceType" : "Location",
        "id" : "1698939989484301000.a4a4dba9-dead-4d1d-8496-d70a6de2e80f"
      }
    },
    {
      "fullUrl" : "DiagnosticReport/1698939989494771000.acd17316-c0e0-4295-96c5-656051b88526",
      "resource" : {
        "resourceType" : "DiagnosticReport",
        "id" : "1698939989494771000.acd17316-c0e0-4295-96c5-656051b88526",
        "extension" : [
          {
            "url" : "https://reportstream.cdc.gov/fhir/StructureDefinition/result-status",
            "valueCodeableConcept" : {
              "coding" : [
                {
                  "extension" : [
                    {
                      "url" : "https://reportstream.cdc.gov/fhir/StructureDefinition/code-index-name",
                      "valueString" : "identifier"
                    }
                  ],
                  "system" : "http://terminology.hl7.org/CodeSystem/v2-0123",
                  "code" : "F"
                }
              ]
            }
          }
        ],
        "identifier" : [
          {
            "system" : "urn:id:extID",
            "value" : "20230501102531-0400"
          }
        ],
        "basedOn" : [
          {
            "reference" : "ServiceRequest/1698939989480205000.833b50f4-1e36-454a-b6bc-1a2fa0041f0b"
          }
        ],
        "status" : "final",
        "code" : {
          "coding" : [
            {
              "extension" : [
                {
                  "url" : "https://reportstream.cdc.gov/fhir/StructureDefinition/code-index-name",
                  "valueString" : "identifier"
                }
              ],
              "code" : "TEST2"
            }
          ]
        },
        "subject" : {
          "reference" : "Patient/1698939989271199000.3215add5-d053-48f5-a54f-7429a5cb7765"
        },
        "specimen" : [
          {
            "reference" : "Specimen/1698939989282208000.6ff0d2c7-becd-4b1a-9ac2-ea325a8f7491"
          }
        ]
      }
    },
    {
      "fullUrl" : "Patient/1698939989271199000.3215add5-d053-48f5-a54f-7429a5cb7765",
      "resource" : {
        "resourceType" : "Patient",
        "id" : "1698939989271199000.3215add5-d053-48f5-a54f-7429a5cb7765"
      }
    }
  ]
}<|MERGE_RESOLUTION|>--- conflicted
+++ resolved
@@ -10,77 +10,6 @@
   },
   "type" : "message",
   "timestamp" : "2023-05-01T10:25:31.000-04:00",
-<<<<<<< HEAD
-  "entry" : [ {
-    "fullUrl" : "MessageHeader/827ccb0e-ea8a-306c-8c34-a16891f84e7b",
-    "resource" : {
-      "resourceType" : "MessageHeader",
-      "id" : "827ccb0e-ea8a-306c-8c34-a16891f84e7b",
-      "meta" : {
-        "extension" : [ {
-          "url" : "http://ibm.com/fhir/cdm/StructureDefinition/source-data-model-version",
-          "valueString" : "2.5.1"
-        } ]
-      },
-      "extension" : [ {
-        "url" : "https://reportstream.cdc.gov/fhir/StructureDefinition/encoding-characters",
-        "valueString" : "^~\\&#"
-      }, {
-        "url" : "https://reportstream.cdc.gov/fhir/StructureDefinition/character-set",
-        "valueString" : "UNICODE UTF-8"
-      } ],
-      "eventCoding" : {
-        "system" : "http://terminology.hl7.org/CodeSystem/v2-0003",
-        "code" : "R01",
-        "display" : "ORU/ACK - Unsolicited transmission of an observation message"
-      },
-      "sender" : {
-        "reference" : "Organization/1698939988803643000.97505c2b-05e2-4de4-93e5-711ef7537361"
-      }
-    }
-  }, {
-    "fullUrl" : "Organization/1698939988803643000.97505c2b-05e2-4de4-93e5-711ef7537361",
-    "resource" : {
-      "resourceType" : "Organization",
-      "id" : "1698939988803643000.97505c2b-05e2-4de4-93e5-711ef7537361",
-      "meta" : {
-        "extension" : [ {
-          "url" : "http://ibm.com/fhir/cdm/StructureDefinition/source-data-model-version",
-          "valueString" : "2.5.1"
-        } ]
-      },
-      "address" : [ {
-        "country" : "USA"
-      } ]
-    }
-  }, {
-    "fullUrl" : "Provenance/1698939989244133000.58822e44-a9a4-4943-9b7f-ba43fe5e294a",
-    "resource" : {
-      "resourceType" : "Provenance",
-      "id" : "1698939989244133000.58822e44-a9a4-4943-9b7f-ba43fe5e294a",
-      "meta" : {
-        "extension" : [ {
-          "url" : "http://ibm.com/fhir/cdm/StructureDefinition/source-data-model-version",
-          "valueString" : "2.5.1"
-        } ]
-      },
-      "target" : [ {
-        "reference" : "DiagnosticReport/1698939989494771000.acd17316-c0e0-4295-96c5-656051b88526"
-      } ],
-      "recorded" : "2023-05-01T10:25:31-04:00",
-      "_recorded" : {
-        "extension" : [ {
-          "url" : "https://reportstream.cdc.gov/fhir/StructureDefinition/hl7v2-date-time",
-          "valueString" : "20230501102531-0400"
-        } ]
-      },
-      "activity" : {
-        "coding" : [ {
-          "extension" : [ {
-            "url" : "https://reportstream.cdc.gov/fhir/StructureDefinition/code-index-name",
-            "valueString" : "identifier"
-          } ],
-=======
   "entry" : [
     {
       "fullUrl" : "MessageHeader/827ccb0e-ea8a-306c-8c34-a16891f84e7b",
@@ -98,7 +27,6 @@
           }
         ],
         "eventCoding" : {
->>>>>>> bbf61ac6
           "system" : "http://terminology.hl7.org/CodeSystem/v2-0003",
           "code" : "R01",
           "display" : "ORU^R01^ORU_R01"
