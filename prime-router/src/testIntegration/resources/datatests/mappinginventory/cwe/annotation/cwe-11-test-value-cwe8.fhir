--- conflicted
+++ resolved
@@ -10,77 +10,6 @@
   },
   "type" : "message",
   "timestamp" : "2023-05-01T10:25:31.000-04:00",
-<<<<<<< HEAD
-  "entry" : [ {
-    "fullUrl" : "MessageHeader/827ccb0e-ea8a-306c-8c34-a16891f84e7b",
-    "resource" : {
-      "resourceType" : "MessageHeader",
-      "id" : "827ccb0e-ea8a-306c-8c34-a16891f84e7b",
-      "meta" : {
-        "extension" : [ {
-          "url" : "http://ibm.com/fhir/cdm/StructureDefinition/source-data-model-version",
-          "valueString" : "2.5.1"
-        } ]
-      },
-      "extension" : [ {
-        "url" : "https://reportstream.cdc.gov/fhir/StructureDefinition/encoding-characters",
-        "valueString" : "^~\\&#"
-      }, {
-        "url" : "https://reportstream.cdc.gov/fhir/StructureDefinition/character-set",
-        "valueString" : "UNICODE UTF-8"
-      } ],
-      "eventCoding" : {
-        "system" : "http://terminology.hl7.org/CodeSystem/v2-0003",
-        "code" : "R01",
-        "display" : "ORU/ACK - Unsolicited transmission of an observation message"
-      },
-      "sender" : {
-        "reference" : "Organization/1698940036917716000.90442528-42ee-4da5-8691-e204f53ad18e"
-      }
-    }
-  }, {
-    "fullUrl" : "Organization/1698940036917716000.90442528-42ee-4da5-8691-e204f53ad18e",
-    "resource" : {
-      "resourceType" : "Organization",
-      "id" : "1698940036917716000.90442528-42ee-4da5-8691-e204f53ad18e",
-      "meta" : {
-        "extension" : [ {
-          "url" : "http://ibm.com/fhir/cdm/StructureDefinition/source-data-model-version",
-          "valueString" : "2.5.1"
-        } ]
-      },
-      "address" : [ {
-        "country" : "USA"
-      } ]
-    }
-  }, {
-    "fullUrl" : "Provenance/1698940037368659000.603320b1-22cb-4223-8640-4005aec9a6fa",
-    "resource" : {
-      "resourceType" : "Provenance",
-      "id" : "1698940037368659000.603320b1-22cb-4223-8640-4005aec9a6fa",
-      "meta" : {
-        "extension" : [ {
-          "url" : "http://ibm.com/fhir/cdm/StructureDefinition/source-data-model-version",
-          "valueString" : "2.5.1"
-        } ]
-      },
-      "target" : [ {
-        "reference" : "DiagnosticReport/1698940037616224000.c3a2a1af-f416-498d-a7b1-72767aa915b9"
-      } ],
-      "recorded" : "2023-05-01T10:25:31-04:00",
-      "_recorded" : {
-        "extension" : [ {
-          "url" : "https://reportstream.cdc.gov/fhir/StructureDefinition/hl7v2-date-time",
-          "valueString" : "20230501102531-0400"
-        } ]
-      },
-      "activity" : {
-        "coding" : [ {
-          "extension" : [ {
-            "url" : "https://reportstream.cdc.gov/fhir/StructureDefinition/code-index-name",
-            "valueString" : "identifier"
-          } ],
-=======
   "entry" : [
     {
       "fullUrl" : "MessageHeader/827ccb0e-ea8a-306c-8c34-a16891f84e7b",
@@ -98,7 +27,6 @@
           }
         ],
         "eventCoding" : {
->>>>>>> bbf61ac6
           "system" : "http://terminology.hl7.org/CodeSystem/v2-0003",
           "code" : "R01",
           "display" : "ORU^R01^ORU_R01"
