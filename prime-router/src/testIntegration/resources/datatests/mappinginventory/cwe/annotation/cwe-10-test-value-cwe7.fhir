--- conflicted
+++ resolved
@@ -10,77 +10,6 @@
   },
   "type" : "message",
   "timestamp" : "2023-05-01T10:25:31.000-04:00",
-<<<<<<< HEAD
-  "entry" : [ {
-    "fullUrl" : "MessageHeader/827ccb0e-ea8a-306c-8c34-a16891f84e7b",
-    "resource" : {
-      "resourceType" : "MessageHeader",
-      "id" : "827ccb0e-ea8a-306c-8c34-a16891f84e7b",
-      "meta" : {
-        "extension" : [ {
-          "url" : "http://ibm.com/fhir/cdm/StructureDefinition/source-data-model-version",
-          "valueString" : "2.5.1"
-        } ]
-      },
-      "extension" : [ {
-        "url" : "https://reportstream.cdc.gov/fhir/StructureDefinition/encoding-characters",
-        "valueString" : "^~\\&#"
-      }, {
-        "url" : "https://reportstream.cdc.gov/fhir/StructureDefinition/character-set",
-        "valueString" : "UNICODE UTF-8"
-      } ],
-      "eventCoding" : {
-        "system" : "http://terminology.hl7.org/CodeSystem/v2-0003",
-        "code" : "R01",
-        "display" : "ORU/ACK - Unsolicited transmission of an observation message"
-      },
-      "sender" : {
-        "reference" : "Organization/1698940019781766000.d4582fb2-661a-4e5d-92bb-37127070889c"
-      }
-    }
-  }, {
-    "fullUrl" : "Organization/1698940019781766000.d4582fb2-661a-4e5d-92bb-37127070889c",
-    "resource" : {
-      "resourceType" : "Organization",
-      "id" : "1698940019781766000.d4582fb2-661a-4e5d-92bb-37127070889c",
-      "meta" : {
-        "extension" : [ {
-          "url" : "http://ibm.com/fhir/cdm/StructureDefinition/source-data-model-version",
-          "valueString" : "2.5.1"
-        } ]
-      },
-      "address" : [ {
-        "country" : "USA"
-      } ]
-    }
-  }, {
-    "fullUrl" : "Provenance/1698940020248497000.2af89d30-7a98-458c-84ad-1bfdbbde5071",
-    "resource" : {
-      "resourceType" : "Provenance",
-      "id" : "1698940020248497000.2af89d30-7a98-458c-84ad-1bfdbbde5071",
-      "meta" : {
-        "extension" : [ {
-          "url" : "http://ibm.com/fhir/cdm/StructureDefinition/source-data-model-version",
-          "valueString" : "2.5.1"
-        } ]
-      },
-      "target" : [ {
-        "reference" : "DiagnosticReport/1698940020473464000.528c1a50-481b-42c5-adbd-8f13d65bbd58"
-      } ],
-      "recorded" : "2023-05-01T10:25:31-04:00",
-      "_recorded" : {
-        "extension" : [ {
-          "url" : "https://reportstream.cdc.gov/fhir/StructureDefinition/hl7v2-date-time",
-          "valueString" : "20230501102531-0400"
-        } ]
-      },
-      "activity" : {
-        "coding" : [ {
-          "extension" : [ {
-            "url" : "https://reportstream.cdc.gov/fhir/StructureDefinition/code-index-name",
-            "valueString" : "identifier"
-          } ],
-=======
   "entry" : [
     {
       "fullUrl" : "MessageHeader/827ccb0e-ea8a-306c-8c34-a16891f84e7b",
@@ -98,7 +27,6 @@
           }
         ],
         "eventCoding" : {
->>>>>>> bbf61ac6
           "system" : "http://terminology.hl7.org/CodeSystem/v2-0003",
           "code" : "R01",
           "display" : "ORU^R01^ORU_R01"
