--- conflicted
+++ resolved
@@ -1,21 +1,14 @@
 {
   "resourceType" : "Bundle",
-<<<<<<< HEAD
-  "id" : "1706120585442261000.9f6530b4-fc62-436d-8654-7c1b3def75c1",
+  "id" : "1706905937977335000.ac758ffb-ac6e-4d58-96cd-c2de42b828d1",
   "meta" : {
-    "lastUpdated" : "2024-01-24T12:23:05.462-06:00"
-=======
-  "id" : "1706812827106568000.f7c74146-b546-4112-b4d4-cc528eefaad4",
-  "meta" : {
-    "lastUpdated" : "2024-02-01T13:40:27.113-05:00"
->>>>>>> 1bd542dc
+    "lastUpdated" : "2024-02-02T14:32:17.987-06:00"
   },
   "identifier" : {
     "system" : "https://reportstream.cdc.gov/prime-router",
     "value" : "12345"
   },
   "type" : "message",
-<<<<<<< HEAD
   "timestamp" : "2023-05-01T09:25:31.000-05:00",
   "entry" : [ {
     "fullUrl" : "MessageHeader/827ccb0e-ea8a-306c-8c34-a16891f84e7b",
@@ -26,11 +19,14 @@
         "url" : "https://reportstream.cdc.gov/fhir/StructureDefinition/encoding-characters",
         "valueString" : "^~\\&#"
       }, {
-        "url" : "https://reportstream.cdc.gov/fhir/StructureDefinition/msh-7-datetime-of-message",
-        "valueString" : "20230501102531-0400"
-      }, {
         "url" : "https://reportstream.cdc.gov/fhir/StructureDefinition/character-set",
         "valueString" : "UNICODE UTF-8"
+      }, {
+        "url" : "https://reportstream.cdc.gov/fhir/StructureDefinition/msh-message-header",
+        "extension" : [ {
+          "url" : "MSH.7",
+          "valueString" : "20230501102531-0400"
+        } ]
       } ],
       "eventCoding" : {
         "system" : "http://terminology.hl7.org/CodeSystem/v2-0003",
@@ -38,7 +34,7 @@
         "display" : "ORU^R01^ORU_R01"
       },
       "sender" : {
-        "reference" : "Organization/1706120585576565000.1c18b6ae-f766-405c-ad55-7b6d56b6c98f"
+        "reference" : "Organization/1706905938068633000.74fa69ea-14ce-4a3b-a1d1-5da6f7f70000"
       },
       "source" : {
         "_endpoint" : {
@@ -50,107 +46,99 @@
       }
     }
   }, {
-    "fullUrl" : "Organization/1706120585576565000.1c18b6ae-f766-405c-ad55-7b6d56b6c98f",
+    "fullUrl" : "Organization/1706905938068633000.74fa69ea-14ce-4a3b-a1d1-5da6f7f70000",
     "resource" : {
       "resourceType" : "Organization",
-      "id" : "1706120585576565000.1c18b6ae-f766-405c-ad55-7b6d56b6c98f",
+      "id" : "1706905938068633000.74fa69ea-14ce-4a3b-a1d1-5da6f7f70000",
       "address" : [ {
         "country" : "USA"
       } ]
     }
   }, {
-    "fullUrl" : "Provenance/1706120586029898000.dba38ba7-a4c6-447d-9278-7ab5f944bbc4",
+    "fullUrl" : "Provenance/1706905938644282000.854f3e57-ca29-4451-b404-7d35c304c273",
     "resource" : {
       "resourceType" : "Provenance",
-      "id" : "1706120586029898000.dba38ba7-a4c6-447d-9278-7ab5f944bbc4",
+      "id" : "1706905938644282000.854f3e57-ca29-4451-b404-7d35c304c273",
       "target" : [ {
-        "reference" : "DiagnosticReport/1706120586315041000.c40003f8-7d64-48c5-84d5-397118ba4857"
+        "reference" : "MessageHeader/827ccb0e-ea8a-306c-8c34-a16891f84e7b"
+      }, {
+        "reference" : "DiagnosticReport/1706905939020791000.7912847a-1538-4b8c-90e4-3f6a8ce723e7"
       } ],
       "recorded" : "2023-05-01T10:25:31-04:00",
-      "_recorded" : {
-        "extension" : [ {
-          "url" : "https://reportstream.cdc.gov/fhir/StructureDefinition/hl7v2-date-time",
-          "valueString" : "20230501102531-0400"
-        } ]
-      },
       "activity" : {
         "coding" : [ {
-          "extension" : [ {
-            "url" : "https://reportstream.cdc.gov/fhir/StructureDefinition/code-index-name",
-            "valueString" : "identifier"
-          } ],
-=======
-  "timestamp" : "2023-05-01T10:25:31.000-04:00",
-  "entry" : [
-    {
-      "fullUrl" : "MessageHeader/827ccb0e-ea8a-306c-8c34-a16891f84e7b",
-      "resource" : {
-        "resourceType" : "MessageHeader",
-        "id" : "827ccb0e-ea8a-306c-8c34-a16891f84e7b",
-        "extension" : [
-          {
-            "url" : "https://reportstream.cdc.gov/fhir/StructureDefinition/encoding-characters",
-            "valueString" : "^~\\&#"
-          },
-          {
-            "url" : "https://reportstream.cdc.gov/fhir/StructureDefinition/character-set",
-            "valueString" : "UNICODE UTF-8"
-          },
-          {
-            "url" : "https://reportstream.cdc.gov/fhir/StructureDefinition/msh-message-header",
-            "extension" : [
-              {
-                "url" : "MSH.7",
-                "valueString" : "20230501102531-0400"
-              }
-            ]
-          }
-        ],
-        "eventCoding" : {
->>>>>>> 1bd542dc
-          "system" : "http://terminology.hl7.org/CodeSystem/v2-0003",
-          "code" : "R01",
           "display" : "ORU^R01^ORU_R01"
+        } ]
+      }
+    }
+  }, {
+    "fullUrl" : "Provenance/1706905938658552000.ca814357-3a66-4ad2-a34f-f88972bcb066",
+    "resource" : {
+      "resourceType" : "Provenance",
+      "id" : "1706905938658552000.ca814357-3a66-4ad2-a34f-f88972bcb066",
+      "recorded" : "2024-02-02T14:32:18Z",
+      "policy" : [ "http://hl7.org/fhir/uv/v2mappings/message-oru-r01-to-bundle" ],
+      "activity" : {
+        "coding" : [ {
+          "code" : "v2-FHIR transformation"
+        } ]
+      },
+      "agent" : [ {
+        "type" : {
+          "coding" : [ {
+            "system" : "http://terminology.hl7.org/CodeSystem/provenance-participant-type",
+            "code" : "assembler"
+          } ]
         },
-        "sender" : {
-          "reference" : "Organization/1706812827166670000.3d717156-5672-4bb6-8615-0ee8d78a57f6"
+        "who" : {
+          "reference" : "Organization/1706905938657308000.6ba9df98-df60-424f-b248-6dee11decd3e"
+        }
+      } ]
+    }
+  }, {
+    "fullUrl" : "Organization/1706905938657308000.6ba9df98-df60-424f-b248-6dee11decd3e",
+    "resource" : {
+      "resourceType" : "Organization",
+      "id" : "1706905938657308000.6ba9df98-df60-424f-b248-6dee11decd3e",
+      "identifier" : [ {
+        "value" : "CDC PRIME - Atlanta"
+      }, {
+        "type" : {
+          "coding" : [ {
+            "system" : "http://terminology.hl7.org/CodeSystem/v2-0301"
+          } ]
         },
-        "source" : {
-          "_endpoint" : {
-            "extension" : [
-              {
-                "url" : "http://hl7.org/fhir/StructureDefinition/data-absent-reason",
-                "valueCode" : "unknown"
-              }
-            ]
-          }
-        }
-<<<<<<< HEAD
-      } ],
-      "entity" : [ {
-        "role" : "source",
-        "what" : {
-          "reference" : "Device/1706120586034605000.d11fcd9a-487b-451e-9b25-a92f9fde327b"
-        }
-      } ]
-    }
-  }, {
-    "fullUrl" : "Device/1706120586034605000.d11fcd9a-487b-451e-9b25-a92f9fde327b",
-    "resource" : {
-      "resourceType" : "Device",
-      "id" : "1706120586034605000.d11fcd9a-487b-451e-9b25-a92f9fde327b"
-    }
-  }, {
-    "fullUrl" : "Patient/1706120586059686000.81e65de1-3acc-44b2-9b1b-72226301d3bd",
+        "system" : "urn:ietf:rfc:3986",
+        "value" : "2.16.840.1.114222.4.1.237821"
+      } ]
+    }
+  }, {
+    "fullUrl" : "Patient/1706905938688409000.53dc4b6e-a1ab-46ba-8792-45e0b4784e4c",
     "resource" : {
       "resourceType" : "Patient",
-      "id" : "1706120586059686000.81e65de1-3acc-44b2-9b1b-72226301d3bd"
-    }
-  }, {
-    "fullUrl" : "Specimen/1706120586065027000.46654917-d9ad-4520-847c-c3d0fe8e779d",
+      "id" : "1706905938688409000.53dc4b6e-a1ab-46ba-8792-45e0b4784e4c"
+    }
+  }, {
+    "fullUrl" : "Provenance/1706905938689987000.808ee41e-5b05-4c90-8083-f25c0b1861c6",
+    "resource" : {
+      "resourceType" : "Provenance",
+      "id" : "1706905938689987000.808ee41e-5b05-4c90-8083-f25c0b1861c6",
+      "target" : [ {
+        "reference" : "Patient/1706905938688409000.53dc4b6e-a1ab-46ba-8792-45e0b4784e4c"
+      } ],
+      "recorded" : "2024-02-02T14:32:18Z",
+      "activity" : {
+        "coding" : [ {
+          "system" : "https://terminology.hl7.org/CodeSystem/v3-DataOperation",
+          "code" : "UPDATE"
+        } ]
+      }
+    }
+  }, {
+    "fullUrl" : "Specimen/1706905938696401000.befdeb02-02ff-4a3b-af00-91669ccbb462",
     "resource" : {
       "resourceType" : "Specimen",
-      "id" : "1706120586065027000.46654917-d9ad-4520-847c-c3d0fe8e779d",
+      "id" : "1706905938696401000.befdeb02-02ff-4a3b-af00-91669ccbb462",
       "note" : [ {
         "extension" : [ {
           "url" : "https://reportstream.cdc.gov/fhir/StructureDefinition/hl7v2Name",
@@ -174,10 +162,10 @@
       } ]
     }
   }, {
-    "fullUrl" : "ServiceRequest/1706120586309176000.4c3f51aa-f9a4-4c32-8b83-75daf9b51bb2",
+    "fullUrl" : "ServiceRequest/1706905939013010000.bf85d142-317d-4a0f-ae01-e9a6c48aa9d3",
     "resource" : {
       "resourceType" : "ServiceRequest",
-      "id" : "1706120586309176000.4c3f51aa-f9a4-4c32-8b83-75daf9b51bb2",
+      "id" : "1706905939013010000.bf85d142-317d-4a0f-ae01-e9a6c48aa9d3",
       "extension" : [ {
         "url" : "https://reportstream.cdc.gov/fhir/StructureDefinition/obr-observation-request",
         "extension" : [ {
@@ -204,16 +192,16 @@
         } ]
       },
       "subject" : {
-        "reference" : "Patient/1706120586059686000.81e65de1-3acc-44b2-9b1b-72226301d3bd"
-      }
-    }
-  }, {
-    "fullUrl" : "DiagnosticReport/1706120586315041000.c40003f8-7d64-48c5-84d5-397118ba4857",
+        "reference" : "Patient/1706905938688409000.53dc4b6e-a1ab-46ba-8792-45e0b4784e4c"
+      }
+    }
+  }, {
+    "fullUrl" : "DiagnosticReport/1706905939020791000.7912847a-1538-4b8c-90e4-3f6a8ce723e7",
     "resource" : {
       "resourceType" : "DiagnosticReport",
-      "id" : "1706120586315041000.c40003f8-7d64-48c5-84d5-397118ba4857",
+      "id" : "1706905939020791000.7912847a-1538-4b8c-90e4-3f6a8ce723e7",
       "basedOn" : [ {
-        "reference" : "ServiceRequest/1706120586309176000.4c3f51aa-f9a4-4c32-8b83-75daf9b51bb2"
+        "reference" : "ServiceRequest/1706905939013010000.bf85d142-317d-4a0f-ae01-e9a6c48aa9d3"
       } ],
       "status" : "final",
       "code" : {
@@ -226,234 +214,11 @@
         } ]
       },
       "subject" : {
-        "reference" : "Patient/1706120586059686000.81e65de1-3acc-44b2-9b1b-72226301d3bd"
+        "reference" : "Patient/1706905938688409000.53dc4b6e-a1ab-46ba-8792-45e0b4784e4c"
       },
       "specimen" : [ {
-        "reference" : "Specimen/1706120586065027000.46654917-d9ad-4520-847c-c3d0fe8e779d"
+        "reference" : "Specimen/1706905938696401000.befdeb02-02ff-4a3b-af00-91669ccbb462"
       } ]
     }
   } ]
-=======
-      }
-    },
-    {
-      "fullUrl" : "Organization/1706812827166670000.3d717156-5672-4bb6-8615-0ee8d78a57f6",
-      "resource" : {
-        "resourceType" : "Organization",
-        "id" : "1706812827166670000.3d717156-5672-4bb6-8615-0ee8d78a57f6",
-        "address" : [
-          {
-            "country" : "USA"
-          }
-        ]
-      }
-    },
-    {
-      "fullUrl" : "Provenance/1706812827620615000.fc4ed88a-ac4e-4767-af4e-cedf4092a6ca",
-      "resource" : {
-        "resourceType" : "Provenance",
-        "id" : "1706812827620615000.fc4ed88a-ac4e-4767-af4e-cedf4092a6ca",
-        "target" : [
-          {
-            "reference" : "MessageHeader/827ccb0e-ea8a-306c-8c34-a16891f84e7b"
-          },
-          {
-            "reference" : "DiagnosticReport/1706812827808070000.dea15c7e-a97f-4182-b958-c43f7d1a036b"
-          }
-        ],
-        "recorded" : "2023-05-01T10:25:31-04:00",
-        "activity" : {
-          "coding" : [
-            {
-              "display" : "ORU^R01^ORU_R01"
-            }
-          ]
-        }
-      }
-    },
-    {
-      "fullUrl" : "Provenance/1706812827628289000.7d6a57dd-d793-4bd1-af16-8a226aaa48fd",
-      "resource" : {
-        "resourceType" : "Provenance",
-        "id" : "1706812827628289000.7d6a57dd-d793-4bd1-af16-8a226aaa48fd",
-        "recorded" : "2024-02-01T13:40:27Z",
-        "policy" : [
-          "http://hl7.org/fhir/uv/v2mappings/message-oru-r01-to-bundle"
-        ],
-        "activity" : {
-          "coding" : [
-            {
-              "code" : "v2-FHIR transformation"
-            }
-          ]
-        },
-        "agent" : [
-          {
-            "type" : {
-              "coding" : [
-                {
-                  "system" : "http://terminology.hl7.org/CodeSystem/provenance-participant-type",
-                  "code" : "assembler"
-                }
-              ]
-            },
-            "who" : {
-              "reference" : "Organization/1706812827627782000.dcb1314b-a0b9-4a05-91ad-b4995d401597"
-            }
-          }
-        ]
-      }
-    },
-    {
-      "fullUrl" : "Organization/1706812827627782000.dcb1314b-a0b9-4a05-91ad-b4995d401597",
-      "resource" : {
-        "resourceType" : "Organization",
-        "id" : "1706812827627782000.dcb1314b-a0b9-4a05-91ad-b4995d401597",
-        "identifier" : [
-          {
-            "value" : "CDC PRIME - Atlanta"
-          },
-          {
-            "type" : {
-              "coding" : [
-                {
-                  "system" : "http://terminology.hl7.org/CodeSystem/v2-0301"
-                }
-              ]
-            },
-            "system" : "urn:ietf:rfc:3986",
-            "value" : "2.16.840.1.114222.4.1.237821"
-          }
-        ]
-      }
-    },
-    {
-      "fullUrl" : "Patient/1706812827646463000.b9424a81-4cf1-4594-973b-e8c126725c02",
-      "resource" : {
-        "resourceType" : "Patient",
-        "id" : "1706812827646463000.b9424a81-4cf1-4594-973b-e8c126725c02"
-      }
-    },
-    {
-      "fullUrl" : "Provenance/1706812827647313000.e9122faa-c096-4740-8acd-f679a9ac8893",
-      "resource" : {
-        "resourceType" : "Provenance",
-        "id" : "1706812827647313000.e9122faa-c096-4740-8acd-f679a9ac8893",
-        "target" : [
-          {
-            "reference" : "Patient/1706812827646463000.b9424a81-4cf1-4594-973b-e8c126725c02"
-          }
-        ],
-        "recorded" : "2024-02-01T13:40:27Z",
-        "activity" : {
-          "coding" : [
-            {
-              "system" : "https://terminology.hl7.org/CodeSystem/v3-DataOperation",
-              "code" : "UPDATE"
-            }
-          ]
-        }
-      }
-    },
-    {
-      "fullUrl" : "Specimen/1706812827649466000.490ac6d4-5a91-4db1-92cf-a26dc8d08668",
-      "resource" : {
-        "resourceType" : "Specimen",
-        "id" : "1706812827649466000.490ac6d4-5a91-4db1-92cf-a26dc8d08668",
-        "note" : [
-          {
-            "extension" : [
-              {
-                "url" : "https://reportstream.cdc.gov/fhir/StructureDefinition/hl7v2Name",
-                "valueString" : "specimen-description"
-              }
-            ],
-            "text" : "blah test"
-          }
-        ]
-      }
-    },
-    {
-      "fullUrl" : "ServiceRequest/1706812827804990000.56e3b463-68d0-411d-9518-39f1269930ea",
-      "resource" : {
-        "resourceType" : "ServiceRequest",
-        "id" : "1706812827804990000.56e3b463-68d0-411d-9518-39f1269930ea",
-        "extension" : [
-          {
-            "url" : "https://reportstream.cdc.gov/fhir/StructureDefinition/obr-observation-request",
-            "extension" : [
-              {
-                "url" : "obr-39-collectors-comment",
-                "valueCodeableConcept" : {
-                  "coding" : [
-                    {
-                      "extension" : [
-                        {
-                          "url" : "https://reportstream.cdc.gov/fhir/StructureDefinition/cwe-coding",
-                          "valueString" : "coding"
-                        }
-                      ],
-                      "code" : "Test Identifier"
-                    }
-                  ]
-                }
-              }
-            ]
-          }
-        ],
-        "status" : "unknown",
-        "code" : {
-          "coding" : [
-            {
-              "extension" : [
-                {
-                  "url" : "https://reportstream.cdc.gov/fhir/StructureDefinition/cwe-coding",
-                  "valueString" : "coding"
-                }
-              ],
-              "code" : "TEST2"
-            }
-          ]
-        },
-        "subject" : {
-          "reference" : "Patient/1706812827646463000.b9424a81-4cf1-4594-973b-e8c126725c02"
-        }
-      }
-    },
-    {
-      "fullUrl" : "DiagnosticReport/1706812827808070000.dea15c7e-a97f-4182-b958-c43f7d1a036b",
-      "resource" : {
-        "resourceType" : "DiagnosticReport",
-        "id" : "1706812827808070000.dea15c7e-a97f-4182-b958-c43f7d1a036b",
-        "basedOn" : [
-          {
-            "reference" : "ServiceRequest/1706812827804990000.56e3b463-68d0-411d-9518-39f1269930ea"
-          }
-        ],
-        "status" : "final",
-        "code" : {
-          "coding" : [
-            {
-              "extension" : [
-                {
-                  "url" : "https://reportstream.cdc.gov/fhir/StructureDefinition/cwe-coding",
-                  "valueString" : "coding"
-                }
-              ],
-              "code" : "TEST2"
-            }
-          ]
-        },
-        "subject" : {
-          "reference" : "Patient/1706812827646463000.b9424a81-4cf1-4594-973b-e8c126725c02"
-        },
-        "specimen" : [
-          {
-            "reference" : "Specimen/1706812827649466000.490ac6d4-5a91-4db1-92cf-a26dc8d08668"
-          }
-        ]
-      }
-    }
-  ]
->>>>>>> 1bd542dc
 }