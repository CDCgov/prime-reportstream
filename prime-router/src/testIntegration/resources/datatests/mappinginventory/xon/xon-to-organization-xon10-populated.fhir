{
  "resourceType" : "Bundle",
  "id" : "1699301855674620000.2cd8f490-d87f-4bbf-a22b-511b0144b27f",
  "meta" : {
    "lastUpdated" : "2023-11-06T15:17:35.699-05:00"
  },
  "identifier" : {
    "system" : "https://reportstream.cdc.gov/prime-router",
    "value" : "3003786103_4988249_33033"
  },
  "type" : "message",
  "timestamp" : "2023-05-01T10:25:31.000-04:00",
  "entry" : [
    {
      "fullUrl" : "MessageHeader/0993dd0b-6ce5-3caf-a177-0b81cc780c18",
      "resource" : {
        "resourceType" : "MessageHeader",
        "id" : "0993dd0b-6ce5-3caf-a177-0b81cc780c18",
        "extension" : [
          {
            "url" : "https://reportstream.cdc.gov/fhir/StructureDefinition/encoding-characters",
            "valueString" : "^~\\&#"
          }
        ],
        "eventCoding" : {
          "system" : "http://terminology.hl7.org/CodeSystem/v2-0003",
          "code" : "R01",
          "display" : "ORU^R01^ORU_R01"
        },
        "responsible" : {
          "reference" : "Organization/1699301857114671000.fe362773-6716-4108-a733-c77350fb8d27"
        }
      }
    },
    {
      "fullUrl" : "Location/1699301857121541000.bdacbf01-d91e-4211-9491-e326a337bea6",
      "resource" : {
        "resourceType" : "Location",
        "id" : "1699301857121541000.bdacbf01-d91e-4211-9491-e326a337bea6",
        "extension" : [
          {
            "url" : "https://reportstream.cdc.gov/fhir/StructureDefinition/universal-id-type",
            "valueCode" : "ISO"
          }
        ],
        "identifier" : [
          {
            "value" : "2.16.840.1.113883.9.11"
          }
        ],
        "name" : "Hospital A",
        "physicalType" : {
          "coding" : [
            {
              "extension" : [
                {
                  "url" : "https://reportstream.cdc.gov/fhir/StructureDefinition/code-index-name",
                  "valueString" : "identifier"
                }
              ],
              "system" : "http://terminology.hl7.org/CodeSystem/location-physical-type",
              "code" : "si"
            }
          ]
        }
      }
    },
    {
      "fullUrl" : "Organization/1699301857114671000.fe362773-6716-4108-a733-c77350fb8d27",
      "resource" : {
        "resourceType" : "Organization",
        "id" : "1699301857114671000.fe362773-6716-4108-a733-c77350fb8d27",
        "extension" : [
          {
            "url" : "https://reportstream.cdc.gov/fhir/StructureDefinition/xon10-organization-identifier",
            "valueString" : "Hospital B"
          },
          {
            "url" : "https://reportstream.cdc.gov/fhir/StructureDefinition/organization-name-type",
            "valueCoding" : {
              "extension" : [
                {
                  "url" : "https://reportstream.cdc.gov/fhir/StructureDefinition/cwe-coding",
                  "valueCodeableConcept" : {
                    "extension" : [
                      {
                        "url" : "https://reportstream.cdc.gov/fhir/StructureDefinition/hl7v2Name",
                        "valueString" : "organization-name-type-code"
                      }
                    ],
                    "coding" : [
                      {
                        "extension" : [
                          {
                            "url" : "https://reportstream.cdc.gov/fhir/StructureDefinition/cwe-coding",
                            "valueString" : "coding"
                          }
                        ],
                        "code" : "A"
                      }
                    ]
                  }
                }
              ],
              "code" : "A"
            }
          },
          {
            "url" : "https://reportstream.cdc.gov/fhir/StructureDefinition/xon3-id-number",
            "valueString" : "123"
          }
        ],
        "identifier" : [
          {
            "extension" : [
              {
                "url" : "https://reportstream.cdc.gov/fhir/StructureDefinition/check-digit",
                "valueString" : "Check Digit"
              },
              {
                "url" : "https://reportstream.cdc.gov/fhir/StructureDefinition/assigning-authority",
                "extension" : [
                  {
                    "url" : "https://reportstream.cdc.gov/fhir/StructureDefinition/namespace-id",
                    "valueString" : "Assigning Authority"
                  },
                  {
                    "url" : "https://reportstream.cdc.gov/fhir/StructureDefinition/universal-id",
                    "valueString" : "2.1.4.1"
                  },
                  {
                    "url" : "https://reportstream.cdc.gov/fhir/StructureDefinition/universal-id-type",
                    "valueCode" : "ISO"
                  }
                ]
              },
              {
                "url" : "https://reportstream.cdc.gov/fhir/StructureDefinition/check-digit-scheme",
                "valueCode" : "C1"
              },
              {
                "url" : "https://reportstream.cdc.gov/fhir/StructureDefinition/identifier-location",
                "valueReference" : {
                  "reference" : "Location/1699301857121541000.bdacbf01-d91e-4211-9491-e326a337bea6"
                }
              }
            ],
            "type" : {
              "coding" : [
                {
                  "extension" : [
                    {
                      "url" : "https://reportstream.cdc.gov/fhir/StructureDefinition/code-index-name",
                      "valueString" : "identifier"
                    }
                  ],
                  "system" : "http://terminology.hl7.org/CodeSystem/v2-0203",
                  "code" : "MD"
                }
              ]
            },
            "value" : "Hospital B"
          }
        ],
        "name" : "Org"
      }
    },
    {
      "fullUrl" : "Provenance/1699301857536751000.4ab262e7-e9af-4518-9a90-ff177860c512",
      "resource" : {
        "resourceType" : "Provenance",
        "id" : "1699301857536751000.4ab262e7-e9af-4518-9a90-ff177860c512",
        "recorded" : "2023-05-01T10:25:31-04:00",
        "activity" : {
          "coding" : [
            {
              "extension" : [
                {
                  "url" : "https://reportstream.cdc.gov/fhir/StructureDefinition/code-index-name",
                  "valueString" : "identifier"
                }
              ],
              "system" : "http://terminology.hl7.org/CodeSystem/v2-0003",
              "code" : "R01",
              "display" : "ORU_R01"
            }
          ]
        },
<<<<<<< HEAD
        "value" : "Hospital B"
      } ],
      "name" : "Org"
    }
  }, {
    "fullUrl" : "Provenance/1699301857536751000.4ab262e7-e9af-4518-9a90-ff177860c512",
    "resource" : {
      "resourceType" : "Provenance",
      "id" : "1699301857536751000.4ab262e7-e9af-4518-9a90-ff177860c512",
      "meta" : {
        "extension" : [ {
          "url" : "http://ibm.com/fhir/cdm/StructureDefinition/source-data-model-version",
          "valueString" : "2.5.1"
        } ]
      },
      "recorded" : "2023-05-01T10:25:31-04:00",
      "_recorded" : {
        "extension" : [ {
          "url" : "https://reportstream.cdc.gov/fhir/StructureDefinition/hl7v2-date-time",
          "valueString" : "20230501102531-0400"
        } ]
      },
      "activity" : {
        "coding" : [ {
          "extension" : [ {
            "url" : "https://reportstream.cdc.gov/fhir/StructureDefinition/code-index-name",
            "valueString" : "identifier"
          } ],
          "system" : "http://terminology.hl7.org/CodeSystem/v2-0003",
          "code" : "R01",
          "display" : "ORU_R01"
        } ]
      },
      "agent" : [ {
        "type" : {
          "coding" : [ {
            "extension" : [ {
              "url" : "https://reportstream.cdc.gov/fhir/StructureDefinition/code-index-name",
              "valueString" : "identifier"
            } ],
            "system" : "http://terminology.hl7.org/CodeSystem/provenance-participant-type",
            "code" : "author"
          } ]
        }
      } ],
      "entity" : [ {
        "role" : "source",
        "what" : {
          "reference" : "Device/1699301857540678000.856ea846-482a-402e-a936-7d6bd28ca1b5"
        }
      } ]
    }
  }, {
    "fullUrl" : "Device/1699301857540678000.856ea846-482a-402e-a936-7d6bd28ca1b5",
    "resource" : {
      "resourceType" : "Device",
      "id" : "1699301857540678000.856ea846-482a-402e-a936-7d6bd28ca1b5",
      "meta" : {
        "extension" : [ {
          "url" : "http://ibm.com/fhir/cdm/StructureDefinition/source-data-model-version",
          "valueString" : "2.5.1"
        } ]
=======
        "agent" : [
          {
            "type" : {
              "coding" : [
                {
                  "extension" : [
                    {
                      "url" : "https://reportstream.cdc.gov/fhir/StructureDefinition/code-index-name",
                      "valueString" : "identifier"
                    }
                  ],
                  "system" : "http://terminology.hl7.org/CodeSystem/provenance-participant-type",
                  "code" : "author"
                }
              ]
            }
          }
        ],
        "entity" : [
          {
            "role" : "source",
            "what" : {
              "reference" : "Device/1699301857540678000.856ea846-482a-402e-a936-7d6bd28ca1b5"
            }
          }
        ]
      }
    },
    {
      "fullUrl" : "Device/1699301857540678000.856ea846-482a-402e-a936-7d6bd28ca1b5",
      "resource" : {
        "resourceType" : "Device",
        "id" : "1699301857540678000.856ea846-482a-402e-a936-7d6bd28ca1b5"
>>>>>>> bbf61ac6
      }
    }
  ]
}<|MERGE_RESOLUTION|>--- conflicted
+++ resolved
@@ -186,70 +186,6 @@
             }
           ]
         },
-<<<<<<< HEAD
-        "value" : "Hospital B"
-      } ],
-      "name" : "Org"
-    }
-  }, {
-    "fullUrl" : "Provenance/1699301857536751000.4ab262e7-e9af-4518-9a90-ff177860c512",
-    "resource" : {
-      "resourceType" : "Provenance",
-      "id" : "1699301857536751000.4ab262e7-e9af-4518-9a90-ff177860c512",
-      "meta" : {
-        "extension" : [ {
-          "url" : "http://ibm.com/fhir/cdm/StructureDefinition/source-data-model-version",
-          "valueString" : "2.5.1"
-        } ]
-      },
-      "recorded" : "2023-05-01T10:25:31-04:00",
-      "_recorded" : {
-        "extension" : [ {
-          "url" : "https://reportstream.cdc.gov/fhir/StructureDefinition/hl7v2-date-time",
-          "valueString" : "20230501102531-0400"
-        } ]
-      },
-      "activity" : {
-        "coding" : [ {
-          "extension" : [ {
-            "url" : "https://reportstream.cdc.gov/fhir/StructureDefinition/code-index-name",
-            "valueString" : "identifier"
-          } ],
-          "system" : "http://terminology.hl7.org/CodeSystem/v2-0003",
-          "code" : "R01",
-          "display" : "ORU_R01"
-        } ]
-      },
-      "agent" : [ {
-        "type" : {
-          "coding" : [ {
-            "extension" : [ {
-              "url" : "https://reportstream.cdc.gov/fhir/StructureDefinition/code-index-name",
-              "valueString" : "identifier"
-            } ],
-            "system" : "http://terminology.hl7.org/CodeSystem/provenance-participant-type",
-            "code" : "author"
-          } ]
-        }
-      } ],
-      "entity" : [ {
-        "role" : "source",
-        "what" : {
-          "reference" : "Device/1699301857540678000.856ea846-482a-402e-a936-7d6bd28ca1b5"
-        }
-      } ]
-    }
-  }, {
-    "fullUrl" : "Device/1699301857540678000.856ea846-482a-402e-a936-7d6bd28ca1b5",
-    "resource" : {
-      "resourceType" : "Device",
-      "id" : "1699301857540678000.856ea846-482a-402e-a936-7d6bd28ca1b5",
-      "meta" : {
-        "extension" : [ {
-          "url" : "http://ibm.com/fhir/cdm/StructureDefinition/source-data-model-version",
-          "valueString" : "2.5.1"
-        } ]
-=======
         "agent" : [
           {
             "type" : {
@@ -283,7 +219,6 @@
       "resource" : {
         "resourceType" : "Device",
         "id" : "1699301857540678000.856ea846-482a-402e-a936-7d6bd28ca1b5"
->>>>>>> bbf61ac6
       }
     }
   ]
