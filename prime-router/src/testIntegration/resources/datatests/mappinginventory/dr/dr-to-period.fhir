--- conflicted
+++ resolved
@@ -1,25 +1,15 @@
 {
   "resourceType" : "Bundle",
-<<<<<<< HEAD
-  "id" : "1706308221757283000.1bec92fd-1acc-4fa2-aa33-fcc07ea9b2cc",
-  "meta" : {
-    "lastUpdated" : "2024-01-26T17:30:21.772-05:00"
-=======
   "id" : "1706310524677905000.d92a6a06-520c-4b8d-bce7-b9f96e7b895e",
   "meta" : {
     "lastUpdated" : "2024-01-26T17:08:44.692-06:00"
->>>>>>> 711af84e
   },
   "identifier" : {
     "system" : "https://reportstream.cdc.gov/prime-router",
     "value" : "3003786103_4988249_33033"
   },
   "type" : "message",
-<<<<<<< HEAD
-  "timestamp" : "2023-05-01T10:25:31.000-04:00",
-=======
   "timestamp" : "2023-05-01T09:25:31.000-05:00",
->>>>>>> 711af84e
   "entry" : [
     {
       "fullUrl" : "MessageHeader/0993dd0b-6ce5-3caf-a177-0b81cc780c18",
@@ -46,11 +36,7 @@
           "display" : "ORU^R01^ORU_R01"
         },
         "sender" : {
-<<<<<<< HEAD
-          "reference" : "Organization/1706308221849797000.5e93d80c-d28f-4720-b058-8800e6b08948"
-=======
           "reference" : "Organization/1706310524765503000.8c811e21-fee0-4025-9a79-732f200f1d55"
->>>>>>> 711af84e
         },
         "source" : {
           "_endpoint" : {
@@ -60,8 +46,6 @@
                 "valueCode" : "unknown"
               }
             ]
-<<<<<<< HEAD
-=======
           }
         }
       }
@@ -74,7 +58,6 @@
         "address" : [
           {
             "country" : "USA"
->>>>>>> 711af84e
           }
         ]
       }
@@ -100,45 +83,6 @@
       }
     },
     {
-<<<<<<< HEAD
-      "fullUrl" : "Organization/1706308221849797000.5e93d80c-d28f-4720-b058-8800e6b08948",
-      "resource" : {
-        "resourceType" : "Organization",
-        "id" : "1706308221849797000.5e93d80c-d28f-4720-b058-8800e6b08948",
-        "address" : [
-          {
-            "country" : "USA"
-          }
-        ]
-      }
-    },
-    {
-      "fullUrl" : "Provenance/1706308222170207000.a0cd45ee-d907-4c5c-a159-4ca6cc8cf811",
-      "resource" : {
-        "resourceType" : "Provenance",
-        "id" : "1706308222170207000.a0cd45ee-d907-4c5c-a159-4ca6cc8cf811",
-        "recorded" : "2023-05-01T10:25:31-04:00",
-        "_recorded" : {
-          "extension" : [
-            {
-              "url" : "https://reportstream.cdc.gov/fhir/StructureDefinition/hl7v2-date-time",
-              "valueString" : "20230501102531-0400"
-            }
-          ]
-        },
-        "activity" : {
-          "coding" : [
-            {
-              "extension" : [
-                {
-                  "url" : "https://reportstream.cdc.gov/fhir/StructureDefinition/code-index-name",
-                  "valueString" : "identifier"
-                }
-              ],
-              "system" : "http://terminology.hl7.org/CodeSystem/v2-0003",
-              "code" : "R01",
-              "display" : "ORU_R01"
-=======
       "fullUrl" : "Provenance/1706310525065293000.2e3cb0c7-9f72-4898-85e1-7d5c538747bc",
       "resource" : {
         "resourceType" : "Provenance",
@@ -151,7 +95,6 @@
           "coding" : [
             {
               "code" : "v2-FHIR transformation"
->>>>>>> 711af84e
             }
           ]
         },
@@ -160,43 +103,6 @@
             "type" : {
               "coding" : [
                 {
-<<<<<<< HEAD
-                  "extension" : [
-                    {
-                      "url" : "https://reportstream.cdc.gov/fhir/StructureDefinition/code-index-name",
-                      "valueString" : "identifier"
-                    }
-                  ],
-                  "system" : "http://terminology.hl7.org/CodeSystem/provenance-participant-type",
-                  "code" : "author"
-                }
-              ]
-            }
-          }
-        ],
-        "entity" : [
-          {
-            "role" : "source",
-            "what" : {
-              "reference" : "Device/1706308222172755000.03ec151d-9b21-44fc-9406-6c1be72bcfea"
-            }
-          }
-        ]
-      }
-    },
-    {
-      "fullUrl" : "Device/1706308222172755000.03ec151d-9b21-44fc-9406-6c1be72bcfea",
-      "resource" : {
-        "resourceType" : "Device",
-        "id" : "1706308222172755000.03ec151d-9b21-44fc-9406-6c1be72bcfea"
-      }
-    },
-    {
-      "fullUrl" : "Patient/1706308222201867000.837013d6-5ca0-4e18-97c8-32b046491812",
-      "resource" : {
-        "resourceType" : "Patient",
-        "id" : "1706308222201867000.837013d6-5ca0-4e18-97c8-32b046491812",
-=======
                   "system" : "http://terminology.hl7.org/CodeSystem/provenance-participant-type",
                   "code" : "assembler"
                 }
@@ -237,7 +143,6 @@
       "resource" : {
         "resourceType" : "Patient",
         "id" : "1706310525087673000.b0e1e29f-ab1d-42ef-8517-2b513b944489",
->>>>>>> 711af84e
         "identifier" : [
           {
             "extension" : [
@@ -282,19 +187,6 @@
         "contact" : [
           {
             "organization" : {
-<<<<<<< HEAD
-              "reference" : "Organization/1706308222195864000.69eceba9-4cfb-4a8c-a2d2-a74712a082d9"
-            }
-          }
-        ]
-      }
-    },
-    {
-      "fullUrl" : "Organization/1706308222195864000.69eceba9-4cfb-4a8c-a2d2-a74712a082d9",
-      "resource" : {
-        "resourceType" : "Organization",
-        "id" : "1706308222195864000.69eceba9-4cfb-4a8c-a2d2-a74712a082d9",
-=======
               "reference" : "Organization/1706310525082278000.bb65d4c3-e5c9-4efb-a4c5-f4cbb7d3b9be"
             }
           }
@@ -306,14 +198,11 @@
       "resource" : {
         "resourceType" : "Organization",
         "id" : "1706310525082278000.bb65d4c3-e5c9-4efb-a4c5-f4cbb7d3b9be",
->>>>>>> 711af84e
         "contact" : [
           {
             "address" : {
               "extension" : [
                 {
-<<<<<<< HEAD
-=======
                   "url" : "https://reportstream.cdc.gov/fhir/StructureDefinition/xad7-address-type",
                   "valueCode" : "H"
                 },
@@ -330,58 +219,10 @@
                   "valueString" : "Other Designation"
                 },
                 {
->>>>>>> 711af84e
                   "url" : "http://hl7.org/fhir/StructureDefinition/iso21090-ADXP-censusTract",
                   "valueCode" : "6059"
                 },
                 {
-<<<<<<< HEAD
-                  "url" : "https://reportstream.cdc.gov/fhir/StructureDefinition/xad-address",
-                  "extension" : [
-                    {
-                      "url" : "https://reportstream.cdc.gov/fhir/StructureDefinition/sad-address-line",
-                      "extension" : [
-                        {
-                          "url" : "SAD.1"
-                        },
-                        {
-                          "url" : "SAD.2",
-                          "valueString" : "1"
-                        },
-                        {
-                          "url" : "SAD.3"
-                        }
-                      ]
-                    },
-                    {
-                      "url" : "XAD.2",
-                      "valueString" : "Other Designation"
-                    },
-                    {
-                      "url" : "XAD.7",
-                      "valueCode" : "H"
-                    },
-                    {
-                      "url" : "XAD.8",
-                      "valueString" : "Other Geographic Designation"
-                    },
-                    {
-                      "url" : "XAD.11",
-                      "valueCode" : "A"
-                    },
-                    {
-                      "url" : "XAD.12",
-                      "extension" : [
-                        {
-                          "url" : "XAD.12.1",
-                          "valueString" : "20210624194800+0000"
-                        },
-                        {
-                          "url" : "XAD.12.2",
-                          "valueString" : "20260624194800+0000"
-                        }
-                      ]
-=======
                   "url" : "https://reportstream.cdc.gov/fhir/StructureDefinition/xad8-other-geographic-destination",
                   "valueString" : "Other Geographic Designation"
                 },
@@ -395,7 +236,6 @@
                     {
                       "url" : "https://reportstream.cdc.gov/fhir/StructureDefinition/xad12-address-validity-start",
                       "valueString" : "20210624194800+0000"
->>>>>>> 711af84e
                     }
                   ]
                 }
@@ -420,12 +260,6 @@
       }
     },
     {
-<<<<<<< HEAD
-      "fullUrl" : "RelatedPerson/1706308222206075000.b7128e39-bc45-4bb5-965a-ac49e8018723",
-      "resource" : {
-        "resourceType" : "RelatedPerson",
-        "id" : "1706308222206075000.b7128e39-bc45-4bb5-965a-ac49e8018723",
-=======
       "fullUrl" : "Provenance/1706310525090692000.e525a4c7-bc51-46ff-859c-1070bab97f81",
       "resource" : {
         "resourceType" : "Provenance",
@@ -451,7 +285,6 @@
       "resource" : {
         "resourceType" : "RelatedPerson",
         "id" : "1706310525094287000.86e4db42-48d3-4365-b9d9-734b5b9a10af",
->>>>>>> 711af84e
         "extension" : [
           {
             "url" : "https://reportstream.cdc.gov/fhir/StructureDefinition/hl7v2Name",
@@ -459,76 +292,20 @@
           }
         ],
         "patient" : {
-<<<<<<< HEAD
-          "reference" : "Patient/1706308222201867000.837013d6-5ca0-4e18-97c8-32b046491812"
-=======
           "reference" : "Patient/1706310525087673000.b0e1e29f-ab1d-42ef-8517-2b513b944489"
->>>>>>> 711af84e
         },
         "address" : [
           {
             "extension" : [
               {
-<<<<<<< HEAD
-                "url" : "http://hl7.org/fhir/StructureDefinition/iso21090-ADXP-censusTract",
-                "valueCode" : "6059"
-=======
                 "url" : "https://reportstream.cdc.gov/fhir/StructureDefinition/xad7-address-type",
                 "valueCode" : "H"
->>>>>>> 711af84e
               },
               {
                 "url" : "https://reportstream.cdc.gov/fhir/StructureDefinition/hl7v2Name",
                 "valueString" : "contact-person-address"
               },
               {
-<<<<<<< HEAD
-                "url" : "https://reportstream.cdc.gov/fhir/StructureDefinition/xad-address",
-                "extension" : [
-                  {
-                    "url" : "https://reportstream.cdc.gov/fhir/StructureDefinition/sad-address-line",
-                    "extension" : [
-                      {
-                        "url" : "SAD.1"
-                      },
-                      {
-                        "url" : "SAD.2",
-                        "valueString" : "1"
-                      },
-                      {
-                        "url" : "SAD.3"
-                      }
-                    ]
-                  },
-                  {
-                    "url" : "XAD.2",
-                    "valueString" : "Other Designation"
-                  },
-                  {
-                    "url" : "XAD.7",
-                    "valueCode" : "H"
-                  },
-                  {
-                    "url" : "XAD.8",
-                    "valueString" : "Other Geographic Designation"
-                  },
-                  {
-                    "url" : "XAD.11",
-                    "valueCode" : "A"
-                  },
-                  {
-                    "url" : "XAD.12",
-                    "extension" : [
-                      {
-                        "url" : "XAD.12.1",
-                        "valueString" : "20210624194800+0000"
-                      },
-                      {
-                        "url" : "XAD.12.2",
-                        "valueString" : "20260624194800+0000"
-                      }
-                    ]
-=======
                 "url" : "https://reportstream.cdc.gov/fhir/StructureDefinition/xad11-address-representation-code",
                 "valueCode" : "A"
               },
@@ -558,7 +335,6 @@
                   {
                     "url" : "https://reportstream.cdc.gov/fhir/StructureDefinition/xad12-address-validity-start",
                     "valueString" : "20210624194800+0000"
->>>>>>> 711af84e
                   }
                 ]
               }
