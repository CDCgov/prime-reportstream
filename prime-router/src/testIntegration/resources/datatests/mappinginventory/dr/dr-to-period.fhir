{
  "resourceType" : "Bundle",
<<<<<<< HEAD
  "id" : "1704922089179248000.f2569f6b-7276-433a-ab56-8cf510bc690c",
  "meta" : {
    "lastUpdated" : "2024-01-10T15:28:09.198-06:00"
=======
  "id" : "1704841435847554000.3cd4e16c-fd4d-4881-8e42-d02c51a84048",
  "meta" : {
    "lastUpdated" : "2024-01-09T15:03:55.862-08:00"
>>>>>>> b7d18e61
  },
  "identifier" : {
    "system" : "https://reportstream.cdc.gov/prime-router",
    "value" : "3003786103_4988249_33033"
  },
  "type" : "message",
<<<<<<< HEAD
  "timestamp" : "2023-05-01T09:25:31.000-05:00",
  "entry" : [ {
    "fullUrl" : "MessageHeader/0993dd0b-6ce5-3caf-a177-0b81cc780c18",
    "resource" : {
      "resourceType" : "MessageHeader",
      "id" : "0993dd0b-6ce5-3caf-a177-0b81cc780c18",
      "extension" : [ {
        "url" : "https://reportstream.cdc.gov/fhir/StructureDefinition/encoding-characters",
        "valueString" : "^~\\&#"
      }, {
        "url" : "https://reportstream.cdc.gov/fhir/StructureDefinition/msh-7-datetime-of-message",
        "valueString" : "20230501102531-0400"
      }, {
        "url" : "https://reportstream.cdc.gov/fhir/StructureDefinition/character-set",
        "valueString" : "UNICODE UTF-8"
      } ],
      "eventCoding" : {
        "system" : "http://terminology.hl7.org/CodeSystem/v2-0003",
        "code" : "R01",
        "display" : "ORU^R01^ORU_R01"
      },
      "sender" : {
        "reference" : "Organization/1704922089309463000.0debd0fd-21a7-468c-ad48-2d9d79c3c6e6"
      },
      "source" : {
        "_endpoint" : {
          "extension" : [ {
            "url" : "http://hl7.org/fhir/StructureDefinition/data-absent-reason",
            "valueCode" : "unknown"
          } ]
        }
      }
    }
  }, {
    "fullUrl" : "Organization/1704922089309463000.0debd0fd-21a7-468c-ad48-2d9d79c3c6e6",
    "resource" : {
      "resourceType" : "Organization",
      "id" : "1704922089309463000.0debd0fd-21a7-468c-ad48-2d9d79c3c6e6",
      "address" : [ {
        "country" : "USA"
      } ]
    }
  }, {
    "fullUrl" : "Provenance/1704922089778808000.ee4bf255-bdb0-4fa7-a99c-672da32a9b63",
    "resource" : {
      "resourceType" : "Provenance",
      "id" : "1704922089778808000.ee4bf255-bdb0-4fa7-a99c-672da32a9b63",
      "recorded" : "2023-05-01T10:25:31-04:00",
      "_recorded" : {
        "extension" : [ {
          "url" : "https://reportstream.cdc.gov/fhir/StructureDefinition/hl7v2-date-time",
          "valueString" : "20230501102531-0400"
        } ]
      },
      "activity" : {
        "coding" : [ {
          "extension" : [ {
            "url" : "https://reportstream.cdc.gov/fhir/StructureDefinition/code-index-name",
            "valueString" : "identifier"
          } ],
          "system" : "http://terminology.hl7.org/CodeSystem/v2-0003",
          "code" : "R01",
          "display" : "ORU_R01"
        } ]
      },
      "agent" : [ {
        "type" : {
          "coding" : [ {
            "extension" : [ {
              "url" : "https://reportstream.cdc.gov/fhir/StructureDefinition/code-index-name",
              "valueString" : "identifier"
            } ],
            "system" : "http://terminology.hl7.org/CodeSystem/provenance-participant-type",
            "code" : "author"
          } ]
        }
      } ],
      "entity" : [ {
        "role" : "source",
        "what" : {
          "reference" : "Device/1704922089783094000.8efb5758-f769-4a70-9dc3-5ca5558daa1c"
        }
      } ]
    }
  }, {
    "fullUrl" : "Device/1704922089783094000.8efb5758-f769-4a70-9dc3-5ca5558daa1c",
    "resource" : {
      "resourceType" : "Device",
      "id" : "1704922089783094000.8efb5758-f769-4a70-9dc3-5ca5558daa1c"
    }
  }, {
    "fullUrl" : "Patient/1704922089824154000.bf241abc-aaa6-4d10-9468-3a6b63be0b86",
    "resource" : {
      "resourceType" : "Patient",
      "id" : "1704922089824154000.bf241abc-aaa6-4d10-9468-3a6b63be0b86",
      "identifier" : [ {
        "extension" : [ {
          "url" : "https://reportstream.cdc.gov/fhir/StructureDefinition/hl7-use",
          "valueString" : "patient-identifier-list"
        }, {
          "url" : "https://reportstream.cdc.gov/fhir/StructureDefinition/identifier-type-code",
          "valueString" : "MR"
        } ],
        "type" : {
          "coding" : [ {
            "code" : "MR"
          } ]
        },
        "value" : "11102779",
        "assigner" : {
          "reference" : "Organization/1704922089802365000.718cafc8-1643-4291-acab-861a9e5397f5"
        }
      } ],
      "name" : [ {
        "extension" : [ {
          "url" : "https://reportstream.cdc.gov/fhir/StructureDefinition/xpn2-given-name",
          "valueString" : "BB SARAH"
        }, {
          "url" : "https://reportstream.cdc.gov/fhir/StructureDefinition/hl7-use",
          "valueString" : "patient-name"
        }, {
          "url" : "https://reportstream.cdc.gov/fhir/StructureDefinition/xpn7-name-type-code",
          "valueString" : "L"
        } ],
        "use" : "official",
        "family" : "SMITH",
        "given" : [ "BB SARAH" ]
      } ],
      "contact" : [ {
        "organization" : {
          "reference" : "Organization/1704922089816774000.6a5c2126-2445-4174-9014-5d1c73fde600"
        }
      } ]
    }
  }, {
    "fullUrl" : "Organization/1704922089802365000.718cafc8-1643-4291-acab-861a9e5397f5",
    "resource" : {
      "resourceType" : "Organization",
      "id" : "1704922089802365000.718cafc8-1643-4291-acab-861a9e5397f5"
    }
  }, {
    "fullUrl" : "Organization/1704922089816774000.6a5c2126-2445-4174-9014-5d1c73fde600",
    "resource" : {
      "resourceType" : "Organization",
      "id" : "1704922089816774000.6a5c2126-2445-4174-9014-5d1c73fde600",
      "contact" : [ {
        "address" : {
          "extension" : [ {
            "url" : "https://reportstream.cdc.gov/fhir/StructureDefinition/xad7-address-type",
            "valueCode" : "H"
          }, {
            "url" : "https://reportstream.cdc.gov/fhir/StructureDefinition/xad2-other-designation",
            "valueString" : "Other Designation"
          }, {
            "url" : "http://hl7.org/fhir/StructureDefinition/iso21090-ADXP-censusTract",
            "valueCode" : "6059"
          }, {
            "url" : "https://reportstream.cdc.gov/fhir/StructureDefinition/xad8-other-geographic-destination",
            "valueString" : "Other Geographic Designation"
          }, {
            "url" : "https://reportstream.cdc.gov/fhir/StructureDefinition/xad11-address-representation-code",
            "valueCode" : "A"
          }, {
            "url" : "https://reportstream.cdc.gov/fhir/StructureDefinition/xad1-sad2-street-name",
            "valueString" : "1"
          }, {
            "url" : "https://reportstream.cdc.gov/fhir/StructureDefinition/xad12-address-validity-range",
            "extension" : [ {
              "url" : "https://reportstream.cdc.gov/fhir/StructureDefinition/xad12-address-validity-end",
              "valueString" : "20260624194800+0000"
            }, {
              "url" : "https://reportstream.cdc.gov/fhir/StructureDefinition/xad12-address-validity-start",
              "valueString" : "20210624194800+0000"
            } ]
          } ],
          "use" : "home",
          "line" : [ "1", "Other Designation" ],
          "city" : "THUNDER MOUNTAIN",
          "district" : "County",
          "state" : "IG",
          "postalCode" : "99999",
          "country" : "USA",
          "period" : {
            "start" : "2021-06-24T19:48:00Z",
            "end" : "2026-06-24T19:48:00Z"
=======
  "timestamp" : "2023-05-01T07:25:31.000-07:00",
  "entry" : [
    {
      "fullUrl" : "MessageHeader/0993dd0b-6ce5-3caf-a177-0b81cc780c18",
      "resource" : {
        "resourceType" : "MessageHeader",
        "id" : "0993dd0b-6ce5-3caf-a177-0b81cc780c18",
        "extension" : [
          {
            "url" : "https://reportstream.cdc.gov/fhir/StructureDefinition/encoding-characters",
            "valueString" : "^~\\&#"
          },
          {
            "url" : "https://reportstream.cdc.gov/fhir/StructureDefinition/msh-7-datetime-of-message",
            "valueString" : "20230501102531-0400"
          },
          {
            "url" : "https://reportstream.cdc.gov/fhir/StructureDefinition/character-set",
            "valueString" : "UNICODE UTF-8"
          }
        ],
        "eventCoding" : {
          "system" : "http://terminology.hl7.org/CodeSystem/v2-0003",
          "code" : "R01",
          "display" : "ORU^R01^ORU_R01"
        },
        "sender" : {
          "reference" : "Organization/1704841435936627000.a8cbfb21-4184-446e-ac7e-4227d358deb7"
        },
        "source" : {
          "_endpoint" : {
            "extension" : [
              {
                "url" : "http://hl7.org/fhir/StructureDefinition/data-absent-reason",
                "valueCode" : "unknown"
              }
            ]
>>>>>>> b7d18e61
          }
        }
      }
    },
    {
      "fullUrl" : "Organization/1704841435936627000.a8cbfb21-4184-446e-ac7e-4227d358deb7",
      "resource" : {
        "resourceType" : "Organization",
        "id" : "1704841435936627000.a8cbfb21-4184-446e-ac7e-4227d358deb7",
        "address" : [
          {
            "country" : "USA"
          }
        ]
      }
    },
    {
      "fullUrl" : "Provenance/1704841436231537000.bb28415e-627e-4d95-9807-af7605a0d74f",
      "resource" : {
        "resourceType" : "Provenance",
        "id" : "1704841436231537000.bb28415e-627e-4d95-9807-af7605a0d74f",
        "recorded" : "2023-05-01T10:25:31-04:00",
        "_recorded" : {
          "extension" : [
            {
              "url" : "https://reportstream.cdc.gov/fhir/StructureDefinition/hl7v2-date-time",
              "valueString" : "20230501102531-0400"
            }
          ]
        },
        "activity" : {
          "coding" : [
            {
              "extension" : [
                {
                  "url" : "https://reportstream.cdc.gov/fhir/StructureDefinition/code-index-name",
                  "valueString" : "identifier"
                }
              ],
              "system" : "http://terminology.hl7.org/CodeSystem/v2-0003",
              "code" : "R01",
              "display" : "ORU_R01"
            }
          ]
        },
        "agent" : [
          {
            "type" : {
              "coding" : [
                {
                  "extension" : [
                    {
                      "url" : "https://reportstream.cdc.gov/fhir/StructureDefinition/code-index-name",
                      "valueString" : "identifier"
                    }
                  ],
                  "system" : "http://terminology.hl7.org/CodeSystem/provenance-participant-type",
                  "code" : "author"
                }
              ]
            }
          }
        ],
        "entity" : [
          {
            "role" : "source",
            "what" : {
              "reference" : "Device/1704841436234530000.6c0c741f-a521-4d22-82fa-2dc5234f0564"
            }
          }
        ]
      }
    },
    {
      "fullUrl" : "Device/1704841436234530000.6c0c741f-a521-4d22-82fa-2dc5234f0564",
      "resource" : {
        "resourceType" : "Device",
        "id" : "1704841436234530000.6c0c741f-a521-4d22-82fa-2dc5234f0564"
      }
    },
    {
      "fullUrl" : "RelatedPerson/1704841437024998000.45a3d90e-2b69-4e0d-a62d-9bd2e6772ef4",
      "resource" : {
        "resourceType" : "RelatedPerson",
        "id" : "1704841437024998000.45a3d90e-2b69-4e0d-a62d-9bd2e6772ef4",
        "extension" : [
          {
            "url" : "https://reportstream.cdc.gov/fhir/StructureDefinition/hl7v2Name",
            "valueString" : "NK1"
          }
        ],
        "patient" : {
          "reference" : "Patient/1704841437017583000.aa1df8d0-6ad1-4055-b1af-3f08d241c2dc"
        },
        "address" : [
          {
            "extension" : [
              {
                "url" : "https://reportstream.cdc.gov/fhir/StructureDefinition/xad7-address-type",
                "valueCode" : "H"
              },
              {
                "url" : "https://reportstream.cdc.gov/fhir/StructureDefinition/hl7v2Name",
                "valueString" : "contact-person-address"
              },
              {
                "url" : "https://reportstream.cdc.gov/fhir/StructureDefinition/xad11-address-representation-code",
                "valueCode" : "A"
              },
              {
                "url" : "https://reportstream.cdc.gov/fhir/StructureDefinition/xad1-sad2-street-name",
                "valueString" : "1"
              },
              {
                "url" : "https://reportstream.cdc.gov/fhir/StructureDefinition/xad2-other-designation",
                "valueString" : "Other Designation"
              },
              {
                "url" : "http://hl7.org/fhir/StructureDefinition/iso21090-ADXP-censusTract",
                "valueCode" : "6059"
              },
              {
                "url" : "https://reportstream.cdc.gov/fhir/StructureDefinition/xad8-other-geographic-destination",
                "valueString" : "Other Geographic Designation"
              },
              {
                "url" : "https://reportstream.cdc.gov/fhir/StructureDefinition/xad12-address-validity-range",
                "extension" : [
                  {
                    "url" : "https://reportstream.cdc.gov/fhir/StructureDefinition/xad12-address-validity-end",
                    "valueString" : "20260624194800+0000"
                  },
                  {
                    "url" : "https://reportstream.cdc.gov/fhir/StructureDefinition/xad12-address-validity-start",
                    "valueString" : "20210624194800+0000"
                  }
                ]
              }
            ],
            "use" : "home",
            "line" : [
              "1",
              "Other Designation"
            ],
            "city" : "THUNDER MOUNTAIN",
            "district" : "County",
            "state" : "IG",
            "postalCode" : "99999",
            "country" : "USA",
            "period" : {
              "start" : "2021-06-24T19:48:00Z",
              "end" : "2026-06-24T19:48:00Z"
            }
          }
        ]
      }
    },
    {
      "fullUrl" : "Patient/1704841437017583000.aa1df8d0-6ad1-4055-b1af-3f08d241c2dc",
      "resource" : {
        "resourceType" : "Patient",
        "id" : "1704841437017583000.aa1df8d0-6ad1-4055-b1af-3f08d241c2dc",
        "identifier" : [
          {
            "type" : {
              "coding" : [
                {
                  "system" : "http://terminology.hl7.org/CodeSystem/v2-0203",
                  "code" : "MR",
                  "display" : "Medical record number"
                }
              ]
            },
            "value" : "11102779"
          }
        ],
        "name" : [
          {
            "use" : "official",
            "text" : "BB SARAH SMITH",
            "family" : "SMITH",
            "given" : [
              "BB SARAH"
            ]
          }
        ],
        "contact" : [
          {
            "organization" : {
              "reference" : "Organization/1704841437016716000.08238eef-31f8-4563-8fc6-aed00662b9ee"
            }
          }
        ]
      }
    },
    {
      "fullUrl" : "Organization/1704841437016716000.08238eef-31f8-4563-8fc6-aed00662b9ee",
      "resource" : {
        "resourceType" : "Organization",
        "id" : "1704841437016716000.08238eef-31f8-4563-8fc6-aed00662b9ee",
        "address" : [
          {
            "extension" : [
              {
                "url" : "https://reportstream.cdc.gov/fhir/StructureDefinition/xad7-address-type",
                "valueCode" : "H"
              },
              {
                "url" : "https://reportstream.cdc.gov/fhir/StructureDefinition/xad11-address-representation-code",
                "valueCode" : "A"
              },
              {
                "url" : "https://reportstream.cdc.gov/fhir/StructureDefinition/xad1-sad2-street-name",
                "valueString" : "1"
              },
              {
                "url" : "https://reportstream.cdc.gov/fhir/StructureDefinition/xad2-other-designation",
                "valueString" : "Other Designation"
              },
              {
                "url" : "http://hl7.org/fhir/StructureDefinition/iso21090-ADXP-censusTract",
                "valueCode" : "6059"
              },
              {
                "url" : "https://reportstream.cdc.gov/fhir/StructureDefinition/xad8-other-geographic-destination",
                "valueString" : "Other Geographic Designation"
              },
              {
                "url" : "https://reportstream.cdc.gov/fhir/StructureDefinition/xad12-address-validity-range",
                "extension" : [
                  {
                    "url" : "https://reportstream.cdc.gov/fhir/StructureDefinition/xad12-address-validity-end",
                    "valueString" : "20260624194800+0000"
                  },
                  {
                    "url" : "https://reportstream.cdc.gov/fhir/StructureDefinition/xad12-address-validity-start",
                    "valueString" : "20210624194800+0000"
                  }
                ]
              }
            ],
            "use" : "home",
            "line" : [
              "1",
              "Other Designation"
            ],
            "city" : "THUNDER MOUNTAIN",
            "district" : "County",
            "state" : "IG",
            "postalCode" : "99999",
            "country" : "USA",
            "period" : {
              "start" : "2021-06-24T19:48:00Z",
              "end" : "2026-06-24T19:48:00Z"
            }
          }
        ]
      }
    }
  ]
}<|MERGE_RESOLUTION|>--- conflicted
+++ resolved
@@ -1,207 +1,14 @@
 {
   "resourceType" : "Bundle",
-<<<<<<< HEAD
-  "id" : "1704922089179248000.f2569f6b-7276-433a-ab56-8cf510bc690c",
-  "meta" : {
-    "lastUpdated" : "2024-01-10T15:28:09.198-06:00"
-=======
   "id" : "1704841435847554000.3cd4e16c-fd4d-4881-8e42-d02c51a84048",
   "meta" : {
     "lastUpdated" : "2024-01-09T15:03:55.862-08:00"
->>>>>>> b7d18e61
   },
   "identifier" : {
     "system" : "https://reportstream.cdc.gov/prime-router",
     "value" : "3003786103_4988249_33033"
   },
   "type" : "message",
-<<<<<<< HEAD
-  "timestamp" : "2023-05-01T09:25:31.000-05:00",
-  "entry" : [ {
-    "fullUrl" : "MessageHeader/0993dd0b-6ce5-3caf-a177-0b81cc780c18",
-    "resource" : {
-      "resourceType" : "MessageHeader",
-      "id" : "0993dd0b-6ce5-3caf-a177-0b81cc780c18",
-      "extension" : [ {
-        "url" : "https://reportstream.cdc.gov/fhir/StructureDefinition/encoding-characters",
-        "valueString" : "^~\\&#"
-      }, {
-        "url" : "https://reportstream.cdc.gov/fhir/StructureDefinition/msh-7-datetime-of-message",
-        "valueString" : "20230501102531-0400"
-      }, {
-        "url" : "https://reportstream.cdc.gov/fhir/StructureDefinition/character-set",
-        "valueString" : "UNICODE UTF-8"
-      } ],
-      "eventCoding" : {
-        "system" : "http://terminology.hl7.org/CodeSystem/v2-0003",
-        "code" : "R01",
-        "display" : "ORU^R01^ORU_R01"
-      },
-      "sender" : {
-        "reference" : "Organization/1704922089309463000.0debd0fd-21a7-468c-ad48-2d9d79c3c6e6"
-      },
-      "source" : {
-        "_endpoint" : {
-          "extension" : [ {
-            "url" : "http://hl7.org/fhir/StructureDefinition/data-absent-reason",
-            "valueCode" : "unknown"
-          } ]
-        }
-      }
-    }
-  }, {
-    "fullUrl" : "Organization/1704922089309463000.0debd0fd-21a7-468c-ad48-2d9d79c3c6e6",
-    "resource" : {
-      "resourceType" : "Organization",
-      "id" : "1704922089309463000.0debd0fd-21a7-468c-ad48-2d9d79c3c6e6",
-      "address" : [ {
-        "country" : "USA"
-      } ]
-    }
-  }, {
-    "fullUrl" : "Provenance/1704922089778808000.ee4bf255-bdb0-4fa7-a99c-672da32a9b63",
-    "resource" : {
-      "resourceType" : "Provenance",
-      "id" : "1704922089778808000.ee4bf255-bdb0-4fa7-a99c-672da32a9b63",
-      "recorded" : "2023-05-01T10:25:31-04:00",
-      "_recorded" : {
-        "extension" : [ {
-          "url" : "https://reportstream.cdc.gov/fhir/StructureDefinition/hl7v2-date-time",
-          "valueString" : "20230501102531-0400"
-        } ]
-      },
-      "activity" : {
-        "coding" : [ {
-          "extension" : [ {
-            "url" : "https://reportstream.cdc.gov/fhir/StructureDefinition/code-index-name",
-            "valueString" : "identifier"
-          } ],
-          "system" : "http://terminology.hl7.org/CodeSystem/v2-0003",
-          "code" : "R01",
-          "display" : "ORU_R01"
-        } ]
-      },
-      "agent" : [ {
-        "type" : {
-          "coding" : [ {
-            "extension" : [ {
-              "url" : "https://reportstream.cdc.gov/fhir/StructureDefinition/code-index-name",
-              "valueString" : "identifier"
-            } ],
-            "system" : "http://terminology.hl7.org/CodeSystem/provenance-participant-type",
-            "code" : "author"
-          } ]
-        }
-      } ],
-      "entity" : [ {
-        "role" : "source",
-        "what" : {
-          "reference" : "Device/1704922089783094000.8efb5758-f769-4a70-9dc3-5ca5558daa1c"
-        }
-      } ]
-    }
-  }, {
-    "fullUrl" : "Device/1704922089783094000.8efb5758-f769-4a70-9dc3-5ca5558daa1c",
-    "resource" : {
-      "resourceType" : "Device",
-      "id" : "1704922089783094000.8efb5758-f769-4a70-9dc3-5ca5558daa1c"
-    }
-  }, {
-    "fullUrl" : "Patient/1704922089824154000.bf241abc-aaa6-4d10-9468-3a6b63be0b86",
-    "resource" : {
-      "resourceType" : "Patient",
-      "id" : "1704922089824154000.bf241abc-aaa6-4d10-9468-3a6b63be0b86",
-      "identifier" : [ {
-        "extension" : [ {
-          "url" : "https://reportstream.cdc.gov/fhir/StructureDefinition/hl7-use",
-          "valueString" : "patient-identifier-list"
-        }, {
-          "url" : "https://reportstream.cdc.gov/fhir/StructureDefinition/identifier-type-code",
-          "valueString" : "MR"
-        } ],
-        "type" : {
-          "coding" : [ {
-            "code" : "MR"
-          } ]
-        },
-        "value" : "11102779",
-        "assigner" : {
-          "reference" : "Organization/1704922089802365000.718cafc8-1643-4291-acab-861a9e5397f5"
-        }
-      } ],
-      "name" : [ {
-        "extension" : [ {
-          "url" : "https://reportstream.cdc.gov/fhir/StructureDefinition/xpn2-given-name",
-          "valueString" : "BB SARAH"
-        }, {
-          "url" : "https://reportstream.cdc.gov/fhir/StructureDefinition/hl7-use",
-          "valueString" : "patient-name"
-        }, {
-          "url" : "https://reportstream.cdc.gov/fhir/StructureDefinition/xpn7-name-type-code",
-          "valueString" : "L"
-        } ],
-        "use" : "official",
-        "family" : "SMITH",
-        "given" : [ "BB SARAH" ]
-      } ],
-      "contact" : [ {
-        "organization" : {
-          "reference" : "Organization/1704922089816774000.6a5c2126-2445-4174-9014-5d1c73fde600"
-        }
-      } ]
-    }
-  }, {
-    "fullUrl" : "Organization/1704922089802365000.718cafc8-1643-4291-acab-861a9e5397f5",
-    "resource" : {
-      "resourceType" : "Organization",
-      "id" : "1704922089802365000.718cafc8-1643-4291-acab-861a9e5397f5"
-    }
-  }, {
-    "fullUrl" : "Organization/1704922089816774000.6a5c2126-2445-4174-9014-5d1c73fde600",
-    "resource" : {
-      "resourceType" : "Organization",
-      "id" : "1704922089816774000.6a5c2126-2445-4174-9014-5d1c73fde600",
-      "contact" : [ {
-        "address" : {
-          "extension" : [ {
-            "url" : "https://reportstream.cdc.gov/fhir/StructureDefinition/xad7-address-type",
-            "valueCode" : "H"
-          }, {
-            "url" : "https://reportstream.cdc.gov/fhir/StructureDefinition/xad2-other-designation",
-            "valueString" : "Other Designation"
-          }, {
-            "url" : "http://hl7.org/fhir/StructureDefinition/iso21090-ADXP-censusTract",
-            "valueCode" : "6059"
-          }, {
-            "url" : "https://reportstream.cdc.gov/fhir/StructureDefinition/xad8-other-geographic-destination",
-            "valueString" : "Other Geographic Designation"
-          }, {
-            "url" : "https://reportstream.cdc.gov/fhir/StructureDefinition/xad11-address-representation-code",
-            "valueCode" : "A"
-          }, {
-            "url" : "https://reportstream.cdc.gov/fhir/StructureDefinition/xad1-sad2-street-name",
-            "valueString" : "1"
-          }, {
-            "url" : "https://reportstream.cdc.gov/fhir/StructureDefinition/xad12-address-validity-range",
-            "extension" : [ {
-              "url" : "https://reportstream.cdc.gov/fhir/StructureDefinition/xad12-address-validity-end",
-              "valueString" : "20260624194800+0000"
-            }, {
-              "url" : "https://reportstream.cdc.gov/fhir/StructureDefinition/xad12-address-validity-start",
-              "valueString" : "20210624194800+0000"
-            } ]
-          } ],
-          "use" : "home",
-          "line" : [ "1", "Other Designation" ],
-          "city" : "THUNDER MOUNTAIN",
-          "district" : "County",
-          "state" : "IG",
-          "postalCode" : "99999",
-          "country" : "USA",
-          "period" : {
-            "start" : "2021-06-24T19:48:00Z",
-            "end" : "2026-06-24T19:48:00Z"
-=======
   "timestamp" : "2023-05-01T07:25:31.000-07:00",
   "entry" : [
     {
@@ -239,7 +46,6 @@
                 "valueCode" : "unknown"
               }
             ]
->>>>>>> b7d18e61
           }
         }
       }
