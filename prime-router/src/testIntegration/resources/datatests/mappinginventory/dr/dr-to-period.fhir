--- conflicted
+++ resolved
@@ -1,25 +1,15 @@
 {
   "resourceType" : "Bundle",
-<<<<<<< HEAD
-  "id" : "1707487953978790000.0dffd493-3cef-4db1-bfdb-8f5b9ca888a9",
-  "meta" : {
-    "lastUpdated" : "2024-02-09T09:12:33.985-05:00"
-=======
   "id" : "1707754215997645000.b04741cd-06ff-42db-83d5-0434af70b450",
   "meta" : {
     "lastUpdated" : "2024-02-12T10:10:16.006-06:00"
->>>>>>> 44104ccc
   },
   "identifier" : {
     "system" : "https://reportstream.cdc.gov/prime-router",
     "value" : "3003786103_4988249_33033"
   },
   "type" : "message",
-<<<<<<< HEAD
-  "timestamp" : "2023-05-01T10:25:31.000-04:00",
-=======
   "timestamp" : "2023-05-01T09:25:31.000-05:00",
->>>>>>> 44104ccc
   "entry" : [ {
     "fullUrl" : "MessageHeader/0993dd0b-6ce5-3caf-a177-0b81cc780c18",
     "resource" : {
@@ -44,11 +34,7 @@
         "display" : "ORU^R01^ORU_R01"
       },
       "sender" : {
-<<<<<<< HEAD
-        "reference" : "Organization/1707487954026859000.319ae287-6522-43e9-b988-05a9924b0670"
-=======
         "reference" : "Organization/1707754216085332000.bdefb69f-19ff-4662-b65d-7eeca2953ba3"
->>>>>>> 44104ccc
       },
       "source" : {
         "_endpoint" : {
@@ -60,33 +46,19 @@
       }
     }
   }, {
-<<<<<<< HEAD
-    "fullUrl" : "Organization/1707487954026859000.319ae287-6522-43e9-b988-05a9924b0670",
-    "resource" : {
-      "resourceType" : "Organization",
-      "id" : "1707487954026859000.319ae287-6522-43e9-b988-05a9924b0670",
-=======
     "fullUrl" : "Organization/1707754216085332000.bdefb69f-19ff-4662-b65d-7eeca2953ba3",
     "resource" : {
       "resourceType" : "Organization",
       "id" : "1707754216085332000.bdefb69f-19ff-4662-b65d-7eeca2953ba3",
->>>>>>> 44104ccc
       "address" : [ {
         "country" : "USA"
       } ]
     }
   }, {
-<<<<<<< HEAD
-    "fullUrl" : "Provenance/1707487954352211000.0ae67c83-403c-4163-ae08-ef1b5552bdf6",
-    "resource" : {
-      "resourceType" : "Provenance",
-      "id" : "1707487954352211000.0ae67c83-403c-4163-ae08-ef1b5552bdf6",
-=======
     "fullUrl" : "Provenance/1707754216600380000.aeed644f-7563-4f67-ad70-f2a918d8c48e",
     "resource" : {
       "resourceType" : "Provenance",
       "id" : "1707754216600380000.aeed644f-7563-4f67-ad70-f2a918d8c48e",
->>>>>>> 44104ccc
       "target" : [ {
         "reference" : "MessageHeader/0993dd0b-6ce5-3caf-a177-0b81cc780c18"
       } ],
@@ -98,19 +70,11 @@
       }
     }
   }, {
-<<<<<<< HEAD
-    "fullUrl" : "Provenance/1707487954360481000.73a515f4-98de-48b5-b941-a868a1bbb729",
-    "resource" : {
-      "resourceType" : "Provenance",
-      "id" : "1707487954360481000.73a515f4-98de-48b5-b941-a868a1bbb729",
-      "recorded" : "2024-02-09T09:12:34Z",
-=======
     "fullUrl" : "Provenance/1707754216614798000.8bdb50a8-01bc-49dc-b675-5337363fd167",
     "resource" : {
       "resourceType" : "Provenance",
       "id" : "1707754216614798000.8bdb50a8-01bc-49dc-b675-5337363fd167",
       "recorded" : "2024-02-12T10:10:16Z",
->>>>>>> 44104ccc
       "policy" : [ "http://hl7.org/fhir/uv/v2mappings/message-oru-r01-to-bundle" ],
       "activity" : {
         "coding" : [ {
@@ -125,17 +89,6 @@
           } ]
         },
         "who" : {
-<<<<<<< HEAD
-          "reference" : "Organization/1707487954360022000.b593250b-de75-4f9e-ab4a-c3c6b0d3a6be"
-        }
-      } ]
-    }
-  }, {
-    "fullUrl" : "Organization/1707487954360022000.b593250b-de75-4f9e-ab4a-c3c6b0d3a6be",
-    "resource" : {
-      "resourceType" : "Organization",
-      "id" : "1707487954360022000.b593250b-de75-4f9e-ab4a-c3c6b0d3a6be",
-=======
           "reference" : "Organization/1707754216613274000.b2b28f31-76b4-4d38-8bc4-bd6de33b13d0"
         }
       } ]
@@ -145,7 +98,6 @@
     "resource" : {
       "resourceType" : "Organization",
       "id" : "1707754216613274000.b2b28f31-76b4-4d38-8bc4-bd6de33b13d0",
->>>>>>> 44104ccc
       "identifier" : [ {
         "value" : "CDC PRIME - Atlanta"
       }, {
@@ -159,19 +111,6 @@
       } ]
     }
   }, {
-<<<<<<< HEAD
-    "fullUrl" : "Patient/1707487954384998000.0104e123-507d-4e5f-b741-dd6ce093f9a2",
-    "resource" : {
-      "resourceType" : "Patient",
-      "id" : "1707487954384998000.0104e123-507d-4e5f-b741-dd6ce093f9a2",
-      "identifier" : [ {
-        "extension" : [ {
-          "url" : "https://reportstream.cdc.gov/fhir/StructureDefinition/cx-identifier",
-          "extension" : [ {
-            "url" : "CX.5",
-            "valueString" : "MR"
-          } ]
-=======
     "fullUrl" : "Patient/1707754216668087000.b4cb6c83-cd64-4ca7-801a-d7b99456570f",
     "resource" : {
       "resourceType" : "Patient",
@@ -180,7 +119,6 @@
         "extension" : [ {
           "url" : "https://reportstream.cdc.gov/fhir/StructureDefinition/identifier-type-code",
           "valueString" : "MR"
->>>>>>> 44104ccc
         }, {
           "url" : "https://reportstream.cdc.gov/fhir/StructureDefinition/hl7v2Field",
           "valueString" : "PID.3"
@@ -210,17 +148,6 @@
       "contact" : [ {
         "name" : { },
         "organization" : {
-<<<<<<< HEAD
-          "reference" : "Organization/1707487954379035000.8b37effa-ce16-405c-8d88-9fe070bc6e29"
-        }
-      } ]
-    }
-  }, {
-    "fullUrl" : "Organization/1707487954379035000.8b37effa-ce16-405c-8d88-9fe070bc6e29",
-    "resource" : {
-      "resourceType" : "Organization",
-      "id" : "1707487954379035000.8b37effa-ce16-405c-8d88-9fe070bc6e29",
-=======
           "reference" : "Organization/1707754216658231000.3cef2942-3db8-4442-98a8-a4827e533838"
         }
       } ]
@@ -230,7 +157,6 @@
     "resource" : {
       "resourceType" : "Organization",
       "id" : "1707754216658231000.3cef2942-3db8-4442-98a8-a4827e533838",
->>>>>>> 44104ccc
       "contact" : [ {
         "address" : {
           "extension" : [ {
@@ -282,16 +208,6 @@
       } ]
     }
   }, {
-<<<<<<< HEAD
-    "fullUrl" : "Provenance/1707487954389191000.0c0d3e99-645f-432b-b8ac-3c8b3106372a",
-    "resource" : {
-      "resourceType" : "Provenance",
-      "id" : "1707487954389191000.0c0d3e99-645f-432b-b8ac-3c8b3106372a",
-      "target" : [ {
-        "reference" : "Patient/1707487954384998000.0104e123-507d-4e5f-b741-dd6ce093f9a2"
-      } ],
-      "recorded" : "2024-02-09T09:12:34Z",
-=======
     "fullUrl" : "Provenance/1707754216671975000.a28969c6-7892-4a45-aaa5-05b7c9b9f12a",
     "resource" : {
       "resourceType" : "Provenance",
@@ -300,7 +216,6 @@
         "reference" : "Patient/1707754216668087000.b4cb6c83-cd64-4ca7-801a-d7b99456570f"
       } ],
       "recorded" : "2024-02-12T10:10:16Z",
->>>>>>> 44104ccc
       "activity" : {
         "coding" : [ {
           "system" : "https://terminology.hl7.org/CodeSystem/v3-DataOperation",
@@ -309,27 +224,16 @@
       }
     }
   }, {
-<<<<<<< HEAD
-    "fullUrl" : "RelatedPerson/1707487954392528000.eac944a9-6373-4e2e-bc32-9f5d10763d3b",
-    "resource" : {
-      "resourceType" : "RelatedPerson",
-      "id" : "1707487954392528000.eac944a9-6373-4e2e-bc32-9f5d10763d3b",
-=======
     "fullUrl" : "RelatedPerson/1707754216678177000.a8bc5d6d-eb40-4e75-9127-b0fc337d3fe4",
     "resource" : {
       "resourceType" : "RelatedPerson",
       "id" : "1707754216678177000.a8bc5d6d-eb40-4e75-9127-b0fc337d3fe4",
->>>>>>> 44104ccc
       "extension" : [ {
         "url" : "https://reportstream.cdc.gov/fhir/StructureDefinition/hl7v2Segment",
         "valueString" : "NK1"
       } ],
       "patient" : {
-<<<<<<< HEAD
-        "reference" : "Patient/1707487954384998000.0104e123-507d-4e5f-b741-dd6ce093f9a2"
-=======
         "reference" : "Patient/1707754216668087000.b4cb6c83-cd64-4ca7-801a-d7b99456570f"
->>>>>>> 44104ccc
       },
       "address" : [ {
         "extension" : [ {
