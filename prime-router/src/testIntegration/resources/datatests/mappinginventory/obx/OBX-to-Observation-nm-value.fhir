{
  "resourceType" : "Bundle",
<<<<<<< HEAD
  "id" : "1707430351656835000.ed19a94c-db41-4603-8544-a983639d9675",
  "meta" : {
    "lastUpdated" : "2024-02-08T17:12:31.664-05:00"
=======
  "id" : "1707506679612138000.e21fb139-0720-4107-83eb-c36018053f2a",
  "meta" : {
    "lastUpdated" : "2024-02-09T13:24:39.622-06:00"
>>>>>>> 44104ccc
  },
  "identifier" : {
    "system" : "https://reportstream.cdc.gov/prime-router",
    "value" : "12345"
  },
  "type" : "message",
<<<<<<< HEAD
  "timestamp" : "2023-05-01T10:25:31.000-04:00",
=======
  "timestamp" : "2023-05-01T09:25:31.000-05:00",
>>>>>>> 44104ccc
  "entry" : [ {
    "fullUrl" : "MessageHeader/827ccb0e-ea8a-306c-8c34-a16891f84e7b",
    "resource" : {
      "resourceType" : "MessageHeader",
      "id" : "827ccb0e-ea8a-306c-8c34-a16891f84e7b",
      "extension" : [ {
        "url" : "https://reportstream.cdc.gov/fhir/StructureDefinition/encoding-characters",
        "valueString" : "^~\\&#"
      }, {
        "url" : "https://reportstream.cdc.gov/fhir/StructureDefinition/character-set",
        "valueString" : "UNICODE UTF-8"
      }, {
        "url" : "https://reportstream.cdc.gov/fhir/StructureDefinition/msh-message-header",
        "extension" : [ {
          "url" : "MSH.7",
          "valueString" : "20230501102531-0400"
        } ]
      } ],
      "eventCoding" : {
        "system" : "http://terminology.hl7.org/CodeSystem/v2-0003",
        "code" : "R01",
        "display" : "ORU^R01^ORU_R01"
      },
      "sender" : {
<<<<<<< HEAD
        "reference" : "Organization/1707430351712008000.b446c324-4c9c-4fef-a935-3ab291f494b2"
=======
        "reference" : "Organization/1707506679703429000.65ae4cc7-5182-4536-893d-b02a414144c1"
>>>>>>> 44104ccc
      },
      "source" : {
        "_endpoint" : {
          "extension" : [ {
            "url" : "http://hl7.org/fhir/StructureDefinition/data-absent-reason",
            "valueCode" : "unknown"
          } ]
<<<<<<< HEAD
        }
      }
    }
  }, {
    "fullUrl" : "Organization/1707430351712008000.b446c324-4c9c-4fef-a935-3ab291f494b2",
    "resource" : {
      "resourceType" : "Organization",
      "id" : "1707430351712008000.b446c324-4c9c-4fef-a935-3ab291f494b2",
      "address" : [ {
        "country" : "USA"
      } ]
    }
  }, {
    "fullUrl" : "Provenance/1707430352066428000.da05a616-a2b4-4e1b-b2b5-7e60421b69fe",
    "resource" : {
      "resourceType" : "Provenance",
      "id" : "1707430352066428000.da05a616-a2b4-4e1b-b2b5-7e60421b69fe",
      "target" : [ {
        "reference" : "MessageHeader/827ccb0e-ea8a-306c-8c34-a16891f84e7b"
      }, {
        "reference" : "DiagnosticReport/1707430352280073000.9bafaedb-203c-461c-bc79-a276c49c09c6"
      } ],
      "recorded" : "2023-05-01T10:25:31-04:00",
      "activity" : {
        "coding" : [ {
          "display" : "ORU^R01^ORU_R01"
        } ]
      }
    }
  }, {
    "fullUrl" : "Provenance/1707430352074321000.3958a06c-be9f-4216-9c4e-f3f956397638",
    "resource" : {
      "resourceType" : "Provenance",
      "id" : "1707430352074321000.3958a06c-be9f-4216-9c4e-f3f956397638",
      "recorded" : "2024-02-08T17:12:32Z",
      "policy" : [ "http://hl7.org/fhir/uv/v2mappings/message-oru-r01-to-bundle" ],
      "activity" : {
        "coding" : [ {
          "code" : "v2-FHIR transformation"
        } ]
      },
      "agent" : [ {
        "type" : {
          "coding" : [ {
            "system" : "http://terminology.hl7.org/CodeSystem/provenance-participant-type",
            "code" : "assembler"
          } ]
        },
        "who" : {
          "reference" : "Organization/1707430352073854000.71c7573c-16ee-464a-b77a-0030f0277f8e"
        }
      } ]
    }
  }, {
    "fullUrl" : "Organization/1707430352073854000.71c7573c-16ee-464a-b77a-0030f0277f8e",
    "resource" : {
      "resourceType" : "Organization",
      "id" : "1707430352073854000.71c7573c-16ee-464a-b77a-0030f0277f8e",
      "identifier" : [ {
        "value" : "CDC PRIME - Atlanta"
      }, {
        "type" : {
          "coding" : [ {
            "system" : "http://terminology.hl7.org/CodeSystem/v2-0301"
          } ]
        },
        "system" : "urn:ietf:rfc:3986",
        "value" : "2.16.840.1.114222.4.1.237821"
      } ]
    }
  }, {
    "fullUrl" : "Observation/1707430352088430000.ab4678d5-a88a-4e9a-93c4-a3eabe7c3c89",
    "resource" : {
      "resourceType" : "Observation",
      "id" : "1707430352088430000.ab4678d5-a88a-4e9a-93c4-a3eabe7c3c89",
      "extension" : [ {
        "url" : "https://reportstream.cdc.gov/fhir/StructureDefinition/obx-observation",
        "extension" : [ {
          "url" : "OBX.2",
          "valueId" : "NM"
        }, {
          "url" : "OBX.6",
=======
        }
      }
    }
  }, {
    "fullUrl" : "Organization/1707506679703429000.65ae4cc7-5182-4536-893d-b02a414144c1",
    "resource" : {
      "resourceType" : "Organization",
      "id" : "1707506679703429000.65ae4cc7-5182-4536-893d-b02a414144c1",
      "address" : [ {
        "country" : "USA"
      } ]
    }
  }, {
    "fullUrl" : "Provenance/1707506680296220000.79508c1a-e838-4283-b75f-598ea92e0ba7",
    "resource" : {
      "resourceType" : "Provenance",
      "id" : "1707506680296220000.79508c1a-e838-4283-b75f-598ea92e0ba7",
      "target" : [ {
        "reference" : "MessageHeader/827ccb0e-ea8a-306c-8c34-a16891f84e7b"
      }, {
        "reference" : "DiagnosticReport/1707506680639368000.822054f2-e964-4bcc-8a4b-d4a5e263075e"
      } ],
      "recorded" : "2023-05-01T10:25:31-04:00",
      "activity" : {
        "coding" : [ {
          "display" : "ORU^R01^ORU_R01"
        } ]
      }
    }
  }, {
    "fullUrl" : "Provenance/1707506680308177000.57f5fb6f-f9e8-4c97-91c8-8ebb636e8bf8",
    "resource" : {
      "resourceType" : "Provenance",
      "id" : "1707506680308177000.57f5fb6f-f9e8-4c97-91c8-8ebb636e8bf8",
      "recorded" : "2024-02-09T13:24:40Z",
      "policy" : [ "http://hl7.org/fhir/uv/v2mappings/message-oru-r01-to-bundle" ],
      "activity" : {
        "coding" : [ {
          "code" : "v2-FHIR transformation"
        } ]
      },
      "agent" : [ {
        "type" : {
          "coding" : [ {
            "system" : "http://terminology.hl7.org/CodeSystem/provenance-participant-type",
            "code" : "assembler"
          } ]
        },
        "who" : {
          "reference" : "Organization/1707506680307111000.f99004f4-cdb2-45d5-88f4-1acf82ba1560"
        }
      } ]
    }
  }, {
    "fullUrl" : "Organization/1707506680307111000.f99004f4-cdb2-45d5-88f4-1acf82ba1560",
    "resource" : {
      "resourceType" : "Organization",
      "id" : "1707506680307111000.f99004f4-cdb2-45d5-88f4-1acf82ba1560",
      "identifier" : [ {
        "value" : "CDC PRIME - Atlanta"
      }, {
        "type" : {
          "coding" : [ {
            "system" : "http://terminology.hl7.org/CodeSystem/v2-0301"
          } ]
        },
        "system" : "urn:ietf:rfc:3986",
        "value" : "2.16.840.1.114222.4.1.237821"
      } ]
    }
  }, {
    "fullUrl" : "Patient/1707506680340762000.381412bc-6c1a-4cdc-b101-a33bd607c82d",
    "resource" : {
      "resourceType" : "Patient",
      "id" : "1707506680340762000.381412bc-6c1a-4cdc-b101-a33bd607c82d"
    }
  }, {
    "fullUrl" : "Provenance/1707506680342042000.2c3516db-7e17-4532-b4e6-95de58f9328a",
    "resource" : {
      "resourceType" : "Provenance",
      "id" : "1707506680342042000.2c3516db-7e17-4532-b4e6-95de58f9328a",
      "target" : [ {
        "reference" : "Patient/1707506680340762000.381412bc-6c1a-4cdc-b101-a33bd607c82d"
      } ],
      "recorded" : "2024-02-09T13:24:40Z",
      "activity" : {
        "coding" : [ {
          "system" : "https://terminology.hl7.org/CodeSystem/v3-DataOperation",
          "code" : "UPDATE"
        } ]
      }
    }
  }, {
    "fullUrl" : "Observation/1707506680348819000.ae362949-fa62-41c3-9b86-01786f5766ce",
    "resource" : {
      "resourceType" : "Observation",
      "id" : "1707506680348819000.ae362949-fa62-41c3-9b86-01786f5766ce",
      "extension" : [ {
        "url" : "https://reportstream.cdc.gov/fhir/StructureDefinition/obx-observation",
        "extension" : [ {
          "url" : "obx-2-value-type",
          "valueId" : "NM"
        }, {
          "url" : "obx-6-units",
>>>>>>> 44104ccc
          "valueCodeableConcept" : {
            "coding" : [ {
              "extension" : [ {
                "url" : "https://reportstream.cdc.gov/fhir/StructureDefinition/cwe-coding",
                "valueString" : "coding"
              }, {
                "url" : "https://reportstream.cdc.gov/fhir/StructureDefinition/cwe-coding-system",
                "valueString" : "METRIC"
              } ],
              "code" : "1",
              "display" : "ML"
            } ]
          }
        } ]
      } ],
      "status" : "unknown",
      "code" : {
        "coding" : [ {
          "extension" : [ {
            "url" : "https://reportstream.cdc.gov/fhir/StructureDefinition/cwe-coding",
            "valueString" : "coding"
          }, {
            "url" : "https://reportstream.cdc.gov/fhir/StructureDefinition/cwe-coding-system",
            "valueString" : "LN"
          } ],
          "system" : "http://loinc.org",
          "code" : "8675-3",
          "display" : "Fake"
        } ]
      },
<<<<<<< HEAD
=======
      "subject" : {
        "reference" : "Patient/1707506680340762000.381412bc-6c1a-4cdc-b101-a33bd607c82d"
      },
>>>>>>> 44104ccc
      "valueQuantity" : {
        "value" : 5,
        "unit" : "ML",
        "system" : "METRIC",
        "code" : "1"
<<<<<<< HEAD
      }
    }
  }, {
    "fullUrl" : "ServiceRequest/1707430352277955000.e96f3023-ced8-4cd0-b0e1-a29fff67bf62",
    "resource" : {
      "resourceType" : "ServiceRequest",
      "id" : "1707430352277955000.e96f3023-ced8-4cd0-b0e1-a29fff67bf62",
      "status" : "unknown",
      "code" : {
        "coding" : [ {
          "extension" : [ {
            "url" : "https://reportstream.cdc.gov/fhir/StructureDefinition/cwe-coding",
            "valueString" : "coding"
          }, {
            "url" : "https://reportstream.cdc.gov/fhir/StructureDefinition/cwe-coding-system",
            "valueString" : "LN"
          } ],
          "system" : "http://loinc.org",
          "code" : "68991-9",
          "display" : "Epidemiologically Important Information"
        } ]
      }
    }
  }, {
    "fullUrl" : "DiagnosticReport/1707430352280073000.9bafaedb-203c-461c-bc79-a276c49c09c6",
    "resource" : {
      "resourceType" : "DiagnosticReport",
      "id" : "1707430352280073000.9bafaedb-203c-461c-bc79-a276c49c09c6",
      "basedOn" : [ {
        "reference" : "ServiceRequest/1707430352277955000.e96f3023-ced8-4cd0-b0e1-a29fff67bf62"
=======
      }
    }
  }, {
    "fullUrl" : "Specimen/1707506680627253000.0a0439de-c54f-4d12-9afc-66016b42a40e",
    "resource" : {
      "resourceType" : "Specimen",
      "id" : "1707506680627253000.0a0439de-c54f-4d12-9afc-66016b42a40e",
      "extension" : [ {
        "url" : "https://reportstream.cdc.gov/fhir/StructureDefinition/hl7v2Segment",
        "valueString" : "OBR"
      } ]
    }
  }, {
    "fullUrl" : "ServiceRequest/1707506680635166000.96d51575-260e-4c33-96e3-a81e1cad3f7f",
    "resource" : {
      "resourceType" : "ServiceRequest",
      "id" : "1707506680635166000.96d51575-260e-4c33-96e3-a81e1cad3f7f",
      "status" : "unknown",
      "code" : {
        "coding" : [ {
          "extension" : [ {
            "url" : "https://reportstream.cdc.gov/fhir/StructureDefinition/cwe-coding",
            "valueString" : "coding"
          }, {
            "url" : "https://reportstream.cdc.gov/fhir/StructureDefinition/cwe-coding-system",
            "valueString" : "LN"
          } ],
          "system" : "http://loinc.org",
          "code" : "68991-9",
          "display" : "Epidemiologically Important Information"
        } ]
      },
      "subject" : {
        "reference" : "Patient/1707506680340762000.381412bc-6c1a-4cdc-b101-a33bd607c82d"
      }
    }
  }, {
    "fullUrl" : "DiagnosticReport/1707506680639368000.822054f2-e964-4bcc-8a4b-d4a5e263075e",
    "resource" : {
      "resourceType" : "DiagnosticReport",
      "id" : "1707506680639368000.822054f2-e964-4bcc-8a4b-d4a5e263075e",
      "basedOn" : [ {
        "reference" : "ServiceRequest/1707506680635166000.96d51575-260e-4c33-96e3-a81e1cad3f7f"
>>>>>>> 44104ccc
      } ],
      "status" : "final",
      "code" : {
        "coding" : [ {
          "extension" : [ {
            "url" : "https://reportstream.cdc.gov/fhir/StructureDefinition/cwe-coding",
            "valueString" : "coding"
          }, {
            "url" : "https://reportstream.cdc.gov/fhir/StructureDefinition/cwe-coding-system",
            "valueString" : "LN"
          } ],
          "system" : "http://loinc.org",
          "code" : "68991-9",
          "display" : "Epidemiologically Important Information"
        } ]
      },
<<<<<<< HEAD
      "result" : [ {
        "reference" : "Observation/1707430352088430000.ab4678d5-a88a-4e9a-93c4-a3eabe7c3c89"
=======
      "subject" : {
        "reference" : "Patient/1707506680340762000.381412bc-6c1a-4cdc-b101-a33bd607c82d"
      },
      "specimen" : [ {
        "reference" : "Specimen/1707506680627253000.0a0439de-c54f-4d12-9afc-66016b42a40e"
      } ],
      "result" : [ {
        "reference" : "Observation/1707506680348819000.ae362949-fa62-41c3-9b86-01786f5766ce"
>>>>>>> 44104ccc
      } ]
    }
  } ]
}<|MERGE_RESOLUTION|>--- conflicted
+++ resolved
@@ -1,25 +1,15 @@
 {
   "resourceType" : "Bundle",
-<<<<<<< HEAD
-  "id" : "1707430351656835000.ed19a94c-db41-4603-8544-a983639d9675",
-  "meta" : {
-    "lastUpdated" : "2024-02-08T17:12:31.664-05:00"
-=======
   "id" : "1707506679612138000.e21fb139-0720-4107-83eb-c36018053f2a",
   "meta" : {
     "lastUpdated" : "2024-02-09T13:24:39.622-06:00"
->>>>>>> 44104ccc
   },
   "identifier" : {
     "system" : "https://reportstream.cdc.gov/prime-router",
     "value" : "12345"
   },
   "type" : "message",
-<<<<<<< HEAD
-  "timestamp" : "2023-05-01T10:25:31.000-04:00",
-=======
   "timestamp" : "2023-05-01T09:25:31.000-05:00",
->>>>>>> 44104ccc
   "entry" : [ {
     "fullUrl" : "MessageHeader/827ccb0e-ea8a-306c-8c34-a16891f84e7b",
     "resource" : {
@@ -44,11 +34,7 @@
         "display" : "ORU^R01^ORU_R01"
       },
       "sender" : {
-<<<<<<< HEAD
-        "reference" : "Organization/1707430351712008000.b446c324-4c9c-4fef-a935-3ab291f494b2"
-=======
         "reference" : "Organization/1707506679703429000.65ae4cc7-5182-4536-893d-b02a414144c1"
->>>>>>> 44104ccc
       },
       "source" : {
         "_endpoint" : {
@@ -56,90 +42,6 @@
             "url" : "http://hl7.org/fhir/StructureDefinition/data-absent-reason",
             "valueCode" : "unknown"
           } ]
-<<<<<<< HEAD
-        }
-      }
-    }
-  }, {
-    "fullUrl" : "Organization/1707430351712008000.b446c324-4c9c-4fef-a935-3ab291f494b2",
-    "resource" : {
-      "resourceType" : "Organization",
-      "id" : "1707430351712008000.b446c324-4c9c-4fef-a935-3ab291f494b2",
-      "address" : [ {
-        "country" : "USA"
-      } ]
-    }
-  }, {
-    "fullUrl" : "Provenance/1707430352066428000.da05a616-a2b4-4e1b-b2b5-7e60421b69fe",
-    "resource" : {
-      "resourceType" : "Provenance",
-      "id" : "1707430352066428000.da05a616-a2b4-4e1b-b2b5-7e60421b69fe",
-      "target" : [ {
-        "reference" : "MessageHeader/827ccb0e-ea8a-306c-8c34-a16891f84e7b"
-      }, {
-        "reference" : "DiagnosticReport/1707430352280073000.9bafaedb-203c-461c-bc79-a276c49c09c6"
-      } ],
-      "recorded" : "2023-05-01T10:25:31-04:00",
-      "activity" : {
-        "coding" : [ {
-          "display" : "ORU^R01^ORU_R01"
-        } ]
-      }
-    }
-  }, {
-    "fullUrl" : "Provenance/1707430352074321000.3958a06c-be9f-4216-9c4e-f3f956397638",
-    "resource" : {
-      "resourceType" : "Provenance",
-      "id" : "1707430352074321000.3958a06c-be9f-4216-9c4e-f3f956397638",
-      "recorded" : "2024-02-08T17:12:32Z",
-      "policy" : [ "http://hl7.org/fhir/uv/v2mappings/message-oru-r01-to-bundle" ],
-      "activity" : {
-        "coding" : [ {
-          "code" : "v2-FHIR transformation"
-        } ]
-      },
-      "agent" : [ {
-        "type" : {
-          "coding" : [ {
-            "system" : "http://terminology.hl7.org/CodeSystem/provenance-participant-type",
-            "code" : "assembler"
-          } ]
-        },
-        "who" : {
-          "reference" : "Organization/1707430352073854000.71c7573c-16ee-464a-b77a-0030f0277f8e"
-        }
-      } ]
-    }
-  }, {
-    "fullUrl" : "Organization/1707430352073854000.71c7573c-16ee-464a-b77a-0030f0277f8e",
-    "resource" : {
-      "resourceType" : "Organization",
-      "id" : "1707430352073854000.71c7573c-16ee-464a-b77a-0030f0277f8e",
-      "identifier" : [ {
-        "value" : "CDC PRIME - Atlanta"
-      }, {
-        "type" : {
-          "coding" : [ {
-            "system" : "http://terminology.hl7.org/CodeSystem/v2-0301"
-          } ]
-        },
-        "system" : "urn:ietf:rfc:3986",
-        "value" : "2.16.840.1.114222.4.1.237821"
-      } ]
-    }
-  }, {
-    "fullUrl" : "Observation/1707430352088430000.ab4678d5-a88a-4e9a-93c4-a3eabe7c3c89",
-    "resource" : {
-      "resourceType" : "Observation",
-      "id" : "1707430352088430000.ab4678d5-a88a-4e9a-93c4-a3eabe7c3c89",
-      "extension" : [ {
-        "url" : "https://reportstream.cdc.gov/fhir/StructureDefinition/obx-observation",
-        "extension" : [ {
-          "url" : "OBX.2",
-          "valueId" : "NM"
-        }, {
-          "url" : "OBX.6",
-=======
         }
       }
     }
@@ -244,7 +146,6 @@
           "valueId" : "NM"
         }, {
           "url" : "obx-6-units",
->>>>>>> 44104ccc
           "valueCodeableConcept" : {
             "coding" : [ {
               "extension" : [ {
@@ -275,25 +176,31 @@
           "display" : "Fake"
         } ]
       },
-<<<<<<< HEAD
-=======
       "subject" : {
         "reference" : "Patient/1707506680340762000.381412bc-6c1a-4cdc-b101-a33bd607c82d"
       },
->>>>>>> 44104ccc
       "valueQuantity" : {
         "value" : 5,
         "unit" : "ML",
         "system" : "METRIC",
         "code" : "1"
-<<<<<<< HEAD
-      }
-    }
-  }, {
-    "fullUrl" : "ServiceRequest/1707430352277955000.e96f3023-ced8-4cd0-b0e1-a29fff67bf62",
+      }
+    }
+  }, {
+    "fullUrl" : "Specimen/1707506680627253000.0a0439de-c54f-4d12-9afc-66016b42a40e",
+    "resource" : {
+      "resourceType" : "Specimen",
+      "id" : "1707506680627253000.0a0439de-c54f-4d12-9afc-66016b42a40e",
+      "extension" : [ {
+        "url" : "https://reportstream.cdc.gov/fhir/StructureDefinition/hl7v2Segment",
+        "valueString" : "OBR"
+      } ]
+    }
+  }, {
+    "fullUrl" : "ServiceRequest/1707506680635166000.96d51575-260e-4c33-96e3-a81e1cad3f7f",
     "resource" : {
       "resourceType" : "ServiceRequest",
-      "id" : "1707430352277955000.e96f3023-ced8-4cd0-b0e1-a29fff67bf62",
+      "id" : "1707506680635166000.96d51575-260e-4c33-96e3-a81e1cad3f7f",
       "status" : "unknown",
       "code" : {
         "coding" : [ {
@@ -308,34 +215,20 @@
           "code" : "68991-9",
           "display" : "Epidemiologically Important Information"
         } ]
-      }
-    }
-  }, {
-    "fullUrl" : "DiagnosticReport/1707430352280073000.9bafaedb-203c-461c-bc79-a276c49c09c6",
+      },
+      "subject" : {
+        "reference" : "Patient/1707506680340762000.381412bc-6c1a-4cdc-b101-a33bd607c82d"
+      }
+    }
+  }, {
+    "fullUrl" : "DiagnosticReport/1707506680639368000.822054f2-e964-4bcc-8a4b-d4a5e263075e",
     "resource" : {
       "resourceType" : "DiagnosticReport",
-      "id" : "1707430352280073000.9bafaedb-203c-461c-bc79-a276c49c09c6",
+      "id" : "1707506680639368000.822054f2-e964-4bcc-8a4b-d4a5e263075e",
       "basedOn" : [ {
-        "reference" : "ServiceRequest/1707430352277955000.e96f3023-ced8-4cd0-b0e1-a29fff67bf62"
-=======
-      }
-    }
-  }, {
-    "fullUrl" : "Specimen/1707506680627253000.0a0439de-c54f-4d12-9afc-66016b42a40e",
-    "resource" : {
-      "resourceType" : "Specimen",
-      "id" : "1707506680627253000.0a0439de-c54f-4d12-9afc-66016b42a40e",
-      "extension" : [ {
-        "url" : "https://reportstream.cdc.gov/fhir/StructureDefinition/hl7v2Segment",
-        "valueString" : "OBR"
-      } ]
-    }
-  }, {
-    "fullUrl" : "ServiceRequest/1707506680635166000.96d51575-260e-4c33-96e3-a81e1cad3f7f",
-    "resource" : {
-      "resourceType" : "ServiceRequest",
-      "id" : "1707506680635166000.96d51575-260e-4c33-96e3-a81e1cad3f7f",
-      "status" : "unknown",
+        "reference" : "ServiceRequest/1707506680635166000.96d51575-260e-4c33-96e3-a81e1cad3f7f"
+      } ],
+      "status" : "final",
       "code" : {
         "coding" : [ {
           "extension" : [ {
@@ -352,45 +245,12 @@
       },
       "subject" : {
         "reference" : "Patient/1707506680340762000.381412bc-6c1a-4cdc-b101-a33bd607c82d"
-      }
-    }
-  }, {
-    "fullUrl" : "DiagnosticReport/1707506680639368000.822054f2-e964-4bcc-8a4b-d4a5e263075e",
-    "resource" : {
-      "resourceType" : "DiagnosticReport",
-      "id" : "1707506680639368000.822054f2-e964-4bcc-8a4b-d4a5e263075e",
-      "basedOn" : [ {
-        "reference" : "ServiceRequest/1707506680635166000.96d51575-260e-4c33-96e3-a81e1cad3f7f"
->>>>>>> 44104ccc
-      } ],
-      "status" : "final",
-      "code" : {
-        "coding" : [ {
-          "extension" : [ {
-            "url" : "https://reportstream.cdc.gov/fhir/StructureDefinition/cwe-coding",
-            "valueString" : "coding"
-          }, {
-            "url" : "https://reportstream.cdc.gov/fhir/StructureDefinition/cwe-coding-system",
-            "valueString" : "LN"
-          } ],
-          "system" : "http://loinc.org",
-          "code" : "68991-9",
-          "display" : "Epidemiologically Important Information"
-        } ]
-      },
-<<<<<<< HEAD
-      "result" : [ {
-        "reference" : "Observation/1707430352088430000.ab4678d5-a88a-4e9a-93c4-a3eabe7c3c89"
-=======
-      "subject" : {
-        "reference" : "Patient/1707506680340762000.381412bc-6c1a-4cdc-b101-a33bd607c82d"
       },
       "specimen" : [ {
         "reference" : "Specimen/1707506680627253000.0a0439de-c54f-4d12-9afc-66016b42a40e"
       } ],
       "result" : [ {
         "reference" : "Observation/1707506680348819000.ae362949-fa62-41c3-9b86-01786f5766ce"
->>>>>>> 44104ccc
       } ]
     }
   } ]
