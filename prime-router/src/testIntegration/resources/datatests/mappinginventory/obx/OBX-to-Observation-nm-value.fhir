{
  "resourceType" : "Bundle",
<<<<<<< HEAD
  "id" : "1706215464708245000.a3ac64f6-9812-4d1f-a243-a23f27c270b8",
  "meta" : {
    "lastUpdated" : "2024-01-25T15:44:24.725-05:00"
=======
  "id" : "1706311479386960000.c41bd791-4e42-42c7-bb44-0b588949e4cd",
  "meta" : {
    "lastUpdated" : "2024-01-26T17:24:39.400-06:00"
>>>>>>> 711af84e
  },
  "identifier" : {
    "system" : "https://reportstream.cdc.gov/prime-router",
    "value" : "12345"
  },
  "type" : "message",
<<<<<<< HEAD
  "timestamp" : "2023-05-01T10:25:31.000-04:00",
=======
  "timestamp" : "2023-05-01T09:25:31.000-05:00",
>>>>>>> 711af84e
  "entry" : [
    {
      "fullUrl" : "MessageHeader/827ccb0e-ea8a-306c-8c34-a16891f84e7b",
      "resource" : {
        "resourceType" : "MessageHeader",
        "id" : "827ccb0e-ea8a-306c-8c34-a16891f84e7b",
        "extension" : [
          {
            "url" : "https://reportstream.cdc.gov/fhir/StructureDefinition/encoding-characters",
            "valueString" : "^~\\&#"
          },
          {
            "url" : "https://reportstream.cdc.gov/fhir/StructureDefinition/msh-7-datetime-of-message",
            "valueString" : "20230501102531-0400"
          },
          {
            "url" : "https://reportstream.cdc.gov/fhir/StructureDefinition/character-set",
            "valueString" : "UNICODE UTF-8"
          }
        ],
        "eventCoding" : {
          "system" : "http://terminology.hl7.org/CodeSystem/v2-0003",
          "code" : "R01",
          "display" : "ORU^R01^ORU_R01"
        },
        "sender" : {
<<<<<<< HEAD
          "reference" : "Organization/1706215464808459000.b1c1da19-4805-4b8d-9b03-82a2adbdf8f6"
=======
          "reference" : "Organization/1706311479474248000.32b8b785-c447-4b5b-91d1-da4160e35020"
>>>>>>> 711af84e
        },
        "source" : {
          "_endpoint" : {
            "extension" : [
              {
                "url" : "http://hl7.org/fhir/StructureDefinition/data-absent-reason",
                "valueCode" : "unknown"
              }
            ]
          }
<<<<<<< HEAD
        }
      }
    },
    {
      "fullUrl" : "Organization/1706215464808459000.b1c1da19-4805-4b8d-9b03-82a2adbdf8f6",
      "resource" : {
        "resourceType" : "Organization",
        "id" : "1706215464808459000.b1c1da19-4805-4b8d-9b03-82a2adbdf8f6",
        "address" : [
          {
            "country" : "USA"
          }
        ]
      }
    },
    {
      "fullUrl" : "Provenance/1706215465129955000.fec4f407-073a-4d54-879f-35ecdb4709be",
      "resource" : {
        "resourceType" : "Provenance",
        "id" : "1706215465129955000.fec4f407-073a-4d54-879f-35ecdb4709be",
        "target" : [
          {
            "reference" : "DiagnosticReport/1706215465311756000.5ebbc2e6-3171-4bc7-9fd8-e121706ccd08"
          }
        ],
        "recorded" : "2023-05-01T10:25:31-04:00",
        "_recorded" : {
          "extension" : [
            {
              "url" : "https://reportstream.cdc.gov/fhir/StructureDefinition/hl7v2-date-time",
              "valueString" : "20230501102531-0400"
            }
          ]
        },
        "activity" : {
          "coding" : [
            {
              "extension" : [
                {
                  "url" : "https://reportstream.cdc.gov/fhir/StructureDefinition/code-index-name",
                  "valueString" : "identifier"
                }
              ],
              "system" : "http://terminology.hl7.org/CodeSystem/v2-0003",
              "code" : "R01",
              "display" : "ORU_R01"
            }
          ]
        },
        "agent" : [
=======
        }
      }
    },
    {
      "fullUrl" : "Organization/1706311479474248000.32b8b785-c447-4b5b-91d1-da4160e35020",
      "resource" : {
        "resourceType" : "Organization",
        "id" : "1706311479474248000.32b8b785-c447-4b5b-91d1-da4160e35020",
        "address" : [
          {
            "country" : "USA"
          }
        ]
      }
    },
    {
      "fullUrl" : "Provenance/1706311479770547000.cfdfc9fd-e0fb-426a-8d40-bf53602f2419",
      "resource" : {
        "resourceType" : "Provenance",
        "id" : "1706311479770547000.cfdfc9fd-e0fb-426a-8d40-bf53602f2419",
        "target" : [
          {
            "reference" : "MessageHeader/827ccb0e-ea8a-306c-8c34-a16891f84e7b"
          },
          {
            "reference" : "DiagnosticReport/1706311479944320000.f4e12bf6-128b-45b1-b8b0-b814c7356bdd"
          }
        ],
        "recorded" : "2023-05-01T10:25:31-04:00",
        "activity" : {
          "coding" : [
            {
              "display" : "ORU^R01^ORU_R01"
            }
          ]
        }
      }
    },
    {
      "fullUrl" : "Provenance/1706311479777550000.ca3a36e9-a3b8-4f08-9b0e-84e929b1f423",
      "resource" : {
        "resourceType" : "Provenance",
        "id" : "1706311479777550000.ca3a36e9-a3b8-4f08-9b0e-84e929b1f423",
        "recorded" : "2024-01-26T17:24:39Z",
        "policy" : [
          "http://hl7.org/fhir/uv/v2mappings/message-oru-r01-to-bundle"
        ],
        "activity" : {
          "coding" : [
            {
              "code" : "v2-FHIR transformation"
            }
          ]
        },
        "agent" : [
          {
            "type" : {
              "coding" : [
                {
                  "system" : "http://terminology.hl7.org/CodeSystem/provenance-participant-type",
                  "code" : "assembler"
                }
              ]
            },
            "who" : {
              "reference" : "Organization/1706311479777008000.096e3e2f-2c00-45c3-b072-65ec48d1af52"
            }
          }
        ]
      }
    },
    {
      "fullUrl" : "Organization/1706311479777008000.096e3e2f-2c00-45c3-b072-65ec48d1af52",
      "resource" : {
        "resourceType" : "Organization",
        "id" : "1706311479777008000.096e3e2f-2c00-45c3-b072-65ec48d1af52",
        "identifier" : [
          {
            "value" : "CDC PRIME - Atlanta"
          },
>>>>>>> 711af84e
          {
            "type" : {
              "coding" : [
                {
<<<<<<< HEAD
                  "extension" : [
                    {
                      "url" : "https://reportstream.cdc.gov/fhir/StructureDefinition/code-index-name",
                      "valueString" : "identifier"
                    }
                  ],
                  "system" : "http://terminology.hl7.org/CodeSystem/provenance-participant-type",
                  "code" : "author"
                }
              ]
            }
          }
        ],
        "entity" : [
          {
            "role" : "source",
            "what" : {
              "reference" : "Device/1706215465133100000.f4f33e3e-8857-4b00-b0ff-edf71729f766"
            }
          }
        ]
      }
    },
    {
      "fullUrl" : "Device/1706215465133100000.f4f33e3e-8857-4b00-b0ff-edf71729f766",
      "resource" : {
        "resourceType" : "Device",
        "id" : "1706215465133100000.f4f33e3e-8857-4b00-b0ff-edf71729f766"
      }
    },
    {
      "fullUrl" : "Observation/1706215465148844000.0a6a5526-a8e1-4e78-86cf-417cc163457d",
      "resource" : {
        "resourceType" : "Observation",
        "id" : "1706215465148844000.0a6a5526-a8e1-4e78-86cf-417cc163457d",
=======
                  "system" : "http://terminology.hl7.org/CodeSystem/v2-0301"
                }
              ]
            },
            "system" : "urn:ietf:rfc:3986",
            "value" : "2.16.840.1.114222.4.1.237821"
          }
        ]
      }
    },
    {
      "fullUrl" : "Observation/1706311479788795000.9a1abc4a-52fe-4845-af79-d4be54fbcdad",
      "resource" : {
        "resourceType" : "Observation",
        "id" : "1706311479788795000.9a1abc4a-52fe-4845-af79-d4be54fbcdad",
>>>>>>> 711af84e
        "extension" : [
          {
            "url" : "https://reportstream.cdc.gov/fhir/StructureDefinition/obx-observation",
            "extension" : [
              {
                "url" : "obx-2-value-type",
                "valueId" : "NM"
              },
              {
                "url" : "obx-6-units",
                "valueCodeableConcept" : {
                  "coding" : [
                    {
                      "extension" : [
                        {
                          "url" : "https://reportstream.cdc.gov/fhir/StructureDefinition/cwe-coding",
                          "valueString" : "coding"
                        },
                        {
                          "url" : "https://reportstream.cdc.gov/fhir/StructureDefinition/cwe-coding-system",
                          "valueString" : "METRIC"
                        }
                      ],
                      "code" : "1",
                      "display" : "ML"
                    }
                  ]
                }
              }
            ]
          }
        ],
        "status" : "unknown",
        "code" : {
          "coding" : [
            {
              "extension" : [
                {
                  "url" : "https://reportstream.cdc.gov/fhir/StructureDefinition/cwe-coding",
                  "valueString" : "coding"
                },
                {
                  "url" : "https://reportstream.cdc.gov/fhir/StructureDefinition/cwe-coding-system",
                  "valueString" : "LN"
                }
              ],
              "system" : "http://loinc.org",
              "code" : "8675-3",
              "display" : "Fake"
            }
          ]
        },
        "valueQuantity" : {
          "value" : 5,
          "unit" : "ML",
          "system" : "METRIC",
          "code" : "1"
        }
      }
    },
    {
<<<<<<< HEAD
      "fullUrl" : "ServiceRequest/1706215465309086000.ed116a24-6e61-443b-be94-dc565ecb4c95",
      "resource" : {
        "resourceType" : "ServiceRequest",
        "id" : "1706215465309086000.ed116a24-6e61-443b-be94-dc565ecb4c95",
=======
      "fullUrl" : "ServiceRequest/1706311479941868000.b01433f5-e7bf-49ac-9e50-303813edfc17",
      "resource" : {
        "resourceType" : "ServiceRequest",
        "id" : "1706311479941868000.b01433f5-e7bf-49ac-9e50-303813edfc17",
>>>>>>> 711af84e
        "status" : "unknown",
        "code" : {
          "coding" : [
            {
              "extension" : [
                {
                  "url" : "https://reportstream.cdc.gov/fhir/StructureDefinition/cwe-coding",
                  "valueString" : "coding"
                },
                {
                  "url" : "https://reportstream.cdc.gov/fhir/StructureDefinition/cwe-coding-system",
                  "valueString" : "LN"
                }
              ],
              "system" : "http://loinc.org",
              "code" : "68991-9",
              "display" : "Epidemiologically Important Information"
            }
          ]
        }
      }
    },
    {
<<<<<<< HEAD
      "fullUrl" : "DiagnosticReport/1706215465311756000.5ebbc2e6-3171-4bc7-9fd8-e121706ccd08",
      "resource" : {
        "resourceType" : "DiagnosticReport",
        "id" : "1706215465311756000.5ebbc2e6-3171-4bc7-9fd8-e121706ccd08",
        "basedOn" : [
          {
            "reference" : "ServiceRequest/1706215465309086000.ed116a24-6e61-443b-be94-dc565ecb4c95"
=======
      "fullUrl" : "DiagnosticReport/1706311479944320000.f4e12bf6-128b-45b1-b8b0-b814c7356bdd",
      "resource" : {
        "resourceType" : "DiagnosticReport",
        "id" : "1706311479944320000.f4e12bf6-128b-45b1-b8b0-b814c7356bdd",
        "basedOn" : [
          {
            "reference" : "ServiceRequest/1706311479941868000.b01433f5-e7bf-49ac-9e50-303813edfc17"
>>>>>>> 711af84e
          }
        ],
        "status" : "final",
        "code" : {
          "coding" : [
            {
              "extension" : [
                {
                  "url" : "https://reportstream.cdc.gov/fhir/StructureDefinition/cwe-coding",
                  "valueString" : "coding"
                },
                {
                  "url" : "https://reportstream.cdc.gov/fhir/StructureDefinition/cwe-coding-system",
                  "valueString" : "LN"
                }
              ],
              "system" : "http://loinc.org",
              "code" : "68991-9",
              "display" : "Epidemiologically Important Information"
            }
          ]
        },
        "result" : [
          {
<<<<<<< HEAD
            "reference" : "Observation/1706215465148844000.0a6a5526-a8e1-4e78-86cf-417cc163457d"
=======
            "reference" : "Observation/1706311479788795000.9a1abc4a-52fe-4845-af79-d4be54fbcdad"
>>>>>>> 711af84e
          }
        ]
      }
    }
  ]
}<|MERGE_RESOLUTION|>--- conflicted
+++ resolved
@@ -1,25 +1,15 @@
 {
   "resourceType" : "Bundle",
-<<<<<<< HEAD
-  "id" : "1706215464708245000.a3ac64f6-9812-4d1f-a243-a23f27c270b8",
-  "meta" : {
-    "lastUpdated" : "2024-01-25T15:44:24.725-05:00"
-=======
   "id" : "1706311479386960000.c41bd791-4e42-42c7-bb44-0b588949e4cd",
   "meta" : {
     "lastUpdated" : "2024-01-26T17:24:39.400-06:00"
->>>>>>> 711af84e
   },
   "identifier" : {
     "system" : "https://reportstream.cdc.gov/prime-router",
     "value" : "12345"
   },
   "type" : "message",
-<<<<<<< HEAD
-  "timestamp" : "2023-05-01T10:25:31.000-04:00",
-=======
   "timestamp" : "2023-05-01T09:25:31.000-05:00",
->>>>>>> 711af84e
   "entry" : [
     {
       "fullUrl" : "MessageHeader/827ccb0e-ea8a-306c-8c34-a16891f84e7b",
@@ -46,11 +36,7 @@
           "display" : "ORU^R01^ORU_R01"
         },
         "sender" : {
-<<<<<<< HEAD
-          "reference" : "Organization/1706215464808459000.b1c1da19-4805-4b8d-9b03-82a2adbdf8f6"
-=======
           "reference" : "Organization/1706311479474248000.32b8b785-c447-4b5b-91d1-da4160e35020"
->>>>>>> 711af84e
         },
         "source" : {
           "_endpoint" : {
@@ -61,58 +47,6 @@
               }
             ]
           }
-<<<<<<< HEAD
-        }
-      }
-    },
-    {
-      "fullUrl" : "Organization/1706215464808459000.b1c1da19-4805-4b8d-9b03-82a2adbdf8f6",
-      "resource" : {
-        "resourceType" : "Organization",
-        "id" : "1706215464808459000.b1c1da19-4805-4b8d-9b03-82a2adbdf8f6",
-        "address" : [
-          {
-            "country" : "USA"
-          }
-        ]
-      }
-    },
-    {
-      "fullUrl" : "Provenance/1706215465129955000.fec4f407-073a-4d54-879f-35ecdb4709be",
-      "resource" : {
-        "resourceType" : "Provenance",
-        "id" : "1706215465129955000.fec4f407-073a-4d54-879f-35ecdb4709be",
-        "target" : [
-          {
-            "reference" : "DiagnosticReport/1706215465311756000.5ebbc2e6-3171-4bc7-9fd8-e121706ccd08"
-          }
-        ],
-        "recorded" : "2023-05-01T10:25:31-04:00",
-        "_recorded" : {
-          "extension" : [
-            {
-              "url" : "https://reportstream.cdc.gov/fhir/StructureDefinition/hl7v2-date-time",
-              "valueString" : "20230501102531-0400"
-            }
-          ]
-        },
-        "activity" : {
-          "coding" : [
-            {
-              "extension" : [
-                {
-                  "url" : "https://reportstream.cdc.gov/fhir/StructureDefinition/code-index-name",
-                  "valueString" : "identifier"
-                }
-              ],
-              "system" : "http://terminology.hl7.org/CodeSystem/v2-0003",
-              "code" : "R01",
-              "display" : "ORU_R01"
-            }
-          ]
-        },
-        "agent" : [
-=======
         }
       }
     },
@@ -193,48 +127,10 @@
           {
             "value" : "CDC PRIME - Atlanta"
           },
->>>>>>> 711af84e
           {
             "type" : {
               "coding" : [
                 {
-<<<<<<< HEAD
-                  "extension" : [
-                    {
-                      "url" : "https://reportstream.cdc.gov/fhir/StructureDefinition/code-index-name",
-                      "valueString" : "identifier"
-                    }
-                  ],
-                  "system" : "http://terminology.hl7.org/CodeSystem/provenance-participant-type",
-                  "code" : "author"
-                }
-              ]
-            }
-          }
-        ],
-        "entity" : [
-          {
-            "role" : "source",
-            "what" : {
-              "reference" : "Device/1706215465133100000.f4f33e3e-8857-4b00-b0ff-edf71729f766"
-            }
-          }
-        ]
-      }
-    },
-    {
-      "fullUrl" : "Device/1706215465133100000.f4f33e3e-8857-4b00-b0ff-edf71729f766",
-      "resource" : {
-        "resourceType" : "Device",
-        "id" : "1706215465133100000.f4f33e3e-8857-4b00-b0ff-edf71729f766"
-      }
-    },
-    {
-      "fullUrl" : "Observation/1706215465148844000.0a6a5526-a8e1-4e78-86cf-417cc163457d",
-      "resource" : {
-        "resourceType" : "Observation",
-        "id" : "1706215465148844000.0a6a5526-a8e1-4e78-86cf-417cc163457d",
-=======
                   "system" : "http://terminology.hl7.org/CodeSystem/v2-0301"
                 }
               ]
@@ -250,7 +146,6 @@
       "resource" : {
         "resourceType" : "Observation",
         "id" : "1706311479788795000.9a1abc4a-52fe-4845-af79-d4be54fbcdad",
->>>>>>> 711af84e
         "extension" : [
           {
             "url" : "https://reportstream.cdc.gov/fhir/StructureDefinition/obx-observation",
@@ -312,17 +207,10 @@
       }
     },
     {
-<<<<<<< HEAD
-      "fullUrl" : "ServiceRequest/1706215465309086000.ed116a24-6e61-443b-be94-dc565ecb4c95",
-      "resource" : {
-        "resourceType" : "ServiceRequest",
-        "id" : "1706215465309086000.ed116a24-6e61-443b-be94-dc565ecb4c95",
-=======
       "fullUrl" : "ServiceRequest/1706311479941868000.b01433f5-e7bf-49ac-9e50-303813edfc17",
       "resource" : {
         "resourceType" : "ServiceRequest",
         "id" : "1706311479941868000.b01433f5-e7bf-49ac-9e50-303813edfc17",
->>>>>>> 711af84e
         "status" : "unknown",
         "code" : {
           "coding" : [
@@ -346,15 +234,6 @@
       }
     },
     {
-<<<<<<< HEAD
-      "fullUrl" : "DiagnosticReport/1706215465311756000.5ebbc2e6-3171-4bc7-9fd8-e121706ccd08",
-      "resource" : {
-        "resourceType" : "DiagnosticReport",
-        "id" : "1706215465311756000.5ebbc2e6-3171-4bc7-9fd8-e121706ccd08",
-        "basedOn" : [
-          {
-            "reference" : "ServiceRequest/1706215465309086000.ed116a24-6e61-443b-be94-dc565ecb4c95"
-=======
       "fullUrl" : "DiagnosticReport/1706311479944320000.f4e12bf6-128b-45b1-b8b0-b814c7356bdd",
       "resource" : {
         "resourceType" : "DiagnosticReport",
@@ -362,7 +241,6 @@
         "basedOn" : [
           {
             "reference" : "ServiceRequest/1706311479941868000.b01433f5-e7bf-49ac-9e50-303813edfc17"
->>>>>>> 711af84e
           }
         ],
         "status" : "final",
@@ -387,11 +265,7 @@
         },
         "result" : [
           {
-<<<<<<< HEAD
-            "reference" : "Observation/1706215465148844000.0a6a5526-a8e1-4e78-86cf-417cc163457d"
-=======
             "reference" : "Observation/1706311479788795000.9a1abc4a-52fe-4845-af79-d4be54fbcdad"
->>>>>>> 711af84e
           }
         ]
       }
