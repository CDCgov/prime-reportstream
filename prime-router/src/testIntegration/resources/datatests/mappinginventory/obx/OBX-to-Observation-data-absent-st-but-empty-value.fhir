--- conflicted
+++ resolved
@@ -1,25 +1,15 @@
 {
   "resourceType" : "Bundle",
-<<<<<<< HEAD
-  "id" : "1707430268163934000.13eb9038-b1d7-4fb5-8f36-602d1388d53b",
-  "meta" : {
-    "lastUpdated" : "2024-02-08T17:11:08.173-05:00"
-=======
   "id" : "1707506533930924000.a6b495c0-cb07-4978-b920-05e7b06024e2",
   "meta" : {
     "lastUpdated" : "2024-02-09T13:22:13.939-06:00"
->>>>>>> 44104ccc
   },
   "identifier" : {
     "system" : "https://reportstream.cdc.gov/prime-router",
     "value" : "12345"
   },
   "type" : "message",
-<<<<<<< HEAD
-  "timestamp" : "2023-05-01T10:25:31.000-04:00",
-=======
   "timestamp" : "2023-05-01T09:25:31.000-05:00",
->>>>>>> 44104ccc
   "entry" : [ {
     "fullUrl" : "MessageHeader/827ccb0e-ea8a-306c-8c34-a16891f84e7b",
     "resource" : {
@@ -44,11 +34,7 @@
         "display" : "ORU^R01^ORU_R01"
       },
       "sender" : {
-<<<<<<< HEAD
-        "reference" : "Organization/1707430268222835000.d4e38ec5-d7e3-454b-98a5-6bc3a4c62c23"
-=======
         "reference" : "Organization/1707506534017130000.b81d997a-f48e-4d17-b1d8-047d06db2f56"
->>>>>>> 44104ccc
       },
       "source" : {
         "_endpoint" : {
@@ -60,32 +46,15 @@
       }
     }
   }, {
-<<<<<<< HEAD
-    "fullUrl" : "Organization/1707430268222835000.d4e38ec5-d7e3-454b-98a5-6bc3a4c62c23",
-    "resource" : {
-      "resourceType" : "Organization",
-      "id" : "1707430268222835000.d4e38ec5-d7e3-454b-98a5-6bc3a4c62c23",
-=======
     "fullUrl" : "Organization/1707506534017130000.b81d997a-f48e-4d17-b1d8-047d06db2f56",
     "resource" : {
       "resourceType" : "Organization",
       "id" : "1707506534017130000.b81d997a-f48e-4d17-b1d8-047d06db2f56",
->>>>>>> 44104ccc
       "address" : [ {
         "country" : "USA"
       } ]
     }
   }, {
-<<<<<<< HEAD
-    "fullUrl" : "Provenance/1707430268575759000.21fb2742-3f61-4ab7-8c7f-38ee38b206bf",
-    "resource" : {
-      "resourceType" : "Provenance",
-      "id" : "1707430268575759000.21fb2742-3f61-4ab7-8c7f-38ee38b206bf",
-      "target" : [ {
-        "reference" : "MessageHeader/827ccb0e-ea8a-306c-8c34-a16891f84e7b"
-      }, {
-        "reference" : "DiagnosticReport/1707430268771375000.dd67ca15-a634-4c7f-933a-fcbba00aa304"
-=======
     "fullUrl" : "Provenance/1707506534581170000.d536f590-15bd-4c7a-a4df-cf28d63de5c8",
     "resource" : {
       "resourceType" : "Provenance",
@@ -94,7 +63,6 @@
         "reference" : "MessageHeader/827ccb0e-ea8a-306c-8c34-a16891f84e7b"
       }, {
         "reference" : "DiagnosticReport/1707506534896011000.c8792dfe-5126-4de4-94f3-e320e1cbbc5d"
->>>>>>> 44104ccc
       } ],
       "recorded" : "2023-05-01T10:25:31-04:00",
       "activity" : {
@@ -104,19 +72,11 @@
       }
     }
   }, {
-<<<<<<< HEAD
-    "fullUrl" : "Provenance/1707430268584444000.beaff16f-1361-4cf9-a183-1d5c0d07a165",
-    "resource" : {
-      "resourceType" : "Provenance",
-      "id" : "1707430268584444000.beaff16f-1361-4cf9-a183-1d5c0d07a165",
-      "recorded" : "2024-02-08T17:11:08Z",
-=======
     "fullUrl" : "Provenance/1707506534591542000.8aad354b-3b60-4da6-8192-dc82ab0567e1",
     "resource" : {
       "resourceType" : "Provenance",
       "id" : "1707506534591542000.8aad354b-3b60-4da6-8192-dc82ab0567e1",
       "recorded" : "2024-02-09T13:22:14Z",
->>>>>>> 44104ccc
       "policy" : [ "http://hl7.org/fhir/uv/v2mappings/message-oru-r01-to-bundle" ],
       "activity" : {
         "coding" : [ {
@@ -131,17 +91,6 @@
           } ]
         },
         "who" : {
-<<<<<<< HEAD
-          "reference" : "Organization/1707430268583975000.dcfbf9d4-ff40-47eb-a6f2-866e374d322e"
-        }
-      } ]
-    }
-  }, {
-    "fullUrl" : "Organization/1707430268583975000.dcfbf9d4-ff40-47eb-a6f2-866e374d322e",
-    "resource" : {
-      "resourceType" : "Organization",
-      "id" : "1707430268583975000.dcfbf9d4-ff40-47eb-a6f2-866e374d322e",
-=======
           "reference" : "Organization/1707506534590478000.4466b812-84ed-4feb-aa0f-deb42ae8ebd3"
         }
       } ]
@@ -151,7 +100,6 @@
     "resource" : {
       "resourceType" : "Organization",
       "id" : "1707506534590478000.4466b812-84ed-4feb-aa0f-deb42ae8ebd3",
->>>>>>> 44104ccc
       "identifier" : [ {
         "value" : "CDC PRIME - Atlanta"
       }, {
@@ -165,19 +113,6 @@
       } ]
     }
   }, {
-<<<<<<< HEAD
-    "fullUrl" : "Observation/1707430268596958000.1601a2e5-f3d9-45e7-959c-f24108c598c1",
-    "resource" : {
-      "resourceType" : "Observation",
-      "id" : "1707430268596958000.1601a2e5-f3d9-45e7-959c-f24108c598c1",
-      "extension" : [ {
-        "url" : "https://reportstream.cdc.gov/fhir/StructureDefinition/obx-observation",
-        "extension" : [ {
-          "url" : "OBX.2",
-          "valueId" : "ST"
-        }, {
-          "url" : "OBX.11",
-=======
     "fullUrl" : "Patient/1707506534617982000.db5bfea0-765b-4f78-9d56-422559a3d867",
     "resource" : {
       "resourceType" : "Patient",
@@ -211,7 +146,6 @@
           "valueId" : "ST"
         }, {
           "url" : "obx-11-observation-status",
->>>>>>> 44104ccc
           "valueString" : "F"
         } ]
       } ],
@@ -230,25 +164,31 @@
           "display" : "Fake"
         } ]
       },
-<<<<<<< HEAD
-=======
       "subject" : {
         "reference" : "Patient/1707506534617982000.db5bfea0-765b-4f78-9d56-422559a3d867"
       },
->>>>>>> 44104ccc
       "dataAbsentReason" : {
         "coding" : [ {
           "system" : "http://terminology.hl7.org/CodeSystem/data-absent-reason",
           "code" : "unknown"
         } ]
-<<<<<<< HEAD
-      }
-    }
-  }, {
-    "fullUrl" : "ServiceRequest/1707430268769103000.aceb0812-39a7-4e0b-85da-962163714c36",
+      }
+    }
+  }, {
+    "fullUrl" : "Specimen/1707506534883918000.241dd480-6bf9-420d-86ff-c92c41256f59",
+    "resource" : {
+      "resourceType" : "Specimen",
+      "id" : "1707506534883918000.241dd480-6bf9-420d-86ff-c92c41256f59",
+      "extension" : [ {
+        "url" : "https://reportstream.cdc.gov/fhir/StructureDefinition/hl7v2Segment",
+        "valueString" : "OBR"
+      } ]
+    }
+  }, {
+    "fullUrl" : "ServiceRequest/1707506534891593000.41d13118-b0de-4d17-ad56-a4aa958f1fe1",
     "resource" : {
       "resourceType" : "ServiceRequest",
-      "id" : "1707430268769103000.aceb0812-39a7-4e0b-85da-962163714c36",
+      "id" : "1707506534891593000.41d13118-b0de-4d17-ad56-a4aa958f1fe1",
       "status" : "unknown",
       "code" : {
         "coding" : [ {
@@ -263,34 +203,20 @@
           "code" : "68991-9",
           "display" : "Epidemiologically Important Information"
         } ]
-      }
-    }
-  }, {
-    "fullUrl" : "DiagnosticReport/1707430268771375000.dd67ca15-a634-4c7f-933a-fcbba00aa304",
+      },
+      "subject" : {
+        "reference" : "Patient/1707506534617982000.db5bfea0-765b-4f78-9d56-422559a3d867"
+      }
+    }
+  }, {
+    "fullUrl" : "DiagnosticReport/1707506534896011000.c8792dfe-5126-4de4-94f3-e320e1cbbc5d",
     "resource" : {
       "resourceType" : "DiagnosticReport",
-      "id" : "1707430268771375000.dd67ca15-a634-4c7f-933a-fcbba00aa304",
+      "id" : "1707506534896011000.c8792dfe-5126-4de4-94f3-e320e1cbbc5d",
       "basedOn" : [ {
-        "reference" : "ServiceRequest/1707430268769103000.aceb0812-39a7-4e0b-85da-962163714c36"
-=======
-      }
-    }
-  }, {
-    "fullUrl" : "Specimen/1707506534883918000.241dd480-6bf9-420d-86ff-c92c41256f59",
-    "resource" : {
-      "resourceType" : "Specimen",
-      "id" : "1707506534883918000.241dd480-6bf9-420d-86ff-c92c41256f59",
-      "extension" : [ {
-        "url" : "https://reportstream.cdc.gov/fhir/StructureDefinition/hl7v2Segment",
-        "valueString" : "OBR"
-      } ]
-    }
-  }, {
-    "fullUrl" : "ServiceRequest/1707506534891593000.41d13118-b0de-4d17-ad56-a4aa958f1fe1",
-    "resource" : {
-      "resourceType" : "ServiceRequest",
-      "id" : "1707506534891593000.41d13118-b0de-4d17-ad56-a4aa958f1fe1",
-      "status" : "unknown",
+        "reference" : "ServiceRequest/1707506534891593000.41d13118-b0de-4d17-ad56-a4aa958f1fe1"
+      } ],
+      "status" : "final",
       "code" : {
         "coding" : [ {
           "extension" : [ {
@@ -307,45 +233,12 @@
       },
       "subject" : {
         "reference" : "Patient/1707506534617982000.db5bfea0-765b-4f78-9d56-422559a3d867"
-      }
-    }
-  }, {
-    "fullUrl" : "DiagnosticReport/1707506534896011000.c8792dfe-5126-4de4-94f3-e320e1cbbc5d",
-    "resource" : {
-      "resourceType" : "DiagnosticReport",
-      "id" : "1707506534896011000.c8792dfe-5126-4de4-94f3-e320e1cbbc5d",
-      "basedOn" : [ {
-        "reference" : "ServiceRequest/1707506534891593000.41d13118-b0de-4d17-ad56-a4aa958f1fe1"
->>>>>>> 44104ccc
-      } ],
-      "status" : "final",
-      "code" : {
-        "coding" : [ {
-          "extension" : [ {
-            "url" : "https://reportstream.cdc.gov/fhir/StructureDefinition/cwe-coding",
-            "valueString" : "coding"
-          }, {
-            "url" : "https://reportstream.cdc.gov/fhir/StructureDefinition/cwe-coding-system",
-            "valueString" : "LN"
-          } ],
-          "system" : "http://loinc.org",
-          "code" : "68991-9",
-          "display" : "Epidemiologically Important Information"
-        } ]
-      },
-<<<<<<< HEAD
-      "result" : [ {
-        "reference" : "Observation/1707430268596958000.1601a2e5-f3d9-45e7-959c-f24108c598c1"
-=======
-      "subject" : {
-        "reference" : "Patient/1707506534617982000.db5bfea0-765b-4f78-9d56-422559a3d867"
       },
       "specimen" : [ {
         "reference" : "Specimen/1707506534883918000.241dd480-6bf9-420d-86ff-c92c41256f59"
       } ],
       "result" : [ {
         "reference" : "Observation/1707506534624716000.9a6bc7f3-c86d-42bd-b6ee-dddd49d4cc1f"
->>>>>>> 44104ccc
       } ]
     }
   } ]
