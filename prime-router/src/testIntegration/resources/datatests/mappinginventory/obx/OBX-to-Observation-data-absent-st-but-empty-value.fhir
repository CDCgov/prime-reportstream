{
  "resourceType" : "Bundle",
<<<<<<< HEAD
  "id" : "1706215384283979000.237d0ec0-156c-49cf-8985-edd63e662eea",
  "meta" : {
    "lastUpdated" : "2024-01-25T15:43:04.298-05:00"
=======
  "id" : "1706311410251662000.821cd548-628f-48bc-9190-544f8f4ab286",
  "meta" : {
    "lastUpdated" : "2024-01-26T17:23:30.265-06:00"
>>>>>>> 711af84e
  },
  "identifier" : {
    "system" : "https://reportstream.cdc.gov/prime-router",
    "value" : "12345"
  },
  "type" : "message",
<<<<<<< HEAD
  "timestamp" : "2023-05-01T10:25:31.000-04:00",
=======
  "timestamp" : "2023-05-01T09:25:31.000-05:00",
>>>>>>> 711af84e
  "entry" : [
    {
      "fullUrl" : "MessageHeader/827ccb0e-ea8a-306c-8c34-a16891f84e7b",
      "resource" : {
        "resourceType" : "MessageHeader",
        "id" : "827ccb0e-ea8a-306c-8c34-a16891f84e7b",
        "extension" : [
          {
            "url" : "https://reportstream.cdc.gov/fhir/StructureDefinition/encoding-characters",
            "valueString" : "^~\\&#"
          },
          {
            "url" : "https://reportstream.cdc.gov/fhir/StructureDefinition/msh-7-datetime-of-message",
            "valueString" : "20230501102531-0400"
          },
          {
            "url" : "https://reportstream.cdc.gov/fhir/StructureDefinition/character-set",
            "valueString" : "UNICODE UTF-8"
          }
        ],
        "eventCoding" : {
          "system" : "http://terminology.hl7.org/CodeSystem/v2-0003",
          "code" : "R01",
          "display" : "ORU^R01^ORU_R01"
        },
        "sender" : {
<<<<<<< HEAD
          "reference" : "Organization/1706215384369674000.4838a36f-4e8d-49e0-b4e6-fd811594c403"
=======
          "reference" : "Organization/1706311410335828000.3d3f429c-2845-4067-aef5-f21f8534cecc"
>>>>>>> 711af84e
        },
        "source" : {
          "_endpoint" : {
            "extension" : [
              {
                "url" : "http://hl7.org/fhir/StructureDefinition/data-absent-reason",
                "valueCode" : "unknown"
              }
            ]
          }
<<<<<<< HEAD
        }
      }
    },
    {
      "fullUrl" : "Organization/1706215384369674000.4838a36f-4e8d-49e0-b4e6-fd811594c403",
      "resource" : {
        "resourceType" : "Organization",
        "id" : "1706215384369674000.4838a36f-4e8d-49e0-b4e6-fd811594c403",
        "address" : [
          {
            "country" : "USA"
          }
        ]
      }
    },
    {
      "fullUrl" : "Provenance/1706215384694764000.79189c93-676c-4232-b674-78377faf6718",
      "resource" : {
        "resourceType" : "Provenance",
        "id" : "1706215384694764000.79189c93-676c-4232-b674-78377faf6718",
        "target" : [
          {
            "reference" : "DiagnosticReport/1706215384876204000.3d76f380-9922-4dfa-9a79-6815d9832e83"
          }
        ],
        "recorded" : "2023-05-01T10:25:31-04:00",
        "_recorded" : {
          "extension" : [
            {
              "url" : "https://reportstream.cdc.gov/fhir/StructureDefinition/hl7v2-date-time",
              "valueString" : "20230501102531-0400"
            }
          ]
        },
        "activity" : {
          "coding" : [
            {
              "extension" : [
                {
                  "url" : "https://reportstream.cdc.gov/fhir/StructureDefinition/code-index-name",
                  "valueString" : "identifier"
                }
              ],
              "system" : "http://terminology.hl7.org/CodeSystem/v2-0003",
              "code" : "R01",
              "display" : "ORU_R01"
            }
          ]
        },
        "agent" : [
          {
            "type" : {
              "coding" : [
                {
                  "extension" : [
                    {
                      "url" : "https://reportstream.cdc.gov/fhir/StructureDefinition/code-index-name",
                      "valueString" : "identifier"
                    }
                  ],
                  "system" : "http://terminology.hl7.org/CodeSystem/provenance-participant-type",
                  "code" : "author"
                }
              ]
            }
          }
        ],
        "entity" : [
          {
            "role" : "source",
            "what" : {
              "reference" : "Device/1706215384697384000.bc014e49-fb02-4e87-9a1b-4e71bb03f1d7"
            }
          }
        ]
      }
    },
    {
      "fullUrl" : "Device/1706215384697384000.bc014e49-fb02-4e87-9a1b-4e71bb03f1d7",
      "resource" : {
        "resourceType" : "Device",
        "id" : "1706215384697384000.bc014e49-fb02-4e87-9a1b-4e71bb03f1d7"
      }
    },
    {
      "fullUrl" : "Observation/1706215384712552000.435993de-a9d2-440b-a126-5aa185215483",
      "resource" : {
        "resourceType" : "Observation",
        "id" : "1706215384712552000.435993de-a9d2-440b-a126-5aa185215483",
        "extension" : [
          {
            "url" : "https://reportstream.cdc.gov/fhir/StructureDefinition/obx-observation",
            "extension" : [
              {
                "url" : "obx-2-value-type",
                "valueId" : "ST"
              },
              {
                "url" : "obx-11-observation-status",
                "valueString" : "F"
              }
            ]
          }
        ],
        "status" : "final",
        "code" : {
          "coding" : [
            {
              "extension" : [
                {
                  "url" : "https://reportstream.cdc.gov/fhir/StructureDefinition/cwe-coding",
                  "valueString" : "coding"
                },
                {
                  "url" : "https://reportstream.cdc.gov/fhir/StructureDefinition/cwe-coding-system",
                  "valueString" : "LN"
                }
              ],
              "system" : "http://loinc.org",
              "code" : "8675-3",
              "display" : "Fake"
            }
          ]
        },
        "dataAbsentReason" : {
          "coding" : [
            {
              "system" : "http://terminology.hl7.org/CodeSystem/data-absent-reason",
              "code" : "unknown"
            }
          ]
        }
      }
    },
    {
      "fullUrl" : "ServiceRequest/1706215384872775000.cc3be4d8-2c6d-403b-860e-a001a7571266",
      "resource" : {
        "resourceType" : "ServiceRequest",
        "id" : "1706215384872775000.cc3be4d8-2c6d-403b-860e-a001a7571266",
        "status" : "unknown",
        "code" : {
          "coding" : [
            {
              "extension" : [
                {
                  "url" : "https://reportstream.cdc.gov/fhir/StructureDefinition/cwe-coding",
                  "valueString" : "coding"
                },
                {
                  "url" : "https://reportstream.cdc.gov/fhir/StructureDefinition/cwe-coding-system",
                  "valueString" : "LN"
                }
              ],
              "system" : "http://loinc.org",
              "code" : "68991-9",
              "display" : "Epidemiologically Important Information"
            }
          ]
        }
      }
    },
    {
      "fullUrl" : "DiagnosticReport/1706215384876204000.3d76f380-9922-4dfa-9a79-6815d9832e83",
      "resource" : {
        "resourceType" : "DiagnosticReport",
        "id" : "1706215384876204000.3d76f380-9922-4dfa-9a79-6815d9832e83",
        "basedOn" : [
          {
            "reference" : "ServiceRequest/1706215384872775000.cc3be4d8-2c6d-403b-860e-a001a7571266"
=======
        }
      }
    },
    {
      "fullUrl" : "Organization/1706311410335828000.3d3f429c-2845-4067-aef5-f21f8534cecc",
      "resource" : {
        "resourceType" : "Organization",
        "id" : "1706311410335828000.3d3f429c-2845-4067-aef5-f21f8534cecc",
        "address" : [
          {
            "country" : "USA"
          }
        ]
      }
    },
    {
      "fullUrl" : "Provenance/1706311410629782000.2bef435d-6bf8-49fa-9678-ee2832dce141",
      "resource" : {
        "resourceType" : "Provenance",
        "id" : "1706311410629782000.2bef435d-6bf8-49fa-9678-ee2832dce141",
        "target" : [
          {
            "reference" : "MessageHeader/827ccb0e-ea8a-306c-8c34-a16891f84e7b"
          },
          {
            "reference" : "DiagnosticReport/1706311410802640000.f8bfd6d9-2e0c-4d5e-af70-3131ff3042b2"
          }
        ],
        "recorded" : "2023-05-01T10:25:31-04:00",
        "activity" : {
          "coding" : [
            {
              "display" : "ORU^R01^ORU_R01"
            }
          ]
        }
      }
    },
    {
      "fullUrl" : "Provenance/1706311410636605000.e2f2cd9d-486c-450e-bd67-56d89286f9fd",
      "resource" : {
        "resourceType" : "Provenance",
        "id" : "1706311410636605000.e2f2cd9d-486c-450e-bd67-56d89286f9fd",
        "recorded" : "2024-01-26T17:23:30Z",
        "policy" : [
          "http://hl7.org/fhir/uv/v2mappings/message-oru-r01-to-bundle"
        ],
        "activity" : {
          "coding" : [
            {
              "code" : "v2-FHIR transformation"
            }
          ]
        },
        "agent" : [
          {
            "type" : {
              "coding" : [
                {
                  "system" : "http://terminology.hl7.org/CodeSystem/provenance-participant-type",
                  "code" : "assembler"
                }
              ]
            },
            "who" : {
              "reference" : "Organization/1706311410636155000.e29ddc10-f329-4e31-8353-4b8f9e7dab6e"
            }
          }
        ]
      }
    },
    {
      "fullUrl" : "Organization/1706311410636155000.e29ddc10-f329-4e31-8353-4b8f9e7dab6e",
      "resource" : {
        "resourceType" : "Organization",
        "id" : "1706311410636155000.e29ddc10-f329-4e31-8353-4b8f9e7dab6e",
        "identifier" : [
          {
            "value" : "CDC PRIME - Atlanta"
          },
          {
            "type" : {
              "coding" : [
                {
                  "system" : "http://terminology.hl7.org/CodeSystem/v2-0301"
                }
              ]
            },
            "system" : "urn:ietf:rfc:3986",
            "value" : "2.16.840.1.114222.4.1.237821"
          }
        ]
      }
    },
    {
      "fullUrl" : "Observation/1706311410647609000.b244d35e-a0a4-4208-93e3-8d8e037d4f31",
      "resource" : {
        "resourceType" : "Observation",
        "id" : "1706311410647609000.b244d35e-a0a4-4208-93e3-8d8e037d4f31",
        "extension" : [
          {
            "url" : "https://reportstream.cdc.gov/fhir/StructureDefinition/obx-observation",
            "extension" : [
              {
                "url" : "obx-2-value-type",
                "valueId" : "ST"
              },
              {
                "url" : "obx-11-observation-status",
                "valueString" : "F"
              }
            ]
          }
        ],
        "status" : "final",
        "code" : {
          "coding" : [
            {
              "extension" : [
                {
                  "url" : "https://reportstream.cdc.gov/fhir/StructureDefinition/cwe-coding",
                  "valueString" : "coding"
                },
                {
                  "url" : "https://reportstream.cdc.gov/fhir/StructureDefinition/cwe-coding-system",
                  "valueString" : "LN"
                }
              ],
              "system" : "http://loinc.org",
              "code" : "8675-3",
              "display" : "Fake"
            }
          ]
        },
        "dataAbsentReason" : {
          "coding" : [
            {
              "system" : "http://terminology.hl7.org/CodeSystem/data-absent-reason",
              "code" : "unknown"
            }
          ]
        }
      }
    },
    {
      "fullUrl" : "ServiceRequest/1706311410800215000.3a95378b-6bdf-4d0e-9731-91104f12518a",
      "resource" : {
        "resourceType" : "ServiceRequest",
        "id" : "1706311410800215000.3a95378b-6bdf-4d0e-9731-91104f12518a",
        "status" : "unknown",
        "code" : {
          "coding" : [
            {
              "extension" : [
                {
                  "url" : "https://reportstream.cdc.gov/fhir/StructureDefinition/cwe-coding",
                  "valueString" : "coding"
                },
                {
                  "url" : "https://reportstream.cdc.gov/fhir/StructureDefinition/cwe-coding-system",
                  "valueString" : "LN"
                }
              ],
              "system" : "http://loinc.org",
              "code" : "68991-9",
              "display" : "Epidemiologically Important Information"
            }
          ]
        }
      }
    },
    {
      "fullUrl" : "DiagnosticReport/1706311410802640000.f8bfd6d9-2e0c-4d5e-af70-3131ff3042b2",
      "resource" : {
        "resourceType" : "DiagnosticReport",
        "id" : "1706311410802640000.f8bfd6d9-2e0c-4d5e-af70-3131ff3042b2",
        "basedOn" : [
          {
            "reference" : "ServiceRequest/1706311410800215000.3a95378b-6bdf-4d0e-9731-91104f12518a"
>>>>>>> 711af84e
          }
        ],
        "status" : "final",
        "code" : {
          "coding" : [
            {
              "extension" : [
                {
                  "url" : "https://reportstream.cdc.gov/fhir/StructureDefinition/cwe-coding",
                  "valueString" : "coding"
                },
                {
                  "url" : "https://reportstream.cdc.gov/fhir/StructureDefinition/cwe-coding-system",
                  "valueString" : "LN"
                }
              ],
              "system" : "http://loinc.org",
              "code" : "68991-9",
              "display" : "Epidemiologically Important Information"
            }
          ]
        },
        "result" : [
          {
<<<<<<< HEAD
            "reference" : "Observation/1706215384712552000.435993de-a9d2-440b-a126-5aa185215483"
=======
            "reference" : "Observation/1706311410647609000.b244d35e-a0a4-4208-93e3-8d8e037d4f31"
>>>>>>> 711af84e
          }
        ]
      }
    }
  ]
}<|MERGE_RESOLUTION|>--- conflicted
+++ resolved
@@ -1,25 +1,15 @@
 {
   "resourceType" : "Bundle",
-<<<<<<< HEAD
-  "id" : "1706215384283979000.237d0ec0-156c-49cf-8985-edd63e662eea",
-  "meta" : {
-    "lastUpdated" : "2024-01-25T15:43:04.298-05:00"
-=======
   "id" : "1706311410251662000.821cd548-628f-48bc-9190-544f8f4ab286",
   "meta" : {
     "lastUpdated" : "2024-01-26T17:23:30.265-06:00"
->>>>>>> 711af84e
   },
   "identifier" : {
     "system" : "https://reportstream.cdc.gov/prime-router",
     "value" : "12345"
   },
   "type" : "message",
-<<<<<<< HEAD
-  "timestamp" : "2023-05-01T10:25:31.000-04:00",
-=======
   "timestamp" : "2023-05-01T09:25:31.000-05:00",
->>>>>>> 711af84e
   "entry" : [
     {
       "fullUrl" : "MessageHeader/827ccb0e-ea8a-306c-8c34-a16891f84e7b",
@@ -46,11 +36,7 @@
           "display" : "ORU^R01^ORU_R01"
         },
         "sender" : {
-<<<<<<< HEAD
-          "reference" : "Organization/1706215384369674000.4838a36f-4e8d-49e0-b4e6-fd811594c403"
-=======
           "reference" : "Organization/1706311410335828000.3d3f429c-2845-4067-aef5-f21f8534cecc"
->>>>>>> 711af84e
         },
         "source" : {
           "_endpoint" : {
@@ -61,15 +47,14 @@
               }
             ]
           }
-<<<<<<< HEAD
-        }
-      }
-    },
-    {
-      "fullUrl" : "Organization/1706215384369674000.4838a36f-4e8d-49e0-b4e6-fd811594c403",
+        }
+      }
+    },
+    {
+      "fullUrl" : "Organization/1706311410335828000.3d3f429c-2845-4067-aef5-f21f8534cecc",
       "resource" : {
         "resourceType" : "Organization",
-        "id" : "1706215384369674000.4838a36f-4e8d-49e0-b4e6-fd811594c403",
+        "id" : "1706311410335828000.3d3f429c-2845-4067-aef5-f21f8534cecc",
         "address" : [
           {
             "country" : "USA"
@@ -78,36 +63,41 @@
       }
     },
     {
-      "fullUrl" : "Provenance/1706215384694764000.79189c93-676c-4232-b674-78377faf6718",
+      "fullUrl" : "Provenance/1706311410629782000.2bef435d-6bf8-49fa-9678-ee2832dce141",
       "resource" : {
         "resourceType" : "Provenance",
-        "id" : "1706215384694764000.79189c93-676c-4232-b674-78377faf6718",
+        "id" : "1706311410629782000.2bef435d-6bf8-49fa-9678-ee2832dce141",
         "target" : [
           {
-            "reference" : "DiagnosticReport/1706215384876204000.3d76f380-9922-4dfa-9a79-6815d9832e83"
+            "reference" : "MessageHeader/827ccb0e-ea8a-306c-8c34-a16891f84e7b"
+          },
+          {
+            "reference" : "DiagnosticReport/1706311410802640000.f8bfd6d9-2e0c-4d5e-af70-3131ff3042b2"
           }
         ],
         "recorded" : "2023-05-01T10:25:31-04:00",
-        "_recorded" : {
-          "extension" : [
-            {
-              "url" : "https://reportstream.cdc.gov/fhir/StructureDefinition/hl7v2-date-time",
-              "valueString" : "20230501102531-0400"
-            }
-          ]
-        },
         "activity" : {
           "coding" : [
             {
-              "extension" : [
-                {
-                  "url" : "https://reportstream.cdc.gov/fhir/StructureDefinition/code-index-name",
-                  "valueString" : "identifier"
-                }
-              ],
-              "system" : "http://terminology.hl7.org/CodeSystem/v2-0003",
-              "code" : "R01",
-              "display" : "ORU_R01"
+              "display" : "ORU^R01^ORU_R01"
+            }
+          ]
+        }
+      }
+    },
+    {
+      "fullUrl" : "Provenance/1706311410636605000.e2f2cd9d-486c-450e-bd67-56d89286f9fd",
+      "resource" : {
+        "resourceType" : "Provenance",
+        "id" : "1706311410636605000.e2f2cd9d-486c-450e-bd67-56d89286f9fd",
+        "recorded" : "2024-01-26T17:23:30Z",
+        "policy" : [
+          "http://hl7.org/fhir/uv/v2mappings/message-oru-r01-to-bundle"
+        ],
+        "activity" : {
+          "coding" : [
+            {
+              "code" : "v2-FHIR transformation"
             }
           ]
         },
@@ -116,41 +106,46 @@
             "type" : {
               "coding" : [
                 {
-                  "extension" : [
-                    {
-                      "url" : "https://reportstream.cdc.gov/fhir/StructureDefinition/code-index-name",
-                      "valueString" : "identifier"
-                    }
-                  ],
                   "system" : "http://terminology.hl7.org/CodeSystem/provenance-participant-type",
-                  "code" : "author"
+                  "code" : "assembler"
                 }
               ]
-            }
-          }
-        ],
-        "entity" : [
-          {
-            "role" : "source",
-            "what" : {
-              "reference" : "Device/1706215384697384000.bc014e49-fb02-4e87-9a1b-4e71bb03f1d7"
-            }
-          }
-        ]
-      }
-    },
-    {
-      "fullUrl" : "Device/1706215384697384000.bc014e49-fb02-4e87-9a1b-4e71bb03f1d7",
-      "resource" : {
-        "resourceType" : "Device",
-        "id" : "1706215384697384000.bc014e49-fb02-4e87-9a1b-4e71bb03f1d7"
-      }
-    },
-    {
-      "fullUrl" : "Observation/1706215384712552000.435993de-a9d2-440b-a126-5aa185215483",
+            },
+            "who" : {
+              "reference" : "Organization/1706311410636155000.e29ddc10-f329-4e31-8353-4b8f9e7dab6e"
+            }
+          }
+        ]
+      }
+    },
+    {
+      "fullUrl" : "Organization/1706311410636155000.e29ddc10-f329-4e31-8353-4b8f9e7dab6e",
+      "resource" : {
+        "resourceType" : "Organization",
+        "id" : "1706311410636155000.e29ddc10-f329-4e31-8353-4b8f9e7dab6e",
+        "identifier" : [
+          {
+            "value" : "CDC PRIME - Atlanta"
+          },
+          {
+            "type" : {
+              "coding" : [
+                {
+                  "system" : "http://terminology.hl7.org/CodeSystem/v2-0301"
+                }
+              ]
+            },
+            "system" : "urn:ietf:rfc:3986",
+            "value" : "2.16.840.1.114222.4.1.237821"
+          }
+        ]
+      }
+    },
+    {
+      "fullUrl" : "Observation/1706311410647609000.b244d35e-a0a4-4208-93e3-8d8e037d4f31",
       "resource" : {
         "resourceType" : "Observation",
-        "id" : "1706215384712552000.435993de-a9d2-440b-a126-5aa185215483",
+        "id" : "1706311410647609000.b244d35e-a0a4-4208-93e3-8d8e037d4f31",
         "extension" : [
           {
             "url" : "https://reportstream.cdc.gov/fhir/StructureDefinition/obx-observation",
@@ -197,10 +192,10 @@
       }
     },
     {
-      "fullUrl" : "ServiceRequest/1706215384872775000.cc3be4d8-2c6d-403b-860e-a001a7571266",
+      "fullUrl" : "ServiceRequest/1706311410800215000.3a95378b-6bdf-4d0e-9731-91104f12518a",
       "resource" : {
         "resourceType" : "ServiceRequest",
-        "id" : "1706215384872775000.cc3be4d8-2c6d-403b-860e-a001a7571266",
+        "id" : "1706311410800215000.3a95378b-6bdf-4d0e-9731-91104f12518a",
         "status" : "unknown",
         "code" : {
           "coding" : [
@@ -224,164 +219,16 @@
       }
     },
     {
-      "fullUrl" : "DiagnosticReport/1706215384876204000.3d76f380-9922-4dfa-9a79-6815d9832e83",
+      "fullUrl" : "DiagnosticReport/1706311410802640000.f8bfd6d9-2e0c-4d5e-af70-3131ff3042b2",
       "resource" : {
         "resourceType" : "DiagnosticReport",
-        "id" : "1706215384876204000.3d76f380-9922-4dfa-9a79-6815d9832e83",
+        "id" : "1706311410802640000.f8bfd6d9-2e0c-4d5e-af70-3131ff3042b2",
         "basedOn" : [
           {
-            "reference" : "ServiceRequest/1706215384872775000.cc3be4d8-2c6d-403b-860e-a001a7571266"
-=======
-        }
-      }
-    },
-    {
-      "fullUrl" : "Organization/1706311410335828000.3d3f429c-2845-4067-aef5-f21f8534cecc",
-      "resource" : {
-        "resourceType" : "Organization",
-        "id" : "1706311410335828000.3d3f429c-2845-4067-aef5-f21f8534cecc",
-        "address" : [
-          {
-            "country" : "USA"
-          }
-        ]
-      }
-    },
-    {
-      "fullUrl" : "Provenance/1706311410629782000.2bef435d-6bf8-49fa-9678-ee2832dce141",
-      "resource" : {
-        "resourceType" : "Provenance",
-        "id" : "1706311410629782000.2bef435d-6bf8-49fa-9678-ee2832dce141",
-        "target" : [
-          {
-            "reference" : "MessageHeader/827ccb0e-ea8a-306c-8c34-a16891f84e7b"
-          },
-          {
-            "reference" : "DiagnosticReport/1706311410802640000.f8bfd6d9-2e0c-4d5e-af70-3131ff3042b2"
-          }
-        ],
-        "recorded" : "2023-05-01T10:25:31-04:00",
-        "activity" : {
-          "coding" : [
-            {
-              "display" : "ORU^R01^ORU_R01"
-            }
-          ]
-        }
-      }
-    },
-    {
-      "fullUrl" : "Provenance/1706311410636605000.e2f2cd9d-486c-450e-bd67-56d89286f9fd",
-      "resource" : {
-        "resourceType" : "Provenance",
-        "id" : "1706311410636605000.e2f2cd9d-486c-450e-bd67-56d89286f9fd",
-        "recorded" : "2024-01-26T17:23:30Z",
-        "policy" : [
-          "http://hl7.org/fhir/uv/v2mappings/message-oru-r01-to-bundle"
-        ],
-        "activity" : {
-          "coding" : [
-            {
-              "code" : "v2-FHIR transformation"
-            }
-          ]
-        },
-        "agent" : [
-          {
-            "type" : {
-              "coding" : [
-                {
-                  "system" : "http://terminology.hl7.org/CodeSystem/provenance-participant-type",
-                  "code" : "assembler"
-                }
-              ]
-            },
-            "who" : {
-              "reference" : "Organization/1706311410636155000.e29ddc10-f329-4e31-8353-4b8f9e7dab6e"
-            }
-          }
-        ]
-      }
-    },
-    {
-      "fullUrl" : "Organization/1706311410636155000.e29ddc10-f329-4e31-8353-4b8f9e7dab6e",
-      "resource" : {
-        "resourceType" : "Organization",
-        "id" : "1706311410636155000.e29ddc10-f329-4e31-8353-4b8f9e7dab6e",
-        "identifier" : [
-          {
-            "value" : "CDC PRIME - Atlanta"
-          },
-          {
-            "type" : {
-              "coding" : [
-                {
-                  "system" : "http://terminology.hl7.org/CodeSystem/v2-0301"
-                }
-              ]
-            },
-            "system" : "urn:ietf:rfc:3986",
-            "value" : "2.16.840.1.114222.4.1.237821"
-          }
-        ]
-      }
-    },
-    {
-      "fullUrl" : "Observation/1706311410647609000.b244d35e-a0a4-4208-93e3-8d8e037d4f31",
-      "resource" : {
-        "resourceType" : "Observation",
-        "id" : "1706311410647609000.b244d35e-a0a4-4208-93e3-8d8e037d4f31",
-        "extension" : [
-          {
-            "url" : "https://reportstream.cdc.gov/fhir/StructureDefinition/obx-observation",
-            "extension" : [
-              {
-                "url" : "obx-2-value-type",
-                "valueId" : "ST"
-              },
-              {
-                "url" : "obx-11-observation-status",
-                "valueString" : "F"
-              }
-            ]
+            "reference" : "ServiceRequest/1706311410800215000.3a95378b-6bdf-4d0e-9731-91104f12518a"
           }
         ],
         "status" : "final",
-        "code" : {
-          "coding" : [
-            {
-              "extension" : [
-                {
-                  "url" : "https://reportstream.cdc.gov/fhir/StructureDefinition/cwe-coding",
-                  "valueString" : "coding"
-                },
-                {
-                  "url" : "https://reportstream.cdc.gov/fhir/StructureDefinition/cwe-coding-system",
-                  "valueString" : "LN"
-                }
-              ],
-              "system" : "http://loinc.org",
-              "code" : "8675-3",
-              "display" : "Fake"
-            }
-          ]
-        },
-        "dataAbsentReason" : {
-          "coding" : [
-            {
-              "system" : "http://terminology.hl7.org/CodeSystem/data-absent-reason",
-              "code" : "unknown"
-            }
-          ]
-        }
-      }
-    },
-    {
-      "fullUrl" : "ServiceRequest/1706311410800215000.3a95378b-6bdf-4d0e-9731-91104f12518a",
-      "resource" : {
-        "resourceType" : "ServiceRequest",
-        "id" : "1706311410800215000.3a95378b-6bdf-4d0e-9731-91104f12518a",
-        "status" : "unknown",
         "code" : {
           "coding" : [
             {
@@ -400,47 +247,10 @@
               "display" : "Epidemiologically Important Information"
             }
           ]
-        }
-      }
-    },
-    {
-      "fullUrl" : "DiagnosticReport/1706311410802640000.f8bfd6d9-2e0c-4d5e-af70-3131ff3042b2",
-      "resource" : {
-        "resourceType" : "DiagnosticReport",
-        "id" : "1706311410802640000.f8bfd6d9-2e0c-4d5e-af70-3131ff3042b2",
-        "basedOn" : [
-          {
-            "reference" : "ServiceRequest/1706311410800215000.3a95378b-6bdf-4d0e-9731-91104f12518a"
->>>>>>> 711af84e
-          }
-        ],
-        "status" : "final",
-        "code" : {
-          "coding" : [
-            {
-              "extension" : [
-                {
-                  "url" : "https://reportstream.cdc.gov/fhir/StructureDefinition/cwe-coding",
-                  "valueString" : "coding"
-                },
-                {
-                  "url" : "https://reportstream.cdc.gov/fhir/StructureDefinition/cwe-coding-system",
-                  "valueString" : "LN"
-                }
-              ],
-              "system" : "http://loinc.org",
-              "code" : "68991-9",
-              "display" : "Epidemiologically Important Information"
-            }
-          ]
         },
         "result" : [
           {
-<<<<<<< HEAD
-            "reference" : "Observation/1706215384712552000.435993de-a9d2-440b-a126-5aa185215483"
-=======
             "reference" : "Observation/1706311410647609000.b244d35e-a0a4-4208-93e3-8d8e037d4f31"
->>>>>>> 711af84e
           }
         ]
       }
