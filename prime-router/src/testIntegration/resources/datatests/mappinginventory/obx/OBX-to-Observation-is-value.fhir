{
  "resourceType" : "Bundle",
  "id" : "1707833624657709000.ae599a30-c4c4-4fed-aa97-6cbabb78258a",
  "meta" : {
    "lastUpdated" : "2024-02-13T09:13:44.663-05:00"
  },
  "identifier" : {
    "system" : "https://reportstream.cdc.gov/prime-router",
    "value" : "12345"
  },
  "type" : "message",
<<<<<<< HEAD
  "timestamp" : "2023-05-01T09:25:31.000-05:00",
  "entry" : [
    {
      "fullUrl" : "MessageHeader/827ccb0e-ea8a-306c-8c34-a16891f84e7b",
      "resource" : {
        "resourceType" : "MessageHeader",
        "id" : "827ccb0e-ea8a-306c-8c34-a16891f84e7b",
        "extension" : [
          {
            "url" : "https://reportstream.cdc.gov/fhir/StructureDefinition/encoding-characters",
            "valueString" : "^~\\&#"
          },
          {
            "url" : "https://reportstream.cdc.gov/fhir/StructureDefinition/character-set",
            "valueString" : "UNICODE UTF-8"
          },
          {
            "url" : "https://reportstream.cdc.gov/fhir/StructureDefinition/msh-message-header",
            "extension" : [
              {
                "url" : "MSH.7",
                "valueString" : "20230501102531-0400"
              }
            ]
          }
        ],
        "eventCoding" : {
          "system" : "http://terminology.hl7.org/CodeSystem/v2-0003",
          "code" : "R01",
          "display" : "ORU^R01^ORU_R01"
        },
        "sender" : {
          "reference" : "Organization/1707506661883930000.e2d26d43-1ab1-4dca-865a-b6298a02cb14"
        },
        "source" : {
          "_endpoint" : {
            "extension" : [
              {
                "url" : "http://hl7.org/fhir/StructureDefinition/data-absent-reason",
                "valueCode" : "unknown"
              }
            ]
          }
        }
      }
    },
    {
      "fullUrl" : "Organization/1707506661883930000.e2d26d43-1ab1-4dca-865a-b6298a02cb14",
      "resource" : {
        "resourceType" : "Organization",
        "id" : "1707506661883930000.e2d26d43-1ab1-4dca-865a-b6298a02cb14",
        "address" : [
          {
            "country" : "USA"
          }
        ]
      }
    },
    {
      "fullUrl" : "Provenance/1707506662434369000.ba65d789-a600-4522-bd4b-1784765aa6ce",
      "resource" : {
        "resourceType" : "Provenance",
        "id" : "1707506662434369000.ba65d789-a600-4522-bd4b-1784765aa6ce",
        "target" : [
          {
            "reference" : "MessageHeader/827ccb0e-ea8a-306c-8c34-a16891f84e7b"
          },
          {
            "reference" : "DiagnosticReport/1707506662727821000.0a56a226-d930-4176-b9ef-07811a0c9983"
          }
        ],
        "recorded" : "2023-05-01T10:25:31-04:00",
        "activity" : {
          "coding" : [
            {
              "display" : "ORU^R01^ORU_R01"
            }
          ]
        }
      }
    },
    {
      "fullUrl" : "Provenance/1707506662444471000.f25142a0-a3b3-4f4f-a1b5-90c3ffcf0806",
      "resource" : {
        "resourceType" : "Provenance",
        "id" : "1707506662444471000.f25142a0-a3b3-4f4f-a1b5-90c3ffcf0806",
        "recorded" : "2024-02-09T13:24:22Z",
        "policy" : [
          "http://hl7.org/fhir/uv/v2mappings/message-oru-r01-to-bundle"
        ],
        "activity" : {
          "coding" : [
            {
              "code" : "v2-FHIR transformation"
            }
          ]
        },
        "agent" : [
          {
            "type" : {
              "coding" : [
                {
                  "system" : "http://terminology.hl7.org/CodeSystem/provenance-participant-type",
                  "code" : "assembler"
                }
              ]
            },
            "who" : {
              "reference" : "Organization/1707506662443543000.dac8bcca-47ca-4e27-8054-f6de169d2b11"
            }
          }
        ]
      }
    },
    {
      "fullUrl" : "Organization/1707506662443543000.dac8bcca-47ca-4e27-8054-f6de169d2b11",
      "resource" : {
        "resourceType" : "Organization",
        "id" : "1707506662443543000.dac8bcca-47ca-4e27-8054-f6de169d2b11",
        "identifier" : [
          {
            "value" : "CDC PRIME - Atlanta"
          },
          {
            "type" : {
              "coding" : [
                {
                  "system" : "http://terminology.hl7.org/CodeSystem/v2-0301"
                }
              ]
            },
            "system" : "urn:ietf:rfc:3986",
            "value" : "2.16.840.1.114222.4.1.237821"
          }
        ]
      }
    },
    {
      "fullUrl" : "Patient/1707506662469473000.82c0b125-a5e3-4268-8214-0c080fc30518",
      "resource" : {
        "resourceType" : "Patient",
        "id" : "1707506662469473000.82c0b125-a5e3-4268-8214-0c080fc30518"
      }
    },
    {
      "fullUrl" : "Provenance/1707506662470542000.fc452fe6-6f45-442c-8776-a08c1fd3b036",
      "resource" : {
        "resourceType" : "Provenance",
        "id" : "1707506662470542000.fc452fe6-6f45-442c-8776-a08c1fd3b036",
        "target" : [
          {
            "reference" : "Patient/1707506662469473000.82c0b125-a5e3-4268-8214-0c080fc30518"
          }
        ],
        "recorded" : "2024-02-09T13:24:22Z",
        "activity" : {
          "coding" : [
            {
              "system" : "https://terminology.hl7.org/CodeSystem/v3-DataOperation",
              "code" : "UPDATE"
            }
          ]
        }
      }
    },
    {
      "fullUrl" : "Observation/1707506662475051000.9f75a348-6c4d-47f4-b1e9-5f5a1856a786",
      "resource" : {
        "resourceType" : "Observation",
        "id" : "1707506662475051000.9f75a348-6c4d-47f4-b1e9-5f5a1856a786",
        "extension" : [
          {
            "url" : "https://reportstream.cdc.gov/fhir/StructureDefinition/obx-observation",
            "extension" : [
              {
                "url" : "obx-2-value-type",
                "valueId" : "IS"
              }
            ]
          }
        ],
        "status" : "unknown",
        "code" : {
          "coding" : [
            {
              "extension" : [
                {
                  "url" : "https://reportstream.cdc.gov/fhir/StructureDefinition/cwe-coding",
                  "valueString" : "coding"
                },
                {
                  "url" : "https://reportstream.cdc.gov/fhir/StructureDefinition/cwe-coding-system",
                  "valueString" : "LN"
                }
              ],
              "system" : "http://loinc.org",
              "code" : "8675-3",
              "display" : "Fake"
            }
          ]
        },
        "subject" : {
          "reference" : "Patient/1707506662469473000.82c0b125-a5e3-4268-8214-0c080fc30518"
        },
        "valueCodeableConcept" : {
          "coding" : [
            {
              "code" : "Value"
            }
          ]
        }
      }
    },
    {
      "fullUrl" : "Specimen/1707506662717506000.2e0831d9-55d4-46c5-abf9-2260bf39984e",
      "resource" : {
        "resourceType" : "Specimen",
        "id" : "1707506662717506000.2e0831d9-55d4-46c5-abf9-2260bf39984e",
        "extension" : [
          {
            "url" : "https://reportstream.cdc.gov/fhir/StructureDefinition/hl7v2Segment",
            "valueString" : "OBR"
          }
        ]
      }
    },
    {
      "fullUrl" : "ServiceRequest/1707506662724106000.30439d11-f698-4bb5-bd29-a7480ced80bb",
      "resource" : {
        "resourceType" : "ServiceRequest",
        "id" : "1707506662724106000.30439d11-f698-4bb5-bd29-a7480ced80bb",
        "status" : "unknown",
        "code" : {
          "coding" : [
            {
              "extension" : [
                {
                  "url" : "https://reportstream.cdc.gov/fhir/StructureDefinition/cwe-coding",
                  "valueString" : "coding"
                },
                {
                  "url" : "https://reportstream.cdc.gov/fhir/StructureDefinition/cwe-coding-system",
                  "valueString" : "LN"
                }
              ],
              "system" : "http://loinc.org",
              "code" : "68991-9",
              "display" : "Epidemiologically Important Information"
            }
          ]
        },
        "subject" : {
          "reference" : "Patient/1707506662469473000.82c0b125-a5e3-4268-8214-0c080fc30518"
        }
      }
    },
    {
      "fullUrl" : "DiagnosticReport/1707506662727821000.0a56a226-d930-4176-b9ef-07811a0c9983",
      "resource" : {
        "resourceType" : "DiagnosticReport",
        "id" : "1707506662727821000.0a56a226-d930-4176-b9ef-07811a0c9983",
        "basedOn" : [
          {
            "reference" : "ServiceRequest/1707506662724106000.30439d11-f698-4bb5-bd29-a7480ced80bb"
          }
        ],
        "status" : "final",
        "code" : {
          "coding" : [
            {
              "extension" : [
                {
                  "url" : "https://reportstream.cdc.gov/fhir/StructureDefinition/cwe-coding",
                  "valueString" : "coding"
                },
                {
                  "url" : "https://reportstream.cdc.gov/fhir/StructureDefinition/cwe-coding-system",
                  "valueString" : "LN"
                }
              ],
              "system" : "http://loinc.org",
              "code" : "68991-9",
              "display" : "Epidemiologically Important Information"
            }
          ]
        },
        "subject" : {
          "reference" : "Patient/1707506662469473000.82c0b125-a5e3-4268-8214-0c080fc30518"
        },
        "specimen" : [
          {
            "reference" : "Specimen/1707506662717506000.2e0831d9-55d4-46c5-abf9-2260bf39984e"
          }
        ],
        "result" : [
          {
            "reference" : "Observation/1707506662475051000.9f75a348-6c4d-47f4-b1e9-5f5a1856a786"
          }
        ]
      }
    }
  ]
=======
  "timestamp" : "2023-05-01T10:25:31.000-04:00",
  "entry" : [ {
    "fullUrl" : "MessageHeader/827ccb0e-ea8a-306c-8c34-a16891f84e7b",
    "resource" : {
      "resourceType" : "MessageHeader",
      "id" : "827ccb0e-ea8a-306c-8c34-a16891f84e7b",
      "extension" : [ {
        "url" : "https://reportstream.cdc.gov/fhir/StructureDefinition/encoding-characters",
        "valueString" : "^~\\&#"
      }, {
        "url" : "https://reportstream.cdc.gov/fhir/StructureDefinition/character-set",
        "valueString" : "UNICODE UTF-8"
      }, {
        "url" : "https://reportstream.cdc.gov/fhir/StructureDefinition/msh-message-header",
        "extension" : [ {
          "url" : "MSH.7",
          "valueString" : "20230501102531-0400"
        } ]
      } ],
      "eventCoding" : {
        "system" : "http://terminology.hl7.org/CodeSystem/v2-0003",
        "code" : "R01",
        "display" : "ORU^R01^ORU_R01"
      },
      "sender" : {
        "reference" : "Organization/1707833624708894000.eb9c7421-db9f-4a2a-8ab9-d165a8a77562"
      },
      "source" : {
        "_endpoint" : {
          "extension" : [ {
            "url" : "http://hl7.org/fhir/StructureDefinition/data-absent-reason",
            "valueCode" : "unknown"
          } ]
        }
      }
    }
  }, {
    "fullUrl" : "Organization/1707833624708894000.eb9c7421-db9f-4a2a-8ab9-d165a8a77562",
    "resource" : {
      "resourceType" : "Organization",
      "id" : "1707833624708894000.eb9c7421-db9f-4a2a-8ab9-d165a8a77562",
      "address" : [ {
        "country" : "USA"
      } ]
    }
  }, {
    "fullUrl" : "Provenance/1707833625059854000.b3f9c0c7-22c4-4046-b145-952e2908f001",
    "resource" : {
      "resourceType" : "Provenance",
      "id" : "1707833625059854000.b3f9c0c7-22c4-4046-b145-952e2908f001",
      "target" : [ {
        "reference" : "MessageHeader/827ccb0e-ea8a-306c-8c34-a16891f84e7b"
      }, {
        "reference" : "DiagnosticReport/1707833625272786000.41fcae5a-dbb9-495f-b698-01a563487f8a"
      } ],
      "recorded" : "2023-05-01T10:25:31-04:00",
      "activity" : {
        "coding" : [ {
          "display" : "ORU^R01^ORU_R01"
        } ]
      }
    }
  }, {
    "fullUrl" : "Provenance/1707833625068001000.52f7480d-980c-4a0e-9ac3-49024aa9da56",
    "resource" : {
      "resourceType" : "Provenance",
      "id" : "1707833625068001000.52f7480d-980c-4a0e-9ac3-49024aa9da56",
      "recorded" : "2024-02-13T09:13:45Z",
      "policy" : [ "http://hl7.org/fhir/uv/v2mappings/message-oru-r01-to-bundle" ],
      "activity" : {
        "coding" : [ {
          "code" : "v2-FHIR transformation"
        } ]
      },
      "agent" : [ {
        "type" : {
          "coding" : [ {
            "system" : "http://terminology.hl7.org/CodeSystem/provenance-participant-type",
            "code" : "assembler"
          } ]
        },
        "who" : {
          "reference" : "Organization/1707833625067211000.81518160-81e3-4e71-acc2-761b65c83aa9"
        }
      } ]
    }
  }, {
    "fullUrl" : "Organization/1707833625067211000.81518160-81e3-4e71-acc2-761b65c83aa9",
    "resource" : {
      "resourceType" : "Organization",
      "id" : "1707833625067211000.81518160-81e3-4e71-acc2-761b65c83aa9",
      "identifier" : [ {
        "value" : "CDC PRIME - Atlanta"
      }, {
        "type" : {
          "coding" : [ {
            "system" : "http://terminology.hl7.org/CodeSystem/v2-0301"
          } ]
        },
        "system" : "urn:ietf:rfc:3986",
        "value" : "2.16.840.1.114222.4.1.237821"
      } ]
    }
  }, {
    "fullUrl" : "Patient/1707833625084791000.e551b3b3-c4d4-4f18-8135-efc6d05d1afb",
    "resource" : {
      "resourceType" : "Patient",
      "id" : "1707833625084791000.e551b3b3-c4d4-4f18-8135-efc6d05d1afb"
    }
  }, {
    "fullUrl" : "Provenance/1707833625085409000.342a88a3-19cc-4a62-a985-e60f301afee2",
    "resource" : {
      "resourceType" : "Provenance",
      "id" : "1707833625085409000.342a88a3-19cc-4a62-a985-e60f301afee2",
      "target" : [ {
        "reference" : "Patient/1707833625084791000.e551b3b3-c4d4-4f18-8135-efc6d05d1afb"
      } ],
      "recorded" : "2024-02-13T09:13:45Z",
      "activity" : {
        "coding" : [ {
          "system" : "https://terminology.hl7.org/CodeSystem/v3-DataOperation",
          "code" : "UPDATE"
        } ]
      }
    }
  }, {
    "fullUrl" : "Observation/1707833625088375000.9e39fe18-abb1-41a1-80fa-517d6d19b1c2",
    "resource" : {
      "resourceType" : "Observation",
      "id" : "1707833625088375000.9e39fe18-abb1-41a1-80fa-517d6d19b1c2",
      "extension" : [ {
        "url" : "https://reportstream.cdc.gov/fhir/StructureDefinition/obx-observation",
        "extension" : [ {
          "url" : "OBX.2",
          "valueId" : "IS"
        } ]
      } ],
      "status" : "unknown",
      "code" : {
        "coding" : [ {
          "extension" : [ {
            "url" : "https://reportstream.cdc.gov/fhir/StructureDefinition/cwe-coding",
            "valueString" : "coding"
          }, {
            "url" : "https://reportstream.cdc.gov/fhir/StructureDefinition/cwe-coding-system",
            "valueString" : "LN"
          } ],
          "system" : "http://loinc.org",
          "code" : "8675-3",
          "display" : "Fake"
        } ]
      },
      "subject" : {
        "reference" : "Patient/1707833625084791000.e551b3b3-c4d4-4f18-8135-efc6d05d1afb"
      },
      "valueCodeableConcept" : {
        "coding" : [ {
          "code" : "Value"
        } ]
      }
    }
  }, {
    "fullUrl" : "Specimen/1707833625265304000.ede5f5ec-7f75-4270-a269-bfd292586094",
    "resource" : {
      "resourceType" : "Specimen",
      "id" : "1707833625265304000.ede5f5ec-7f75-4270-a269-bfd292586094",
      "extension" : [ {
        "url" : "https://reportstream.cdc.gov/fhir/StructureDefinition/hl7v2Segment",
        "valueString" : "OBR"
      } ]
    }
  }, {
    "fullUrl" : "ServiceRequest/1707833625269566000.666782b0-3804-4c56-ba99-e9a645fd0cf8",
    "resource" : {
      "resourceType" : "ServiceRequest",
      "id" : "1707833625269566000.666782b0-3804-4c56-ba99-e9a645fd0cf8",
      "status" : "unknown",
      "code" : {
        "coding" : [ {
          "extension" : [ {
            "url" : "https://reportstream.cdc.gov/fhir/StructureDefinition/cwe-coding",
            "valueString" : "coding"
          }, {
            "url" : "https://reportstream.cdc.gov/fhir/StructureDefinition/cwe-coding-system",
            "valueString" : "LN"
          } ],
          "system" : "http://loinc.org",
          "code" : "68991-9",
          "display" : "Epidemiologically Important Information"
        } ]
      },
      "subject" : {
        "reference" : "Patient/1707833625084791000.e551b3b3-c4d4-4f18-8135-efc6d05d1afb"
      }
    }
  }, {
    "fullUrl" : "DiagnosticReport/1707833625272786000.41fcae5a-dbb9-495f-b698-01a563487f8a",
    "resource" : {
      "resourceType" : "DiagnosticReport",
      "id" : "1707833625272786000.41fcae5a-dbb9-495f-b698-01a563487f8a",
      "basedOn" : [ {
        "reference" : "ServiceRequest/1707833625269566000.666782b0-3804-4c56-ba99-e9a645fd0cf8"
      } ],
      "status" : "final",
      "code" : {
        "coding" : [ {
          "extension" : [ {
            "url" : "https://reportstream.cdc.gov/fhir/StructureDefinition/cwe-coding",
            "valueString" : "coding"
          }, {
            "url" : "https://reportstream.cdc.gov/fhir/StructureDefinition/cwe-coding-system",
            "valueString" : "LN"
          } ],
          "system" : "http://loinc.org",
          "code" : "68991-9",
          "display" : "Epidemiologically Important Information"
        } ]
      },
      "subject" : {
        "reference" : "Patient/1707833625084791000.e551b3b3-c4d4-4f18-8135-efc6d05d1afb"
      },
      "specimen" : [ {
        "reference" : "Specimen/1707833625265304000.ede5f5ec-7f75-4270-a269-bfd292586094"
      } ],
      "result" : [ {
        "reference" : "Observation/1707833625088375000.9e39fe18-abb1-41a1-80fa-517d6d19b1c2"
      } ]
    }
  } ]
>>>>>>> 9d88e4f6
}<|MERGE_RESOLUTION|>--- conflicted
+++ resolved
@@ -9,310 +9,6 @@
     "value" : "12345"
   },
   "type" : "message",
-<<<<<<< HEAD
-  "timestamp" : "2023-05-01T09:25:31.000-05:00",
-  "entry" : [
-    {
-      "fullUrl" : "MessageHeader/827ccb0e-ea8a-306c-8c34-a16891f84e7b",
-      "resource" : {
-        "resourceType" : "MessageHeader",
-        "id" : "827ccb0e-ea8a-306c-8c34-a16891f84e7b",
-        "extension" : [
-          {
-            "url" : "https://reportstream.cdc.gov/fhir/StructureDefinition/encoding-characters",
-            "valueString" : "^~\\&#"
-          },
-          {
-            "url" : "https://reportstream.cdc.gov/fhir/StructureDefinition/character-set",
-            "valueString" : "UNICODE UTF-8"
-          },
-          {
-            "url" : "https://reportstream.cdc.gov/fhir/StructureDefinition/msh-message-header",
-            "extension" : [
-              {
-                "url" : "MSH.7",
-                "valueString" : "20230501102531-0400"
-              }
-            ]
-          }
-        ],
-        "eventCoding" : {
-          "system" : "http://terminology.hl7.org/CodeSystem/v2-0003",
-          "code" : "R01",
-          "display" : "ORU^R01^ORU_R01"
-        },
-        "sender" : {
-          "reference" : "Organization/1707506661883930000.e2d26d43-1ab1-4dca-865a-b6298a02cb14"
-        },
-        "source" : {
-          "_endpoint" : {
-            "extension" : [
-              {
-                "url" : "http://hl7.org/fhir/StructureDefinition/data-absent-reason",
-                "valueCode" : "unknown"
-              }
-            ]
-          }
-        }
-      }
-    },
-    {
-      "fullUrl" : "Organization/1707506661883930000.e2d26d43-1ab1-4dca-865a-b6298a02cb14",
-      "resource" : {
-        "resourceType" : "Organization",
-        "id" : "1707506661883930000.e2d26d43-1ab1-4dca-865a-b6298a02cb14",
-        "address" : [
-          {
-            "country" : "USA"
-          }
-        ]
-      }
-    },
-    {
-      "fullUrl" : "Provenance/1707506662434369000.ba65d789-a600-4522-bd4b-1784765aa6ce",
-      "resource" : {
-        "resourceType" : "Provenance",
-        "id" : "1707506662434369000.ba65d789-a600-4522-bd4b-1784765aa6ce",
-        "target" : [
-          {
-            "reference" : "MessageHeader/827ccb0e-ea8a-306c-8c34-a16891f84e7b"
-          },
-          {
-            "reference" : "DiagnosticReport/1707506662727821000.0a56a226-d930-4176-b9ef-07811a0c9983"
-          }
-        ],
-        "recorded" : "2023-05-01T10:25:31-04:00",
-        "activity" : {
-          "coding" : [
-            {
-              "display" : "ORU^R01^ORU_R01"
-            }
-          ]
-        }
-      }
-    },
-    {
-      "fullUrl" : "Provenance/1707506662444471000.f25142a0-a3b3-4f4f-a1b5-90c3ffcf0806",
-      "resource" : {
-        "resourceType" : "Provenance",
-        "id" : "1707506662444471000.f25142a0-a3b3-4f4f-a1b5-90c3ffcf0806",
-        "recorded" : "2024-02-09T13:24:22Z",
-        "policy" : [
-          "http://hl7.org/fhir/uv/v2mappings/message-oru-r01-to-bundle"
-        ],
-        "activity" : {
-          "coding" : [
-            {
-              "code" : "v2-FHIR transformation"
-            }
-          ]
-        },
-        "agent" : [
-          {
-            "type" : {
-              "coding" : [
-                {
-                  "system" : "http://terminology.hl7.org/CodeSystem/provenance-participant-type",
-                  "code" : "assembler"
-                }
-              ]
-            },
-            "who" : {
-              "reference" : "Organization/1707506662443543000.dac8bcca-47ca-4e27-8054-f6de169d2b11"
-            }
-          }
-        ]
-      }
-    },
-    {
-      "fullUrl" : "Organization/1707506662443543000.dac8bcca-47ca-4e27-8054-f6de169d2b11",
-      "resource" : {
-        "resourceType" : "Organization",
-        "id" : "1707506662443543000.dac8bcca-47ca-4e27-8054-f6de169d2b11",
-        "identifier" : [
-          {
-            "value" : "CDC PRIME - Atlanta"
-          },
-          {
-            "type" : {
-              "coding" : [
-                {
-                  "system" : "http://terminology.hl7.org/CodeSystem/v2-0301"
-                }
-              ]
-            },
-            "system" : "urn:ietf:rfc:3986",
-            "value" : "2.16.840.1.114222.4.1.237821"
-          }
-        ]
-      }
-    },
-    {
-      "fullUrl" : "Patient/1707506662469473000.82c0b125-a5e3-4268-8214-0c080fc30518",
-      "resource" : {
-        "resourceType" : "Patient",
-        "id" : "1707506662469473000.82c0b125-a5e3-4268-8214-0c080fc30518"
-      }
-    },
-    {
-      "fullUrl" : "Provenance/1707506662470542000.fc452fe6-6f45-442c-8776-a08c1fd3b036",
-      "resource" : {
-        "resourceType" : "Provenance",
-        "id" : "1707506662470542000.fc452fe6-6f45-442c-8776-a08c1fd3b036",
-        "target" : [
-          {
-            "reference" : "Patient/1707506662469473000.82c0b125-a5e3-4268-8214-0c080fc30518"
-          }
-        ],
-        "recorded" : "2024-02-09T13:24:22Z",
-        "activity" : {
-          "coding" : [
-            {
-              "system" : "https://terminology.hl7.org/CodeSystem/v3-DataOperation",
-              "code" : "UPDATE"
-            }
-          ]
-        }
-      }
-    },
-    {
-      "fullUrl" : "Observation/1707506662475051000.9f75a348-6c4d-47f4-b1e9-5f5a1856a786",
-      "resource" : {
-        "resourceType" : "Observation",
-        "id" : "1707506662475051000.9f75a348-6c4d-47f4-b1e9-5f5a1856a786",
-        "extension" : [
-          {
-            "url" : "https://reportstream.cdc.gov/fhir/StructureDefinition/obx-observation",
-            "extension" : [
-              {
-                "url" : "obx-2-value-type",
-                "valueId" : "IS"
-              }
-            ]
-          }
-        ],
-        "status" : "unknown",
-        "code" : {
-          "coding" : [
-            {
-              "extension" : [
-                {
-                  "url" : "https://reportstream.cdc.gov/fhir/StructureDefinition/cwe-coding",
-                  "valueString" : "coding"
-                },
-                {
-                  "url" : "https://reportstream.cdc.gov/fhir/StructureDefinition/cwe-coding-system",
-                  "valueString" : "LN"
-                }
-              ],
-              "system" : "http://loinc.org",
-              "code" : "8675-3",
-              "display" : "Fake"
-            }
-          ]
-        },
-        "subject" : {
-          "reference" : "Patient/1707506662469473000.82c0b125-a5e3-4268-8214-0c080fc30518"
-        },
-        "valueCodeableConcept" : {
-          "coding" : [
-            {
-              "code" : "Value"
-            }
-          ]
-        }
-      }
-    },
-    {
-      "fullUrl" : "Specimen/1707506662717506000.2e0831d9-55d4-46c5-abf9-2260bf39984e",
-      "resource" : {
-        "resourceType" : "Specimen",
-        "id" : "1707506662717506000.2e0831d9-55d4-46c5-abf9-2260bf39984e",
-        "extension" : [
-          {
-            "url" : "https://reportstream.cdc.gov/fhir/StructureDefinition/hl7v2Segment",
-            "valueString" : "OBR"
-          }
-        ]
-      }
-    },
-    {
-      "fullUrl" : "ServiceRequest/1707506662724106000.30439d11-f698-4bb5-bd29-a7480ced80bb",
-      "resource" : {
-        "resourceType" : "ServiceRequest",
-        "id" : "1707506662724106000.30439d11-f698-4bb5-bd29-a7480ced80bb",
-        "status" : "unknown",
-        "code" : {
-          "coding" : [
-            {
-              "extension" : [
-                {
-                  "url" : "https://reportstream.cdc.gov/fhir/StructureDefinition/cwe-coding",
-                  "valueString" : "coding"
-                },
-                {
-                  "url" : "https://reportstream.cdc.gov/fhir/StructureDefinition/cwe-coding-system",
-                  "valueString" : "LN"
-                }
-              ],
-              "system" : "http://loinc.org",
-              "code" : "68991-9",
-              "display" : "Epidemiologically Important Information"
-            }
-          ]
-        },
-        "subject" : {
-          "reference" : "Patient/1707506662469473000.82c0b125-a5e3-4268-8214-0c080fc30518"
-        }
-      }
-    },
-    {
-      "fullUrl" : "DiagnosticReport/1707506662727821000.0a56a226-d930-4176-b9ef-07811a0c9983",
-      "resource" : {
-        "resourceType" : "DiagnosticReport",
-        "id" : "1707506662727821000.0a56a226-d930-4176-b9ef-07811a0c9983",
-        "basedOn" : [
-          {
-            "reference" : "ServiceRequest/1707506662724106000.30439d11-f698-4bb5-bd29-a7480ced80bb"
-          }
-        ],
-        "status" : "final",
-        "code" : {
-          "coding" : [
-            {
-              "extension" : [
-                {
-                  "url" : "https://reportstream.cdc.gov/fhir/StructureDefinition/cwe-coding",
-                  "valueString" : "coding"
-                },
-                {
-                  "url" : "https://reportstream.cdc.gov/fhir/StructureDefinition/cwe-coding-system",
-                  "valueString" : "LN"
-                }
-              ],
-              "system" : "http://loinc.org",
-              "code" : "68991-9",
-              "display" : "Epidemiologically Important Information"
-            }
-          ]
-        },
-        "subject" : {
-          "reference" : "Patient/1707506662469473000.82c0b125-a5e3-4268-8214-0c080fc30518"
-        },
-        "specimen" : [
-          {
-            "reference" : "Specimen/1707506662717506000.2e0831d9-55d4-46c5-abf9-2260bf39984e"
-          }
-        ],
-        "result" : [
-          {
-            "reference" : "Observation/1707506662475051000.9f75a348-6c4d-47f4-b1e9-5f5a1856a786"
-          }
-        ]
-      }
-    }
-  ]
-=======
   "timestamp" : "2023-05-01T10:25:31.000-04:00",
   "entry" : [ {
     "fullUrl" : "MessageHeader/827ccb0e-ea8a-306c-8c34-a16891f84e7b",
@@ -542,5 +238,4 @@
       } ]
     }
   } ]
->>>>>>> 9d88e4f6
 }