--- conflicted
+++ resolved
@@ -1,25 +1,15 @@
 {
   "resourceType" : "Bundle",
-<<<<<<< HEAD
-  "id" : "1706215454212187000.849c1b0e-a8d5-4fa7-b072-4191c9979a09",
-  "meta" : {
-    "lastUpdated" : "2024-01-25T15:44:14.230-05:00"
-=======
   "id" : "1706311470600849000.34043e8e-f652-4f98-9631-77d7794560ad",
   "meta" : {
     "lastUpdated" : "2024-01-26T17:24:30.614-06:00"
->>>>>>> 711af84e
   },
   "identifier" : {
     "system" : "https://reportstream.cdc.gov/prime-router",
     "value" : "12345"
   },
   "type" : "message",
-<<<<<<< HEAD
-  "timestamp" : "2023-05-01T10:25:31.000-04:00",
-=======
   "timestamp" : "2023-05-01T09:25:31.000-05:00",
->>>>>>> 711af84e
   "entry" : [
     {
       "fullUrl" : "MessageHeader/827ccb0e-ea8a-306c-8c34-a16891f84e7b",
@@ -46,11 +36,7 @@
           "display" : "ORU^R01^ORU_R01"
         },
         "sender" : {
-<<<<<<< HEAD
-          "reference" : "Organization/1706215454415179000.4712aecf-22a1-4993-8bbd-9f75c4528e6c"
-=======
           "reference" : "Organization/1706311470683947000.64945fe4-046c-4d25-9014-e841ab80e13a"
->>>>>>> 711af84e
         },
         "source" : {
           "_endpoint" : {
@@ -61,15 +47,14 @@
               }
             ]
           }
-<<<<<<< HEAD
-        }
-      }
-    },
-    {
-      "fullUrl" : "Organization/1706215454415179000.4712aecf-22a1-4993-8bbd-9f75c4528e6c",
+        }
+      }
+    },
+    {
+      "fullUrl" : "Organization/1706311470683947000.64945fe4-046c-4d25-9014-e841ab80e13a",
       "resource" : {
         "resourceType" : "Organization",
-        "id" : "1706215454415179000.4712aecf-22a1-4993-8bbd-9f75c4528e6c",
+        "id" : "1706311470683947000.64945fe4-046c-4d25-9014-e841ab80e13a",
         "address" : [
           {
             "country" : "USA"
@@ -78,36 +63,41 @@
       }
     },
     {
-      "fullUrl" : "Provenance/1706215454752258000.b1f2e1fa-f258-44b7-a43c-b58f0c84dd5d",
+      "fullUrl" : "Provenance/1706311470970847000.20e931f3-2549-40c7-b308-f6c3f2679742",
       "resource" : {
         "resourceType" : "Provenance",
-        "id" : "1706215454752258000.b1f2e1fa-f258-44b7-a43c-b58f0c84dd5d",
+        "id" : "1706311470970847000.20e931f3-2549-40c7-b308-f6c3f2679742",
         "target" : [
           {
-            "reference" : "DiagnosticReport/1706215454932784000.96f2a71d-72e6-4e0f-9cb3-fa7f13dcb096"
+            "reference" : "MessageHeader/827ccb0e-ea8a-306c-8c34-a16891f84e7b"
+          },
+          {
+            "reference" : "DiagnosticReport/1706311471132391000.bc2fa9c4-3a31-45fe-b8cb-69b437d271a3"
           }
         ],
         "recorded" : "2023-05-01T10:25:31-04:00",
-        "_recorded" : {
-          "extension" : [
-            {
-              "url" : "https://reportstream.cdc.gov/fhir/StructureDefinition/hl7v2-date-time",
-              "valueString" : "20230501102531-0400"
-            }
-          ]
-        },
         "activity" : {
           "coding" : [
             {
-              "extension" : [
-                {
-                  "url" : "https://reportstream.cdc.gov/fhir/StructureDefinition/code-index-name",
-                  "valueString" : "identifier"
-                }
-              ],
-              "system" : "http://terminology.hl7.org/CodeSystem/v2-0003",
-              "code" : "R01",
-              "display" : "ORU_R01"
+              "display" : "ORU^R01^ORU_R01"
+            }
+          ]
+        }
+      }
+    },
+    {
+      "fullUrl" : "Provenance/1706311470977031000.c4b97665-d430-4904-ab2d-28144c2cdd7d",
+      "resource" : {
+        "resourceType" : "Provenance",
+        "id" : "1706311470977031000.c4b97665-d430-4904-ab2d-28144c2cdd7d",
+        "recorded" : "2024-01-26T17:24:30Z",
+        "policy" : [
+          "http://hl7.org/fhir/uv/v2mappings/message-oru-r01-to-bundle"
+        ],
+        "activity" : {
+          "coding" : [
+            {
+              "code" : "v2-FHIR transformation"
             }
           ]
         },
@@ -116,41 +106,46 @@
             "type" : {
               "coding" : [
                 {
-                  "extension" : [
-                    {
-                      "url" : "https://reportstream.cdc.gov/fhir/StructureDefinition/code-index-name",
-                      "valueString" : "identifier"
-                    }
-                  ],
                   "system" : "http://terminology.hl7.org/CodeSystem/provenance-participant-type",
-                  "code" : "author"
+                  "code" : "assembler"
                 }
               ]
-            }
-          }
-        ],
-        "entity" : [
-          {
-            "role" : "source",
-            "what" : {
-              "reference" : "Device/1706215454755588000.ba1ce4c2-f993-460f-ac24-c0157af70499"
-            }
-          }
-        ]
-      }
-    },
-    {
-      "fullUrl" : "Device/1706215454755588000.ba1ce4c2-f993-460f-ac24-c0157af70499",
-      "resource" : {
-        "resourceType" : "Device",
-        "id" : "1706215454755588000.ba1ce4c2-f993-460f-ac24-c0157af70499"
-      }
-    },
-    {
-      "fullUrl" : "Observation/1706215454775767000.cab1a5f7-e0dd-4df6-bfec-61ea359cd4ee",
+            },
+            "who" : {
+              "reference" : "Organization/1706311470976675000.d1630573-7c08-421b-9f12-b6098ffc1076"
+            }
+          }
+        ]
+      }
+    },
+    {
+      "fullUrl" : "Organization/1706311470976675000.d1630573-7c08-421b-9f12-b6098ffc1076",
+      "resource" : {
+        "resourceType" : "Organization",
+        "id" : "1706311470976675000.d1630573-7c08-421b-9f12-b6098ffc1076",
+        "identifier" : [
+          {
+            "value" : "CDC PRIME - Atlanta"
+          },
+          {
+            "type" : {
+              "coding" : [
+                {
+                  "system" : "http://terminology.hl7.org/CodeSystem/v2-0301"
+                }
+              ]
+            },
+            "system" : "urn:ietf:rfc:3986",
+            "value" : "2.16.840.1.114222.4.1.237821"
+          }
+        ]
+      }
+    },
+    {
+      "fullUrl" : "Observation/1706311470987710000.6124a021-075a-4c6d-9890-4a0892f9865e",
       "resource" : {
         "resourceType" : "Observation",
-        "id" : "1706215454775767000.cab1a5f7-e0dd-4df6-bfec-61ea359cd4ee",
+        "id" : "1706311470987710000.6124a021-075a-4c6d-9890-4a0892f9865e",
         "extension" : [
           {
             "url" : "https://reportstream.cdc.gov/fhir/StructureDefinition/obx-observation",
@@ -192,10 +187,10 @@
       }
     },
     {
-      "fullUrl" : "ServiceRequest/1706215454930322000.757e7e90-fbd9-4a1a-bc43-fa81617502be",
+      "fullUrl" : "ServiceRequest/1706311471128750000.cec62558-32e8-4415-8771-a7769d4218a8",
       "resource" : {
         "resourceType" : "ServiceRequest",
-        "id" : "1706215454930322000.757e7e90-fbd9-4a1a-bc43-fa81617502be",
+        "id" : "1706311471128750000.cec62558-32e8-4415-8771-a7769d4218a8",
         "status" : "unknown",
         "code" : {
           "coding" : [
@@ -219,159 +214,16 @@
       }
     },
     {
-      "fullUrl" : "DiagnosticReport/1706215454932784000.96f2a71d-72e6-4e0f-9cb3-fa7f13dcb096",
+      "fullUrl" : "DiagnosticReport/1706311471132391000.bc2fa9c4-3a31-45fe-b8cb-69b437d271a3",
       "resource" : {
         "resourceType" : "DiagnosticReport",
-        "id" : "1706215454932784000.96f2a71d-72e6-4e0f-9cb3-fa7f13dcb096",
+        "id" : "1706311471132391000.bc2fa9c4-3a31-45fe-b8cb-69b437d271a3",
         "basedOn" : [
           {
-            "reference" : "ServiceRequest/1706215454930322000.757e7e90-fbd9-4a1a-bc43-fa81617502be"
-=======
-        }
-      }
-    },
-    {
-      "fullUrl" : "Organization/1706311470683947000.64945fe4-046c-4d25-9014-e841ab80e13a",
-      "resource" : {
-        "resourceType" : "Organization",
-        "id" : "1706311470683947000.64945fe4-046c-4d25-9014-e841ab80e13a",
-        "address" : [
-          {
-            "country" : "USA"
-          }
-        ]
-      }
-    },
-    {
-      "fullUrl" : "Provenance/1706311470970847000.20e931f3-2549-40c7-b308-f6c3f2679742",
-      "resource" : {
-        "resourceType" : "Provenance",
-        "id" : "1706311470970847000.20e931f3-2549-40c7-b308-f6c3f2679742",
-        "target" : [
-          {
-            "reference" : "MessageHeader/827ccb0e-ea8a-306c-8c34-a16891f84e7b"
-          },
-          {
-            "reference" : "DiagnosticReport/1706311471132391000.bc2fa9c4-3a31-45fe-b8cb-69b437d271a3"
-          }
-        ],
-        "recorded" : "2023-05-01T10:25:31-04:00",
-        "activity" : {
-          "coding" : [
-            {
-              "display" : "ORU^R01^ORU_R01"
-            }
-          ]
-        }
-      }
-    },
-    {
-      "fullUrl" : "Provenance/1706311470977031000.c4b97665-d430-4904-ab2d-28144c2cdd7d",
-      "resource" : {
-        "resourceType" : "Provenance",
-        "id" : "1706311470977031000.c4b97665-d430-4904-ab2d-28144c2cdd7d",
-        "recorded" : "2024-01-26T17:24:30Z",
-        "policy" : [
-          "http://hl7.org/fhir/uv/v2mappings/message-oru-r01-to-bundle"
-        ],
-        "activity" : {
-          "coding" : [
-            {
-              "code" : "v2-FHIR transformation"
-            }
-          ]
-        },
-        "agent" : [
-          {
-            "type" : {
-              "coding" : [
-                {
-                  "system" : "http://terminology.hl7.org/CodeSystem/provenance-participant-type",
-                  "code" : "assembler"
-                }
-              ]
-            },
-            "who" : {
-              "reference" : "Organization/1706311470976675000.d1630573-7c08-421b-9f12-b6098ffc1076"
-            }
-          }
-        ]
-      }
-    },
-    {
-      "fullUrl" : "Organization/1706311470976675000.d1630573-7c08-421b-9f12-b6098ffc1076",
-      "resource" : {
-        "resourceType" : "Organization",
-        "id" : "1706311470976675000.d1630573-7c08-421b-9f12-b6098ffc1076",
-        "identifier" : [
-          {
-            "value" : "CDC PRIME - Atlanta"
-          },
-          {
-            "type" : {
-              "coding" : [
-                {
-                  "system" : "http://terminology.hl7.org/CodeSystem/v2-0301"
-                }
-              ]
-            },
-            "system" : "urn:ietf:rfc:3986",
-            "value" : "2.16.840.1.114222.4.1.237821"
-          }
-        ]
-      }
-    },
-    {
-      "fullUrl" : "Observation/1706311470987710000.6124a021-075a-4c6d-9890-4a0892f9865e",
-      "resource" : {
-        "resourceType" : "Observation",
-        "id" : "1706311470987710000.6124a021-075a-4c6d-9890-4a0892f9865e",
-        "extension" : [
-          {
-            "url" : "https://reportstream.cdc.gov/fhir/StructureDefinition/obx-observation",
-            "extension" : [
-              {
-                "url" : "obx-2-value-type",
-                "valueId" : "IS"
-              }
-            ]
-          }
-        ],
-        "status" : "unknown",
-        "code" : {
-          "coding" : [
-            {
-              "extension" : [
-                {
-                  "url" : "https://reportstream.cdc.gov/fhir/StructureDefinition/cwe-coding",
-                  "valueString" : "coding"
-                },
-                {
-                  "url" : "https://reportstream.cdc.gov/fhir/StructureDefinition/cwe-coding-system",
-                  "valueString" : "LN"
-                }
-              ],
-              "system" : "http://loinc.org",
-              "code" : "8675-3",
-              "display" : "Fake"
-            }
-          ]
-        },
-        "valueCodeableConcept" : {
-          "coding" : [
-            {
-              "code" : "Value"
-            }
-          ]
-        }
-      }
-    },
-    {
-      "fullUrl" : "ServiceRequest/1706311471128750000.cec62558-32e8-4415-8771-a7769d4218a8",
-      "resource" : {
-        "resourceType" : "ServiceRequest",
-        "id" : "1706311471128750000.cec62558-32e8-4415-8771-a7769d4218a8",
-        "status" : "unknown",
+            "reference" : "ServiceRequest/1706311471128750000.cec62558-32e8-4415-8771-a7769d4218a8"
+          }
+        ],
+        "status" : "final",
         "code" : {
           "coding" : [
             {
@@ -390,47 +242,10 @@
               "display" : "Epidemiologically Important Information"
             }
           ]
-        }
-      }
-    },
-    {
-      "fullUrl" : "DiagnosticReport/1706311471132391000.bc2fa9c4-3a31-45fe-b8cb-69b437d271a3",
-      "resource" : {
-        "resourceType" : "DiagnosticReport",
-        "id" : "1706311471132391000.bc2fa9c4-3a31-45fe-b8cb-69b437d271a3",
-        "basedOn" : [
-          {
-            "reference" : "ServiceRequest/1706311471128750000.cec62558-32e8-4415-8771-a7769d4218a8"
->>>>>>> 711af84e
-          }
-        ],
-        "status" : "final",
-        "code" : {
-          "coding" : [
-            {
-              "extension" : [
-                {
-                  "url" : "https://reportstream.cdc.gov/fhir/StructureDefinition/cwe-coding",
-                  "valueString" : "coding"
-                },
-                {
-                  "url" : "https://reportstream.cdc.gov/fhir/StructureDefinition/cwe-coding-system",
-                  "valueString" : "LN"
-                }
-              ],
-              "system" : "http://loinc.org",
-              "code" : "68991-9",
-              "display" : "Epidemiologically Important Information"
-            }
-          ]
         },
         "result" : [
           {
-<<<<<<< HEAD
-            "reference" : "Observation/1706215454775767000.cab1a5f7-e0dd-4df6-bfec-61ea359cd4ee"
-=======
             "reference" : "Observation/1706311470987710000.6124a021-075a-4c6d-9890-4a0892f9865e"
->>>>>>> 711af84e
           }
         ]
       }
