--- conflicted
+++ resolved
@@ -1,14 +1,8 @@
 {
   "resourceType" : "Bundle",
-<<<<<<< HEAD
-  "id" : "1707307858392113000.e1b62f5b-4da4-44da-b5c0-35532935953e",
-  "meta" : {
-    "lastUpdated" : "2024-02-07T07:10:58.409-05:00"
-=======
   "id" : "1707328387059217000.0cdf8176-8412-4d7f-a3f2-e0a3da6aa97d",
   "meta" : {
     "lastUpdated" : "2024-02-07T12:53:07.065-05:00"
->>>>>>> c428a05f
   },
   "identifier" : {
     "system" : "https://reportstream.cdc.gov/prime-router",
@@ -47,11 +41,7 @@
           "display" : "ORU^R01^ORU_R01"
         },
         "sender" : {
-<<<<<<< HEAD
-          "reference" : "Organization/1707307858474547000.80257638-be0b-49d1-91ed-bd5821ff2f90"
-=======
           "reference" : "Organization/1707328387114382000.169c663a-5706-4cad-8caa-ea62100b52fe"
->>>>>>> c428a05f
         },
         "source" : {
           "_endpoint" : {
@@ -66,17 +56,10 @@
       }
     },
     {
-<<<<<<< HEAD
-      "fullUrl" : "Organization/1707307858474547000.80257638-be0b-49d1-91ed-bd5821ff2f90",
-      "resource" : {
-        "resourceType" : "Organization",
-        "id" : "1707307858474547000.80257638-be0b-49d1-91ed-bd5821ff2f90",
-=======
       "fullUrl" : "Organization/1707328387114382000.169c663a-5706-4cad-8caa-ea62100b52fe",
       "resource" : {
         "resourceType" : "Organization",
         "id" : "1707328387114382000.169c663a-5706-4cad-8caa-ea62100b52fe",
->>>>>>> c428a05f
         "address" : [
           {
             "country" : "USA"
@@ -85,27 +68,16 @@
       }
     },
     {
-<<<<<<< HEAD
-      "fullUrl" : "Provenance/1707307858763015000.ec8b910d-acb7-47e7-9a27-f77955e9428a",
-      "resource" : {
-        "resourceType" : "Provenance",
-        "id" : "1707307858763015000.ec8b910d-acb7-47e7-9a27-f77955e9428a",
-=======
       "fullUrl" : "Provenance/1707328387430384000.2dc91377-ef2d-40c3-8b82-107be144f2bb",
       "resource" : {
         "resourceType" : "Provenance",
         "id" : "1707328387430384000.2dc91377-ef2d-40c3-8b82-107be144f2bb",
->>>>>>> c428a05f
         "target" : [
           {
             "reference" : "MessageHeader/827ccb0e-ea8a-306c-8c34-a16891f84e7b"
           },
           {
-<<<<<<< HEAD
-            "reference" : "DiagnosticReport/1707307858939631000.a1a9db02-5cd7-436c-87e4-5535e365ef93"
-=======
             "reference" : "DiagnosticReport/1707328387635277000.f315e2fb-6c7c-46b1-81b5-51dd1e2f804f"
->>>>>>> c428a05f
           }
         ],
         "recorded" : "2023-05-01T10:25:31-04:00",
@@ -119,19 +91,11 @@
       }
     },
     {
-<<<<<<< HEAD
-      "fullUrl" : "Provenance/1707307858771092000.30d396a4-610d-43b7-aa9c-97bd5d45a9ad",
-      "resource" : {
-        "resourceType" : "Provenance",
-        "id" : "1707307858771092000.30d396a4-610d-43b7-aa9c-97bd5d45a9ad",
-        "recorded" : "2024-02-07T07:10:58Z",
-=======
       "fullUrl" : "Provenance/1707328387437644000.b9e0abd1-d2c1-40b1-b278-81d049423822",
       "resource" : {
         "resourceType" : "Provenance",
         "id" : "1707328387437644000.b9e0abd1-d2c1-40b1-b278-81d049423822",
         "recorded" : "2024-02-07T12:53:07Z",
->>>>>>> c428a05f
         "policy" : [
           "http://hl7.org/fhir/uv/v2mappings/message-oru-r01-to-bundle"
         ],
@@ -153,19 +117,6 @@
               ]
             },
             "who" : {
-<<<<<<< HEAD
-              "reference" : "Organization/1707307858770699000.19c05748-121d-4fae-a4b0-0d59dd730163"
-            }
-          }
-        ]
-      }
-    },
-    {
-      "fullUrl" : "Organization/1707307858770699000.19c05748-121d-4fae-a4b0-0d59dd730163",
-      "resource" : {
-        "resourceType" : "Organization",
-        "id" : "1707307858770699000.19c05748-121d-4fae-a4b0-0d59dd730163",
-=======
               "reference" : "Organization/1707328387437187000.433fd1c7-fd11-4c32-8fff-6a8cdb6e34c2"
             }
           }
@@ -177,7 +128,6 @@
       "resource" : {
         "resourceType" : "Organization",
         "id" : "1707328387437187000.433fd1c7-fd11-4c32-8fff-6a8cdb6e34c2",
->>>>>>> c428a05f
         "identifier" : [
           {
             "value" : "CDC PRIME - Atlanta"
@@ -197,17 +147,10 @@
       }
     },
     {
-<<<<<<< HEAD
-      "fullUrl" : "Observation/1707307858781496000.c4d68cf3-5dc4-4f53-acfb-25810895cf8a",
-      "resource" : {
-        "resourceType" : "Observation",
-        "id" : "1707307858781496000.c4d68cf3-5dc4-4f53-acfb-25810895cf8a",
-=======
       "fullUrl" : "Observation/1707328387450214000.2b9392a4-5686-4586-b08a-f9748c7a4112",
       "resource" : {
         "resourceType" : "Observation",
         "id" : "1707328387450214000.2b9392a4-5686-4586-b08a-f9748c7a4112",
->>>>>>> c428a05f
         "extension" : [
           {
             "url" : "https://reportstream.cdc.gov/fhir/StructureDefinition/obx-observation",
@@ -256,17 +199,10 @@
       }
     },
     {
-<<<<<<< HEAD
-      "fullUrl" : "ServiceRequest/1707307858936751000.bb5722b6-4f48-4e61-9391-75cfa49242ab",
-      "resource" : {
-        "resourceType" : "ServiceRequest",
-        "id" : "1707307858936751000.bb5722b6-4f48-4e61-9391-75cfa49242ab",
-=======
       "fullUrl" : "ServiceRequest/1707328387633295000.ed3c4186-75ce-4442-a565-71dec2c30e45",
       "resource" : {
         "resourceType" : "ServiceRequest",
         "id" : "1707328387633295000.ed3c4186-75ce-4442-a565-71dec2c30e45",
->>>>>>> c428a05f
         "status" : "unknown",
         "code" : {
           "coding" : [
@@ -290,15 +226,6 @@
       }
     },
     {
-<<<<<<< HEAD
-      "fullUrl" : "DiagnosticReport/1707307858939631000.a1a9db02-5cd7-436c-87e4-5535e365ef93",
-      "resource" : {
-        "resourceType" : "DiagnosticReport",
-        "id" : "1707307858939631000.a1a9db02-5cd7-436c-87e4-5535e365ef93",
-        "basedOn" : [
-          {
-            "reference" : "ServiceRequest/1707307858936751000.bb5722b6-4f48-4e61-9391-75cfa49242ab"
-=======
       "fullUrl" : "DiagnosticReport/1707328387635277000.f315e2fb-6c7c-46b1-81b5-51dd1e2f804f",
       "resource" : {
         "resourceType" : "DiagnosticReport",
@@ -306,7 +233,6 @@
         "basedOn" : [
           {
             "reference" : "ServiceRequest/1707328387633295000.ed3c4186-75ce-4442-a565-71dec2c30e45"
->>>>>>> c428a05f
           }
         ],
         "status" : "final",
@@ -331,11 +257,7 @@
         },
         "result" : [
           {
-<<<<<<< HEAD
-            "reference" : "Observation/1707307858781496000.c4d68cf3-5dc4-4f53-acfb-25810895cf8a"
-=======
             "reference" : "Observation/1707328387450214000.2b9392a4-5686-4586-b08a-f9748c7a4112"
->>>>>>> c428a05f
           }
         ]
       }
