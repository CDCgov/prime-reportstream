{
  "resourceType" : "Bundle",
  "id" : "1707833532321453000.2389d4a5-51a2-42bc-8a6f-40cef4435235",
  "meta" : {
    "lastUpdated" : "2024-02-13T09:12:12.328-05:00"
  },
  "identifier" : {
    "system" : "https://reportstream.cdc.gov/prime-router",
    "value" : "12345"
  },
  "type" : "message",
<<<<<<< HEAD
  "timestamp" : "2023-05-01T09:25:31.000-05:00",
  "entry" : [
    {
      "fullUrl" : "MessageHeader/827ccb0e-ea8a-306c-8c34-a16891f84e7b",
      "resource" : {
        "resourceType" : "MessageHeader",
        "id" : "827ccb0e-ea8a-306c-8c34-a16891f84e7b",
        "extension" : [
          {
            "url" : "https://reportstream.cdc.gov/fhir/StructureDefinition/encoding-characters",
            "valueString" : "^~\\&#"
          },
          {
            "url" : "https://reportstream.cdc.gov/fhir/StructureDefinition/character-set",
            "valueString" : "UNICODE UTF-8"
          },
          {
            "url" : "https://reportstream.cdc.gov/fhir/StructureDefinition/msh-message-header",
            "extension" : [
              {
                "url" : "MSH.7",
                "valueString" : "20230501102531-0400"
              }
            ]
          }
        ],
        "eventCoding" : {
          "system" : "http://terminology.hl7.org/CodeSystem/v2-0003",
          "code" : "R01",
          "display" : "ORU^R01^ORU_R01"
        },
        "sender" : {
          "reference" : "Organization/1707506498254683000.92c47a90-5243-4e14-ab30-781436e8d349"
        },
        "source" : {
          "_endpoint" : {
            "extension" : [
              {
                "url" : "http://hl7.org/fhir/StructureDefinition/data-absent-reason",
                "valueCode" : "unknown"
              }
            ]
          }
        }
      }
    },
    {
      "fullUrl" : "Organization/1707506498254683000.92c47a90-5243-4e14-ab30-781436e8d349",
      "resource" : {
        "resourceType" : "Organization",
        "id" : "1707506498254683000.92c47a90-5243-4e14-ab30-781436e8d349",
        "address" : [
          {
            "country" : "USA"
          }
        ]
      }
    },
    {
      "fullUrl" : "Provenance/1707506498809910000.c01bce46-c542-446f-8174-c4d490113bed",
      "resource" : {
        "resourceType" : "Provenance",
        "id" : "1707506498809910000.c01bce46-c542-446f-8174-c4d490113bed",
        "target" : [
          {
            "reference" : "MessageHeader/827ccb0e-ea8a-306c-8c34-a16891f84e7b"
          },
          {
            "reference" : "DiagnosticReport/1707506499097836000.c6a2ab5c-c51d-4ce1-b0d8-6cabedb69b7f"
          }
        ],
        "recorded" : "2023-05-01T10:25:31-04:00",
        "activity" : {
          "coding" : [
            {
              "display" : "ORU^R01^ORU_R01"
            }
          ]
        }
      }
    },
    {
      "fullUrl" : "Provenance/1707506498820038000.b04e7b6d-45bd-4232-9cba-60af3ca4cabf",
      "resource" : {
        "resourceType" : "Provenance",
        "id" : "1707506498820038000.b04e7b6d-45bd-4232-9cba-60af3ca4cabf",
        "recorded" : "2024-02-09T13:21:38Z",
        "policy" : [
          "http://hl7.org/fhir/uv/v2mappings/message-oru-r01-to-bundle"
        ],
        "activity" : {
          "coding" : [
            {
              "code" : "v2-FHIR transformation"
            }
          ]
        },
        "agent" : [
          {
            "type" : {
              "coding" : [
                {
                  "system" : "http://terminology.hl7.org/CodeSystem/provenance-participant-type",
                  "code" : "assembler"
                }
              ]
            },
            "who" : {
              "reference" : "Organization/1707506498819065000.31d0528a-1535-4fb1-a884-8a28d28d8717"
            }
          }
        ]
      }
    },
    {
      "fullUrl" : "Organization/1707506498819065000.31d0528a-1535-4fb1-a884-8a28d28d8717",
      "resource" : {
        "resourceType" : "Organization",
        "id" : "1707506498819065000.31d0528a-1535-4fb1-a884-8a28d28d8717",
        "identifier" : [
          {
            "value" : "CDC PRIME - Atlanta"
          },
          {
            "type" : {
              "coding" : [
                {
                  "system" : "http://terminology.hl7.org/CodeSystem/v2-0301"
                }
              ]
            },
            "system" : "urn:ietf:rfc:3986",
            "value" : "2.16.840.1.114222.4.1.237821"
          }
        ]
      }
    },
    {
      "fullUrl" : "Patient/1707506498843651000.fb36c1ee-24cb-4b39-9bdc-7bdbe36c07c1",
      "resource" : {
        "resourceType" : "Patient",
        "id" : "1707506498843651000.fb36c1ee-24cb-4b39-9bdc-7bdbe36c07c1"
      }
    },
    {
      "fullUrl" : "Provenance/1707506498844696000.316572a9-e429-46ea-b444-75b45421681a",
      "resource" : {
        "resourceType" : "Provenance",
        "id" : "1707506498844696000.316572a9-e429-46ea-b444-75b45421681a",
        "target" : [
          {
            "reference" : "Patient/1707506498843651000.fb36c1ee-24cb-4b39-9bdc-7bdbe36c07c1"
          }
        ],
        "recorded" : "2024-02-09T13:21:38Z",
        "activity" : {
          "coding" : [
            {
              "system" : "https://terminology.hl7.org/CodeSystem/v3-DataOperation",
              "code" : "UPDATE"
            }
          ]
        }
      }
    },
    {
      "fullUrl" : "Observation/1707506498850411000.403051eb-52f0-431f-8e34-335bb75fc1f3",
      "resource" : {
        "resourceType" : "Observation",
        "id" : "1707506498850411000.403051eb-52f0-431f-8e34-335bb75fc1f3",
        "extension" : [
          {
            "url" : "https://reportstream.cdc.gov/fhir/StructureDefinition/obx-observation",
            "extension" : [
              {
                "url" : "obx-2-value-type",
                "valueId" : "CWE"
              }
            ]
          }
        ],
        "status" : "unknown",
        "code" : {
          "coding" : [
            {
              "extension" : [
                {
                  "url" : "https://reportstream.cdc.gov/fhir/StructureDefinition/cwe-coding",
                  "valueString" : "coding"
                },
                {
                  "url" : "https://reportstream.cdc.gov/fhir/StructureDefinition/cwe-coding-system",
                  "valueString" : "LN"
                }
              ],
              "system" : "http://loinc.org",
              "code" : "8675-3",
              "display" : "Fake"
            }
          ]
        },
        "subject" : {
          "reference" : "Patient/1707506498843651000.fb36c1ee-24cb-4b39-9bdc-7bdbe36c07c1"
        },
        "valueCodeableConcept" : {
          "coding" : [
            {
              "extension" : [
                {
                  "url" : "https://reportstream.cdc.gov/fhir/StructureDefinition/cwe-coding",
                  "valueString" : "coding"
                }
              ],
              "code" : "1",
              "display" : "Display"
            }
          ]
        }
      }
    },
    {
      "fullUrl" : "Specimen/1707506499087207000.c1ac58b1-b8a5-4c16-968f-98b07f6ca409",
      "resource" : {
        "resourceType" : "Specimen",
        "id" : "1707506499087207000.c1ac58b1-b8a5-4c16-968f-98b07f6ca409",
        "extension" : [
          {
            "url" : "https://reportstream.cdc.gov/fhir/StructureDefinition/hl7v2Segment",
            "valueString" : "OBR"
          }
        ]
      }
    },
    {
      "fullUrl" : "ServiceRequest/1707506499093797000.33f267b1-7c9c-4da3-81bf-305740ca526b",
      "resource" : {
        "resourceType" : "ServiceRequest",
        "id" : "1707506499093797000.33f267b1-7c9c-4da3-81bf-305740ca526b",
        "status" : "unknown",
        "code" : {
          "coding" : [
            {
              "extension" : [
                {
                  "url" : "https://reportstream.cdc.gov/fhir/StructureDefinition/cwe-coding",
                  "valueString" : "coding"
                },
                {
                  "url" : "https://reportstream.cdc.gov/fhir/StructureDefinition/cwe-coding-system",
                  "valueString" : "LN"
                }
              ],
              "system" : "http://loinc.org",
              "code" : "68991-9",
              "display" : "Epidemiologically Important Information"
            }
          ]
        },
        "subject" : {
          "reference" : "Patient/1707506498843651000.fb36c1ee-24cb-4b39-9bdc-7bdbe36c07c1"
        }
      }
    },
    {
      "fullUrl" : "DiagnosticReport/1707506499097836000.c6a2ab5c-c51d-4ce1-b0d8-6cabedb69b7f",
      "resource" : {
        "resourceType" : "DiagnosticReport",
        "id" : "1707506499097836000.c6a2ab5c-c51d-4ce1-b0d8-6cabedb69b7f",
        "basedOn" : [
          {
            "reference" : "ServiceRequest/1707506499093797000.33f267b1-7c9c-4da3-81bf-305740ca526b"
          }
        ],
        "status" : "final",
        "code" : {
          "coding" : [
            {
              "extension" : [
                {
                  "url" : "https://reportstream.cdc.gov/fhir/StructureDefinition/cwe-coding",
                  "valueString" : "coding"
                },
                {
                  "url" : "https://reportstream.cdc.gov/fhir/StructureDefinition/cwe-coding-system",
                  "valueString" : "LN"
                }
              ],
              "system" : "http://loinc.org",
              "code" : "68991-9",
              "display" : "Epidemiologically Important Information"
            }
          ]
        },
        "subject" : {
          "reference" : "Patient/1707506498843651000.fb36c1ee-24cb-4b39-9bdc-7bdbe36c07c1"
        },
        "specimen" : [
          {
            "reference" : "Specimen/1707506499087207000.c1ac58b1-b8a5-4c16-968f-98b07f6ca409"
          }
        ],
        "result" : [
          {
            "reference" : "Observation/1707506498850411000.403051eb-52f0-431f-8e34-335bb75fc1f3"
          }
        ]
      }
    }
  ]
=======
  "timestamp" : "2023-05-01T10:25:31.000-04:00",
  "entry" : [ {
    "fullUrl" : "MessageHeader/827ccb0e-ea8a-306c-8c34-a16891f84e7b",
    "resource" : {
      "resourceType" : "MessageHeader",
      "id" : "827ccb0e-ea8a-306c-8c34-a16891f84e7b",
      "extension" : [ {
        "url" : "https://reportstream.cdc.gov/fhir/StructureDefinition/encoding-characters",
        "valueString" : "^~\\&#"
      }, {
        "url" : "https://reportstream.cdc.gov/fhir/StructureDefinition/character-set",
        "valueString" : "UNICODE UTF-8"
      }, {
        "url" : "https://reportstream.cdc.gov/fhir/StructureDefinition/msh-message-header",
        "extension" : [ {
          "url" : "MSH.7",
          "valueString" : "20230501102531-0400"
        } ]
      } ],
      "eventCoding" : {
        "system" : "http://terminology.hl7.org/CodeSystem/v2-0003",
        "code" : "R01",
        "display" : "ORU^R01^ORU_R01"
      },
      "sender" : {
        "reference" : "Organization/1707833532370280000.7bfa7b88-7fbf-4f1e-8af2-69b774b6a60a"
      },
      "source" : {
        "_endpoint" : {
          "extension" : [ {
            "url" : "http://hl7.org/fhir/StructureDefinition/data-absent-reason",
            "valueCode" : "unknown"
          } ]
        }
      }
    }
  }, {
    "fullUrl" : "Organization/1707833532370280000.7bfa7b88-7fbf-4f1e-8af2-69b774b6a60a",
    "resource" : {
      "resourceType" : "Organization",
      "id" : "1707833532370280000.7bfa7b88-7fbf-4f1e-8af2-69b774b6a60a",
      "address" : [ {
        "country" : "USA"
      } ]
    }
  }, {
    "fullUrl" : "Provenance/1707833532696232000.0e56cbd1-53af-4f47-98b3-4a8ddc71a062",
    "resource" : {
      "resourceType" : "Provenance",
      "id" : "1707833532696232000.0e56cbd1-53af-4f47-98b3-4a8ddc71a062",
      "target" : [ {
        "reference" : "MessageHeader/827ccb0e-ea8a-306c-8c34-a16891f84e7b"
      }, {
        "reference" : "DiagnosticReport/1707833532871875000.58b83e34-0245-4d0d-8952-77590a93ad02"
      } ],
      "recorded" : "2023-05-01T10:25:31-04:00",
      "activity" : {
        "coding" : [ {
          "display" : "ORU^R01^ORU_R01"
        } ]
      }
    }
  }, {
    "fullUrl" : "Provenance/1707833532702917000.589a0a52-5778-4091-baec-d027711650ba",
    "resource" : {
      "resourceType" : "Provenance",
      "id" : "1707833532702917000.589a0a52-5778-4091-baec-d027711650ba",
      "recorded" : "2024-02-13T09:12:12Z",
      "policy" : [ "http://hl7.org/fhir/uv/v2mappings/message-oru-r01-to-bundle" ],
      "activity" : {
        "coding" : [ {
          "code" : "v2-FHIR transformation"
        } ]
      },
      "agent" : [ {
        "type" : {
          "coding" : [ {
            "system" : "http://terminology.hl7.org/CodeSystem/provenance-participant-type",
            "code" : "assembler"
          } ]
        },
        "who" : {
          "reference" : "Organization/1707833532702432000.8b77e15f-d823-4c66-ae6f-e13626f0c918"
        }
      } ]
    }
  }, {
    "fullUrl" : "Organization/1707833532702432000.8b77e15f-d823-4c66-ae6f-e13626f0c918",
    "resource" : {
      "resourceType" : "Organization",
      "id" : "1707833532702432000.8b77e15f-d823-4c66-ae6f-e13626f0c918",
      "identifier" : [ {
        "value" : "CDC PRIME - Atlanta"
      }, {
        "type" : {
          "coding" : [ {
            "system" : "http://terminology.hl7.org/CodeSystem/v2-0301"
          } ]
        },
        "system" : "urn:ietf:rfc:3986",
        "value" : "2.16.840.1.114222.4.1.237821"
      } ]
    }
  }, {
    "fullUrl" : "Patient/1707833532717873000.d363d125-6050-4c07-a7bf-3b7c641a65bc",
    "resource" : {
      "resourceType" : "Patient",
      "id" : "1707833532717873000.d363d125-6050-4c07-a7bf-3b7c641a65bc"
    }
  }, {
    "fullUrl" : "Provenance/1707833532718587000.40ca6188-3346-49f8-8a73-b51ab1313f5c",
    "resource" : {
      "resourceType" : "Provenance",
      "id" : "1707833532718587000.40ca6188-3346-49f8-8a73-b51ab1313f5c",
      "target" : [ {
        "reference" : "Patient/1707833532717873000.d363d125-6050-4c07-a7bf-3b7c641a65bc"
      } ],
      "recorded" : "2024-02-13T09:12:12Z",
      "activity" : {
        "coding" : [ {
          "system" : "https://terminology.hl7.org/CodeSystem/v3-DataOperation",
          "code" : "UPDATE"
        } ]
      }
    }
  }, {
    "fullUrl" : "Observation/1707833532722499000.9c5b98b7-2343-4fde-8334-1be2893099d7",
    "resource" : {
      "resourceType" : "Observation",
      "id" : "1707833532722499000.9c5b98b7-2343-4fde-8334-1be2893099d7",
      "extension" : [ {
        "url" : "https://reportstream.cdc.gov/fhir/StructureDefinition/obx-observation",
        "extension" : [ {
          "url" : "OBX.2",
          "valueId" : "CWE"
        } ]
      } ],
      "status" : "unknown",
      "code" : {
        "coding" : [ {
          "extension" : [ {
            "url" : "https://reportstream.cdc.gov/fhir/StructureDefinition/cwe-coding",
            "valueString" : "coding"
          }, {
            "url" : "https://reportstream.cdc.gov/fhir/StructureDefinition/cwe-coding-system",
            "valueString" : "LN"
          } ],
          "system" : "http://loinc.org",
          "code" : "8675-3",
          "display" : "Fake"
        } ]
      },
      "subject" : {
        "reference" : "Patient/1707833532717873000.d363d125-6050-4c07-a7bf-3b7c641a65bc"
      },
      "valueCodeableConcept" : {
        "coding" : [ {
          "extension" : [ {
            "url" : "https://reportstream.cdc.gov/fhir/StructureDefinition/cwe-coding",
            "valueString" : "coding"
          } ],
          "code" : "1",
          "display" : "Display"
        } ]
      }
    }
  }, {
    "fullUrl" : "Specimen/1707833532864782000.4a18432c-8c1b-46f8-b84e-236c14ded003",
    "resource" : {
      "resourceType" : "Specimen",
      "id" : "1707833532864782000.4a18432c-8c1b-46f8-b84e-236c14ded003",
      "extension" : [ {
        "url" : "https://reportstream.cdc.gov/fhir/StructureDefinition/hl7v2Segment",
        "valueString" : "OBR"
      } ]
    }
  }, {
    "fullUrl" : "ServiceRequest/1707833532868891000.3c6ede14-e2fd-49b2-ad0e-67b24c6a7ed7",
    "resource" : {
      "resourceType" : "ServiceRequest",
      "id" : "1707833532868891000.3c6ede14-e2fd-49b2-ad0e-67b24c6a7ed7",
      "status" : "unknown",
      "code" : {
        "coding" : [ {
          "extension" : [ {
            "url" : "https://reportstream.cdc.gov/fhir/StructureDefinition/cwe-coding",
            "valueString" : "coding"
          }, {
            "url" : "https://reportstream.cdc.gov/fhir/StructureDefinition/cwe-coding-system",
            "valueString" : "LN"
          } ],
          "system" : "http://loinc.org",
          "code" : "68991-9",
          "display" : "Epidemiologically Important Information"
        } ]
      },
      "subject" : {
        "reference" : "Patient/1707833532717873000.d363d125-6050-4c07-a7bf-3b7c641a65bc"
      }
    }
  }, {
    "fullUrl" : "DiagnosticReport/1707833532871875000.58b83e34-0245-4d0d-8952-77590a93ad02",
    "resource" : {
      "resourceType" : "DiagnosticReport",
      "id" : "1707833532871875000.58b83e34-0245-4d0d-8952-77590a93ad02",
      "basedOn" : [ {
        "reference" : "ServiceRequest/1707833532868891000.3c6ede14-e2fd-49b2-ad0e-67b24c6a7ed7"
      } ],
      "status" : "final",
      "code" : {
        "coding" : [ {
          "extension" : [ {
            "url" : "https://reportstream.cdc.gov/fhir/StructureDefinition/cwe-coding",
            "valueString" : "coding"
          }, {
            "url" : "https://reportstream.cdc.gov/fhir/StructureDefinition/cwe-coding-system",
            "valueString" : "LN"
          } ],
          "system" : "http://loinc.org",
          "code" : "68991-9",
          "display" : "Epidemiologically Important Information"
        } ]
      },
      "subject" : {
        "reference" : "Patient/1707833532717873000.d363d125-6050-4c07-a7bf-3b7c641a65bc"
      },
      "specimen" : [ {
        "reference" : "Specimen/1707833532864782000.4a18432c-8c1b-46f8-b84e-236c14ded003"
      } ],
      "result" : [ {
        "reference" : "Observation/1707833532722499000.9c5b98b7-2343-4fde-8334-1be2893099d7"
      } ]
    }
  } ]
>>>>>>> 9d88e4f6
}<|MERGE_RESOLUTION|>--- conflicted
+++ resolved
@@ -9,317 +9,6 @@
     "value" : "12345"
   },
   "type" : "message",
-<<<<<<< HEAD
-  "timestamp" : "2023-05-01T09:25:31.000-05:00",
-  "entry" : [
-    {
-      "fullUrl" : "MessageHeader/827ccb0e-ea8a-306c-8c34-a16891f84e7b",
-      "resource" : {
-        "resourceType" : "MessageHeader",
-        "id" : "827ccb0e-ea8a-306c-8c34-a16891f84e7b",
-        "extension" : [
-          {
-            "url" : "https://reportstream.cdc.gov/fhir/StructureDefinition/encoding-characters",
-            "valueString" : "^~\\&#"
-          },
-          {
-            "url" : "https://reportstream.cdc.gov/fhir/StructureDefinition/character-set",
-            "valueString" : "UNICODE UTF-8"
-          },
-          {
-            "url" : "https://reportstream.cdc.gov/fhir/StructureDefinition/msh-message-header",
-            "extension" : [
-              {
-                "url" : "MSH.7",
-                "valueString" : "20230501102531-0400"
-              }
-            ]
-          }
-        ],
-        "eventCoding" : {
-          "system" : "http://terminology.hl7.org/CodeSystem/v2-0003",
-          "code" : "R01",
-          "display" : "ORU^R01^ORU_R01"
-        },
-        "sender" : {
-          "reference" : "Organization/1707506498254683000.92c47a90-5243-4e14-ab30-781436e8d349"
-        },
-        "source" : {
-          "_endpoint" : {
-            "extension" : [
-              {
-                "url" : "http://hl7.org/fhir/StructureDefinition/data-absent-reason",
-                "valueCode" : "unknown"
-              }
-            ]
-          }
-        }
-      }
-    },
-    {
-      "fullUrl" : "Organization/1707506498254683000.92c47a90-5243-4e14-ab30-781436e8d349",
-      "resource" : {
-        "resourceType" : "Organization",
-        "id" : "1707506498254683000.92c47a90-5243-4e14-ab30-781436e8d349",
-        "address" : [
-          {
-            "country" : "USA"
-          }
-        ]
-      }
-    },
-    {
-      "fullUrl" : "Provenance/1707506498809910000.c01bce46-c542-446f-8174-c4d490113bed",
-      "resource" : {
-        "resourceType" : "Provenance",
-        "id" : "1707506498809910000.c01bce46-c542-446f-8174-c4d490113bed",
-        "target" : [
-          {
-            "reference" : "MessageHeader/827ccb0e-ea8a-306c-8c34-a16891f84e7b"
-          },
-          {
-            "reference" : "DiagnosticReport/1707506499097836000.c6a2ab5c-c51d-4ce1-b0d8-6cabedb69b7f"
-          }
-        ],
-        "recorded" : "2023-05-01T10:25:31-04:00",
-        "activity" : {
-          "coding" : [
-            {
-              "display" : "ORU^R01^ORU_R01"
-            }
-          ]
-        }
-      }
-    },
-    {
-      "fullUrl" : "Provenance/1707506498820038000.b04e7b6d-45bd-4232-9cba-60af3ca4cabf",
-      "resource" : {
-        "resourceType" : "Provenance",
-        "id" : "1707506498820038000.b04e7b6d-45bd-4232-9cba-60af3ca4cabf",
-        "recorded" : "2024-02-09T13:21:38Z",
-        "policy" : [
-          "http://hl7.org/fhir/uv/v2mappings/message-oru-r01-to-bundle"
-        ],
-        "activity" : {
-          "coding" : [
-            {
-              "code" : "v2-FHIR transformation"
-            }
-          ]
-        },
-        "agent" : [
-          {
-            "type" : {
-              "coding" : [
-                {
-                  "system" : "http://terminology.hl7.org/CodeSystem/provenance-participant-type",
-                  "code" : "assembler"
-                }
-              ]
-            },
-            "who" : {
-              "reference" : "Organization/1707506498819065000.31d0528a-1535-4fb1-a884-8a28d28d8717"
-            }
-          }
-        ]
-      }
-    },
-    {
-      "fullUrl" : "Organization/1707506498819065000.31d0528a-1535-4fb1-a884-8a28d28d8717",
-      "resource" : {
-        "resourceType" : "Organization",
-        "id" : "1707506498819065000.31d0528a-1535-4fb1-a884-8a28d28d8717",
-        "identifier" : [
-          {
-            "value" : "CDC PRIME - Atlanta"
-          },
-          {
-            "type" : {
-              "coding" : [
-                {
-                  "system" : "http://terminology.hl7.org/CodeSystem/v2-0301"
-                }
-              ]
-            },
-            "system" : "urn:ietf:rfc:3986",
-            "value" : "2.16.840.1.114222.4.1.237821"
-          }
-        ]
-      }
-    },
-    {
-      "fullUrl" : "Patient/1707506498843651000.fb36c1ee-24cb-4b39-9bdc-7bdbe36c07c1",
-      "resource" : {
-        "resourceType" : "Patient",
-        "id" : "1707506498843651000.fb36c1ee-24cb-4b39-9bdc-7bdbe36c07c1"
-      }
-    },
-    {
-      "fullUrl" : "Provenance/1707506498844696000.316572a9-e429-46ea-b444-75b45421681a",
-      "resource" : {
-        "resourceType" : "Provenance",
-        "id" : "1707506498844696000.316572a9-e429-46ea-b444-75b45421681a",
-        "target" : [
-          {
-            "reference" : "Patient/1707506498843651000.fb36c1ee-24cb-4b39-9bdc-7bdbe36c07c1"
-          }
-        ],
-        "recorded" : "2024-02-09T13:21:38Z",
-        "activity" : {
-          "coding" : [
-            {
-              "system" : "https://terminology.hl7.org/CodeSystem/v3-DataOperation",
-              "code" : "UPDATE"
-            }
-          ]
-        }
-      }
-    },
-    {
-      "fullUrl" : "Observation/1707506498850411000.403051eb-52f0-431f-8e34-335bb75fc1f3",
-      "resource" : {
-        "resourceType" : "Observation",
-        "id" : "1707506498850411000.403051eb-52f0-431f-8e34-335bb75fc1f3",
-        "extension" : [
-          {
-            "url" : "https://reportstream.cdc.gov/fhir/StructureDefinition/obx-observation",
-            "extension" : [
-              {
-                "url" : "obx-2-value-type",
-                "valueId" : "CWE"
-              }
-            ]
-          }
-        ],
-        "status" : "unknown",
-        "code" : {
-          "coding" : [
-            {
-              "extension" : [
-                {
-                  "url" : "https://reportstream.cdc.gov/fhir/StructureDefinition/cwe-coding",
-                  "valueString" : "coding"
-                },
-                {
-                  "url" : "https://reportstream.cdc.gov/fhir/StructureDefinition/cwe-coding-system",
-                  "valueString" : "LN"
-                }
-              ],
-              "system" : "http://loinc.org",
-              "code" : "8675-3",
-              "display" : "Fake"
-            }
-          ]
-        },
-        "subject" : {
-          "reference" : "Patient/1707506498843651000.fb36c1ee-24cb-4b39-9bdc-7bdbe36c07c1"
-        },
-        "valueCodeableConcept" : {
-          "coding" : [
-            {
-              "extension" : [
-                {
-                  "url" : "https://reportstream.cdc.gov/fhir/StructureDefinition/cwe-coding",
-                  "valueString" : "coding"
-                }
-              ],
-              "code" : "1",
-              "display" : "Display"
-            }
-          ]
-        }
-      }
-    },
-    {
-      "fullUrl" : "Specimen/1707506499087207000.c1ac58b1-b8a5-4c16-968f-98b07f6ca409",
-      "resource" : {
-        "resourceType" : "Specimen",
-        "id" : "1707506499087207000.c1ac58b1-b8a5-4c16-968f-98b07f6ca409",
-        "extension" : [
-          {
-            "url" : "https://reportstream.cdc.gov/fhir/StructureDefinition/hl7v2Segment",
-            "valueString" : "OBR"
-          }
-        ]
-      }
-    },
-    {
-      "fullUrl" : "ServiceRequest/1707506499093797000.33f267b1-7c9c-4da3-81bf-305740ca526b",
-      "resource" : {
-        "resourceType" : "ServiceRequest",
-        "id" : "1707506499093797000.33f267b1-7c9c-4da3-81bf-305740ca526b",
-        "status" : "unknown",
-        "code" : {
-          "coding" : [
-            {
-              "extension" : [
-                {
-                  "url" : "https://reportstream.cdc.gov/fhir/StructureDefinition/cwe-coding",
-                  "valueString" : "coding"
-                },
-                {
-                  "url" : "https://reportstream.cdc.gov/fhir/StructureDefinition/cwe-coding-system",
-                  "valueString" : "LN"
-                }
-              ],
-              "system" : "http://loinc.org",
-              "code" : "68991-9",
-              "display" : "Epidemiologically Important Information"
-            }
-          ]
-        },
-        "subject" : {
-          "reference" : "Patient/1707506498843651000.fb36c1ee-24cb-4b39-9bdc-7bdbe36c07c1"
-        }
-      }
-    },
-    {
-      "fullUrl" : "DiagnosticReport/1707506499097836000.c6a2ab5c-c51d-4ce1-b0d8-6cabedb69b7f",
-      "resource" : {
-        "resourceType" : "DiagnosticReport",
-        "id" : "1707506499097836000.c6a2ab5c-c51d-4ce1-b0d8-6cabedb69b7f",
-        "basedOn" : [
-          {
-            "reference" : "ServiceRequest/1707506499093797000.33f267b1-7c9c-4da3-81bf-305740ca526b"
-          }
-        ],
-        "status" : "final",
-        "code" : {
-          "coding" : [
-            {
-              "extension" : [
-                {
-                  "url" : "https://reportstream.cdc.gov/fhir/StructureDefinition/cwe-coding",
-                  "valueString" : "coding"
-                },
-                {
-                  "url" : "https://reportstream.cdc.gov/fhir/StructureDefinition/cwe-coding-system",
-                  "valueString" : "LN"
-                }
-              ],
-              "system" : "http://loinc.org",
-              "code" : "68991-9",
-              "display" : "Epidemiologically Important Information"
-            }
-          ]
-        },
-        "subject" : {
-          "reference" : "Patient/1707506498843651000.fb36c1ee-24cb-4b39-9bdc-7bdbe36c07c1"
-        },
-        "specimen" : [
-          {
-            "reference" : "Specimen/1707506499087207000.c1ac58b1-b8a5-4c16-968f-98b07f6ca409"
-          }
-        ],
-        "result" : [
-          {
-            "reference" : "Observation/1707506498850411000.403051eb-52f0-431f-8e34-335bb75fc1f3"
-          }
-        ]
-      }
-    }
-  ]
-=======
   "timestamp" : "2023-05-01T10:25:31.000-04:00",
   "entry" : [ {
     "fullUrl" : "MessageHeader/827ccb0e-ea8a-306c-8c34-a16891f84e7b",
@@ -554,5 +243,4 @@
       } ]
     }
   } ]
->>>>>>> 9d88e4f6
 }