{
  "resourceType" : "Bundle",
<<<<<<< HEAD
  "id" : "1706215365394878000.aa60cf04-b077-4592-93d4-a122c1ad06c2",
  "meta" : {
    "lastUpdated" : "2024-01-25T15:42:45.408-05:00"
=======
  "id" : "1706311392843057000.0a62a0a2-79a5-4e59-93bc-df420b76873f",
  "meta" : {
    "lastUpdated" : "2024-01-26T17:23:12.856-06:00"
>>>>>>> 711af84e
  },
  "identifier" : {
    "system" : "https://reportstream.cdc.gov/prime-router",
    "value" : "12345"
  },
  "type" : "message",
<<<<<<< HEAD
  "timestamp" : "2023-05-01T10:25:31.000-04:00",
=======
  "timestamp" : "2023-05-01T09:25:31.000-05:00",
>>>>>>> 711af84e
  "entry" : [
    {
      "fullUrl" : "MessageHeader/827ccb0e-ea8a-306c-8c34-a16891f84e7b",
      "resource" : {
        "resourceType" : "MessageHeader",
        "id" : "827ccb0e-ea8a-306c-8c34-a16891f84e7b",
        "extension" : [
          {
            "url" : "https://reportstream.cdc.gov/fhir/StructureDefinition/encoding-characters",
            "valueString" : "^~\\&#"
          },
          {
            "url" : "https://reportstream.cdc.gov/fhir/StructureDefinition/msh-7-datetime-of-message",
            "valueString" : "20230501102531-0400"
          },
          {
            "url" : "https://reportstream.cdc.gov/fhir/StructureDefinition/character-set",
            "valueString" : "UNICODE UTF-8"
          }
        ],
        "eventCoding" : {
          "system" : "http://terminology.hl7.org/CodeSystem/v2-0003",
          "code" : "R01",
          "display" : "ORU^R01^ORU_R01"
        },
        "sender" : {
<<<<<<< HEAD
          "reference" : "Organization/1706215365479041000.4a934a70-1d16-4778-9c01-a47602ca3740"
=======
          "reference" : "Organization/1706311392928036000.e461a1d6-dbb2-4103-b79e-ccf243bf2f11"
>>>>>>> 711af84e
        },
        "source" : {
          "_endpoint" : {
            "extension" : [
              {
                "url" : "http://hl7.org/fhir/StructureDefinition/data-absent-reason",
                "valueCode" : "unknown"
              }
            ]
          }
<<<<<<< HEAD
        }
      }
    },
    {
      "fullUrl" : "Organization/1706215365479041000.4a934a70-1d16-4778-9c01-a47602ca3740",
      "resource" : {
        "resourceType" : "Organization",
        "id" : "1706215365479041000.4a934a70-1d16-4778-9c01-a47602ca3740",
        "address" : [
          {
            "country" : "USA"
          }
        ]
      }
    },
    {
      "fullUrl" : "Provenance/1706215365774120000.c9f01a09-5321-4549-835f-31e77d333979",
      "resource" : {
        "resourceType" : "Provenance",
        "id" : "1706215365774120000.c9f01a09-5321-4549-835f-31e77d333979",
        "target" : [
          {
            "reference" : "DiagnosticReport/1706215365950581000.18bc0b0d-5814-41fa-b58c-6f31ef2e4f39"
          }
        ],
        "recorded" : "2023-05-01T10:25:31-04:00",
        "_recorded" : {
          "extension" : [
            {
              "url" : "https://reportstream.cdc.gov/fhir/StructureDefinition/hl7v2-date-time",
              "valueString" : "20230501102531-0400"
            }
          ]
        },
        "activity" : {
          "coding" : [
            {
              "extension" : [
                {
                  "url" : "https://reportstream.cdc.gov/fhir/StructureDefinition/code-index-name",
                  "valueString" : "identifier"
                }
              ],
              "system" : "http://terminology.hl7.org/CodeSystem/v2-0003",
              "code" : "R01",
              "display" : "ORU_R01"
            }
          ]
        },
        "agent" : [
          {
            "type" : {
              "coding" : [
                {
                  "extension" : [
                    {
                      "url" : "https://reportstream.cdc.gov/fhir/StructureDefinition/code-index-name",
                      "valueString" : "identifier"
                    }
                  ],
                  "system" : "http://terminology.hl7.org/CodeSystem/provenance-participant-type",
                  "code" : "author"
                }
              ]
            }
          }
        ],
        "entity" : [
          {
            "role" : "source",
            "what" : {
              "reference" : "Device/1706215365776860000.de7bd9e5-2aad-409d-a783-84d1c7b485bd"
            }
          }
        ]
      }
    },
    {
      "fullUrl" : "Device/1706215365776860000.de7bd9e5-2aad-409d-a783-84d1c7b485bd",
      "resource" : {
        "resourceType" : "Device",
        "id" : "1706215365776860000.de7bd9e5-2aad-409d-a783-84d1c7b485bd"
      }
    },
    {
      "fullUrl" : "Observation/1706215365790982000.39ea7568-00b0-4c90-b459-adf4357e97dc",
      "resource" : {
        "resourceType" : "Observation",
        "id" : "1706215365790982000.39ea7568-00b0-4c90-b459-adf4357e97dc",
        "extension" : [
          {
            "url" : "https://reportstream.cdc.gov/fhir/StructureDefinition/obx-observation",
            "extension" : [
              {
                "url" : "obx-2-value-type",
                "valueId" : "CWE"
              }
            ]
          }
        ],
        "status" : "unknown",
        "code" : {
          "coding" : [
            {
              "extension" : [
                {
                  "url" : "https://reportstream.cdc.gov/fhir/StructureDefinition/cwe-coding",
                  "valueString" : "coding"
                },
                {
                  "url" : "https://reportstream.cdc.gov/fhir/StructureDefinition/cwe-coding-system",
                  "valueString" : "LN"
                }
              ],
              "system" : "http://loinc.org",
              "code" : "8675-3",
              "display" : "Fake"
            }
          ]
        },
        "valueCodeableConcept" : {
          "coding" : [
            {
              "extension" : [
                {
                  "url" : "https://reportstream.cdc.gov/fhir/StructureDefinition/cwe-coding",
                  "valueString" : "coding"
                }
              ],
              "code" : "1",
              "display" : "Display"
            }
          ]
        }
      }
    },
    {
      "fullUrl" : "ServiceRequest/1706215365948038000.43093d6f-62c7-4afe-9a3f-b009ef756cd6",
      "resource" : {
        "resourceType" : "ServiceRequest",
        "id" : "1706215365948038000.43093d6f-62c7-4afe-9a3f-b009ef756cd6",
        "status" : "unknown",
        "code" : {
          "coding" : [
            {
              "extension" : [
                {
                  "url" : "https://reportstream.cdc.gov/fhir/StructureDefinition/cwe-coding",
                  "valueString" : "coding"
                },
                {
                  "url" : "https://reportstream.cdc.gov/fhir/StructureDefinition/cwe-coding-system",
                  "valueString" : "LN"
                }
              ],
              "system" : "http://loinc.org",
              "code" : "68991-9",
              "display" : "Epidemiologically Important Information"
            }
          ]
        }
      }
    },
    {
      "fullUrl" : "DiagnosticReport/1706215365950581000.18bc0b0d-5814-41fa-b58c-6f31ef2e4f39",
      "resource" : {
        "resourceType" : "DiagnosticReport",
        "id" : "1706215365950581000.18bc0b0d-5814-41fa-b58c-6f31ef2e4f39",
        "basedOn" : [
          {
            "reference" : "ServiceRequest/1706215365948038000.43093d6f-62c7-4afe-9a3f-b009ef756cd6"
=======
        }
      }
    },
    {
      "fullUrl" : "Organization/1706311392928036000.e461a1d6-dbb2-4103-b79e-ccf243bf2f11",
      "resource" : {
        "resourceType" : "Organization",
        "id" : "1706311392928036000.e461a1d6-dbb2-4103-b79e-ccf243bf2f11",
        "address" : [
          {
            "country" : "USA"
          }
        ]
      }
    },
    {
      "fullUrl" : "Provenance/1706311393229840000.4eef3625-d87e-4180-8618-092adce89ea2",
      "resource" : {
        "resourceType" : "Provenance",
        "id" : "1706311393229840000.4eef3625-d87e-4180-8618-092adce89ea2",
        "target" : [
          {
            "reference" : "MessageHeader/827ccb0e-ea8a-306c-8c34-a16891f84e7b"
          },
          {
            "reference" : "DiagnosticReport/1706311393397497000.5fefb4ae-a7a4-45f0-bdf6-9ccb0330df6c"
          }
        ],
        "recorded" : "2023-05-01T10:25:31-04:00",
        "activity" : {
          "coding" : [
            {
              "display" : "ORU^R01^ORU_R01"
            }
          ]
        }
      }
    },
    {
      "fullUrl" : "Provenance/1706311393236136000.ac82266e-cf7a-4c0f-8a12-32af1ccfe84f",
      "resource" : {
        "resourceType" : "Provenance",
        "id" : "1706311393236136000.ac82266e-cf7a-4c0f-8a12-32af1ccfe84f",
        "recorded" : "2024-01-26T17:23:13Z",
        "policy" : [
          "http://hl7.org/fhir/uv/v2mappings/message-oru-r01-to-bundle"
        ],
        "activity" : {
          "coding" : [
            {
              "code" : "v2-FHIR transformation"
            }
          ]
        },
        "agent" : [
          {
            "type" : {
              "coding" : [
                {
                  "system" : "http://terminology.hl7.org/CodeSystem/provenance-participant-type",
                  "code" : "assembler"
                }
              ]
            },
            "who" : {
              "reference" : "Organization/1706311393235660000.2ea83b7b-6c32-43b9-a95a-007cc4e2997d"
            }
          }
        ]
      }
    },
    {
      "fullUrl" : "Organization/1706311393235660000.2ea83b7b-6c32-43b9-a95a-007cc4e2997d",
      "resource" : {
        "resourceType" : "Organization",
        "id" : "1706311393235660000.2ea83b7b-6c32-43b9-a95a-007cc4e2997d",
        "identifier" : [
          {
            "value" : "CDC PRIME - Atlanta"
          },
          {
            "type" : {
              "coding" : [
                {
                  "system" : "http://terminology.hl7.org/CodeSystem/v2-0301"
                }
              ]
            },
            "system" : "urn:ietf:rfc:3986",
            "value" : "2.16.840.1.114222.4.1.237821"
          }
        ]
      }
    },
    {
      "fullUrl" : "Observation/1706311393246434000.c39711a2-3199-4d49-aee2-d7a41761e7a0",
      "resource" : {
        "resourceType" : "Observation",
        "id" : "1706311393246434000.c39711a2-3199-4d49-aee2-d7a41761e7a0",
        "extension" : [
          {
            "url" : "https://reportstream.cdc.gov/fhir/StructureDefinition/obx-observation",
            "extension" : [
              {
                "url" : "obx-2-value-type",
                "valueId" : "CWE"
              }
            ]
          }
        ],
        "status" : "unknown",
        "code" : {
          "coding" : [
            {
              "extension" : [
                {
                  "url" : "https://reportstream.cdc.gov/fhir/StructureDefinition/cwe-coding",
                  "valueString" : "coding"
                },
                {
                  "url" : "https://reportstream.cdc.gov/fhir/StructureDefinition/cwe-coding-system",
                  "valueString" : "LN"
                }
              ],
              "system" : "http://loinc.org",
              "code" : "8675-3",
              "display" : "Fake"
            }
          ]
        },
        "valueCodeableConcept" : {
          "coding" : [
            {
              "extension" : [
                {
                  "url" : "https://reportstream.cdc.gov/fhir/StructureDefinition/cwe-coding",
                  "valueString" : "coding"
                }
              ],
              "code" : "1",
              "display" : "Display"
            }
          ]
        }
      }
    },
    {
      "fullUrl" : "ServiceRequest/1706311393395081000.b5e020f1-a03f-4e4a-b360-ca1b2b6cb1b3",
      "resource" : {
        "resourceType" : "ServiceRequest",
        "id" : "1706311393395081000.b5e020f1-a03f-4e4a-b360-ca1b2b6cb1b3",
        "status" : "unknown",
        "code" : {
          "coding" : [
            {
              "extension" : [
                {
                  "url" : "https://reportstream.cdc.gov/fhir/StructureDefinition/cwe-coding",
                  "valueString" : "coding"
                },
                {
                  "url" : "https://reportstream.cdc.gov/fhir/StructureDefinition/cwe-coding-system",
                  "valueString" : "LN"
                }
              ],
              "system" : "http://loinc.org",
              "code" : "68991-9",
              "display" : "Epidemiologically Important Information"
            }
          ]
        }
      }
    },
    {
      "fullUrl" : "DiagnosticReport/1706311393397497000.5fefb4ae-a7a4-45f0-bdf6-9ccb0330df6c",
      "resource" : {
        "resourceType" : "DiagnosticReport",
        "id" : "1706311393397497000.5fefb4ae-a7a4-45f0-bdf6-9ccb0330df6c",
        "basedOn" : [
          {
            "reference" : "ServiceRequest/1706311393395081000.b5e020f1-a03f-4e4a-b360-ca1b2b6cb1b3"
>>>>>>> 711af84e
          }
        ],
        "status" : "final",
        "code" : {
          "coding" : [
            {
              "extension" : [
                {
                  "url" : "https://reportstream.cdc.gov/fhir/StructureDefinition/cwe-coding",
                  "valueString" : "coding"
                },
                {
                  "url" : "https://reportstream.cdc.gov/fhir/StructureDefinition/cwe-coding-system",
                  "valueString" : "LN"
                }
              ],
              "system" : "http://loinc.org",
              "code" : "68991-9",
              "display" : "Epidemiologically Important Information"
            }
          ]
        },
        "result" : [
          {
<<<<<<< HEAD
            "reference" : "Observation/1706215365790982000.39ea7568-00b0-4c90-b459-adf4357e97dc"
=======
            "reference" : "Observation/1706311393246434000.c39711a2-3199-4d49-aee2-d7a41761e7a0"
>>>>>>> 711af84e
          }
        ]
      }
    }
  ]
}<|MERGE_RESOLUTION|>--- conflicted
+++ resolved
@@ -1,25 +1,15 @@
 {
   "resourceType" : "Bundle",
-<<<<<<< HEAD
-  "id" : "1706215365394878000.aa60cf04-b077-4592-93d4-a122c1ad06c2",
-  "meta" : {
-    "lastUpdated" : "2024-01-25T15:42:45.408-05:00"
-=======
   "id" : "1706311392843057000.0a62a0a2-79a5-4e59-93bc-df420b76873f",
   "meta" : {
     "lastUpdated" : "2024-01-26T17:23:12.856-06:00"
->>>>>>> 711af84e
   },
   "identifier" : {
     "system" : "https://reportstream.cdc.gov/prime-router",
     "value" : "12345"
   },
   "type" : "message",
-<<<<<<< HEAD
-  "timestamp" : "2023-05-01T10:25:31.000-04:00",
-=======
   "timestamp" : "2023-05-01T09:25:31.000-05:00",
->>>>>>> 711af84e
   "entry" : [
     {
       "fullUrl" : "MessageHeader/827ccb0e-ea8a-306c-8c34-a16891f84e7b",
@@ -46,11 +36,7 @@
           "display" : "ORU^R01^ORU_R01"
         },
         "sender" : {
-<<<<<<< HEAD
-          "reference" : "Organization/1706215365479041000.4a934a70-1d16-4778-9c01-a47602ca3740"
-=======
           "reference" : "Organization/1706311392928036000.e461a1d6-dbb2-4103-b79e-ccf243bf2f11"
->>>>>>> 711af84e
         },
         "source" : {
           "_endpoint" : {
@@ -61,15 +47,14 @@
               }
             ]
           }
-<<<<<<< HEAD
-        }
-      }
-    },
-    {
-      "fullUrl" : "Organization/1706215365479041000.4a934a70-1d16-4778-9c01-a47602ca3740",
+        }
+      }
+    },
+    {
+      "fullUrl" : "Organization/1706311392928036000.e461a1d6-dbb2-4103-b79e-ccf243bf2f11",
       "resource" : {
         "resourceType" : "Organization",
-        "id" : "1706215365479041000.4a934a70-1d16-4778-9c01-a47602ca3740",
+        "id" : "1706311392928036000.e461a1d6-dbb2-4103-b79e-ccf243bf2f11",
         "address" : [
           {
             "country" : "USA"
@@ -78,36 +63,41 @@
       }
     },
     {
-      "fullUrl" : "Provenance/1706215365774120000.c9f01a09-5321-4549-835f-31e77d333979",
+      "fullUrl" : "Provenance/1706311393229840000.4eef3625-d87e-4180-8618-092adce89ea2",
       "resource" : {
         "resourceType" : "Provenance",
-        "id" : "1706215365774120000.c9f01a09-5321-4549-835f-31e77d333979",
+        "id" : "1706311393229840000.4eef3625-d87e-4180-8618-092adce89ea2",
         "target" : [
           {
-            "reference" : "DiagnosticReport/1706215365950581000.18bc0b0d-5814-41fa-b58c-6f31ef2e4f39"
+            "reference" : "MessageHeader/827ccb0e-ea8a-306c-8c34-a16891f84e7b"
+          },
+          {
+            "reference" : "DiagnosticReport/1706311393397497000.5fefb4ae-a7a4-45f0-bdf6-9ccb0330df6c"
           }
         ],
         "recorded" : "2023-05-01T10:25:31-04:00",
-        "_recorded" : {
-          "extension" : [
-            {
-              "url" : "https://reportstream.cdc.gov/fhir/StructureDefinition/hl7v2-date-time",
-              "valueString" : "20230501102531-0400"
-            }
-          ]
-        },
         "activity" : {
           "coding" : [
             {
-              "extension" : [
-                {
-                  "url" : "https://reportstream.cdc.gov/fhir/StructureDefinition/code-index-name",
-                  "valueString" : "identifier"
-                }
-              ],
-              "system" : "http://terminology.hl7.org/CodeSystem/v2-0003",
-              "code" : "R01",
-              "display" : "ORU_R01"
+              "display" : "ORU^R01^ORU_R01"
+            }
+          ]
+        }
+      }
+    },
+    {
+      "fullUrl" : "Provenance/1706311393236136000.ac82266e-cf7a-4c0f-8a12-32af1ccfe84f",
+      "resource" : {
+        "resourceType" : "Provenance",
+        "id" : "1706311393236136000.ac82266e-cf7a-4c0f-8a12-32af1ccfe84f",
+        "recorded" : "2024-01-26T17:23:13Z",
+        "policy" : [
+          "http://hl7.org/fhir/uv/v2mappings/message-oru-r01-to-bundle"
+        ],
+        "activity" : {
+          "coding" : [
+            {
+              "code" : "v2-FHIR transformation"
             }
           ]
         },
@@ -116,41 +106,46 @@
             "type" : {
               "coding" : [
                 {
-                  "extension" : [
-                    {
-                      "url" : "https://reportstream.cdc.gov/fhir/StructureDefinition/code-index-name",
-                      "valueString" : "identifier"
-                    }
-                  ],
                   "system" : "http://terminology.hl7.org/CodeSystem/provenance-participant-type",
-                  "code" : "author"
+                  "code" : "assembler"
                 }
               ]
-            }
-          }
-        ],
-        "entity" : [
-          {
-            "role" : "source",
-            "what" : {
-              "reference" : "Device/1706215365776860000.de7bd9e5-2aad-409d-a783-84d1c7b485bd"
-            }
-          }
-        ]
-      }
-    },
-    {
-      "fullUrl" : "Device/1706215365776860000.de7bd9e5-2aad-409d-a783-84d1c7b485bd",
-      "resource" : {
-        "resourceType" : "Device",
-        "id" : "1706215365776860000.de7bd9e5-2aad-409d-a783-84d1c7b485bd"
-      }
-    },
-    {
-      "fullUrl" : "Observation/1706215365790982000.39ea7568-00b0-4c90-b459-adf4357e97dc",
+            },
+            "who" : {
+              "reference" : "Organization/1706311393235660000.2ea83b7b-6c32-43b9-a95a-007cc4e2997d"
+            }
+          }
+        ]
+      }
+    },
+    {
+      "fullUrl" : "Organization/1706311393235660000.2ea83b7b-6c32-43b9-a95a-007cc4e2997d",
+      "resource" : {
+        "resourceType" : "Organization",
+        "id" : "1706311393235660000.2ea83b7b-6c32-43b9-a95a-007cc4e2997d",
+        "identifier" : [
+          {
+            "value" : "CDC PRIME - Atlanta"
+          },
+          {
+            "type" : {
+              "coding" : [
+                {
+                  "system" : "http://terminology.hl7.org/CodeSystem/v2-0301"
+                }
+              ]
+            },
+            "system" : "urn:ietf:rfc:3986",
+            "value" : "2.16.840.1.114222.4.1.237821"
+          }
+        ]
+      }
+    },
+    {
+      "fullUrl" : "Observation/1706311393246434000.c39711a2-3199-4d49-aee2-d7a41761e7a0",
       "resource" : {
         "resourceType" : "Observation",
-        "id" : "1706215365790982000.39ea7568-00b0-4c90-b459-adf4357e97dc",
+        "id" : "1706311393246434000.c39711a2-3199-4d49-aee2-d7a41761e7a0",
         "extension" : [
           {
             "url" : "https://reportstream.cdc.gov/fhir/StructureDefinition/obx-observation",
@@ -199,188 +194,6 @@
       }
     },
     {
-      "fullUrl" : "ServiceRequest/1706215365948038000.43093d6f-62c7-4afe-9a3f-b009ef756cd6",
-      "resource" : {
-        "resourceType" : "ServiceRequest",
-        "id" : "1706215365948038000.43093d6f-62c7-4afe-9a3f-b009ef756cd6",
-        "status" : "unknown",
-        "code" : {
-          "coding" : [
-            {
-              "extension" : [
-                {
-                  "url" : "https://reportstream.cdc.gov/fhir/StructureDefinition/cwe-coding",
-                  "valueString" : "coding"
-                },
-                {
-                  "url" : "https://reportstream.cdc.gov/fhir/StructureDefinition/cwe-coding-system",
-                  "valueString" : "LN"
-                }
-              ],
-              "system" : "http://loinc.org",
-              "code" : "68991-9",
-              "display" : "Epidemiologically Important Information"
-            }
-          ]
-        }
-      }
-    },
-    {
-      "fullUrl" : "DiagnosticReport/1706215365950581000.18bc0b0d-5814-41fa-b58c-6f31ef2e4f39",
-      "resource" : {
-        "resourceType" : "DiagnosticReport",
-        "id" : "1706215365950581000.18bc0b0d-5814-41fa-b58c-6f31ef2e4f39",
-        "basedOn" : [
-          {
-            "reference" : "ServiceRequest/1706215365948038000.43093d6f-62c7-4afe-9a3f-b009ef756cd6"
-=======
-        }
-      }
-    },
-    {
-      "fullUrl" : "Organization/1706311392928036000.e461a1d6-dbb2-4103-b79e-ccf243bf2f11",
-      "resource" : {
-        "resourceType" : "Organization",
-        "id" : "1706311392928036000.e461a1d6-dbb2-4103-b79e-ccf243bf2f11",
-        "address" : [
-          {
-            "country" : "USA"
-          }
-        ]
-      }
-    },
-    {
-      "fullUrl" : "Provenance/1706311393229840000.4eef3625-d87e-4180-8618-092adce89ea2",
-      "resource" : {
-        "resourceType" : "Provenance",
-        "id" : "1706311393229840000.4eef3625-d87e-4180-8618-092adce89ea2",
-        "target" : [
-          {
-            "reference" : "MessageHeader/827ccb0e-ea8a-306c-8c34-a16891f84e7b"
-          },
-          {
-            "reference" : "DiagnosticReport/1706311393397497000.5fefb4ae-a7a4-45f0-bdf6-9ccb0330df6c"
-          }
-        ],
-        "recorded" : "2023-05-01T10:25:31-04:00",
-        "activity" : {
-          "coding" : [
-            {
-              "display" : "ORU^R01^ORU_R01"
-            }
-          ]
-        }
-      }
-    },
-    {
-      "fullUrl" : "Provenance/1706311393236136000.ac82266e-cf7a-4c0f-8a12-32af1ccfe84f",
-      "resource" : {
-        "resourceType" : "Provenance",
-        "id" : "1706311393236136000.ac82266e-cf7a-4c0f-8a12-32af1ccfe84f",
-        "recorded" : "2024-01-26T17:23:13Z",
-        "policy" : [
-          "http://hl7.org/fhir/uv/v2mappings/message-oru-r01-to-bundle"
-        ],
-        "activity" : {
-          "coding" : [
-            {
-              "code" : "v2-FHIR transformation"
-            }
-          ]
-        },
-        "agent" : [
-          {
-            "type" : {
-              "coding" : [
-                {
-                  "system" : "http://terminology.hl7.org/CodeSystem/provenance-participant-type",
-                  "code" : "assembler"
-                }
-              ]
-            },
-            "who" : {
-              "reference" : "Organization/1706311393235660000.2ea83b7b-6c32-43b9-a95a-007cc4e2997d"
-            }
-          }
-        ]
-      }
-    },
-    {
-      "fullUrl" : "Organization/1706311393235660000.2ea83b7b-6c32-43b9-a95a-007cc4e2997d",
-      "resource" : {
-        "resourceType" : "Organization",
-        "id" : "1706311393235660000.2ea83b7b-6c32-43b9-a95a-007cc4e2997d",
-        "identifier" : [
-          {
-            "value" : "CDC PRIME - Atlanta"
-          },
-          {
-            "type" : {
-              "coding" : [
-                {
-                  "system" : "http://terminology.hl7.org/CodeSystem/v2-0301"
-                }
-              ]
-            },
-            "system" : "urn:ietf:rfc:3986",
-            "value" : "2.16.840.1.114222.4.1.237821"
-          }
-        ]
-      }
-    },
-    {
-      "fullUrl" : "Observation/1706311393246434000.c39711a2-3199-4d49-aee2-d7a41761e7a0",
-      "resource" : {
-        "resourceType" : "Observation",
-        "id" : "1706311393246434000.c39711a2-3199-4d49-aee2-d7a41761e7a0",
-        "extension" : [
-          {
-            "url" : "https://reportstream.cdc.gov/fhir/StructureDefinition/obx-observation",
-            "extension" : [
-              {
-                "url" : "obx-2-value-type",
-                "valueId" : "CWE"
-              }
-            ]
-          }
-        ],
-        "status" : "unknown",
-        "code" : {
-          "coding" : [
-            {
-              "extension" : [
-                {
-                  "url" : "https://reportstream.cdc.gov/fhir/StructureDefinition/cwe-coding",
-                  "valueString" : "coding"
-                },
-                {
-                  "url" : "https://reportstream.cdc.gov/fhir/StructureDefinition/cwe-coding-system",
-                  "valueString" : "LN"
-                }
-              ],
-              "system" : "http://loinc.org",
-              "code" : "8675-3",
-              "display" : "Fake"
-            }
-          ]
-        },
-        "valueCodeableConcept" : {
-          "coding" : [
-            {
-              "extension" : [
-                {
-                  "url" : "https://reportstream.cdc.gov/fhir/StructureDefinition/cwe-coding",
-                  "valueString" : "coding"
-                }
-              ],
-              "code" : "1",
-              "display" : "Display"
-            }
-          ]
-        }
-      }
-    },
-    {
       "fullUrl" : "ServiceRequest/1706311393395081000.b5e020f1-a03f-4e4a-b360-ca1b2b6cb1b3",
       "resource" : {
         "resourceType" : "ServiceRequest",
@@ -415,7 +228,6 @@
         "basedOn" : [
           {
             "reference" : "ServiceRequest/1706311393395081000.b5e020f1-a03f-4e4a-b360-ca1b2b6cb1b3"
->>>>>>> 711af84e
           }
         ],
         "status" : "final",
@@ -440,11 +252,7 @@
         },
         "result" : [
           {
-<<<<<<< HEAD
-            "reference" : "Observation/1706215365790982000.39ea7568-00b0-4c90-b459-adf4357e97dc"
-=======
             "reference" : "Observation/1706311393246434000.c39711a2-3199-4d49-aee2-d7a41761e7a0"
->>>>>>> 711af84e
           }
         ]
       }
