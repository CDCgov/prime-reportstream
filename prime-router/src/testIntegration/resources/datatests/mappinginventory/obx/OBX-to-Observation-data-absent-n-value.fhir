{
  "resourceType" : "Bundle",
<<<<<<< HEAD
  "id" : "1706647527644233000.7a47551a-3ae2-4bc0-928d-9cd63ef4e2ed",
  "meta" : {
    "lastUpdated" : "2024-01-30T15:45:27.651-05:00"
=======
  "id" : "1706547574367793000.8e81c2eb-f2e6-4e10-9531-2075ab51b5d9",
  "meta" : {
    "lastUpdated" : "2024-01-29T11:59:34.375-05:00"
>>>>>>> 1d045b56
  },
  "identifier" : {
    "system" : "https://reportstream.cdc.gov/prime-router",
    "value" : "12345"
  },
  "type" : "message",
  "timestamp" : "2023-05-01T10:25:31.000-04:00",
<<<<<<< HEAD
  "entry" : [ {
    "fullUrl" : "MessageHeader/827ccb0e-ea8a-306c-8c34-a16891f84e7b",
    "resource" : {
      "resourceType" : "MessageHeader",
      "id" : "827ccb0e-ea8a-306c-8c34-a16891f84e7b",
      "extension" : [ {
        "url" : "https://reportstream.cdc.gov/fhir/StructureDefinition/encoding-characters",
        "valueString" : "^~\\&#"
      }, {
        "url" : "https://reportstream.cdc.gov/fhir/StructureDefinition/msh-7-datetime-of-message",
        "valueString" : "20230501102531-0400"
      }, {
        "url" : "https://reportstream.cdc.gov/fhir/StructureDefinition/character-set",
        "valueString" : "UNICODE UTF-8"
      } ],
      "eventCoding" : {
        "system" : "http://terminology.hl7.org/CodeSystem/v2-0003",
        "code" : "R01",
        "display" : "ORU^R01^ORU_R01"
      },
      "sender" : {
        "reference" : "Organization/1706647527716065000.8aeff134-c071-474d-98b1-63ce6dd05886"
      },
      "source" : {
        "_endpoint" : {
          "extension" : [ {
            "url" : "http://hl7.org/fhir/StructureDefinition/data-absent-reason",
            "valueCode" : "unknown"
          } ]
        }
      }
    }
  }, {
    "fullUrl" : "Organization/1706647527716065000.8aeff134-c071-474d-98b1-63ce6dd05886",
    "resource" : {
      "resourceType" : "Organization",
      "id" : "1706647527716065000.8aeff134-c071-474d-98b1-63ce6dd05886",
      "address" : [ {
        "country" : "USA"
      } ]
    }
  }, {
    "fullUrl" : "Provenance/1706647528035532000.50ea043c-3fb2-49fa-bfd3-3687f59d7404",
    "resource" : {
      "resourceType" : "Provenance",
      "id" : "1706647528035532000.50ea043c-3fb2-49fa-bfd3-3687f59d7404",
      "target" : [ {
        "reference" : "MessageHeader/827ccb0e-ea8a-306c-8c34-a16891f84e7b"
      }, {
        "reference" : "DiagnosticReport/1706647528228780000.fbd0e0d0-8a80-4b36-a28e-05ddf05e14ec"
      } ],
      "recorded" : "2023-05-01T10:25:31-04:00",
      "activity" : {
        "coding" : [ {
          "display" : "ORU^R01^ORU_R01"
        } ]
      }
    }
  }, {
    "fullUrl" : "Provenance/1706647528042605000.f53fae15-8cab-4ca0-959b-52dc1bf00171",
    "resource" : {
      "resourceType" : "Provenance",
      "id" : "1706647528042605000.f53fae15-8cab-4ca0-959b-52dc1bf00171",
      "recorded" : "2024-01-30T15:45:28Z",
      "policy" : [ "http://hl7.org/fhir/uv/v2mappings/message-oru-r01-to-bundle" ],
      "activity" : {
        "coding" : [ {
          "code" : "v2-FHIR transformation"
        } ]
      },
      "agent" : [ {
        "type" : {
          "coding" : [ {
            "system" : "http://terminology.hl7.org/CodeSystem/provenance-participant-type",
            "code" : "assembler"
          } ]
=======
  "entry" : [
    {
      "fullUrl" : "MessageHeader/827ccb0e-ea8a-306c-8c34-a16891f84e7b",
      "resource" : {
        "resourceType" : "MessageHeader",
        "id" : "827ccb0e-ea8a-306c-8c34-a16891f84e7b",
        "extension" : [
          {
            "url" : "https://reportstream.cdc.gov/fhir/StructureDefinition/encoding-characters",
            "valueString" : "^~\\&#"
          },
          {
            "url" : "https://reportstream.cdc.gov/fhir/StructureDefinition/msh-7-datetime-of-message",
            "valueString" : "20230501102531-0400"
          },
          {
            "url" : "https://reportstream.cdc.gov/fhir/StructureDefinition/character-set",
            "valueString" : "UNICODE UTF-8"
          }
        ],
        "eventCoding" : {
          "system" : "http://terminology.hl7.org/CodeSystem/v2-0003",
          "code" : "R01",
          "display" : "ORU^R01^ORU_R01"
        },
        "sender" : {
          "reference" : "Organization/1706547574443267000.20c2b9a2-c168-4ac4-a57d-784e55acfe77"
        },
        "source" : {
          "_endpoint" : {
            "extension" : [
              {
                "url" : "http://hl7.org/fhir/StructureDefinition/data-absent-reason",
                "valueCode" : "unknown"
              }
            ]
          }
        }
      }
    },
    {
      "fullUrl" : "Organization/1706547574443267000.20c2b9a2-c168-4ac4-a57d-784e55acfe77",
      "resource" : {
        "resourceType" : "Organization",
        "id" : "1706547574443267000.20c2b9a2-c168-4ac4-a57d-784e55acfe77",
        "address" : [
          {
            "country" : "USA"
          }
        ]
      }
    },
    {
      "fullUrl" : "Provenance/1706547574782955000.6974f1c0-eac8-48a6-a588-e6d874344a15",
      "resource" : {
        "resourceType" : "Provenance",
        "id" : "1706547574782955000.6974f1c0-eac8-48a6-a588-e6d874344a15",
        "target" : [
          {
            "reference" : "MessageHeader/827ccb0e-ea8a-306c-8c34-a16891f84e7b"
          },
          {
            "reference" : "DiagnosticReport/1706547574969747000.ba36ce28-799a-4099-ab5b-ff0af262be92"
          }
        ],
        "recorded" : "2023-05-01T10:25:31-04:00",
        "activity" : {
          "coding" : [
            {
              "display" : "ORU^R01^ORU_R01"
            }
          ]
        }
      }
    },
    {
      "fullUrl" : "Provenance/1706547574791320000.1da81c5c-83c3-40aa-8d30-8346631b2b1c",
      "resource" : {
        "resourceType" : "Provenance",
        "id" : "1706547574791320000.1da81c5c-83c3-40aa-8d30-8346631b2b1c",
        "recorded" : "2024-01-29T11:59:34Z",
        "policy" : [
          "http://hl7.org/fhir/uv/v2mappings/message-oru-r01-to-bundle"
        ],
        "activity" : {
          "coding" : [
            {
              "code" : "v2-FHIR transformation"
            }
          ]
        },
        "agent" : [
          {
            "type" : {
              "coding" : [
                {
                  "system" : "http://terminology.hl7.org/CodeSystem/provenance-participant-type",
                  "code" : "assembler"
                }
              ]
            },
            "who" : {
              "reference" : "Organization/1706547574790652000.0d62aa22-3ff1-418b-9f00-110d450401d5"
            }
          }
        ]
      }
    },
    {
      "fullUrl" : "Organization/1706547574790652000.0d62aa22-3ff1-418b-9f00-110d450401d5",
      "resource" : {
        "resourceType" : "Organization",
        "id" : "1706547574790652000.0d62aa22-3ff1-418b-9f00-110d450401d5",
        "identifier" : [
          {
            "value" : "CDC PRIME - Atlanta"
          },
          {
            "type" : {
              "coding" : [
                {
                  "system" : "http://terminology.hl7.org/CodeSystem/v2-0301"
                }
              ]
            },
            "system" : "urn:ietf:rfc:3986",
            "value" : "2.16.840.1.114222.4.1.237821"
          }
        ]
      }
    },
    {
      "fullUrl" : "Observation/1706547574804373000.5eb57ae8-5901-453a-9b2d-1abc4606956a",
      "resource" : {
        "resourceType" : "Observation",
        "id" : "1706547574804373000.5eb57ae8-5901-453a-9b2d-1abc4606956a",
        "extension" : [
          {
            "url" : "https://reportstream.cdc.gov/fhir/StructureDefinition/obx-observation",
            "extension" : [
              {
                "url" : "obx-11-observation-status",
                "valueString" : "N"
              }
            ]
          }
        ],
        "status" : "unknown",
        "code" : {
          "coding" : [
            {
              "extension" : [
                {
                  "url" : "https://reportstream.cdc.gov/fhir/StructureDefinition/cwe-coding",
                  "valueString" : "coding"
                },
                {
                  "url" : "https://reportstream.cdc.gov/fhir/StructureDefinition/cwe-coding-system",
                  "valueString" : "LN"
                }
              ],
              "system" : "http://loinc.org",
              "code" : "8675-3",
              "display" : "Fake"
            }
          ]
>>>>>>> 1d045b56
        },
        "who" : {
          "reference" : "Organization/1706647528042144000.898298a4-7d20-42d3-9fab-f1c21bea1332"
        }
<<<<<<< HEAD
      } ]
    }
  }, {
    "fullUrl" : "Organization/1706647528042144000.898298a4-7d20-42d3-9fab-f1c21bea1332",
    "resource" : {
      "resourceType" : "Organization",
      "id" : "1706647528042144000.898298a4-7d20-42d3-9fab-f1c21bea1332",
      "identifier" : [ {
        "value" : "CDC PRIME - Atlanta"
      }, {
        "type" : {
          "coding" : [ {
            "system" : "http://terminology.hl7.org/CodeSystem/v2-0301"
          } ]
        },
        "system" : "urn:ietf:rfc:3986",
        "value" : "2.16.840.1.114222.4.1.237821"
      } ]
    }
  }, {
    "fullUrl" : "Observation/1706647528057164000.5c4e4720-beaf-41d5-b1d1-8768a4bb9757",
    "resource" : {
      "resourceType" : "Observation",
      "id" : "1706647528057164000.5c4e4720-beaf-41d5-b1d1-8768a4bb9757",
      "extension" : [ {
        "url" : "https://reportstream.cdc.gov/fhir/StructureDefinition/obx-observation",
        "extension" : [ {
          "url" : "obx-11-observation-status",
          "valueString" : "N"
        } ]
      } ],
      "status" : "unknown",
      "code" : {
        "coding" : [ {
          "extension" : [ {
            "url" : "https://reportstream.cdc.gov/fhir/StructureDefinition/cwe-coding",
            "valueString" : "coding"
          }, {
            "url" : "https://reportstream.cdc.gov/fhir/StructureDefinition/cwe-coding-system",
            "valueString" : "LN"
          } ],
          "system" : "http://loinc.org",
          "code" : "8675-3",
          "display" : "Fake"
        } ]
      },
      "dataAbsentReason" : {
        "coding" : [ {
          "system" : "http://terminology.hl7.org/CodeSystem/data-absent-reason",
          "code" : "not-asked"
        } ]
=======
      }
    },
    {
      "fullUrl" : "ServiceRequest/1706547574967297000.5c93d360-02fa-4352-ae2f-d7d364ed2731",
      "resource" : {
        "resourceType" : "ServiceRequest",
        "id" : "1706547574967297000.5c93d360-02fa-4352-ae2f-d7d364ed2731",
        "status" : "unknown",
        "code" : {
          "coding" : [
            {
              "extension" : [
                {
                  "url" : "https://reportstream.cdc.gov/fhir/StructureDefinition/cwe-coding",
                  "valueString" : "coding"
                },
                {
                  "url" : "https://reportstream.cdc.gov/fhir/StructureDefinition/cwe-coding-system",
                  "valueString" : "LN"
                }
              ],
              "system" : "http://loinc.org",
              "code" : "68991-9",
              "display" : "Epidemiologically Important Information"
            }
          ]
        }
      }
    },
    {
      "fullUrl" : "DiagnosticReport/1706547574969747000.ba36ce28-799a-4099-ab5b-ff0af262be92",
      "resource" : {
        "resourceType" : "DiagnosticReport",
        "id" : "1706547574969747000.ba36ce28-799a-4099-ab5b-ff0af262be92",
        "basedOn" : [
          {
            "reference" : "ServiceRequest/1706547574967297000.5c93d360-02fa-4352-ae2f-d7d364ed2731"
          }
        ],
        "status" : "final",
        "code" : {
          "coding" : [
            {
              "extension" : [
                {
                  "url" : "https://reportstream.cdc.gov/fhir/StructureDefinition/cwe-coding",
                  "valueString" : "coding"
                },
                {
                  "url" : "https://reportstream.cdc.gov/fhir/StructureDefinition/cwe-coding-system",
                  "valueString" : "LN"
                }
              ],
              "system" : "http://loinc.org",
              "code" : "68991-9",
              "display" : "Epidemiologically Important Information"
            }
          ]
        },
        "result" : [
          {
            "reference" : "Observation/1706547574804373000.5eb57ae8-5901-453a-9b2d-1abc4606956a"
          }
        ]
>>>>>>> 1d045b56
      }
    }
  }, {
    "fullUrl" : "ServiceRequest/1706647528225498000.470335fb-406e-4aa5-a836-6ba2b96cbcdd",
    "resource" : {
      "resourceType" : "ServiceRequest",
      "id" : "1706647528225498000.470335fb-406e-4aa5-a836-6ba2b96cbcdd",
      "status" : "unknown",
      "code" : {
        "coding" : [ {
          "extension" : [ {
            "url" : "https://reportstream.cdc.gov/fhir/StructureDefinition/cwe-coding",
            "valueString" : "coding"
          }, {
            "url" : "https://reportstream.cdc.gov/fhir/StructureDefinition/cwe-coding-system",
            "valueString" : "LN"
          } ],
          "system" : "http://loinc.org",
          "code" : "68991-9",
          "display" : "Epidemiologically Important Information"
        } ]
      }
    }
  }, {
    "fullUrl" : "DiagnosticReport/1706647528228780000.fbd0e0d0-8a80-4b36-a28e-05ddf05e14ec",
    "resource" : {
      "resourceType" : "DiagnosticReport",
      "id" : "1706647528228780000.fbd0e0d0-8a80-4b36-a28e-05ddf05e14ec",
      "basedOn" : [ {
        "reference" : "ServiceRequest/1706647528225498000.470335fb-406e-4aa5-a836-6ba2b96cbcdd"
      } ],
      "status" : "final",
      "code" : {
        "coding" : [ {
          "extension" : [ {
            "url" : "https://reportstream.cdc.gov/fhir/StructureDefinition/cwe-coding",
            "valueString" : "coding"
          }, {
            "url" : "https://reportstream.cdc.gov/fhir/StructureDefinition/cwe-coding-system",
            "valueString" : "LN"
          } ],
          "system" : "http://loinc.org",
          "code" : "68991-9",
          "display" : "Epidemiologically Important Information"
        } ]
      },
      "result" : [ {
        "reference" : "Observation/1706647528057164000.5c4e4720-beaf-41d5-b1d1-8768a4bb9757"
      } ]
    }
  } ]
}<|MERGE_RESOLUTION|>--- conflicted
+++ resolved
@@ -1,14 +1,8 @@
 {
   "resourceType" : "Bundle",
-<<<<<<< HEAD
-  "id" : "1706647527644233000.7a47551a-3ae2-4bc0-928d-9cd63ef4e2ed",
-  "meta" : {
-    "lastUpdated" : "2024-01-30T15:45:27.651-05:00"
-=======
   "id" : "1706547574367793000.8e81c2eb-f2e6-4e10-9531-2075ab51b5d9",
   "meta" : {
     "lastUpdated" : "2024-01-29T11:59:34.375-05:00"
->>>>>>> 1d045b56
   },
   "identifier" : {
     "system" : "https://reportstream.cdc.gov/prime-router",
@@ -16,84 +10,6 @@
   },
   "type" : "message",
   "timestamp" : "2023-05-01T10:25:31.000-04:00",
-<<<<<<< HEAD
-  "entry" : [ {
-    "fullUrl" : "MessageHeader/827ccb0e-ea8a-306c-8c34-a16891f84e7b",
-    "resource" : {
-      "resourceType" : "MessageHeader",
-      "id" : "827ccb0e-ea8a-306c-8c34-a16891f84e7b",
-      "extension" : [ {
-        "url" : "https://reportstream.cdc.gov/fhir/StructureDefinition/encoding-characters",
-        "valueString" : "^~\\&#"
-      }, {
-        "url" : "https://reportstream.cdc.gov/fhir/StructureDefinition/msh-7-datetime-of-message",
-        "valueString" : "20230501102531-0400"
-      }, {
-        "url" : "https://reportstream.cdc.gov/fhir/StructureDefinition/character-set",
-        "valueString" : "UNICODE UTF-8"
-      } ],
-      "eventCoding" : {
-        "system" : "http://terminology.hl7.org/CodeSystem/v2-0003",
-        "code" : "R01",
-        "display" : "ORU^R01^ORU_R01"
-      },
-      "sender" : {
-        "reference" : "Organization/1706647527716065000.8aeff134-c071-474d-98b1-63ce6dd05886"
-      },
-      "source" : {
-        "_endpoint" : {
-          "extension" : [ {
-            "url" : "http://hl7.org/fhir/StructureDefinition/data-absent-reason",
-            "valueCode" : "unknown"
-          } ]
-        }
-      }
-    }
-  }, {
-    "fullUrl" : "Organization/1706647527716065000.8aeff134-c071-474d-98b1-63ce6dd05886",
-    "resource" : {
-      "resourceType" : "Organization",
-      "id" : "1706647527716065000.8aeff134-c071-474d-98b1-63ce6dd05886",
-      "address" : [ {
-        "country" : "USA"
-      } ]
-    }
-  }, {
-    "fullUrl" : "Provenance/1706647528035532000.50ea043c-3fb2-49fa-bfd3-3687f59d7404",
-    "resource" : {
-      "resourceType" : "Provenance",
-      "id" : "1706647528035532000.50ea043c-3fb2-49fa-bfd3-3687f59d7404",
-      "target" : [ {
-        "reference" : "MessageHeader/827ccb0e-ea8a-306c-8c34-a16891f84e7b"
-      }, {
-        "reference" : "DiagnosticReport/1706647528228780000.fbd0e0d0-8a80-4b36-a28e-05ddf05e14ec"
-      } ],
-      "recorded" : "2023-05-01T10:25:31-04:00",
-      "activity" : {
-        "coding" : [ {
-          "display" : "ORU^R01^ORU_R01"
-        } ]
-      }
-    }
-  }, {
-    "fullUrl" : "Provenance/1706647528042605000.f53fae15-8cab-4ca0-959b-52dc1bf00171",
-    "resource" : {
-      "resourceType" : "Provenance",
-      "id" : "1706647528042605000.f53fae15-8cab-4ca0-959b-52dc1bf00171",
-      "recorded" : "2024-01-30T15:45:28Z",
-      "policy" : [ "http://hl7.org/fhir/uv/v2mappings/message-oru-r01-to-bundle" ],
-      "activity" : {
-        "coding" : [ {
-          "code" : "v2-FHIR transformation"
-        } ]
-      },
-      "agent" : [ {
-        "type" : {
-          "coding" : [ {
-            "system" : "http://terminology.hl7.org/CodeSystem/provenance-participant-type",
-            "code" : "assembler"
-          } ]
-=======
   "entry" : [
     {
       "fullUrl" : "MessageHeader/827ccb0e-ea8a-306c-8c34-a16891f84e7b",
@@ -260,64 +176,15 @@
               "display" : "Fake"
             }
           ]
->>>>>>> 1d045b56
-        },
-        "who" : {
-          "reference" : "Organization/1706647528042144000.898298a4-7d20-42d3-9fab-f1c21bea1332"
-        }
-<<<<<<< HEAD
-      } ]
-    }
-  }, {
-    "fullUrl" : "Organization/1706647528042144000.898298a4-7d20-42d3-9fab-f1c21bea1332",
-    "resource" : {
-      "resourceType" : "Organization",
-      "id" : "1706647528042144000.898298a4-7d20-42d3-9fab-f1c21bea1332",
-      "identifier" : [ {
-        "value" : "CDC PRIME - Atlanta"
-      }, {
-        "type" : {
-          "coding" : [ {
-            "system" : "http://terminology.hl7.org/CodeSystem/v2-0301"
-          } ]
-        },
-        "system" : "urn:ietf:rfc:3986",
-        "value" : "2.16.840.1.114222.4.1.237821"
-      } ]
-    }
-  }, {
-    "fullUrl" : "Observation/1706647528057164000.5c4e4720-beaf-41d5-b1d1-8768a4bb9757",
-    "resource" : {
-      "resourceType" : "Observation",
-      "id" : "1706647528057164000.5c4e4720-beaf-41d5-b1d1-8768a4bb9757",
-      "extension" : [ {
-        "url" : "https://reportstream.cdc.gov/fhir/StructureDefinition/obx-observation",
-        "extension" : [ {
-          "url" : "obx-11-observation-status",
-          "valueString" : "N"
-        } ]
-      } ],
-      "status" : "unknown",
-      "code" : {
-        "coding" : [ {
-          "extension" : [ {
-            "url" : "https://reportstream.cdc.gov/fhir/StructureDefinition/cwe-coding",
-            "valueString" : "coding"
-          }, {
-            "url" : "https://reportstream.cdc.gov/fhir/StructureDefinition/cwe-coding-system",
-            "valueString" : "LN"
-          } ],
-          "system" : "http://loinc.org",
-          "code" : "8675-3",
-          "display" : "Fake"
-        } ]
-      },
-      "dataAbsentReason" : {
-        "coding" : [ {
-          "system" : "http://terminology.hl7.org/CodeSystem/data-absent-reason",
-          "code" : "not-asked"
-        } ]
-=======
+        },
+        "dataAbsentReason" : {
+          "coding" : [
+            {
+              "system" : "http://terminology.hl7.org/CodeSystem/data-absent-reason",
+              "code" : "not-asked"
+            }
+          ]
+        }
       }
     },
     {
@@ -382,56 +249,7 @@
             "reference" : "Observation/1706547574804373000.5eb57ae8-5901-453a-9b2d-1abc4606956a"
           }
         ]
->>>>>>> 1d045b56
       }
     }
-  }, {
-    "fullUrl" : "ServiceRequest/1706647528225498000.470335fb-406e-4aa5-a836-6ba2b96cbcdd",
-    "resource" : {
-      "resourceType" : "ServiceRequest",
-      "id" : "1706647528225498000.470335fb-406e-4aa5-a836-6ba2b96cbcdd",
-      "status" : "unknown",
-      "code" : {
-        "coding" : [ {
-          "extension" : [ {
-            "url" : "https://reportstream.cdc.gov/fhir/StructureDefinition/cwe-coding",
-            "valueString" : "coding"
-          }, {
-            "url" : "https://reportstream.cdc.gov/fhir/StructureDefinition/cwe-coding-system",
-            "valueString" : "LN"
-          } ],
-          "system" : "http://loinc.org",
-          "code" : "68991-9",
-          "display" : "Epidemiologically Important Information"
-        } ]
-      }
-    }
-  }, {
-    "fullUrl" : "DiagnosticReport/1706647528228780000.fbd0e0d0-8a80-4b36-a28e-05ddf05e14ec",
-    "resource" : {
-      "resourceType" : "DiagnosticReport",
-      "id" : "1706647528228780000.fbd0e0d0-8a80-4b36-a28e-05ddf05e14ec",
-      "basedOn" : [ {
-        "reference" : "ServiceRequest/1706647528225498000.470335fb-406e-4aa5-a836-6ba2b96cbcdd"
-      } ],
-      "status" : "final",
-      "code" : {
-        "coding" : [ {
-          "extension" : [ {
-            "url" : "https://reportstream.cdc.gov/fhir/StructureDefinition/cwe-coding",
-            "valueString" : "coding"
-          }, {
-            "url" : "https://reportstream.cdc.gov/fhir/StructureDefinition/cwe-coding-system",
-            "valueString" : "LN"
-          } ],
-          "system" : "http://loinc.org",
-          "code" : "68991-9",
-          "display" : "Epidemiologically Important Information"
-        } ]
-      },
-      "result" : [ {
-        "reference" : "Observation/1706647528057164000.5c4e4720-beaf-41d5-b1d1-8768a4bb9757"
-      } ]
-    }
-  } ]
+  ]
 }