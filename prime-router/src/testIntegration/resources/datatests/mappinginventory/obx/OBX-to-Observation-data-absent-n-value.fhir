--- conflicted
+++ resolved
@@ -9,311 +9,6 @@
     "value" : "12345"
   },
   "type" : "message",
-<<<<<<< HEAD
-  "timestamp" : "2023-05-01T09:25:31.000-05:00",
-  "entry" : [
-    {
-      "fullUrl" : "MessageHeader/827ccb0e-ea8a-306c-8c34-a16891f84e7b",
-      "resource" : {
-        "resourceType" : "MessageHeader",
-        "id" : "827ccb0e-ea8a-306c-8c34-a16891f84e7b",
-        "extension" : [
-          {
-            "url" : "https://reportstream.cdc.gov/fhir/StructureDefinition/encoding-characters",
-            "valueString" : "^~\\&#"
-          },
-          {
-            "url" : "https://reportstream.cdc.gov/fhir/StructureDefinition/character-set",
-            "valueString" : "UNICODE UTF-8"
-          },
-          {
-            "url" : "https://reportstream.cdc.gov/fhir/StructureDefinition/msh-message-header",
-            "extension" : [
-              {
-                "url" : "MSH.7",
-                "valueString" : "20230501102531-0400"
-              }
-            ]
-          }
-        ],
-        "eventCoding" : {
-          "system" : "http://terminology.hl7.org/CodeSystem/v2-0003",
-          "code" : "R01",
-          "display" : "ORU^R01^ORU_R01"
-        },
-        "sender" : {
-          "reference" : "Organization/1707506516114303000.13106a4b-539d-4eea-a672-1b6afebad295"
-        },
-        "source" : {
-          "_endpoint" : {
-            "extension" : [
-              {
-                "url" : "http://hl7.org/fhir/StructureDefinition/data-absent-reason",
-                "valueCode" : "unknown"
-              }
-            ]
-          }
-        }
-      }
-    },
-    {
-      "fullUrl" : "Organization/1707506516114303000.13106a4b-539d-4eea-a672-1b6afebad295",
-      "resource" : {
-        "resourceType" : "Organization",
-        "id" : "1707506516114303000.13106a4b-539d-4eea-a672-1b6afebad295",
-        "address" : [
-          {
-            "country" : "USA"
-          }
-        ]
-      }
-    },
-    {
-      "fullUrl" : "Provenance/1707506516663153000.80f81e90-2996-4267-a7f0-e86a712fb342",
-      "resource" : {
-        "resourceType" : "Provenance",
-        "id" : "1707506516663153000.80f81e90-2996-4267-a7f0-e86a712fb342",
-        "target" : [
-          {
-            "reference" : "MessageHeader/827ccb0e-ea8a-306c-8c34-a16891f84e7b"
-          },
-          {
-            "reference" : "DiagnosticReport/1707506516962045000.50085041-4b7f-455d-90a8-3fb2492aa2fa"
-          }
-        ],
-        "recorded" : "2023-05-01T10:25:31-04:00",
-        "activity" : {
-          "coding" : [
-            {
-              "display" : "ORU^R01^ORU_R01"
-            }
-          ]
-        }
-      }
-    },
-    {
-      "fullUrl" : "Provenance/1707506516674026000.0924f72f-1cdf-4890-99c5-b222e56dcc59",
-      "resource" : {
-        "resourceType" : "Provenance",
-        "id" : "1707506516674026000.0924f72f-1cdf-4890-99c5-b222e56dcc59",
-        "recorded" : "2024-02-09T13:21:56Z",
-        "policy" : [
-          "http://hl7.org/fhir/uv/v2mappings/message-oru-r01-to-bundle"
-        ],
-        "activity" : {
-          "coding" : [
-            {
-              "code" : "v2-FHIR transformation"
-            }
-          ]
-        },
-        "agent" : [
-          {
-            "type" : {
-              "coding" : [
-                {
-                  "system" : "http://terminology.hl7.org/CodeSystem/provenance-participant-type",
-                  "code" : "assembler"
-                }
-              ]
-            },
-            "who" : {
-              "reference" : "Organization/1707506516673052000.e58acc25-4544-4a9a-ac79-85eabc984d0e"
-            }
-          }
-        ]
-      }
-    },
-    {
-      "fullUrl" : "Organization/1707506516673052000.e58acc25-4544-4a9a-ac79-85eabc984d0e",
-      "resource" : {
-        "resourceType" : "Organization",
-        "id" : "1707506516673052000.e58acc25-4544-4a9a-ac79-85eabc984d0e",
-        "identifier" : [
-          {
-            "value" : "CDC PRIME - Atlanta"
-          },
-          {
-            "type" : {
-              "coding" : [
-                {
-                  "system" : "http://terminology.hl7.org/CodeSystem/v2-0301"
-                }
-              ]
-            },
-            "system" : "urn:ietf:rfc:3986",
-            "value" : "2.16.840.1.114222.4.1.237821"
-          }
-        ]
-      }
-    },
-    {
-      "fullUrl" : "Patient/1707506516699117000.a09d6fe5-8068-4079-a181-ade0bdb0c8e3",
-      "resource" : {
-        "resourceType" : "Patient",
-        "id" : "1707506516699117000.a09d6fe5-8068-4079-a181-ade0bdb0c8e3"
-      }
-    },
-    {
-      "fullUrl" : "Provenance/1707506516700157000.aa64f993-87c5-4aeb-8f36-f7c9a0daeaee",
-      "resource" : {
-        "resourceType" : "Provenance",
-        "id" : "1707506516700157000.aa64f993-87c5-4aeb-8f36-f7c9a0daeaee",
-        "target" : [
-          {
-            "reference" : "Patient/1707506516699117000.a09d6fe5-8068-4079-a181-ade0bdb0c8e3"
-          }
-        ],
-        "recorded" : "2024-02-09T13:21:56Z",
-        "activity" : {
-          "coding" : [
-            {
-              "system" : "https://terminology.hl7.org/CodeSystem/v3-DataOperation",
-              "code" : "UPDATE"
-            }
-          ]
-        }
-      }
-    },
-    {
-      "fullUrl" : "Observation/1707506516704637000.303509dd-5f76-44d1-a67b-ac388cff09e4",
-      "resource" : {
-        "resourceType" : "Observation",
-        "id" : "1707506516704637000.303509dd-5f76-44d1-a67b-ac388cff09e4",
-        "extension" : [
-          {
-            "url" : "https://reportstream.cdc.gov/fhir/StructureDefinition/obx-observation",
-            "extension" : [
-              {
-                "url" : "obx-11-observation-status",
-                "valueString" : "N"
-              }
-            ]
-          }
-        ],
-        "status" : "unknown",
-        "code" : {
-          "coding" : [
-            {
-              "extension" : [
-                {
-                  "url" : "https://reportstream.cdc.gov/fhir/StructureDefinition/cwe-coding",
-                  "valueString" : "coding"
-                },
-                {
-                  "url" : "https://reportstream.cdc.gov/fhir/StructureDefinition/cwe-coding-system",
-                  "valueString" : "LN"
-                }
-              ],
-              "system" : "http://loinc.org",
-              "code" : "8675-3",
-              "display" : "Fake"
-            }
-          ]
-        },
-        "subject" : {
-          "reference" : "Patient/1707506516699117000.a09d6fe5-8068-4079-a181-ade0bdb0c8e3"
-        },
-        "dataAbsentReason" : {
-          "coding" : [
-            {
-              "system" : "http://terminology.hl7.org/CodeSystem/data-absent-reason",
-              "code" : "not-asked"
-            }
-          ]
-        }
-      }
-    },
-    {
-      "fullUrl" : "Specimen/1707506516949252000.24d8f12b-d5d5-476d-8fbd-e8e69e5a8134",
-      "resource" : {
-        "resourceType" : "Specimen",
-        "id" : "1707506516949252000.24d8f12b-d5d5-476d-8fbd-e8e69e5a8134",
-        "extension" : [
-          {
-            "url" : "https://reportstream.cdc.gov/fhir/StructureDefinition/hl7v2Segment",
-            "valueString" : "OBR"
-          }
-        ]
-      }
-    },
-    {
-      "fullUrl" : "ServiceRequest/1707506516956608000.a7451926-4271-4d93-b745-1316b1ac280f",
-      "resource" : {
-        "resourceType" : "ServiceRequest",
-        "id" : "1707506516956608000.a7451926-4271-4d93-b745-1316b1ac280f",
-        "status" : "unknown",
-        "code" : {
-          "coding" : [
-            {
-              "extension" : [
-                {
-                  "url" : "https://reportstream.cdc.gov/fhir/StructureDefinition/cwe-coding",
-                  "valueString" : "coding"
-                },
-                {
-                  "url" : "https://reportstream.cdc.gov/fhir/StructureDefinition/cwe-coding-system",
-                  "valueString" : "LN"
-                }
-              ],
-              "system" : "http://loinc.org",
-              "code" : "68991-9",
-              "display" : "Epidemiologically Important Information"
-            }
-          ]
-        },
-        "subject" : {
-          "reference" : "Patient/1707506516699117000.a09d6fe5-8068-4079-a181-ade0bdb0c8e3"
-        }
-      }
-    },
-    {
-      "fullUrl" : "DiagnosticReport/1707506516962045000.50085041-4b7f-455d-90a8-3fb2492aa2fa",
-      "resource" : {
-        "resourceType" : "DiagnosticReport",
-        "id" : "1707506516962045000.50085041-4b7f-455d-90a8-3fb2492aa2fa",
-        "basedOn" : [
-          {
-            "reference" : "ServiceRequest/1707506516956608000.a7451926-4271-4d93-b745-1316b1ac280f"
-          }
-        ],
-        "status" : "final",
-        "code" : {
-          "coding" : [
-            {
-              "extension" : [
-                {
-                  "url" : "https://reportstream.cdc.gov/fhir/StructureDefinition/cwe-coding",
-                  "valueString" : "coding"
-                },
-                {
-                  "url" : "https://reportstream.cdc.gov/fhir/StructureDefinition/cwe-coding-system",
-                  "valueString" : "LN"
-                }
-              ],
-              "system" : "http://loinc.org",
-              "code" : "68991-9",
-              "display" : "Epidemiologically Important Information"
-            }
-          ]
-        },
-        "subject" : {
-          "reference" : "Patient/1707506516699117000.a09d6fe5-8068-4079-a181-ade0bdb0c8e3"
-        },
-        "specimen" : [
-          {
-            "reference" : "Specimen/1707506516949252000.24d8f12b-d5d5-476d-8fbd-e8e69e5a8134"
-          }
-        ],
-        "result" : [
-          {
-            "reference" : "Observation/1707506516704637000.303509dd-5f76-44d1-a67b-ac388cff09e4"
-          }
-        ]
-      }
-    }
-  ]
-=======
   "timestamp" : "2023-05-01T10:25:31.000-04:00",
   "entry" : [ {
     "fullUrl" : "MessageHeader/827ccb0e-ea8a-306c-8c34-a16891f84e7b",
@@ -544,5 +239,4 @@
       } ]
     }
   } ]
->>>>>>> 9d88e4f6
 }