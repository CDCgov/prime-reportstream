{
  "resourceType" : "Bundle",
  "id" : "1707833595152036000.bcdb486f-bb9c-4566-9b6a-308c77b14349",
  "meta" : {
    "lastUpdated" : "2024-02-13T09:13:15.161-05:00"
  },
  "identifier" : {
    "system" : "https://reportstream.cdc.gov/prime-router",
    "value" : "12345"
  },
  "type" : "message",
<<<<<<< HEAD
  "timestamp" : "2023-05-01T09:25:31.000-05:00",
  "entry" : [
    {
      "fullUrl" : "MessageHeader/827ccb0e-ea8a-306c-8c34-a16891f84e7b",
      "resource" : {
        "resourceType" : "MessageHeader",
        "id" : "827ccb0e-ea8a-306c-8c34-a16891f84e7b",
        "extension" : [
          {
            "url" : "https://reportstream.cdc.gov/fhir/StructureDefinition/encoding-characters",
            "valueString" : "^~\\&#"
          },
          {
            "url" : "https://reportstream.cdc.gov/fhir/StructureDefinition/character-set",
            "valueString" : "UNICODE UTF-8"
          },
          {
            "url" : "https://reportstream.cdc.gov/fhir/StructureDefinition/msh-message-header",
            "extension" : [
              {
                "url" : "MSH.7",
                "valueString" : "20230501102531-0400"
              }
            ]
          }
        ],
        "eventCoding" : {
          "system" : "http://terminology.hl7.org/CodeSystem/v2-0003",
          "code" : "R01",
          "display" : "ORU^R01^ORU_R01"
        },
        "sender" : {
          "reference" : "Organization/1707506607015957000.ccac4269-c2ff-4c53-951e-44517feeeb9e"
        },
        "source" : {
          "_endpoint" : {
            "extension" : [
              {
                "url" : "http://hl7.org/fhir/StructureDefinition/data-absent-reason",
                "valueCode" : "unknown"
              }
            ]
          }
        }
      }
    },
    {
      "fullUrl" : "Organization/1707506607015957000.ccac4269-c2ff-4c53-951e-44517feeeb9e",
      "resource" : {
        "resourceType" : "Organization",
        "id" : "1707506607015957000.ccac4269-c2ff-4c53-951e-44517feeeb9e",
        "address" : [
          {
            "country" : "USA"
          }
        ]
      }
    },
    {
      "fullUrl" : "Provenance/1707506607606017000.16141a9a-ac21-4d50-84d0-38fd9d8e5788",
      "resource" : {
        "resourceType" : "Provenance",
        "id" : "1707506607606017000.16141a9a-ac21-4d50-84d0-38fd9d8e5788",
        "target" : [
          {
            "reference" : "MessageHeader/827ccb0e-ea8a-306c-8c34-a16891f84e7b"
          },
          {
            "reference" : "DiagnosticReport/1707506607903861000.0991a84f-e471-4d82-89a0-d008d0ff8c55"
          }
        ],
        "recorded" : "2023-05-01T10:25:31-04:00",
        "activity" : {
          "coding" : [
            {
              "display" : "ORU^R01^ORU_R01"
            }
          ]
        }
      }
    },
    {
      "fullUrl" : "Provenance/1707506607617134000.0d978231-deba-4243-a0f2-f6178f1a99e0",
      "resource" : {
        "resourceType" : "Provenance",
        "id" : "1707506607617134000.0d978231-deba-4243-a0f2-f6178f1a99e0",
        "recorded" : "2024-02-09T13:23:27Z",
        "policy" : [
          "http://hl7.org/fhir/uv/v2mappings/message-oru-r01-to-bundle"
        ],
        "activity" : {
          "coding" : [
            {
              "code" : "v2-FHIR transformation"
            }
          ]
        },
        "agent" : [
          {
            "type" : {
              "coding" : [
                {
                  "system" : "http://terminology.hl7.org/CodeSystem/provenance-participant-type",
                  "code" : "assembler"
                }
              ]
            },
            "who" : {
              "reference" : "Organization/1707506607616214000.f42d7e69-5eaa-4bf1-9585-c87c12834a17"
            }
          }
        ]
      }
    },
    {
      "fullUrl" : "Organization/1707506607616214000.f42d7e69-5eaa-4bf1-9585-c87c12834a17",
      "resource" : {
        "resourceType" : "Organization",
        "id" : "1707506607616214000.f42d7e69-5eaa-4bf1-9585-c87c12834a17",
        "identifier" : [
          {
            "value" : "CDC PRIME - Atlanta"
          },
          {
            "type" : {
              "coding" : [
                {
                  "system" : "http://terminology.hl7.org/CodeSystem/v2-0301"
                }
              ]
            },
            "system" : "urn:ietf:rfc:3986",
            "value" : "2.16.840.1.114222.4.1.237821"
          }
        ]
      }
    },
    {
      "fullUrl" : "Patient/1707506607643089000.9dfcea33-f7c3-42e2-b23f-8a171156a914",
      "resource" : {
        "resourceType" : "Patient",
        "id" : "1707506607643089000.9dfcea33-f7c3-42e2-b23f-8a171156a914"
      }
    },
    {
      "fullUrl" : "Provenance/1707506607644103000.cd97716c-3fb9-4c5d-86a9-1d91452341e8",
      "resource" : {
        "resourceType" : "Provenance",
        "id" : "1707506607644103000.cd97716c-3fb9-4c5d-86a9-1d91452341e8",
        "target" : [
          {
            "reference" : "Patient/1707506607643089000.9dfcea33-f7c3-42e2-b23f-8a171156a914"
          }
        ],
        "recorded" : "2024-02-09T13:23:27Z",
        "activity" : {
          "coding" : [
            {
              "system" : "https://terminology.hl7.org/CodeSystem/v3-DataOperation",
              "code" : "UPDATE"
            }
          ]
        }
      }
    },
    {
      "fullUrl" : "Observation/1707506607648565000.665c16c8-7346-4b88-80be-e16abe2bdea9",
      "resource" : {
        "resourceType" : "Observation",
        "id" : "1707506607648565000.665c16c8-7346-4b88-80be-e16abe2bdea9",
        "extension" : [
          {
            "url" : "https://reportstream.cdc.gov/fhir/StructureDefinition/obx-observation",
            "extension" : [
              {
                "url" : "obx-2-value-type",
                "valueId" : "DTM"
              }
            ]
          }
        ],
        "status" : "unknown",
        "code" : {
          "coding" : [
            {
              "extension" : [
                {
                  "url" : "https://reportstream.cdc.gov/fhir/StructureDefinition/cwe-coding",
                  "valueString" : "coding"
                },
                {
                  "url" : "https://reportstream.cdc.gov/fhir/StructureDefinition/cwe-coding-system",
                  "valueString" : "LN"
                }
              ],
              "system" : "http://loinc.org",
              "code" : "8675-3",
              "display" : "Fake"
            }
          ]
        },
        "subject" : {
          "reference" : "Patient/1707506607643089000.9dfcea33-f7c3-42e2-b23f-8a171156a914"
        },
        "valueDateTime" : "2023-05-01T10:25:31-04:00",
        "_valueDateTime" : {
          "extension" : [
            {
              "url" : "https://reportstream.cdc.gov/fhir/StructureDefinition/hl7v2-date-time",
              "valueString" : "20230501102531-0400"
            }
          ]
        }
      }
    },
    {
      "fullUrl" : "Specimen/1707506607892171000.a86c84e6-1134-4494-8855-10734fe4a97f",
      "resource" : {
        "resourceType" : "Specimen",
        "id" : "1707506607892171000.a86c84e6-1134-4494-8855-10734fe4a97f",
        "extension" : [
          {
            "url" : "https://reportstream.cdc.gov/fhir/StructureDefinition/hl7v2Segment",
            "valueString" : "OBR"
          }
        ]
      }
    },
    {
      "fullUrl" : "ServiceRequest/1707506607900305000.d82b7268-12b5-4dc3-8790-a8833499bc29",
      "resource" : {
        "resourceType" : "ServiceRequest",
        "id" : "1707506607900305000.d82b7268-12b5-4dc3-8790-a8833499bc29",
        "status" : "unknown",
        "code" : {
          "coding" : [
            {
              "extension" : [
                {
                  "url" : "https://reportstream.cdc.gov/fhir/StructureDefinition/cwe-coding",
                  "valueString" : "coding"
                },
                {
                  "url" : "https://reportstream.cdc.gov/fhir/StructureDefinition/cwe-coding-system",
                  "valueString" : "LN"
                }
              ],
              "system" : "http://loinc.org",
              "code" : "68991-9",
              "display" : "Epidemiologically Important Information"
            }
          ]
        },
        "subject" : {
          "reference" : "Patient/1707506607643089000.9dfcea33-f7c3-42e2-b23f-8a171156a914"
        }
      }
    },
    {
      "fullUrl" : "DiagnosticReport/1707506607903861000.0991a84f-e471-4d82-89a0-d008d0ff8c55",
      "resource" : {
        "resourceType" : "DiagnosticReport",
        "id" : "1707506607903861000.0991a84f-e471-4d82-89a0-d008d0ff8c55",
        "basedOn" : [
          {
            "reference" : "ServiceRequest/1707506607900305000.d82b7268-12b5-4dc3-8790-a8833499bc29"
          }
        ],
        "status" : "final",
        "code" : {
          "coding" : [
            {
              "extension" : [
                {
                  "url" : "https://reportstream.cdc.gov/fhir/StructureDefinition/cwe-coding",
                  "valueString" : "coding"
                },
                {
                  "url" : "https://reportstream.cdc.gov/fhir/StructureDefinition/cwe-coding-system",
                  "valueString" : "LN"
                }
              ],
              "system" : "http://loinc.org",
              "code" : "68991-9",
              "display" : "Epidemiologically Important Information"
            }
          ]
        },
        "subject" : {
          "reference" : "Patient/1707506607643089000.9dfcea33-f7c3-42e2-b23f-8a171156a914"
        },
        "specimen" : [
          {
            "reference" : "Specimen/1707506607892171000.a86c84e6-1134-4494-8855-10734fe4a97f"
          }
        ],
        "result" : [
          {
            "reference" : "Observation/1707506607648565000.665c16c8-7346-4b88-80be-e16abe2bdea9"
          }
        ]
      }
    }
  ]
=======
  "timestamp" : "2023-05-01T10:25:31.000-04:00",
  "entry" : [ {
    "fullUrl" : "MessageHeader/827ccb0e-ea8a-306c-8c34-a16891f84e7b",
    "resource" : {
      "resourceType" : "MessageHeader",
      "id" : "827ccb0e-ea8a-306c-8c34-a16891f84e7b",
      "extension" : [ {
        "url" : "https://reportstream.cdc.gov/fhir/StructureDefinition/encoding-characters",
        "valueString" : "^~\\&#"
      }, {
        "url" : "https://reportstream.cdc.gov/fhir/StructureDefinition/character-set",
        "valueString" : "UNICODE UTF-8"
      }, {
        "url" : "https://reportstream.cdc.gov/fhir/StructureDefinition/msh-message-header",
        "extension" : [ {
          "url" : "MSH.7",
          "valueString" : "20230501102531-0400"
        } ]
      } ],
      "eventCoding" : {
        "system" : "http://terminology.hl7.org/CodeSystem/v2-0003",
        "code" : "R01",
        "display" : "ORU^R01^ORU_R01"
      },
      "sender" : {
        "reference" : "Organization/1707833595206955000.ddd987ee-7e97-4004-894f-50b501deded2"
      },
      "source" : {
        "_endpoint" : {
          "extension" : [ {
            "url" : "http://hl7.org/fhir/StructureDefinition/data-absent-reason",
            "valueCode" : "unknown"
          } ]
        }
      }
    }
  }, {
    "fullUrl" : "Organization/1707833595206955000.ddd987ee-7e97-4004-894f-50b501deded2",
    "resource" : {
      "resourceType" : "Organization",
      "id" : "1707833595206955000.ddd987ee-7e97-4004-894f-50b501deded2",
      "address" : [ {
        "country" : "USA"
      } ]
    }
  }, {
    "fullUrl" : "Provenance/1707833595577471000.f5e55605-bb64-4604-b95e-64c9da9e9656",
    "resource" : {
      "resourceType" : "Provenance",
      "id" : "1707833595577471000.f5e55605-bb64-4604-b95e-64c9da9e9656",
      "target" : [ {
        "reference" : "MessageHeader/827ccb0e-ea8a-306c-8c34-a16891f84e7b"
      }, {
        "reference" : "DiagnosticReport/1707833595756259000.6c17e228-2f49-4d5d-858a-98c10af6f53f"
      } ],
      "recorded" : "2023-05-01T10:25:31-04:00",
      "activity" : {
        "coding" : [ {
          "display" : "ORU^R01^ORU_R01"
        } ]
      }
    }
  }, {
    "fullUrl" : "Provenance/1707833595586069000.f12ecc8f-de03-4f68-8fa5-70ebb30060b2",
    "resource" : {
      "resourceType" : "Provenance",
      "id" : "1707833595586069000.f12ecc8f-de03-4f68-8fa5-70ebb30060b2",
      "recorded" : "2024-02-13T09:13:15Z",
      "policy" : [ "http://hl7.org/fhir/uv/v2mappings/message-oru-r01-to-bundle" ],
      "activity" : {
        "coding" : [ {
          "code" : "v2-FHIR transformation"
        } ]
      },
      "agent" : [ {
        "type" : {
          "coding" : [ {
            "system" : "http://terminology.hl7.org/CodeSystem/provenance-participant-type",
            "code" : "assembler"
          } ]
        },
        "who" : {
          "reference" : "Organization/1707833595585590000.ca2d6103-bed4-4c30-807d-a2ee75f487f8"
        }
      } ]
    }
  }, {
    "fullUrl" : "Organization/1707833595585590000.ca2d6103-bed4-4c30-807d-a2ee75f487f8",
    "resource" : {
      "resourceType" : "Organization",
      "id" : "1707833595585590000.ca2d6103-bed4-4c30-807d-a2ee75f487f8",
      "identifier" : [ {
        "value" : "CDC PRIME - Atlanta"
      }, {
        "type" : {
          "coding" : [ {
            "system" : "http://terminology.hl7.org/CodeSystem/v2-0301"
          } ]
        },
        "system" : "urn:ietf:rfc:3986",
        "value" : "2.16.840.1.114222.4.1.237821"
      } ]
    }
  }, {
    "fullUrl" : "Patient/1707833595602072000.858d1971-efb1-4383-9409-acf86c20d62a",
    "resource" : {
      "resourceType" : "Patient",
      "id" : "1707833595602072000.858d1971-efb1-4383-9409-acf86c20d62a"
    }
  }, {
    "fullUrl" : "Provenance/1707833595602626000.efc6280d-aa6b-4aa2-bd16-34ba800e3610",
    "resource" : {
      "resourceType" : "Provenance",
      "id" : "1707833595602626000.efc6280d-aa6b-4aa2-bd16-34ba800e3610",
      "target" : [ {
        "reference" : "Patient/1707833595602072000.858d1971-efb1-4383-9409-acf86c20d62a"
      } ],
      "recorded" : "2024-02-13T09:13:15Z",
      "activity" : {
        "coding" : [ {
          "system" : "https://terminology.hl7.org/CodeSystem/v3-DataOperation",
          "code" : "UPDATE"
        } ]
      }
    }
  }, {
    "fullUrl" : "Observation/1707833595605552000.b518711e-6bf3-44b2-b62e-e67b5a878c63",
    "resource" : {
      "resourceType" : "Observation",
      "id" : "1707833595605552000.b518711e-6bf3-44b2-b62e-e67b5a878c63",
      "extension" : [ {
        "url" : "https://reportstream.cdc.gov/fhir/StructureDefinition/obx-observation",
        "extension" : [ {
          "url" : "OBX.2",
          "valueId" : "DTM"
        } ]
      } ],
      "status" : "unknown",
      "code" : {
        "coding" : [ {
          "extension" : [ {
            "url" : "https://reportstream.cdc.gov/fhir/StructureDefinition/cwe-coding",
            "valueString" : "coding"
          }, {
            "url" : "https://reportstream.cdc.gov/fhir/StructureDefinition/cwe-coding-system",
            "valueString" : "LN"
          } ],
          "system" : "http://loinc.org",
          "code" : "8675-3",
          "display" : "Fake"
        } ]
      },
      "subject" : {
        "reference" : "Patient/1707833595602072000.858d1971-efb1-4383-9409-acf86c20d62a"
      },
      "valueDateTime" : "2023-05-01T10:25:31-04:00",
      "_valueDateTime" : {
        "extension" : [ {
          "url" : "https://reportstream.cdc.gov/fhir/StructureDefinition/hl7v2-date-time",
          "valueString" : "20230501102531-0400"
        } ]
      }
    }
  }, {
    "fullUrl" : "Specimen/1707833595750059000.33f70cf6-a374-4bc8-bfbe-542ce52546a4",
    "resource" : {
      "resourceType" : "Specimen",
      "id" : "1707833595750059000.33f70cf6-a374-4bc8-bfbe-542ce52546a4",
      "extension" : [ {
        "url" : "https://reportstream.cdc.gov/fhir/StructureDefinition/hl7v2Segment",
        "valueString" : "OBR"
      } ]
    }
  }, {
    "fullUrl" : "ServiceRequest/1707833595753863000.d3508141-1895-4d30-b4ff-3ce07f440daf",
    "resource" : {
      "resourceType" : "ServiceRequest",
      "id" : "1707833595753863000.d3508141-1895-4d30-b4ff-3ce07f440daf",
      "status" : "unknown",
      "code" : {
        "coding" : [ {
          "extension" : [ {
            "url" : "https://reportstream.cdc.gov/fhir/StructureDefinition/cwe-coding",
            "valueString" : "coding"
          }, {
            "url" : "https://reportstream.cdc.gov/fhir/StructureDefinition/cwe-coding-system",
            "valueString" : "LN"
          } ],
          "system" : "http://loinc.org",
          "code" : "68991-9",
          "display" : "Epidemiologically Important Information"
        } ]
      },
      "subject" : {
        "reference" : "Patient/1707833595602072000.858d1971-efb1-4383-9409-acf86c20d62a"
      }
    }
  }, {
    "fullUrl" : "DiagnosticReport/1707833595756259000.6c17e228-2f49-4d5d-858a-98c10af6f53f",
    "resource" : {
      "resourceType" : "DiagnosticReport",
      "id" : "1707833595756259000.6c17e228-2f49-4d5d-858a-98c10af6f53f",
      "basedOn" : [ {
        "reference" : "ServiceRequest/1707833595753863000.d3508141-1895-4d30-b4ff-3ce07f440daf"
      } ],
      "status" : "final",
      "code" : {
        "coding" : [ {
          "extension" : [ {
            "url" : "https://reportstream.cdc.gov/fhir/StructureDefinition/cwe-coding",
            "valueString" : "coding"
          }, {
            "url" : "https://reportstream.cdc.gov/fhir/StructureDefinition/cwe-coding-system",
            "valueString" : "LN"
          } ],
          "system" : "http://loinc.org",
          "code" : "68991-9",
          "display" : "Epidemiologically Important Information"
        } ]
      },
      "subject" : {
        "reference" : "Patient/1707833595602072000.858d1971-efb1-4383-9409-acf86c20d62a"
      },
      "specimen" : [ {
        "reference" : "Specimen/1707833595750059000.33f70cf6-a374-4bc8-bfbe-542ce52546a4"
      } ],
      "result" : [ {
        "reference" : "Observation/1707833595605552000.b518711e-6bf3-44b2-b62e-e67b5a878c63"
      } ]
    }
  } ]
>>>>>>> 9d88e4f6
}<|MERGE_RESOLUTION|>--- conflicted
+++ resolved
@@ -9,312 +9,6 @@
     "value" : "12345"
   },
   "type" : "message",
-<<<<<<< HEAD
-  "timestamp" : "2023-05-01T09:25:31.000-05:00",
-  "entry" : [
-    {
-      "fullUrl" : "MessageHeader/827ccb0e-ea8a-306c-8c34-a16891f84e7b",
-      "resource" : {
-        "resourceType" : "MessageHeader",
-        "id" : "827ccb0e-ea8a-306c-8c34-a16891f84e7b",
-        "extension" : [
-          {
-            "url" : "https://reportstream.cdc.gov/fhir/StructureDefinition/encoding-characters",
-            "valueString" : "^~\\&#"
-          },
-          {
-            "url" : "https://reportstream.cdc.gov/fhir/StructureDefinition/character-set",
-            "valueString" : "UNICODE UTF-8"
-          },
-          {
-            "url" : "https://reportstream.cdc.gov/fhir/StructureDefinition/msh-message-header",
-            "extension" : [
-              {
-                "url" : "MSH.7",
-                "valueString" : "20230501102531-0400"
-              }
-            ]
-          }
-        ],
-        "eventCoding" : {
-          "system" : "http://terminology.hl7.org/CodeSystem/v2-0003",
-          "code" : "R01",
-          "display" : "ORU^R01^ORU_R01"
-        },
-        "sender" : {
-          "reference" : "Organization/1707506607015957000.ccac4269-c2ff-4c53-951e-44517feeeb9e"
-        },
-        "source" : {
-          "_endpoint" : {
-            "extension" : [
-              {
-                "url" : "http://hl7.org/fhir/StructureDefinition/data-absent-reason",
-                "valueCode" : "unknown"
-              }
-            ]
-          }
-        }
-      }
-    },
-    {
-      "fullUrl" : "Organization/1707506607015957000.ccac4269-c2ff-4c53-951e-44517feeeb9e",
-      "resource" : {
-        "resourceType" : "Organization",
-        "id" : "1707506607015957000.ccac4269-c2ff-4c53-951e-44517feeeb9e",
-        "address" : [
-          {
-            "country" : "USA"
-          }
-        ]
-      }
-    },
-    {
-      "fullUrl" : "Provenance/1707506607606017000.16141a9a-ac21-4d50-84d0-38fd9d8e5788",
-      "resource" : {
-        "resourceType" : "Provenance",
-        "id" : "1707506607606017000.16141a9a-ac21-4d50-84d0-38fd9d8e5788",
-        "target" : [
-          {
-            "reference" : "MessageHeader/827ccb0e-ea8a-306c-8c34-a16891f84e7b"
-          },
-          {
-            "reference" : "DiagnosticReport/1707506607903861000.0991a84f-e471-4d82-89a0-d008d0ff8c55"
-          }
-        ],
-        "recorded" : "2023-05-01T10:25:31-04:00",
-        "activity" : {
-          "coding" : [
-            {
-              "display" : "ORU^R01^ORU_R01"
-            }
-          ]
-        }
-      }
-    },
-    {
-      "fullUrl" : "Provenance/1707506607617134000.0d978231-deba-4243-a0f2-f6178f1a99e0",
-      "resource" : {
-        "resourceType" : "Provenance",
-        "id" : "1707506607617134000.0d978231-deba-4243-a0f2-f6178f1a99e0",
-        "recorded" : "2024-02-09T13:23:27Z",
-        "policy" : [
-          "http://hl7.org/fhir/uv/v2mappings/message-oru-r01-to-bundle"
-        ],
-        "activity" : {
-          "coding" : [
-            {
-              "code" : "v2-FHIR transformation"
-            }
-          ]
-        },
-        "agent" : [
-          {
-            "type" : {
-              "coding" : [
-                {
-                  "system" : "http://terminology.hl7.org/CodeSystem/provenance-participant-type",
-                  "code" : "assembler"
-                }
-              ]
-            },
-            "who" : {
-              "reference" : "Organization/1707506607616214000.f42d7e69-5eaa-4bf1-9585-c87c12834a17"
-            }
-          }
-        ]
-      }
-    },
-    {
-      "fullUrl" : "Organization/1707506607616214000.f42d7e69-5eaa-4bf1-9585-c87c12834a17",
-      "resource" : {
-        "resourceType" : "Organization",
-        "id" : "1707506607616214000.f42d7e69-5eaa-4bf1-9585-c87c12834a17",
-        "identifier" : [
-          {
-            "value" : "CDC PRIME - Atlanta"
-          },
-          {
-            "type" : {
-              "coding" : [
-                {
-                  "system" : "http://terminology.hl7.org/CodeSystem/v2-0301"
-                }
-              ]
-            },
-            "system" : "urn:ietf:rfc:3986",
-            "value" : "2.16.840.1.114222.4.1.237821"
-          }
-        ]
-      }
-    },
-    {
-      "fullUrl" : "Patient/1707506607643089000.9dfcea33-f7c3-42e2-b23f-8a171156a914",
-      "resource" : {
-        "resourceType" : "Patient",
-        "id" : "1707506607643089000.9dfcea33-f7c3-42e2-b23f-8a171156a914"
-      }
-    },
-    {
-      "fullUrl" : "Provenance/1707506607644103000.cd97716c-3fb9-4c5d-86a9-1d91452341e8",
-      "resource" : {
-        "resourceType" : "Provenance",
-        "id" : "1707506607644103000.cd97716c-3fb9-4c5d-86a9-1d91452341e8",
-        "target" : [
-          {
-            "reference" : "Patient/1707506607643089000.9dfcea33-f7c3-42e2-b23f-8a171156a914"
-          }
-        ],
-        "recorded" : "2024-02-09T13:23:27Z",
-        "activity" : {
-          "coding" : [
-            {
-              "system" : "https://terminology.hl7.org/CodeSystem/v3-DataOperation",
-              "code" : "UPDATE"
-            }
-          ]
-        }
-      }
-    },
-    {
-      "fullUrl" : "Observation/1707506607648565000.665c16c8-7346-4b88-80be-e16abe2bdea9",
-      "resource" : {
-        "resourceType" : "Observation",
-        "id" : "1707506607648565000.665c16c8-7346-4b88-80be-e16abe2bdea9",
-        "extension" : [
-          {
-            "url" : "https://reportstream.cdc.gov/fhir/StructureDefinition/obx-observation",
-            "extension" : [
-              {
-                "url" : "obx-2-value-type",
-                "valueId" : "DTM"
-              }
-            ]
-          }
-        ],
-        "status" : "unknown",
-        "code" : {
-          "coding" : [
-            {
-              "extension" : [
-                {
-                  "url" : "https://reportstream.cdc.gov/fhir/StructureDefinition/cwe-coding",
-                  "valueString" : "coding"
-                },
-                {
-                  "url" : "https://reportstream.cdc.gov/fhir/StructureDefinition/cwe-coding-system",
-                  "valueString" : "LN"
-                }
-              ],
-              "system" : "http://loinc.org",
-              "code" : "8675-3",
-              "display" : "Fake"
-            }
-          ]
-        },
-        "subject" : {
-          "reference" : "Patient/1707506607643089000.9dfcea33-f7c3-42e2-b23f-8a171156a914"
-        },
-        "valueDateTime" : "2023-05-01T10:25:31-04:00",
-        "_valueDateTime" : {
-          "extension" : [
-            {
-              "url" : "https://reportstream.cdc.gov/fhir/StructureDefinition/hl7v2-date-time",
-              "valueString" : "20230501102531-0400"
-            }
-          ]
-        }
-      }
-    },
-    {
-      "fullUrl" : "Specimen/1707506607892171000.a86c84e6-1134-4494-8855-10734fe4a97f",
-      "resource" : {
-        "resourceType" : "Specimen",
-        "id" : "1707506607892171000.a86c84e6-1134-4494-8855-10734fe4a97f",
-        "extension" : [
-          {
-            "url" : "https://reportstream.cdc.gov/fhir/StructureDefinition/hl7v2Segment",
-            "valueString" : "OBR"
-          }
-        ]
-      }
-    },
-    {
-      "fullUrl" : "ServiceRequest/1707506607900305000.d82b7268-12b5-4dc3-8790-a8833499bc29",
-      "resource" : {
-        "resourceType" : "ServiceRequest",
-        "id" : "1707506607900305000.d82b7268-12b5-4dc3-8790-a8833499bc29",
-        "status" : "unknown",
-        "code" : {
-          "coding" : [
-            {
-              "extension" : [
-                {
-                  "url" : "https://reportstream.cdc.gov/fhir/StructureDefinition/cwe-coding",
-                  "valueString" : "coding"
-                },
-                {
-                  "url" : "https://reportstream.cdc.gov/fhir/StructureDefinition/cwe-coding-system",
-                  "valueString" : "LN"
-                }
-              ],
-              "system" : "http://loinc.org",
-              "code" : "68991-9",
-              "display" : "Epidemiologically Important Information"
-            }
-          ]
-        },
-        "subject" : {
-          "reference" : "Patient/1707506607643089000.9dfcea33-f7c3-42e2-b23f-8a171156a914"
-        }
-      }
-    },
-    {
-      "fullUrl" : "DiagnosticReport/1707506607903861000.0991a84f-e471-4d82-89a0-d008d0ff8c55",
-      "resource" : {
-        "resourceType" : "DiagnosticReport",
-        "id" : "1707506607903861000.0991a84f-e471-4d82-89a0-d008d0ff8c55",
-        "basedOn" : [
-          {
-            "reference" : "ServiceRequest/1707506607900305000.d82b7268-12b5-4dc3-8790-a8833499bc29"
-          }
-        ],
-        "status" : "final",
-        "code" : {
-          "coding" : [
-            {
-              "extension" : [
-                {
-                  "url" : "https://reportstream.cdc.gov/fhir/StructureDefinition/cwe-coding",
-                  "valueString" : "coding"
-                },
-                {
-                  "url" : "https://reportstream.cdc.gov/fhir/StructureDefinition/cwe-coding-system",
-                  "valueString" : "LN"
-                }
-              ],
-              "system" : "http://loinc.org",
-              "code" : "68991-9",
-              "display" : "Epidemiologically Important Information"
-            }
-          ]
-        },
-        "subject" : {
-          "reference" : "Patient/1707506607643089000.9dfcea33-f7c3-42e2-b23f-8a171156a914"
-        },
-        "specimen" : [
-          {
-            "reference" : "Specimen/1707506607892171000.a86c84e6-1134-4494-8855-10734fe4a97f"
-          }
-        ],
-        "result" : [
-          {
-            "reference" : "Observation/1707506607648565000.665c16c8-7346-4b88-80be-e16abe2bdea9"
-          }
-        ]
-      }
-    }
-  ]
-=======
   "timestamp" : "2023-05-01T10:25:31.000-04:00",
   "entry" : [ {
     "fullUrl" : "MessageHeader/827ccb0e-ea8a-306c-8c34-a16891f84e7b",
@@ -546,5 +240,4 @@
       } ]
     }
   } ]
->>>>>>> 9d88e4f6
 }