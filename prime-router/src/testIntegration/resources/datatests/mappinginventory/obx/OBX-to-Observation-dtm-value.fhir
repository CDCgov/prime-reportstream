--- conflicted
+++ resolved
@@ -1,25 +1,15 @@
 {
   "resourceType" : "Bundle",
-<<<<<<< HEAD
-  "id" : "1707430309563598000.08c2a165-4406-4738-8e92-01271b6e1827",
-  "meta" : {
-    "lastUpdated" : "2024-02-08T17:11:49.571-05:00"
-=======
   "id" : "1707506606907648000.6ee3d792-d7a4-4f2c-b0e5-ef57517aad41",
   "meta" : {
     "lastUpdated" : "2024-02-09T13:23:26.919-06:00"
->>>>>>> 44104ccc
   },
   "identifier" : {
     "system" : "https://reportstream.cdc.gov/prime-router",
     "value" : "12345"
   },
   "type" : "message",
-<<<<<<< HEAD
-  "timestamp" : "2023-05-01T10:25:31.000-04:00",
-=======
   "timestamp" : "2023-05-01T09:25:31.000-05:00",
->>>>>>> 44104ccc
   "entry" : [ {
     "fullUrl" : "MessageHeader/827ccb0e-ea8a-306c-8c34-a16891f84e7b",
     "resource" : {
@@ -44,11 +34,7 @@
         "display" : "ORU^R01^ORU_R01"
       },
       "sender" : {
-<<<<<<< HEAD
-        "reference" : "Organization/1707430309618549000.77a34e2b-a5b9-44ec-8a01-78becd1e01d5"
-=======
         "reference" : "Organization/1707506607015957000.ccac4269-c2ff-4c53-951e-44517feeeb9e"
->>>>>>> 44104ccc
       },
       "source" : {
         "_endpoint" : {
@@ -60,32 +46,15 @@
       }
     }
   }, {
-<<<<<<< HEAD
-    "fullUrl" : "Organization/1707430309618549000.77a34e2b-a5b9-44ec-8a01-78becd1e01d5",
-    "resource" : {
-      "resourceType" : "Organization",
-      "id" : "1707430309618549000.77a34e2b-a5b9-44ec-8a01-78becd1e01d5",
-=======
     "fullUrl" : "Organization/1707506607015957000.ccac4269-c2ff-4c53-951e-44517feeeb9e",
     "resource" : {
       "resourceType" : "Organization",
       "id" : "1707506607015957000.ccac4269-c2ff-4c53-951e-44517feeeb9e",
->>>>>>> 44104ccc
       "address" : [ {
         "country" : "USA"
       } ]
     }
   }, {
-<<<<<<< HEAD
-    "fullUrl" : "Provenance/1707430309970990000.98e8b453-d9a3-4912-9fa9-9fd375983697",
-    "resource" : {
-      "resourceType" : "Provenance",
-      "id" : "1707430309970990000.98e8b453-d9a3-4912-9fa9-9fd375983697",
-      "target" : [ {
-        "reference" : "MessageHeader/827ccb0e-ea8a-306c-8c34-a16891f84e7b"
-      }, {
-        "reference" : "DiagnosticReport/1707430310157435000.79f6e8b2-bff6-43c0-a081-58a437534b80"
-=======
     "fullUrl" : "Provenance/1707506607606017000.16141a9a-ac21-4d50-84d0-38fd9d8e5788",
     "resource" : {
       "resourceType" : "Provenance",
@@ -94,7 +63,6 @@
         "reference" : "MessageHeader/827ccb0e-ea8a-306c-8c34-a16891f84e7b"
       }, {
         "reference" : "DiagnosticReport/1707506607903861000.0991a84f-e471-4d82-89a0-d008d0ff8c55"
->>>>>>> 44104ccc
       } ],
       "recorded" : "2023-05-01T10:25:31-04:00",
       "activity" : {
@@ -104,19 +72,11 @@
       }
     }
   }, {
-<<<<<<< HEAD
-    "fullUrl" : "Provenance/1707430309979634000.305c91a4-6eed-4dcd-9868-007a9252bac5",
-    "resource" : {
-      "resourceType" : "Provenance",
-      "id" : "1707430309979634000.305c91a4-6eed-4dcd-9868-007a9252bac5",
-      "recorded" : "2024-02-08T17:11:49Z",
-=======
     "fullUrl" : "Provenance/1707506607617134000.0d978231-deba-4243-a0f2-f6178f1a99e0",
     "resource" : {
       "resourceType" : "Provenance",
       "id" : "1707506607617134000.0d978231-deba-4243-a0f2-f6178f1a99e0",
       "recorded" : "2024-02-09T13:23:27Z",
->>>>>>> 44104ccc
       "policy" : [ "http://hl7.org/fhir/uv/v2mappings/message-oru-r01-to-bundle" ],
       "activity" : {
         "coding" : [ {
@@ -131,17 +91,6 @@
           } ]
         },
         "who" : {
-<<<<<<< HEAD
-          "reference" : "Organization/1707430309978824000.3bc319a4-e85d-42e3-b808-47955972c43f"
-        }
-      } ]
-    }
-  }, {
-    "fullUrl" : "Organization/1707430309978824000.3bc319a4-e85d-42e3-b808-47955972c43f",
-    "resource" : {
-      "resourceType" : "Organization",
-      "id" : "1707430309978824000.3bc319a4-e85d-42e3-b808-47955972c43f",
-=======
           "reference" : "Organization/1707506607616214000.f42d7e69-5eaa-4bf1-9585-c87c12834a17"
         }
       } ]
@@ -151,7 +100,6 @@
     "resource" : {
       "resourceType" : "Organization",
       "id" : "1707506607616214000.f42d7e69-5eaa-4bf1-9585-c87c12834a17",
->>>>>>> 44104ccc
       "identifier" : [ {
         "value" : "CDC PRIME - Atlanta"
       }, {
@@ -165,16 +113,6 @@
       } ]
     }
   }, {
-<<<<<<< HEAD
-    "fullUrl" : "Observation/1707430309992789000.14676c26-398e-4eca-967c-41c4df6076f7",
-    "resource" : {
-      "resourceType" : "Observation",
-      "id" : "1707430309992789000.14676c26-398e-4eca-967c-41c4df6076f7",
-      "extension" : [ {
-        "url" : "https://reportstream.cdc.gov/fhir/StructureDefinition/obx-observation",
-        "extension" : [ {
-          "url" : "OBX.2",
-=======
     "fullUrl" : "Patient/1707506607643089000.9dfcea33-f7c3-42e2-b23f-8a171156a914",
     "resource" : {
       "resourceType" : "Patient",
@@ -205,7 +143,6 @@
         "url" : "https://reportstream.cdc.gov/fhir/StructureDefinition/obx-observation",
         "extension" : [ {
           "url" : "obx-2-value-type",
->>>>>>> 44104ccc
           "valueId" : "DTM"
         } ]
       } ],
@@ -224,26 +161,32 @@
           "display" : "Fake"
         } ]
       },
-<<<<<<< HEAD
-=======
       "subject" : {
         "reference" : "Patient/1707506607643089000.9dfcea33-f7c3-42e2-b23f-8a171156a914"
       },
->>>>>>> 44104ccc
       "valueDateTime" : "2023-05-01T10:25:31-04:00",
       "_valueDateTime" : {
         "extension" : [ {
           "url" : "https://reportstream.cdc.gov/fhir/StructureDefinition/hl7v2-date-time",
           "valueString" : "20230501102531-0400"
         } ]
-<<<<<<< HEAD
-      }
-    }
-  }, {
-    "fullUrl" : "ServiceRequest/1707430310155038000.25333e12-34d4-4af7-a35a-0a58f6fdcfc3",
+      }
+    }
+  }, {
+    "fullUrl" : "Specimen/1707506607892171000.a86c84e6-1134-4494-8855-10734fe4a97f",
+    "resource" : {
+      "resourceType" : "Specimen",
+      "id" : "1707506607892171000.a86c84e6-1134-4494-8855-10734fe4a97f",
+      "extension" : [ {
+        "url" : "https://reportstream.cdc.gov/fhir/StructureDefinition/hl7v2Segment",
+        "valueString" : "OBR"
+      } ]
+    }
+  }, {
+    "fullUrl" : "ServiceRequest/1707506607900305000.d82b7268-12b5-4dc3-8790-a8833499bc29",
     "resource" : {
       "resourceType" : "ServiceRequest",
-      "id" : "1707430310155038000.25333e12-34d4-4af7-a35a-0a58f6fdcfc3",
+      "id" : "1707506607900305000.d82b7268-12b5-4dc3-8790-a8833499bc29",
       "status" : "unknown",
       "code" : {
         "coding" : [ {
@@ -258,34 +201,20 @@
           "code" : "68991-9",
           "display" : "Epidemiologically Important Information"
         } ]
-      }
-    }
-  }, {
-    "fullUrl" : "DiagnosticReport/1707430310157435000.79f6e8b2-bff6-43c0-a081-58a437534b80",
+      },
+      "subject" : {
+        "reference" : "Patient/1707506607643089000.9dfcea33-f7c3-42e2-b23f-8a171156a914"
+      }
+    }
+  }, {
+    "fullUrl" : "DiagnosticReport/1707506607903861000.0991a84f-e471-4d82-89a0-d008d0ff8c55",
     "resource" : {
       "resourceType" : "DiagnosticReport",
-      "id" : "1707430310157435000.79f6e8b2-bff6-43c0-a081-58a437534b80",
+      "id" : "1707506607903861000.0991a84f-e471-4d82-89a0-d008d0ff8c55",
       "basedOn" : [ {
-        "reference" : "ServiceRequest/1707430310155038000.25333e12-34d4-4af7-a35a-0a58f6fdcfc3"
-=======
-      }
-    }
-  }, {
-    "fullUrl" : "Specimen/1707506607892171000.a86c84e6-1134-4494-8855-10734fe4a97f",
-    "resource" : {
-      "resourceType" : "Specimen",
-      "id" : "1707506607892171000.a86c84e6-1134-4494-8855-10734fe4a97f",
-      "extension" : [ {
-        "url" : "https://reportstream.cdc.gov/fhir/StructureDefinition/hl7v2Segment",
-        "valueString" : "OBR"
-      } ]
-    }
-  }, {
-    "fullUrl" : "ServiceRequest/1707506607900305000.d82b7268-12b5-4dc3-8790-a8833499bc29",
-    "resource" : {
-      "resourceType" : "ServiceRequest",
-      "id" : "1707506607900305000.d82b7268-12b5-4dc3-8790-a8833499bc29",
-      "status" : "unknown",
+        "reference" : "ServiceRequest/1707506607900305000.d82b7268-12b5-4dc3-8790-a8833499bc29"
+      } ],
+      "status" : "final",
       "code" : {
         "coding" : [ {
           "extension" : [ {
@@ -302,45 +231,12 @@
       },
       "subject" : {
         "reference" : "Patient/1707506607643089000.9dfcea33-f7c3-42e2-b23f-8a171156a914"
-      }
-    }
-  }, {
-    "fullUrl" : "DiagnosticReport/1707506607903861000.0991a84f-e471-4d82-89a0-d008d0ff8c55",
-    "resource" : {
-      "resourceType" : "DiagnosticReport",
-      "id" : "1707506607903861000.0991a84f-e471-4d82-89a0-d008d0ff8c55",
-      "basedOn" : [ {
-        "reference" : "ServiceRequest/1707506607900305000.d82b7268-12b5-4dc3-8790-a8833499bc29"
->>>>>>> 44104ccc
-      } ],
-      "status" : "final",
-      "code" : {
-        "coding" : [ {
-          "extension" : [ {
-            "url" : "https://reportstream.cdc.gov/fhir/StructureDefinition/cwe-coding",
-            "valueString" : "coding"
-          }, {
-            "url" : "https://reportstream.cdc.gov/fhir/StructureDefinition/cwe-coding-system",
-            "valueString" : "LN"
-          } ],
-          "system" : "http://loinc.org",
-          "code" : "68991-9",
-          "display" : "Epidemiologically Important Information"
-        } ]
-      },
-<<<<<<< HEAD
-      "result" : [ {
-        "reference" : "Observation/1707430309992789000.14676c26-398e-4eca-967c-41c4df6076f7"
-=======
-      "subject" : {
-        "reference" : "Patient/1707506607643089000.9dfcea33-f7c3-42e2-b23f-8a171156a914"
       },
       "specimen" : [ {
         "reference" : "Specimen/1707506607892171000.a86c84e6-1134-4494-8855-10734fe4a97f"
       } ],
       "result" : [ {
         "reference" : "Observation/1707506607648565000.665c16c8-7346-4b88-80be-e16abe2bdea9"
->>>>>>> 44104ccc
       } ]
     }
   } ]
