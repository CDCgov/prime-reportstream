{
  "resourceType" : "Bundle",
<<<<<<< HEAD
  "id" : "1706215555533020000.fd97bba0-4a71-43ee-b16a-370315f490df",
  "meta" : {
    "lastUpdated" : "2024-01-25T15:45:55.547-05:00"
=======
  "id" : "1706311556889412000.87ab12f6-d003-4b8f-bcca-10f831ec8368",
  "meta" : {
    "lastUpdated" : "2024-01-26T17:25:56.906-06:00"
>>>>>>> 711af84e
  },
  "identifier" : {
    "system" : "https://reportstream.cdc.gov/prime-router",
    "value" : "12345"
  },
  "type" : "message",
<<<<<<< HEAD
  "timestamp" : "2023-05-01T10:25:31.000-04:00",
=======
  "timestamp" : "2023-05-01T09:25:31.000-05:00",
>>>>>>> 711af84e
  "entry" : [
    {
      "fullUrl" : "MessageHeader/827ccb0e-ea8a-306c-8c34-a16891f84e7b",
      "resource" : {
        "resourceType" : "MessageHeader",
        "id" : "827ccb0e-ea8a-306c-8c34-a16891f84e7b",
        "extension" : [
          {
            "url" : "https://reportstream.cdc.gov/fhir/StructureDefinition/encoding-characters",
            "valueString" : "^~\\&#"
          },
          {
            "url" : "https://reportstream.cdc.gov/fhir/StructureDefinition/msh-7-datetime-of-message",
            "valueString" : "20230501102531-0400"
          },
          {
            "url" : "https://reportstream.cdc.gov/fhir/StructureDefinition/character-set",
            "valueString" : "UNICODE UTF-8"
          }
        ],
        "eventCoding" : {
          "system" : "http://terminology.hl7.org/CodeSystem/v2-0003",
          "code" : "R01",
          "display" : "ORU^R01^ORU_R01"
        },
        "sender" : {
<<<<<<< HEAD
          "reference" : "Organization/1706215555618257000.238682ba-0885-4aee-92af-f1b21ec4558e"
=======
          "reference" : "Organization/1706311556981153000.60061517-bcdc-49c8-a611-0d7f3ad4066d"
>>>>>>> 711af84e
        },
        "source" : {
          "_endpoint" : {
            "extension" : [
              {
                "url" : "http://hl7.org/fhir/StructureDefinition/data-absent-reason",
                "valueCode" : "unknown"
              }
            ]
          }
<<<<<<< HEAD
        }
      }
    },
    {
      "fullUrl" : "Organization/1706215555618257000.238682ba-0885-4aee-92af-f1b21ec4558e",
      "resource" : {
        "resourceType" : "Organization",
        "id" : "1706215555618257000.238682ba-0885-4aee-92af-f1b21ec4558e",
        "address" : [
          {
            "country" : "USA"
          }
        ]
      }
    },
    {
      "fullUrl" : "Provenance/1706215555910962000.098a6c5f-f625-4284-9d97-43c43c723ab4",
      "resource" : {
        "resourceType" : "Provenance",
        "id" : "1706215555910962000.098a6c5f-f625-4284-9d97-43c43c723ab4",
        "target" : [
          {
            "reference" : "DiagnosticReport/1706215556118193000.bbeb1869-6900-4023-9ba4-136a7a656b9d"
          }
        ],
        "recorded" : "2023-05-01T10:25:31-04:00",
        "_recorded" : {
          "extension" : [
            {
              "url" : "https://reportstream.cdc.gov/fhir/StructureDefinition/hl7v2-date-time",
              "valueString" : "20230501102531-0400"
            }
          ]
        },
        "activity" : {
          "coding" : [
            {
              "extension" : [
                {
                  "url" : "https://reportstream.cdc.gov/fhir/StructureDefinition/code-index-name",
                  "valueString" : "identifier"
                }
              ],
              "system" : "http://terminology.hl7.org/CodeSystem/v2-0003",
              "code" : "R01",
              "display" : "ORU_R01"
            }
          ]
        },
        "agent" : [
          {
            "type" : {
              "coding" : [
                {
                  "extension" : [
                    {
                      "url" : "https://reportstream.cdc.gov/fhir/StructureDefinition/code-index-name",
                      "valueString" : "identifier"
                    }
                  ],
                  "system" : "http://terminology.hl7.org/CodeSystem/provenance-participant-type",
                  "code" : "author"
                }
              ]
            }
          }
        ],
        "entity" : [
          {
            "role" : "source",
            "what" : {
              "reference" : "Device/1706215555913212000.71d9eda5-5088-4b81-975f-0ed69f5c192d"
            }
          }
        ]
      }
    },
    {
      "fullUrl" : "Device/1706215555913212000.71d9eda5-5088-4b81-975f-0ed69f5c192d",
      "resource" : {
        "resourceType" : "Device",
        "id" : "1706215555913212000.71d9eda5-5088-4b81-975f-0ed69f5c192d"
      }
    },
    {
      "fullUrl" : "Observation/1706215555928598000.0dce580b-0978-4b4f-a87c-d780a5bce429",
      "resource" : {
        "resourceType" : "Observation",
        "id" : "1706215555928598000.0dce580b-0978-4b4f-a87c-d780a5bce429",
        "extension" : [
          {
            "url" : "https://reportstream.cdc.gov/fhir/StructureDefinition/sub-id",
            "valueString" : "Sub ID"
          },
          {
            "url" : "https://reportstream.cdc.gov/fhir/StructureDefinition/nature-of-abnormal-test",
            "valueId" : "A"
          },
          {
            "url" : "https://reportstream.cdc.gov/fhir/StructureDefinition/nature-of-abnormal-test",
            "valueId" : "B"
          },
          {
            "url" : "https://reportstream.cdc.gov/fhir/StructureDefinition/analysis-date-time",
            "valueDateTime" : "2023-05-01T10:25:31-04:00",
            "_valueDateTime" : {
              "extension" : [
                {
                  "url" : "https://reportstream.cdc.gov/fhir/StructureDefinition/hl7v2-date-time",
                  "valueString" : "20230501102531-0400"
                }
              ]
            }
          },
          {
            "url" : "https://reportstream.cdc.gov/fhir/StructureDefinition/obx-observation",
            "extension" : [
              {
                "url" : "obx-2-value-type",
                "valueId" : "ST"
              },
              {
                "url" : "obx-9-probability",
                "valueString" : "1"
              },
              {
                "url" : "obx-11-observation-status",
                "valueString" : "F"
              },
              {
                "url" : "obx-12-effective-date-of-reference-range",
                "valueString" : "20230501102531-0400"
              },
              {
                "url" : "obx-13-user-defined-access-checks",
                "valueString" : "User Check"
              },
              {
                "url" : "obx-17-observation-method",
                "valueCodeableConcept" : {
                  "coding" : [
                    {
                      "extension" : [
                        {
                          "url" : "https://reportstream.cdc.gov/fhir/StructureDefinition/cwe-coding",
                          "valueString" : "coding"
                        }
                      ],
                      "code" : "312-1",
                      "display" : "METHOD"
                    }
                  ]
                }
              },
              {
                "url" : "obx-17-observation-method",
                "valueCodeableConcept" : {
                  "coding" : [
                    {
                      "extension" : [
                        {
                          "url" : "https://reportstream.cdc.gov/fhir/StructureDefinition/cwe-coding",
                          "valueString" : "coding"
                        }
                      ],
                      "code" : "312-1",
                      "display" : "METHOD2"
                    }
                  ]
                }
              },
              {
                "url" : "obx-18-equipment-instance-identifier",
                "valueReference" : {
                  "reference" : "Device/1706215555926603000.d9b884d9-d62b-45a0-a83b-2c7b746555f8"
                }
              },
              {
                "url" : "obx-18-equipment-instance-identifier",
                "valueReference" : {
                  "reference" : "Device/1706215555926961000.de6267be-a8b5-4fc1-9567-33a1e34a081e"
                }
              },
              {
                "url" : "obx-20-observation-site",
                "valueCodeableConcept" : {
                  "coding" : [
                    {
                      "extension" : [
                        {
                          "url" : "https://reportstream.cdc.gov/fhir/StructureDefinition/cwe-coding",
                          "valueString" : "coding"
                        }
                      ],
                      "code" : "1",
                      "display" : "ARM"
                    }
                  ]
                }
              },
              {
                "url" : "obx-20-observation-site",
                "valueCodeableConcept" : {
                  "coding" : [
                    {
                      "extension" : [
                        {
                          "url" : "https://reportstream.cdc.gov/fhir/StructureDefinition/cwe-coding",
                          "valueString" : "coding"
                        }
                      ],
                      "code" : "2",
                      "display" : "FOOT"
                    }
                  ]
                }
              }
            ]
          }
        ],
        "identifier" : [
          {
            "extension" : [
              {
                "url" : "https://reportstream.cdc.gov/fhir/StructureDefinition/hl7-use",
                "valueString" : "obx-21-observation-instance-identifier"
              },
              {
                "url" : "https://reportstream.cdc.gov/fhir/StructureDefinition/assigning-authority",
                "extension" : [
                  {
                    "url" : "https://reportstream.cdc.gov/fhir/StructureDefinition/assigning-authority-namespace-id",
                    "valueString" : "Obs Instance"
                  },
                  {
                    "url" : "https://reportstream.cdc.gov/fhir/StructureDefinition/assigning-authority-universal-id",
                    "valueString" : "1.111.122311.222.44.2.3.3"
                  },
                  {
                    "url" : "https://reportstream.cdc.gov/fhir/StructureDefinition/universal-id-type",
                    "valueCode" : "ISO"
                  }
                ]
              }
            ],
            "type" : {
              "coding" : [
                {
                  "code" : "FILL"
                }
              ]
            },
            "value" : "CDC_3015822725"
          }
        ],
        "status" : "final",
        "code" : {
=======
        }
      }
    },
    {
      "fullUrl" : "Organization/1706311556981153000.60061517-bcdc-49c8-a611-0d7f3ad4066d",
      "resource" : {
        "resourceType" : "Organization",
        "id" : "1706311556981153000.60061517-bcdc-49c8-a611-0d7f3ad4066d",
        "address" : [
          {
            "country" : "USA"
          }
        ]
      }
    },
    {
      "fullUrl" : "Provenance/1706311557275653000.bac1a4dc-8376-4d41-9b7d-feed600593af",
      "resource" : {
        "resourceType" : "Provenance",
        "id" : "1706311557275653000.bac1a4dc-8376-4d41-9b7d-feed600593af",
        "target" : [
          {
            "reference" : "MessageHeader/827ccb0e-ea8a-306c-8c34-a16891f84e7b"
          },
          {
            "reference" : "DiagnosticReport/1706311557476662000.46dc5a5b-0373-4ac3-b614-2a2893326c30"
          }
        ],
        "recorded" : "2023-05-01T10:25:31-04:00",
        "activity" : {
          "coding" : [
            {
              "display" : "ORU^R01^ORU_R01"
            }
          ]
        }
      }
    },
    {
      "fullUrl" : "Provenance/1706311557283016000.d06d2ff9-2b2b-42b2-916d-2ae6049dfe55",
      "resource" : {
        "resourceType" : "Provenance",
        "id" : "1706311557283016000.d06d2ff9-2b2b-42b2-916d-2ae6049dfe55",
        "recorded" : "2024-01-26T17:25:57Z",
        "policy" : [
          "http://hl7.org/fhir/uv/v2mappings/message-oru-r01-to-bundle"
        ],
        "activity" : {
          "coding" : [
            {
              "code" : "v2-FHIR transformation"
            }
          ]
        },
        "agent" : [
          {
            "type" : {
              "coding" : [
                {
                  "system" : "http://terminology.hl7.org/CodeSystem/provenance-participant-type",
                  "code" : "assembler"
                }
              ]
            },
            "who" : {
              "reference" : "Organization/1706311557281685000.fb7caa5a-8340-4e1a-9e72-1599f93d1698"
            }
          }
        ]
      }
    },
    {
      "fullUrl" : "Organization/1706311557281685000.fb7caa5a-8340-4e1a-9e72-1599f93d1698",
      "resource" : {
        "resourceType" : "Organization",
        "id" : "1706311557281685000.fb7caa5a-8340-4e1a-9e72-1599f93d1698",
        "identifier" : [
          {
            "value" : "CDC PRIME - Atlanta"
          },
          {
            "type" : {
              "coding" : [
                {
                  "system" : "http://terminology.hl7.org/CodeSystem/v2-0301"
                }
              ]
            },
            "system" : "urn:ietf:rfc:3986",
            "value" : "2.16.840.1.114222.4.1.237821"
          }
        ]
      }
    },
    {
      "fullUrl" : "Observation/1706311557296919000.ac9c57b6-b159-4241-9b3e-46e4fa594c2d",
      "resource" : {
        "resourceType" : "Observation",
        "id" : "1706311557296919000.ac9c57b6-b159-4241-9b3e-46e4fa594c2d",
        "extension" : [
          {
            "url" : "https://reportstream.cdc.gov/fhir/StructureDefinition/sub-id",
            "valueString" : "Sub ID"
          },
          {
            "url" : "https://reportstream.cdc.gov/fhir/StructureDefinition/nature-of-abnormal-test",
            "valueId" : "A"
          },
          {
            "url" : "https://reportstream.cdc.gov/fhir/StructureDefinition/nature-of-abnormal-test",
            "valueId" : "B"
          },
          {
            "url" : "https://reportstream.cdc.gov/fhir/StructureDefinition/analysis-date-time",
            "valueDateTime" : "2023-05-01T10:25:31-04:00",
            "_valueDateTime" : {
              "extension" : [
                {
                  "url" : "https://reportstream.cdc.gov/fhir/StructureDefinition/hl7v2-date-time",
                  "valueString" : "20230501102531-0400"
                }
              ]
            }
          },
          {
            "url" : "https://reportstream.cdc.gov/fhir/StructureDefinition/obx-observation",
            "extension" : [
              {
                "url" : "obx-2-value-type",
                "valueId" : "ST"
              },
              {
                "url" : "obx-9-probability",
                "valueString" : "1"
              },
              {
                "url" : "obx-11-observation-status",
                "valueString" : "F"
              },
              {
                "url" : "obx-12-effective-date-of-reference-range",
                "valueString" : "20230501102531-0400"
              },
              {
                "url" : "obx-13-user-defined-access-checks",
                "valueString" : "User Check"
              },
              {
                "url" : "obx-17-observation-method",
                "valueCodeableConcept" : {
                  "coding" : [
                    {
                      "extension" : [
                        {
                          "url" : "https://reportstream.cdc.gov/fhir/StructureDefinition/cwe-coding",
                          "valueString" : "coding"
                        }
                      ],
                      "code" : "312-1",
                      "display" : "METHOD"
                    }
                  ]
                }
              },
              {
                "url" : "obx-17-observation-method",
                "valueCodeableConcept" : {
                  "coding" : [
                    {
                      "extension" : [
                        {
                          "url" : "https://reportstream.cdc.gov/fhir/StructureDefinition/cwe-coding",
                          "valueString" : "coding"
                        }
                      ],
                      "code" : "312-1",
                      "display" : "METHOD2"
                    }
                  ]
                }
              },
              {
                "url" : "obx-18-equipment-instance-identifier",
                "valueReference" : {
                  "reference" : "Device/1706311557291199000.cb93ed7a-4e9c-47fe-9a20-3b46453a8303"
                }
              },
              {
                "url" : "obx-18-equipment-instance-identifier",
                "valueReference" : {
                  "reference" : "Device/1706311557291802000.6c2409a8-5263-4746-967f-9670d1405d16"
                }
              },
              {
                "url" : "obx-20-observation-site",
                "valueCodeableConcept" : {
                  "coding" : [
                    {
                      "extension" : [
                        {
                          "url" : "https://reportstream.cdc.gov/fhir/StructureDefinition/cwe-coding",
                          "valueString" : "coding"
                        }
                      ],
                      "code" : "1",
                      "display" : "ARM"
                    }
                  ]
                }
              },
              {
                "url" : "obx-20-observation-site",
                "valueCodeableConcept" : {
                  "coding" : [
                    {
                      "extension" : [
                        {
                          "url" : "https://reportstream.cdc.gov/fhir/StructureDefinition/cwe-coding",
                          "valueString" : "coding"
                        }
                      ],
                      "code" : "2",
                      "display" : "FOOT"
                    }
                  ]
                }
              }
            ]
          }
        ],
        "identifier" : [
          {
            "extension" : [
              {
                "url" : "https://reportstream.cdc.gov/fhir/StructureDefinition/hl7-use",
                "valueString" : "obx-21-observation-instance-identifier"
              },
              {
                "url" : "https://reportstream.cdc.gov/fhir/StructureDefinition/assigning-authority",
                "extension" : [
                  {
                    "url" : "https://reportstream.cdc.gov/fhir/StructureDefinition/assigning-authority-namespace-id",
                    "valueString" : "Obs Instance"
                  },
                  {
                    "url" : "https://reportstream.cdc.gov/fhir/StructureDefinition/assigning-authority-universal-id",
                    "valueString" : "1.111.122311.222.44.2.3.3"
                  },
                  {
                    "url" : "https://reportstream.cdc.gov/fhir/StructureDefinition/universal-id-type",
                    "valueCode" : "ISO"
                  }
                ]
              }
            ],
            "type" : {
              "coding" : [
                {
                  "code" : "FILL"
                }
              ]
            },
            "value" : "CDC_3015822725"
          }
        ],
        "status" : "final",
        "code" : {
          "coding" : [
            {
              "extension" : [
                {
                  "url" : "https://reportstream.cdc.gov/fhir/StructureDefinition/cwe-coding",
                  "valueString" : "coding"
                },
                {
                  "url" : "https://reportstream.cdc.gov/fhir/StructureDefinition/cwe-coding-system",
                  "valueString" : "LN"
                }
              ],
              "system" : "http://loinc.org",
              "code" : "8675-3",
              "display" : "Fake"
            }
          ]
        },
        "effectiveDateTime" : "2023-05-01T10:25:31-04:00",
        "_effectiveDateTime" : {
          "extension" : [
            {
              "url" : "https://reportstream.cdc.gov/fhir/StructureDefinition/hl7v2-date-time",
              "valueString" : "20230501102531-0400"
            }
          ]
        },
        "performer" : [
          {
            "reference" : "Organization/1706311557297956000.2f769186-8a54-4bea-bbdd-1f9d72088429"
          },
          {
            "reference" : "PractitionerRole/1706311557298704000.903b075a-f8b4-47dd-a2e9-b1ed6b369d8e"
          },
          {
            "reference" : "PractitionerRole/1706311557307343000.22bdbd67-6079-4895-94df-4ed0ef556dd6"
          },
          {
            "reference" : "PractitionerRole/1706311557311788000.69913271-372d-4be5-a34c-f9e0b5906912"
          }
        ],
        "valueString" : "Some value",
        "interpretation" : [
          {
            "coding" : [
              {
                "extension" : [
                  {
                    "url" : "https://reportstream.cdc.gov/fhir/StructureDefinition/cwe-coding",
                    "valueString" : "coding"
                  }
                ],
                "code" : "1",
                "display" : "Flag"
              }
            ]
          },
          {
            "coding" : [
              {
                "extension" : [
                  {
                    "url" : "https://reportstream.cdc.gov/fhir/StructureDefinition/cwe-coding",
                    "valueString" : "coding"
                  }
                ],
                "code" : "2",
                "display" : "Other"
              }
            ]
          }
        ],
        "bodySite" : {
>>>>>>> 711af84e
          "coding" : [
            {
              "extension" : [
                {
                  "url" : "https://reportstream.cdc.gov/fhir/StructureDefinition/cwe-coding",
                  "valueString" : "coding"
<<<<<<< HEAD
                },
                {
                  "url" : "https://reportstream.cdc.gov/fhir/StructureDefinition/cwe-coding-system",
                  "valueString" : "LN"
                }
              ],
              "system" : "http://loinc.org",
              "code" : "8675-3",
              "display" : "Fake"
            }
          ]
        },
        "effectiveDateTime" : "2023-05-01T10:25:31-04:00",
        "_effectiveDateTime" : {
          "extension" : [
            {
              "url" : "https://reportstream.cdc.gov/fhir/StructureDefinition/hl7v2-date-time",
              "valueString" : "20230501102531-0400"
            }
          ]
        },
        "performer" : [
          {
            "reference" : "Organization/1706215555929400000.bd186960-8ba5-4a4f-9047-8e220998ef3d"
          },
          {
            "reference" : "PractitionerRole/1706215555929989000.a7cf3f80-6f4a-4cac-a7a2-8242303bd013"
          },
          {
            "reference" : "PractitionerRole/1706215555937152000.2ba50ab3-9315-438f-83a0-e39baebeee5a"
          },
          {
            "reference" : "PractitionerRole/1706215555940670000.600f4775-b553-414e-a824-33f5a2707dfd"
          }
        ],
        "valueString" : "Some value",
        "interpretation" : [
          {
            "coding" : [
              {
                "extension" : [
                  {
                    "url" : "https://reportstream.cdc.gov/fhir/StructureDefinition/cwe-coding",
                    "valueString" : "coding"
                  }
                ],
                "code" : "1",
                "display" : "Flag"
              }
            ]
          },
          {
            "coding" : [
              {
                "extension" : [
                  {
                    "url" : "https://reportstream.cdc.gov/fhir/StructureDefinition/cwe-coding",
                    "valueString" : "coding"
                  }
                ],
                "code" : "2",
                "display" : "Other"
              }
            ]
          }
        ],
        "bodySite" : {
          "coding" : [
            {
              "extension" : [
                {
                  "url" : "https://reportstream.cdc.gov/fhir/StructureDefinition/cwe-coding",
                  "valueString" : "coding"
                }
              ],
              "code" : "1",
              "display" : "ARM"
            }
          ]
        },
        "method" : {
          "coding" : [
            {
              "extension" : [
                {
                  "url" : "https://reportstream.cdc.gov/fhir/StructureDefinition/cwe-coding",
                  "valueString" : "coding"
                }
              ],
              "code" : "312-1",
              "display" : "METHOD"
            }
          ]
        },
        "device" : {
          "reference" : "Device/1706215555951144000.652196b8-3a9b-46c8-993d-79ed276a57d1"
        },
        "referenceRange" : [
          {
            "text" : "Reference Range"
          }
        ]
      }
    },
    {
      "fullUrl" : "Device/1706215555926603000.d9b884d9-d62b-45a0-a83b-2c7b746555f8",
      "resource" : {
        "resourceType" : "Device",
        "id" : "1706215555926603000.d9b884d9-d62b-45a0-a83b-2c7b746555f8",
        "identifier" : [
          {
            "extension" : [
              {
                "url" : "https://reportstream.cdc.gov/fhir/StructureDefinition/assigning-authority",
                "extension" : [
                  {
                    "url" : "https://reportstream.cdc.gov/fhir/StructureDefinition/assigning-authority-namespace-id",
                    "valueString" : "Equipment"
                  },
                  {
                    "url" : "https://reportstream.cdc.gov/fhir/StructureDefinition/assigning-authority-universal-id",
                    "valueString" : "1.111.122311.222.44.2.3.3"
                  },
                  {
                    "url" : "https://reportstream.cdc.gov/fhir/StructureDefinition/universal-id-type",
                    "valueCode" : "ISO"
                  }
                ]
              }
            ],
            "value" : "CDC_3015822725"
          }
        ]
      }
    },
    {
      "fullUrl" : "Device/1706215555926961000.de6267be-a8b5-4fc1-9567-33a1e34a081e",
      "resource" : {
        "resourceType" : "Device",
        "id" : "1706215555926961000.de6267be-a8b5-4fc1-9567-33a1e34a081e",
        "identifier" : [
          {
            "extension" : [
              {
                "url" : "https://reportstream.cdc.gov/fhir/StructureDefinition/assigning-authority",
                "extension" : [
                  {
                    "url" : "https://reportstream.cdc.gov/fhir/StructureDefinition/assigning-authority-namespace-id",
                    "valueString" : "Equipment2"
                  },
                  {
                    "url" : "https://reportstream.cdc.gov/fhir/StructureDefinition/assigning-authority-universal-id",
                    "valueString" : "1.111.122311.222.44.2.3.3"
                  },
                  {
                    "url" : "https://reportstream.cdc.gov/fhir/StructureDefinition/universal-id-type",
                    "valueCode" : "ISO"
                  }
                ]
              }
            ],
            "value" : "CDC_3015822725"
          }
        ]
      }
    },
    {
      "fullUrl" : "Organization/1706215555929400000.bd186960-8ba5-4a4f-9047-8e220998ef3d",
      "resource" : {
        "resourceType" : "Organization",
        "id" : "1706215555929400000.bd186960-8ba5-4a4f-9047-8e220998ef3d",
        "extension" : [
          {
            "url" : "https://reportstream.cdc.gov/fhir/StructureDefinition/cwe-organization",
            "valueCodeableConcept" : {
              "coding" : [
                {
                  "extension" : [
                    {
                      "url" : "https://reportstream.cdc.gov/fhir/StructureDefinition/cwe-coding",
                      "valueString" : "coding"
                    },
                    {
                      "url" : "https://reportstream.cdc.gov/fhir/StructureDefinition/cwe-coding-system",
                      "valueString" : "ISO"
                    }
                  ],
                  "code" : "454",
                  "display" : "Producer"
                }
              ]
            }
          },
          {
            "url" : "https://reportstream.cdc.gov/fhir/StructureDefinition/hl7-use",
            "valueString" : "obx-15-producer-id"
          }
        ],
        "identifier" : [
          {
            "system" : "ISO",
            "value" : "454"
          }
        ],
        "name" : "Producer"
      }
    },
    {
      "fullUrl" : "Practitioner/1706215555936446000.625c7347-1abe-4c84-a84c-ca0298b0f384",
      "resource" : {
        "resourceType" : "Practitioner",
        "id" : "1706215555936446000.625c7347-1abe-4c84-a84c-ca0298b0f384",
=======
                }
              ],
              "code" : "1",
              "display" : "ARM"
            }
          ]
        },
        "method" : {
          "coding" : [
            {
              "extension" : [
                {
                  "url" : "https://reportstream.cdc.gov/fhir/StructureDefinition/cwe-coding",
                  "valueString" : "coding"
                }
              ],
              "code" : "312-1",
              "display" : "METHOD"
            }
          ]
        },
        "device" : {
          "reference" : "Device/1706311557322042000.272b61fe-bd10-4ff8-b6a6-c1e803f2ee90"
        },
        "referenceRange" : [
          {
            "text" : "Reference Range"
          }
        ]
      }
    },
    {
      "fullUrl" : "Device/1706311557291199000.cb93ed7a-4e9c-47fe-9a20-3b46453a8303",
      "resource" : {
        "resourceType" : "Device",
        "id" : "1706311557291199000.cb93ed7a-4e9c-47fe-9a20-3b46453a8303",
        "identifier" : [
          {
            "extension" : [
              {
                "url" : "https://reportstream.cdc.gov/fhir/StructureDefinition/assigning-authority",
                "extension" : [
                  {
                    "url" : "https://reportstream.cdc.gov/fhir/StructureDefinition/assigning-authority-namespace-id",
                    "valueString" : "Equipment"
                  },
                  {
                    "url" : "https://reportstream.cdc.gov/fhir/StructureDefinition/assigning-authority-universal-id",
                    "valueString" : "1.111.122311.222.44.2.3.3"
                  },
                  {
                    "url" : "https://reportstream.cdc.gov/fhir/StructureDefinition/universal-id-type",
                    "valueCode" : "ISO"
                  }
                ]
              }
            ],
            "value" : "CDC_3015822725"
          }
        ]
      }
    },
    {
      "fullUrl" : "Device/1706311557291802000.6c2409a8-5263-4746-967f-9670d1405d16",
      "resource" : {
        "resourceType" : "Device",
        "id" : "1706311557291802000.6c2409a8-5263-4746-967f-9670d1405d16",
        "identifier" : [
          {
            "extension" : [
              {
                "url" : "https://reportstream.cdc.gov/fhir/StructureDefinition/assigning-authority",
                "extension" : [
                  {
                    "url" : "https://reportstream.cdc.gov/fhir/StructureDefinition/assigning-authority-namespace-id",
                    "valueString" : "Equipment2"
                  },
                  {
                    "url" : "https://reportstream.cdc.gov/fhir/StructureDefinition/assigning-authority-universal-id",
                    "valueString" : "1.111.122311.222.44.2.3.3"
                  },
                  {
                    "url" : "https://reportstream.cdc.gov/fhir/StructureDefinition/universal-id-type",
                    "valueCode" : "ISO"
                  }
                ]
              }
            ],
            "value" : "CDC_3015822725"
          }
        ]
      }
    },
    {
      "fullUrl" : "Organization/1706311557297956000.2f769186-8a54-4bea-bbdd-1f9d72088429",
      "resource" : {
        "resourceType" : "Organization",
        "id" : "1706311557297956000.2f769186-8a54-4bea-bbdd-1f9d72088429",
        "extension" : [
          {
            "url" : "https://reportstream.cdc.gov/fhir/StructureDefinition/cwe-organization",
            "valueCodeableConcept" : {
              "coding" : [
                {
                  "extension" : [
                    {
                      "url" : "https://reportstream.cdc.gov/fhir/StructureDefinition/cwe-coding",
                      "valueString" : "coding"
                    },
                    {
                      "url" : "https://reportstream.cdc.gov/fhir/StructureDefinition/cwe-coding-system",
                      "valueString" : "ISO"
                    }
                  ],
                  "code" : "454",
                  "display" : "Producer"
                }
              ]
            }
          },
          {
            "url" : "https://reportstream.cdc.gov/fhir/StructureDefinition/hl7-use",
            "valueString" : "obx-15-producer-id"
          }
        ],
        "identifier" : [
          {
            "system" : "ISO",
            "value" : "454"
          }
        ],
        "name" : "Producer"
      }
    },
    {
      "fullUrl" : "Practitioner/1706311557306777000.2d1e9506-4c3c-466e-9823-8e931d2fb9f6",
      "resource" : {
        "resourceType" : "Practitioner",
        "id" : "1706311557306777000.2d1e9506-4c3c-466e-9823-8e931d2fb9f6",
        "extension" : [
          {
            "url" : "https://reportstream.cdc.gov/fhir/StructureDefinition/xcn3-given-name",
            "valueString" : "LUDWIG"
          },
          {
            "url" : "https://reportstream.cdc.gov/fhir/StructureDefinition/xcn4-second-given-name",
            "valueString" : "B"
          },
          {
            "url" : "https://reportstream.cdc.gov/fhir/StructureDefinition/xcn19-effective-date",
            "valueString" : "20220501102531-0400"
          },
          {
            "url" : "https://reportstream.cdc.gov/fhir/StructureDefinition/xcn20-expiration-date",
            "valueString" : "20230501102531-0400"
          },
          {
            "url" : "https://reportstream.cdc.gov/fhir/StructureDefinition/xcn21-professional-suffix",
            "valueString" : "MD"
          },
          {
            "url" : "https://reportstream.cdc.gov/fhir/StructureDefinition/xcn22-assigning-jurisdiction",
            "valueCodeableConcept" : {
              "coding" : [
                {
                  "extension" : [
                    {
                      "url" : "https://reportstream.cdc.gov/fhir/StructureDefinition/cwe-coding",
                      "valueString" : "coding"
                    }
                  ],
                  "code" : "AssignJ"
                }
              ]
            }
          },
          {
            "url" : "https://reportstream.cdc.gov/fhir/StructureDefinition/xcn23-assigning-agency-or-department",
            "valueCodeableConcept" : {
              "coding" : [
                {
                  "extension" : [
                    {
                      "url" : "https://reportstream.cdc.gov/fhir/StructureDefinition/cwe-coding",
                      "valueString" : "coding"
                    }
                  ],
                  "code" : "AssignA"
                }
              ]
            }
          },
          {
            "url" : "https://reportstream.cdc.gov/fhir/StructureDefinition/xcn5-suffix",
            "valueString" : "2ND"
          },
          {
            "url" : "https://reportstream.cdc.gov/fhir/StructureDefinition/xcn7-degree",
            "valueString" : "MD"
          },
          {
            "url" : "https://reportstream.cdc.gov/fhir/StructureDefinition/xcn8-source-table",
            "valueCodeableConcept" : {
              "coding" : [
                {
                  "extension" : [
                    {
                      "url" : "https://reportstream.cdc.gov/fhir/StructureDefinition/cwe-coding",
                      "valueString" : "coding"
                    }
                  ],
                  "code" : "SRC"
                }
              ]
            }
          },
          {
            "url" : "https://reportstream.cdc.gov/fhir/StructureDefinition/assigning-authority",
            "extension" : [
              {
                "url" : "https://reportstream.cdc.gov/fhir/StructureDefinition/namespace-id",
                "valueString" : "Namespace"
              },
              {
                "url" : "https://reportstream.cdc.gov/fhir/StructureDefinition/universal-id",
                "valueString" : "AssigningSystem"
              },
              {
                "url" : "https://reportstream.cdc.gov/fhir/StructureDefinition/universal-id-type",
                "valueCode" : "UUID"
              }
            ]
          },
          {
            "url" : "https://reportstream.cdc.gov/fhir/StructureDefinition/xcn10-name-type-code",
            "valueString" : "B"
          },
          {
            "url" : "https://reportstream.cdc.gov/fhir/StructureDefinition/xcn15-name-representation-code",
            "valueString" : "A"
          },
          {
            "url" : "https://reportstream.cdc.gov/fhir/StructureDefinition/xcn16-name-context",
            "valueCodeableConcept" : {
              "coding" : [
                {
                  "extension" : [
                    {
                      "url" : "https://reportstream.cdc.gov/fhir/StructureDefinition/cwe-coding",
                      "valueString" : "coding"
                    }
                  ],
                  "code" : "NameContext"
                }
              ]
            }
          }
        ],
        "identifier" : [
          {
            "extension" : [
              {
                "url" : "https://reportstream.cdc.gov/fhir/StructureDefinition/check-digit",
                "valueString" : "A"
              },
              {
                "url" : "https://reportstream.cdc.gov/fhir/StructureDefinition/check-digit-scheme",
                "valueCode" : "NPI"
              }
            ],
            "type" : {
              "coding" : [
                {
                  "extension" : [
                    {
                      "url" : "https://reportstream.cdc.gov/fhir/StructureDefinition/hl7-use",
                      "valueString" : "id-code"
                    }
                  ],
                  "code" : "DL"
                }
              ]
            },
            "system" : "Namespace",
            "value" : "1"
          }
        ],
        "name" : [
          {
            "extension" : [
              {
                "url" : "http://hl7.org/fhir/StructureDefinition/humanname-assembly-order",
                "valueCode" : "G"
              }
            ],
            "use" : "official",
            "family" : "BEETHOVEN",
            "_family" : {
              "extension" : [
                {
                  "url" : "http://hl7.org/fhir/StructureDefinition/humanname-own-prefix",
                  "valueString" : "VAN"
                },
                {
                  "url" : "http://hl7.org/fhir/StructureDefinition/humanname-own-name",
                  "valueString" : "Responsible"
                },
                {
                  "url" : "http://hl7.org/fhir/StructureDefinition/humanname-partner-prefix",
                  "valueString" : "VAL"
                },
                {
                  "url" : "http://hl7.org/fhir/StructureDefinition/humanname-partner-name",
                  "valueString" : "ROGER"
                }
              ]
            },
            "given" : [
              "LUDWIG",
              "B"
            ],
            "prefix" : [
              "DR"
            ],
            "suffix" : [
              "2ND",
              "MD",
              "MD"
            ],
            "period" : {
              "start" : "2022-05-01T10:25:31-04:00",
              "end" : "2023-05-01T10:25:31-04:00"
            }
          }
        ]
      }
    },
    {
      "fullUrl" : "PractitionerRole/1706311557298704000.903b075a-f8b4-47dd-a2e9-b1ed6b369d8e",
      "resource" : {
        "resourceType" : "PractitionerRole",
        "id" : "1706311557298704000.903b075a-f8b4-47dd-a2e9-b1ed6b369d8e",
        "practitioner" : {
          "reference" : "Practitioner/1706311557306777000.2d1e9506-4c3c-466e-9823-8e931d2fb9f6"
        },
        "code" : [
          {
            "coding" : [
              {
                "system" : "http://terminology.hl7.org/CodeSystem/practitioner-role",
                "code" : "responsibleObserver"
              }
            ]
          }
        ]
      }
    },
    {
      "fullUrl" : "Practitioner/1706311557311275000.7d5aeb5c-9fc2-4510-882f-9dffc0421356",
      "resource" : {
        "resourceType" : "Practitioner",
        "id" : "1706311557311275000.7d5aeb5c-9fc2-4510-882f-9dffc0421356",
        "extension" : [
          {
            "url" : "https://reportstream.cdc.gov/fhir/StructureDefinition/xcn3-given-name",
            "valueString" : "LUDWIG"
          },
          {
            "url" : "https://reportstream.cdc.gov/fhir/StructureDefinition/xcn4-second-given-name",
            "valueString" : "B"
          },
          {
            "url" : "https://reportstream.cdc.gov/fhir/StructureDefinition/xcn19-effective-date",
            "valueString" : "20220501102531-0400"
          },
          {
            "url" : "https://reportstream.cdc.gov/fhir/StructureDefinition/xcn20-expiration-date",
            "valueString" : "20230501102531-0400"
          },
          {
            "url" : "https://reportstream.cdc.gov/fhir/StructureDefinition/xcn21-professional-suffix",
            "valueString" : "MD"
          },
          {
            "url" : "https://reportstream.cdc.gov/fhir/StructureDefinition/xcn22-assigning-jurisdiction",
            "valueCodeableConcept" : {
              "coding" : [
                {
                  "extension" : [
                    {
                      "url" : "https://reportstream.cdc.gov/fhir/StructureDefinition/cwe-coding",
                      "valueString" : "coding"
                    }
                  ],
                  "code" : "AssignJ"
                }
              ]
            }
          },
          {
            "url" : "https://reportstream.cdc.gov/fhir/StructureDefinition/xcn23-assigning-agency-or-department",
            "valueCodeableConcept" : {
              "coding" : [
                {
                  "extension" : [
                    {
                      "url" : "https://reportstream.cdc.gov/fhir/StructureDefinition/cwe-coding",
                      "valueString" : "coding"
                    }
                  ],
                  "code" : "AssignA"
                }
              ]
            }
          },
          {
            "url" : "https://reportstream.cdc.gov/fhir/StructureDefinition/xcn5-suffix",
            "valueString" : "2ND"
          },
          {
            "url" : "https://reportstream.cdc.gov/fhir/StructureDefinition/xcn7-degree",
            "valueString" : "MD"
          },
          {
            "url" : "https://reportstream.cdc.gov/fhir/StructureDefinition/xcn8-source-table",
            "valueCodeableConcept" : {
              "coding" : [
                {
                  "extension" : [
                    {
                      "url" : "https://reportstream.cdc.gov/fhir/StructureDefinition/cwe-coding",
                      "valueString" : "coding"
                    }
                  ],
                  "code" : "SRC"
                }
              ]
            }
          },
          {
            "url" : "https://reportstream.cdc.gov/fhir/StructureDefinition/assigning-authority",
            "extension" : [
              {
                "url" : "https://reportstream.cdc.gov/fhir/StructureDefinition/namespace-id",
                "valueString" : "Namespace"
              },
              {
                "url" : "https://reportstream.cdc.gov/fhir/StructureDefinition/universal-id",
                "valueString" : "AssigningSystem"
              },
              {
                "url" : "https://reportstream.cdc.gov/fhir/StructureDefinition/universal-id-type",
                "valueCode" : "UUID"
              }
            ]
          },
          {
            "url" : "https://reportstream.cdc.gov/fhir/StructureDefinition/xcn10-name-type-code",
            "valueString" : "B"
          },
          {
            "url" : "https://reportstream.cdc.gov/fhir/StructureDefinition/xcn15-name-representation-code",
            "valueString" : "A"
          },
          {
            "url" : "https://reportstream.cdc.gov/fhir/StructureDefinition/xcn16-name-context",
            "valueCodeableConcept" : {
              "coding" : [
                {
                  "extension" : [
                    {
                      "url" : "https://reportstream.cdc.gov/fhir/StructureDefinition/cwe-coding",
                      "valueString" : "coding"
                    }
                  ],
                  "code" : "NameContext"
                }
              ]
            }
          }
        ],
        "identifier" : [
          {
            "extension" : [
              {
                "url" : "https://reportstream.cdc.gov/fhir/StructureDefinition/check-digit",
                "valueString" : "A"
              },
              {
                "url" : "https://reportstream.cdc.gov/fhir/StructureDefinition/check-digit-scheme",
                "valueCode" : "NPI"
              }
            ],
            "type" : {
              "coding" : [
                {
                  "extension" : [
                    {
                      "url" : "https://reportstream.cdc.gov/fhir/StructureDefinition/hl7-use",
                      "valueString" : "id-code"
                    }
                  ],
                  "code" : "DL"
                }
              ]
            },
            "system" : "Namespace",
            "value" : "1"
          }
        ],
        "name" : [
          {
            "extension" : [
              {
                "url" : "http://hl7.org/fhir/StructureDefinition/humanname-assembly-order",
                "valueCode" : "G"
              }
            ],
            "use" : "official",
            "family" : "BEETHOVEN",
            "_family" : {
              "extension" : [
                {
                  "url" : "http://hl7.org/fhir/StructureDefinition/humanname-own-prefix",
                  "valueString" : "VAN"
                },
                {
                  "url" : "http://hl7.org/fhir/StructureDefinition/humanname-own-name",
                  "valueString" : "AlsoResponsible"
                },
                {
                  "url" : "http://hl7.org/fhir/StructureDefinition/humanname-partner-prefix",
                  "valueString" : "VAL"
                },
                {
                  "url" : "http://hl7.org/fhir/StructureDefinition/humanname-partner-name",
                  "valueString" : "ROGER"
                }
              ]
            },
            "given" : [
              "LUDWIG",
              "B"
            ],
            "prefix" : [
              "DR"
            ],
            "suffix" : [
              "2ND",
              "MD",
              "MD"
            ],
            "period" : {
              "start" : "2022-05-01T10:25:31-04:00",
              "end" : "2023-05-01T10:25:31-04:00"
            }
          }
        ]
      }
    },
    {
      "fullUrl" : "PractitionerRole/1706311557307343000.22bdbd67-6079-4895-94df-4ed0ef556dd6",
      "resource" : {
        "resourceType" : "PractitionerRole",
        "id" : "1706311557307343000.22bdbd67-6079-4895-94df-4ed0ef556dd6",
        "practitioner" : {
          "reference" : "Practitioner/1706311557311275000.7d5aeb5c-9fc2-4510-882f-9dffc0421356"
        },
        "code" : [
          {
            "coding" : [
              {
                "system" : "http://terminology.hl7.org/CodeSystem/practitioner-role",
                "code" : "responsibleObserver"
              }
            ]
          }
        ]
      }
    },
    {
      "fullUrl" : "Practitioner/1706311557315103000.fb1d6d8d-14c1-499f-b57c-d90aca3809d1",
      "resource" : {
        "resourceType" : "Practitioner",
        "id" : "1706311557315103000.fb1d6d8d-14c1-499f-b57c-d90aca3809d1",
>>>>>>> 711af84e
        "extension" : [
          {
            "url" : "https://reportstream.cdc.gov/fhir/StructureDefinition/xcn3-given-name",
            "valueString" : "LUDWIG"
          },
          {
            "url" : "https://reportstream.cdc.gov/fhir/StructureDefinition/xcn4-second-given-name",
            "valueString" : "B"
          },
          {
            "url" : "https://reportstream.cdc.gov/fhir/StructureDefinition/xcn19-effective-date",
            "valueString" : "20220501102531-0400"
          },
          {
            "url" : "https://reportstream.cdc.gov/fhir/StructureDefinition/xcn20-expiration-date",
            "valueString" : "20230501102531-0400"
          },
          {
            "url" : "https://reportstream.cdc.gov/fhir/StructureDefinition/xcn21-professional-suffix",
            "valueString" : "MD"
          },
          {
            "url" : "https://reportstream.cdc.gov/fhir/StructureDefinition/xcn22-assigning-jurisdiction",
            "valueCodeableConcept" : {
              "coding" : [
                {
                  "extension" : [
                    {
                      "url" : "https://reportstream.cdc.gov/fhir/StructureDefinition/cwe-coding",
                      "valueString" : "coding"
                    }
                  ],
                  "code" : "AssignJ"
                }
              ]
            }
          },
          {
            "url" : "https://reportstream.cdc.gov/fhir/StructureDefinition/xcn23-assigning-agency-or-department",
            "valueCodeableConcept" : {
              "coding" : [
                {
                  "extension" : [
                    {
                      "url" : "https://reportstream.cdc.gov/fhir/StructureDefinition/cwe-coding",
                      "valueString" : "coding"
                    }
                  ],
                  "code" : "AssignA"
                }
              ]
            }
          },
          {
            "url" : "https://reportstream.cdc.gov/fhir/StructureDefinition/xcn5-suffix",
            "valueString" : "2ND"
          },
          {
            "url" : "https://reportstream.cdc.gov/fhir/StructureDefinition/xcn7-degree",
            "valueString" : "MD"
          },
          {
            "url" : "https://reportstream.cdc.gov/fhir/StructureDefinition/xcn8-source-table",
            "valueCodeableConcept" : {
              "coding" : [
                {
                  "extension" : [
                    {
                      "url" : "https://reportstream.cdc.gov/fhir/StructureDefinition/cwe-coding",
                      "valueString" : "coding"
                    }
                  ],
                  "code" : "SRC"
                }
              ]
            }
          },
          {
            "url" : "https://reportstream.cdc.gov/fhir/StructureDefinition/assigning-authority",
            "extension" : [
              {
                "url" : "https://reportstream.cdc.gov/fhir/StructureDefinition/namespace-id",
                "valueString" : "Namespace"
              },
              {
                "url" : "https://reportstream.cdc.gov/fhir/StructureDefinition/universal-id",
                "valueString" : "AssigningSystem"
              },
              {
                "url" : "https://reportstream.cdc.gov/fhir/StructureDefinition/universal-id-type",
                "valueCode" : "UUID"
              }
            ]
          },
          {
            "url" : "https://reportstream.cdc.gov/fhir/StructureDefinition/xcn10-name-type-code",
            "valueString" : "B"
          },
          {
            "url" : "https://reportstream.cdc.gov/fhir/StructureDefinition/xcn15-name-representation-code",
            "valueString" : "A"
          },
          {
            "url" : "https://reportstream.cdc.gov/fhir/StructureDefinition/xcn16-name-context",
            "valueCodeableConcept" : {
              "coding" : [
                {
                  "extension" : [
                    {
                      "url" : "https://reportstream.cdc.gov/fhir/StructureDefinition/cwe-coding",
                      "valueString" : "coding"
                    }
                  ],
                  "code" : "NameContext"
                }
              ]
            }
          }
        ],
        "identifier" : [
          {
            "extension" : [
              {
                "url" : "https://reportstream.cdc.gov/fhir/StructureDefinition/check-digit",
                "valueString" : "A"
              },
              {
                "url" : "https://reportstream.cdc.gov/fhir/StructureDefinition/check-digit-scheme",
                "valueCode" : "NPI"
              }
            ],
            "type" : {
              "coding" : [
                {
                  "extension" : [
                    {
                      "url" : "https://reportstream.cdc.gov/fhir/StructureDefinition/hl7-use",
                      "valueString" : "id-code"
                    }
                  ],
                  "code" : "DL"
                }
              ]
            },
            "system" : "Namespace",
            "value" : "1"
          }
        ],
        "name" : [
          {
            "extension" : [
              {
                "url" : "http://hl7.org/fhir/StructureDefinition/humanname-assembly-order",
                "valueCode" : "G"
              }
            ],
            "use" : "official",
            "family" : "BEETHOVEN",
            "_family" : {
              "extension" : [
                {
                  "url" : "http://hl7.org/fhir/StructureDefinition/humanname-own-prefix",
                  "valueString" : "VAN"
                },
                {
                  "url" : "http://hl7.org/fhir/StructureDefinition/humanname-own-name",
<<<<<<< HEAD
                  "valueString" : "Responsible"
=======
                  "valueString" : "Medical Director"
>>>>>>> 711af84e
                },
                {
                  "url" : "http://hl7.org/fhir/StructureDefinition/humanname-partner-prefix",
                  "valueString" : "VAL"
                },
                {
                  "url" : "http://hl7.org/fhir/StructureDefinition/humanname-partner-name",
                  "valueString" : "ROGER"
                }
              ]
            },
            "given" : [
              "LUDWIG",
              "B"
            ],
            "prefix" : [
              "DR"
            ],
            "suffix" : [
              "2ND",
              "MD",
              "MD"
            ],
            "period" : {
              "start" : "2022-05-01T10:25:31-04:00",
              "end" : "2023-05-01T10:25:31-04:00"
            }
          }
        ]
      }
    },
    {
<<<<<<< HEAD
      "fullUrl" : "PractitionerRole/1706215555929989000.a7cf3f80-6f4a-4cac-a7a2-8242303bd013",
      "resource" : {
        "resourceType" : "PractitionerRole",
        "id" : "1706215555929989000.a7cf3f80-6f4a-4cac-a7a2-8242303bd013",
        "practitioner" : {
          "reference" : "Practitioner/1706215555936446000.625c7347-1abe-4c84-a84c-ca0298b0f384"
        },
        "code" : [
          {
            "coding" : [
              {
                "system" : "http://terminology.hl7.org/CodeSystem/practitioner-role",
                "code" : "responsibleObserver"
              }
            ]
          }
        ]
      }
    },
    {
      "fullUrl" : "Practitioner/1706215555940070000.26be96d8-f2d9-416b-b0c9-44f440d91933",
      "resource" : {
        "resourceType" : "Practitioner",
        "id" : "1706215555940070000.26be96d8-f2d9-416b-b0c9-44f440d91933",
        "extension" : [
          {
            "url" : "https://reportstream.cdc.gov/fhir/StructureDefinition/xcn3-given-name",
            "valueString" : "LUDWIG"
          },
          {
            "url" : "https://reportstream.cdc.gov/fhir/StructureDefinition/xcn4-second-given-name",
            "valueString" : "B"
          },
          {
            "url" : "https://reportstream.cdc.gov/fhir/StructureDefinition/xcn19-effective-date",
            "valueString" : "20220501102531-0400"
          },
          {
            "url" : "https://reportstream.cdc.gov/fhir/StructureDefinition/xcn20-expiration-date",
            "valueString" : "20230501102531-0400"
          },
          {
            "url" : "https://reportstream.cdc.gov/fhir/StructureDefinition/xcn21-professional-suffix",
            "valueString" : "MD"
          },
          {
            "url" : "https://reportstream.cdc.gov/fhir/StructureDefinition/xcn22-assigning-jurisdiction",
            "valueCodeableConcept" : {
              "coding" : [
                {
                  "extension" : [
                    {
                      "url" : "https://reportstream.cdc.gov/fhir/StructureDefinition/cwe-coding",
                      "valueString" : "coding"
                    }
                  ],
                  "code" : "AssignJ"
                }
              ]
            }
          },
          {
            "url" : "https://reportstream.cdc.gov/fhir/StructureDefinition/xcn23-assigning-agency-or-department",
            "valueCodeableConcept" : {
              "coding" : [
                {
                  "extension" : [
                    {
                      "url" : "https://reportstream.cdc.gov/fhir/StructureDefinition/cwe-coding",
                      "valueString" : "coding"
                    }
                  ],
                  "code" : "AssignA"
                }
              ]
            }
          },
          {
            "url" : "https://reportstream.cdc.gov/fhir/StructureDefinition/xcn5-suffix",
            "valueString" : "2ND"
          },
          {
            "url" : "https://reportstream.cdc.gov/fhir/StructureDefinition/xcn7-degree",
            "valueString" : "MD"
          },
          {
            "url" : "https://reportstream.cdc.gov/fhir/StructureDefinition/xcn8-source-table",
            "valueCodeableConcept" : {
              "coding" : [
                {
                  "extension" : [
                    {
                      "url" : "https://reportstream.cdc.gov/fhir/StructureDefinition/cwe-coding",
                      "valueString" : "coding"
                    }
                  ],
                  "code" : "SRC"
                }
              ]
            }
          },
          {
            "url" : "https://reportstream.cdc.gov/fhir/StructureDefinition/assigning-authority",
            "extension" : [
              {
                "url" : "https://reportstream.cdc.gov/fhir/StructureDefinition/namespace-id",
                "valueString" : "Namespace"
              },
              {
                "url" : "https://reportstream.cdc.gov/fhir/StructureDefinition/universal-id",
                "valueString" : "AssigningSystem"
              },
              {
                "url" : "https://reportstream.cdc.gov/fhir/StructureDefinition/universal-id-type",
                "valueCode" : "UUID"
              }
            ]
          },
          {
            "url" : "https://reportstream.cdc.gov/fhir/StructureDefinition/xcn10-name-type-code",
            "valueString" : "B"
          },
          {
            "url" : "https://reportstream.cdc.gov/fhir/StructureDefinition/xcn15-name-representation-code",
            "valueString" : "A"
          },
          {
            "url" : "https://reportstream.cdc.gov/fhir/StructureDefinition/xcn16-name-context",
            "valueCodeableConcept" : {
              "coding" : [
                {
                  "extension" : [
                    {
                      "url" : "https://reportstream.cdc.gov/fhir/StructureDefinition/cwe-coding",
                      "valueString" : "coding"
                    }
                  ],
                  "code" : "NameContext"
                }
              ]
            }
          }
        ],
        "identifier" : [
          {
            "extension" : [
              {
                "url" : "https://reportstream.cdc.gov/fhir/StructureDefinition/check-digit",
                "valueString" : "A"
              },
              {
                "url" : "https://reportstream.cdc.gov/fhir/StructureDefinition/check-digit-scheme",
                "valueCode" : "NPI"
              }
            ],
            "type" : {
              "coding" : [
                {
                  "extension" : [
                    {
                      "url" : "https://reportstream.cdc.gov/fhir/StructureDefinition/hl7-use",
                      "valueString" : "id-code"
                    }
                  ],
                  "code" : "DL"
                }
              ]
            },
            "system" : "Namespace",
            "value" : "1"
          }
        ],
        "name" : [
          {
            "extension" : [
              {
                "url" : "http://hl7.org/fhir/StructureDefinition/humanname-assembly-order",
                "valueCode" : "G"
              }
            ],
            "use" : "official",
            "family" : "BEETHOVEN",
            "_family" : {
              "extension" : [
                {
                  "url" : "http://hl7.org/fhir/StructureDefinition/humanname-own-prefix",
                  "valueString" : "VAN"
                },
                {
                  "url" : "http://hl7.org/fhir/StructureDefinition/humanname-own-name",
                  "valueString" : "AlsoResponsible"
                },
                {
                  "url" : "http://hl7.org/fhir/StructureDefinition/humanname-partner-prefix",
                  "valueString" : "VAL"
                },
                {
                  "url" : "http://hl7.org/fhir/StructureDefinition/humanname-partner-name",
                  "valueString" : "ROGER"
                }
              ]
            },
            "given" : [
              "LUDWIG",
              "B"
            ],
            "prefix" : [
              "DR"
            ],
            "suffix" : [
              "2ND",
              "MD",
              "MD"
            ],
            "period" : {
              "start" : "2022-05-01T10:25:31-04:00",
              "end" : "2023-05-01T10:25:31-04:00"
            }
          }
        ]
      }
    },
    {
      "fullUrl" : "PractitionerRole/1706215555937152000.2ba50ab3-9315-438f-83a0-e39baebeee5a",
      "resource" : {
        "resourceType" : "PractitionerRole",
        "id" : "1706215555937152000.2ba50ab3-9315-438f-83a0-e39baebeee5a",
        "practitioner" : {
          "reference" : "Practitioner/1706215555940070000.26be96d8-f2d9-416b-b0c9-44f440d91933"
=======
      "fullUrl" : "Location/1706311557317446000.8b1194a0-35dd-4452-9552-7862308b86ae",
      "resource" : {
        "resourceType" : "Location",
        "id" : "1706311557317446000.8b1194a0-35dd-4452-9552-7862308b86ae",
        "extension" : [
          {
            "url" : "https://reportstream.cdc.gov/fhir/StructureDefinition/universal-id-type",
            "valueCode" : "ISO"
          }
        ],
        "identifier" : [
          {
            "value" : "2.16.840.1.113883.9.11"
          }
        ],
        "name" : "Hospital A",
        "physicalType" : {
          "coding" : [
            {
              "extension" : [
                {
                  "url" : "https://reportstream.cdc.gov/fhir/StructureDefinition/code-index-name",
                  "valueString" : "identifier"
                }
              ],
              "system" : "http://terminology.hl7.org/CodeSystem/location-physical-type",
              "code" : "si"
            }
          ]
        }
      }
    },
    {
      "fullUrl" : "Organization/1706311557318210000.d323f94d-9002-4e4b-9f70-03e40b32807e",
      "resource" : {
        "resourceType" : "Organization",
        "id" : "1706311557318210000.d323f94d-9002-4e4b-9f70-03e40b32807e",
        "extension" : [
          {
            "url" : "https://reportstream.cdc.gov/fhir/StructureDefinition/xon3-id-number",
            "valueString" : "123"
          },
          {
            "url" : "https://reportstream.cdc.gov/fhir/StructureDefinition/organization-name-type",
            "valueCoding" : {
              "extension" : [
                {
                  "url" : "https://reportstream.cdc.gov/fhir/StructureDefinition/cwe-coding",
                  "valueCodeableConcept" : {
                    "extension" : [
                      {
                        "url" : "https://reportstream.cdc.gov/fhir/StructureDefinition/hl7v2Name",
                        "valueString" : "organization-name-type-code"
                      }
                    ],
                    "coding" : [
                      {
                        "extension" : [
                          {
                            "url" : "https://reportstream.cdc.gov/fhir/StructureDefinition/cwe-coding",
                            "valueString" : "coding"
                          },
                          {
                            "url" : "https://reportstream.cdc.gov/fhir/StructureDefinition/cwe-coding-system",
                            "valueString" : "LN"
                          }
                        ],
                        "system" : "http://loinc.org",
                        "version" : "1",
                        "code" : "1234-5",
                        "display" : "TestText"
                      },
                      {
                        "extension" : [
                          {
                            "url" : "https://reportstream.cdc.gov/fhir/StructureDefinition/cwe-coding",
                            "valueString" : "alt-coding"
                          },
                          {
                            "url" : "https://reportstream.cdc.gov/fhir/StructureDefinition/cwe-coding-system",
                            "valueString" : "LN"
                          }
                        ],
                        "system" : "http://loinc.org",
                        "version" : "2",
                        "code" : "1234-5",
                        "display" : "TestAltText"
                      }
                    ],
                    "text" : "OriginalText"
                  }
                }
              ],
              "system" : "LN",
              "version" : "1",
              "code" : "1234-5",
              "display" : "TestText"
            }
          }
        ],
        "identifier" : [
          {
            "extension" : [
              {
                "url" : "https://reportstream.cdc.gov/fhir/StructureDefinition/check-digit",
                "valueString" : "Check Digit"
              },
              {
                "url" : "https://reportstream.cdc.gov/fhir/StructureDefinition/assigning-authority",
                "extension" : [
                  {
                    "url" : "https://reportstream.cdc.gov/fhir/StructureDefinition/namespace-id",
                    "valueString" : "Assigning Authority"
                  },
                  {
                    "url" : "https://reportstream.cdc.gov/fhir/StructureDefinition/universal-id",
                    "valueString" : "2.1.4.1"
                  },
                  {
                    "url" : "https://reportstream.cdc.gov/fhir/StructureDefinition/universal-id-type",
                    "valueCode" : "ISO"
                  }
                ]
              },
              {
                "url" : "https://reportstream.cdc.gov/fhir/StructureDefinition/check-digit-scheme",
                "valueCode" : "C1"
              },
              {
                "url" : "https://reportstream.cdc.gov/fhir/StructureDefinition/identifier-location",
                "valueReference" : {
                  "reference" : "Location/1706311557317446000.8b1194a0-35dd-4452-9552-7862308b86ae"
                }
              }
            ],
            "type" : {
              "coding" : [
                {
                  "extension" : [
                    {
                      "url" : "https://reportstream.cdc.gov/fhir/StructureDefinition/code-index-name",
                      "valueString" : "identifier"
                    }
                  ],
                  "system" : "http://terminology.hl7.org/CodeSystem/v2-0203",
                  "code" : "MD"
                }
              ]
            },
            "value" : "123"
          }
        ],
        "name" : "Org",
        "address" : [
          {
            "extension" : [
              {
                "url" : "https://reportstream.cdc.gov/fhir/StructureDefinition/xad7-address-type",
                "valueCode" : "B"
              },
              {
                "url" : "https://reportstream.cdc.gov/fhir/StructureDefinition/xad1-sad1-street-or-mailing-address",
                "valueString" : "4861"
              },
              {
                "url" : "https://reportstream.cdc.gov/fhir/StructureDefinition/xad1-sad3-dwelling-number",
                "valueString" : "1"
              },
              {
                "url" : "https://reportstream.cdc.gov/fhir/StructureDefinition/xad11-address-representation-code",
                "valueCode" : "A"
              },
              {
                "url" : "https://reportstream.cdc.gov/fhir/StructureDefinition/xad1-sad2-street-name",
                "valueString" : "20TH AVE"
              },
              {
                "url" : "https://reportstream.cdc.gov/fhir/StructureDefinition/xad2-other-designation",
                "valueString" : "Other Designation"
              },
              {
                "url" : "http://hl7.org/fhir/StructureDefinition/iso21090-ADXP-censusTract",
                "valueCode" : "6059"
              },
              {
                "url" : "https://reportstream.cdc.gov/fhir/StructureDefinition/xad8-other-geographic-destination",
                "valueString" : "Other Geographic Designation"
              },
              {
                "url" : "https://reportstream.cdc.gov/fhir/StructureDefinition/xad13-effective-date",
                "valueString" : "20220501102531-0400"
              },
              {
                "url" : "https://reportstream.cdc.gov/fhir/StructureDefinition/xad19-addressee",
                "valueCode" : "Adressee"
              },
              {
                "url" : "https://reportstream.cdc.gov/fhir/StructureDefinition/xad14-expiration-date",
                "valueString" : "20230501102531-0400"
              }
            ],
            "use" : "work",
            "line" : [
              "4861",
              "20TH AVE",
              "1",
              "Other Designation",
              "Adressee"
            ],
            "city" : "THUNDER MOUNTAIN",
            "district" : "County",
            "state" : "IG",
            "postalCode" : "99999",
            "country" : "USA",
            "period" : {
              "start" : "2022-05-01T10:25:31-04:00",
              "end" : "2023-05-01T10:25:31-04:00"
            }
          }
        ]
      }
    },
    {
      "fullUrl" : "PractitionerRole/1706311557311788000.69913271-372d-4be5-a34c-f9e0b5906912",
      "resource" : {
        "resourceType" : "PractitionerRole",
        "id" : "1706311557311788000.69913271-372d-4be5-a34c-f9e0b5906912",
        "practitioner" : {
          "reference" : "Practitioner/1706311557315103000.fb1d6d8d-14c1-499f-b57c-d90aca3809d1"
        },
        "organization" : {
          "reference" : "Organization/1706311557318210000.d323f94d-9002-4e4b-9f70-03e40b32807e"
>>>>>>> 711af84e
        },
        "code" : [
          {
            "coding" : [
              {
<<<<<<< HEAD
                "system" : "http://terminology.hl7.org/CodeSystem/practitioner-role",
                "code" : "responsibleObserver"
              }
            ]
          }
        ]
      }
    },
    {
      "fullUrl" : "Practitioner/1706215555944076000.7cf06f40-da60-4696-9ded-146ae88bd1a0",
      "resource" : {
        "resourceType" : "Practitioner",
        "id" : "1706215555944076000.7cf06f40-da60-4696-9ded-146ae88bd1a0",
        "extension" : [
          {
            "url" : "https://reportstream.cdc.gov/fhir/StructureDefinition/xcn3-given-name",
            "valueString" : "LUDWIG"
          },
          {
            "url" : "https://reportstream.cdc.gov/fhir/StructureDefinition/xcn4-second-given-name",
            "valueString" : "B"
          },
          {
            "url" : "https://reportstream.cdc.gov/fhir/StructureDefinition/xcn19-effective-date",
            "valueString" : "20220501102531-0400"
          },
          {
            "url" : "https://reportstream.cdc.gov/fhir/StructureDefinition/xcn20-expiration-date",
            "valueString" : "20230501102531-0400"
          },
          {
            "url" : "https://reportstream.cdc.gov/fhir/StructureDefinition/xcn21-professional-suffix",
            "valueString" : "MD"
          },
          {
            "url" : "https://reportstream.cdc.gov/fhir/StructureDefinition/xcn22-assigning-jurisdiction",
            "valueCodeableConcept" : {
              "coding" : [
                {
                  "extension" : [
                    {
                      "url" : "https://reportstream.cdc.gov/fhir/StructureDefinition/cwe-coding",
                      "valueString" : "coding"
                    }
                  ],
                  "code" : "AssignJ"
                }
              ]
            }
          },
          {
            "url" : "https://reportstream.cdc.gov/fhir/StructureDefinition/xcn23-assigning-agency-or-department",
            "valueCodeableConcept" : {
              "coding" : [
                {
                  "extension" : [
                    {
                      "url" : "https://reportstream.cdc.gov/fhir/StructureDefinition/cwe-coding",
                      "valueString" : "coding"
                    }
                  ],
                  "code" : "AssignA"
                }
              ]
            }
          },
          {
            "url" : "https://reportstream.cdc.gov/fhir/StructureDefinition/xcn5-suffix",
            "valueString" : "2ND"
          },
          {
            "url" : "https://reportstream.cdc.gov/fhir/StructureDefinition/xcn7-degree",
            "valueString" : "MD"
          },
          {
            "url" : "https://reportstream.cdc.gov/fhir/StructureDefinition/xcn8-source-table",
            "valueCodeableConcept" : {
              "coding" : [
                {
                  "extension" : [
                    {
                      "url" : "https://reportstream.cdc.gov/fhir/StructureDefinition/cwe-coding",
                      "valueString" : "coding"
                    }
                  ],
                  "code" : "SRC"
                }
              ]
            }
          },
          {
            "url" : "https://reportstream.cdc.gov/fhir/StructureDefinition/assigning-authority",
            "extension" : [
              {
                "url" : "https://reportstream.cdc.gov/fhir/StructureDefinition/namespace-id",
                "valueString" : "Namespace"
              },
              {
                "url" : "https://reportstream.cdc.gov/fhir/StructureDefinition/universal-id",
                "valueString" : "AssigningSystem"
              },
              {
                "url" : "https://reportstream.cdc.gov/fhir/StructureDefinition/universal-id-type",
                "valueCode" : "UUID"
              }
            ]
          },
          {
            "url" : "https://reportstream.cdc.gov/fhir/StructureDefinition/xcn10-name-type-code",
            "valueString" : "B"
          },
          {
            "url" : "https://reportstream.cdc.gov/fhir/StructureDefinition/xcn15-name-representation-code",
            "valueString" : "A"
          },
          {
            "url" : "https://reportstream.cdc.gov/fhir/StructureDefinition/xcn16-name-context",
            "valueCodeableConcept" : {
              "coding" : [
                {
                  "extension" : [
                    {
                      "url" : "https://reportstream.cdc.gov/fhir/StructureDefinition/cwe-coding",
                      "valueString" : "coding"
                    }
                  ],
                  "code" : "NameContext"
                }
              ]
            }
          }
        ],
        "identifier" : [
          {
            "extension" : [
              {
                "url" : "https://reportstream.cdc.gov/fhir/StructureDefinition/check-digit",
                "valueString" : "A"
              },
              {
                "url" : "https://reportstream.cdc.gov/fhir/StructureDefinition/check-digit-scheme",
                "valueCode" : "NPI"
              }
            ],
            "type" : {
              "coding" : [
                {
                  "extension" : [
                    {
                      "url" : "https://reportstream.cdc.gov/fhir/StructureDefinition/hl7-use",
                      "valueString" : "id-code"
                    }
                  ],
                  "code" : "DL"
                }
              ]
            },
            "system" : "Namespace",
            "value" : "1"
          }
        ],
        "name" : [
          {
            "extension" : [
              {
                "url" : "http://hl7.org/fhir/StructureDefinition/humanname-assembly-order",
                "valueCode" : "G"
              }
            ],
            "use" : "official",
            "family" : "BEETHOVEN",
            "_family" : {
              "extension" : [
                {
                  "url" : "http://hl7.org/fhir/StructureDefinition/humanname-own-prefix",
                  "valueString" : "VAN"
                },
                {
                  "url" : "http://hl7.org/fhir/StructureDefinition/humanname-own-name",
                  "valueString" : "Medical Director"
                },
                {
                  "url" : "http://hl7.org/fhir/StructureDefinition/humanname-partner-prefix",
                  "valueString" : "VAL"
                },
                {
                  "url" : "http://hl7.org/fhir/StructureDefinition/humanname-partner-name",
                  "valueString" : "ROGER"
                }
              ]
            },
            "given" : [
              "LUDWIG",
              "B"
            ],
            "prefix" : [
              "DR"
            ],
            "suffix" : [
              "2ND",
              "MD",
              "MD"
            ],
            "period" : {
              "start" : "2022-05-01T10:25:31-04:00",
              "end" : "2023-05-01T10:25:31-04:00"
            }
          }
        ]
      }
    },
    {
      "fullUrl" : "Location/1706215555946225000.38785b23-e799-4dba-a4d2-c93d734afe1d",
      "resource" : {
        "resourceType" : "Location",
        "id" : "1706215555946225000.38785b23-e799-4dba-a4d2-c93d734afe1d",
        "extension" : [
          {
            "url" : "https://reportstream.cdc.gov/fhir/StructureDefinition/universal-id-type",
            "valueCode" : "ISO"
          }
        ],
        "identifier" : [
          {
            "value" : "2.16.840.1.113883.9.11"
          }
        ],
        "name" : "Hospital A",
        "physicalType" : {
          "coding" : [
            {
              "extension" : [
                {
                  "url" : "https://reportstream.cdc.gov/fhir/StructureDefinition/code-index-name",
                  "valueString" : "identifier"
                }
              ],
              "system" : "http://terminology.hl7.org/CodeSystem/location-physical-type",
              "code" : "si"
            }
          ]
        }
      }
    },
    {
      "fullUrl" : "Organization/1706215555946512000.321ddead-6f0b-4073-9ffb-0d3e5bdb1d70",
      "resource" : {
        "resourceType" : "Organization",
        "id" : "1706215555946512000.321ddead-6f0b-4073-9ffb-0d3e5bdb1d70",
        "extension" : [
          {
            "url" : "https://reportstream.cdc.gov/fhir/StructureDefinition/xon3-id-number",
            "valueString" : "123"
          },
          {
            "url" : "https://reportstream.cdc.gov/fhir/StructureDefinition/organization-name-type",
            "valueCoding" : {
              "extension" : [
                {
                  "url" : "https://reportstream.cdc.gov/fhir/StructureDefinition/cwe-coding",
                  "valueCodeableConcept" : {
                    "extension" : [
                      {
                        "url" : "https://reportstream.cdc.gov/fhir/StructureDefinition/hl7v2Name",
                        "valueString" : "organization-name-type-code"
                      }
                    ],
                    "coding" : [
                      {
                        "extension" : [
                          {
                            "url" : "https://reportstream.cdc.gov/fhir/StructureDefinition/cwe-coding",
                            "valueString" : "coding"
                          },
                          {
                            "url" : "https://reportstream.cdc.gov/fhir/StructureDefinition/cwe-coding-system",
                            "valueString" : "LN"
                          }
                        ],
                        "system" : "http://loinc.org",
                        "version" : "1",
                        "code" : "1234-5",
                        "display" : "TestText"
                      },
                      {
                        "extension" : [
                          {
                            "url" : "https://reportstream.cdc.gov/fhir/StructureDefinition/cwe-coding",
                            "valueString" : "alt-coding"
                          },
                          {
                            "url" : "https://reportstream.cdc.gov/fhir/StructureDefinition/cwe-coding-system",
                            "valueString" : "LN"
                          }
                        ],
                        "system" : "http://loinc.org",
                        "version" : "2",
                        "code" : "1234-5",
                        "display" : "TestAltText"
                      }
                    ],
                    "text" : "OriginalText"
                  }
                }
              ],
              "system" : "LN",
              "version" : "1",
              "code" : "1234-5",
              "display" : "TestText"
            }
          }
        ],
        "identifier" : [
          {
            "extension" : [
              {
                "url" : "https://reportstream.cdc.gov/fhir/StructureDefinition/check-digit",
                "valueString" : "Check Digit"
              },
              {
                "url" : "https://reportstream.cdc.gov/fhir/StructureDefinition/assigning-authority",
                "extension" : [
                  {
                    "url" : "https://reportstream.cdc.gov/fhir/StructureDefinition/namespace-id",
                    "valueString" : "Assigning Authority"
                  },
                  {
                    "url" : "https://reportstream.cdc.gov/fhir/StructureDefinition/universal-id",
                    "valueString" : "2.1.4.1"
                  },
                  {
                    "url" : "https://reportstream.cdc.gov/fhir/StructureDefinition/universal-id-type",
                    "valueCode" : "ISO"
                  }
                ]
              },
              {
                "url" : "https://reportstream.cdc.gov/fhir/StructureDefinition/check-digit-scheme",
                "valueCode" : "C1"
              },
              {
                "url" : "https://reportstream.cdc.gov/fhir/StructureDefinition/identifier-location",
                "valueReference" : {
                  "reference" : "Location/1706215555946225000.38785b23-e799-4dba-a4d2-c93d734afe1d"
                }
              }
            ],
            "type" : {
              "coding" : [
                {
                  "extension" : [
                    {
                      "url" : "https://reportstream.cdc.gov/fhir/StructureDefinition/code-index-name",
                      "valueString" : "identifier"
                    }
                  ],
                  "system" : "http://terminology.hl7.org/CodeSystem/v2-0203",
                  "code" : "MD"
                }
              ]
            },
            "value" : "123"
          }
        ],
        "name" : "Org",
        "address" : [
          {
            "extension" : [
              {
                "url" : "http://hl7.org/fhir/StructureDefinition/iso21090-ADXP-censusTract",
                "valueCode" : "6059"
              },
              {
                "url" : "https://reportstream.cdc.gov/fhir/StructureDefinition/xad-address",
                "extension" : [
                  {
                    "url" : "https://reportstream.cdc.gov/fhir/StructureDefinition/sad-address-line",
                    "extension" : [
                      {
                        "url" : "SAD.1",
                        "valueString" : "4861"
                      },
                      {
                        "url" : "SAD.2",
                        "valueString" : "20TH AVE"
                      },
                      {
                        "url" : "SAD.3",
                        "valueString" : "1"
                      }
                    ]
                  },
                  {
                    "url" : "XAD.2",
                    "valueString" : "Other Designation"
                  },
                  {
                    "url" : "XAD.7",
                    "valueCode" : "B"
                  },
                  {
                    "url" : "XAD.8",
                    "valueString" : "Other Geographic Designation"
                  },
                  {
                    "url" : "XAD.11",
                    "valueCode" : "A"
                  },
                  {
                    "url" : "XAD.13",
                    "valueString" : "20220501102531-0400"
                  },
                  {
                    "url" : "XAD.14",
                    "valueString" : "20230501102531-0400"
                  },
                  {
                    "url" : "XAD.19",
                    "valueCode" : "Adressee"
                  }
                ]
              }
            ],
            "use" : "work",
            "line" : [
              "4861",
              "20TH AVE",
              "1",
              "Other Designation",
              "Adressee"
            ],
            "city" : "THUNDER MOUNTAIN",
            "district" : "County",
            "state" : "IG",
            "postalCode" : "99999",
            "country" : "USA",
            "period" : {
              "start" : "2022-05-01T10:25:31-04:00",
              "end" : "2023-05-01T10:25:31-04:00"
            }
          }
        ]
      }
    },
    {
      "fullUrl" : "PractitionerRole/1706215555940670000.600f4775-b553-414e-a824-33f5a2707dfd",
      "resource" : {
        "resourceType" : "PractitionerRole",
        "id" : "1706215555940670000.600f4775-b553-414e-a824-33f5a2707dfd",
        "practitioner" : {
          "reference" : "Practitioner/1706215555944076000.7cf06f40-da60-4696-9ded-146ae88bd1a0"
        },
        "organization" : {
          "reference" : "Organization/1706215555946512000.321ddead-6f0b-4073-9ffb-0d3e5bdb1d70"
        },
        "code" : [
          {
            "coding" : [
              {
                "system" : "http://terminology.hl7.org/CodeSystem/v2-0912",
                "code" : "MDIR"
              }
            ]
          }
        ]
      }
    },
    {
      "fullUrl" : "Device/1706215555951144000.652196b8-3a9b-46c8-993d-79ed276a57d1",
      "resource" : {
        "resourceType" : "Device",
        "id" : "1706215555951144000.652196b8-3a9b-46c8-993d-79ed276a57d1",
=======
                "system" : "http://terminology.hl7.org/CodeSystem/v2-0912",
                "code" : "MDIR"
              }
            ]
          }
        ]
      }
    },
    {
      "fullUrl" : "Device/1706311557322042000.272b61fe-bd10-4ff8-b6a6-c1e803f2ee90",
      "resource" : {
        "resourceType" : "Device",
        "id" : "1706311557322042000.272b61fe-bd10-4ff8-b6a6-c1e803f2ee90",
>>>>>>> 711af84e
        "identifier" : [
          {
            "extension" : [
              {
                "url" : "https://reportstream.cdc.gov/fhir/StructureDefinition/assigning-authority",
                "extension" : [
                  {
                    "url" : "https://reportstream.cdc.gov/fhir/StructureDefinition/assigning-authority-namespace-id",
                    "valueString" : "Equipment"
                  },
                  {
                    "url" : "https://reportstream.cdc.gov/fhir/StructureDefinition/assigning-authority-universal-id",
                    "valueString" : "1.111.122311.222.44.2.3.3"
                  },
                  {
                    "url" : "https://reportstream.cdc.gov/fhir/StructureDefinition/universal-id-type",
                    "valueCode" : "ISO"
                  }
                ]
              }
            ],
            "value" : "CDC_3015822725"
          }
        ]
      }
    },
    {
<<<<<<< HEAD
      "fullUrl" : "ServiceRequest/1706215556116462000.2928f8de-1f90-4eaf-8eb8-cfe8eea593ac",
      "resource" : {
        "resourceType" : "ServiceRequest",
        "id" : "1706215556116462000.2928f8de-1f90-4eaf-8eb8-cfe8eea593ac",
=======
      "fullUrl" : "ServiceRequest/1706311557474823000.c2aa548a-9568-45be-b075-ac7852e56dc1",
      "resource" : {
        "resourceType" : "ServiceRequest",
        "id" : "1706311557474823000.c2aa548a-9568-45be-b075-ac7852e56dc1",
>>>>>>> 711af84e
        "status" : "unknown",
        "code" : {
          "coding" : [
            {
              "extension" : [
                {
                  "url" : "https://reportstream.cdc.gov/fhir/StructureDefinition/cwe-coding",
                  "valueString" : "coding"
                },
                {
                  "url" : "https://reportstream.cdc.gov/fhir/StructureDefinition/cwe-coding-system",
                  "valueString" : "LN"
                }
              ],
              "system" : "http://loinc.org",
              "code" : "68991-9",
              "display" : "Epidemiologically Important Information"
            }
          ]
        }
      }
    },
    {
<<<<<<< HEAD
      "fullUrl" : "DiagnosticReport/1706215556118193000.bbeb1869-6900-4023-9ba4-136a7a656b9d",
      "resource" : {
        "resourceType" : "DiagnosticReport",
        "id" : "1706215556118193000.bbeb1869-6900-4023-9ba4-136a7a656b9d",
        "basedOn" : [
          {
            "reference" : "ServiceRequest/1706215556116462000.2928f8de-1f90-4eaf-8eb8-cfe8eea593ac"
=======
      "fullUrl" : "DiagnosticReport/1706311557476662000.46dc5a5b-0373-4ac3-b614-2a2893326c30",
      "resource" : {
        "resourceType" : "DiagnosticReport",
        "id" : "1706311557476662000.46dc5a5b-0373-4ac3-b614-2a2893326c30",
        "basedOn" : [
          {
            "reference" : "ServiceRequest/1706311557474823000.c2aa548a-9568-45be-b075-ac7852e56dc1"
>>>>>>> 711af84e
          }
        ],
        "status" : "final",
        "code" : {
          "coding" : [
            {
              "extension" : [
                {
                  "url" : "https://reportstream.cdc.gov/fhir/StructureDefinition/cwe-coding",
                  "valueString" : "coding"
                },
                {
                  "url" : "https://reportstream.cdc.gov/fhir/StructureDefinition/cwe-coding-system",
                  "valueString" : "LN"
                }
              ],
              "system" : "http://loinc.org",
              "code" : "68991-9",
              "display" : "Epidemiologically Important Information"
            }
          ]
        },
        "result" : [
          {
<<<<<<< HEAD
            "reference" : "Observation/1706215555928598000.0dce580b-0978-4b4f-a87c-d780a5bce429"
=======
            "reference" : "Observation/1706311557296919000.ac9c57b6-b159-4241-9b3e-46e4fa594c2d"
>>>>>>> 711af84e
          }
        ]
      }
    }
  ]
}<|MERGE_RESOLUTION|>--- conflicted
+++ resolved
@@ -1,25 +1,15 @@
 {
   "resourceType" : "Bundle",
-<<<<<<< HEAD
-  "id" : "1706215555533020000.fd97bba0-4a71-43ee-b16a-370315f490df",
-  "meta" : {
-    "lastUpdated" : "2024-01-25T15:45:55.547-05:00"
-=======
   "id" : "1706311556889412000.87ab12f6-d003-4b8f-bcca-10f831ec8368",
   "meta" : {
     "lastUpdated" : "2024-01-26T17:25:56.906-06:00"
->>>>>>> 711af84e
   },
   "identifier" : {
     "system" : "https://reportstream.cdc.gov/prime-router",
     "value" : "12345"
   },
   "type" : "message",
-<<<<<<< HEAD
-  "timestamp" : "2023-05-01T10:25:31.000-04:00",
-=======
   "timestamp" : "2023-05-01T09:25:31.000-05:00",
->>>>>>> 711af84e
   "entry" : [
     {
       "fullUrl" : "MessageHeader/827ccb0e-ea8a-306c-8c34-a16891f84e7b",
@@ -46,11 +36,7 @@
           "display" : "ORU^R01^ORU_R01"
         },
         "sender" : {
-<<<<<<< HEAD
-          "reference" : "Organization/1706215555618257000.238682ba-0885-4aee-92af-f1b21ec4558e"
-=======
           "reference" : "Organization/1706311556981153000.60061517-bcdc-49c8-a611-0d7f3ad4066d"
->>>>>>> 711af84e
         },
         "source" : {
           "_endpoint" : {
@@ -61,15 +47,14 @@
               }
             ]
           }
-<<<<<<< HEAD
         }
       }
     },
     {
-      "fullUrl" : "Organization/1706215555618257000.238682ba-0885-4aee-92af-f1b21ec4558e",
+      "fullUrl" : "Organization/1706311556981153000.60061517-bcdc-49c8-a611-0d7f3ad4066d",
       "resource" : {
         "resourceType" : "Organization",
-        "id" : "1706215555618257000.238682ba-0885-4aee-92af-f1b21ec4558e",
+        "id" : "1706311556981153000.60061517-bcdc-49c8-a611-0d7f3ad4066d",
         "address" : [
           {
             "country" : "USA"
@@ -78,36 +63,41 @@
       }
     },
     {
-      "fullUrl" : "Provenance/1706215555910962000.098a6c5f-f625-4284-9d97-43c43c723ab4",
+      "fullUrl" : "Provenance/1706311557275653000.bac1a4dc-8376-4d41-9b7d-feed600593af",
       "resource" : {
         "resourceType" : "Provenance",
-        "id" : "1706215555910962000.098a6c5f-f625-4284-9d97-43c43c723ab4",
+        "id" : "1706311557275653000.bac1a4dc-8376-4d41-9b7d-feed600593af",
         "target" : [
           {
-            "reference" : "DiagnosticReport/1706215556118193000.bbeb1869-6900-4023-9ba4-136a7a656b9d"
+            "reference" : "MessageHeader/827ccb0e-ea8a-306c-8c34-a16891f84e7b"
+          },
+          {
+            "reference" : "DiagnosticReport/1706311557476662000.46dc5a5b-0373-4ac3-b614-2a2893326c30"
           }
         ],
         "recorded" : "2023-05-01T10:25:31-04:00",
-        "_recorded" : {
-          "extension" : [
-            {
-              "url" : "https://reportstream.cdc.gov/fhir/StructureDefinition/hl7v2-date-time",
-              "valueString" : "20230501102531-0400"
-            }
-          ]
-        },
         "activity" : {
           "coding" : [
             {
-              "extension" : [
-                {
-                  "url" : "https://reportstream.cdc.gov/fhir/StructureDefinition/code-index-name",
-                  "valueString" : "identifier"
-                }
-              ],
-              "system" : "http://terminology.hl7.org/CodeSystem/v2-0003",
-              "code" : "R01",
-              "display" : "ORU_R01"
+              "display" : "ORU^R01^ORU_R01"
+            }
+          ]
+        }
+      }
+    },
+    {
+      "fullUrl" : "Provenance/1706311557283016000.d06d2ff9-2b2b-42b2-916d-2ae6049dfe55",
+      "resource" : {
+        "resourceType" : "Provenance",
+        "id" : "1706311557283016000.d06d2ff9-2b2b-42b2-916d-2ae6049dfe55",
+        "recorded" : "2024-01-26T17:25:57Z",
+        "policy" : [
+          "http://hl7.org/fhir/uv/v2mappings/message-oru-r01-to-bundle"
+        ],
+        "activity" : {
+          "coding" : [
+            {
+              "code" : "v2-FHIR transformation"
             }
           ]
         },
@@ -116,41 +106,46 @@
             "type" : {
               "coding" : [
                 {
-                  "extension" : [
-                    {
-                      "url" : "https://reportstream.cdc.gov/fhir/StructureDefinition/code-index-name",
-                      "valueString" : "identifier"
-                    }
-                  ],
                   "system" : "http://terminology.hl7.org/CodeSystem/provenance-participant-type",
-                  "code" : "author"
-                }
-              ]
-            }
-          }
-        ],
-        "entity" : [
-          {
-            "role" : "source",
-            "what" : {
-              "reference" : "Device/1706215555913212000.71d9eda5-5088-4b81-975f-0ed69f5c192d"
+                  "code" : "assembler"
+                }
+              ]
+            },
+            "who" : {
+              "reference" : "Organization/1706311557281685000.fb7caa5a-8340-4e1a-9e72-1599f93d1698"
             }
           }
         ]
       }
     },
     {
-      "fullUrl" : "Device/1706215555913212000.71d9eda5-5088-4b81-975f-0ed69f5c192d",
-      "resource" : {
-        "resourceType" : "Device",
-        "id" : "1706215555913212000.71d9eda5-5088-4b81-975f-0ed69f5c192d"
-      }
-    },
-    {
-      "fullUrl" : "Observation/1706215555928598000.0dce580b-0978-4b4f-a87c-d780a5bce429",
+      "fullUrl" : "Organization/1706311557281685000.fb7caa5a-8340-4e1a-9e72-1599f93d1698",
+      "resource" : {
+        "resourceType" : "Organization",
+        "id" : "1706311557281685000.fb7caa5a-8340-4e1a-9e72-1599f93d1698",
+        "identifier" : [
+          {
+            "value" : "CDC PRIME - Atlanta"
+          },
+          {
+            "type" : {
+              "coding" : [
+                {
+                  "system" : "http://terminology.hl7.org/CodeSystem/v2-0301"
+                }
+              ]
+            },
+            "system" : "urn:ietf:rfc:3986",
+            "value" : "2.16.840.1.114222.4.1.237821"
+          }
+        ]
+      }
+    },
+    {
+      "fullUrl" : "Observation/1706311557296919000.ac9c57b6-b159-4241-9b3e-46e4fa594c2d",
       "resource" : {
         "resourceType" : "Observation",
-        "id" : "1706215555928598000.0dce580b-0978-4b4f-a87c-d780a5bce429",
+        "id" : "1706311557296919000.ac9c57b6-b159-4241-9b3e-46e4fa594c2d",
         "extension" : [
           {
             "url" : "https://reportstream.cdc.gov/fhir/StructureDefinition/sub-id",
@@ -236,13 +231,13 @@
               {
                 "url" : "obx-18-equipment-instance-identifier",
                 "valueReference" : {
-                  "reference" : "Device/1706215555926603000.d9b884d9-d62b-45a0-a83b-2c7b746555f8"
+                  "reference" : "Device/1706311557291199000.cb93ed7a-4e9c-47fe-9a20-3b46453a8303"
                 }
               },
               {
                 "url" : "obx-18-equipment-instance-identifier",
                 "valueReference" : {
-                  "reference" : "Device/1706215555926961000.de6267be-a8b5-4fc1-9567-33a1e34a081e"
+                  "reference" : "Device/1706311557291802000.6c2409a8-5263-4746-967f-9670d1405d16"
                 }
               },
               {
@@ -319,274 +314,6 @@
         ],
         "status" : "final",
         "code" : {
-=======
-        }
-      }
-    },
-    {
-      "fullUrl" : "Organization/1706311556981153000.60061517-bcdc-49c8-a611-0d7f3ad4066d",
-      "resource" : {
-        "resourceType" : "Organization",
-        "id" : "1706311556981153000.60061517-bcdc-49c8-a611-0d7f3ad4066d",
-        "address" : [
-          {
-            "country" : "USA"
-          }
-        ]
-      }
-    },
-    {
-      "fullUrl" : "Provenance/1706311557275653000.bac1a4dc-8376-4d41-9b7d-feed600593af",
-      "resource" : {
-        "resourceType" : "Provenance",
-        "id" : "1706311557275653000.bac1a4dc-8376-4d41-9b7d-feed600593af",
-        "target" : [
-          {
-            "reference" : "MessageHeader/827ccb0e-ea8a-306c-8c34-a16891f84e7b"
-          },
-          {
-            "reference" : "DiagnosticReport/1706311557476662000.46dc5a5b-0373-4ac3-b614-2a2893326c30"
-          }
-        ],
-        "recorded" : "2023-05-01T10:25:31-04:00",
-        "activity" : {
-          "coding" : [
-            {
-              "display" : "ORU^R01^ORU_R01"
-            }
-          ]
-        }
-      }
-    },
-    {
-      "fullUrl" : "Provenance/1706311557283016000.d06d2ff9-2b2b-42b2-916d-2ae6049dfe55",
-      "resource" : {
-        "resourceType" : "Provenance",
-        "id" : "1706311557283016000.d06d2ff9-2b2b-42b2-916d-2ae6049dfe55",
-        "recorded" : "2024-01-26T17:25:57Z",
-        "policy" : [
-          "http://hl7.org/fhir/uv/v2mappings/message-oru-r01-to-bundle"
-        ],
-        "activity" : {
-          "coding" : [
-            {
-              "code" : "v2-FHIR transformation"
-            }
-          ]
-        },
-        "agent" : [
-          {
-            "type" : {
-              "coding" : [
-                {
-                  "system" : "http://terminology.hl7.org/CodeSystem/provenance-participant-type",
-                  "code" : "assembler"
-                }
-              ]
-            },
-            "who" : {
-              "reference" : "Organization/1706311557281685000.fb7caa5a-8340-4e1a-9e72-1599f93d1698"
-            }
-          }
-        ]
-      }
-    },
-    {
-      "fullUrl" : "Organization/1706311557281685000.fb7caa5a-8340-4e1a-9e72-1599f93d1698",
-      "resource" : {
-        "resourceType" : "Organization",
-        "id" : "1706311557281685000.fb7caa5a-8340-4e1a-9e72-1599f93d1698",
-        "identifier" : [
-          {
-            "value" : "CDC PRIME - Atlanta"
-          },
-          {
-            "type" : {
-              "coding" : [
-                {
-                  "system" : "http://terminology.hl7.org/CodeSystem/v2-0301"
-                }
-              ]
-            },
-            "system" : "urn:ietf:rfc:3986",
-            "value" : "2.16.840.1.114222.4.1.237821"
-          }
-        ]
-      }
-    },
-    {
-      "fullUrl" : "Observation/1706311557296919000.ac9c57b6-b159-4241-9b3e-46e4fa594c2d",
-      "resource" : {
-        "resourceType" : "Observation",
-        "id" : "1706311557296919000.ac9c57b6-b159-4241-9b3e-46e4fa594c2d",
-        "extension" : [
-          {
-            "url" : "https://reportstream.cdc.gov/fhir/StructureDefinition/sub-id",
-            "valueString" : "Sub ID"
-          },
-          {
-            "url" : "https://reportstream.cdc.gov/fhir/StructureDefinition/nature-of-abnormal-test",
-            "valueId" : "A"
-          },
-          {
-            "url" : "https://reportstream.cdc.gov/fhir/StructureDefinition/nature-of-abnormal-test",
-            "valueId" : "B"
-          },
-          {
-            "url" : "https://reportstream.cdc.gov/fhir/StructureDefinition/analysis-date-time",
-            "valueDateTime" : "2023-05-01T10:25:31-04:00",
-            "_valueDateTime" : {
-              "extension" : [
-                {
-                  "url" : "https://reportstream.cdc.gov/fhir/StructureDefinition/hl7v2-date-time",
-                  "valueString" : "20230501102531-0400"
-                }
-              ]
-            }
-          },
-          {
-            "url" : "https://reportstream.cdc.gov/fhir/StructureDefinition/obx-observation",
-            "extension" : [
-              {
-                "url" : "obx-2-value-type",
-                "valueId" : "ST"
-              },
-              {
-                "url" : "obx-9-probability",
-                "valueString" : "1"
-              },
-              {
-                "url" : "obx-11-observation-status",
-                "valueString" : "F"
-              },
-              {
-                "url" : "obx-12-effective-date-of-reference-range",
-                "valueString" : "20230501102531-0400"
-              },
-              {
-                "url" : "obx-13-user-defined-access-checks",
-                "valueString" : "User Check"
-              },
-              {
-                "url" : "obx-17-observation-method",
-                "valueCodeableConcept" : {
-                  "coding" : [
-                    {
-                      "extension" : [
-                        {
-                          "url" : "https://reportstream.cdc.gov/fhir/StructureDefinition/cwe-coding",
-                          "valueString" : "coding"
-                        }
-                      ],
-                      "code" : "312-1",
-                      "display" : "METHOD"
-                    }
-                  ]
-                }
-              },
-              {
-                "url" : "obx-17-observation-method",
-                "valueCodeableConcept" : {
-                  "coding" : [
-                    {
-                      "extension" : [
-                        {
-                          "url" : "https://reportstream.cdc.gov/fhir/StructureDefinition/cwe-coding",
-                          "valueString" : "coding"
-                        }
-                      ],
-                      "code" : "312-1",
-                      "display" : "METHOD2"
-                    }
-                  ]
-                }
-              },
-              {
-                "url" : "obx-18-equipment-instance-identifier",
-                "valueReference" : {
-                  "reference" : "Device/1706311557291199000.cb93ed7a-4e9c-47fe-9a20-3b46453a8303"
-                }
-              },
-              {
-                "url" : "obx-18-equipment-instance-identifier",
-                "valueReference" : {
-                  "reference" : "Device/1706311557291802000.6c2409a8-5263-4746-967f-9670d1405d16"
-                }
-              },
-              {
-                "url" : "obx-20-observation-site",
-                "valueCodeableConcept" : {
-                  "coding" : [
-                    {
-                      "extension" : [
-                        {
-                          "url" : "https://reportstream.cdc.gov/fhir/StructureDefinition/cwe-coding",
-                          "valueString" : "coding"
-                        }
-                      ],
-                      "code" : "1",
-                      "display" : "ARM"
-                    }
-                  ]
-                }
-              },
-              {
-                "url" : "obx-20-observation-site",
-                "valueCodeableConcept" : {
-                  "coding" : [
-                    {
-                      "extension" : [
-                        {
-                          "url" : "https://reportstream.cdc.gov/fhir/StructureDefinition/cwe-coding",
-                          "valueString" : "coding"
-                        }
-                      ],
-                      "code" : "2",
-                      "display" : "FOOT"
-                    }
-                  ]
-                }
-              }
-            ]
-          }
-        ],
-        "identifier" : [
-          {
-            "extension" : [
-              {
-                "url" : "https://reportstream.cdc.gov/fhir/StructureDefinition/hl7-use",
-                "valueString" : "obx-21-observation-instance-identifier"
-              },
-              {
-                "url" : "https://reportstream.cdc.gov/fhir/StructureDefinition/assigning-authority",
-                "extension" : [
-                  {
-                    "url" : "https://reportstream.cdc.gov/fhir/StructureDefinition/assigning-authority-namespace-id",
-                    "valueString" : "Obs Instance"
-                  },
-                  {
-                    "url" : "https://reportstream.cdc.gov/fhir/StructureDefinition/assigning-authority-universal-id",
-                    "valueString" : "1.111.122311.222.44.2.3.3"
-                  },
-                  {
-                    "url" : "https://reportstream.cdc.gov/fhir/StructureDefinition/universal-id-type",
-                    "valueCode" : "ISO"
-                  }
-                ]
-              }
-            ],
-            "type" : {
-              "coding" : [
-                {
-                  "code" : "FILL"
-                }
-              ]
-            },
-            "value" : "CDC_3015822725"
-          }
-        ],
-        "status" : "final",
-        "code" : {
           "coding" : [
             {
               "extension" : [
@@ -660,81 +387,6 @@
           }
         ],
         "bodySite" : {
->>>>>>> 711af84e
-          "coding" : [
-            {
-              "extension" : [
-                {
-                  "url" : "https://reportstream.cdc.gov/fhir/StructureDefinition/cwe-coding",
-                  "valueString" : "coding"
-<<<<<<< HEAD
-                },
-                {
-                  "url" : "https://reportstream.cdc.gov/fhir/StructureDefinition/cwe-coding-system",
-                  "valueString" : "LN"
-                }
-              ],
-              "system" : "http://loinc.org",
-              "code" : "8675-3",
-              "display" : "Fake"
-            }
-          ]
-        },
-        "effectiveDateTime" : "2023-05-01T10:25:31-04:00",
-        "_effectiveDateTime" : {
-          "extension" : [
-            {
-              "url" : "https://reportstream.cdc.gov/fhir/StructureDefinition/hl7v2-date-time",
-              "valueString" : "20230501102531-0400"
-            }
-          ]
-        },
-        "performer" : [
-          {
-            "reference" : "Organization/1706215555929400000.bd186960-8ba5-4a4f-9047-8e220998ef3d"
-          },
-          {
-            "reference" : "PractitionerRole/1706215555929989000.a7cf3f80-6f4a-4cac-a7a2-8242303bd013"
-          },
-          {
-            "reference" : "PractitionerRole/1706215555937152000.2ba50ab3-9315-438f-83a0-e39baebeee5a"
-          },
-          {
-            "reference" : "PractitionerRole/1706215555940670000.600f4775-b553-414e-a824-33f5a2707dfd"
-          }
-        ],
-        "valueString" : "Some value",
-        "interpretation" : [
-          {
-            "coding" : [
-              {
-                "extension" : [
-                  {
-                    "url" : "https://reportstream.cdc.gov/fhir/StructureDefinition/cwe-coding",
-                    "valueString" : "coding"
-                  }
-                ],
-                "code" : "1",
-                "display" : "Flag"
-              }
-            ]
-          },
-          {
-            "coding" : [
-              {
-                "extension" : [
-                  {
-                    "url" : "https://reportstream.cdc.gov/fhir/StructureDefinition/cwe-coding",
-                    "valueString" : "coding"
-                  }
-                ],
-                "code" : "2",
-                "display" : "Other"
-              }
-            ]
-          }
-        ],
-        "bodySite" : {
           "coding" : [
             {
               "extension" : [
@@ -763,146 +415,6 @@
           ]
         },
         "device" : {
-          "reference" : "Device/1706215555951144000.652196b8-3a9b-46c8-993d-79ed276a57d1"
-        },
-        "referenceRange" : [
-          {
-            "text" : "Reference Range"
-          }
-        ]
-      }
-    },
-    {
-      "fullUrl" : "Device/1706215555926603000.d9b884d9-d62b-45a0-a83b-2c7b746555f8",
-      "resource" : {
-        "resourceType" : "Device",
-        "id" : "1706215555926603000.d9b884d9-d62b-45a0-a83b-2c7b746555f8",
-        "identifier" : [
-          {
-            "extension" : [
-              {
-                "url" : "https://reportstream.cdc.gov/fhir/StructureDefinition/assigning-authority",
-                "extension" : [
-                  {
-                    "url" : "https://reportstream.cdc.gov/fhir/StructureDefinition/assigning-authority-namespace-id",
-                    "valueString" : "Equipment"
-                  },
-                  {
-                    "url" : "https://reportstream.cdc.gov/fhir/StructureDefinition/assigning-authority-universal-id",
-                    "valueString" : "1.111.122311.222.44.2.3.3"
-                  },
-                  {
-                    "url" : "https://reportstream.cdc.gov/fhir/StructureDefinition/universal-id-type",
-                    "valueCode" : "ISO"
-                  }
-                ]
-              }
-            ],
-            "value" : "CDC_3015822725"
-          }
-        ]
-      }
-    },
-    {
-      "fullUrl" : "Device/1706215555926961000.de6267be-a8b5-4fc1-9567-33a1e34a081e",
-      "resource" : {
-        "resourceType" : "Device",
-        "id" : "1706215555926961000.de6267be-a8b5-4fc1-9567-33a1e34a081e",
-        "identifier" : [
-          {
-            "extension" : [
-              {
-                "url" : "https://reportstream.cdc.gov/fhir/StructureDefinition/assigning-authority",
-                "extension" : [
-                  {
-                    "url" : "https://reportstream.cdc.gov/fhir/StructureDefinition/assigning-authority-namespace-id",
-                    "valueString" : "Equipment2"
-                  },
-                  {
-                    "url" : "https://reportstream.cdc.gov/fhir/StructureDefinition/assigning-authority-universal-id",
-                    "valueString" : "1.111.122311.222.44.2.3.3"
-                  },
-                  {
-                    "url" : "https://reportstream.cdc.gov/fhir/StructureDefinition/universal-id-type",
-                    "valueCode" : "ISO"
-                  }
-                ]
-              }
-            ],
-            "value" : "CDC_3015822725"
-          }
-        ]
-      }
-    },
-    {
-      "fullUrl" : "Organization/1706215555929400000.bd186960-8ba5-4a4f-9047-8e220998ef3d",
-      "resource" : {
-        "resourceType" : "Organization",
-        "id" : "1706215555929400000.bd186960-8ba5-4a4f-9047-8e220998ef3d",
-        "extension" : [
-          {
-            "url" : "https://reportstream.cdc.gov/fhir/StructureDefinition/cwe-organization",
-            "valueCodeableConcept" : {
-              "coding" : [
-                {
-                  "extension" : [
-                    {
-                      "url" : "https://reportstream.cdc.gov/fhir/StructureDefinition/cwe-coding",
-                      "valueString" : "coding"
-                    },
-                    {
-                      "url" : "https://reportstream.cdc.gov/fhir/StructureDefinition/cwe-coding-system",
-                      "valueString" : "ISO"
-                    }
-                  ],
-                  "code" : "454",
-                  "display" : "Producer"
-                }
-              ]
-            }
-          },
-          {
-            "url" : "https://reportstream.cdc.gov/fhir/StructureDefinition/hl7-use",
-            "valueString" : "obx-15-producer-id"
-          }
-        ],
-        "identifier" : [
-          {
-            "system" : "ISO",
-            "value" : "454"
-          }
-        ],
-        "name" : "Producer"
-      }
-    },
-    {
-      "fullUrl" : "Practitioner/1706215555936446000.625c7347-1abe-4c84-a84c-ca0298b0f384",
-      "resource" : {
-        "resourceType" : "Practitioner",
-        "id" : "1706215555936446000.625c7347-1abe-4c84-a84c-ca0298b0f384",
-=======
-                }
-              ],
-              "code" : "1",
-              "display" : "ARM"
-            }
-          ]
-        },
-        "method" : {
-          "coding" : [
-            {
-              "extension" : [
-                {
-                  "url" : "https://reportstream.cdc.gov/fhir/StructureDefinition/cwe-coding",
-                  "valueString" : "coding"
-                }
-              ],
-              "code" : "312-1",
-              "display" : "METHOD"
-            }
-          ]
-        },
-        "device" : {
           "reference" : "Device/1706311557322042000.272b61fe-bd10-4ff8-b6a6-c1e803f2ee90"
         },
         "referenceRange" : [
@@ -1466,7 +978,6 @@
       "resource" : {
         "resourceType" : "Practitioner",
         "id" : "1706311557315103000.fb1d6d8d-14c1-499f-b57c-d90aca3809d1",
->>>>>>> 711af84e
         "extension" : [
           {
             "url" : "https://reportstream.cdc.gov/fhir/StructureDefinition/xcn3-given-name",
@@ -1633,11 +1144,7 @@
                 },
                 {
                   "url" : "http://hl7.org/fhir/StructureDefinition/humanname-own-name",
-<<<<<<< HEAD
-                  "valueString" : "Responsible"
-=======
                   "valueString" : "Medical Director"
->>>>>>> 711af84e
                 },
                 {
                   "url" : "http://hl7.org/fhir/StructureDefinition/humanname-partner-prefix",
@@ -1670,237 +1177,6 @@
       }
     },
     {
-<<<<<<< HEAD
-      "fullUrl" : "PractitionerRole/1706215555929989000.a7cf3f80-6f4a-4cac-a7a2-8242303bd013",
-      "resource" : {
-        "resourceType" : "PractitionerRole",
-        "id" : "1706215555929989000.a7cf3f80-6f4a-4cac-a7a2-8242303bd013",
-        "practitioner" : {
-          "reference" : "Practitioner/1706215555936446000.625c7347-1abe-4c84-a84c-ca0298b0f384"
-        },
-        "code" : [
-          {
-            "coding" : [
-              {
-                "system" : "http://terminology.hl7.org/CodeSystem/practitioner-role",
-                "code" : "responsibleObserver"
-              }
-            ]
-          }
-        ]
-      }
-    },
-    {
-      "fullUrl" : "Practitioner/1706215555940070000.26be96d8-f2d9-416b-b0c9-44f440d91933",
-      "resource" : {
-        "resourceType" : "Practitioner",
-        "id" : "1706215555940070000.26be96d8-f2d9-416b-b0c9-44f440d91933",
-        "extension" : [
-          {
-            "url" : "https://reportstream.cdc.gov/fhir/StructureDefinition/xcn3-given-name",
-            "valueString" : "LUDWIG"
-          },
-          {
-            "url" : "https://reportstream.cdc.gov/fhir/StructureDefinition/xcn4-second-given-name",
-            "valueString" : "B"
-          },
-          {
-            "url" : "https://reportstream.cdc.gov/fhir/StructureDefinition/xcn19-effective-date",
-            "valueString" : "20220501102531-0400"
-          },
-          {
-            "url" : "https://reportstream.cdc.gov/fhir/StructureDefinition/xcn20-expiration-date",
-            "valueString" : "20230501102531-0400"
-          },
-          {
-            "url" : "https://reportstream.cdc.gov/fhir/StructureDefinition/xcn21-professional-suffix",
-            "valueString" : "MD"
-          },
-          {
-            "url" : "https://reportstream.cdc.gov/fhir/StructureDefinition/xcn22-assigning-jurisdiction",
-            "valueCodeableConcept" : {
-              "coding" : [
-                {
-                  "extension" : [
-                    {
-                      "url" : "https://reportstream.cdc.gov/fhir/StructureDefinition/cwe-coding",
-                      "valueString" : "coding"
-                    }
-                  ],
-                  "code" : "AssignJ"
-                }
-              ]
-            }
-          },
-          {
-            "url" : "https://reportstream.cdc.gov/fhir/StructureDefinition/xcn23-assigning-agency-or-department",
-            "valueCodeableConcept" : {
-              "coding" : [
-                {
-                  "extension" : [
-                    {
-                      "url" : "https://reportstream.cdc.gov/fhir/StructureDefinition/cwe-coding",
-                      "valueString" : "coding"
-                    }
-                  ],
-                  "code" : "AssignA"
-                }
-              ]
-            }
-          },
-          {
-            "url" : "https://reportstream.cdc.gov/fhir/StructureDefinition/xcn5-suffix",
-            "valueString" : "2ND"
-          },
-          {
-            "url" : "https://reportstream.cdc.gov/fhir/StructureDefinition/xcn7-degree",
-            "valueString" : "MD"
-          },
-          {
-            "url" : "https://reportstream.cdc.gov/fhir/StructureDefinition/xcn8-source-table",
-            "valueCodeableConcept" : {
-              "coding" : [
-                {
-                  "extension" : [
-                    {
-                      "url" : "https://reportstream.cdc.gov/fhir/StructureDefinition/cwe-coding",
-                      "valueString" : "coding"
-                    }
-                  ],
-                  "code" : "SRC"
-                }
-              ]
-            }
-          },
-          {
-            "url" : "https://reportstream.cdc.gov/fhir/StructureDefinition/assigning-authority",
-            "extension" : [
-              {
-                "url" : "https://reportstream.cdc.gov/fhir/StructureDefinition/namespace-id",
-                "valueString" : "Namespace"
-              },
-              {
-                "url" : "https://reportstream.cdc.gov/fhir/StructureDefinition/universal-id",
-                "valueString" : "AssigningSystem"
-              },
-              {
-                "url" : "https://reportstream.cdc.gov/fhir/StructureDefinition/universal-id-type",
-                "valueCode" : "UUID"
-              }
-            ]
-          },
-          {
-            "url" : "https://reportstream.cdc.gov/fhir/StructureDefinition/xcn10-name-type-code",
-            "valueString" : "B"
-          },
-          {
-            "url" : "https://reportstream.cdc.gov/fhir/StructureDefinition/xcn15-name-representation-code",
-            "valueString" : "A"
-          },
-          {
-            "url" : "https://reportstream.cdc.gov/fhir/StructureDefinition/xcn16-name-context",
-            "valueCodeableConcept" : {
-              "coding" : [
-                {
-                  "extension" : [
-                    {
-                      "url" : "https://reportstream.cdc.gov/fhir/StructureDefinition/cwe-coding",
-                      "valueString" : "coding"
-                    }
-                  ],
-                  "code" : "NameContext"
-                }
-              ]
-            }
-          }
-        ],
-        "identifier" : [
-          {
-            "extension" : [
-              {
-                "url" : "https://reportstream.cdc.gov/fhir/StructureDefinition/check-digit",
-                "valueString" : "A"
-              },
-              {
-                "url" : "https://reportstream.cdc.gov/fhir/StructureDefinition/check-digit-scheme",
-                "valueCode" : "NPI"
-              }
-            ],
-            "type" : {
-              "coding" : [
-                {
-                  "extension" : [
-                    {
-                      "url" : "https://reportstream.cdc.gov/fhir/StructureDefinition/hl7-use",
-                      "valueString" : "id-code"
-                    }
-                  ],
-                  "code" : "DL"
-                }
-              ]
-            },
-            "system" : "Namespace",
-            "value" : "1"
-          }
-        ],
-        "name" : [
-          {
-            "extension" : [
-              {
-                "url" : "http://hl7.org/fhir/StructureDefinition/humanname-assembly-order",
-                "valueCode" : "G"
-              }
-            ],
-            "use" : "official",
-            "family" : "BEETHOVEN",
-            "_family" : {
-              "extension" : [
-                {
-                  "url" : "http://hl7.org/fhir/StructureDefinition/humanname-own-prefix",
-                  "valueString" : "VAN"
-                },
-                {
-                  "url" : "http://hl7.org/fhir/StructureDefinition/humanname-own-name",
-                  "valueString" : "AlsoResponsible"
-                },
-                {
-                  "url" : "http://hl7.org/fhir/StructureDefinition/humanname-partner-prefix",
-                  "valueString" : "VAL"
-                },
-                {
-                  "url" : "http://hl7.org/fhir/StructureDefinition/humanname-partner-name",
-                  "valueString" : "ROGER"
-                }
-              ]
-            },
-            "given" : [
-              "LUDWIG",
-              "B"
-            ],
-            "prefix" : [
-              "DR"
-            ],
-            "suffix" : [
-              "2ND",
-              "MD",
-              "MD"
-            ],
-            "period" : {
-              "start" : "2022-05-01T10:25:31-04:00",
-              "end" : "2023-05-01T10:25:31-04:00"
-            }
-          }
-        ]
-      }
-    },
-    {
-      "fullUrl" : "PractitionerRole/1706215555937152000.2ba50ab3-9315-438f-83a0-e39baebeee5a",
-      "resource" : {
-        "resourceType" : "PractitionerRole",
-        "id" : "1706215555937152000.2ba50ab3-9315-438f-83a0-e39baebeee5a",
-        "practitioner" : {
-          "reference" : "Practitioner/1706215555940070000.26be96d8-f2d9-416b-b0c9-44f440d91933"
-=======
       "fullUrl" : "Location/1706311557317446000.8b1194a0-35dd-4452-9552-7862308b86ae",
       "resource" : {
         "resourceType" : "Location",
@@ -2133,15 +1409,13 @@
         },
         "organization" : {
           "reference" : "Organization/1706311557318210000.d323f94d-9002-4e4b-9f70-03e40b32807e"
->>>>>>> 711af84e
         },
         "code" : [
           {
             "coding" : [
               {
-<<<<<<< HEAD
-                "system" : "http://terminology.hl7.org/CodeSystem/practitioner-role",
-                "code" : "responsibleObserver"
+                "system" : "http://terminology.hl7.org/CodeSystem/v2-0912",
+                "code" : "MDIR"
               }
             ]
           }
@@ -2149,522 +1423,41 @@
       }
     },
     {
-      "fullUrl" : "Practitioner/1706215555944076000.7cf06f40-da60-4696-9ded-146ae88bd1a0",
-      "resource" : {
-        "resourceType" : "Practitioner",
-        "id" : "1706215555944076000.7cf06f40-da60-4696-9ded-146ae88bd1a0",
-        "extension" : [
-          {
-            "url" : "https://reportstream.cdc.gov/fhir/StructureDefinition/xcn3-given-name",
-            "valueString" : "LUDWIG"
-          },
-          {
-            "url" : "https://reportstream.cdc.gov/fhir/StructureDefinition/xcn4-second-given-name",
-            "valueString" : "B"
-          },
-          {
-            "url" : "https://reportstream.cdc.gov/fhir/StructureDefinition/xcn19-effective-date",
-            "valueString" : "20220501102531-0400"
-          },
-          {
-            "url" : "https://reportstream.cdc.gov/fhir/StructureDefinition/xcn20-expiration-date",
-            "valueString" : "20230501102531-0400"
-          },
-          {
-            "url" : "https://reportstream.cdc.gov/fhir/StructureDefinition/xcn21-professional-suffix",
-            "valueString" : "MD"
-          },
-          {
-            "url" : "https://reportstream.cdc.gov/fhir/StructureDefinition/xcn22-assigning-jurisdiction",
-            "valueCodeableConcept" : {
-              "coding" : [
-                {
-                  "extension" : [
-                    {
-                      "url" : "https://reportstream.cdc.gov/fhir/StructureDefinition/cwe-coding",
-                      "valueString" : "coding"
-                    }
-                  ],
-                  "code" : "AssignJ"
-                }
-              ]
-            }
-          },
-          {
-            "url" : "https://reportstream.cdc.gov/fhir/StructureDefinition/xcn23-assigning-agency-or-department",
-            "valueCodeableConcept" : {
-              "coding" : [
-                {
-                  "extension" : [
-                    {
-                      "url" : "https://reportstream.cdc.gov/fhir/StructureDefinition/cwe-coding",
-                      "valueString" : "coding"
-                    }
-                  ],
-                  "code" : "AssignA"
-                }
-              ]
-            }
-          },
-          {
-            "url" : "https://reportstream.cdc.gov/fhir/StructureDefinition/xcn5-suffix",
-            "valueString" : "2ND"
-          },
-          {
-            "url" : "https://reportstream.cdc.gov/fhir/StructureDefinition/xcn7-degree",
-            "valueString" : "MD"
-          },
-          {
-            "url" : "https://reportstream.cdc.gov/fhir/StructureDefinition/xcn8-source-table",
-            "valueCodeableConcept" : {
-              "coding" : [
-                {
-                  "extension" : [
-                    {
-                      "url" : "https://reportstream.cdc.gov/fhir/StructureDefinition/cwe-coding",
-                      "valueString" : "coding"
-                    }
-                  ],
-                  "code" : "SRC"
-                }
-              ]
-            }
-          },
-          {
-            "url" : "https://reportstream.cdc.gov/fhir/StructureDefinition/assigning-authority",
-            "extension" : [
-              {
-                "url" : "https://reportstream.cdc.gov/fhir/StructureDefinition/namespace-id",
-                "valueString" : "Namespace"
-              },
-              {
-                "url" : "https://reportstream.cdc.gov/fhir/StructureDefinition/universal-id",
-                "valueString" : "AssigningSystem"
-              },
-              {
-                "url" : "https://reportstream.cdc.gov/fhir/StructureDefinition/universal-id-type",
-                "valueCode" : "UUID"
-              }
-            ]
-          },
-          {
-            "url" : "https://reportstream.cdc.gov/fhir/StructureDefinition/xcn10-name-type-code",
-            "valueString" : "B"
-          },
-          {
-            "url" : "https://reportstream.cdc.gov/fhir/StructureDefinition/xcn15-name-representation-code",
-            "valueString" : "A"
-          },
-          {
-            "url" : "https://reportstream.cdc.gov/fhir/StructureDefinition/xcn16-name-context",
-            "valueCodeableConcept" : {
-              "coding" : [
-                {
-                  "extension" : [
-                    {
-                      "url" : "https://reportstream.cdc.gov/fhir/StructureDefinition/cwe-coding",
-                      "valueString" : "coding"
-                    }
-                  ],
-                  "code" : "NameContext"
-                }
-              ]
-            }
-          }
-        ],
+      "fullUrl" : "Device/1706311557322042000.272b61fe-bd10-4ff8-b6a6-c1e803f2ee90",
+      "resource" : {
+        "resourceType" : "Device",
+        "id" : "1706311557322042000.272b61fe-bd10-4ff8-b6a6-c1e803f2ee90",
         "identifier" : [
           {
             "extension" : [
-              {
-                "url" : "https://reportstream.cdc.gov/fhir/StructureDefinition/check-digit",
-                "valueString" : "A"
-              },
-              {
-                "url" : "https://reportstream.cdc.gov/fhir/StructureDefinition/check-digit-scheme",
-                "valueCode" : "NPI"
-              }
-            ],
-            "type" : {
-              "coding" : [
-                {
-                  "extension" : [
-                    {
-                      "url" : "https://reportstream.cdc.gov/fhir/StructureDefinition/hl7-use",
-                      "valueString" : "id-code"
-                    }
-                  ],
-                  "code" : "DL"
-                }
-              ]
-            },
-            "system" : "Namespace",
-            "value" : "1"
-          }
-        ],
-        "name" : [
-          {
-            "extension" : [
-              {
-                "url" : "http://hl7.org/fhir/StructureDefinition/humanname-assembly-order",
-                "valueCode" : "G"
-              }
-            ],
-            "use" : "official",
-            "family" : "BEETHOVEN",
-            "_family" : {
-              "extension" : [
-                {
-                  "url" : "http://hl7.org/fhir/StructureDefinition/humanname-own-prefix",
-                  "valueString" : "VAN"
-                },
-                {
-                  "url" : "http://hl7.org/fhir/StructureDefinition/humanname-own-name",
-                  "valueString" : "Medical Director"
-                },
-                {
-                  "url" : "http://hl7.org/fhir/StructureDefinition/humanname-partner-prefix",
-                  "valueString" : "VAL"
-                },
-                {
-                  "url" : "http://hl7.org/fhir/StructureDefinition/humanname-partner-name",
-                  "valueString" : "ROGER"
-                }
-              ]
-            },
-            "given" : [
-              "LUDWIG",
-              "B"
-            ],
-            "prefix" : [
-              "DR"
-            ],
-            "suffix" : [
-              "2ND",
-              "MD",
-              "MD"
-            ],
-            "period" : {
-              "start" : "2022-05-01T10:25:31-04:00",
-              "end" : "2023-05-01T10:25:31-04:00"
-            }
-          }
-        ]
-      }
-    },
-    {
-      "fullUrl" : "Location/1706215555946225000.38785b23-e799-4dba-a4d2-c93d734afe1d",
-      "resource" : {
-        "resourceType" : "Location",
-        "id" : "1706215555946225000.38785b23-e799-4dba-a4d2-c93d734afe1d",
-        "extension" : [
-          {
-            "url" : "https://reportstream.cdc.gov/fhir/StructureDefinition/universal-id-type",
-            "valueCode" : "ISO"
-          }
-        ],
-        "identifier" : [
-          {
-            "value" : "2.16.840.1.113883.9.11"
-          }
-        ],
-        "name" : "Hospital A",
-        "physicalType" : {
-          "coding" : [
-            {
-              "extension" : [
-                {
-                  "url" : "https://reportstream.cdc.gov/fhir/StructureDefinition/code-index-name",
-                  "valueString" : "identifier"
-                }
-              ],
-              "system" : "http://terminology.hl7.org/CodeSystem/location-physical-type",
-              "code" : "si"
-            }
-          ]
-        }
-      }
-    },
-    {
-      "fullUrl" : "Organization/1706215555946512000.321ddead-6f0b-4073-9ffb-0d3e5bdb1d70",
-      "resource" : {
-        "resourceType" : "Organization",
-        "id" : "1706215555946512000.321ddead-6f0b-4073-9ffb-0d3e5bdb1d70",
-        "extension" : [
-          {
-            "url" : "https://reportstream.cdc.gov/fhir/StructureDefinition/xon3-id-number",
-            "valueString" : "123"
-          },
-          {
-            "url" : "https://reportstream.cdc.gov/fhir/StructureDefinition/organization-name-type",
-            "valueCoding" : {
-              "extension" : [
-                {
-                  "url" : "https://reportstream.cdc.gov/fhir/StructureDefinition/cwe-coding",
-                  "valueCodeableConcept" : {
-                    "extension" : [
-                      {
-                        "url" : "https://reportstream.cdc.gov/fhir/StructureDefinition/hl7v2Name",
-                        "valueString" : "organization-name-type-code"
-                      }
-                    ],
-                    "coding" : [
-                      {
-                        "extension" : [
-                          {
-                            "url" : "https://reportstream.cdc.gov/fhir/StructureDefinition/cwe-coding",
-                            "valueString" : "coding"
-                          },
-                          {
-                            "url" : "https://reportstream.cdc.gov/fhir/StructureDefinition/cwe-coding-system",
-                            "valueString" : "LN"
-                          }
-                        ],
-                        "system" : "http://loinc.org",
-                        "version" : "1",
-                        "code" : "1234-5",
-                        "display" : "TestText"
-                      },
-                      {
-                        "extension" : [
-                          {
-                            "url" : "https://reportstream.cdc.gov/fhir/StructureDefinition/cwe-coding",
-                            "valueString" : "alt-coding"
-                          },
-                          {
-                            "url" : "https://reportstream.cdc.gov/fhir/StructureDefinition/cwe-coding-system",
-                            "valueString" : "LN"
-                          }
-                        ],
-                        "system" : "http://loinc.org",
-                        "version" : "2",
-                        "code" : "1234-5",
-                        "display" : "TestAltText"
-                      }
-                    ],
-                    "text" : "OriginalText"
-                  }
-                }
-              ],
-              "system" : "LN",
-              "version" : "1",
-              "code" : "1234-5",
-              "display" : "TestText"
-            }
-          }
-        ],
-        "identifier" : [
-          {
-            "extension" : [
-              {
-                "url" : "https://reportstream.cdc.gov/fhir/StructureDefinition/check-digit",
-                "valueString" : "Check Digit"
-              },
               {
                 "url" : "https://reportstream.cdc.gov/fhir/StructureDefinition/assigning-authority",
                 "extension" : [
                   {
-                    "url" : "https://reportstream.cdc.gov/fhir/StructureDefinition/namespace-id",
-                    "valueString" : "Assigning Authority"
+                    "url" : "https://reportstream.cdc.gov/fhir/StructureDefinition/assigning-authority-namespace-id",
+                    "valueString" : "Equipment"
                   },
                   {
-                    "url" : "https://reportstream.cdc.gov/fhir/StructureDefinition/universal-id",
-                    "valueString" : "2.1.4.1"
+                    "url" : "https://reportstream.cdc.gov/fhir/StructureDefinition/assigning-authority-universal-id",
+                    "valueString" : "1.111.122311.222.44.2.3.3"
                   },
                   {
                     "url" : "https://reportstream.cdc.gov/fhir/StructureDefinition/universal-id-type",
                     "valueCode" : "ISO"
                   }
                 ]
-              },
-              {
-                "url" : "https://reportstream.cdc.gov/fhir/StructureDefinition/check-digit-scheme",
-                "valueCode" : "C1"
-              },
-              {
-                "url" : "https://reportstream.cdc.gov/fhir/StructureDefinition/identifier-location",
-                "valueReference" : {
-                  "reference" : "Location/1706215555946225000.38785b23-e799-4dba-a4d2-c93d734afe1d"
-                }
-              }
-            ],
-            "type" : {
-              "coding" : [
-                {
-                  "extension" : [
-                    {
-                      "url" : "https://reportstream.cdc.gov/fhir/StructureDefinition/code-index-name",
-                      "valueString" : "identifier"
-                    }
-                  ],
-                  "system" : "http://terminology.hl7.org/CodeSystem/v2-0203",
-                  "code" : "MD"
-                }
-              ]
-            },
-            "value" : "123"
-          }
-        ],
-        "name" : "Org",
-        "address" : [
-          {
-            "extension" : [
-              {
-                "url" : "http://hl7.org/fhir/StructureDefinition/iso21090-ADXP-censusTract",
-                "valueCode" : "6059"
-              },
-              {
-                "url" : "https://reportstream.cdc.gov/fhir/StructureDefinition/xad-address",
-                "extension" : [
-                  {
-                    "url" : "https://reportstream.cdc.gov/fhir/StructureDefinition/sad-address-line",
-                    "extension" : [
-                      {
-                        "url" : "SAD.1",
-                        "valueString" : "4861"
-                      },
-                      {
-                        "url" : "SAD.2",
-                        "valueString" : "20TH AVE"
-                      },
-                      {
-                        "url" : "SAD.3",
-                        "valueString" : "1"
-                      }
-                    ]
-                  },
-                  {
-                    "url" : "XAD.2",
-                    "valueString" : "Other Designation"
-                  },
-                  {
-                    "url" : "XAD.7",
-                    "valueCode" : "B"
-                  },
-                  {
-                    "url" : "XAD.8",
-                    "valueString" : "Other Geographic Designation"
-                  },
-                  {
-                    "url" : "XAD.11",
-                    "valueCode" : "A"
-                  },
-                  {
-                    "url" : "XAD.13",
-                    "valueString" : "20220501102531-0400"
-                  },
-                  {
-                    "url" : "XAD.14",
-                    "valueString" : "20230501102531-0400"
-                  },
-                  {
-                    "url" : "XAD.19",
-                    "valueCode" : "Adressee"
-                  }
-                ]
-              }
-            ],
-            "use" : "work",
-            "line" : [
-              "4861",
-              "20TH AVE",
-              "1",
-              "Other Designation",
-              "Adressee"
-            ],
-            "city" : "THUNDER MOUNTAIN",
-            "district" : "County",
-            "state" : "IG",
-            "postalCode" : "99999",
-            "country" : "USA",
-            "period" : {
-              "start" : "2022-05-01T10:25:31-04:00",
-              "end" : "2023-05-01T10:25:31-04:00"
-            }
+              }
+            ],
+            "value" : "CDC_3015822725"
           }
         ]
       }
     },
     {
-      "fullUrl" : "PractitionerRole/1706215555940670000.600f4775-b553-414e-a824-33f5a2707dfd",
-      "resource" : {
-        "resourceType" : "PractitionerRole",
-        "id" : "1706215555940670000.600f4775-b553-414e-a824-33f5a2707dfd",
-        "practitioner" : {
-          "reference" : "Practitioner/1706215555944076000.7cf06f40-da60-4696-9ded-146ae88bd1a0"
-        },
-        "organization" : {
-          "reference" : "Organization/1706215555946512000.321ddead-6f0b-4073-9ffb-0d3e5bdb1d70"
-        },
-        "code" : [
-          {
-            "coding" : [
-              {
-                "system" : "http://terminology.hl7.org/CodeSystem/v2-0912",
-                "code" : "MDIR"
-              }
-            ]
-          }
-        ]
-      }
-    },
-    {
-      "fullUrl" : "Device/1706215555951144000.652196b8-3a9b-46c8-993d-79ed276a57d1",
-      "resource" : {
-        "resourceType" : "Device",
-        "id" : "1706215555951144000.652196b8-3a9b-46c8-993d-79ed276a57d1",
-=======
-                "system" : "http://terminology.hl7.org/CodeSystem/v2-0912",
-                "code" : "MDIR"
-              }
-            ]
-          }
-        ]
-      }
-    },
-    {
-      "fullUrl" : "Device/1706311557322042000.272b61fe-bd10-4ff8-b6a6-c1e803f2ee90",
-      "resource" : {
-        "resourceType" : "Device",
-        "id" : "1706311557322042000.272b61fe-bd10-4ff8-b6a6-c1e803f2ee90",
->>>>>>> 711af84e
-        "identifier" : [
-          {
-            "extension" : [
-              {
-                "url" : "https://reportstream.cdc.gov/fhir/StructureDefinition/assigning-authority",
-                "extension" : [
-                  {
-                    "url" : "https://reportstream.cdc.gov/fhir/StructureDefinition/assigning-authority-namespace-id",
-                    "valueString" : "Equipment"
-                  },
-                  {
-                    "url" : "https://reportstream.cdc.gov/fhir/StructureDefinition/assigning-authority-universal-id",
-                    "valueString" : "1.111.122311.222.44.2.3.3"
-                  },
-                  {
-                    "url" : "https://reportstream.cdc.gov/fhir/StructureDefinition/universal-id-type",
-                    "valueCode" : "ISO"
-                  }
-                ]
-              }
-            ],
-            "value" : "CDC_3015822725"
-          }
-        ]
-      }
-    },
-    {
-<<<<<<< HEAD
-      "fullUrl" : "ServiceRequest/1706215556116462000.2928f8de-1f90-4eaf-8eb8-cfe8eea593ac",
-      "resource" : {
-        "resourceType" : "ServiceRequest",
-        "id" : "1706215556116462000.2928f8de-1f90-4eaf-8eb8-cfe8eea593ac",
-=======
       "fullUrl" : "ServiceRequest/1706311557474823000.c2aa548a-9568-45be-b075-ac7852e56dc1",
       "resource" : {
         "resourceType" : "ServiceRequest",
         "id" : "1706311557474823000.c2aa548a-9568-45be-b075-ac7852e56dc1",
->>>>>>> 711af84e
         "status" : "unknown",
         "code" : {
           "coding" : [
@@ -2688,15 +1481,6 @@
       }
     },
     {
-<<<<<<< HEAD
-      "fullUrl" : "DiagnosticReport/1706215556118193000.bbeb1869-6900-4023-9ba4-136a7a656b9d",
-      "resource" : {
-        "resourceType" : "DiagnosticReport",
-        "id" : "1706215556118193000.bbeb1869-6900-4023-9ba4-136a7a656b9d",
-        "basedOn" : [
-          {
-            "reference" : "ServiceRequest/1706215556116462000.2928f8de-1f90-4eaf-8eb8-cfe8eea593ac"
-=======
       "fullUrl" : "DiagnosticReport/1706311557476662000.46dc5a5b-0373-4ac3-b614-2a2893326c30",
       "resource" : {
         "resourceType" : "DiagnosticReport",
@@ -2704,7 +1488,6 @@
         "basedOn" : [
           {
             "reference" : "ServiceRequest/1706311557474823000.c2aa548a-9568-45be-b075-ac7852e56dc1"
->>>>>>> 711af84e
           }
         ],
         "status" : "final",
@@ -2729,11 +1512,7 @@
         },
         "result" : [
           {
-<<<<<<< HEAD
-            "reference" : "Observation/1706215555928598000.0dce580b-0978-4b4f-a87c-d780a5bce429"
-=======
             "reference" : "Observation/1706311557296919000.ac9c57b6-b159-4241-9b3e-46e4fa594c2d"
->>>>>>> 711af84e
           }
         ]
       }
