--- conflicted
+++ resolved
@@ -9,376 +9,6 @@
     "value" : "12345"
   },
   "type" : "message",
-<<<<<<< HEAD
-  "timestamp" : "2023-05-01T09:25:31.000-05:00",
-  "entry" : [
-    {
-      "fullUrl" : "MessageHeader/827ccb0e-ea8a-306c-8c34-a16891f84e7b",
-      "resource" : {
-        "resourceType" : "MessageHeader",
-        "id" : "827ccb0e-ea8a-306c-8c34-a16891f84e7b",
-        "extension" : [
-          {
-            "url" : "https://reportstream.cdc.gov/fhir/StructureDefinition/encoding-characters",
-            "valueString" : "^~\\&#"
-          },
-          {
-            "url" : "https://reportstream.cdc.gov/fhir/StructureDefinition/character-set",
-            "valueString" : "UNICODE UTF-8"
-          },
-          {
-            "url" : "https://reportstream.cdc.gov/fhir/StructureDefinition/msh-message-header",
-            "extension" : [
-              {
-                "url" : "MSH.7",
-                "valueString" : "20230501102531-0400"
-              }
-            ]
-          }
-        ],
-        "eventCoding" : {
-          "system" : "http://terminology.hl7.org/CodeSystem/v2-0003",
-          "code" : "R01",
-          "display" : "ORU^R01^ORU_R01"
-        },
-        "sender" : {
-          "reference" : "Organization/1707765926977027000.040e2a02-5b08-40f4-ad3f-4237125b5f05"
-        },
-        "source" : {
-          "_endpoint" : {
-            "extension" : [
-              {
-                "url" : "http://hl7.org/fhir/StructureDefinition/data-absent-reason",
-                "valueCode" : "unknown"
-              }
-            ]
-          }
-        }
-      }
-    },
-    {
-      "fullUrl" : "Organization/1707765926977027000.040e2a02-5b08-40f4-ad3f-4237125b5f05",
-      "resource" : {
-        "resourceType" : "Organization",
-        "id" : "1707765926977027000.040e2a02-5b08-40f4-ad3f-4237125b5f05",
-        "address" : [
-          {
-            "country" : "USA"
-          }
-        ]
-      }
-    },
-    {
-      "fullUrl" : "Provenance/1707765927525425000.1805c887-b72b-4532-9d9e-3ceca812c2e7",
-      "resource" : {
-        "resourceType" : "Provenance",
-        "id" : "1707765927525425000.1805c887-b72b-4532-9d9e-3ceca812c2e7",
-        "target" : [
-          {
-            "reference" : "MessageHeader/827ccb0e-ea8a-306c-8c34-a16891f84e7b"
-          },
-          {
-            "reference" : "DiagnosticReport/1707765927937791000.f90b2901-adb6-47ff-8b91-62ee888435b9"
-          }
-        ],
-        "recorded" : "2023-05-01T10:25:31-04:00",
-        "activity" : {
-          "coding" : [
-            {
-              "display" : "ORU^R01^ORU_R01"
-            }
-          ]
-        }
-      }
-    },
-    {
-      "fullUrl" : "Provenance/1707765927536765000.b7a221d0-709a-4d63-829b-917f3edb5b37",
-      "resource" : {
-        "resourceType" : "Provenance",
-        "id" : "1707765927536765000.b7a221d0-709a-4d63-829b-917f3edb5b37",
-        "recorded" : "2024-02-12T13:25:27Z",
-        "policy" : [
-          "http://hl7.org/fhir/uv/v2mappings/message-oru-r01-to-bundle"
-        ],
-        "activity" : {
-          "coding" : [
-            {
-              "code" : "v2-FHIR transformation"
-            }
-          ]
-        },
-        "agent" : [
-          {
-            "type" : {
-              "coding" : [
-                {
-                  "system" : "http://terminology.hl7.org/CodeSystem/provenance-participant-type",
-                  "code" : "assembler"
-                }
-              ]
-            },
-            "who" : {
-              "reference" : "Organization/1707765927535458000.3c2d7be7-1dbc-43a6-89f9-b89b7a8898fe"
-            }
-          }
-        ]
-      }
-    },
-    {
-      "fullUrl" : "Organization/1707765927535458000.3c2d7be7-1dbc-43a6-89f9-b89b7a8898fe",
-      "resource" : {
-        "resourceType" : "Organization",
-        "id" : "1707765927535458000.3c2d7be7-1dbc-43a6-89f9-b89b7a8898fe",
-        "identifier" : [
-          {
-            "value" : "CDC PRIME - Atlanta"
-          },
-          {
-            "type" : {
-              "coding" : [
-                {
-                  "system" : "http://terminology.hl7.org/CodeSystem/v2-0301"
-                }
-              ]
-            },
-            "system" : "urn:ietf:rfc:3986",
-            "value" : "2.16.840.1.114222.4.1.237821"
-          }
-        ]
-      }
-    },
-    {
-      "fullUrl" : "Patient/1707765927565775000.675b7c57-61ad-495f-9a82-9eea8ba0bf00",
-      "resource" : {
-        "resourceType" : "Patient",
-        "id" : "1707765927565775000.675b7c57-61ad-495f-9a82-9eea8ba0bf00"
-      }
-    },
-    {
-      "fullUrl" : "Provenance/1707765927567051000.ba3ad5fd-efad-41c4-aedd-92ce809dcbf9",
-      "resource" : {
-        "resourceType" : "Provenance",
-        "id" : "1707765927567051000.ba3ad5fd-efad-41c4-aedd-92ce809dcbf9",
-        "target" : [
-          {
-            "reference" : "Patient/1707765927565775000.675b7c57-61ad-495f-9a82-9eea8ba0bf00"
-          }
-        ],
-        "recorded" : "2024-02-12T13:25:27Z",
-        "activity" : {
-          "coding" : [
-            {
-              "system" : "https://terminology.hl7.org/CodeSystem/v3-DataOperation",
-              "code" : "UPDATE"
-            }
-          ]
-        }
-      }
-    },
-    {
-      "fullUrl" : "Observation/1707765927573141000.54e13c2c-de55-4608-be8d-bb653976b6fe",
-      "resource" : {
-        "resourceType" : "Observation",
-        "id" : "1707765927573141000.54e13c2c-de55-4608-be8d-bb653976b6fe",
-        "extension" : [
-          {
-            "url" : "https://reportstream.cdc.gov/fhir/StructureDefinition/obx-observation",
-            "extension" : [
-              {
-                "url" : "obx-2-value-type",
-                "valueId" : "ST"
-              }
-            ]
-          }
-        ],
-        "status" : "unknown",
-        "code" : {
-          "coding" : [
-            {
-              "extension" : [
-                {
-                  "url" : "https://reportstream.cdc.gov/fhir/StructureDefinition/cwe-coding",
-                  "valueString" : "coding"
-                },
-                {
-                  "url" : "https://reportstream.cdc.gov/fhir/StructureDefinition/cwe-coding-system",
-                  "valueString" : "LN"
-                }
-              ],
-              "system" : "http://loinc.org",
-              "code" : "8675-3",
-              "display" : "Fake"
-            }
-          ]
-        },
-        "subject" : {
-          "reference" : "Patient/1707765927565775000.675b7c57-61ad-495f-9a82-9eea8ba0bf00"
-        },
-        "performer" : [
-          {
-            "reference" : "PractitionerRole/1707765927574881000.9e8d5071-bcf5-4a07-bd6a-2292f4df1c07"
-          }
-        ],
-        "valueString" : "Some value"
-      }
-    },
-    {
-      "fullUrl" : "Practitioner/1707765927593444000.b082f1f1-e989-491e-ac68-ae364ec7558f",
-      "resource" : {
-        "resourceType" : "Practitioner",
-        "id" : "1707765927593444000.b082f1f1-e989-491e-ac68-ae364ec7558f",
-        "extension" : [
-          {
-            "url" : "https://reportstream.cdc.gov/fhir/StructureDefinition/assigning-authority",
-            "extension" : [
-              {
-                "url" : "https://reportstream.cdc.gov/fhir/StructureDefinition/namespace-id",
-                "valueString" : "Namespace"
-              },
-              {
-                "url" : "https://reportstream.cdc.gov/fhir/StructureDefinition/universal-id",
-                "valueString" : "AssigningSystem"
-              },
-              {
-                "url" : "https://reportstream.cdc.gov/fhir/StructureDefinition/universal-id-type",
-                "valueCode" : "UUID"
-              }
-            ]
-          },
-          {
-            "url" : "https://reportstream.cdc.gov/fhir/StructureDefinition/xcn-practitioner",
-            "extension" : [
-              {
-                "url" : "XCN.3",
-                "valueString" : "LUDWIG"
-              },
-              {
-                "url" : "XCN.4",
-                "valueString" : "B"
-              },
-              {
-                "url" : "XCN.20",
-                "valueString" : "20230501102531-0400"
-              },
-              {
-                "url" : "XCN.21",
-                "valueString" : "MD"
-              },
-              {
-                "url" : "XCN.22",
-                "valueCodeableConcept" : {
-                  "coding" : [
-                    {
-                      "extension" : [
-                        {
-                          "url" : "https://reportstream.cdc.gov/fhir/StructureDefinition/cwe-coding",
-                          "valueString" : "coding"
-                        }
-                      ],
-                      "code" : "AssignJ"
-                    }
-                  ]
-                }
-              },
-              {
-                "url" : "XCN.23",
-                "valueCodeableConcept" : {
-                  "coding" : [
-                    {
-                      "extension" : [
-                        {
-                          "url" : "https://reportstream.cdc.gov/fhir/StructureDefinition/cwe-coding",
-                          "valueString" : "coding"
-                        }
-                      ],
-                      "code" : "AssignA"
-                    }
-                  ]
-                }
-              },
-              {
-                "url" : "XCN.5",
-                "valueString" : "2ND"
-              },
-              {
-                "url" : "XCN.7",
-                "valueString" : "MD"
-              },
-              {
-                "url" : "XCN.8",
-                "valueCodeableConcept" : {
-                  "coding" : [
-                    {
-                      "extension" : [
-                        {
-                          "url" : "https://reportstream.cdc.gov/fhir/StructureDefinition/cwe-coding",
-                          "valueString" : "coding"
-                        }
-                      ],
-                      "code" : "SRC"
-                    }
-                  ]
-                }
-              },
-              {
-                "url" : "XCN.10",
-                "valueString" : "B"
-              },
-              {
-                "url" : "XCN.15",
-                "valueString" : "A"
-              },
-              {
-                "url" : "XCN.16",
-                "valueCodeableConcept" : {
-                  "coding" : [
-                    {
-                      "extension" : [
-                        {
-                          "url" : "https://reportstream.cdc.gov/fhir/StructureDefinition/cwe-coding",
-                          "valueString" : "coding"
-                        }
-                      ],
-                      "code" : "NameContext"
-                    }
-                  ]
-                }
-              },
-              {
-                "url" : "XCN.19",
-                "valueString" : "20220501102531-0400"
-              }
-            ]
-          }
-        ],
-        "identifier" : [
-          {
-            "extension" : [
-              {
-                "url" : "http://hl7.org/fhir/StructureDefinition/identifier-checkDigit",
-                "valueString" : "A"
-              },
-              {
-                "url" : "http://hl7.org/fhir/StructureDefinition/namingsystem-checkDigit",
-                "valueCode" : "NPI"
-              }
-            ],
-            "type" : {
-              "coding" : [
-                {
-                  "extension" : [
-                    {
-                      "url" : "https://reportstream.cdc.gov/fhir/StructureDefinition/codeable-concept-id",
-                      "valueBoolean" : true
-                    }
-                  ],
-                  "code" : "DL"
-                }
-              ]
-            },
-            "system" : "Namespace",
-            "value" : "1"
-=======
   "timestamp" : "2023-05-01T10:25:31.000-04:00",
   "entry" : [ {
     "fullUrl" : "MessageHeader/827ccb0e-ea8a-306c-8c34-a16891f84e7b",
@@ -580,346 +210,99 @@
               } ],
               "code" : "AssignJ"
             } ]
->>>>>>> 9d88e4f6
           }
-        ],
-        "name" : [
-          {
-            "extension" : [
-              {
-                "url" : "http://hl7.org/fhir/StructureDefinition/humanname-assembly-order",
-                "valueCode" : "G"
-              }
-            ],
-            "use" : "official",
-            "family" : "BEETHOVEN",
-            "_family" : {
-              "extension" : [
-                {
-                  "url" : "http://hl7.org/fhir/StructureDefinition/humanname-own-prefix",
-                  "valueString" : "VAN"
-                },
-                {
-                  "url" : "http://hl7.org/fhir/StructureDefinition/humanname-own-name",
-                  "valueString" : "Medical Director"
-                },
-                {
-                  "url" : "http://hl7.org/fhir/StructureDefinition/humanname-partner-prefix",
-                  "valueString" : "VAL"
-                },
-                {
-                  "url" : "http://hl7.org/fhir/StructureDefinition/humanname-partner-name",
-                  "valueString" : "ROGER"
-                }
-              ]
-            },
-            "given" : [
-              "LUDWIG",
-              "B"
-            ],
-            "prefix" : [
-              "DR"
-            ],
-            "suffix" : [
-              "2ND",
-              "MD",
-              "MD"
-            ],
-            "period" : {
-              "start" : "2022-05-01T10:25:31-04:00",
-              "end" : "2023-05-01T10:25:31-04:00"
-            }
+        }, {
+          "url" : "XCN.23",
+          "valueCodeableConcept" : {
+            "coding" : [ {
+              "extension" : [ {
+                "url" : "https://reportstream.cdc.gov/fhir/StructureDefinition/cwe-coding",
+                "valueString" : "coding"
+              } ],
+              "code" : "AssignA"
+            } ]
           }
-        ]
-      }
-    },
-    {
-      "fullUrl" : "Location/1707765927596183000.2cc984e9-5d67-4835-bc78-bce8d822ebfd",
-      "resource" : {
-        "resourceType" : "Location",
-        "id" : "1707765927596183000.2cc984e9-5d67-4835-bc78-bce8d822ebfd",
-        "extension" : [
-          {
-            "url" : "https://reportstream.cdc.gov/fhir/StructureDefinition/universal-id-type",
-            "valueCode" : "ISO"
+        }, {
+          "url" : "XCN.5",
+          "valueString" : "2ND"
+        }, {
+          "url" : "XCN.7",
+          "valueString" : "MD"
+        }, {
+          "url" : "XCN.8",
+          "valueCodeableConcept" : {
+            "coding" : [ {
+              "extension" : [ {
+                "url" : "https://reportstream.cdc.gov/fhir/StructureDefinition/cwe-coding",
+                "valueString" : "coding"
+              } ],
+              "code" : "SRC"
+            } ]
           }
-        ],
-        "identifier" : [
-          {
-            "value" : "2.16.840.1.113883.9.11"
+        }, {
+          "url" : "XCN.10",
+          "valueString" : "B"
+        }, {
+          "url" : "XCN.15",
+          "valueString" : "A"
+        }, {
+          "url" : "XCN.16",
+          "valueCodeableConcept" : {
+            "coding" : [ {
+              "extension" : [ {
+                "url" : "https://reportstream.cdc.gov/fhir/StructureDefinition/cwe-coding",
+                "valueString" : "coding"
+              } ],
+              "code" : "NameContext"
+            } ]
           }
-        ],
-        "name" : "Hospital A",
-        "physicalType" : {
-          "coding" : [
-            {
-              "extension" : [
-                {
-                  "url" : "https://reportstream.cdc.gov/fhir/StructureDefinition/code-index-name",
-                  "valueString" : "identifier"
-                }
-              ],
-              "system" : "http://terminology.hl7.org/CodeSystem/location-physical-type",
-              "code" : "si"
-            }
-          ]
-        }
-      }
-    },
-    {
-      "fullUrl" : "Organization/1707765927601539000.765f82af-a33f-47cd-8586-67b72b65ac7d",
-      "resource" : {
-        "resourceType" : "Organization",
-        "id" : "1707765927601539000.765f82af-a33f-47cd-8586-67b72b65ac7d",
-        "extension" : [
-          {
-            "url" : "https://reportstream.cdc.gov/fhir/StructureDefinition/organization-name-type",
-            "valueCoding" : {
-              "extension" : [
-                {
-                  "url" : "https://reportstream.cdc.gov/fhir/StructureDefinition/cwe-coding",
-                  "valueCodeableConcept" : {
-                    "extension" : [
-                      {
-                        "url" : "https://reportstream.cdc.gov/fhir/StructureDefinition/hl7v2Field",
-                        "valueString" : "XON.2"
-                      }
-                    ],
-                    "coding" : [
-                      {
-                        "extension" : [
-                          {
-                            "url" : "https://reportstream.cdc.gov/fhir/StructureDefinition/cwe-coding",
-                            "valueString" : "coding"
-                          },
-                          {
-                            "url" : "https://reportstream.cdc.gov/fhir/StructureDefinition/cwe-coding-system",
-                            "valueString" : "LN"
-                          }
-                        ],
-                        "system" : "http://loinc.org",
-                        "version" : "1",
-                        "code" : "1234-5",
-                        "display" : "TestText"
-                      },
-                      {
-                        "extension" : [
-                          {
-                            "url" : "https://reportstream.cdc.gov/fhir/StructureDefinition/cwe-coding",
-                            "valueString" : "alt-coding"
-                          },
-                          {
-                            "url" : "https://reportstream.cdc.gov/fhir/StructureDefinition/cwe-coding-system",
-                            "valueString" : "LN"
-                          }
-                        ],
-                        "system" : "http://loinc.org",
-                        "version" : "2",
-                        "code" : "1234-5",
-                        "display" : "TestAltText"
-                      }
-                    ],
-                    "text" : "OriginalText"
-                  }
-                }
-              ],
-              "system" : "LN",
-              "version" : "1",
-              "code" : "1234-5",
-              "display" : "TestText"
-            }
-          },
-          {
-            "url" : "https://reportstream.cdc.gov/fhir/StructureDefinition/xon-organization",
-            "extension" : [
-              {
-                "url" : "XON.3",
-                "valueString" : "123"
-              }
-            ]
-          }
-        ],
-        "identifier" : [
-          {
-            "extension" : [
-              {
-                "url" : "http://hl7.org/fhir/StructureDefinition/identifier-checkDigit",
-                "valueString" : "Check Digit"
-              },
-              {
-                "url" : "https://reportstream.cdc.gov/fhir/StructureDefinition/assigning-authority",
-                "extension" : [
-                  {
-                    "url" : "https://reportstream.cdc.gov/fhir/StructureDefinition/namespace-id",
-                    "valueString" : "Assigning Authority"
-                  },
-                  {
-                    "url" : "https://reportstream.cdc.gov/fhir/StructureDefinition/universal-id",
-                    "valueString" : "2.1.4.1"
-                  },
-                  {
-                    "url" : "https://reportstream.cdc.gov/fhir/StructureDefinition/universal-id-type",
-                    "valueCode" : "ISO"
-                  }
-                ]
-              },
-              {
-                "url" : "http://hl7.org/fhir/StructureDefinition/namingsystem-checkDigit",
-                "valueCode" : "C1"
-              },
-              {
-                "url" : "https://reportstream.cdc.gov/fhir/StructureDefinition/identifier-location",
-                "valueReference" : {
-                  "reference" : "Location/1707765927596183000.2cc984e9-5d67-4835-bc78-bce8d822ebfd"
-                }
-              }
-            ],
-            "type" : {
-              "coding" : [
-                {
-                  "extension" : [
-                    {
-                      "url" : "https://reportstream.cdc.gov/fhir/StructureDefinition/code-index-name",
-                      "valueString" : "identifier"
-                    }
-                  ],
-                  "system" : "http://terminology.hl7.org/CodeSystem/v2-0203",
-                  "code" : "MD"
-                }
-              ]
-            },
-            "value" : "123"
-          }
-        ],
-        "name" : "Org",
-        "address" : [
-          {
-            "extension" : [
-              {
-                "url" : "http://hl7.org/fhir/StructureDefinition/iso21090-ADXP-censusTract",
-                "valueCode" : "6059"
-              },
-              {
-                "url" : "https://reportstream.cdc.gov/fhir/StructureDefinition/xad-address",
-                "extension" : [
-                  {
-                    "url" : "https://reportstream.cdc.gov/fhir/StructureDefinition/sad-address-line",
-                    "extension" : [
-                      {
-                        "url" : "SAD.1",
-                        "valueString" : "4861"
-                      },
-                      {
-                        "url" : "SAD.2",
-                        "valueString" : "20TH AVE"
-                      },
-                      {
-                        "url" : "SAD.3",
-                        "valueString" : "1"
-                      }
-                    ]
-                  },
-                  {
-                    "url" : "XAD.2",
-                    "valueString" : "Other Designation"
-                  },
-                  {
-                    "url" : "XAD.7",
-                    "valueCode" : "B"
-                  },
-                  {
-                    "url" : "XAD.8",
-                    "valueString" : "Other Geographic Designation"
-                  },
-                  {
-                    "url" : "XAD.11",
-                    "valueCode" : "A"
-                  },
-                  {
-                    "url" : "XAD.13",
-                    "valueString" : "20220501102531-0400"
-                  },
-                  {
-                    "url" : "XAD.14",
-                    "valueString" : "20230501102531-0400"
-                  },
-                  {
-                    "url" : "XAD.19",
-                    "valueCode" : "Adressee"
-                  }
-                ]
-              }
-            ],
-            "use" : "work",
-            "line" : [
-              "4861",
-              "20TH AVE",
-              "1",
-              "Other Designation",
-              "Adressee"
-            ],
-            "city" : "THUNDER MOUNTAIN",
-            "district" : "County",
-            "state" : "IG",
-            "postalCode" : "99999",
-            "country" : "USA",
-            "period" : {
-              "start" : "2022-05-01T10:25:31-04:00",
-              "end" : "2023-05-01T10:25:31-04:00"
-            }
-          }
-        ]
-      }
-    },
-    {
-      "fullUrl" : "PractitionerRole/1707765927574881000.9e8d5071-bcf5-4a07-bd6a-2292f4df1c07",
-      "resource" : {
-        "resourceType" : "PractitionerRole",
-        "id" : "1707765927574881000.9e8d5071-bcf5-4a07-bd6a-2292f4df1c07",
-        "practitioner" : {
-          "reference" : "Practitioner/1707765927593444000.b082f1f1-e989-491e-ac68-ae364ec7558f"
+        }, {
+          "url" : "XCN.19",
+          "valueString" : "20220501102531-0400"
+        } ]
+      } ],
+      "identifier" : [ {
+        "extension" : [ {
+          "url" : "http://hl7.org/fhir/StructureDefinition/identifier-checkDigit",
+          "valueString" : "A"
+        }, {
+          "url" : "http://hl7.org/fhir/StructureDefinition/namingsystem-checkDigit",
+          "valueCode" : "NPI"
+        } ],
+        "type" : {
+          "coding" : [ {
+            "extension" : [ {
+              "url" : "https://reportstream.cdc.gov/fhir/StructureDefinition/codeable-concept-id",
+              "valueBoolean" : true
+            } ],
+            "code" : "DL"
+          } ]
         },
-        "organization" : {
-          "reference" : "Organization/1707765927601539000.765f82af-a33f-47cd-8586-67b72b65ac7d"
+        "system" : "Namespace",
+        "value" : "1"
+      } ],
+      "name" : [ {
+        "extension" : [ {
+          "url" : "http://hl7.org/fhir/StructureDefinition/humanname-assembly-order",
+          "valueCode" : "G"
+        } ],
+        "use" : "official",
+        "family" : "BEETHOVEN",
+        "_family" : {
+          "extension" : [ {
+            "url" : "http://hl7.org/fhir/StructureDefinition/humanname-own-prefix",
+            "valueString" : "VAN"
+          }, {
+            "url" : "http://hl7.org/fhir/StructureDefinition/humanname-own-name",
+            "valueString" : "Medical Director"
+          }, {
+            "url" : "http://hl7.org/fhir/StructureDefinition/humanname-partner-prefix",
+            "valueString" : "VAL"
+          }, {
+            "url" : "http://hl7.org/fhir/StructureDefinition/humanname-partner-name",
+            "valueString" : "ROGER"
+          } ]
         },
-<<<<<<< HEAD
-        "code" : [
-          {
-            "coding" : [
-              {
-                "system" : "http://terminology.hl7.org/CodeSystem/v2-0912",
-                "code" : "MDIR"
-              }
-            ]
-          }
-        ]
-      }
-    },
-    {
-      "fullUrl" : "Specimen/1707765927913061000.00a4fdd9-58cb-42a7-8f03-cb145e9baf58",
-      "resource" : {
-        "resourceType" : "Specimen",
-        "id" : "1707765927913061000.00a4fdd9-58cb-42a7-8f03-cb145e9baf58",
-        "extension" : [
-          {
-            "url" : "https://reportstream.cdc.gov/fhir/StructureDefinition/hl7v2Segment",
-            "valueString" : "OBR"
-          }
-        ]
-      }
-    },
-    {
-      "fullUrl" : "ServiceRequest/1707765927930426000.3f10f6b3-5a2b-455f-8e3f-0fbaae0d2d50",
-      "resource" : {
-        "resourceType" : "ServiceRequest",
-        "id" : "1707765927930426000.3f10f6b3-5a2b-455f-8e3f-0fbaae0d2d50",
-        "status" : "unknown",
-        "code" : {
-          "coding" : [
-            {
-              "extension" : [
-                {
-=======
         "given" : [ "LUDWIG", "B" ],
         "prefix" : [ "DR" ],
         "suffix" : [ "2ND", "MD", "MD" ],
@@ -970,74 +353,31 @@
               } ],
               "coding" : [ {
                 "extension" : [ {
->>>>>>> 9d88e4f6
                   "url" : "https://reportstream.cdc.gov/fhir/StructureDefinition/cwe-coding",
                   "valueString" : "coding"
-                },
-                {
+                }, {
                   "url" : "https://reportstream.cdc.gov/fhir/StructureDefinition/cwe-coding-system",
                   "valueString" : "LN"
-                }
-              ],
-              "system" : "http://loinc.org",
-              "code" : "68991-9",
-              "display" : "Epidemiologically Important Information"
-            }
-          ]
-        },
-        "subject" : {
-          "reference" : "Patient/1707765927565775000.675b7c57-61ad-495f-9a82-9eea8ba0bf00"
-        }
-      }
-    },
-    {
-      "fullUrl" : "DiagnosticReport/1707765927937791000.f90b2901-adb6-47ff-8b91-62ee888435b9",
-      "resource" : {
-        "resourceType" : "DiagnosticReport",
-        "id" : "1707765927937791000.f90b2901-adb6-47ff-8b91-62ee888435b9",
-        "basedOn" : [
-          {
-            "reference" : "ServiceRequest/1707765927930426000.3f10f6b3-5a2b-455f-8e3f-0fbaae0d2d50"
-          }
-        ],
-        "status" : "final",
-        "code" : {
-          "coding" : [
-            {
-              "extension" : [
-                {
+                } ],
+                "system" : "http://loinc.org",
+                "version" : "1",
+                "code" : "1234-5",
+                "display" : "TestText"
+              }, {
+                "extension" : [ {
                   "url" : "https://reportstream.cdc.gov/fhir/StructureDefinition/cwe-coding",
-                  "valueString" : "coding"
-                },
-                {
+                  "valueString" : "alt-coding"
+                }, {
                   "url" : "https://reportstream.cdc.gov/fhir/StructureDefinition/cwe-coding-system",
                   "valueString" : "LN"
-                }
-              ],
-              "system" : "http://loinc.org",
-              "code" : "68991-9",
-              "display" : "Epidemiologically Important Information"
+                } ],
+                "system" : "http://loinc.org",
+                "version" : "2",
+                "code" : "1234-5",
+                "display" : "TestAltText"
+              } ],
+              "text" : "OriginalText"
             }
-<<<<<<< HEAD
-          ]
-        },
-        "subject" : {
-          "reference" : "Patient/1707765927565775000.675b7c57-61ad-495f-9a82-9eea8ba0bf00"
-        },
-        "specimen" : [
-          {
-            "reference" : "Specimen/1707765927913061000.00a4fdd9-58cb-42a7-8f03-cb145e9baf58"
-          }
-        ],
-        "result" : [
-          {
-            "reference" : "Observation/1707765927573141000.54e13c2c-de55-4608-be8d-bb653976b6fe"
-          }
-        ]
-      }
-    }
-  ]
-=======
           } ],
           "system" : "LN",
           "version" : "1",
@@ -1229,5 +569,4 @@
       } ]
     }
   } ]
->>>>>>> 9d88e4f6
 }