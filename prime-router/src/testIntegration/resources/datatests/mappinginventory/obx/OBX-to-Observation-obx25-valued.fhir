--- conflicted
+++ resolved
@@ -1,25 +1,15 @@
 {
   "resourceType" : "Bundle",
-<<<<<<< HEAD
-  "id" : "1707430383130257000.d556b5d2-69fe-4e04-90a8-45efcafed64b",
-  "meta" : {
-    "lastUpdated" : "2024-02-08T17:13:03.136-05:00"
-=======
   "id" : "1707765926894649000.07e737b1-8ba0-4a76-a060-14df143eeeee",
   "meta" : {
     "lastUpdated" : "2024-02-12T13:25:26.904-06:00"
->>>>>>> 44104ccc
   },
   "identifier" : {
     "system" : "https://reportstream.cdc.gov/prime-router",
     "value" : "12345"
   },
   "type" : "message",
-<<<<<<< HEAD
-  "timestamp" : "2023-05-01T10:25:31.000-04:00",
-=======
   "timestamp" : "2023-05-01T09:25:31.000-05:00",
->>>>>>> 44104ccc
   "entry" : [ {
     "fullUrl" : "MessageHeader/827ccb0e-ea8a-306c-8c34-a16891f84e7b",
     "resource" : {
@@ -44,11 +34,7 @@
         "display" : "ORU^R01^ORU_R01"
       },
       "sender" : {
-<<<<<<< HEAD
-        "reference" : "Organization/1707430383182334000.a60ef329-600d-4cff-888a-c8ea2730e296"
-=======
         "reference" : "Organization/1707765926977027000.040e2a02-5b08-40f4-ad3f-4237125b5f05"
->>>>>>> 44104ccc
       },
       "source" : {
         "_endpoint" : {
@@ -60,32 +46,15 @@
       }
     }
   }, {
-<<<<<<< HEAD
-    "fullUrl" : "Organization/1707430383182334000.a60ef329-600d-4cff-888a-c8ea2730e296",
-    "resource" : {
-      "resourceType" : "Organization",
-      "id" : "1707430383182334000.a60ef329-600d-4cff-888a-c8ea2730e296",
-=======
     "fullUrl" : "Organization/1707765926977027000.040e2a02-5b08-40f4-ad3f-4237125b5f05",
     "resource" : {
       "resourceType" : "Organization",
       "id" : "1707765926977027000.040e2a02-5b08-40f4-ad3f-4237125b5f05",
->>>>>>> 44104ccc
       "address" : [ {
         "country" : "USA"
       } ]
     }
   }, {
-<<<<<<< HEAD
-    "fullUrl" : "Provenance/1707430383544750000.d675d144-00ef-4743-a046-17ba7f40a3bb",
-    "resource" : {
-      "resourceType" : "Provenance",
-      "id" : "1707430383544750000.d675d144-00ef-4743-a046-17ba7f40a3bb",
-      "target" : [ {
-        "reference" : "MessageHeader/827ccb0e-ea8a-306c-8c34-a16891f84e7b"
-      }, {
-        "reference" : "DiagnosticReport/1707430383749091000.7b9b192f-ad1d-4a7b-918d-e122fdcdc5ab"
-=======
     "fullUrl" : "Provenance/1707765927525425000.1805c887-b72b-4532-9d9e-3ceca812c2e7",
     "resource" : {
       "resourceType" : "Provenance",
@@ -94,7 +63,6 @@
         "reference" : "MessageHeader/827ccb0e-ea8a-306c-8c34-a16891f84e7b"
       }, {
         "reference" : "DiagnosticReport/1707765927937791000.f90b2901-adb6-47ff-8b91-62ee888435b9"
->>>>>>> 44104ccc
       } ],
       "recorded" : "2023-05-01T10:25:31-04:00",
       "activity" : {
@@ -104,19 +72,11 @@
       }
     }
   }, {
-<<<<<<< HEAD
-    "fullUrl" : "Provenance/1707430383553267000.eaaf9ca1-866b-40b9-b628-9d12c6bbf0b8",
-    "resource" : {
-      "resourceType" : "Provenance",
-      "id" : "1707430383553267000.eaaf9ca1-866b-40b9-b628-9d12c6bbf0b8",
-      "recorded" : "2024-02-08T17:13:03Z",
-=======
     "fullUrl" : "Provenance/1707765927536765000.b7a221d0-709a-4d63-829b-917f3edb5b37",
     "resource" : {
       "resourceType" : "Provenance",
       "id" : "1707765927536765000.b7a221d0-709a-4d63-829b-917f3edb5b37",
       "recorded" : "2024-02-12T13:25:27Z",
->>>>>>> 44104ccc
       "policy" : [ "http://hl7.org/fhir/uv/v2mappings/message-oru-r01-to-bundle" ],
       "activity" : {
         "coding" : [ {
@@ -131,17 +91,6 @@
           } ]
         },
         "who" : {
-<<<<<<< HEAD
-          "reference" : "Organization/1707430383552757000.e72f86b9-d197-4d06-adcd-f45d9600d5d2"
-        }
-      } ]
-    }
-  }, {
-    "fullUrl" : "Organization/1707430383552757000.e72f86b9-d197-4d06-adcd-f45d9600d5d2",
-    "resource" : {
-      "resourceType" : "Organization",
-      "id" : "1707430383552757000.e72f86b9-d197-4d06-adcd-f45d9600d5d2",
-=======
           "reference" : "Organization/1707765927535458000.3c2d7be7-1dbc-43a6-89f9-b89b7a8898fe"
         }
       } ]
@@ -151,7 +100,6 @@
     "resource" : {
       "resourceType" : "Organization",
       "id" : "1707765927535458000.3c2d7be7-1dbc-43a6-89f9-b89b7a8898fe",
->>>>>>> 44104ccc
       "identifier" : [ {
         "value" : "CDC PRIME - Atlanta"
       }, {
@@ -165,16 +113,6 @@
       } ]
     }
   }, {
-<<<<<<< HEAD
-    "fullUrl" : "Observation/1707430383567044000.9485d7bd-713c-4643-88ac-fbc12d32c964",
-    "resource" : {
-      "resourceType" : "Observation",
-      "id" : "1707430383567044000.9485d7bd-713c-4643-88ac-fbc12d32c964",
-      "extension" : [ {
-        "url" : "https://reportstream.cdc.gov/fhir/StructureDefinition/obx-observation",
-        "extension" : [ {
-          "url" : "OBX.2",
-=======
     "fullUrl" : "Patient/1707765927565775000.675b7c57-61ad-495f-9a82-9eea8ba0bf00",
     "resource" : {
       "resourceType" : "Patient",
@@ -205,7 +143,6 @@
         "url" : "https://reportstream.cdc.gov/fhir/StructureDefinition/obx-observation",
         "extension" : [ {
           "url" : "obx-2-value-type",
->>>>>>> 44104ccc
           "valueId" : "ST"
         } ]
       } ],
@@ -224,31 +161,19 @@
           "display" : "Fake"
         } ]
       },
-<<<<<<< HEAD
-      "performer" : [ {
-        "reference" : "PractitionerRole/1707430383568071000.af81a25f-e67e-4249-9535-000c1158e670"
-=======
       "subject" : {
         "reference" : "Patient/1707765927565775000.675b7c57-61ad-495f-9a82-9eea8ba0bf00"
       },
       "performer" : [ {
         "reference" : "PractitionerRole/1707765927574881000.9e8d5071-bcf5-4a07-bd6a-2292f4df1c07"
->>>>>>> 44104ccc
       } ],
       "valueString" : "Some value"
     }
   }, {
-<<<<<<< HEAD
-    "fullUrl" : "Practitioner/1707430383577781000.51e9c6c5-1658-481f-84a9-c7e703d8a1eb",
-    "resource" : {
-      "resourceType" : "Practitioner",
-      "id" : "1707430383577781000.51e9c6c5-1658-481f-84a9-c7e703d8a1eb",
-=======
     "fullUrl" : "Practitioner/1707765927593444000.b082f1f1-e989-491e-ac68-ae364ec7558f",
     "resource" : {
       "resourceType" : "Practitioner",
       "id" : "1707765927593444000.b082f1f1-e989-491e-ac68-ae364ec7558f",
->>>>>>> 44104ccc
       "extension" : [ {
         "url" : "https://reportstream.cdc.gov/fhir/StructureDefinition/assigning-authority",
         "extension" : [ {
@@ -285,11 +210,6 @@
               } ],
               "code" : "AssignJ"
             } ]
-<<<<<<< HEAD
-          }
-        }, {
-          "url" : "XCN.23",
-=======
           }
         }, {
           "url" : "XCN.23",
@@ -310,25 +230,6 @@
           "valueString" : "MD"
         }, {
           "url" : "XCN.8",
->>>>>>> 44104ccc
-          "valueCodeableConcept" : {
-            "coding" : [ {
-              "extension" : [ {
-                "url" : "https://reportstream.cdc.gov/fhir/StructureDefinition/cwe-coding",
-                "valueString" : "coding"
-              } ],
-<<<<<<< HEAD
-              "code" : "AssignA"
-            } ]
-          }
-        }, {
-          "url" : "XCN.5",
-          "valueString" : "2ND"
-        }, {
-          "url" : "XCN.7",
-          "valueString" : "MD"
-        }, {
-          "url" : "XCN.8",
           "valueCodeableConcept" : {
             "coding" : [ {
               "extension" : [ {
@@ -339,12 +240,6 @@
             } ]
           }
         }, {
-=======
-              "code" : "SRC"
-            } ]
-          }
-        }, {
->>>>>>> 44104ccc
           "url" : "XCN.10",
           "valueString" : "B"
         }, {
@@ -418,17 +313,10 @@
       } ]
     }
   }, {
-<<<<<<< HEAD
-    "fullUrl" : "Location/1707430383585375000.d34fb5ed-01a6-49b3-a0e7-b52bed0efd96",
-    "resource" : {
-      "resourceType" : "Location",
-      "id" : "1707430383585375000.d34fb5ed-01a6-49b3-a0e7-b52bed0efd96",
-=======
     "fullUrl" : "Location/1707765927596183000.2cc984e9-5d67-4835-bc78-bce8d822ebfd",
     "resource" : {
       "resourceType" : "Location",
       "id" : "1707765927596183000.2cc984e9-5d67-4835-bc78-bce8d822ebfd",
->>>>>>> 44104ccc
       "extension" : [ {
         "url" : "https://reportstream.cdc.gov/fhir/StructureDefinition/universal-id-type",
         "valueCode" : "ISO"
@@ -449,17 +337,10 @@
       }
     }
   }, {
-<<<<<<< HEAD
-    "fullUrl" : "Organization/1707430383588851000.dac3b71b-8432-4d92-9df4-765da949dea7",
-    "resource" : {
-      "resourceType" : "Organization",
-      "id" : "1707430383588851000.dac3b71b-8432-4d92-9df4-765da949dea7",
-=======
     "fullUrl" : "Organization/1707765927601539000.765f82af-a33f-47cd-8586-67b72b65ac7d",
     "resource" : {
       "resourceType" : "Organization",
       "id" : "1707765927601539000.765f82af-a33f-47cd-8586-67b72b65ac7d",
->>>>>>> 44104ccc
       "extension" : [ {
         "url" : "https://reportstream.cdc.gov/fhir/StructureDefinition/organization-name-type",
         "valueCoding" : {
@@ -532,11 +413,7 @@
         }, {
           "url" : "https://reportstream.cdc.gov/fhir/StructureDefinition/identifier-location",
           "valueReference" : {
-<<<<<<< HEAD
-            "reference" : "Location/1707430383585375000.d34fb5ed-01a6-49b3-a0e7-b52bed0efd96"
-=======
             "reference" : "Location/1707765927596183000.2cc984e9-5d67-4835-bc78-bce8d822ebfd"
->>>>>>> 44104ccc
           }
         } ],
         "type" : {
@@ -607,17 +484,6 @@
       } ]
     }
   }, {
-<<<<<<< HEAD
-    "fullUrl" : "PractitionerRole/1707430383568071000.af81a25f-e67e-4249-9535-000c1158e670",
-    "resource" : {
-      "resourceType" : "PractitionerRole",
-      "id" : "1707430383568071000.af81a25f-e67e-4249-9535-000c1158e670",
-      "practitioner" : {
-        "reference" : "Practitioner/1707430383577781000.51e9c6c5-1658-481f-84a9-c7e703d8a1eb"
-      },
-      "organization" : {
-        "reference" : "Organization/1707430383588851000.dac3b71b-8432-4d92-9df4-765da949dea7"
-=======
     "fullUrl" : "PractitionerRole/1707765927574881000.9e8d5071-bcf5-4a07-bd6a-2292f4df1c07",
     "resource" : {
       "resourceType" : "PractitionerRole",
@@ -627,7 +493,6 @@
       },
       "organization" : {
         "reference" : "Organization/1707765927601539000.765f82af-a33f-47cd-8586-67b72b65ac7d"
->>>>>>> 44104ccc
       },
       "code" : [ {
         "coding" : [ {
@@ -637,12 +502,6 @@
       } ]
     }
   }, {
-<<<<<<< HEAD
-    "fullUrl" : "ServiceRequest/1707430383746792000.3a7815eb-5dc0-4498-9f58-79577be37748",
-    "resource" : {
-      "resourceType" : "ServiceRequest",
-      "id" : "1707430383746792000.3a7815eb-5dc0-4498-9f58-79577be37748",
-=======
     "fullUrl" : "Specimen/1707765927913061000.00a4fdd9-58cb-42a7-8f03-cb145e9baf58",
     "resource" : {
       "resourceType" : "Specimen",
@@ -657,7 +516,6 @@
     "resource" : {
       "resourceType" : "ServiceRequest",
       "id" : "1707765927930426000.3f10f6b3-5a2b-455f-8e3f-0fbaae0d2d50",
->>>>>>> 44104ccc
       "status" : "unknown",
       "code" : {
         "coding" : [ {
@@ -672,17 +530,6 @@
           "code" : "68991-9",
           "display" : "Epidemiologically Important Information"
         } ]
-<<<<<<< HEAD
-      }
-    }
-  }, {
-    "fullUrl" : "DiagnosticReport/1707430383749091000.7b9b192f-ad1d-4a7b-918d-e122fdcdc5ab",
-    "resource" : {
-      "resourceType" : "DiagnosticReport",
-      "id" : "1707430383749091000.7b9b192f-ad1d-4a7b-918d-e122fdcdc5ab",
-      "basedOn" : [ {
-        "reference" : "ServiceRequest/1707430383746792000.3a7815eb-5dc0-4498-9f58-79577be37748"
-=======
       },
       "subject" : {
         "reference" : "Patient/1707765927565775000.675b7c57-61ad-495f-9a82-9eea8ba0bf00"
@@ -695,7 +542,6 @@
       "id" : "1707765927937791000.f90b2901-adb6-47ff-8b91-62ee888435b9",
       "basedOn" : [ {
         "reference" : "ServiceRequest/1707765927930426000.3f10f6b3-5a2b-455f-8e3f-0fbaae0d2d50"
->>>>>>> 44104ccc
       } ],
       "status" : "final",
       "code" : {
@@ -712,10 +558,6 @@
           "display" : "Epidemiologically Important Information"
         } ]
       },
-<<<<<<< HEAD
-      "result" : [ {
-        "reference" : "Observation/1707430383567044000.9485d7bd-713c-4643-88ac-fbc12d32c964"
-=======
       "subject" : {
         "reference" : "Patient/1707765927565775000.675b7c57-61ad-495f-9a82-9eea8ba0bf00"
       },
@@ -724,7 +566,6 @@
       } ],
       "result" : [ {
         "reference" : "Observation/1707765927573141000.54e13c2c-de55-4608-be8d-bb653976b6fe"
->>>>>>> 44104ccc
       } ]
     }
   } ]
