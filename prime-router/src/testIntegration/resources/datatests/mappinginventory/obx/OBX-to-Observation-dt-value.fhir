--- conflicted
+++ resolved
@@ -1,14 +1,8 @@
 {
   "resourceType" : "Bundle",
-<<<<<<< HEAD
-  "id" : "1706647565377619000.2eb394f8-20cc-4ebd-a295-1acc736c8de8",
-  "meta" : {
-    "lastUpdated" : "2024-01-30T15:46:05.384-05:00"
-=======
   "id" : "1706547614093700000.468ac375-1e68-41c8-8bdd-b6b4f5624ec6",
   "meta" : {
     "lastUpdated" : "2024-01-29T12:00:14.099-05:00"
->>>>>>> 1d045b56
   },
   "identifier" : {
     "system" : "https://reportstream.cdc.gov/prime-router",
@@ -16,84 +10,6 @@
   },
   "type" : "message",
   "timestamp" : "2023-05-01T10:25:31.000-04:00",
-<<<<<<< HEAD
-  "entry" : [ {
-    "fullUrl" : "MessageHeader/827ccb0e-ea8a-306c-8c34-a16891f84e7b",
-    "resource" : {
-      "resourceType" : "MessageHeader",
-      "id" : "827ccb0e-ea8a-306c-8c34-a16891f84e7b",
-      "extension" : [ {
-        "url" : "https://reportstream.cdc.gov/fhir/StructureDefinition/encoding-characters",
-        "valueString" : "^~\\&#"
-      }, {
-        "url" : "https://reportstream.cdc.gov/fhir/StructureDefinition/msh-7-datetime-of-message",
-        "valueString" : "20230501102531-0400"
-      }, {
-        "url" : "https://reportstream.cdc.gov/fhir/StructureDefinition/character-set",
-        "valueString" : "UNICODE UTF-8"
-      } ],
-      "eventCoding" : {
-        "system" : "http://terminology.hl7.org/CodeSystem/v2-0003",
-        "code" : "R01",
-        "display" : "ORU^R01^ORU_R01"
-      },
-      "sender" : {
-        "reference" : "Organization/1706647565451558000.0f6f82c6-75bb-428e-bf29-04c96f1feef0"
-      },
-      "source" : {
-        "_endpoint" : {
-          "extension" : [ {
-            "url" : "http://hl7.org/fhir/StructureDefinition/data-absent-reason",
-            "valueCode" : "unknown"
-          } ]
-        }
-      }
-    }
-  }, {
-    "fullUrl" : "Organization/1706647565451558000.0f6f82c6-75bb-428e-bf29-04c96f1feef0",
-    "resource" : {
-      "resourceType" : "Organization",
-      "id" : "1706647565451558000.0f6f82c6-75bb-428e-bf29-04c96f1feef0",
-      "address" : [ {
-        "country" : "USA"
-      } ]
-    }
-  }, {
-    "fullUrl" : "Provenance/1706647565774232000.bf04e9c1-3741-4899-887c-d9ade2b1bd75",
-    "resource" : {
-      "resourceType" : "Provenance",
-      "id" : "1706647565774232000.bf04e9c1-3741-4899-887c-d9ade2b1bd75",
-      "target" : [ {
-        "reference" : "MessageHeader/827ccb0e-ea8a-306c-8c34-a16891f84e7b"
-      }, {
-        "reference" : "DiagnosticReport/1706647565966726000.b9507121-ba4f-4426-8f95-1465737c5882"
-      } ],
-      "recorded" : "2023-05-01T10:25:31-04:00",
-      "activity" : {
-        "coding" : [ {
-          "display" : "ORU^R01^ORU_R01"
-        } ]
-      }
-    }
-  }, {
-    "fullUrl" : "Provenance/1706647565782375000.ecdaa9ad-b8e3-4c79-a812-5e45e6c94577",
-    "resource" : {
-      "resourceType" : "Provenance",
-      "id" : "1706647565782375000.ecdaa9ad-b8e3-4c79-a812-5e45e6c94577",
-      "recorded" : "2024-01-30T15:46:05Z",
-      "policy" : [ "http://hl7.org/fhir/uv/v2mappings/message-oru-r01-to-bundle" ],
-      "activity" : {
-        "coding" : [ {
-          "code" : "v2-FHIR transformation"
-        } ]
-      },
-      "agent" : [ {
-        "type" : {
-          "coding" : [ {
-            "system" : "http://terminology.hl7.org/CodeSystem/provenance-participant-type",
-            "code" : "assembler"
-          } ]
-=======
   "entry" : [
     {
       "fullUrl" : "MessageHeader/827ccb0e-ea8a-306c-8c34-a16891f84e7b",
@@ -260,65 +176,16 @@
               "display" : "Fake"
             }
           ]
->>>>>>> 1d045b56
-        },
-        "who" : {
-          "reference" : "Organization/1706647565781906000.a4efa17e-4dde-4b0c-97e4-1289193f0157"
-        }
-<<<<<<< HEAD
-      } ]
-    }
-  }, {
-    "fullUrl" : "Organization/1706647565781906000.a4efa17e-4dde-4b0c-97e4-1289193f0157",
-    "resource" : {
-      "resourceType" : "Organization",
-      "id" : "1706647565781906000.a4efa17e-4dde-4b0c-97e4-1289193f0157",
-      "identifier" : [ {
-        "value" : "CDC PRIME - Atlanta"
-      }, {
-        "type" : {
-          "coding" : [ {
-            "system" : "http://terminology.hl7.org/CodeSystem/v2-0301"
-          } ]
-        },
-        "system" : "urn:ietf:rfc:3986",
-        "value" : "2.16.840.1.114222.4.1.237821"
-      } ]
-    }
-  }, {
-    "fullUrl" : "Observation/1706647565794467000.fc10ddee-4c15-4fb8-8cd3-06511892ad99",
-    "resource" : {
-      "resourceType" : "Observation",
-      "id" : "1706647565794467000.fc10ddee-4c15-4fb8-8cd3-06511892ad99",
-      "extension" : [ {
-        "url" : "https://reportstream.cdc.gov/fhir/StructureDefinition/obx-observation",
-        "extension" : [ {
-          "url" : "obx-2-value-type",
-          "valueId" : "DT"
-        } ]
-      } ],
-      "status" : "unknown",
-      "code" : {
-        "coding" : [ {
-          "extension" : [ {
-            "url" : "https://reportstream.cdc.gov/fhir/StructureDefinition/cwe-coding",
-            "valueString" : "coding"
-          }, {
-            "url" : "https://reportstream.cdc.gov/fhir/StructureDefinition/cwe-coding-system",
-            "valueString" : "LN"
-          } ],
-          "system" : "http://loinc.org",
-          "code" : "8675-3",
-          "display" : "Fake"
-        } ]
-      },
-      "valueDateTime" : "2023-05-01T10:00:00Z",
-      "_valueDateTime" : {
-        "extension" : [ {
-          "url" : "https://reportstream.cdc.gov/fhir/StructureDefinition/hl7v2-date-time",
-          "valueString" : "2023050110"
-        } ]
-=======
+        },
+        "valueDateTime" : "2023-05-01T10:00:00Z",
+        "_valueDateTime" : {
+          "extension" : [
+            {
+              "url" : "https://reportstream.cdc.gov/fhir/StructureDefinition/hl7v2-date-time",
+              "valueString" : "2023050110"
+            }
+          ]
+        }
       }
     },
     {
@@ -383,56 +250,7 @@
             "reference" : "Observation/1706547614563154000.9bff7d29-54d5-41fc-b4b6-7aeeb2039724"
           }
         ]
->>>>>>> 1d045b56
       }
     }
-  }, {
-    "fullUrl" : "ServiceRequest/1706647565963663000.64bb40f0-2caf-4351-be47-b4f26471bdbb",
-    "resource" : {
-      "resourceType" : "ServiceRequest",
-      "id" : "1706647565963663000.64bb40f0-2caf-4351-be47-b4f26471bdbb",
-      "status" : "unknown",
-      "code" : {
-        "coding" : [ {
-          "extension" : [ {
-            "url" : "https://reportstream.cdc.gov/fhir/StructureDefinition/cwe-coding",
-            "valueString" : "coding"
-          }, {
-            "url" : "https://reportstream.cdc.gov/fhir/StructureDefinition/cwe-coding-system",
-            "valueString" : "LN"
-          } ],
-          "system" : "http://loinc.org",
-          "code" : "68991-9",
-          "display" : "Epidemiologically Important Information"
-        } ]
-      }
-    }
-  }, {
-    "fullUrl" : "DiagnosticReport/1706647565966726000.b9507121-ba4f-4426-8f95-1465737c5882",
-    "resource" : {
-      "resourceType" : "DiagnosticReport",
-      "id" : "1706647565966726000.b9507121-ba4f-4426-8f95-1465737c5882",
-      "basedOn" : [ {
-        "reference" : "ServiceRequest/1706647565963663000.64bb40f0-2caf-4351-be47-b4f26471bdbb"
-      } ],
-      "status" : "final",
-      "code" : {
-        "coding" : [ {
-          "extension" : [ {
-            "url" : "https://reportstream.cdc.gov/fhir/StructureDefinition/cwe-coding",
-            "valueString" : "coding"
-          }, {
-            "url" : "https://reportstream.cdc.gov/fhir/StructureDefinition/cwe-coding-system",
-            "valueString" : "LN"
-          } ],
-          "system" : "http://loinc.org",
-          "code" : "68991-9",
-          "display" : "Epidemiologically Important Information"
-        } ]
-      },
-      "result" : [ {
-        "reference" : "Observation/1706647565794467000.fc10ddee-4c15-4fb8-8cd3-06511892ad99"
-      } ]
-    }
-  } ]
+  ]
 }