--- conflicted
+++ resolved
@@ -9,311 +9,6 @@
     "value" : "12345"
   },
   "type" : "message",
-<<<<<<< HEAD
-  "timestamp" : "2023-05-01T09:25:31.000-05:00",
-  "entry" : [
-    {
-      "fullUrl" : "MessageHeader/827ccb0e-ea8a-306c-8c34-a16891f84e7b",
-      "resource" : {
-        "resourceType" : "MessageHeader",
-        "id" : "827ccb0e-ea8a-306c-8c34-a16891f84e7b",
-        "extension" : [
-          {
-            "url" : "https://reportstream.cdc.gov/fhir/StructureDefinition/encoding-characters",
-            "valueString" : "^~\\&#"
-          },
-          {
-            "url" : "https://reportstream.cdc.gov/fhir/StructureDefinition/character-set",
-            "valueString" : "UNICODE UTF-8"
-          },
-          {
-            "url" : "https://reportstream.cdc.gov/fhir/StructureDefinition/msh-message-header",
-            "extension" : [
-              {
-                "url" : "MSH.7",
-                "valueString" : "20230501102531-0400"
-              }
-            ]
-          }
-        ],
-        "eventCoding" : {
-          "system" : "http://terminology.hl7.org/CodeSystem/v2-0003",
-          "code" : "R01",
-          "display" : "ORU^R01^ORU_R01"
-        },
-        "sender" : {
-          "reference" : "Organization/1707506552034522000.3962b176-886d-4a6b-8605-627e784db6af"
-        },
-        "source" : {
-          "_endpoint" : {
-            "extension" : [
-              {
-                "url" : "http://hl7.org/fhir/StructureDefinition/data-absent-reason",
-                "valueCode" : "unknown"
-              }
-            ]
-          }
-        }
-      }
-    },
-    {
-      "fullUrl" : "Organization/1707506552034522000.3962b176-886d-4a6b-8605-627e784db6af",
-      "resource" : {
-        "resourceType" : "Organization",
-        "id" : "1707506552034522000.3962b176-886d-4a6b-8605-627e784db6af",
-        "address" : [
-          {
-            "country" : "USA"
-          }
-        ]
-      }
-    },
-    {
-      "fullUrl" : "Provenance/1707506552573549000.27268999-30ab-4031-832a-1210a0d3f6ba",
-      "resource" : {
-        "resourceType" : "Provenance",
-        "id" : "1707506552573549000.27268999-30ab-4031-832a-1210a0d3f6ba",
-        "target" : [
-          {
-            "reference" : "MessageHeader/827ccb0e-ea8a-306c-8c34-a16891f84e7b"
-          },
-          {
-            "reference" : "DiagnosticReport/1707506552873577000.f4070e7d-883f-470a-ac77-b04151e1a472"
-          }
-        ],
-        "recorded" : "2023-05-01T10:25:31-04:00",
-        "activity" : {
-          "coding" : [
-            {
-              "display" : "ORU^R01^ORU_R01"
-            }
-          ]
-        }
-      }
-    },
-    {
-      "fullUrl" : "Provenance/1707506552584635000.3d921882-3248-465c-93a5-ee35e185f52d",
-      "resource" : {
-        "resourceType" : "Provenance",
-        "id" : "1707506552584635000.3d921882-3248-465c-93a5-ee35e185f52d",
-        "recorded" : "2024-02-09T13:22:32Z",
-        "policy" : [
-          "http://hl7.org/fhir/uv/v2mappings/message-oru-r01-to-bundle"
-        ],
-        "activity" : {
-          "coding" : [
-            {
-              "code" : "v2-FHIR transformation"
-            }
-          ]
-        },
-        "agent" : [
-          {
-            "type" : {
-              "coding" : [
-                {
-                  "system" : "http://terminology.hl7.org/CodeSystem/provenance-participant-type",
-                  "code" : "assembler"
-                }
-              ]
-            },
-            "who" : {
-              "reference" : "Organization/1707506552583701000.61d6cfa8-17ac-4a3d-b12f-3ab0089d938c"
-            }
-          }
-        ]
-      }
-    },
-    {
-      "fullUrl" : "Organization/1707506552583701000.61d6cfa8-17ac-4a3d-b12f-3ab0089d938c",
-      "resource" : {
-        "resourceType" : "Organization",
-        "id" : "1707506552583701000.61d6cfa8-17ac-4a3d-b12f-3ab0089d938c",
-        "identifier" : [
-          {
-            "value" : "CDC PRIME - Atlanta"
-          },
-          {
-            "type" : {
-              "coding" : [
-                {
-                  "system" : "http://terminology.hl7.org/CodeSystem/v2-0301"
-                }
-              ]
-            },
-            "system" : "urn:ietf:rfc:3986",
-            "value" : "2.16.840.1.114222.4.1.237821"
-          }
-        ]
-      }
-    },
-    {
-      "fullUrl" : "Patient/1707506552609040000.286ac8e5-a17b-471f-a470-4cae1922e55b",
-      "resource" : {
-        "resourceType" : "Patient",
-        "id" : "1707506552609040000.286ac8e5-a17b-471f-a470-4cae1922e55b"
-      }
-    },
-    {
-      "fullUrl" : "Provenance/1707506552610300000.ea6aa7a5-eb11-46e4-8be6-3a8ca879a2ce",
-      "resource" : {
-        "resourceType" : "Provenance",
-        "id" : "1707506552610300000.ea6aa7a5-eb11-46e4-8be6-3a8ca879a2ce",
-        "target" : [
-          {
-            "reference" : "Patient/1707506552609040000.286ac8e5-a17b-471f-a470-4cae1922e55b"
-          }
-        ],
-        "recorded" : "2024-02-09T13:22:32Z",
-        "activity" : {
-          "coding" : [
-            {
-              "system" : "https://terminology.hl7.org/CodeSystem/v3-DataOperation",
-              "code" : "UPDATE"
-            }
-          ]
-        }
-      }
-    },
-    {
-      "fullUrl" : "Observation/1707506552614717000.6ee71a70-9b86-42ae-b2a5-ee54ad67bbbb",
-      "resource" : {
-        "resourceType" : "Observation",
-        "id" : "1707506552614717000.6ee71a70-9b86-42ae-b2a5-ee54ad67bbbb",
-        "extension" : [
-          {
-            "url" : "https://reportstream.cdc.gov/fhir/StructureDefinition/obx-observation",
-            "extension" : [
-              {
-                "url" : "obx-11-observation-status",
-                "valueString" : "X"
-              }
-            ]
-          }
-        ],
-        "status" : "unknown",
-        "code" : {
-          "coding" : [
-            {
-              "extension" : [
-                {
-                  "url" : "https://reportstream.cdc.gov/fhir/StructureDefinition/cwe-coding",
-                  "valueString" : "coding"
-                },
-                {
-                  "url" : "https://reportstream.cdc.gov/fhir/StructureDefinition/cwe-coding-system",
-                  "valueString" : "LN"
-                }
-              ],
-              "system" : "http://loinc.org",
-              "code" : "8675-3",
-              "display" : "Fake"
-            }
-          ]
-        },
-        "subject" : {
-          "reference" : "Patient/1707506552609040000.286ac8e5-a17b-471f-a470-4cae1922e55b"
-        },
-        "dataAbsentReason" : {
-          "coding" : [
-            {
-              "system" : "http://terminology.hl7.org/CodeSystem/data-absent-reason",
-              "code" : "cannot-be-obtained"
-            }
-          ]
-        }
-      }
-    },
-    {
-      "fullUrl" : "Specimen/1707506552860420000.50c113d3-dcb4-4725-9740-4e7e9a70b93a",
-      "resource" : {
-        "resourceType" : "Specimen",
-        "id" : "1707506552860420000.50c113d3-dcb4-4725-9740-4e7e9a70b93a",
-        "extension" : [
-          {
-            "url" : "https://reportstream.cdc.gov/fhir/StructureDefinition/hl7v2Segment",
-            "valueString" : "OBR"
-          }
-        ]
-      }
-    },
-    {
-      "fullUrl" : "ServiceRequest/1707506552869122000.b3f66234-78ce-496b-9fa0-b2899a8ad1ec",
-      "resource" : {
-        "resourceType" : "ServiceRequest",
-        "id" : "1707506552869122000.b3f66234-78ce-496b-9fa0-b2899a8ad1ec",
-        "status" : "unknown",
-        "code" : {
-          "coding" : [
-            {
-              "extension" : [
-                {
-                  "url" : "https://reportstream.cdc.gov/fhir/StructureDefinition/cwe-coding",
-                  "valueString" : "coding"
-                },
-                {
-                  "url" : "https://reportstream.cdc.gov/fhir/StructureDefinition/cwe-coding-system",
-                  "valueString" : "LN"
-                }
-              ],
-              "system" : "http://loinc.org",
-              "code" : "68991-9",
-              "display" : "Epidemiologically Important Information"
-            }
-          ]
-        },
-        "subject" : {
-          "reference" : "Patient/1707506552609040000.286ac8e5-a17b-471f-a470-4cae1922e55b"
-        }
-      }
-    },
-    {
-      "fullUrl" : "DiagnosticReport/1707506552873577000.f4070e7d-883f-470a-ac77-b04151e1a472",
-      "resource" : {
-        "resourceType" : "DiagnosticReport",
-        "id" : "1707506552873577000.f4070e7d-883f-470a-ac77-b04151e1a472",
-        "basedOn" : [
-          {
-            "reference" : "ServiceRequest/1707506552869122000.b3f66234-78ce-496b-9fa0-b2899a8ad1ec"
-          }
-        ],
-        "status" : "final",
-        "code" : {
-          "coding" : [
-            {
-              "extension" : [
-                {
-                  "url" : "https://reportstream.cdc.gov/fhir/StructureDefinition/cwe-coding",
-                  "valueString" : "coding"
-                },
-                {
-                  "url" : "https://reportstream.cdc.gov/fhir/StructureDefinition/cwe-coding-system",
-                  "valueString" : "LN"
-                }
-              ],
-              "system" : "http://loinc.org",
-              "code" : "68991-9",
-              "display" : "Epidemiologically Important Information"
-            }
-          ]
-        },
-        "subject" : {
-          "reference" : "Patient/1707506552609040000.286ac8e5-a17b-471f-a470-4cae1922e55b"
-        },
-        "specimen" : [
-          {
-            "reference" : "Specimen/1707506552860420000.50c113d3-dcb4-4725-9740-4e7e9a70b93a"
-          }
-        ],
-        "result" : [
-          {
-            "reference" : "Observation/1707506552614717000.6ee71a70-9b86-42ae-b2a5-ee54ad67bbbb"
-          }
-        ]
-      }
-    }
-  ]
-=======
   "timestamp" : "2023-05-01T10:25:31.000-04:00",
   "entry" : [ {
     "fullUrl" : "MessageHeader/827ccb0e-ea8a-306c-8c34-a16891f84e7b",
@@ -544,5 +239,4 @@
       } ]
     }
   } ]
->>>>>>> 9d88e4f6
 }