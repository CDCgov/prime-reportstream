--- conflicted
+++ resolved
@@ -1,25 +1,15 @@
 {
   "resourceType" : "Bundle",
-<<<<<<< HEAD
-  "id" : "1706215394109055000.b2cb00ad-885c-44dc-949e-614408381788",
-  "meta" : {
-    "lastUpdated" : "2024-01-25T15:43:14.124-05:00"
-=======
   "id" : "1706311418790961000.3a2c001d-60e5-4cef-843b-6fa40f997c66",
   "meta" : {
     "lastUpdated" : "2024-01-26T17:23:38.805-06:00"
->>>>>>> 711af84e
   },
   "identifier" : {
     "system" : "https://reportstream.cdc.gov/prime-router",
     "value" : "12345"
   },
   "type" : "message",
-<<<<<<< HEAD
-  "timestamp" : "2023-05-01T10:25:31.000-04:00",
-=======
   "timestamp" : "2023-05-01T09:25:31.000-05:00",
->>>>>>> 711af84e
   "entry" : [
     {
       "fullUrl" : "MessageHeader/827ccb0e-ea8a-306c-8c34-a16891f84e7b",
@@ -46,11 +36,7 @@
           "display" : "ORU^R01^ORU_R01"
         },
         "sender" : {
-<<<<<<< HEAD
-          "reference" : "Organization/1706215394196895000.720f7d87-321a-4ca4-b225-177525feb3fd"
-=======
           "reference" : "Organization/1706311418875198000.b74fdd5f-2713-4feb-8259-b5ad93e95cf3"
->>>>>>> 711af84e
         },
         "source" : {
           "_endpoint" : {
@@ -61,15 +47,14 @@
               }
             ]
           }
-<<<<<<< HEAD
-        }
-      }
-    },
-    {
-      "fullUrl" : "Organization/1706215394196895000.720f7d87-321a-4ca4-b225-177525feb3fd",
+        }
+      }
+    },
+    {
+      "fullUrl" : "Organization/1706311418875198000.b74fdd5f-2713-4feb-8259-b5ad93e95cf3",
       "resource" : {
         "resourceType" : "Organization",
-        "id" : "1706215394196895000.720f7d87-321a-4ca4-b225-177525feb3fd",
+        "id" : "1706311418875198000.b74fdd5f-2713-4feb-8259-b5ad93e95cf3",
         "address" : [
           {
             "country" : "USA"
@@ -78,36 +63,41 @@
       }
     },
     {
-      "fullUrl" : "Provenance/1706215394507847000.56822564-c4c7-4898-bb70-21a57ef8ff4b",
+      "fullUrl" : "Provenance/1706311419168789000.92ce51f6-6ee0-4d13-9dac-69b3b38cf430",
       "resource" : {
         "resourceType" : "Provenance",
-        "id" : "1706215394507847000.56822564-c4c7-4898-bb70-21a57ef8ff4b",
+        "id" : "1706311419168789000.92ce51f6-6ee0-4d13-9dac-69b3b38cf430",
         "target" : [
           {
-            "reference" : "DiagnosticReport/1706215394714423000.9bb49eef-8bef-4a7f-8c74-e846ad04816b"
+            "reference" : "MessageHeader/827ccb0e-ea8a-306c-8c34-a16891f84e7b"
+          },
+          {
+            "reference" : "DiagnosticReport/1706311419349058000.59394015-1c08-40ae-bfc8-3a92611dcd7c"
           }
         ],
         "recorded" : "2023-05-01T10:25:31-04:00",
-        "_recorded" : {
-          "extension" : [
-            {
-              "url" : "https://reportstream.cdc.gov/fhir/StructureDefinition/hl7v2-date-time",
-              "valueString" : "20230501102531-0400"
-            }
-          ]
-        },
         "activity" : {
           "coding" : [
             {
-              "extension" : [
-                {
-                  "url" : "https://reportstream.cdc.gov/fhir/StructureDefinition/code-index-name",
-                  "valueString" : "identifier"
-                }
-              ],
-              "system" : "http://terminology.hl7.org/CodeSystem/v2-0003",
-              "code" : "R01",
-              "display" : "ORU_R01"
+              "display" : "ORU^R01^ORU_R01"
+            }
+          ]
+        }
+      }
+    },
+    {
+      "fullUrl" : "Provenance/1706311419176881000.4f432a8b-d2aa-4303-8812-b4429cd58110",
+      "resource" : {
+        "resourceType" : "Provenance",
+        "id" : "1706311419176881000.4f432a8b-d2aa-4303-8812-b4429cd58110",
+        "recorded" : "2024-01-26T17:23:39Z",
+        "policy" : [
+          "http://hl7.org/fhir/uv/v2mappings/message-oru-r01-to-bundle"
+        ],
+        "activity" : {
+          "coding" : [
+            {
+              "code" : "v2-FHIR transformation"
             }
           ]
         },
@@ -116,41 +106,46 @@
             "type" : {
               "coding" : [
                 {
-                  "extension" : [
-                    {
-                      "url" : "https://reportstream.cdc.gov/fhir/StructureDefinition/code-index-name",
-                      "valueString" : "identifier"
-                    }
-                  ],
                   "system" : "http://terminology.hl7.org/CodeSystem/provenance-participant-type",
-                  "code" : "author"
+                  "code" : "assembler"
                 }
               ]
-            }
-          }
-        ],
-        "entity" : [
-          {
-            "role" : "source",
-            "what" : {
-              "reference" : "Device/1706215394510442000.f8d7cd7e-09f0-42b2-bf75-95e3038e3fb8"
-            }
-          }
-        ]
-      }
-    },
-    {
-      "fullUrl" : "Device/1706215394510442000.f8d7cd7e-09f0-42b2-bf75-95e3038e3fb8",
-      "resource" : {
-        "resourceType" : "Device",
-        "id" : "1706215394510442000.f8d7cd7e-09f0-42b2-bf75-95e3038e3fb8"
-      }
-    },
-    {
-      "fullUrl" : "Observation/1706215394525247000.36f4f36b-9b05-4d9f-8e92-3c3e1423ee84",
+            },
+            "who" : {
+              "reference" : "Organization/1706311419175675000.36bd0ba8-f9c4-45d9-b99f-22a1b20a025e"
+            }
+          }
+        ]
+      }
+    },
+    {
+      "fullUrl" : "Organization/1706311419175675000.36bd0ba8-f9c4-45d9-b99f-22a1b20a025e",
+      "resource" : {
+        "resourceType" : "Organization",
+        "id" : "1706311419175675000.36bd0ba8-f9c4-45d9-b99f-22a1b20a025e",
+        "identifier" : [
+          {
+            "value" : "CDC PRIME - Atlanta"
+          },
+          {
+            "type" : {
+              "coding" : [
+                {
+                  "system" : "http://terminology.hl7.org/CodeSystem/v2-0301"
+                }
+              ]
+            },
+            "system" : "urn:ietf:rfc:3986",
+            "value" : "2.16.840.1.114222.4.1.237821"
+          }
+        ]
+      }
+    },
+    {
+      "fullUrl" : "Observation/1706311419190508000.f4db391f-a27d-4d13-b492-69597da54d8c",
       "resource" : {
         "resourceType" : "Observation",
-        "id" : "1706215394525247000.36f4f36b-9b05-4d9f-8e92-3c3e1423ee84",
+        "id" : "1706311419190508000.f4db391f-a27d-4d13-b492-69597da54d8c",
         "extension" : [
           {
             "url" : "https://reportstream.cdc.gov/fhir/StructureDefinition/obx-observation",
@@ -193,10 +188,10 @@
       }
     },
     {
-      "fullUrl" : "ServiceRequest/1706215394712011000.b20bd64e-d9ee-4b66-ad85-4562964c2c15",
+      "fullUrl" : "ServiceRequest/1706311419346505000.b9049451-73dd-47e5-a6d1-895ea284bbd3",
       "resource" : {
         "resourceType" : "ServiceRequest",
-        "id" : "1706215394712011000.b20bd64e-d9ee-4b66-ad85-4562964c2c15",
+        "id" : "1706311419346505000.b9049451-73dd-47e5-a6d1-895ea284bbd3",
         "status" : "unknown",
         "code" : {
           "coding" : [
@@ -220,160 +215,16 @@
       }
     },
     {
-      "fullUrl" : "DiagnosticReport/1706215394714423000.9bb49eef-8bef-4a7f-8c74-e846ad04816b",
+      "fullUrl" : "DiagnosticReport/1706311419349058000.59394015-1c08-40ae-bfc8-3a92611dcd7c",
       "resource" : {
         "resourceType" : "DiagnosticReport",
-        "id" : "1706215394714423000.9bb49eef-8bef-4a7f-8c74-e846ad04816b",
+        "id" : "1706311419349058000.59394015-1c08-40ae-bfc8-3a92611dcd7c",
         "basedOn" : [
           {
-            "reference" : "ServiceRequest/1706215394712011000.b20bd64e-d9ee-4b66-ad85-4562964c2c15"
-=======
-        }
-      }
-    },
-    {
-      "fullUrl" : "Organization/1706311418875198000.b74fdd5f-2713-4feb-8259-b5ad93e95cf3",
-      "resource" : {
-        "resourceType" : "Organization",
-        "id" : "1706311418875198000.b74fdd5f-2713-4feb-8259-b5ad93e95cf3",
-        "address" : [
-          {
-            "country" : "USA"
-          }
-        ]
-      }
-    },
-    {
-      "fullUrl" : "Provenance/1706311419168789000.92ce51f6-6ee0-4d13-9dac-69b3b38cf430",
-      "resource" : {
-        "resourceType" : "Provenance",
-        "id" : "1706311419168789000.92ce51f6-6ee0-4d13-9dac-69b3b38cf430",
-        "target" : [
-          {
-            "reference" : "MessageHeader/827ccb0e-ea8a-306c-8c34-a16891f84e7b"
-          },
-          {
-            "reference" : "DiagnosticReport/1706311419349058000.59394015-1c08-40ae-bfc8-3a92611dcd7c"
-          }
-        ],
-        "recorded" : "2023-05-01T10:25:31-04:00",
-        "activity" : {
-          "coding" : [
-            {
-              "display" : "ORU^R01^ORU_R01"
-            }
-          ]
-        }
-      }
-    },
-    {
-      "fullUrl" : "Provenance/1706311419176881000.4f432a8b-d2aa-4303-8812-b4429cd58110",
-      "resource" : {
-        "resourceType" : "Provenance",
-        "id" : "1706311419176881000.4f432a8b-d2aa-4303-8812-b4429cd58110",
-        "recorded" : "2024-01-26T17:23:39Z",
-        "policy" : [
-          "http://hl7.org/fhir/uv/v2mappings/message-oru-r01-to-bundle"
-        ],
-        "activity" : {
-          "coding" : [
-            {
-              "code" : "v2-FHIR transformation"
-            }
-          ]
-        },
-        "agent" : [
-          {
-            "type" : {
-              "coding" : [
-                {
-                  "system" : "http://terminology.hl7.org/CodeSystem/provenance-participant-type",
-                  "code" : "assembler"
-                }
-              ]
-            },
-            "who" : {
-              "reference" : "Organization/1706311419175675000.36bd0ba8-f9c4-45d9-b99f-22a1b20a025e"
-            }
-          }
-        ]
-      }
-    },
-    {
-      "fullUrl" : "Organization/1706311419175675000.36bd0ba8-f9c4-45d9-b99f-22a1b20a025e",
-      "resource" : {
-        "resourceType" : "Organization",
-        "id" : "1706311419175675000.36bd0ba8-f9c4-45d9-b99f-22a1b20a025e",
-        "identifier" : [
-          {
-            "value" : "CDC PRIME - Atlanta"
-          },
-          {
-            "type" : {
-              "coding" : [
-                {
-                  "system" : "http://terminology.hl7.org/CodeSystem/v2-0301"
-                }
-              ]
-            },
-            "system" : "urn:ietf:rfc:3986",
-            "value" : "2.16.840.1.114222.4.1.237821"
-          }
-        ]
-      }
-    },
-    {
-      "fullUrl" : "Observation/1706311419190508000.f4db391f-a27d-4d13-b492-69597da54d8c",
-      "resource" : {
-        "resourceType" : "Observation",
-        "id" : "1706311419190508000.f4db391f-a27d-4d13-b492-69597da54d8c",
-        "extension" : [
-          {
-            "url" : "https://reportstream.cdc.gov/fhir/StructureDefinition/obx-observation",
-            "extension" : [
-              {
-                "url" : "obx-11-observation-status",
-                "valueString" : "X"
-              }
-            ]
-          }
-        ],
-        "status" : "unknown",
-        "code" : {
-          "coding" : [
-            {
-              "extension" : [
-                {
-                  "url" : "https://reportstream.cdc.gov/fhir/StructureDefinition/cwe-coding",
-                  "valueString" : "coding"
-                },
-                {
-                  "url" : "https://reportstream.cdc.gov/fhir/StructureDefinition/cwe-coding-system",
-                  "valueString" : "LN"
-                }
-              ],
-              "system" : "http://loinc.org",
-              "code" : "8675-3",
-              "display" : "Fake"
-            }
-          ]
-        },
-        "dataAbsentReason" : {
-          "coding" : [
-            {
-              "system" : "http://terminology.hl7.org/CodeSystem/data-absent-reason",
-              "code" : "cannot-be-obtained"
-            }
-          ]
-        }
-      }
-    },
-    {
-      "fullUrl" : "ServiceRequest/1706311419346505000.b9049451-73dd-47e5-a6d1-895ea284bbd3",
-      "resource" : {
-        "resourceType" : "ServiceRequest",
-        "id" : "1706311419346505000.b9049451-73dd-47e5-a6d1-895ea284bbd3",
-        "status" : "unknown",
+            "reference" : "ServiceRequest/1706311419346505000.b9049451-73dd-47e5-a6d1-895ea284bbd3"
+          }
+        ],
+        "status" : "final",
         "code" : {
           "coding" : [
             {
@@ -392,47 +243,10 @@
               "display" : "Epidemiologically Important Information"
             }
           ]
-        }
-      }
-    },
-    {
-      "fullUrl" : "DiagnosticReport/1706311419349058000.59394015-1c08-40ae-bfc8-3a92611dcd7c",
-      "resource" : {
-        "resourceType" : "DiagnosticReport",
-        "id" : "1706311419349058000.59394015-1c08-40ae-bfc8-3a92611dcd7c",
-        "basedOn" : [
-          {
-            "reference" : "ServiceRequest/1706311419346505000.b9049451-73dd-47e5-a6d1-895ea284bbd3"
->>>>>>> 711af84e
-          }
-        ],
-        "status" : "final",
-        "code" : {
-          "coding" : [
-            {
-              "extension" : [
-                {
-                  "url" : "https://reportstream.cdc.gov/fhir/StructureDefinition/cwe-coding",
-                  "valueString" : "coding"
-                },
-                {
-                  "url" : "https://reportstream.cdc.gov/fhir/StructureDefinition/cwe-coding-system",
-                  "valueString" : "LN"
-                }
-              ],
-              "system" : "http://loinc.org",
-              "code" : "68991-9",
-              "display" : "Epidemiologically Important Information"
-            }
-          ]
         },
         "result" : [
           {
-<<<<<<< HEAD
-            "reference" : "Observation/1706215394525247000.36f4f36b-9b05-4d9f-8e92-3c3e1423ee84"
-=======
             "reference" : "Observation/1706311419190508000.f4db391f-a27d-4d13-b492-69597da54d8c"
->>>>>>> 711af84e
           }
         ]
       }
