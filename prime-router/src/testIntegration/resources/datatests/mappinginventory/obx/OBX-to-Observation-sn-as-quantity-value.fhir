{
  "resourceType" : "Bundle",
<<<<<<< HEAD
  "id" : "1706215505213134000.4e4d3e7c-144b-4250-bc06-ff980bc7a110",
  "meta" : {
    "lastUpdated" : "2024-01-25T15:45:05.229-05:00"
=======
  "id" : "1706311513708858000.c484bbbb-635d-4c7f-ac73-8e52631e7768",
  "meta" : {
    "lastUpdated" : "2024-01-26T17:25:13.723-06:00"
>>>>>>> 711af84e
  },
  "identifier" : {
    "system" : "https://reportstream.cdc.gov/prime-router",
    "value" : "12345"
  },
  "type" : "message",
<<<<<<< HEAD
  "timestamp" : "2023-05-01T10:25:31.000-04:00",
=======
  "timestamp" : "2023-05-01T09:25:31.000-05:00",
>>>>>>> 711af84e
  "entry" : [
    {
      "fullUrl" : "MessageHeader/827ccb0e-ea8a-306c-8c34-a16891f84e7b",
      "resource" : {
        "resourceType" : "MessageHeader",
        "id" : "827ccb0e-ea8a-306c-8c34-a16891f84e7b",
        "extension" : [
          {
            "url" : "https://reportstream.cdc.gov/fhir/StructureDefinition/encoding-characters",
            "valueString" : "^~\\&#"
          },
          {
            "url" : "https://reportstream.cdc.gov/fhir/StructureDefinition/msh-7-datetime-of-message",
            "valueString" : "20230501102531-0400"
          },
          {
            "url" : "https://reportstream.cdc.gov/fhir/StructureDefinition/character-set",
            "valueString" : "UNICODE UTF-8"
          }
        ],
        "eventCoding" : {
          "system" : "http://terminology.hl7.org/CodeSystem/v2-0003",
          "code" : "R01",
          "display" : "ORU^R01^ORU_R01"
        },
        "sender" : {
<<<<<<< HEAD
          "reference" : "Organization/1706215505306344000.2e73211b-3e42-4c04-9e15-abad8827c7df"
=======
          "reference" : "Organization/1706311513794751000.a30152a5-f57c-4091-850c-5eb5e9f8fb11"
>>>>>>> 711af84e
        },
        "source" : {
          "_endpoint" : {
            "extension" : [
              {
                "url" : "http://hl7.org/fhir/StructureDefinition/data-absent-reason",
                "valueCode" : "unknown"
              }
            ]
          }
<<<<<<< HEAD
        }
      }
    },
    {
      "fullUrl" : "Organization/1706215505306344000.2e73211b-3e42-4c04-9e15-abad8827c7df",
      "resource" : {
        "resourceType" : "Organization",
        "id" : "1706215505306344000.2e73211b-3e42-4c04-9e15-abad8827c7df",
        "address" : [
          {
            "country" : "USA"
          }
        ]
      }
    },
    {
      "fullUrl" : "Provenance/1706215505612388000.85126f70-4115-40af-b5ef-7751bd215919",
      "resource" : {
        "resourceType" : "Provenance",
        "id" : "1706215505612388000.85126f70-4115-40af-b5ef-7751bd215919",
        "target" : [
          {
            "reference" : "DiagnosticReport/1706215505785887000.408e9475-f9f9-4d0e-8f19-bbe43ae17bc3"
          }
        ],
        "recorded" : "2023-05-01T10:25:31-04:00",
        "_recorded" : {
          "extension" : [
            {
              "url" : "https://reportstream.cdc.gov/fhir/StructureDefinition/hl7v2-date-time",
              "valueString" : "20230501102531-0400"
            }
          ]
        },
        "activity" : {
          "coding" : [
            {
              "extension" : [
                {
                  "url" : "https://reportstream.cdc.gov/fhir/StructureDefinition/code-index-name",
                  "valueString" : "identifier"
                }
              ],
              "system" : "http://terminology.hl7.org/CodeSystem/v2-0003",
              "code" : "R01",
              "display" : "ORU_R01"
            }
          ]
        },
        "agent" : [
=======
        }
      }
    },
    {
      "fullUrl" : "Organization/1706311513794751000.a30152a5-f57c-4091-850c-5eb5e9f8fb11",
      "resource" : {
        "resourceType" : "Organization",
        "id" : "1706311513794751000.a30152a5-f57c-4091-850c-5eb5e9f8fb11",
        "address" : [
          {
            "country" : "USA"
          }
        ]
      }
    },
    {
      "fullUrl" : "Provenance/1706311514088854000.f814ff54-609d-4e57-bd85-92eed7da98ee",
      "resource" : {
        "resourceType" : "Provenance",
        "id" : "1706311514088854000.f814ff54-609d-4e57-bd85-92eed7da98ee",
        "target" : [
          {
            "reference" : "MessageHeader/827ccb0e-ea8a-306c-8c34-a16891f84e7b"
          },
          {
            "reference" : "DiagnosticReport/1706311514262336000.1c63d786-ec05-4343-a585-8d1c1a396f64"
          }
        ],
        "recorded" : "2023-05-01T10:25:31-04:00",
        "activity" : {
          "coding" : [
            {
              "display" : "ORU^R01^ORU_R01"
            }
          ]
        }
      }
    },
    {
      "fullUrl" : "Provenance/1706311514095602000.098ead48-a90f-451f-92a7-3e714f6f8044",
      "resource" : {
        "resourceType" : "Provenance",
        "id" : "1706311514095602000.098ead48-a90f-451f-92a7-3e714f6f8044",
        "recorded" : "2024-01-26T17:25:14Z",
        "policy" : [
          "http://hl7.org/fhir/uv/v2mappings/message-oru-r01-to-bundle"
        ],
        "activity" : {
          "coding" : [
            {
              "code" : "v2-FHIR transformation"
            }
          ]
        },
        "agent" : [
          {
            "type" : {
              "coding" : [
                {
                  "system" : "http://terminology.hl7.org/CodeSystem/provenance-participant-type",
                  "code" : "assembler"
                }
              ]
            },
            "who" : {
              "reference" : "Organization/1706311514095202000.dff2998a-1d02-455b-8381-2b1389722167"
            }
          }
        ]
      }
    },
    {
      "fullUrl" : "Organization/1706311514095202000.dff2998a-1d02-455b-8381-2b1389722167",
      "resource" : {
        "resourceType" : "Organization",
        "id" : "1706311514095202000.dff2998a-1d02-455b-8381-2b1389722167",
        "identifier" : [
          {
            "value" : "CDC PRIME - Atlanta"
          },
>>>>>>> 711af84e
          {
            "type" : {
              "coding" : [
                {
<<<<<<< HEAD
                  "extension" : [
                    {
                      "url" : "https://reportstream.cdc.gov/fhir/StructureDefinition/code-index-name",
                      "valueString" : "identifier"
                    }
                  ],
                  "system" : "http://terminology.hl7.org/CodeSystem/provenance-participant-type",
                  "code" : "author"
                }
              ]
            }
          }
        ],
        "entity" : [
          {
            "role" : "source",
            "what" : {
              "reference" : "Device/1706215505614941000.8ae29b50-bb58-498b-ba8f-f79dd7f443e7"
            }
          }
        ]
      }
    },
    {
      "fullUrl" : "Device/1706215505614941000.8ae29b50-bb58-498b-ba8f-f79dd7f443e7",
      "resource" : {
        "resourceType" : "Device",
        "id" : "1706215505614941000.8ae29b50-bb58-498b-ba8f-f79dd7f443e7"
      }
    },
    {
      "fullUrl" : "Observation/1706215505631203000.2d3ffbe9-7971-46e3-a5d1-950015f8e37b",
      "resource" : {
        "resourceType" : "Observation",
        "id" : "1706215505631203000.2d3ffbe9-7971-46e3-a5d1-950015f8e37b",
=======
                  "system" : "http://terminology.hl7.org/CodeSystem/v2-0301"
                }
              ]
            },
            "system" : "urn:ietf:rfc:3986",
            "value" : "2.16.840.1.114222.4.1.237821"
          }
        ]
      }
    },
    {
      "fullUrl" : "Observation/1706311514108008000.633f272c-e905-468c-98b0-d5d547ad1ddc",
      "resource" : {
        "resourceType" : "Observation",
        "id" : "1706311514108008000.633f272c-e905-468c-98b0-d5d547ad1ddc",
>>>>>>> 711af84e
        "extension" : [
          {
            "url" : "https://reportstream.cdc.gov/fhir/StructureDefinition/obx-5-value-sn",
            "extension" : [
              {
                "url" : "https://reportstream.cdc.gov/fhir/StructureDefinition/sn-1-comparator",
                "valueString" : ">"
              },
              {
                "url" : "https://reportstream.cdc.gov/fhir/StructureDefinition/sn-2-num1",
                "valueString" : "1"
              },
              {
                "url" : "https://reportstream.cdc.gov/fhir/StructureDefinition/sn-3-separator",
                "valueString" : "."
              },
              {
                "url" : "https://reportstream.cdc.gov/fhir/StructureDefinition/sn-4-num2",
                "valueString" : "3"
              }
            ]
          },
          {
            "url" : "https://reportstream.cdc.gov/fhir/StructureDefinition/obx-observation",
            "extension" : [
              {
                "url" : "obx-2-value-type",
                "valueId" : "SN"
              },
              {
                "url" : "obx-6-units",
                "valueCodeableConcept" : {
                  "coding" : [
                    {
                      "extension" : [
                        {
                          "url" : "https://reportstream.cdc.gov/fhir/StructureDefinition/cwe-coding",
                          "valueString" : "coding"
                        },
                        {
                          "url" : "https://reportstream.cdc.gov/fhir/StructureDefinition/cwe-coding-system",
                          "valueString" : "METRIC"
                        }
                      ],
                      "code" : "1",
                      "display" : "ML"
                    }
                  ]
                }
              }
            ]
          }
        ],
        "status" : "unknown",
        "code" : {
          "coding" : [
            {
              "extension" : [
                {
                  "url" : "https://reportstream.cdc.gov/fhir/StructureDefinition/cwe-coding",
                  "valueString" : "coding"
                },
                {
                  "url" : "https://reportstream.cdc.gov/fhir/StructureDefinition/cwe-coding-system",
                  "valueString" : "LN"
                }
              ],
              "system" : "http://loinc.org",
              "code" : "8675-3",
              "display" : "Fake"
            }
          ]
        },
        "valueQuantity" : {
          "extension" : [
            {
              "url" : "https://reportstream.cdc.gov/fhir/StructureDefinition/sn-3-separator",
              "valueString" : "."
            },
            {
              "url" : "https://reportstream.cdc.gov/fhir/StructureDefinition/sn-4-num2",
              "valueString" : "3"
            }
          ],
          "value" : 1,
          "comparator" : ">",
          "unit" : "ML",
          "system" : "METRIC",
          "code" : "1"
        }
      }
    },
    {
<<<<<<< HEAD
      "fullUrl" : "ServiceRequest/1706215505782763000.83f72253-6d7d-44d7-92bd-50780011dd33",
      "resource" : {
        "resourceType" : "ServiceRequest",
        "id" : "1706215505782763000.83f72253-6d7d-44d7-92bd-50780011dd33",
=======
      "fullUrl" : "ServiceRequest/1706311514260015000.6f44cee9-aa7e-4820-bf48-9dbf62dc2ca7",
      "resource" : {
        "resourceType" : "ServiceRequest",
        "id" : "1706311514260015000.6f44cee9-aa7e-4820-bf48-9dbf62dc2ca7",
>>>>>>> 711af84e
        "status" : "unknown",
        "code" : {
          "coding" : [
            {
              "extension" : [
                {
                  "url" : "https://reportstream.cdc.gov/fhir/StructureDefinition/cwe-coding",
                  "valueString" : "coding"
                },
                {
                  "url" : "https://reportstream.cdc.gov/fhir/StructureDefinition/cwe-coding-system",
                  "valueString" : "LN"
                }
              ],
              "system" : "http://loinc.org",
              "code" : "68991-9",
              "display" : "Epidemiologically Important Information"
            }
          ]
        }
      }
    },
    {
<<<<<<< HEAD
      "fullUrl" : "DiagnosticReport/1706215505785887000.408e9475-f9f9-4d0e-8f19-bbe43ae17bc3",
      "resource" : {
        "resourceType" : "DiagnosticReport",
        "id" : "1706215505785887000.408e9475-f9f9-4d0e-8f19-bbe43ae17bc3",
        "basedOn" : [
          {
            "reference" : "ServiceRequest/1706215505782763000.83f72253-6d7d-44d7-92bd-50780011dd33"
=======
      "fullUrl" : "DiagnosticReport/1706311514262336000.1c63d786-ec05-4343-a585-8d1c1a396f64",
      "resource" : {
        "resourceType" : "DiagnosticReport",
        "id" : "1706311514262336000.1c63d786-ec05-4343-a585-8d1c1a396f64",
        "basedOn" : [
          {
            "reference" : "ServiceRequest/1706311514260015000.6f44cee9-aa7e-4820-bf48-9dbf62dc2ca7"
>>>>>>> 711af84e
          }
        ],
        "status" : "final",
        "code" : {
          "coding" : [
            {
              "extension" : [
                {
                  "url" : "https://reportstream.cdc.gov/fhir/StructureDefinition/cwe-coding",
                  "valueString" : "coding"
                },
                {
                  "url" : "https://reportstream.cdc.gov/fhir/StructureDefinition/cwe-coding-system",
                  "valueString" : "LN"
                }
              ],
              "system" : "http://loinc.org",
              "code" : "68991-9",
              "display" : "Epidemiologically Important Information"
            }
          ]
        },
        "result" : [
          {
<<<<<<< HEAD
            "reference" : "Observation/1706215505631203000.2d3ffbe9-7971-46e3-a5d1-950015f8e37b"
=======
            "reference" : "Observation/1706311514108008000.633f272c-e905-468c-98b0-d5d547ad1ddc"
>>>>>>> 711af84e
          }
        ]
      }
    }
  ]
}<|MERGE_RESOLUTION|>--- conflicted
+++ resolved
@@ -1,25 +1,15 @@
 {
   "resourceType" : "Bundle",
-<<<<<<< HEAD
-  "id" : "1706215505213134000.4e4d3e7c-144b-4250-bc06-ff980bc7a110",
-  "meta" : {
-    "lastUpdated" : "2024-01-25T15:45:05.229-05:00"
-=======
   "id" : "1706311513708858000.c484bbbb-635d-4c7f-ac73-8e52631e7768",
   "meta" : {
     "lastUpdated" : "2024-01-26T17:25:13.723-06:00"
->>>>>>> 711af84e
   },
   "identifier" : {
     "system" : "https://reportstream.cdc.gov/prime-router",
     "value" : "12345"
   },
   "type" : "message",
-<<<<<<< HEAD
-  "timestamp" : "2023-05-01T10:25:31.000-04:00",
-=======
   "timestamp" : "2023-05-01T09:25:31.000-05:00",
->>>>>>> 711af84e
   "entry" : [
     {
       "fullUrl" : "MessageHeader/827ccb0e-ea8a-306c-8c34-a16891f84e7b",
@@ -46,11 +36,7 @@
           "display" : "ORU^R01^ORU_R01"
         },
         "sender" : {
-<<<<<<< HEAD
-          "reference" : "Organization/1706215505306344000.2e73211b-3e42-4c04-9e15-abad8827c7df"
-=======
           "reference" : "Organization/1706311513794751000.a30152a5-f57c-4091-850c-5eb5e9f8fb11"
->>>>>>> 711af84e
         },
         "source" : {
           "_endpoint" : {
@@ -61,58 +47,6 @@
               }
             ]
           }
-<<<<<<< HEAD
-        }
-      }
-    },
-    {
-      "fullUrl" : "Organization/1706215505306344000.2e73211b-3e42-4c04-9e15-abad8827c7df",
-      "resource" : {
-        "resourceType" : "Organization",
-        "id" : "1706215505306344000.2e73211b-3e42-4c04-9e15-abad8827c7df",
-        "address" : [
-          {
-            "country" : "USA"
-          }
-        ]
-      }
-    },
-    {
-      "fullUrl" : "Provenance/1706215505612388000.85126f70-4115-40af-b5ef-7751bd215919",
-      "resource" : {
-        "resourceType" : "Provenance",
-        "id" : "1706215505612388000.85126f70-4115-40af-b5ef-7751bd215919",
-        "target" : [
-          {
-            "reference" : "DiagnosticReport/1706215505785887000.408e9475-f9f9-4d0e-8f19-bbe43ae17bc3"
-          }
-        ],
-        "recorded" : "2023-05-01T10:25:31-04:00",
-        "_recorded" : {
-          "extension" : [
-            {
-              "url" : "https://reportstream.cdc.gov/fhir/StructureDefinition/hl7v2-date-time",
-              "valueString" : "20230501102531-0400"
-            }
-          ]
-        },
-        "activity" : {
-          "coding" : [
-            {
-              "extension" : [
-                {
-                  "url" : "https://reportstream.cdc.gov/fhir/StructureDefinition/code-index-name",
-                  "valueString" : "identifier"
-                }
-              ],
-              "system" : "http://terminology.hl7.org/CodeSystem/v2-0003",
-              "code" : "R01",
-              "display" : "ORU_R01"
-            }
-          ]
-        },
-        "agent" : [
-=======
         }
       }
     },
@@ -193,48 +127,10 @@
           {
             "value" : "CDC PRIME - Atlanta"
           },
->>>>>>> 711af84e
           {
             "type" : {
               "coding" : [
                 {
-<<<<<<< HEAD
-                  "extension" : [
-                    {
-                      "url" : "https://reportstream.cdc.gov/fhir/StructureDefinition/code-index-name",
-                      "valueString" : "identifier"
-                    }
-                  ],
-                  "system" : "http://terminology.hl7.org/CodeSystem/provenance-participant-type",
-                  "code" : "author"
-                }
-              ]
-            }
-          }
-        ],
-        "entity" : [
-          {
-            "role" : "source",
-            "what" : {
-              "reference" : "Device/1706215505614941000.8ae29b50-bb58-498b-ba8f-f79dd7f443e7"
-            }
-          }
-        ]
-      }
-    },
-    {
-      "fullUrl" : "Device/1706215505614941000.8ae29b50-bb58-498b-ba8f-f79dd7f443e7",
-      "resource" : {
-        "resourceType" : "Device",
-        "id" : "1706215505614941000.8ae29b50-bb58-498b-ba8f-f79dd7f443e7"
-      }
-    },
-    {
-      "fullUrl" : "Observation/1706215505631203000.2d3ffbe9-7971-46e3-a5d1-950015f8e37b",
-      "resource" : {
-        "resourceType" : "Observation",
-        "id" : "1706215505631203000.2d3ffbe9-7971-46e3-a5d1-950015f8e37b",
-=======
                   "system" : "http://terminology.hl7.org/CodeSystem/v2-0301"
                 }
               ]
@@ -250,7 +146,6 @@
       "resource" : {
         "resourceType" : "Observation",
         "id" : "1706311514108008000.633f272c-e905-468c-98b0-d5d547ad1ddc",
->>>>>>> 711af84e
         "extension" : [
           {
             "url" : "https://reportstream.cdc.gov/fhir/StructureDefinition/obx-5-value-sn",
@@ -344,17 +239,10 @@
       }
     },
     {
-<<<<<<< HEAD
-      "fullUrl" : "ServiceRequest/1706215505782763000.83f72253-6d7d-44d7-92bd-50780011dd33",
-      "resource" : {
-        "resourceType" : "ServiceRequest",
-        "id" : "1706215505782763000.83f72253-6d7d-44d7-92bd-50780011dd33",
-=======
       "fullUrl" : "ServiceRequest/1706311514260015000.6f44cee9-aa7e-4820-bf48-9dbf62dc2ca7",
       "resource" : {
         "resourceType" : "ServiceRequest",
         "id" : "1706311514260015000.6f44cee9-aa7e-4820-bf48-9dbf62dc2ca7",
->>>>>>> 711af84e
         "status" : "unknown",
         "code" : {
           "coding" : [
@@ -378,15 +266,6 @@
       }
     },
     {
-<<<<<<< HEAD
-      "fullUrl" : "DiagnosticReport/1706215505785887000.408e9475-f9f9-4d0e-8f19-bbe43ae17bc3",
-      "resource" : {
-        "resourceType" : "DiagnosticReport",
-        "id" : "1706215505785887000.408e9475-f9f9-4d0e-8f19-bbe43ae17bc3",
-        "basedOn" : [
-          {
-            "reference" : "ServiceRequest/1706215505782763000.83f72253-6d7d-44d7-92bd-50780011dd33"
-=======
       "fullUrl" : "DiagnosticReport/1706311514262336000.1c63d786-ec05-4343-a585-8d1c1a396f64",
       "resource" : {
         "resourceType" : "DiagnosticReport",
@@ -394,7 +273,6 @@
         "basedOn" : [
           {
             "reference" : "ServiceRequest/1706311514260015000.6f44cee9-aa7e-4820-bf48-9dbf62dc2ca7"
->>>>>>> 711af84e
           }
         ],
         "status" : "final",
@@ -419,11 +297,7 @@
         },
         "result" : [
           {
-<<<<<<< HEAD
-            "reference" : "Observation/1706215505631203000.2d3ffbe9-7971-46e3-a5d1-950015f8e37b"
-=======
             "reference" : "Observation/1706311514108008000.633f272c-e905-468c-98b0-d5d547ad1ddc"
->>>>>>> 711af84e
           }
         ]
       }
