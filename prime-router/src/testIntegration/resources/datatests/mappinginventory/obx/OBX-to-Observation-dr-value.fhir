{
  "resourceType" : "Bundle",
<<<<<<< HEAD
  "id" : "1707430289220860000.282ead00-6528-49b9-9094-2f39f657a754",
  "meta" : {
    "lastUpdated" : "2024-02-08T17:11:29.227-05:00"
=======
  "id" : "1707506570278514000.8c21964f-3a4d-4f3e-9783-3c06a522eaa8",
  "meta" : {
    "lastUpdated" : "2024-02-09T13:22:50.288-06:00"
>>>>>>> 44104ccc
  },
  "identifier" : {
    "system" : "https://reportstream.cdc.gov/prime-router",
    "value" : "12345"
  },
  "type" : "message",
<<<<<<< HEAD
  "timestamp" : "2023-05-01T10:25:31.000-04:00",
=======
  "timestamp" : "2023-05-01T09:25:31.000-05:00",
>>>>>>> 44104ccc
  "entry" : [ {
    "fullUrl" : "MessageHeader/827ccb0e-ea8a-306c-8c34-a16891f84e7b",
    "resource" : {
      "resourceType" : "MessageHeader",
      "id" : "827ccb0e-ea8a-306c-8c34-a16891f84e7b",
      "extension" : [ {
        "url" : "https://reportstream.cdc.gov/fhir/StructureDefinition/encoding-characters",
        "valueString" : "^~\\&#"
      }, {
        "url" : "https://reportstream.cdc.gov/fhir/StructureDefinition/character-set",
        "valueString" : "UNICODE UTF-8"
      }, {
        "url" : "https://reportstream.cdc.gov/fhir/StructureDefinition/msh-message-header",
        "extension" : [ {
          "url" : "MSH.7",
          "valueString" : "20230501102531-0400"
        } ]
      } ],
      "eventCoding" : {
        "system" : "http://terminology.hl7.org/CodeSystem/v2-0003",
        "code" : "R01",
        "display" : "ORU^R01^ORU_R01"
      },
      "sender" : {
<<<<<<< HEAD
        "reference" : "Organization/1707430289274011000.f784aa7f-6102-4b37-81aa-5326e39b9850"
=======
        "reference" : "Organization/1707506570372346000.3c736690-b6ea-449a-a568-06cfcce09f70"
>>>>>>> 44104ccc
      },
      "source" : {
        "_endpoint" : {
          "extension" : [ {
            "url" : "http://hl7.org/fhir/StructureDefinition/data-absent-reason",
            "valueCode" : "unknown"
          } ]
        }
      }
    }
  }, {
<<<<<<< HEAD
    "fullUrl" : "Organization/1707430289274011000.f784aa7f-6102-4b37-81aa-5326e39b9850",
    "resource" : {
      "resourceType" : "Organization",
      "id" : "1707430289274011000.f784aa7f-6102-4b37-81aa-5326e39b9850",
=======
    "fullUrl" : "Organization/1707506570372346000.3c736690-b6ea-449a-a568-06cfcce09f70",
    "resource" : {
      "resourceType" : "Organization",
      "id" : "1707506570372346000.3c736690-b6ea-449a-a568-06cfcce09f70",
>>>>>>> 44104ccc
      "address" : [ {
        "country" : "USA"
      } ]
    }
  }, {
<<<<<<< HEAD
    "fullUrl" : "Provenance/1707430289650823000.5d298f0a-9682-4afb-986c-4a95013544b9",
    "resource" : {
      "resourceType" : "Provenance",
      "id" : "1707430289650823000.5d298f0a-9682-4afb-986c-4a95013544b9",
      "target" : [ {
        "reference" : "MessageHeader/827ccb0e-ea8a-306c-8c34-a16891f84e7b"
      }, {
        "reference" : "DiagnosticReport/1707430289866347000.be08f163-562b-4480-8d1a-d423fa2424b8"
=======
    "fullUrl" : "Provenance/1707506570935571000.3c1025e5-4493-42a4-b325-1ef2e5820902",
    "resource" : {
      "resourceType" : "Provenance",
      "id" : "1707506570935571000.3c1025e5-4493-42a4-b325-1ef2e5820902",
      "target" : [ {
        "reference" : "MessageHeader/827ccb0e-ea8a-306c-8c34-a16891f84e7b"
      }, {
        "reference" : "DiagnosticReport/1707506571235946000.4aa88dcf-f1cd-4593-b42e-4f4f9ce2b38f"
>>>>>>> 44104ccc
      } ],
      "recorded" : "2023-05-01T10:25:31-04:00",
      "activity" : {
        "coding" : [ {
          "display" : "ORU^R01^ORU_R01"
        } ]
      }
    }
  }, {
<<<<<<< HEAD
    "fullUrl" : "Provenance/1707430289659154000.45960c61-cf80-4f31-815d-0ee45cf702ce",
    "resource" : {
      "resourceType" : "Provenance",
      "id" : "1707430289659154000.45960c61-cf80-4f31-815d-0ee45cf702ce",
      "recorded" : "2024-02-08T17:11:29Z",
=======
    "fullUrl" : "Provenance/1707506570945858000.c4e90db6-998d-4975-8b09-f89cd2dc9809",
    "resource" : {
      "resourceType" : "Provenance",
      "id" : "1707506570945858000.c4e90db6-998d-4975-8b09-f89cd2dc9809",
      "recorded" : "2024-02-09T13:22:50Z",
>>>>>>> 44104ccc
      "policy" : [ "http://hl7.org/fhir/uv/v2mappings/message-oru-r01-to-bundle" ],
      "activity" : {
        "coding" : [ {
          "code" : "v2-FHIR transformation"
        } ]
      },
      "agent" : [ {
        "type" : {
          "coding" : [ {
            "system" : "http://terminology.hl7.org/CodeSystem/provenance-participant-type",
            "code" : "assembler"
          } ]
        },
        "who" : {
<<<<<<< HEAD
          "reference" : "Organization/1707430289658696000.645bea77-98ca-47b3-b77f-c81b2d795270"
        }
      } ]
    }
  }, {
    "fullUrl" : "Organization/1707430289658696000.645bea77-98ca-47b3-b77f-c81b2d795270",
    "resource" : {
      "resourceType" : "Organization",
      "id" : "1707430289658696000.645bea77-98ca-47b3-b77f-c81b2d795270",
=======
          "reference" : "Organization/1707506570944739000.7fd5cf1d-8b2e-4411-9649-333e289691d4"
        }
      } ]
    }
  }, {
    "fullUrl" : "Organization/1707506570944739000.7fd5cf1d-8b2e-4411-9649-333e289691d4",
    "resource" : {
      "resourceType" : "Organization",
      "id" : "1707506570944739000.7fd5cf1d-8b2e-4411-9649-333e289691d4",
>>>>>>> 44104ccc
      "identifier" : [ {
        "value" : "CDC PRIME - Atlanta"
      }, {
        "type" : {
          "coding" : [ {
            "system" : "http://terminology.hl7.org/CodeSystem/v2-0301"
          } ]
        },
        "system" : "urn:ietf:rfc:3986",
        "value" : "2.16.840.1.114222.4.1.237821"
      } ]
    }
  }, {
<<<<<<< HEAD
    "fullUrl" : "Observation/1707430289675862000.d835b2af-062b-4f43-9e83-151241604895",
    "resource" : {
      "resourceType" : "Observation",
      "id" : "1707430289675862000.d835b2af-062b-4f43-9e83-151241604895",
      "extension" : [ {
        "url" : "https://reportstream.cdc.gov/fhir/StructureDefinition/obx-observation",
        "extension" : [ {
          "url" : "OBX.2",
=======
    "fullUrl" : "Patient/1707506570970280000.88995a0c-1632-4095-9aff-0f8dc9ef3e93",
    "resource" : {
      "resourceType" : "Patient",
      "id" : "1707506570970280000.88995a0c-1632-4095-9aff-0f8dc9ef3e93"
    }
  }, {
    "fullUrl" : "Provenance/1707506570971337000.5ce70e2d-8e87-4ed8-bd0b-3cf21f22c8bb",
    "resource" : {
      "resourceType" : "Provenance",
      "id" : "1707506570971337000.5ce70e2d-8e87-4ed8-bd0b-3cf21f22c8bb",
      "target" : [ {
        "reference" : "Patient/1707506570970280000.88995a0c-1632-4095-9aff-0f8dc9ef3e93"
      } ],
      "recorded" : "2024-02-09T13:22:50Z",
      "activity" : {
        "coding" : [ {
          "system" : "https://terminology.hl7.org/CodeSystem/v3-DataOperation",
          "code" : "UPDATE"
        } ]
      }
    }
  }, {
    "fullUrl" : "Observation/1707506570979163000.673e0914-9bd2-49b7-bf7a-6b07bda64b16",
    "resource" : {
      "resourceType" : "Observation",
      "id" : "1707506570979163000.673e0914-9bd2-49b7-bf7a-6b07bda64b16",
      "extension" : [ {
        "url" : "https://reportstream.cdc.gov/fhir/StructureDefinition/obx-observation",
        "extension" : [ {
          "url" : "obx-2-value-type",
>>>>>>> 44104ccc
          "valueId" : "DR"
        } ]
      } ],
      "status" : "unknown",
      "code" : {
        "coding" : [ {
          "extension" : [ {
            "url" : "https://reportstream.cdc.gov/fhir/StructureDefinition/cwe-coding",
            "valueString" : "coding"
          }, {
            "url" : "https://reportstream.cdc.gov/fhir/StructureDefinition/cwe-coding-system",
            "valueString" : "LN"
          } ],
          "system" : "http://loinc.org",
          "code" : "8675-3",
          "display" : "Fake"
        } ]
      },
<<<<<<< HEAD
=======
      "subject" : {
        "reference" : "Patient/1707506570970280000.88995a0c-1632-4095-9aff-0f8dc9ef3e93"
      },
>>>>>>> 44104ccc
      "valuePeriod" : {
        "start" : "2023-05-01T10:25:31-04:00",
        "_start" : {
          "extension" : [ {
            "url" : "https://reportstream.cdc.gov/fhir/StructureDefinition/hl7v2-date-time",
            "valueString" : "20230501102531-0400"
          } ]
        },
        "end" : "2023-05-01T11:25:31-04:00",
        "_end" : {
          "extension" : [ {
            "url" : "https://reportstream.cdc.gov/fhir/StructureDefinition/hl7v2-date-time",
            "valueString" : "20230501112531-0400"
          } ]
        }
      }
    }
  }, {
<<<<<<< HEAD
    "fullUrl" : "ServiceRequest/1707430289863926000.278b2035-57a3-43ec-9f37-04ef59b8901f",
    "resource" : {
      "resourceType" : "ServiceRequest",
      "id" : "1707430289863926000.278b2035-57a3-43ec-9f37-04ef59b8901f",
=======
    "fullUrl" : "Specimen/1707506571223492000.02c18703-3bed-4840-b827-cdf808c9a734",
    "resource" : {
      "resourceType" : "Specimen",
      "id" : "1707506571223492000.02c18703-3bed-4840-b827-cdf808c9a734",
      "extension" : [ {
        "url" : "https://reportstream.cdc.gov/fhir/StructureDefinition/hl7v2Segment",
        "valueString" : "OBR"
      } ]
    }
  }, {
    "fullUrl" : "ServiceRequest/1707506571231824000.e29f78c2-e9dc-48ae-9967-743b09dcebbc",
    "resource" : {
      "resourceType" : "ServiceRequest",
      "id" : "1707506571231824000.e29f78c2-e9dc-48ae-9967-743b09dcebbc",
>>>>>>> 44104ccc
      "status" : "unknown",
      "code" : {
        "coding" : [ {
          "extension" : [ {
            "url" : "https://reportstream.cdc.gov/fhir/StructureDefinition/cwe-coding",
            "valueString" : "coding"
          }, {
            "url" : "https://reportstream.cdc.gov/fhir/StructureDefinition/cwe-coding-system",
            "valueString" : "LN"
          } ],
          "system" : "http://loinc.org",
          "code" : "68991-9",
          "display" : "Epidemiologically Important Information"
        } ]
<<<<<<< HEAD
      }
    }
  }, {
    "fullUrl" : "DiagnosticReport/1707430289866347000.be08f163-562b-4480-8d1a-d423fa2424b8",
    "resource" : {
      "resourceType" : "DiagnosticReport",
      "id" : "1707430289866347000.be08f163-562b-4480-8d1a-d423fa2424b8",
      "basedOn" : [ {
        "reference" : "ServiceRequest/1707430289863926000.278b2035-57a3-43ec-9f37-04ef59b8901f"
=======
      },
      "subject" : {
        "reference" : "Patient/1707506570970280000.88995a0c-1632-4095-9aff-0f8dc9ef3e93"
      }
    }
  }, {
    "fullUrl" : "DiagnosticReport/1707506571235946000.4aa88dcf-f1cd-4593-b42e-4f4f9ce2b38f",
    "resource" : {
      "resourceType" : "DiagnosticReport",
      "id" : "1707506571235946000.4aa88dcf-f1cd-4593-b42e-4f4f9ce2b38f",
      "basedOn" : [ {
        "reference" : "ServiceRequest/1707506571231824000.e29f78c2-e9dc-48ae-9967-743b09dcebbc"
>>>>>>> 44104ccc
      } ],
      "status" : "final",
      "code" : {
        "coding" : [ {
          "extension" : [ {
            "url" : "https://reportstream.cdc.gov/fhir/StructureDefinition/cwe-coding",
            "valueString" : "coding"
          }, {
            "url" : "https://reportstream.cdc.gov/fhir/StructureDefinition/cwe-coding-system",
            "valueString" : "LN"
          } ],
          "system" : "http://loinc.org",
          "code" : "68991-9",
          "display" : "Epidemiologically Important Information"
        } ]
      },
<<<<<<< HEAD
      "result" : [ {
        "reference" : "Observation/1707430289675862000.d835b2af-062b-4f43-9e83-151241604895"
=======
      "subject" : {
        "reference" : "Patient/1707506570970280000.88995a0c-1632-4095-9aff-0f8dc9ef3e93"
      },
      "specimen" : [ {
        "reference" : "Specimen/1707506571223492000.02c18703-3bed-4840-b827-cdf808c9a734"
      } ],
      "result" : [ {
        "reference" : "Observation/1707506570979163000.673e0914-9bd2-49b7-bf7a-6b07bda64b16"
>>>>>>> 44104ccc
      } ]
    }
  } ]
}<|MERGE_RESOLUTION|>--- conflicted
+++ resolved
@@ -1,25 +1,15 @@
 {
   "resourceType" : "Bundle",
-<<<<<<< HEAD
-  "id" : "1707430289220860000.282ead00-6528-49b9-9094-2f39f657a754",
-  "meta" : {
-    "lastUpdated" : "2024-02-08T17:11:29.227-05:00"
-=======
   "id" : "1707506570278514000.8c21964f-3a4d-4f3e-9783-3c06a522eaa8",
   "meta" : {
     "lastUpdated" : "2024-02-09T13:22:50.288-06:00"
->>>>>>> 44104ccc
   },
   "identifier" : {
     "system" : "https://reportstream.cdc.gov/prime-router",
     "value" : "12345"
   },
   "type" : "message",
-<<<<<<< HEAD
-  "timestamp" : "2023-05-01T10:25:31.000-04:00",
-=======
   "timestamp" : "2023-05-01T09:25:31.000-05:00",
->>>>>>> 44104ccc
   "entry" : [ {
     "fullUrl" : "MessageHeader/827ccb0e-ea8a-306c-8c34-a16891f84e7b",
     "resource" : {
@@ -44,11 +34,7 @@
         "display" : "ORU^R01^ORU_R01"
       },
       "sender" : {
-<<<<<<< HEAD
-        "reference" : "Organization/1707430289274011000.f784aa7f-6102-4b37-81aa-5326e39b9850"
-=======
         "reference" : "Organization/1707506570372346000.3c736690-b6ea-449a-a568-06cfcce09f70"
->>>>>>> 44104ccc
       },
       "source" : {
         "_endpoint" : {
@@ -60,32 +46,15 @@
       }
     }
   }, {
-<<<<<<< HEAD
-    "fullUrl" : "Organization/1707430289274011000.f784aa7f-6102-4b37-81aa-5326e39b9850",
-    "resource" : {
-      "resourceType" : "Organization",
-      "id" : "1707430289274011000.f784aa7f-6102-4b37-81aa-5326e39b9850",
-=======
     "fullUrl" : "Organization/1707506570372346000.3c736690-b6ea-449a-a568-06cfcce09f70",
     "resource" : {
       "resourceType" : "Organization",
       "id" : "1707506570372346000.3c736690-b6ea-449a-a568-06cfcce09f70",
->>>>>>> 44104ccc
       "address" : [ {
         "country" : "USA"
       } ]
     }
   }, {
-<<<<<<< HEAD
-    "fullUrl" : "Provenance/1707430289650823000.5d298f0a-9682-4afb-986c-4a95013544b9",
-    "resource" : {
-      "resourceType" : "Provenance",
-      "id" : "1707430289650823000.5d298f0a-9682-4afb-986c-4a95013544b9",
-      "target" : [ {
-        "reference" : "MessageHeader/827ccb0e-ea8a-306c-8c34-a16891f84e7b"
-      }, {
-        "reference" : "DiagnosticReport/1707430289866347000.be08f163-562b-4480-8d1a-d423fa2424b8"
-=======
     "fullUrl" : "Provenance/1707506570935571000.3c1025e5-4493-42a4-b325-1ef2e5820902",
     "resource" : {
       "resourceType" : "Provenance",
@@ -94,7 +63,6 @@
         "reference" : "MessageHeader/827ccb0e-ea8a-306c-8c34-a16891f84e7b"
       }, {
         "reference" : "DiagnosticReport/1707506571235946000.4aa88dcf-f1cd-4593-b42e-4f4f9ce2b38f"
->>>>>>> 44104ccc
       } ],
       "recorded" : "2023-05-01T10:25:31-04:00",
       "activity" : {
@@ -104,19 +72,11 @@
       }
     }
   }, {
-<<<<<<< HEAD
-    "fullUrl" : "Provenance/1707430289659154000.45960c61-cf80-4f31-815d-0ee45cf702ce",
-    "resource" : {
-      "resourceType" : "Provenance",
-      "id" : "1707430289659154000.45960c61-cf80-4f31-815d-0ee45cf702ce",
-      "recorded" : "2024-02-08T17:11:29Z",
-=======
     "fullUrl" : "Provenance/1707506570945858000.c4e90db6-998d-4975-8b09-f89cd2dc9809",
     "resource" : {
       "resourceType" : "Provenance",
       "id" : "1707506570945858000.c4e90db6-998d-4975-8b09-f89cd2dc9809",
       "recorded" : "2024-02-09T13:22:50Z",
->>>>>>> 44104ccc
       "policy" : [ "http://hl7.org/fhir/uv/v2mappings/message-oru-r01-to-bundle" ],
       "activity" : {
         "coding" : [ {
@@ -131,17 +91,6 @@
           } ]
         },
         "who" : {
-<<<<<<< HEAD
-          "reference" : "Organization/1707430289658696000.645bea77-98ca-47b3-b77f-c81b2d795270"
-        }
-      } ]
-    }
-  }, {
-    "fullUrl" : "Organization/1707430289658696000.645bea77-98ca-47b3-b77f-c81b2d795270",
-    "resource" : {
-      "resourceType" : "Organization",
-      "id" : "1707430289658696000.645bea77-98ca-47b3-b77f-c81b2d795270",
-=======
           "reference" : "Organization/1707506570944739000.7fd5cf1d-8b2e-4411-9649-333e289691d4"
         }
       } ]
@@ -151,7 +100,6 @@
     "resource" : {
       "resourceType" : "Organization",
       "id" : "1707506570944739000.7fd5cf1d-8b2e-4411-9649-333e289691d4",
->>>>>>> 44104ccc
       "identifier" : [ {
         "value" : "CDC PRIME - Atlanta"
       }, {
@@ -165,16 +113,6 @@
       } ]
     }
   }, {
-<<<<<<< HEAD
-    "fullUrl" : "Observation/1707430289675862000.d835b2af-062b-4f43-9e83-151241604895",
-    "resource" : {
-      "resourceType" : "Observation",
-      "id" : "1707430289675862000.d835b2af-062b-4f43-9e83-151241604895",
-      "extension" : [ {
-        "url" : "https://reportstream.cdc.gov/fhir/StructureDefinition/obx-observation",
-        "extension" : [ {
-          "url" : "OBX.2",
-=======
     "fullUrl" : "Patient/1707506570970280000.88995a0c-1632-4095-9aff-0f8dc9ef3e93",
     "resource" : {
       "resourceType" : "Patient",
@@ -205,7 +143,6 @@
         "url" : "https://reportstream.cdc.gov/fhir/StructureDefinition/obx-observation",
         "extension" : [ {
           "url" : "obx-2-value-type",
->>>>>>> 44104ccc
           "valueId" : "DR"
         } ]
       } ],
@@ -224,12 +161,9 @@
           "display" : "Fake"
         } ]
       },
-<<<<<<< HEAD
-=======
       "subject" : {
         "reference" : "Patient/1707506570970280000.88995a0c-1632-4095-9aff-0f8dc9ef3e93"
       },
->>>>>>> 44104ccc
       "valuePeriod" : {
         "start" : "2023-05-01T10:25:31-04:00",
         "_start" : {
@@ -248,12 +182,6 @@
       }
     }
   }, {
-<<<<<<< HEAD
-    "fullUrl" : "ServiceRequest/1707430289863926000.278b2035-57a3-43ec-9f37-04ef59b8901f",
-    "resource" : {
-      "resourceType" : "ServiceRequest",
-      "id" : "1707430289863926000.278b2035-57a3-43ec-9f37-04ef59b8901f",
-=======
     "fullUrl" : "Specimen/1707506571223492000.02c18703-3bed-4840-b827-cdf808c9a734",
     "resource" : {
       "resourceType" : "Specimen",
@@ -268,7 +196,6 @@
     "resource" : {
       "resourceType" : "ServiceRequest",
       "id" : "1707506571231824000.e29f78c2-e9dc-48ae-9967-743b09dcebbc",
->>>>>>> 44104ccc
       "status" : "unknown",
       "code" : {
         "coding" : [ {
@@ -283,17 +210,6 @@
           "code" : "68991-9",
           "display" : "Epidemiologically Important Information"
         } ]
-<<<<<<< HEAD
-      }
-    }
-  }, {
-    "fullUrl" : "DiagnosticReport/1707430289866347000.be08f163-562b-4480-8d1a-d423fa2424b8",
-    "resource" : {
-      "resourceType" : "DiagnosticReport",
-      "id" : "1707430289866347000.be08f163-562b-4480-8d1a-d423fa2424b8",
-      "basedOn" : [ {
-        "reference" : "ServiceRequest/1707430289863926000.278b2035-57a3-43ec-9f37-04ef59b8901f"
-=======
       },
       "subject" : {
         "reference" : "Patient/1707506570970280000.88995a0c-1632-4095-9aff-0f8dc9ef3e93"
@@ -306,7 +222,6 @@
       "id" : "1707506571235946000.4aa88dcf-f1cd-4593-b42e-4f4f9ce2b38f",
       "basedOn" : [ {
         "reference" : "ServiceRequest/1707506571231824000.e29f78c2-e9dc-48ae-9967-743b09dcebbc"
->>>>>>> 44104ccc
       } ],
       "status" : "final",
       "code" : {
@@ -323,10 +238,6 @@
           "display" : "Epidemiologically Important Information"
         } ]
       },
-<<<<<<< HEAD
-      "result" : [ {
-        "reference" : "Observation/1707430289675862000.d835b2af-062b-4f43-9e83-151241604895"
-=======
       "subject" : {
         "reference" : "Patient/1707506570970280000.88995a0c-1632-4095-9aff-0f8dc9ef3e93"
       },
@@ -335,7 +246,6 @@
       } ],
       "result" : [ {
         "reference" : "Observation/1707506570979163000.673e0914-9bd2-49b7-bf7a-6b07bda64b16"
->>>>>>> 44104ccc
       } ]
     }
   } ]
