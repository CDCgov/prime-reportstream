--- conflicted
+++ resolved
@@ -1,25 +1,15 @@
 {
   "resourceType" : "Bundle",
-<<<<<<< HEAD
-  "id" : "1707430320096257000.46279b0a-6abf-42b7-ab29-ad2f9c436d81",
-  "meta" : {
-    "lastUpdated" : "2024-02-08T17:12:00.102-05:00"
-=======
   "id" : "1707765897761319000.7661a0fd-2a09-4f6f-ae99-2fe5abdf0d7d",
   "meta" : {
     "lastUpdated" : "2024-02-12T13:24:57.770-06:00"
->>>>>>> 44104ccc
   },
   "identifier" : {
     "system" : "https://reportstream.cdc.gov/prime-router",
     "value" : "12345"
   },
   "type" : "message",
-<<<<<<< HEAD
-  "timestamp" : "2023-05-01T10:25:31.000-04:00",
-=======
   "timestamp" : "2023-05-01T09:25:31.000-05:00",
->>>>>>> 44104ccc
   "entry" : [ {
     "fullUrl" : "MessageHeader/827ccb0e-ea8a-306c-8c34-a16891f84e7b",
     "resource" : {
@@ -44,11 +34,7 @@
         "display" : "ORU^R01^ORU_R01"
       },
       "sender" : {
-<<<<<<< HEAD
-        "reference" : "Organization/1707430320150589000.defcff94-e725-46bd-a171-198ecb7a8b31"
-=======
         "reference" : "Organization/1707765897840993000.d2f836f7-a087-46aa-8d90-2e63c0af6347"
->>>>>>> 44104ccc
       },
       "source" : {
         "_endpoint" : {
@@ -60,32 +46,15 @@
       }
     }
   }, {
-<<<<<<< HEAD
-    "fullUrl" : "Organization/1707430320150589000.defcff94-e725-46bd-a171-198ecb7a8b31",
-    "resource" : {
-      "resourceType" : "Organization",
-      "id" : "1707430320150589000.defcff94-e725-46bd-a171-198ecb7a8b31",
-=======
     "fullUrl" : "Organization/1707765897840993000.d2f836f7-a087-46aa-8d90-2e63c0af6347",
     "resource" : {
       "resourceType" : "Organization",
       "id" : "1707765897840993000.d2f836f7-a087-46aa-8d90-2e63c0af6347",
->>>>>>> 44104ccc
       "address" : [ {
         "country" : "USA"
       } ]
     }
   }, {
-<<<<<<< HEAD
-    "fullUrl" : "Provenance/1707430320510812000.66d6f699-3e06-4eb2-ae08-49ee063e5eaa",
-    "resource" : {
-      "resourceType" : "Provenance",
-      "id" : "1707430320510812000.66d6f699-3e06-4eb2-ae08-49ee063e5eaa",
-      "target" : [ {
-        "reference" : "MessageHeader/827ccb0e-ea8a-306c-8c34-a16891f84e7b"
-      }, {
-        "reference" : "DiagnosticReport/1707430320700533000.caaddcb6-9471-43e4-a4cd-7018650d1a73"
-=======
     "fullUrl" : "Provenance/1707765898366266000.bdba8cad-5685-4a94-bc88-d895f925107d",
     "resource" : {
       "resourceType" : "Provenance",
@@ -94,7 +63,6 @@
         "reference" : "MessageHeader/827ccb0e-ea8a-306c-8c34-a16891f84e7b"
       }, {
         "reference" : "DiagnosticReport/1707765898715327000.01d4104d-deb1-4014-8510-5ebc63af829b"
->>>>>>> 44104ccc
       } ],
       "recorded" : "2023-05-01T10:25:31-04:00",
       "activity" : {
@@ -104,19 +72,11 @@
       }
     }
   }, {
-<<<<<<< HEAD
-    "fullUrl" : "Provenance/1707430320518835000.cdcb5e65-2f75-463a-b999-99f5a5e24aff",
-    "resource" : {
-      "resourceType" : "Provenance",
-      "id" : "1707430320518835000.cdcb5e65-2f75-463a-b999-99f5a5e24aff",
-      "recorded" : "2024-02-08T17:12:00Z",
-=======
     "fullUrl" : "Provenance/1707765898379885000.38114dba-9e3d-4e8c-b61f-578eaaeb91b7",
     "resource" : {
       "resourceType" : "Provenance",
       "id" : "1707765898379885000.38114dba-9e3d-4e8c-b61f-578eaaeb91b7",
       "recorded" : "2024-02-12T13:24:58Z",
->>>>>>> 44104ccc
       "policy" : [ "http://hl7.org/fhir/uv/v2mappings/message-oru-r01-to-bundle" ],
       "activity" : {
         "coding" : [ {
@@ -131,17 +91,6 @@
           } ]
         },
         "who" : {
-<<<<<<< HEAD
-          "reference" : "Organization/1707430320518223000.bb125c29-3d21-4673-bd0a-f550e470cac6"
-        }
-      } ]
-    }
-  }, {
-    "fullUrl" : "Organization/1707430320518223000.bb125c29-3d21-4673-bd0a-f550e470cac6",
-    "resource" : {
-      "resourceType" : "Organization",
-      "id" : "1707430320518223000.bb125c29-3d21-4673-bd0a-f550e470cac6",
-=======
           "reference" : "Organization/1707765898378775000.c0d33a5e-fabe-42a9-b3bc-de47fc1fa2e0"
         }
       } ]
@@ -151,7 +100,6 @@
     "resource" : {
       "resourceType" : "Organization",
       "id" : "1707765898378775000.c0d33a5e-fabe-42a9-b3bc-de47fc1fa2e0",
->>>>>>> 44104ccc
       "identifier" : [ {
         "value" : "CDC PRIME - Atlanta"
       }, {
@@ -165,12 +113,6 @@
       } ]
     }
   }, {
-<<<<<<< HEAD
-    "fullUrl" : "Observation/1707430320532243000.6d67bf9b-357d-42cb-b899-fa328fb9a428",
-    "resource" : {
-      "resourceType" : "Observation",
-      "id" : "1707430320532243000.6d67bf9b-357d-42cb-b899-fa328fb9a428",
-=======
     "fullUrl" : "Patient/1707765898407871000.e4a8bfcb-cc7b-41fc-941b-fea3d6275a1a",
     "resource" : {
       "resourceType" : "Patient",
@@ -197,7 +139,6 @@
     "resource" : {
       "resourceType" : "Observation",
       "id" : "1707765898415752000.ab127ba1-d12b-449d-ada8-854cc815f699",
->>>>>>> 44104ccc
       "extension" : [ {
         "url" : "https://hl7.org/fhir/R5/StructureDefinition/observation-value-attachment",
         "valueAttachment" : {
@@ -240,11 +181,7 @@
       }, {
         "url" : "https://reportstream.cdc.gov/fhir/StructureDefinition/obx-observation",
         "extension" : [ {
-<<<<<<< HEAD
-          "url" : "OBX.2",
-=======
           "url" : "obx-2-value-type",
->>>>>>> 44104ccc
           "valueId" : "ED"
         } ]
       } ],
@@ -262,15 +199,6 @@
           "code" : "8675-3",
           "display" : "Fake"
         } ]
-<<<<<<< HEAD
-      }
-    }
-  }, {
-    "fullUrl" : "ServiceRequest/1707430320698560000.77126f25-7eae-4e8a-b93f-c00af4f92067",
-    "resource" : {
-      "resourceType" : "ServiceRequest",
-      "id" : "1707430320698560000.77126f25-7eae-4e8a-b93f-c00af4f92067",
-=======
       },
       "subject" : {
         "reference" : "Patient/1707765898407871000.e4a8bfcb-cc7b-41fc-941b-fea3d6275a1a"
@@ -291,7 +219,6 @@
     "resource" : {
       "resourceType" : "ServiceRequest",
       "id" : "1707765898709961000.aeba8c1a-6ac6-4f2a-8ff1-83ab95e54065",
->>>>>>> 44104ccc
       "status" : "unknown",
       "code" : {
         "coding" : [ {
@@ -306,17 +233,6 @@
           "code" : "68991-9",
           "display" : "Epidemiologically Important Information"
         } ]
-<<<<<<< HEAD
-      }
-    }
-  }, {
-    "fullUrl" : "DiagnosticReport/1707430320700533000.caaddcb6-9471-43e4-a4cd-7018650d1a73",
-    "resource" : {
-      "resourceType" : "DiagnosticReport",
-      "id" : "1707430320700533000.caaddcb6-9471-43e4-a4cd-7018650d1a73",
-      "basedOn" : [ {
-        "reference" : "ServiceRequest/1707430320698560000.77126f25-7eae-4e8a-b93f-c00af4f92067"
-=======
       },
       "subject" : {
         "reference" : "Patient/1707765898407871000.e4a8bfcb-cc7b-41fc-941b-fea3d6275a1a"
@@ -329,7 +245,6 @@
       "id" : "1707765898715327000.01d4104d-deb1-4014-8510-5ebc63af829b",
       "basedOn" : [ {
         "reference" : "ServiceRequest/1707765898709961000.aeba8c1a-6ac6-4f2a-8ff1-83ab95e54065"
->>>>>>> 44104ccc
       } ],
       "status" : "final",
       "code" : {
@@ -346,10 +261,6 @@
           "display" : "Epidemiologically Important Information"
         } ]
       },
-<<<<<<< HEAD
-      "result" : [ {
-        "reference" : "Observation/1707430320532243000.6d67bf9b-357d-42cb-b899-fa328fb9a428"
-=======
       "subject" : {
         "reference" : "Patient/1707765898407871000.e4a8bfcb-cc7b-41fc-941b-fea3d6275a1a"
       },
@@ -358,7 +269,6 @@
       } ],
       "result" : [ {
         "reference" : "Observation/1707765898415752000.ab127ba1-d12b-449d-ada8-854cc815f699"
->>>>>>> 44104ccc
       } ]
     }
   } ]
