{
  "resourceType" : "Bundle",
<<<<<<< HEAD
  "id" : "1706215434236747000.f32e1a7e-5199-4d7e-8670-028968ba32ee",
  "meta" : {
    "lastUpdated" : "2024-01-25T15:43:54.251-05:00"
=======
  "id" : "1706311453419628000.1fcd1e75-1163-46c3-b1f6-8bee3d6e8136",
  "meta" : {
    "lastUpdated" : "2024-01-26T17:24:13.435-06:00"
>>>>>>> 711af84e
  },
  "identifier" : {
    "system" : "https://reportstream.cdc.gov/prime-router",
    "value" : "12345"
  },
  "type" : "message",
<<<<<<< HEAD
  "timestamp" : "2023-05-01T10:25:31.000-04:00",
=======
  "timestamp" : "2023-05-01T09:25:31.000-05:00",
>>>>>>> 711af84e
  "entry" : [
    {
      "fullUrl" : "MessageHeader/827ccb0e-ea8a-306c-8c34-a16891f84e7b",
      "resource" : {
        "resourceType" : "MessageHeader",
        "id" : "827ccb0e-ea8a-306c-8c34-a16891f84e7b",
        "extension" : [
          {
            "url" : "https://reportstream.cdc.gov/fhir/StructureDefinition/encoding-characters",
            "valueString" : "^~\\&#"
          },
          {
            "url" : "https://reportstream.cdc.gov/fhir/StructureDefinition/msh-7-datetime-of-message",
            "valueString" : "20230501102531-0400"
          },
          {
            "url" : "https://reportstream.cdc.gov/fhir/StructureDefinition/character-set",
            "valueString" : "UNICODE UTF-8"
          }
        ],
        "eventCoding" : {
          "system" : "http://terminology.hl7.org/CodeSystem/v2-0003",
          "code" : "R01",
          "display" : "ORU^R01^ORU_R01"
        },
        "sender" : {
<<<<<<< HEAD
          "reference" : "Organization/1706215434319951000.3f689b11-2d89-498b-9b54-515c12c7f74e"
=======
          "reference" : "Organization/1706311453512047000.222c548e-ee8d-42e7-a974-2bfeaeecd426"
>>>>>>> 711af84e
        },
        "source" : {
          "_endpoint" : {
            "extension" : [
              {
                "url" : "http://hl7.org/fhir/StructureDefinition/data-absent-reason",
                "valueCode" : "unknown"
              }
            ]
          }
        }
      }
    },
    {
<<<<<<< HEAD
      "fullUrl" : "Organization/1706215434319951000.3f689b11-2d89-498b-9b54-515c12c7f74e",
      "resource" : {
        "resourceType" : "Organization",
        "id" : "1706215434319951000.3f689b11-2d89-498b-9b54-515c12c7f74e",
=======
      "fullUrl" : "Organization/1706311453512047000.222c548e-ee8d-42e7-a974-2bfeaeecd426",
      "resource" : {
        "resourceType" : "Organization",
        "id" : "1706311453512047000.222c548e-ee8d-42e7-a974-2bfeaeecd426",
>>>>>>> 711af84e
        "address" : [
          {
            "country" : "USA"
          }
        ]
      }
    },
    {
<<<<<<< HEAD
      "fullUrl" : "Provenance/1706215434621339000.e31d27f0-dcc2-4ff3-9b26-144b1f0280a2",
      "resource" : {
        "resourceType" : "Provenance",
        "id" : "1706215434621339000.e31d27f0-dcc2-4ff3-9b26-144b1f0280a2",
        "target" : [
          {
            "reference" : "DiagnosticReport/1706215434805916000.771c6830-cff1-4db1-8068-0f46dd27c2bd"
          }
        ],
        "recorded" : "2023-05-01T10:25:31-04:00",
        "_recorded" : {
          "extension" : [
            {
              "url" : "https://reportstream.cdc.gov/fhir/StructureDefinition/hl7v2-date-time",
              "valueString" : "20230501102531-0400"
            }
          ]
        },
        "activity" : {
          "coding" : [
            {
              "extension" : [
                {
                  "url" : "https://reportstream.cdc.gov/fhir/StructureDefinition/code-index-name",
                  "valueString" : "identifier"
                }
              ],
              "system" : "http://terminology.hl7.org/CodeSystem/v2-0003",
              "code" : "R01",
              "display" : "ORU_R01"
            }
          ]
        },
        "agent" : [
          {
            "type" : {
              "coding" : [
                {
                  "extension" : [
                    {
                      "url" : "https://reportstream.cdc.gov/fhir/StructureDefinition/code-index-name",
                      "valueString" : "identifier"
                    }
                  ],
                  "system" : "http://terminology.hl7.org/CodeSystem/provenance-participant-type",
                  "code" : "author"
                }
              ]
            }
          }
        ],
        "entity" : [
          {
            "role" : "source",
            "what" : {
              "reference" : "Device/1706215434623844000.19a7106e-6c7c-497c-a67a-275a5a677b89"
            }
          }
        ]
      }
    },
    {
      "fullUrl" : "Device/1706215434623844000.19a7106e-6c7c-497c-a67a-275a5a677b89",
      "resource" : {
        "resourceType" : "Device",
        "id" : "1706215434623844000.19a7106e-6c7c-497c-a67a-275a5a677b89"
      }
    },
    {
      "fullUrl" : "Observation/1706215434640637000.84edcdd9-7a12-4fdb-99b0-13b677837ea7",
      "resource" : {
        "resourceType" : "Observation",
        "id" : "1706215434640637000.84edcdd9-7a12-4fdb-99b0-13b677837ea7",
        "extension" : [
          {
            "url" : "https://hl7.org/fhir/R5/StructureDefinition/observation-value-attachment",
            "valueAttachment" : {
              "extension" : [
                {
                  "url" : "https://reportstream.cdc.gov/fhir/StructureDefinition/ed-1-source-application",
                  "extension" : [
                    {
                      "url" : "https://reportstream.cdc.gov/fhir/StructureDefinition/namespace-id",
                      "valueString" : "ID"
                    },
                    {
                      "url" : "https://reportstream.cdc.gov/fhir/StructureDefinition/universal-id",
                      "valueString" : "2.1.3.4"
                    },
                    {
                      "url" : "https://reportstream.cdc.gov/fhir/StructureDefinition/universal-id-type",
                      "valueString" : "ISO"
                    }
                  ]
                },
                {
                  "url" : "https://reportstream.cdc.gov/fhir/StructureDefinition/ed-2-type-of-data",
                  "valueCodeableConcept" : {
                    "coding" : [
                      {
                        "extension" : [
                          {
                            "url" : "https://reportstream.cdc.gov/fhir/StructureDefinition/hl7-use",
                            "valueString" : "id-code"
                          }
                        ],
                        "code" : "BINARY"
                      }
                    ]
                  }
                },
                {
                  "url" : "https://reportstream.cdc.gov/fhir/StructureDefinition/ed-4-encoding",
                  "valueString" : "Base64"
                },
                {
                  "url" : "https://reportstream.cdc.gov/fhir/StructureDefinition/ed-5-data",
                  "valueString" : "AAAAAAAAA"
                }
              ],
              "contentType" : "JPEG",
              "data" : "AAAAAAAA"
            }
          },
          {
            "url" : "https://reportstream.cdc.gov/fhir/StructureDefinition/obx-observation",
            "extension" : [
              {
                "url" : "obx-2-value-type",
                "valueId" : "ED"
              }
            ]
          }
        ],
        "status" : "unknown",
        "code" : {
          "coding" : [
            {
              "extension" : [
                {
                  "url" : "https://reportstream.cdc.gov/fhir/StructureDefinition/cwe-coding",
                  "valueString" : "coding"
                },
                {
                  "url" : "https://reportstream.cdc.gov/fhir/StructureDefinition/cwe-coding-system",
                  "valueString" : "LN"
                }
              ],
              "system" : "http://loinc.org",
              "code" : "8675-3",
              "display" : "Fake"
            }
          ]
        }
      }
    },
    {
      "fullUrl" : "ServiceRequest/1706215434803048000.f106f18f-cc1f-4f90-9c75-b26fdb716cf4",
      "resource" : {
        "resourceType" : "ServiceRequest",
        "id" : "1706215434803048000.f106f18f-cc1f-4f90-9c75-b26fdb716cf4",
        "status" : "unknown",
        "code" : {
          "coding" : [
            {
              "extension" : [
                {
                  "url" : "https://reportstream.cdc.gov/fhir/StructureDefinition/cwe-coding",
                  "valueString" : "coding"
                },
                {
                  "url" : "https://reportstream.cdc.gov/fhir/StructureDefinition/cwe-coding-system",
                  "valueString" : "LN"
                }
              ],
              "system" : "http://loinc.org",
              "code" : "68991-9",
              "display" : "Epidemiologically Important Information"
            }
          ]
        }
      }
    },
    {
      "fullUrl" : "DiagnosticReport/1706215434805916000.771c6830-cff1-4db1-8068-0f46dd27c2bd",
      "resource" : {
        "resourceType" : "DiagnosticReport",
        "id" : "1706215434805916000.771c6830-cff1-4db1-8068-0f46dd27c2bd",
        "basedOn" : [
          {
            "reference" : "ServiceRequest/1706215434803048000.f106f18f-cc1f-4f90-9c75-b26fdb716cf4"
=======
      "fullUrl" : "Provenance/1706311453806971000.124eab20-6db4-472f-8907-42d1c9343b52",
      "resource" : {
        "resourceType" : "Provenance",
        "id" : "1706311453806971000.124eab20-6db4-472f-8907-42d1c9343b52",
        "target" : [
          {
            "reference" : "MessageHeader/827ccb0e-ea8a-306c-8c34-a16891f84e7b"
          },
          {
            "reference" : "DiagnosticReport/1706311453984942000.c31e7c98-9746-4990-bbf7-950970b24998"
          }
        ],
        "recorded" : "2023-05-01T10:25:31-04:00",
        "activity" : {
          "coding" : [
            {
              "display" : "ORU^R01^ORU_R01"
            }
          ]
        }
      }
    },
    {
      "fullUrl" : "Provenance/1706311453813664000.c8d82e1d-4714-4d5f-9fb6-432c3481b452",
      "resource" : {
        "resourceType" : "Provenance",
        "id" : "1706311453813664000.c8d82e1d-4714-4d5f-9fb6-432c3481b452",
        "recorded" : "2024-01-26T17:24:13Z",
        "policy" : [
          "http://hl7.org/fhir/uv/v2mappings/message-oru-r01-to-bundle"
        ],
        "activity" : {
          "coding" : [
            {
              "code" : "v2-FHIR transformation"
            }
          ]
        },
        "agent" : [
          {
            "type" : {
              "coding" : [
                {
                  "system" : "http://terminology.hl7.org/CodeSystem/provenance-participant-type",
                  "code" : "assembler"
                }
              ]
            },
            "who" : {
              "reference" : "Organization/1706311453813245000.0e42e46b-8d2b-4032-ab34-8489010f5f43"
            }
          }
        ]
      }
    },
    {
      "fullUrl" : "Organization/1706311453813245000.0e42e46b-8d2b-4032-ab34-8489010f5f43",
      "resource" : {
        "resourceType" : "Organization",
        "id" : "1706311453813245000.0e42e46b-8d2b-4032-ab34-8489010f5f43",
        "identifier" : [
          {
            "value" : "CDC PRIME - Atlanta"
          },
          {
            "type" : {
              "coding" : [
                {
                  "system" : "http://terminology.hl7.org/CodeSystem/v2-0301"
                }
              ]
            },
            "system" : "urn:ietf:rfc:3986",
            "value" : "2.16.840.1.114222.4.1.237821"
          }
        ]
      }
    },
    {
      "fullUrl" : "Observation/1706311453826743000.ed0b3e9f-d2e2-457f-bf55-199c3e424cfb",
      "resource" : {
        "resourceType" : "Observation",
        "id" : "1706311453826743000.ed0b3e9f-d2e2-457f-bf55-199c3e424cfb",
        "extension" : [
          {
            "url" : "https://hl7.org/fhir/R5/StructureDefinition/observation-value-attachment",
            "valueAttachment" : {
              "extension" : [
                {
                  "url" : "https://reportstream.cdc.gov/fhir/StructureDefinition/ed-1-source-application",
                  "extension" : [
                    {
                      "url" : "https://reportstream.cdc.gov/fhir/StructureDefinition/namespace-id",
                      "valueString" : "ID"
                    },
                    {
                      "url" : "https://reportstream.cdc.gov/fhir/StructureDefinition/universal-id",
                      "valueString" : "2.1.3.4"
                    },
                    {
                      "url" : "https://reportstream.cdc.gov/fhir/StructureDefinition/universal-id-type",
                      "valueString" : "ISO"
                    }
                  ]
                },
                {
                  "url" : "https://reportstream.cdc.gov/fhir/StructureDefinition/ed-2-type-of-data",
                  "valueCodeableConcept" : {
                    "coding" : [
                      {
                        "extension" : [
                          {
                            "url" : "https://reportstream.cdc.gov/fhir/StructureDefinition/hl7-use",
                            "valueString" : "id-code"
                          }
                        ],
                        "code" : "BINARY"
                      }
                    ]
                  }
                },
                {
                  "url" : "https://reportstream.cdc.gov/fhir/StructureDefinition/ed-4-encoding",
                  "valueString" : "Base64"
                },
                {
                  "url" : "https://reportstream.cdc.gov/fhir/StructureDefinition/ed-5-data",
                  "valueString" : "AAAAAAAAA"
                }
              ],
              "contentType" : "JPEG",
              "data" : "AAAAAAAA"
            }
          },
          {
            "url" : "https://reportstream.cdc.gov/fhir/StructureDefinition/obx-observation",
            "extension" : [
              {
                "url" : "obx-2-value-type",
                "valueId" : "ED"
              }
            ]
          }
        ],
        "status" : "unknown",
        "code" : {
          "coding" : [
            {
              "extension" : [
                {
                  "url" : "https://reportstream.cdc.gov/fhir/StructureDefinition/cwe-coding",
                  "valueString" : "coding"
                },
                {
                  "url" : "https://reportstream.cdc.gov/fhir/StructureDefinition/cwe-coding-system",
                  "valueString" : "LN"
                }
              ],
              "system" : "http://loinc.org",
              "code" : "8675-3",
              "display" : "Fake"
            }
          ]
        }
      }
    },
    {
      "fullUrl" : "ServiceRequest/1706311453982342000.f674e12c-62c8-4603-aabf-dd30ed25b2e6",
      "resource" : {
        "resourceType" : "ServiceRequest",
        "id" : "1706311453982342000.f674e12c-62c8-4603-aabf-dd30ed25b2e6",
        "status" : "unknown",
        "code" : {
          "coding" : [
            {
              "extension" : [
                {
                  "url" : "https://reportstream.cdc.gov/fhir/StructureDefinition/cwe-coding",
                  "valueString" : "coding"
                },
                {
                  "url" : "https://reportstream.cdc.gov/fhir/StructureDefinition/cwe-coding-system",
                  "valueString" : "LN"
                }
              ],
              "system" : "http://loinc.org",
              "code" : "68991-9",
              "display" : "Epidemiologically Important Information"
            }
          ]
        }
      }
    },
    {
      "fullUrl" : "DiagnosticReport/1706311453984942000.c31e7c98-9746-4990-bbf7-950970b24998",
      "resource" : {
        "resourceType" : "DiagnosticReport",
        "id" : "1706311453984942000.c31e7c98-9746-4990-bbf7-950970b24998",
        "basedOn" : [
          {
            "reference" : "ServiceRequest/1706311453982342000.f674e12c-62c8-4603-aabf-dd30ed25b2e6"
>>>>>>> 711af84e
          }
        ],
        "status" : "final",
        "code" : {
          "coding" : [
            {
              "extension" : [
                {
                  "url" : "https://reportstream.cdc.gov/fhir/StructureDefinition/cwe-coding",
                  "valueString" : "coding"
                },
                {
                  "url" : "https://reportstream.cdc.gov/fhir/StructureDefinition/cwe-coding-system",
                  "valueString" : "LN"
                }
              ],
              "system" : "http://loinc.org",
              "code" : "68991-9",
              "display" : "Epidemiologically Important Information"
            }
          ]
        },
        "result" : [
          {
<<<<<<< HEAD
            "reference" : "Observation/1706215434640637000.84edcdd9-7a12-4fdb-99b0-13b677837ea7"
=======
            "reference" : "Observation/1706311453826743000.ed0b3e9f-d2e2-457f-bf55-199c3e424cfb"
>>>>>>> 711af84e
          }
        ]
      }
    }
  ]
}<|MERGE_RESOLUTION|>--- conflicted
+++ resolved
@@ -1,25 +1,15 @@
 {
   "resourceType" : "Bundle",
-<<<<<<< HEAD
-  "id" : "1706215434236747000.f32e1a7e-5199-4d7e-8670-028968ba32ee",
-  "meta" : {
-    "lastUpdated" : "2024-01-25T15:43:54.251-05:00"
-=======
   "id" : "1706311453419628000.1fcd1e75-1163-46c3-b1f6-8bee3d6e8136",
   "meta" : {
     "lastUpdated" : "2024-01-26T17:24:13.435-06:00"
->>>>>>> 711af84e
   },
   "identifier" : {
     "system" : "https://reportstream.cdc.gov/prime-router",
     "value" : "12345"
   },
   "type" : "message",
-<<<<<<< HEAD
-  "timestamp" : "2023-05-01T10:25:31.000-04:00",
-=======
   "timestamp" : "2023-05-01T09:25:31.000-05:00",
->>>>>>> 711af84e
   "entry" : [
     {
       "fullUrl" : "MessageHeader/827ccb0e-ea8a-306c-8c34-a16891f84e7b",
@@ -46,11 +36,7 @@
           "display" : "ORU^R01^ORU_R01"
         },
         "sender" : {
-<<<<<<< HEAD
-          "reference" : "Organization/1706215434319951000.3f689b11-2d89-498b-9b54-515c12c7f74e"
-=======
           "reference" : "Organization/1706311453512047000.222c548e-ee8d-42e7-a974-2bfeaeecd426"
->>>>>>> 711af84e
         },
         "source" : {
           "_endpoint" : {
@@ -65,17 +51,10 @@
       }
     },
     {
-<<<<<<< HEAD
-      "fullUrl" : "Organization/1706215434319951000.3f689b11-2d89-498b-9b54-515c12c7f74e",
-      "resource" : {
-        "resourceType" : "Organization",
-        "id" : "1706215434319951000.3f689b11-2d89-498b-9b54-515c12c7f74e",
-=======
       "fullUrl" : "Organization/1706311453512047000.222c548e-ee8d-42e7-a974-2bfeaeecd426",
       "resource" : {
         "resourceType" : "Organization",
         "id" : "1706311453512047000.222c548e-ee8d-42e7-a974-2bfeaeecd426",
->>>>>>> 711af84e
         "address" : [
           {
             "country" : "USA"
@@ -84,37 +63,41 @@
       }
     },
     {
-<<<<<<< HEAD
-      "fullUrl" : "Provenance/1706215434621339000.e31d27f0-dcc2-4ff3-9b26-144b1f0280a2",
+      "fullUrl" : "Provenance/1706311453806971000.124eab20-6db4-472f-8907-42d1c9343b52",
       "resource" : {
         "resourceType" : "Provenance",
-        "id" : "1706215434621339000.e31d27f0-dcc2-4ff3-9b26-144b1f0280a2",
+        "id" : "1706311453806971000.124eab20-6db4-472f-8907-42d1c9343b52",
         "target" : [
           {
-            "reference" : "DiagnosticReport/1706215434805916000.771c6830-cff1-4db1-8068-0f46dd27c2bd"
+            "reference" : "MessageHeader/827ccb0e-ea8a-306c-8c34-a16891f84e7b"
+          },
+          {
+            "reference" : "DiagnosticReport/1706311453984942000.c31e7c98-9746-4990-bbf7-950970b24998"
           }
         ],
         "recorded" : "2023-05-01T10:25:31-04:00",
-        "_recorded" : {
-          "extension" : [
-            {
-              "url" : "https://reportstream.cdc.gov/fhir/StructureDefinition/hl7v2-date-time",
-              "valueString" : "20230501102531-0400"
-            }
-          ]
-        },
         "activity" : {
           "coding" : [
             {
-              "extension" : [
-                {
-                  "url" : "https://reportstream.cdc.gov/fhir/StructureDefinition/code-index-name",
-                  "valueString" : "identifier"
-                }
-              ],
-              "system" : "http://terminology.hl7.org/CodeSystem/v2-0003",
-              "code" : "R01",
-              "display" : "ORU_R01"
+              "display" : "ORU^R01^ORU_R01"
+            }
+          ]
+        }
+      }
+    },
+    {
+      "fullUrl" : "Provenance/1706311453813664000.c8d82e1d-4714-4d5f-9fb6-432c3481b452",
+      "resource" : {
+        "resourceType" : "Provenance",
+        "id" : "1706311453813664000.c8d82e1d-4714-4d5f-9fb6-432c3481b452",
+        "recorded" : "2024-01-26T17:24:13Z",
+        "policy" : [
+          "http://hl7.org/fhir/uv/v2mappings/message-oru-r01-to-bundle"
+        ],
+        "activity" : {
+          "coding" : [
+            {
+              "code" : "v2-FHIR transformation"
             }
           ]
         },
@@ -123,41 +106,46 @@
             "type" : {
               "coding" : [
                 {
-                  "extension" : [
-                    {
-                      "url" : "https://reportstream.cdc.gov/fhir/StructureDefinition/code-index-name",
-                      "valueString" : "identifier"
-                    }
-                  ],
                   "system" : "http://terminology.hl7.org/CodeSystem/provenance-participant-type",
-                  "code" : "author"
+                  "code" : "assembler"
                 }
               ]
-            }
-          }
-        ],
-        "entity" : [
-          {
-            "role" : "source",
-            "what" : {
-              "reference" : "Device/1706215434623844000.19a7106e-6c7c-497c-a67a-275a5a677b89"
-            }
-          }
-        ]
-      }
-    },
-    {
-      "fullUrl" : "Device/1706215434623844000.19a7106e-6c7c-497c-a67a-275a5a677b89",
-      "resource" : {
-        "resourceType" : "Device",
-        "id" : "1706215434623844000.19a7106e-6c7c-497c-a67a-275a5a677b89"
-      }
-    },
-    {
-      "fullUrl" : "Observation/1706215434640637000.84edcdd9-7a12-4fdb-99b0-13b677837ea7",
+            },
+            "who" : {
+              "reference" : "Organization/1706311453813245000.0e42e46b-8d2b-4032-ab34-8489010f5f43"
+            }
+          }
+        ]
+      }
+    },
+    {
+      "fullUrl" : "Organization/1706311453813245000.0e42e46b-8d2b-4032-ab34-8489010f5f43",
+      "resource" : {
+        "resourceType" : "Organization",
+        "id" : "1706311453813245000.0e42e46b-8d2b-4032-ab34-8489010f5f43",
+        "identifier" : [
+          {
+            "value" : "CDC PRIME - Atlanta"
+          },
+          {
+            "type" : {
+              "coding" : [
+                {
+                  "system" : "http://terminology.hl7.org/CodeSystem/v2-0301"
+                }
+              ]
+            },
+            "system" : "urn:ietf:rfc:3986",
+            "value" : "2.16.840.1.114222.4.1.237821"
+          }
+        ]
+      }
+    },
+    {
+      "fullUrl" : "Observation/1706311453826743000.ed0b3e9f-d2e2-457f-bf55-199c3e424cfb",
       "resource" : {
         "resourceType" : "Observation",
-        "id" : "1706215434640637000.84edcdd9-7a12-4fdb-99b0-13b677837ea7",
+        "id" : "1706311453826743000.ed0b3e9f-d2e2-457f-bf55-199c3e424cfb",
         "extension" : [
           {
             "url" : "https://hl7.org/fhir/R5/StructureDefinition/observation-value-attachment",
@@ -242,208 +230,6 @@
       }
     },
     {
-      "fullUrl" : "ServiceRequest/1706215434803048000.f106f18f-cc1f-4f90-9c75-b26fdb716cf4",
-      "resource" : {
-        "resourceType" : "ServiceRequest",
-        "id" : "1706215434803048000.f106f18f-cc1f-4f90-9c75-b26fdb716cf4",
-        "status" : "unknown",
-        "code" : {
-          "coding" : [
-            {
-              "extension" : [
-                {
-                  "url" : "https://reportstream.cdc.gov/fhir/StructureDefinition/cwe-coding",
-                  "valueString" : "coding"
-                },
-                {
-                  "url" : "https://reportstream.cdc.gov/fhir/StructureDefinition/cwe-coding-system",
-                  "valueString" : "LN"
-                }
-              ],
-              "system" : "http://loinc.org",
-              "code" : "68991-9",
-              "display" : "Epidemiologically Important Information"
-            }
-          ]
-        }
-      }
-    },
-    {
-      "fullUrl" : "DiagnosticReport/1706215434805916000.771c6830-cff1-4db1-8068-0f46dd27c2bd",
-      "resource" : {
-        "resourceType" : "DiagnosticReport",
-        "id" : "1706215434805916000.771c6830-cff1-4db1-8068-0f46dd27c2bd",
-        "basedOn" : [
-          {
-            "reference" : "ServiceRequest/1706215434803048000.f106f18f-cc1f-4f90-9c75-b26fdb716cf4"
-=======
-      "fullUrl" : "Provenance/1706311453806971000.124eab20-6db4-472f-8907-42d1c9343b52",
-      "resource" : {
-        "resourceType" : "Provenance",
-        "id" : "1706311453806971000.124eab20-6db4-472f-8907-42d1c9343b52",
-        "target" : [
-          {
-            "reference" : "MessageHeader/827ccb0e-ea8a-306c-8c34-a16891f84e7b"
-          },
-          {
-            "reference" : "DiagnosticReport/1706311453984942000.c31e7c98-9746-4990-bbf7-950970b24998"
-          }
-        ],
-        "recorded" : "2023-05-01T10:25:31-04:00",
-        "activity" : {
-          "coding" : [
-            {
-              "display" : "ORU^R01^ORU_R01"
-            }
-          ]
-        }
-      }
-    },
-    {
-      "fullUrl" : "Provenance/1706311453813664000.c8d82e1d-4714-4d5f-9fb6-432c3481b452",
-      "resource" : {
-        "resourceType" : "Provenance",
-        "id" : "1706311453813664000.c8d82e1d-4714-4d5f-9fb6-432c3481b452",
-        "recorded" : "2024-01-26T17:24:13Z",
-        "policy" : [
-          "http://hl7.org/fhir/uv/v2mappings/message-oru-r01-to-bundle"
-        ],
-        "activity" : {
-          "coding" : [
-            {
-              "code" : "v2-FHIR transformation"
-            }
-          ]
-        },
-        "agent" : [
-          {
-            "type" : {
-              "coding" : [
-                {
-                  "system" : "http://terminology.hl7.org/CodeSystem/provenance-participant-type",
-                  "code" : "assembler"
-                }
-              ]
-            },
-            "who" : {
-              "reference" : "Organization/1706311453813245000.0e42e46b-8d2b-4032-ab34-8489010f5f43"
-            }
-          }
-        ]
-      }
-    },
-    {
-      "fullUrl" : "Organization/1706311453813245000.0e42e46b-8d2b-4032-ab34-8489010f5f43",
-      "resource" : {
-        "resourceType" : "Organization",
-        "id" : "1706311453813245000.0e42e46b-8d2b-4032-ab34-8489010f5f43",
-        "identifier" : [
-          {
-            "value" : "CDC PRIME - Atlanta"
-          },
-          {
-            "type" : {
-              "coding" : [
-                {
-                  "system" : "http://terminology.hl7.org/CodeSystem/v2-0301"
-                }
-              ]
-            },
-            "system" : "urn:ietf:rfc:3986",
-            "value" : "2.16.840.1.114222.4.1.237821"
-          }
-        ]
-      }
-    },
-    {
-      "fullUrl" : "Observation/1706311453826743000.ed0b3e9f-d2e2-457f-bf55-199c3e424cfb",
-      "resource" : {
-        "resourceType" : "Observation",
-        "id" : "1706311453826743000.ed0b3e9f-d2e2-457f-bf55-199c3e424cfb",
-        "extension" : [
-          {
-            "url" : "https://hl7.org/fhir/R5/StructureDefinition/observation-value-attachment",
-            "valueAttachment" : {
-              "extension" : [
-                {
-                  "url" : "https://reportstream.cdc.gov/fhir/StructureDefinition/ed-1-source-application",
-                  "extension" : [
-                    {
-                      "url" : "https://reportstream.cdc.gov/fhir/StructureDefinition/namespace-id",
-                      "valueString" : "ID"
-                    },
-                    {
-                      "url" : "https://reportstream.cdc.gov/fhir/StructureDefinition/universal-id",
-                      "valueString" : "2.1.3.4"
-                    },
-                    {
-                      "url" : "https://reportstream.cdc.gov/fhir/StructureDefinition/universal-id-type",
-                      "valueString" : "ISO"
-                    }
-                  ]
-                },
-                {
-                  "url" : "https://reportstream.cdc.gov/fhir/StructureDefinition/ed-2-type-of-data",
-                  "valueCodeableConcept" : {
-                    "coding" : [
-                      {
-                        "extension" : [
-                          {
-                            "url" : "https://reportstream.cdc.gov/fhir/StructureDefinition/hl7-use",
-                            "valueString" : "id-code"
-                          }
-                        ],
-                        "code" : "BINARY"
-                      }
-                    ]
-                  }
-                },
-                {
-                  "url" : "https://reportstream.cdc.gov/fhir/StructureDefinition/ed-4-encoding",
-                  "valueString" : "Base64"
-                },
-                {
-                  "url" : "https://reportstream.cdc.gov/fhir/StructureDefinition/ed-5-data",
-                  "valueString" : "AAAAAAAAA"
-                }
-              ],
-              "contentType" : "JPEG",
-              "data" : "AAAAAAAA"
-            }
-          },
-          {
-            "url" : "https://reportstream.cdc.gov/fhir/StructureDefinition/obx-observation",
-            "extension" : [
-              {
-                "url" : "obx-2-value-type",
-                "valueId" : "ED"
-              }
-            ]
-          }
-        ],
-        "status" : "unknown",
-        "code" : {
-          "coding" : [
-            {
-              "extension" : [
-                {
-                  "url" : "https://reportstream.cdc.gov/fhir/StructureDefinition/cwe-coding",
-                  "valueString" : "coding"
-                },
-                {
-                  "url" : "https://reportstream.cdc.gov/fhir/StructureDefinition/cwe-coding-system",
-                  "valueString" : "LN"
-                }
-              ],
-              "system" : "http://loinc.org",
-              "code" : "8675-3",
-              "display" : "Fake"
-            }
-          ]
-        }
-      }
-    },
-    {
       "fullUrl" : "ServiceRequest/1706311453982342000.f674e12c-62c8-4603-aabf-dd30ed25b2e6",
       "resource" : {
         "resourceType" : "ServiceRequest",
@@ -478,7 +264,6 @@
         "basedOn" : [
           {
             "reference" : "ServiceRequest/1706311453982342000.f674e12c-62c8-4603-aabf-dd30ed25b2e6"
->>>>>>> 711af84e
           }
         ],
         "status" : "final",
@@ -503,11 +288,7 @@
         },
         "result" : [
           {
-<<<<<<< HEAD
-            "reference" : "Observation/1706215434640637000.84edcdd9-7a12-4fdb-99b0-13b677837ea7"
-=======
             "reference" : "Observation/1706311453826743000.ed0b3e9f-d2e2-457f-bf55-199c3e424cfb"
->>>>>>> 711af84e
           }
         ]
       }
