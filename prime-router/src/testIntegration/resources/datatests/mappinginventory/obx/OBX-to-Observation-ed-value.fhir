{
  "resourceType" : "Bundle",
  "id" : "1707833605001814000.04d120df-05ce-453a-82ab-0d8478b0d295",
  "meta" : {
    "lastUpdated" : "2024-02-13T09:13:25.007-05:00"
  },
  "identifier" : {
    "system" : "https://reportstream.cdc.gov/prime-router",
    "value" : "12345"
  },
  "type" : "message",
<<<<<<< HEAD
  "timestamp" : "2023-05-01T09:25:31.000-05:00",
  "entry" : [
    {
      "fullUrl" : "MessageHeader/827ccb0e-ea8a-306c-8c34-a16891f84e7b",
      "resource" : {
        "resourceType" : "MessageHeader",
        "id" : "827ccb0e-ea8a-306c-8c34-a16891f84e7b",
        "extension" : [
          {
            "url" : "https://reportstream.cdc.gov/fhir/StructureDefinition/encoding-characters",
            "valueString" : "^~\\&#"
          },
          {
            "url" : "https://reportstream.cdc.gov/fhir/StructureDefinition/character-set",
            "valueString" : "UNICODE UTF-8"
          },
          {
            "url" : "https://reportstream.cdc.gov/fhir/StructureDefinition/msh-message-header",
            "extension" : [
              {
                "url" : "MSH.7",
                "valueString" : "20230501102531-0400"
              }
            ]
          }
        ],
        "eventCoding" : {
          "system" : "http://terminology.hl7.org/CodeSystem/v2-0003",
          "code" : "R01",
          "display" : "ORU^R01^ORU_R01"
        },
        "sender" : {
          "reference" : "Organization/1707765897840993000.d2f836f7-a087-46aa-8d90-2e63c0af6347"
        },
        "source" : {
          "_endpoint" : {
            "extension" : [
              {
                "url" : "http://hl7.org/fhir/StructureDefinition/data-absent-reason",
                "valueCode" : "unknown"
              }
            ]
          }
        }
      }
    },
    {
      "fullUrl" : "Organization/1707765897840993000.d2f836f7-a087-46aa-8d90-2e63c0af6347",
      "resource" : {
        "resourceType" : "Organization",
        "id" : "1707765897840993000.d2f836f7-a087-46aa-8d90-2e63c0af6347",
        "address" : [
          {
            "country" : "USA"
          }
        ]
      }
    },
    {
      "fullUrl" : "Provenance/1707765898366266000.bdba8cad-5685-4a94-bc88-d895f925107d",
      "resource" : {
        "resourceType" : "Provenance",
        "id" : "1707765898366266000.bdba8cad-5685-4a94-bc88-d895f925107d",
        "target" : [
          {
            "reference" : "MessageHeader/827ccb0e-ea8a-306c-8c34-a16891f84e7b"
          },
          {
            "reference" : "DiagnosticReport/1707765898715327000.01d4104d-deb1-4014-8510-5ebc63af829b"
          }
        ],
        "recorded" : "2023-05-01T10:25:31-04:00",
        "activity" : {
          "coding" : [
            {
              "display" : "ORU^R01^ORU_R01"
            }
          ]
        }
      }
    },
    {
      "fullUrl" : "Provenance/1707765898379885000.38114dba-9e3d-4e8c-b61f-578eaaeb91b7",
      "resource" : {
        "resourceType" : "Provenance",
        "id" : "1707765898379885000.38114dba-9e3d-4e8c-b61f-578eaaeb91b7",
        "recorded" : "2024-02-12T13:24:58Z",
        "policy" : [
          "http://hl7.org/fhir/uv/v2mappings/message-oru-r01-to-bundle"
        ],
        "activity" : {
          "coding" : [
            {
              "code" : "v2-FHIR transformation"
            }
          ]
        },
        "agent" : [
          {
            "type" : {
              "coding" : [
                {
                  "system" : "http://terminology.hl7.org/CodeSystem/provenance-participant-type",
                  "code" : "assembler"
                }
              ]
            },
            "who" : {
              "reference" : "Organization/1707765898378775000.c0d33a5e-fabe-42a9-b3bc-de47fc1fa2e0"
            }
          }
        ]
      }
    },
    {
      "fullUrl" : "Organization/1707765898378775000.c0d33a5e-fabe-42a9-b3bc-de47fc1fa2e0",
      "resource" : {
        "resourceType" : "Organization",
        "id" : "1707765898378775000.c0d33a5e-fabe-42a9-b3bc-de47fc1fa2e0",
        "identifier" : [
          {
            "value" : "CDC PRIME - Atlanta"
          },
          {
            "type" : {
              "coding" : [
                {
                  "system" : "http://terminology.hl7.org/CodeSystem/v2-0301"
                }
              ]
            },
            "system" : "urn:ietf:rfc:3986",
            "value" : "2.16.840.1.114222.4.1.237821"
          }
        ]
      }
    },
    {
      "fullUrl" : "Patient/1707765898407871000.e4a8bfcb-cc7b-41fc-941b-fea3d6275a1a",
      "resource" : {
        "resourceType" : "Patient",
        "id" : "1707765898407871000.e4a8bfcb-cc7b-41fc-941b-fea3d6275a1a"
      }
    },
    {
      "fullUrl" : "Provenance/1707765898409018000.28a6c26e-3a9e-4c74-8c0a-f6efb5df9d98",
      "resource" : {
        "resourceType" : "Provenance",
        "id" : "1707765898409018000.28a6c26e-3a9e-4c74-8c0a-f6efb5df9d98",
        "target" : [
          {
            "reference" : "Patient/1707765898407871000.e4a8bfcb-cc7b-41fc-941b-fea3d6275a1a"
          }
        ],
        "recorded" : "2024-02-12T13:24:58Z",
        "activity" : {
          "coding" : [
            {
              "system" : "https://terminology.hl7.org/CodeSystem/v3-DataOperation",
              "code" : "UPDATE"
            }
          ]
        }
      }
    },
    {
      "fullUrl" : "Observation/1707765898415752000.ab127ba1-d12b-449d-ada8-854cc815f699",
      "resource" : {
        "resourceType" : "Observation",
        "id" : "1707765898415752000.ab127ba1-d12b-449d-ada8-854cc815f699",
        "extension" : [
          {
            "url" : "https://hl7.org/fhir/R5/StructureDefinition/observation-value-attachment",
            "valueAttachment" : {
              "extension" : [
                {
                  "url" : "https://reportstream.cdc.gov/fhir/StructureDefinition/ed-attachment",
                  "extension" : [
                    {
                      "url" : "ED.1",
                      "extension" : [
                        {
                          "url" : "https://reportstream.cdc.gov/fhir/StructureDefinition/namespace-id",
                          "valueString" : "ID"
                        },
                        {
                          "url" : "https://reportstream.cdc.gov/fhir/StructureDefinition/universal-id",
                          "valueString" : "2.1.3.4"
                        },
                        {
                          "url" : "https://reportstream.cdc.gov/fhir/StructureDefinition/universal-id-type",
                          "valueString" : "ISO"
                        }
                      ]
                    },
                    {
                      "url" : "ED.2",
                      "valueCodeableConcept" : {
                        "coding" : [
                          {
                            "extension" : [
                              {
                                "url" : "https://reportstream.cdc.gov/fhir/StructureDefinition/codeable-concept-id",
                                "valueBoolean" : true
                              }
                            ],
                            "code" : "BINARY"
                          }
                        ]
                      }
                    },
                    {
                      "url" : "ED.4",
                      "valueString" : "Base64"
                    },
                    {
                      "url" : "ED.5",
                      "valueString" : "AAAAAAAAA"
                    }
                  ]
                }
              ],
              "contentType" : "JPEG",
              "data" : "AAAAAAAA"
            }
          },
          {
            "url" : "https://reportstream.cdc.gov/fhir/StructureDefinition/obx-observation",
            "extension" : [
              {
                "url" : "obx-2-value-type",
                "valueId" : "ED"
=======
  "timestamp" : "2023-05-01T10:25:31.000-04:00",
  "entry" : [ {
    "fullUrl" : "MessageHeader/827ccb0e-ea8a-306c-8c34-a16891f84e7b",
    "resource" : {
      "resourceType" : "MessageHeader",
      "id" : "827ccb0e-ea8a-306c-8c34-a16891f84e7b",
      "extension" : [ {
        "url" : "https://reportstream.cdc.gov/fhir/StructureDefinition/encoding-characters",
        "valueString" : "^~\\&#"
      }, {
        "url" : "https://reportstream.cdc.gov/fhir/StructureDefinition/character-set",
        "valueString" : "UNICODE UTF-8"
      }, {
        "url" : "https://reportstream.cdc.gov/fhir/StructureDefinition/msh-message-header",
        "extension" : [ {
          "url" : "MSH.7",
          "valueString" : "20230501102531-0400"
        } ]
      } ],
      "eventCoding" : {
        "system" : "http://terminology.hl7.org/CodeSystem/v2-0003",
        "code" : "R01",
        "display" : "ORU^R01^ORU_R01"
      },
      "sender" : {
        "reference" : "Organization/1707833605056188000.e978a44a-964e-469e-8115-78a8df977931"
      },
      "source" : {
        "_endpoint" : {
          "extension" : [ {
            "url" : "http://hl7.org/fhir/StructureDefinition/data-absent-reason",
            "valueCode" : "unknown"
          } ]
        }
      }
    }
  }, {
    "fullUrl" : "Organization/1707833605056188000.e978a44a-964e-469e-8115-78a8df977931",
    "resource" : {
      "resourceType" : "Organization",
      "id" : "1707833605056188000.e978a44a-964e-469e-8115-78a8df977931",
      "address" : [ {
        "country" : "USA"
      } ]
    }
  }, {
    "fullUrl" : "Provenance/1707833605417267000.ef33708f-f5ca-4d0d-af4c-7f5d251e6af1",
    "resource" : {
      "resourceType" : "Provenance",
      "id" : "1707833605417267000.ef33708f-f5ca-4d0d-af4c-7f5d251e6af1",
      "target" : [ {
        "reference" : "MessageHeader/827ccb0e-ea8a-306c-8c34-a16891f84e7b"
      }, {
        "reference" : "DiagnosticReport/1707833605616493000.e4394a86-0f0d-404e-a369-6fc213072571"
      } ],
      "recorded" : "2023-05-01T10:25:31-04:00",
      "activity" : {
        "coding" : [ {
          "display" : "ORU^R01^ORU_R01"
        } ]
      }
    }
  }, {
    "fullUrl" : "Provenance/1707833605430812000.6768e0b8-ac44-43b1-ac12-b05bfc671d5d",
    "resource" : {
      "resourceType" : "Provenance",
      "id" : "1707833605430812000.6768e0b8-ac44-43b1-ac12-b05bfc671d5d",
      "recorded" : "2024-02-13T09:13:25Z",
      "policy" : [ "http://hl7.org/fhir/uv/v2mappings/message-oru-r01-to-bundle" ],
      "activity" : {
        "coding" : [ {
          "code" : "v2-FHIR transformation"
        } ]
      },
      "agent" : [ {
        "type" : {
          "coding" : [ {
            "system" : "http://terminology.hl7.org/CodeSystem/provenance-participant-type",
            "code" : "assembler"
          } ]
        },
        "who" : {
          "reference" : "Organization/1707833605430363000.e9b85b26-b192-48dd-9d8b-5bfc826df774"
        }
      } ]
    }
  }, {
    "fullUrl" : "Organization/1707833605430363000.e9b85b26-b192-48dd-9d8b-5bfc826df774",
    "resource" : {
      "resourceType" : "Organization",
      "id" : "1707833605430363000.e9b85b26-b192-48dd-9d8b-5bfc826df774",
      "identifier" : [ {
        "value" : "CDC PRIME - Atlanta"
      }, {
        "type" : {
          "coding" : [ {
            "system" : "http://terminology.hl7.org/CodeSystem/v2-0301"
          } ]
        },
        "system" : "urn:ietf:rfc:3986",
        "value" : "2.16.840.1.114222.4.1.237821"
      } ]
    }
  }, {
    "fullUrl" : "Patient/1707833605447321000.575931b5-243d-4e24-bda4-985310ca52ba",
    "resource" : {
      "resourceType" : "Patient",
      "id" : "1707833605447321000.575931b5-243d-4e24-bda4-985310ca52ba"
    }
  }, {
    "fullUrl" : "Provenance/1707833605447986000.5c0aa33a-e65e-4a4c-b2c6-a2006ed7a342",
    "resource" : {
      "resourceType" : "Provenance",
      "id" : "1707833605447986000.5c0aa33a-e65e-4a4c-b2c6-a2006ed7a342",
      "target" : [ {
        "reference" : "Patient/1707833605447321000.575931b5-243d-4e24-bda4-985310ca52ba"
      } ],
      "recorded" : "2024-02-13T09:13:25Z",
      "activity" : {
        "coding" : [ {
          "system" : "https://terminology.hl7.org/CodeSystem/v3-DataOperation",
          "code" : "UPDATE"
        } ]
      }
    }
  }, {
    "fullUrl" : "Observation/1707833605451771000.424b4f78-a596-4582-bead-fc2ce069f380",
    "resource" : {
      "resourceType" : "Observation",
      "id" : "1707833605451771000.424b4f78-a596-4582-bead-fc2ce069f380",
      "extension" : [ {
        "url" : "https://hl7.org/fhir/R5/StructureDefinition/observation-value-attachment",
        "valueAttachment" : {
          "extension" : [ {
            "url" : "https://reportstream.cdc.gov/fhir/StructureDefinition/ed-attachment",
            "extension" : [ {
              "url" : "ED.1",
              "extension" : [ {
                "url" : "https://reportstream.cdc.gov/fhir/StructureDefinition/namespace-id",
                "valueString" : "ID"
              }, {
                "url" : "https://reportstream.cdc.gov/fhir/StructureDefinition/universal-id",
                "valueString" : "2.1.3.4"
              }, {
                "url" : "https://reportstream.cdc.gov/fhir/StructureDefinition/universal-id-type",
                "valueString" : "ISO"
              } ]
            }, {
              "url" : "ED.2",
              "valueCodeableConcept" : {
                "coding" : [ {
                  "extension" : [ {
                    "url" : "https://reportstream.cdc.gov/fhir/StructureDefinition/codeable-concept-id",
                    "valueBoolean" : true
                  } ],
                  "code" : "BINARY"
                } ]
>>>>>>> 9d88e4f6
              }
            ]
          }
        ],
        "status" : "unknown",
        "code" : {
          "coding" : [
            {
              "extension" : [
                {
                  "url" : "https://reportstream.cdc.gov/fhir/StructureDefinition/cwe-coding",
                  "valueString" : "coding"
                },
                {
                  "url" : "https://reportstream.cdc.gov/fhir/StructureDefinition/cwe-coding-system",
                  "valueString" : "LN"
                }
              ],
              "system" : "http://loinc.org",
              "code" : "8675-3",
              "display" : "Fake"
            }
          ]
        },
        "subject" : {
          "reference" : "Patient/1707765898407871000.e4a8bfcb-cc7b-41fc-941b-fea3d6275a1a"
        }
<<<<<<< HEAD
      }
    },
    {
      "fullUrl" : "Specimen/1707765898699209000.93e167c7-b675-4ece-9418-109fa5387e98",
      "resource" : {
        "resourceType" : "Specimen",
        "id" : "1707765898699209000.93e167c7-b675-4ece-9418-109fa5387e98",
        "extension" : [
          {
            "url" : "https://reportstream.cdc.gov/fhir/StructureDefinition/hl7v2Segment",
            "valueString" : "OBR"
          }
        ]
      }
    },
    {
      "fullUrl" : "ServiceRequest/1707765898709961000.aeba8c1a-6ac6-4f2a-8ff1-83ab95e54065",
      "resource" : {
        "resourceType" : "ServiceRequest",
        "id" : "1707765898709961000.aeba8c1a-6ac6-4f2a-8ff1-83ab95e54065",
        "status" : "unknown",
        "code" : {
          "coding" : [
            {
              "extension" : [
                {
                  "url" : "https://reportstream.cdc.gov/fhir/StructureDefinition/cwe-coding",
                  "valueString" : "coding"
                },
                {
                  "url" : "https://reportstream.cdc.gov/fhir/StructureDefinition/cwe-coding-system",
                  "valueString" : "LN"
                }
              ],
              "system" : "http://loinc.org",
              "code" : "68991-9",
              "display" : "Epidemiologically Important Information"
            }
          ]
        },
        "subject" : {
          "reference" : "Patient/1707765898407871000.e4a8bfcb-cc7b-41fc-941b-fea3d6275a1a"
        }
      }
    },
    {
      "fullUrl" : "DiagnosticReport/1707765898715327000.01d4104d-deb1-4014-8510-5ebc63af829b",
      "resource" : {
        "resourceType" : "DiagnosticReport",
        "id" : "1707765898715327000.01d4104d-deb1-4014-8510-5ebc63af829b",
        "basedOn" : [
          {
            "reference" : "ServiceRequest/1707765898709961000.aeba8c1a-6ac6-4f2a-8ff1-83ab95e54065"
          }
        ],
        "status" : "final",
        "code" : {
          "coding" : [
            {
              "extension" : [
                {
                  "url" : "https://reportstream.cdc.gov/fhir/StructureDefinition/cwe-coding",
                  "valueString" : "coding"
                },
                {
                  "url" : "https://reportstream.cdc.gov/fhir/StructureDefinition/cwe-coding-system",
                  "valueString" : "LN"
                }
              ],
              "system" : "http://loinc.org",
              "code" : "68991-9",
              "display" : "Epidemiologically Important Information"
            }
          ]
        },
        "subject" : {
          "reference" : "Patient/1707765898407871000.e4a8bfcb-cc7b-41fc-941b-fea3d6275a1a"
        },
        "specimen" : [
          {
            "reference" : "Specimen/1707765898699209000.93e167c7-b675-4ece-9418-109fa5387e98"
          }
        ],
        "result" : [
          {
            "reference" : "Observation/1707765898415752000.ab127ba1-d12b-449d-ada8-854cc815f699"
          }
        ]
      }
    }
  ]
=======
      }, {
        "url" : "https://reportstream.cdc.gov/fhir/StructureDefinition/obx-observation",
        "extension" : [ {
          "url" : "OBX.2",
          "valueId" : "ED"
        } ]
      } ],
      "status" : "unknown",
      "code" : {
        "coding" : [ {
          "extension" : [ {
            "url" : "https://reportstream.cdc.gov/fhir/StructureDefinition/cwe-coding",
            "valueString" : "coding"
          }, {
            "url" : "https://reportstream.cdc.gov/fhir/StructureDefinition/cwe-coding-system",
            "valueString" : "LN"
          } ],
          "system" : "http://loinc.org",
          "code" : "8675-3",
          "display" : "Fake"
        } ]
      },
      "subject" : {
        "reference" : "Patient/1707833605447321000.575931b5-243d-4e24-bda4-985310ca52ba"
      }
    }
  }, {
    "fullUrl" : "Specimen/1707833605610416000.bd9722c2-658f-4806-8437-bf1899a3b21f",
    "resource" : {
      "resourceType" : "Specimen",
      "id" : "1707833605610416000.bd9722c2-658f-4806-8437-bf1899a3b21f",
      "extension" : [ {
        "url" : "https://reportstream.cdc.gov/fhir/StructureDefinition/hl7v2Segment",
        "valueString" : "OBR"
      } ]
    }
  }, {
    "fullUrl" : "ServiceRequest/1707833605614417000.249c3d4c-808e-48ab-8c27-1133e9f82b38",
    "resource" : {
      "resourceType" : "ServiceRequest",
      "id" : "1707833605614417000.249c3d4c-808e-48ab-8c27-1133e9f82b38",
      "status" : "unknown",
      "code" : {
        "coding" : [ {
          "extension" : [ {
            "url" : "https://reportstream.cdc.gov/fhir/StructureDefinition/cwe-coding",
            "valueString" : "coding"
          }, {
            "url" : "https://reportstream.cdc.gov/fhir/StructureDefinition/cwe-coding-system",
            "valueString" : "LN"
          } ],
          "system" : "http://loinc.org",
          "code" : "68991-9",
          "display" : "Epidemiologically Important Information"
        } ]
      },
      "subject" : {
        "reference" : "Patient/1707833605447321000.575931b5-243d-4e24-bda4-985310ca52ba"
      }
    }
  }, {
    "fullUrl" : "DiagnosticReport/1707833605616493000.e4394a86-0f0d-404e-a369-6fc213072571",
    "resource" : {
      "resourceType" : "DiagnosticReport",
      "id" : "1707833605616493000.e4394a86-0f0d-404e-a369-6fc213072571",
      "basedOn" : [ {
        "reference" : "ServiceRequest/1707833605614417000.249c3d4c-808e-48ab-8c27-1133e9f82b38"
      } ],
      "status" : "final",
      "code" : {
        "coding" : [ {
          "extension" : [ {
            "url" : "https://reportstream.cdc.gov/fhir/StructureDefinition/cwe-coding",
            "valueString" : "coding"
          }, {
            "url" : "https://reportstream.cdc.gov/fhir/StructureDefinition/cwe-coding-system",
            "valueString" : "LN"
          } ],
          "system" : "http://loinc.org",
          "code" : "68991-9",
          "display" : "Epidemiologically Important Information"
        } ]
      },
      "subject" : {
        "reference" : "Patient/1707833605447321000.575931b5-243d-4e24-bda4-985310ca52ba"
      },
      "specimen" : [ {
        "reference" : "Specimen/1707833605610416000.bd9722c2-658f-4806-8437-bf1899a3b21f"
      } ],
      "result" : [ {
        "reference" : "Observation/1707833605451771000.424b4f78-a596-4582-bead-fc2ce069f380"
      } ]
    }
  } ]
>>>>>>> 9d88e4f6
}<|MERGE_RESOLUTION|>--- conflicted
+++ resolved
@@ -9,240 +9,6 @@
     "value" : "12345"
   },
   "type" : "message",
-<<<<<<< HEAD
-  "timestamp" : "2023-05-01T09:25:31.000-05:00",
-  "entry" : [
-    {
-      "fullUrl" : "MessageHeader/827ccb0e-ea8a-306c-8c34-a16891f84e7b",
-      "resource" : {
-        "resourceType" : "MessageHeader",
-        "id" : "827ccb0e-ea8a-306c-8c34-a16891f84e7b",
-        "extension" : [
-          {
-            "url" : "https://reportstream.cdc.gov/fhir/StructureDefinition/encoding-characters",
-            "valueString" : "^~\\&#"
-          },
-          {
-            "url" : "https://reportstream.cdc.gov/fhir/StructureDefinition/character-set",
-            "valueString" : "UNICODE UTF-8"
-          },
-          {
-            "url" : "https://reportstream.cdc.gov/fhir/StructureDefinition/msh-message-header",
-            "extension" : [
-              {
-                "url" : "MSH.7",
-                "valueString" : "20230501102531-0400"
-              }
-            ]
-          }
-        ],
-        "eventCoding" : {
-          "system" : "http://terminology.hl7.org/CodeSystem/v2-0003",
-          "code" : "R01",
-          "display" : "ORU^R01^ORU_R01"
-        },
-        "sender" : {
-          "reference" : "Organization/1707765897840993000.d2f836f7-a087-46aa-8d90-2e63c0af6347"
-        },
-        "source" : {
-          "_endpoint" : {
-            "extension" : [
-              {
-                "url" : "http://hl7.org/fhir/StructureDefinition/data-absent-reason",
-                "valueCode" : "unknown"
-              }
-            ]
-          }
-        }
-      }
-    },
-    {
-      "fullUrl" : "Organization/1707765897840993000.d2f836f7-a087-46aa-8d90-2e63c0af6347",
-      "resource" : {
-        "resourceType" : "Organization",
-        "id" : "1707765897840993000.d2f836f7-a087-46aa-8d90-2e63c0af6347",
-        "address" : [
-          {
-            "country" : "USA"
-          }
-        ]
-      }
-    },
-    {
-      "fullUrl" : "Provenance/1707765898366266000.bdba8cad-5685-4a94-bc88-d895f925107d",
-      "resource" : {
-        "resourceType" : "Provenance",
-        "id" : "1707765898366266000.bdba8cad-5685-4a94-bc88-d895f925107d",
-        "target" : [
-          {
-            "reference" : "MessageHeader/827ccb0e-ea8a-306c-8c34-a16891f84e7b"
-          },
-          {
-            "reference" : "DiagnosticReport/1707765898715327000.01d4104d-deb1-4014-8510-5ebc63af829b"
-          }
-        ],
-        "recorded" : "2023-05-01T10:25:31-04:00",
-        "activity" : {
-          "coding" : [
-            {
-              "display" : "ORU^R01^ORU_R01"
-            }
-          ]
-        }
-      }
-    },
-    {
-      "fullUrl" : "Provenance/1707765898379885000.38114dba-9e3d-4e8c-b61f-578eaaeb91b7",
-      "resource" : {
-        "resourceType" : "Provenance",
-        "id" : "1707765898379885000.38114dba-9e3d-4e8c-b61f-578eaaeb91b7",
-        "recorded" : "2024-02-12T13:24:58Z",
-        "policy" : [
-          "http://hl7.org/fhir/uv/v2mappings/message-oru-r01-to-bundle"
-        ],
-        "activity" : {
-          "coding" : [
-            {
-              "code" : "v2-FHIR transformation"
-            }
-          ]
-        },
-        "agent" : [
-          {
-            "type" : {
-              "coding" : [
-                {
-                  "system" : "http://terminology.hl7.org/CodeSystem/provenance-participant-type",
-                  "code" : "assembler"
-                }
-              ]
-            },
-            "who" : {
-              "reference" : "Organization/1707765898378775000.c0d33a5e-fabe-42a9-b3bc-de47fc1fa2e0"
-            }
-          }
-        ]
-      }
-    },
-    {
-      "fullUrl" : "Organization/1707765898378775000.c0d33a5e-fabe-42a9-b3bc-de47fc1fa2e0",
-      "resource" : {
-        "resourceType" : "Organization",
-        "id" : "1707765898378775000.c0d33a5e-fabe-42a9-b3bc-de47fc1fa2e0",
-        "identifier" : [
-          {
-            "value" : "CDC PRIME - Atlanta"
-          },
-          {
-            "type" : {
-              "coding" : [
-                {
-                  "system" : "http://terminology.hl7.org/CodeSystem/v2-0301"
-                }
-              ]
-            },
-            "system" : "urn:ietf:rfc:3986",
-            "value" : "2.16.840.1.114222.4.1.237821"
-          }
-        ]
-      }
-    },
-    {
-      "fullUrl" : "Patient/1707765898407871000.e4a8bfcb-cc7b-41fc-941b-fea3d6275a1a",
-      "resource" : {
-        "resourceType" : "Patient",
-        "id" : "1707765898407871000.e4a8bfcb-cc7b-41fc-941b-fea3d6275a1a"
-      }
-    },
-    {
-      "fullUrl" : "Provenance/1707765898409018000.28a6c26e-3a9e-4c74-8c0a-f6efb5df9d98",
-      "resource" : {
-        "resourceType" : "Provenance",
-        "id" : "1707765898409018000.28a6c26e-3a9e-4c74-8c0a-f6efb5df9d98",
-        "target" : [
-          {
-            "reference" : "Patient/1707765898407871000.e4a8bfcb-cc7b-41fc-941b-fea3d6275a1a"
-          }
-        ],
-        "recorded" : "2024-02-12T13:24:58Z",
-        "activity" : {
-          "coding" : [
-            {
-              "system" : "https://terminology.hl7.org/CodeSystem/v3-DataOperation",
-              "code" : "UPDATE"
-            }
-          ]
-        }
-      }
-    },
-    {
-      "fullUrl" : "Observation/1707765898415752000.ab127ba1-d12b-449d-ada8-854cc815f699",
-      "resource" : {
-        "resourceType" : "Observation",
-        "id" : "1707765898415752000.ab127ba1-d12b-449d-ada8-854cc815f699",
-        "extension" : [
-          {
-            "url" : "https://hl7.org/fhir/R5/StructureDefinition/observation-value-attachment",
-            "valueAttachment" : {
-              "extension" : [
-                {
-                  "url" : "https://reportstream.cdc.gov/fhir/StructureDefinition/ed-attachment",
-                  "extension" : [
-                    {
-                      "url" : "ED.1",
-                      "extension" : [
-                        {
-                          "url" : "https://reportstream.cdc.gov/fhir/StructureDefinition/namespace-id",
-                          "valueString" : "ID"
-                        },
-                        {
-                          "url" : "https://reportstream.cdc.gov/fhir/StructureDefinition/universal-id",
-                          "valueString" : "2.1.3.4"
-                        },
-                        {
-                          "url" : "https://reportstream.cdc.gov/fhir/StructureDefinition/universal-id-type",
-                          "valueString" : "ISO"
-                        }
-                      ]
-                    },
-                    {
-                      "url" : "ED.2",
-                      "valueCodeableConcept" : {
-                        "coding" : [
-                          {
-                            "extension" : [
-                              {
-                                "url" : "https://reportstream.cdc.gov/fhir/StructureDefinition/codeable-concept-id",
-                                "valueBoolean" : true
-                              }
-                            ],
-                            "code" : "BINARY"
-                          }
-                        ]
-                      }
-                    },
-                    {
-                      "url" : "ED.4",
-                      "valueString" : "Base64"
-                    },
-                    {
-                      "url" : "ED.5",
-                      "valueString" : "AAAAAAAAA"
-                    }
-                  ]
-                }
-              ],
-              "contentType" : "JPEG",
-              "data" : "AAAAAAAA"
-            }
-          },
-          {
-            "url" : "https://reportstream.cdc.gov/fhir/StructureDefinition/obx-observation",
-            "extension" : [
-              {
-                "url" : "obx-2-value-type",
-                "valueId" : "ED"
-=======
   "timestamp" : "2023-05-01T10:25:31.000-04:00",
   "entry" : [ {
     "fullUrl" : "MessageHeader/827ccb0e-ea8a-306c-8c34-a16891f84e7b",
@@ -400,127 +166,18 @@
                   } ],
                   "code" : "BINARY"
                 } ]
->>>>>>> 9d88e4f6
               }
-            ]
-          }
-        ],
-        "status" : "unknown",
-        "code" : {
-          "coding" : [
-            {
-              "extension" : [
-                {
-                  "url" : "https://reportstream.cdc.gov/fhir/StructureDefinition/cwe-coding",
-                  "valueString" : "coding"
-                },
-                {
-                  "url" : "https://reportstream.cdc.gov/fhir/StructureDefinition/cwe-coding-system",
-                  "valueString" : "LN"
-                }
-              ],
-              "system" : "http://loinc.org",
-              "code" : "8675-3",
-              "display" : "Fake"
-            }
-          ]
-        },
-        "subject" : {
-          "reference" : "Patient/1707765898407871000.e4a8bfcb-cc7b-41fc-941b-fea3d6275a1a"
+            }, {
+              "url" : "ED.4",
+              "valueString" : "Base64"
+            }, {
+              "url" : "ED.5",
+              "valueString" : "AAAAAAAAA"
+            } ]
+          } ],
+          "contentType" : "JPEG",
+          "data" : "AAAAAAAA"
         }
-<<<<<<< HEAD
-      }
-    },
-    {
-      "fullUrl" : "Specimen/1707765898699209000.93e167c7-b675-4ece-9418-109fa5387e98",
-      "resource" : {
-        "resourceType" : "Specimen",
-        "id" : "1707765898699209000.93e167c7-b675-4ece-9418-109fa5387e98",
-        "extension" : [
-          {
-            "url" : "https://reportstream.cdc.gov/fhir/StructureDefinition/hl7v2Segment",
-            "valueString" : "OBR"
-          }
-        ]
-      }
-    },
-    {
-      "fullUrl" : "ServiceRequest/1707765898709961000.aeba8c1a-6ac6-4f2a-8ff1-83ab95e54065",
-      "resource" : {
-        "resourceType" : "ServiceRequest",
-        "id" : "1707765898709961000.aeba8c1a-6ac6-4f2a-8ff1-83ab95e54065",
-        "status" : "unknown",
-        "code" : {
-          "coding" : [
-            {
-              "extension" : [
-                {
-                  "url" : "https://reportstream.cdc.gov/fhir/StructureDefinition/cwe-coding",
-                  "valueString" : "coding"
-                },
-                {
-                  "url" : "https://reportstream.cdc.gov/fhir/StructureDefinition/cwe-coding-system",
-                  "valueString" : "LN"
-                }
-              ],
-              "system" : "http://loinc.org",
-              "code" : "68991-9",
-              "display" : "Epidemiologically Important Information"
-            }
-          ]
-        },
-        "subject" : {
-          "reference" : "Patient/1707765898407871000.e4a8bfcb-cc7b-41fc-941b-fea3d6275a1a"
-        }
-      }
-    },
-    {
-      "fullUrl" : "DiagnosticReport/1707765898715327000.01d4104d-deb1-4014-8510-5ebc63af829b",
-      "resource" : {
-        "resourceType" : "DiagnosticReport",
-        "id" : "1707765898715327000.01d4104d-deb1-4014-8510-5ebc63af829b",
-        "basedOn" : [
-          {
-            "reference" : "ServiceRequest/1707765898709961000.aeba8c1a-6ac6-4f2a-8ff1-83ab95e54065"
-          }
-        ],
-        "status" : "final",
-        "code" : {
-          "coding" : [
-            {
-              "extension" : [
-                {
-                  "url" : "https://reportstream.cdc.gov/fhir/StructureDefinition/cwe-coding",
-                  "valueString" : "coding"
-                },
-                {
-                  "url" : "https://reportstream.cdc.gov/fhir/StructureDefinition/cwe-coding-system",
-                  "valueString" : "LN"
-                }
-              ],
-              "system" : "http://loinc.org",
-              "code" : "68991-9",
-              "display" : "Epidemiologically Important Information"
-            }
-          ]
-        },
-        "subject" : {
-          "reference" : "Patient/1707765898407871000.e4a8bfcb-cc7b-41fc-941b-fea3d6275a1a"
-        },
-        "specimen" : [
-          {
-            "reference" : "Specimen/1707765898699209000.93e167c7-b675-4ece-9418-109fa5387e98"
-          }
-        ],
-        "result" : [
-          {
-            "reference" : "Observation/1707765898415752000.ab127ba1-d12b-449d-ada8-854cc815f699"
-          }
-        ]
-      }
-    }
-  ]
-=======
       }, {
         "url" : "https://reportstream.cdc.gov/fhir/StructureDefinition/obx-observation",
         "extension" : [ {
@@ -615,5 +272,4 @@
       } ]
     }
   } ]
->>>>>>> 9d88e4f6
 }