{
  "resourceType" : "Bundle",
  "id" : "1707833712940235000.2924efd5-da68-4a88-9be1-1a10c39f7c3f",
  "meta" : {
    "lastUpdated" : "2024-02-13T09:15:12.947-05:00"
  },
  "identifier" : {
    "system" : "https://reportstream.cdc.gov/prime-router",
    "value" : "12345"
  },
  "type" : "message",
<<<<<<< HEAD
  "timestamp" : "2023-05-01T09:25:31.000-05:00",
  "entry" : [
    {
      "fullUrl" : "MessageHeader/827ccb0e-ea8a-306c-8c34-a16891f84e7b",
      "resource" : {
        "resourceType" : "MessageHeader",
        "id" : "827ccb0e-ea8a-306c-8c34-a16891f84e7b",
        "extension" : [
          {
            "url" : "https://reportstream.cdc.gov/fhir/StructureDefinition/encoding-characters",
            "valueString" : "^~\\&#"
          },
          {
            "url" : "https://reportstream.cdc.gov/fhir/StructureDefinition/character-set",
            "valueString" : "UNICODE UTF-8"
          },
          {
            "url" : "https://reportstream.cdc.gov/fhir/StructureDefinition/msh-message-header",
            "extension" : [
              {
                "url" : "MSH.7",
                "valueString" : "20230501102531-0400"
              }
            ]
          }
        ],
        "eventCoding" : {
          "system" : "http://terminology.hl7.org/CodeSystem/v2-0003",
          "code" : "R01",
          "display" : "ORU^R01^ORU_R01"
        },
        "sender" : {
          "reference" : "Organization/1707506822577623000.50b2c766-f1e8-44d6-aca9-52306b16ae89"
        },
        "source" : {
          "_endpoint" : {
            "extension" : [
              {
                "url" : "http://hl7.org/fhir/StructureDefinition/data-absent-reason",
                "valueCode" : "unknown"
              }
            ]
          }
        }
      }
    },
    {
      "fullUrl" : "Organization/1707506822577623000.50b2c766-f1e8-44d6-aca9-52306b16ae89",
      "resource" : {
        "resourceType" : "Organization",
        "id" : "1707506822577623000.50b2c766-f1e8-44d6-aca9-52306b16ae89",
        "address" : [
          {
            "country" : "USA"
          }
        ]
      }
    },
    {
      "fullUrl" : "Provenance/1707506823124430000.5d0c9f60-a291-4d81-bde4-b75cb5f3f89f",
      "resource" : {
        "resourceType" : "Provenance",
        "id" : "1707506823124430000.5d0c9f60-a291-4d81-bde4-b75cb5f3f89f",
        "target" : [
          {
            "reference" : "MessageHeader/827ccb0e-ea8a-306c-8c34-a16891f84e7b"
          },
          {
            "reference" : "DiagnosticReport/1707506823418820000.6fd9c7f8-c231-45b2-b8aa-3b12e56a7a5a"
          }
        ],
        "recorded" : "2023-05-01T10:25:31-04:00",
        "activity" : {
          "coding" : [
            {
              "display" : "ORU^R01^ORU_R01"
            }
          ]
        }
      }
    },
    {
      "fullUrl" : "Provenance/1707506823134900000.5c4fb3f6-af3c-460e-9417-11b687f908d0",
      "resource" : {
        "resourceType" : "Provenance",
        "id" : "1707506823134900000.5c4fb3f6-af3c-460e-9417-11b687f908d0",
        "recorded" : "2024-02-09T13:27:03Z",
        "policy" : [
          "http://hl7.org/fhir/uv/v2mappings/message-oru-r01-to-bundle"
        ],
        "activity" : {
          "coding" : [
            {
              "code" : "v2-FHIR transformation"
            }
          ]
        },
        "agent" : [
          {
            "type" : {
              "coding" : [
                {
                  "system" : "http://terminology.hl7.org/CodeSystem/provenance-participant-type",
                  "code" : "assembler"
                }
              ]
            },
            "who" : {
              "reference" : "Organization/1707506823133881000.4bd0d618-18f8-4cca-af45-fd037d13ee0e"
            }
          }
        ]
      }
    },
    {
      "fullUrl" : "Organization/1707506823133881000.4bd0d618-18f8-4cca-af45-fd037d13ee0e",
      "resource" : {
        "resourceType" : "Organization",
        "id" : "1707506823133881000.4bd0d618-18f8-4cca-af45-fd037d13ee0e",
        "identifier" : [
          {
            "value" : "CDC PRIME - Atlanta"
          },
          {
            "type" : {
              "coding" : [
                {
                  "system" : "http://terminology.hl7.org/CodeSystem/v2-0301"
                }
              ]
            },
            "system" : "urn:ietf:rfc:3986",
            "value" : "2.16.840.1.114222.4.1.237821"
          }
        ]
      }
    },
    {
      "fullUrl" : "Patient/1707506823160578000.626abebb-ce3d-4a21-9220-5f345ff27dff",
      "resource" : {
        "resourceType" : "Patient",
        "id" : "1707506823160578000.626abebb-ce3d-4a21-9220-5f345ff27dff"
      }
    },
    {
      "fullUrl" : "Provenance/1707506823161669000.f72c0964-68e3-445e-a5a4-6b11fa40cd65",
      "resource" : {
        "resourceType" : "Provenance",
        "id" : "1707506823161669000.f72c0964-68e3-445e-a5a4-6b11fa40cd65",
        "target" : [
          {
            "reference" : "Patient/1707506823160578000.626abebb-ce3d-4a21-9220-5f345ff27dff"
          }
        ],
        "recorded" : "2024-02-09T13:27:03Z",
        "activity" : {
          "coding" : [
            {
              "system" : "https://terminology.hl7.org/CodeSystem/v3-DataOperation",
              "code" : "UPDATE"
            }
          ]
        }
      }
    },
    {
      "fullUrl" : "Observation/1707506823167185000.274f61f2-0e61-4cf4-96b5-cc52b91067b5",
      "resource" : {
        "resourceType" : "Observation",
        "id" : "1707506823167185000.274f61f2-0e61-4cf4-96b5-cc52b91067b5",
        "extension" : [
          {
            "url" : "https://reportstream.cdc.gov/fhir/StructureDefinition/obx-5-value-sn",
            "extension" : [
              {
                "url" : "SN.1",
                "valueString" : "-"
              },
              {
                "url" : "SN.2",
                "valueString" : "1"
              },
              {
                "url" : "SN.3",
                "valueString" : "+"
              },
              {
                "url" : "SN.4",
                "valueString" : "3"
              }
            ]
          },
          {
            "url" : "https://reportstream.cdc.gov/fhir/StructureDefinition/obx-observation",
            "extension" : [
              {
                "url" : "obx-2-value-type",
                "valueId" : "SN"
              }
            ]
          }
        ],
        "status" : "unknown",
        "code" : {
          "coding" : [
            {
              "extension" : [
                {
                  "url" : "https://reportstream.cdc.gov/fhir/StructureDefinition/cwe-coding",
                  "valueString" : "coding"
                },
                {
                  "url" : "https://reportstream.cdc.gov/fhir/StructureDefinition/cwe-coding-system",
                  "valueString" : "LN"
                }
              ],
              "system" : "http://loinc.org",
              "code" : "8675-3",
              "display" : "Fake"
            }
          ]
        },
        "subject" : {
          "reference" : "Patient/1707506823160578000.626abebb-ce3d-4a21-9220-5f345ff27dff"
        },
        "valueString" : "-+1+++3"
      }
    },
    {
      "fullUrl" : "Specimen/1707506823407629000.dcaf311a-438b-45b4-a37d-e5e24da853ec",
      "resource" : {
        "resourceType" : "Specimen",
        "id" : "1707506823407629000.dcaf311a-438b-45b4-a37d-e5e24da853ec",
        "extension" : [
          {
            "url" : "https://reportstream.cdc.gov/fhir/StructureDefinition/hl7v2Segment",
            "valueString" : "OBR"
          }
        ]
      }
    },
    {
      "fullUrl" : "ServiceRequest/1707506823414792000.7bab1c07-c4f0-4d07-86ae-e7248e484b32",
      "resource" : {
        "resourceType" : "ServiceRequest",
        "id" : "1707506823414792000.7bab1c07-c4f0-4d07-86ae-e7248e484b32",
        "status" : "unknown",
        "code" : {
          "coding" : [
            {
              "extension" : [
                {
                  "url" : "https://reportstream.cdc.gov/fhir/StructureDefinition/cwe-coding",
                  "valueString" : "coding"
                },
                {
                  "url" : "https://reportstream.cdc.gov/fhir/StructureDefinition/cwe-coding-system",
                  "valueString" : "LN"
                }
              ],
              "system" : "http://loinc.org",
              "code" : "68991-9",
              "display" : "Epidemiologically Important Information"
            }
          ]
        },
        "subject" : {
          "reference" : "Patient/1707506823160578000.626abebb-ce3d-4a21-9220-5f345ff27dff"
        }
      }
    },
    {
      "fullUrl" : "DiagnosticReport/1707506823418820000.6fd9c7f8-c231-45b2-b8aa-3b12e56a7a5a",
      "resource" : {
        "resourceType" : "DiagnosticReport",
        "id" : "1707506823418820000.6fd9c7f8-c231-45b2-b8aa-3b12e56a7a5a",
        "basedOn" : [
          {
            "reference" : "ServiceRequest/1707506823414792000.7bab1c07-c4f0-4d07-86ae-e7248e484b32"
          }
        ],
        "status" : "final",
        "code" : {
          "coding" : [
            {
              "extension" : [
                {
                  "url" : "https://reportstream.cdc.gov/fhir/StructureDefinition/cwe-coding",
                  "valueString" : "coding"
                },
                {
                  "url" : "https://reportstream.cdc.gov/fhir/StructureDefinition/cwe-coding-system",
                  "valueString" : "LN"
                }
              ],
              "system" : "http://loinc.org",
              "code" : "68991-9",
              "display" : "Epidemiologically Important Information"
            }
          ]
        },
        "subject" : {
          "reference" : "Patient/1707506823160578000.626abebb-ce3d-4a21-9220-5f345ff27dff"
        },
        "specimen" : [
          {
            "reference" : "Specimen/1707506823407629000.dcaf311a-438b-45b4-a37d-e5e24da853ec"
          }
        ],
        "result" : [
          {
            "reference" : "Observation/1707506823167185000.274f61f2-0e61-4cf4-96b5-cc52b91067b5"
          }
        ]
      }
    }
  ]
=======
  "timestamp" : "2023-05-01T10:25:31.000-04:00",
  "entry" : [ {
    "fullUrl" : "MessageHeader/827ccb0e-ea8a-306c-8c34-a16891f84e7b",
    "resource" : {
      "resourceType" : "MessageHeader",
      "id" : "827ccb0e-ea8a-306c-8c34-a16891f84e7b",
      "extension" : [ {
        "url" : "https://reportstream.cdc.gov/fhir/StructureDefinition/encoding-characters",
        "valueString" : "^~\\&#"
      }, {
        "url" : "https://reportstream.cdc.gov/fhir/StructureDefinition/character-set",
        "valueString" : "UNICODE UTF-8"
      }, {
        "url" : "https://reportstream.cdc.gov/fhir/StructureDefinition/msh-message-header",
        "extension" : [ {
          "url" : "MSH.7",
          "valueString" : "20230501102531-0400"
        } ]
      } ],
      "eventCoding" : {
        "system" : "http://terminology.hl7.org/CodeSystem/v2-0003",
        "code" : "R01",
        "display" : "ORU^R01^ORU_R01"
      },
      "sender" : {
        "reference" : "Organization/1707833713002019000.1efd89a4-f744-4b06-a057-0cfdba107c17"
      },
      "source" : {
        "_endpoint" : {
          "extension" : [ {
            "url" : "http://hl7.org/fhir/StructureDefinition/data-absent-reason",
            "valueCode" : "unknown"
          } ]
        }
      }
    }
  }, {
    "fullUrl" : "Organization/1707833713002019000.1efd89a4-f744-4b06-a057-0cfdba107c17",
    "resource" : {
      "resourceType" : "Organization",
      "id" : "1707833713002019000.1efd89a4-f744-4b06-a057-0cfdba107c17",
      "address" : [ {
        "country" : "USA"
      } ]
    }
  }, {
    "fullUrl" : "Provenance/1707833713381003000.bfcc9ad9-6054-4b3e-b346-67a6449384c1",
    "resource" : {
      "resourceType" : "Provenance",
      "id" : "1707833713381003000.bfcc9ad9-6054-4b3e-b346-67a6449384c1",
      "target" : [ {
        "reference" : "MessageHeader/827ccb0e-ea8a-306c-8c34-a16891f84e7b"
      }, {
        "reference" : "DiagnosticReport/1707833713603556000.be9fe5fd-4866-42cb-a4f4-5921e6f0a6aa"
      } ],
      "recorded" : "2023-05-01T10:25:31-04:00",
      "activity" : {
        "coding" : [ {
          "display" : "ORU^R01^ORU_R01"
        } ]
      }
    }
  }, {
    "fullUrl" : "Provenance/1707833713389601000.02c443b5-71ab-4e67-952e-a548410c08b0",
    "resource" : {
      "resourceType" : "Provenance",
      "id" : "1707833713389601000.02c443b5-71ab-4e67-952e-a548410c08b0",
      "recorded" : "2024-02-13T09:15:13Z",
      "policy" : [ "http://hl7.org/fhir/uv/v2mappings/message-oru-r01-to-bundle" ],
      "activity" : {
        "coding" : [ {
          "code" : "v2-FHIR transformation"
        } ]
      },
      "agent" : [ {
        "type" : {
          "coding" : [ {
            "system" : "http://terminology.hl7.org/CodeSystem/provenance-participant-type",
            "code" : "assembler"
          } ]
        },
        "who" : {
          "reference" : "Organization/1707833713388935000.01c0e917-d998-40f5-a21a-54c6e2e2f747"
        }
      } ]
    }
  }, {
    "fullUrl" : "Organization/1707833713388935000.01c0e917-d998-40f5-a21a-54c6e2e2f747",
    "resource" : {
      "resourceType" : "Organization",
      "id" : "1707833713388935000.01c0e917-d998-40f5-a21a-54c6e2e2f747",
      "identifier" : [ {
        "value" : "CDC PRIME - Atlanta"
      }, {
        "type" : {
          "coding" : [ {
            "system" : "http://terminology.hl7.org/CodeSystem/v2-0301"
          } ]
        },
        "system" : "urn:ietf:rfc:3986",
        "value" : "2.16.840.1.114222.4.1.237821"
      } ]
    }
  }, {
    "fullUrl" : "Patient/1707833713405658000.9d46756b-b1d9-4ed2-b56a-551aac67e8c7",
    "resource" : {
      "resourceType" : "Patient",
      "id" : "1707833713405658000.9d46756b-b1d9-4ed2-b56a-551aac67e8c7"
    }
  }, {
    "fullUrl" : "Provenance/1707833713406347000.935ac0ea-1731-45da-88bd-cffc0ec277bf",
    "resource" : {
      "resourceType" : "Provenance",
      "id" : "1707833713406347000.935ac0ea-1731-45da-88bd-cffc0ec277bf",
      "target" : [ {
        "reference" : "Patient/1707833713405658000.9d46756b-b1d9-4ed2-b56a-551aac67e8c7"
      } ],
      "recorded" : "2024-02-13T09:15:13Z",
      "activity" : {
        "coding" : [ {
          "system" : "https://terminology.hl7.org/CodeSystem/v3-DataOperation",
          "code" : "UPDATE"
        } ]
      }
    }
  }, {
    "fullUrl" : "Observation/1707833713410243000.5a4d6e89-cd34-4334-a33d-b4c78ff6d48d",
    "resource" : {
      "resourceType" : "Observation",
      "id" : "1707833713410243000.5a4d6e89-cd34-4334-a33d-b4c78ff6d48d",
      "extension" : [ {
        "url" : "https://reportstream.cdc.gov/fhir/StructureDefinition/obx-5-value-sn",
        "extension" : [ {
          "url" : "SN.1",
          "valueString" : "-"
        }, {
          "url" : "SN.2",
          "valueString" : "1"
        }, {
          "url" : "SN.3",
          "valueString" : "+"
        }, {
          "url" : "SN.4",
          "valueString" : "3"
        } ]
      }, {
        "url" : "https://reportstream.cdc.gov/fhir/StructureDefinition/obx-observation",
        "extension" : [ {
          "url" : "OBX.2",
          "valueId" : "SN"
        } ]
      } ],
      "status" : "unknown",
      "code" : {
        "coding" : [ {
          "extension" : [ {
            "url" : "https://reportstream.cdc.gov/fhir/StructureDefinition/cwe-coding",
            "valueString" : "coding"
          }, {
            "url" : "https://reportstream.cdc.gov/fhir/StructureDefinition/cwe-coding-system",
            "valueString" : "LN"
          } ],
          "system" : "http://loinc.org",
          "code" : "8675-3",
          "display" : "Fake"
        } ]
      },
      "subject" : {
        "reference" : "Patient/1707833713405658000.9d46756b-b1d9-4ed2-b56a-551aac67e8c7"
      },
      "valueString" : "-+1+++3"
    }
  }, {
    "fullUrl" : "Specimen/1707833713596561000.114bde02-5607-448c-b21b-6a3809b157d0",
    "resource" : {
      "resourceType" : "Specimen",
      "id" : "1707833713596561000.114bde02-5607-448c-b21b-6a3809b157d0",
      "extension" : [ {
        "url" : "https://reportstream.cdc.gov/fhir/StructureDefinition/hl7v2Segment",
        "valueString" : "OBR"
      } ]
    }
  }, {
    "fullUrl" : "ServiceRequest/1707833713601169000.675b7b91-f5e7-4274-9148-7387fe14491e",
    "resource" : {
      "resourceType" : "ServiceRequest",
      "id" : "1707833713601169000.675b7b91-f5e7-4274-9148-7387fe14491e",
      "status" : "unknown",
      "code" : {
        "coding" : [ {
          "extension" : [ {
            "url" : "https://reportstream.cdc.gov/fhir/StructureDefinition/cwe-coding",
            "valueString" : "coding"
          }, {
            "url" : "https://reportstream.cdc.gov/fhir/StructureDefinition/cwe-coding-system",
            "valueString" : "LN"
          } ],
          "system" : "http://loinc.org",
          "code" : "68991-9",
          "display" : "Epidemiologically Important Information"
        } ]
      },
      "subject" : {
        "reference" : "Patient/1707833713405658000.9d46756b-b1d9-4ed2-b56a-551aac67e8c7"
      }
    }
  }, {
    "fullUrl" : "DiagnosticReport/1707833713603556000.be9fe5fd-4866-42cb-a4f4-5921e6f0a6aa",
    "resource" : {
      "resourceType" : "DiagnosticReport",
      "id" : "1707833713603556000.be9fe5fd-4866-42cb-a4f4-5921e6f0a6aa",
      "basedOn" : [ {
        "reference" : "ServiceRequest/1707833713601169000.675b7b91-f5e7-4274-9148-7387fe14491e"
      } ],
      "status" : "final",
      "code" : {
        "coding" : [ {
          "extension" : [ {
            "url" : "https://reportstream.cdc.gov/fhir/StructureDefinition/cwe-coding",
            "valueString" : "coding"
          }, {
            "url" : "https://reportstream.cdc.gov/fhir/StructureDefinition/cwe-coding-system",
            "valueString" : "LN"
          } ],
          "system" : "http://loinc.org",
          "code" : "68991-9",
          "display" : "Epidemiologically Important Information"
        } ]
      },
      "subject" : {
        "reference" : "Patient/1707833713405658000.9d46756b-b1d9-4ed2-b56a-551aac67e8c7"
      },
      "specimen" : [ {
        "reference" : "Specimen/1707833713596561000.114bde02-5607-448c-b21b-6a3809b157d0"
      } ],
      "result" : [ {
        "reference" : "Observation/1707833713410243000.5a4d6e89-cd34-4334-a33d-b4c78ff6d48d"
      } ]
    }
  } ]
>>>>>>> 9d88e4f6
}<|MERGE_RESOLUTION|>--- conflicted
+++ resolved
@@ -9,325 +9,6 @@
     "value" : "12345"
   },
   "type" : "message",
-<<<<<<< HEAD
-  "timestamp" : "2023-05-01T09:25:31.000-05:00",
-  "entry" : [
-    {
-      "fullUrl" : "MessageHeader/827ccb0e-ea8a-306c-8c34-a16891f84e7b",
-      "resource" : {
-        "resourceType" : "MessageHeader",
-        "id" : "827ccb0e-ea8a-306c-8c34-a16891f84e7b",
-        "extension" : [
-          {
-            "url" : "https://reportstream.cdc.gov/fhir/StructureDefinition/encoding-characters",
-            "valueString" : "^~\\&#"
-          },
-          {
-            "url" : "https://reportstream.cdc.gov/fhir/StructureDefinition/character-set",
-            "valueString" : "UNICODE UTF-8"
-          },
-          {
-            "url" : "https://reportstream.cdc.gov/fhir/StructureDefinition/msh-message-header",
-            "extension" : [
-              {
-                "url" : "MSH.7",
-                "valueString" : "20230501102531-0400"
-              }
-            ]
-          }
-        ],
-        "eventCoding" : {
-          "system" : "http://terminology.hl7.org/CodeSystem/v2-0003",
-          "code" : "R01",
-          "display" : "ORU^R01^ORU_R01"
-        },
-        "sender" : {
-          "reference" : "Organization/1707506822577623000.50b2c766-f1e8-44d6-aca9-52306b16ae89"
-        },
-        "source" : {
-          "_endpoint" : {
-            "extension" : [
-              {
-                "url" : "http://hl7.org/fhir/StructureDefinition/data-absent-reason",
-                "valueCode" : "unknown"
-              }
-            ]
-          }
-        }
-      }
-    },
-    {
-      "fullUrl" : "Organization/1707506822577623000.50b2c766-f1e8-44d6-aca9-52306b16ae89",
-      "resource" : {
-        "resourceType" : "Organization",
-        "id" : "1707506822577623000.50b2c766-f1e8-44d6-aca9-52306b16ae89",
-        "address" : [
-          {
-            "country" : "USA"
-          }
-        ]
-      }
-    },
-    {
-      "fullUrl" : "Provenance/1707506823124430000.5d0c9f60-a291-4d81-bde4-b75cb5f3f89f",
-      "resource" : {
-        "resourceType" : "Provenance",
-        "id" : "1707506823124430000.5d0c9f60-a291-4d81-bde4-b75cb5f3f89f",
-        "target" : [
-          {
-            "reference" : "MessageHeader/827ccb0e-ea8a-306c-8c34-a16891f84e7b"
-          },
-          {
-            "reference" : "DiagnosticReport/1707506823418820000.6fd9c7f8-c231-45b2-b8aa-3b12e56a7a5a"
-          }
-        ],
-        "recorded" : "2023-05-01T10:25:31-04:00",
-        "activity" : {
-          "coding" : [
-            {
-              "display" : "ORU^R01^ORU_R01"
-            }
-          ]
-        }
-      }
-    },
-    {
-      "fullUrl" : "Provenance/1707506823134900000.5c4fb3f6-af3c-460e-9417-11b687f908d0",
-      "resource" : {
-        "resourceType" : "Provenance",
-        "id" : "1707506823134900000.5c4fb3f6-af3c-460e-9417-11b687f908d0",
-        "recorded" : "2024-02-09T13:27:03Z",
-        "policy" : [
-          "http://hl7.org/fhir/uv/v2mappings/message-oru-r01-to-bundle"
-        ],
-        "activity" : {
-          "coding" : [
-            {
-              "code" : "v2-FHIR transformation"
-            }
-          ]
-        },
-        "agent" : [
-          {
-            "type" : {
-              "coding" : [
-                {
-                  "system" : "http://terminology.hl7.org/CodeSystem/provenance-participant-type",
-                  "code" : "assembler"
-                }
-              ]
-            },
-            "who" : {
-              "reference" : "Organization/1707506823133881000.4bd0d618-18f8-4cca-af45-fd037d13ee0e"
-            }
-          }
-        ]
-      }
-    },
-    {
-      "fullUrl" : "Organization/1707506823133881000.4bd0d618-18f8-4cca-af45-fd037d13ee0e",
-      "resource" : {
-        "resourceType" : "Organization",
-        "id" : "1707506823133881000.4bd0d618-18f8-4cca-af45-fd037d13ee0e",
-        "identifier" : [
-          {
-            "value" : "CDC PRIME - Atlanta"
-          },
-          {
-            "type" : {
-              "coding" : [
-                {
-                  "system" : "http://terminology.hl7.org/CodeSystem/v2-0301"
-                }
-              ]
-            },
-            "system" : "urn:ietf:rfc:3986",
-            "value" : "2.16.840.1.114222.4.1.237821"
-          }
-        ]
-      }
-    },
-    {
-      "fullUrl" : "Patient/1707506823160578000.626abebb-ce3d-4a21-9220-5f345ff27dff",
-      "resource" : {
-        "resourceType" : "Patient",
-        "id" : "1707506823160578000.626abebb-ce3d-4a21-9220-5f345ff27dff"
-      }
-    },
-    {
-      "fullUrl" : "Provenance/1707506823161669000.f72c0964-68e3-445e-a5a4-6b11fa40cd65",
-      "resource" : {
-        "resourceType" : "Provenance",
-        "id" : "1707506823161669000.f72c0964-68e3-445e-a5a4-6b11fa40cd65",
-        "target" : [
-          {
-            "reference" : "Patient/1707506823160578000.626abebb-ce3d-4a21-9220-5f345ff27dff"
-          }
-        ],
-        "recorded" : "2024-02-09T13:27:03Z",
-        "activity" : {
-          "coding" : [
-            {
-              "system" : "https://terminology.hl7.org/CodeSystem/v3-DataOperation",
-              "code" : "UPDATE"
-            }
-          ]
-        }
-      }
-    },
-    {
-      "fullUrl" : "Observation/1707506823167185000.274f61f2-0e61-4cf4-96b5-cc52b91067b5",
-      "resource" : {
-        "resourceType" : "Observation",
-        "id" : "1707506823167185000.274f61f2-0e61-4cf4-96b5-cc52b91067b5",
-        "extension" : [
-          {
-            "url" : "https://reportstream.cdc.gov/fhir/StructureDefinition/obx-5-value-sn",
-            "extension" : [
-              {
-                "url" : "SN.1",
-                "valueString" : "-"
-              },
-              {
-                "url" : "SN.2",
-                "valueString" : "1"
-              },
-              {
-                "url" : "SN.3",
-                "valueString" : "+"
-              },
-              {
-                "url" : "SN.4",
-                "valueString" : "3"
-              }
-            ]
-          },
-          {
-            "url" : "https://reportstream.cdc.gov/fhir/StructureDefinition/obx-observation",
-            "extension" : [
-              {
-                "url" : "obx-2-value-type",
-                "valueId" : "SN"
-              }
-            ]
-          }
-        ],
-        "status" : "unknown",
-        "code" : {
-          "coding" : [
-            {
-              "extension" : [
-                {
-                  "url" : "https://reportstream.cdc.gov/fhir/StructureDefinition/cwe-coding",
-                  "valueString" : "coding"
-                },
-                {
-                  "url" : "https://reportstream.cdc.gov/fhir/StructureDefinition/cwe-coding-system",
-                  "valueString" : "LN"
-                }
-              ],
-              "system" : "http://loinc.org",
-              "code" : "8675-3",
-              "display" : "Fake"
-            }
-          ]
-        },
-        "subject" : {
-          "reference" : "Patient/1707506823160578000.626abebb-ce3d-4a21-9220-5f345ff27dff"
-        },
-        "valueString" : "-+1+++3"
-      }
-    },
-    {
-      "fullUrl" : "Specimen/1707506823407629000.dcaf311a-438b-45b4-a37d-e5e24da853ec",
-      "resource" : {
-        "resourceType" : "Specimen",
-        "id" : "1707506823407629000.dcaf311a-438b-45b4-a37d-e5e24da853ec",
-        "extension" : [
-          {
-            "url" : "https://reportstream.cdc.gov/fhir/StructureDefinition/hl7v2Segment",
-            "valueString" : "OBR"
-          }
-        ]
-      }
-    },
-    {
-      "fullUrl" : "ServiceRequest/1707506823414792000.7bab1c07-c4f0-4d07-86ae-e7248e484b32",
-      "resource" : {
-        "resourceType" : "ServiceRequest",
-        "id" : "1707506823414792000.7bab1c07-c4f0-4d07-86ae-e7248e484b32",
-        "status" : "unknown",
-        "code" : {
-          "coding" : [
-            {
-              "extension" : [
-                {
-                  "url" : "https://reportstream.cdc.gov/fhir/StructureDefinition/cwe-coding",
-                  "valueString" : "coding"
-                },
-                {
-                  "url" : "https://reportstream.cdc.gov/fhir/StructureDefinition/cwe-coding-system",
-                  "valueString" : "LN"
-                }
-              ],
-              "system" : "http://loinc.org",
-              "code" : "68991-9",
-              "display" : "Epidemiologically Important Information"
-            }
-          ]
-        },
-        "subject" : {
-          "reference" : "Patient/1707506823160578000.626abebb-ce3d-4a21-9220-5f345ff27dff"
-        }
-      }
-    },
-    {
-      "fullUrl" : "DiagnosticReport/1707506823418820000.6fd9c7f8-c231-45b2-b8aa-3b12e56a7a5a",
-      "resource" : {
-        "resourceType" : "DiagnosticReport",
-        "id" : "1707506823418820000.6fd9c7f8-c231-45b2-b8aa-3b12e56a7a5a",
-        "basedOn" : [
-          {
-            "reference" : "ServiceRequest/1707506823414792000.7bab1c07-c4f0-4d07-86ae-e7248e484b32"
-          }
-        ],
-        "status" : "final",
-        "code" : {
-          "coding" : [
-            {
-              "extension" : [
-                {
-                  "url" : "https://reportstream.cdc.gov/fhir/StructureDefinition/cwe-coding",
-                  "valueString" : "coding"
-                },
-                {
-                  "url" : "https://reportstream.cdc.gov/fhir/StructureDefinition/cwe-coding-system",
-                  "valueString" : "LN"
-                }
-              ],
-              "system" : "http://loinc.org",
-              "code" : "68991-9",
-              "display" : "Epidemiologically Important Information"
-            }
-          ]
-        },
-        "subject" : {
-          "reference" : "Patient/1707506823160578000.626abebb-ce3d-4a21-9220-5f345ff27dff"
-        },
-        "specimen" : [
-          {
-            "reference" : "Specimen/1707506823407629000.dcaf311a-438b-45b4-a37d-e5e24da853ec"
-          }
-        ],
-        "result" : [
-          {
-            "reference" : "Observation/1707506823167185000.274f61f2-0e61-4cf4-96b5-cc52b91067b5"
-          }
-        ]
-      }
-    }
-  ]
-=======
   "timestamp" : "2023-05-01T10:25:31.000-04:00",
   "entry" : [ {
     "fullUrl" : "MessageHeader/827ccb0e-ea8a-306c-8c34-a16891f84e7b",
@@ -568,5 +249,4 @@
       } ]
     }
   } ]
->>>>>>> 9d88e4f6
 }