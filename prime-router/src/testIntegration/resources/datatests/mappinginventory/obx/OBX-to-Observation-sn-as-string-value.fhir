--- conflicted
+++ resolved
@@ -1,14 +1,8 @@
 {
   "resourceType" : "Bundle",
-<<<<<<< HEAD
-  "id" : "1706647686416449000.10ca6801-e11c-4077-bc32-1efadd6170c8",
-  "meta" : {
-    "lastUpdated" : "2024-01-30T15:48:06.423-05:00"
-=======
   "id" : "1706547742059951000.44e63ffb-b451-4179-b5f1-5103a4bf1e6f",
   "meta" : {
     "lastUpdated" : "2024-01-29T12:02:22.067-05:00"
->>>>>>> 1d045b56
   },
   "identifier" : {
     "system" : "https://reportstream.cdc.gov/prime-router",
@@ -16,170 +10,6 @@
   },
   "type" : "message",
   "timestamp" : "2023-05-01T10:25:31.000-04:00",
-<<<<<<< HEAD
-  "entry" : [ {
-    "fullUrl" : "MessageHeader/827ccb0e-ea8a-306c-8c34-a16891f84e7b",
-    "resource" : {
-      "resourceType" : "MessageHeader",
-      "id" : "827ccb0e-ea8a-306c-8c34-a16891f84e7b",
-      "extension" : [ {
-        "url" : "https://reportstream.cdc.gov/fhir/StructureDefinition/encoding-characters",
-        "valueString" : "^~\\&#"
-      }, {
-        "url" : "https://reportstream.cdc.gov/fhir/StructureDefinition/msh-7-datetime-of-message",
-        "valueString" : "20230501102531-0400"
-      }, {
-        "url" : "https://reportstream.cdc.gov/fhir/StructureDefinition/character-set",
-        "valueString" : "UNICODE UTF-8"
-      } ],
-      "eventCoding" : {
-        "system" : "http://terminology.hl7.org/CodeSystem/v2-0003",
-        "code" : "R01",
-        "display" : "ORU^R01^ORU_R01"
-      },
-      "sender" : {
-        "reference" : "Organization/1706647686486503000.216c69f9-68b3-4675-925d-ebe7ea20730e"
-      },
-      "source" : {
-        "_endpoint" : {
-          "extension" : [ {
-            "url" : "http://hl7.org/fhir/StructureDefinition/data-absent-reason",
-            "valueCode" : "unknown"
-          } ]
-        }
-      }
-    }
-  }, {
-    "fullUrl" : "Organization/1706647686486503000.216c69f9-68b3-4675-925d-ebe7ea20730e",
-    "resource" : {
-      "resourceType" : "Organization",
-      "id" : "1706647686486503000.216c69f9-68b3-4675-925d-ebe7ea20730e",
-      "address" : [ {
-        "country" : "USA"
-      } ]
-    }
-  }, {
-    "fullUrl" : "Provenance/1706647686790931000.f535780a-e44a-4804-bf51-dc1df730b2bb",
-    "resource" : {
-      "resourceType" : "Provenance",
-      "id" : "1706647686790931000.f535780a-e44a-4804-bf51-dc1df730b2bb",
-      "target" : [ {
-        "reference" : "MessageHeader/827ccb0e-ea8a-306c-8c34-a16891f84e7b"
-      }, {
-        "reference" : "DiagnosticReport/1706647686974576000.5ac7edc9-57ee-4f72-8962-f47a00c626aa"
-      } ],
-      "recorded" : "2023-05-01T10:25:31-04:00",
-      "activity" : {
-        "coding" : [ {
-          "display" : "ORU^R01^ORU_R01"
-        } ]
-      }
-    }
-  }, {
-    "fullUrl" : "Provenance/1706647686798531000.69ed6f8b-4896-496d-9ddb-816f83d87860",
-    "resource" : {
-      "resourceType" : "Provenance",
-      "id" : "1706647686798531000.69ed6f8b-4896-496d-9ddb-816f83d87860",
-      "recorded" : "2024-01-30T15:48:06Z",
-      "policy" : [ "http://hl7.org/fhir/uv/v2mappings/message-oru-r01-to-bundle" ],
-      "activity" : {
-        "coding" : [ {
-          "code" : "v2-FHIR transformation"
-        } ]
-      },
-      "agent" : [ {
-        "type" : {
-          "coding" : [ {
-            "system" : "http://terminology.hl7.org/CodeSystem/provenance-participant-type",
-            "code" : "assembler"
-          } ]
-        },
-        "who" : {
-          "reference" : "Organization/1706647686798080000.1b020f11-e682-416a-8185-5ac023d10fac"
-        }
-      } ]
-    }
-  }, {
-    "fullUrl" : "Organization/1706647686798080000.1b020f11-e682-416a-8185-5ac023d10fac",
-    "resource" : {
-      "resourceType" : "Organization",
-      "id" : "1706647686798080000.1b020f11-e682-416a-8185-5ac023d10fac",
-      "identifier" : [ {
-        "value" : "CDC PRIME - Atlanta"
-      }, {
-        "type" : {
-          "coding" : [ {
-            "system" : "http://terminology.hl7.org/CodeSystem/v2-0301"
-          } ]
-        },
-        "system" : "urn:ietf:rfc:3986",
-        "value" : "2.16.840.1.114222.4.1.237821"
-      } ]
-    }
-  }, {
-    "fullUrl" : "Observation/1706647686811822000.2ff6b2c6-3149-4252-a634-5b869c8284c6",
-    "resource" : {
-      "resourceType" : "Observation",
-      "id" : "1706647686811822000.2ff6b2c6-3149-4252-a634-5b869c8284c6",
-      "extension" : [ {
-        "url" : "https://reportstream.cdc.gov/fhir/StructureDefinition/obx-5-value-sn",
-        "extension" : [ {
-          "url" : "SN.1",
-          "valueString" : "-"
-        }, {
-          "url" : "SN.2",
-          "valueString" : "1"
-        }, {
-          "url" : "SN.3",
-          "valueString" : "+"
-        }, {
-          "url" : "SN.4",
-          "valueString" : "3"
-        } ]
-      }, {
-        "url" : "https://reportstream.cdc.gov/fhir/StructureDefinition/obx-observation",
-        "extension" : [ {
-          "url" : "obx-2-value-type",
-          "valueId" : "SN"
-        } ]
-      } ],
-      "status" : "unknown",
-      "code" : {
-        "coding" : [ {
-          "extension" : [ {
-            "url" : "https://reportstream.cdc.gov/fhir/StructureDefinition/cwe-coding",
-            "valueString" : "coding"
-          }, {
-            "url" : "https://reportstream.cdc.gov/fhir/StructureDefinition/cwe-coding-system",
-            "valueString" : "LN"
-          } ],
-          "system" : "http://loinc.org",
-          "code" : "8675-3",
-          "display" : "Fake"
-        } ]
-      },
-      "valueString" : "-+1+++3"
-    }
-  }, {
-    "fullUrl" : "ServiceRequest/1706647686972698000.562ca5ab-250f-4c24-bee0-bb73336584c1",
-    "resource" : {
-      "resourceType" : "ServiceRequest",
-      "id" : "1706647686972698000.562ca5ab-250f-4c24-bee0-bb73336584c1",
-      "status" : "unknown",
-      "code" : {
-        "coding" : [ {
-          "extension" : [ {
-            "url" : "https://reportstream.cdc.gov/fhir/StructureDefinition/cwe-coding",
-            "valueString" : "coding"
-          }, {
-            "url" : "https://reportstream.cdc.gov/fhir/StructureDefinition/cwe-coding-system",
-            "valueString" : "LN"
-          } ],
-          "system" : "http://loinc.org",
-          "code" : "68991-9",
-          "display" : "Epidemiologically Important Information"
-        } ]
-=======
   "entry" : [
     {
       "fullUrl" : "MessageHeader/827ccb0e-ea8a-306c-8c34-a16891f84e7b",
@@ -433,35 +263,7 @@
             "reference" : "Observation/1706547742527532000.07b9a0de-4ff8-4e24-8f93-051712abd2c6"
           }
         ]
->>>>>>> 1d045b56
       }
     }
-  }, {
-    "fullUrl" : "DiagnosticReport/1706647686974576000.5ac7edc9-57ee-4f72-8962-f47a00c626aa",
-    "resource" : {
-      "resourceType" : "DiagnosticReport",
-      "id" : "1706647686974576000.5ac7edc9-57ee-4f72-8962-f47a00c626aa",
-      "basedOn" : [ {
-        "reference" : "ServiceRequest/1706647686972698000.562ca5ab-250f-4c24-bee0-bb73336584c1"
-      } ],
-      "status" : "final",
-      "code" : {
-        "coding" : [ {
-          "extension" : [ {
-            "url" : "https://reportstream.cdc.gov/fhir/StructureDefinition/cwe-coding",
-            "valueString" : "coding"
-          }, {
-            "url" : "https://reportstream.cdc.gov/fhir/StructureDefinition/cwe-coding-system",
-            "valueString" : "LN"
-          } ],
-          "system" : "http://loinc.org",
-          "code" : "68991-9",
-          "display" : "Epidemiologically Important Information"
-        } ]
-      },
-      "result" : [ {
-        "reference" : "Observation/1706647686811822000.2ff6b2c6-3149-4252-a634-5b869c8284c6"
-      } ]
-    }
-  } ]
+  ]
 }