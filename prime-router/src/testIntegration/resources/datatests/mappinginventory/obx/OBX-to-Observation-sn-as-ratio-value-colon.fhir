{
  "resourceType" : "Bundle",
  "id" : "1707833692675813000.147db52b-405d-4deb-90d2-caaafe4b425a",
  "meta" : {
    "lastUpdated" : "2024-02-13T09:14:52.681-05:00"
  },
  "identifier" : {
    "system" : "https://reportstream.cdc.gov/prime-router",
    "value" : "12345"
  },
  "type" : "message",
<<<<<<< HEAD
  "timestamp" : "2023-05-01T09:25:31.000-05:00",
  "entry" : [
    {
      "fullUrl" : "MessageHeader/827ccb0e-ea8a-306c-8c34-a16891f84e7b",
      "resource" : {
        "resourceType" : "MessageHeader",
        "id" : "827ccb0e-ea8a-306c-8c34-a16891f84e7b",
        "extension" : [
          {
            "url" : "https://reportstream.cdc.gov/fhir/StructureDefinition/encoding-characters",
            "valueString" : "^~\\&#"
          },
          {
            "url" : "https://reportstream.cdc.gov/fhir/StructureDefinition/character-set",
            "valueString" : "UNICODE UTF-8"
          },
          {
            "url" : "https://reportstream.cdc.gov/fhir/StructureDefinition/msh-message-header",
            "extension" : [
              {
                "url" : "MSH.7",
                "valueString" : "20230501102531-0400"
              }
            ]
          }
        ],
        "eventCoding" : {
          "system" : "http://terminology.hl7.org/CodeSystem/v2-0003",
          "code" : "R01",
          "display" : "ORU^R01^ORU_R01"
        },
        "sender" : {
          "reference" : "Organization/1707506786520510000.e1dd7d85-365c-4b81-b605-4c58f0789f25"
        },
        "source" : {
          "_endpoint" : {
            "extension" : [
              {
                "url" : "http://hl7.org/fhir/StructureDefinition/data-absent-reason",
                "valueCode" : "unknown"
              }
            ]
          }
        }
      }
    },
    {
      "fullUrl" : "Organization/1707506786520510000.e1dd7d85-365c-4b81-b605-4c58f0789f25",
      "resource" : {
        "resourceType" : "Organization",
        "id" : "1707506786520510000.e1dd7d85-365c-4b81-b605-4c58f0789f25",
        "address" : [
          {
            "country" : "USA"
          }
        ]
      }
    },
    {
      "fullUrl" : "Provenance/1707506787091172000.8387046c-483a-4948-8453-9e3294aad1d9",
      "resource" : {
        "resourceType" : "Provenance",
        "id" : "1707506787091172000.8387046c-483a-4948-8453-9e3294aad1d9",
        "target" : [
          {
            "reference" : "MessageHeader/827ccb0e-ea8a-306c-8c34-a16891f84e7b"
          },
          {
            "reference" : "DiagnosticReport/1707506787425154000.fdd8d2f7-ff80-49fc-a23b-cd54a8486b25"
          }
        ],
        "recorded" : "2023-05-01T10:25:31-04:00",
        "activity" : {
          "coding" : [
            {
              "display" : "ORU^R01^ORU_R01"
            }
          ]
        }
      }
    },
    {
      "fullUrl" : "Provenance/1707506787103780000.abcd02f6-0bbf-4044-a362-48e8d5e2c294",
      "resource" : {
        "resourceType" : "Provenance",
        "id" : "1707506787103780000.abcd02f6-0bbf-4044-a362-48e8d5e2c294",
        "recorded" : "2024-02-09T13:26:27Z",
        "policy" : [
          "http://hl7.org/fhir/uv/v2mappings/message-oru-r01-to-bundle"
        ],
        "activity" : {
          "coding" : [
            {
              "code" : "v2-FHIR transformation"
            }
          ]
        },
        "agent" : [
          {
            "type" : {
              "coding" : [
                {
                  "system" : "http://terminology.hl7.org/CodeSystem/provenance-participant-type",
                  "code" : "assembler"
                }
              ]
            },
            "who" : {
              "reference" : "Organization/1707506787102512000.12ecf61f-1545-4885-a865-0001803e7b96"
            }
          }
        ]
      }
    },
    {
      "fullUrl" : "Organization/1707506787102512000.12ecf61f-1545-4885-a865-0001803e7b96",
      "resource" : {
        "resourceType" : "Organization",
        "id" : "1707506787102512000.12ecf61f-1545-4885-a865-0001803e7b96",
        "identifier" : [
          {
            "value" : "CDC PRIME - Atlanta"
          },
          {
            "type" : {
              "coding" : [
                {
                  "system" : "http://terminology.hl7.org/CodeSystem/v2-0301"
                }
              ]
            },
            "system" : "urn:ietf:rfc:3986",
            "value" : "2.16.840.1.114222.4.1.237821"
          }
        ]
      }
    },
    {
      "fullUrl" : "Patient/1707506787132750000.82262e81-32eb-48c6-989a-b3d1db25f812",
      "resource" : {
        "resourceType" : "Patient",
        "id" : "1707506787132750000.82262e81-32eb-48c6-989a-b3d1db25f812"
      }
    },
    {
      "fullUrl" : "Provenance/1707506787134031000.7db2c3de-35ed-42e6-92dc-62f7faeb2f58",
      "resource" : {
        "resourceType" : "Provenance",
        "id" : "1707506787134031000.7db2c3de-35ed-42e6-92dc-62f7faeb2f58",
        "target" : [
          {
            "reference" : "Patient/1707506787132750000.82262e81-32eb-48c6-989a-b3d1db25f812"
          }
        ],
        "recorded" : "2024-02-09T13:26:27Z",
        "activity" : {
          "coding" : [
            {
              "system" : "https://terminology.hl7.org/CodeSystem/v3-DataOperation",
              "code" : "UPDATE"
            }
          ]
        }
      }
    },
    {
      "fullUrl" : "Observation/1707506787149447000.5a199c46-a994-4be9-969e-052bc9088f0f",
      "resource" : {
        "resourceType" : "Observation",
        "id" : "1707506787149447000.5a199c46-a994-4be9-969e-052bc9088f0f",
        "extension" : [
          {
            "url" : "https://reportstream.cdc.gov/fhir/StructureDefinition/obx-5-value-sn",
            "extension" : [
              {
                "url" : "SN.1",
                "valueString" : "\""
              },
              {
                "url" : "SN.2",
                "valueString" : "1"
              },
              {
                "url" : "SN.3",
                "valueString" : ":"
              },
              {
                "url" : "SN.4",
                "valueString" : "3"
              }
            ]
          },
          {
            "url" : "https://reportstream.cdc.gov/fhir/StructureDefinition/obx-observation",
            "extension" : [
              {
                "url" : "obx-2-value-type",
                "valueId" : "SN"
              },
              {
                "url" : "obx-6-units",
                "valueCodeableConcept" : {
                  "coding" : [
                    {
                      "extension" : [
                        {
                          "url" : "https://reportstream.cdc.gov/fhir/StructureDefinition/cwe-coding",
                          "valueString" : "coding"
                        },
                        {
                          "url" : "https://reportstream.cdc.gov/fhir/StructureDefinition/cwe-coding-system",
                          "valueString" : "METRIC"
                        }
                      ],
                      "code" : "1",
                      "display" : "CM"
                    }
                  ]
                }
              }
            ]
          }
        ],
        "status" : "unknown",
        "code" : {
          "coding" : [
            {
              "extension" : [
                {
                  "url" : "https://reportstream.cdc.gov/fhir/StructureDefinition/cwe-coding",
                  "valueString" : "coding"
                },
                {
                  "url" : "https://reportstream.cdc.gov/fhir/StructureDefinition/cwe-coding-system",
                  "valueString" : "LN"
                }
              ],
              "system" : "http://loinc.org",
              "code" : "8675-3",
              "display" : "Fake"
            }
          ]
        },
        "subject" : {
          "reference" : "Patient/1707506787132750000.82262e81-32eb-48c6-989a-b3d1db25f812"
        },
        "valueRatio" : {
          "extension" : [
            {
              "url" : "SN.1",
              "valueString" : "\""
            },
            {
              "url" : "SN.3",
              "valueString" : ":"
            }
          ],
          "numerator" : {
            "value" : 1,
            "unit" : "CM",
            "system" : "METRIC",
            "code" : "1"
          },
          "denominator" : {
            "value" : 3,
            "unit" : "CM",
            "system" : "METRIC",
            "code" : "1"
          }
        }
      }
    },
    {
      "fullUrl" : "Specimen/1707506787413641000.5a87b42f-3746-4f56-b468-6a81b6e7ed82",
      "resource" : {
        "resourceType" : "Specimen",
        "id" : "1707506787413641000.5a87b42f-3746-4f56-b468-6a81b6e7ed82",
        "extension" : [
          {
            "url" : "https://reportstream.cdc.gov/fhir/StructureDefinition/hl7v2Segment",
            "valueString" : "OBR"
          }
        ]
      }
    },
    {
      "fullUrl" : "ServiceRequest/1707506787421276000.33ac4ca9-ce3f-4a31-97d0-6bdb7327ef5e",
      "resource" : {
        "resourceType" : "ServiceRequest",
        "id" : "1707506787421276000.33ac4ca9-ce3f-4a31-97d0-6bdb7327ef5e",
        "status" : "unknown",
        "code" : {
          "coding" : [
            {
              "extension" : [
                {
                  "url" : "https://reportstream.cdc.gov/fhir/StructureDefinition/cwe-coding",
                  "valueString" : "coding"
                },
                {
                  "url" : "https://reportstream.cdc.gov/fhir/StructureDefinition/cwe-coding-system",
                  "valueString" : "LN"
                }
              ],
              "system" : "http://loinc.org",
              "code" : "68991-9",
              "display" : "Epidemiologically Important Information"
            }
          ]
=======
  "timestamp" : "2023-05-01T10:25:31.000-04:00",
  "entry" : [ {
    "fullUrl" : "MessageHeader/827ccb0e-ea8a-306c-8c34-a16891f84e7b",
    "resource" : {
      "resourceType" : "MessageHeader",
      "id" : "827ccb0e-ea8a-306c-8c34-a16891f84e7b",
      "extension" : [ {
        "url" : "https://reportstream.cdc.gov/fhir/StructureDefinition/encoding-characters",
        "valueString" : "^~\\&#"
      }, {
        "url" : "https://reportstream.cdc.gov/fhir/StructureDefinition/character-set",
        "valueString" : "UNICODE UTF-8"
      }, {
        "url" : "https://reportstream.cdc.gov/fhir/StructureDefinition/msh-message-header",
        "extension" : [ {
          "url" : "MSH.7",
          "valueString" : "20230501102531-0400"
        } ]
      } ],
      "eventCoding" : {
        "system" : "http://terminology.hl7.org/CodeSystem/v2-0003",
        "code" : "R01",
        "display" : "ORU^R01^ORU_R01"
      },
      "sender" : {
        "reference" : "Organization/1707833692727286000.ecc50928-8251-4f8d-87fd-291f7409277b"
      },
      "source" : {
        "_endpoint" : {
          "extension" : [ {
            "url" : "http://hl7.org/fhir/StructureDefinition/data-absent-reason",
            "valueCode" : "unknown"
          } ]
        }
      }
    }
  }, {
    "fullUrl" : "Organization/1707833692727286000.ecc50928-8251-4f8d-87fd-291f7409277b",
    "resource" : {
      "resourceType" : "Organization",
      "id" : "1707833692727286000.ecc50928-8251-4f8d-87fd-291f7409277b",
      "address" : [ {
        "country" : "USA"
      } ]
    }
  }, {
    "fullUrl" : "Provenance/1707833693090086000.4768400b-d29f-4062-8195-112849839729",
    "resource" : {
      "resourceType" : "Provenance",
      "id" : "1707833693090086000.4768400b-d29f-4062-8195-112849839729",
      "target" : [ {
        "reference" : "MessageHeader/827ccb0e-ea8a-306c-8c34-a16891f84e7b"
      }, {
        "reference" : "DiagnosticReport/1707833693278246000.a1a8bbbf-fa31-4e67-8536-ca0d2cc60449"
      } ],
      "recorded" : "2023-05-01T10:25:31-04:00",
      "activity" : {
        "coding" : [ {
          "display" : "ORU^R01^ORU_R01"
        } ]
      }
    }
  }, {
    "fullUrl" : "Provenance/1707833693097782000.0a714ad3-f6c2-46de-a99d-234f8baf1a0e",
    "resource" : {
      "resourceType" : "Provenance",
      "id" : "1707833693097782000.0a714ad3-f6c2-46de-a99d-234f8baf1a0e",
      "recorded" : "2024-02-13T09:14:53Z",
      "policy" : [ "http://hl7.org/fhir/uv/v2mappings/message-oru-r01-to-bundle" ],
      "activity" : {
        "coding" : [ {
          "code" : "v2-FHIR transformation"
        } ]
      },
      "agent" : [ {
        "type" : {
          "coding" : [ {
            "system" : "http://terminology.hl7.org/CodeSystem/provenance-participant-type",
            "code" : "assembler"
          } ]
        },
        "who" : {
          "reference" : "Organization/1707833693097342000.ccc9e426-b379-4315-bb58-2e94f6bbb93c"
        }
      } ]
    }
  }, {
    "fullUrl" : "Organization/1707833693097342000.ccc9e426-b379-4315-bb58-2e94f6bbb93c",
    "resource" : {
      "resourceType" : "Organization",
      "id" : "1707833693097342000.ccc9e426-b379-4315-bb58-2e94f6bbb93c",
      "identifier" : [ {
        "value" : "CDC PRIME - Atlanta"
      }, {
        "type" : {
          "coding" : [ {
            "system" : "http://terminology.hl7.org/CodeSystem/v2-0301"
          } ]
        },
        "system" : "urn:ietf:rfc:3986",
        "value" : "2.16.840.1.114222.4.1.237821"
      } ]
    }
  }, {
    "fullUrl" : "Patient/1707833693111692000.8f088064-6b4a-4f22-b1c5-ec743063ab0b",
    "resource" : {
      "resourceType" : "Patient",
      "id" : "1707833693111692000.8f088064-6b4a-4f22-b1c5-ec743063ab0b"
    }
  }, {
    "fullUrl" : "Provenance/1707833693112321000.72639c48-5c40-436d-816e-7457566b5b58",
    "resource" : {
      "resourceType" : "Provenance",
      "id" : "1707833693112321000.72639c48-5c40-436d-816e-7457566b5b58",
      "target" : [ {
        "reference" : "Patient/1707833693111692000.8f088064-6b4a-4f22-b1c5-ec743063ab0b"
      } ],
      "recorded" : "2024-02-13T09:14:53Z",
      "activity" : {
        "coding" : [ {
          "system" : "https://terminology.hl7.org/CodeSystem/v3-DataOperation",
          "code" : "UPDATE"
        } ]
      }
    }
  }, {
    "fullUrl" : "Observation/1707833693118088000.6cf6ab7d-7b62-4a50-9cd0-3fdce6b910be",
    "resource" : {
      "resourceType" : "Observation",
      "id" : "1707833693118088000.6cf6ab7d-7b62-4a50-9cd0-3fdce6b910be",
      "extension" : [ {
        "url" : "https://reportstream.cdc.gov/fhir/StructureDefinition/obx-5-value-sn",
        "extension" : [ {
          "url" : "SN.1",
          "valueString" : "\""
        }, {
          "url" : "SN.2",
          "valueString" : "1"
        }, {
          "url" : "SN.3",
          "valueString" : ":"
        }, {
          "url" : "SN.4",
          "valueString" : "3"
        } ]
      }, {
        "url" : "https://reportstream.cdc.gov/fhir/StructureDefinition/obx-observation",
        "extension" : [ {
          "url" : "OBX.2",
          "valueId" : "SN"
        }, {
          "url" : "OBX.6",
          "valueCodeableConcept" : {
            "coding" : [ {
              "extension" : [ {
                "url" : "https://reportstream.cdc.gov/fhir/StructureDefinition/cwe-coding",
                "valueString" : "coding"
              }, {
                "url" : "https://reportstream.cdc.gov/fhir/StructureDefinition/cwe-coding-system",
                "valueString" : "METRIC"
              } ],
              "code" : "1",
              "display" : "CM"
            } ]
          }
        } ]
      } ],
      "status" : "unknown",
      "code" : {
        "coding" : [ {
          "extension" : [ {
            "url" : "https://reportstream.cdc.gov/fhir/StructureDefinition/cwe-coding",
            "valueString" : "coding"
          }, {
            "url" : "https://reportstream.cdc.gov/fhir/StructureDefinition/cwe-coding-system",
            "valueString" : "LN"
          } ],
          "system" : "http://loinc.org",
          "code" : "8675-3",
          "display" : "Fake"
        } ]
      },
      "subject" : {
        "reference" : "Patient/1707833693111692000.8f088064-6b4a-4f22-b1c5-ec743063ab0b"
      },
      "valueRatio" : {
        "extension" : [ {
          "url" : "SN.1",
          "valueString" : "\""
        }, {
          "url" : "SN.3",
          "valueString" : ":"
        } ],
        "numerator" : {
          "value" : 1,
          "unit" : "CM",
          "system" : "METRIC",
          "code" : "1"
>>>>>>> 9d88e4f6
        },
        "subject" : {
          "reference" : "Patient/1707506787132750000.82262e81-32eb-48c6-989a-b3d1db25f812"
        }
      }
<<<<<<< HEAD
    },
    {
      "fullUrl" : "DiagnosticReport/1707506787425154000.fdd8d2f7-ff80-49fc-a23b-cd54a8486b25",
      "resource" : {
        "resourceType" : "DiagnosticReport",
        "id" : "1707506787425154000.fdd8d2f7-ff80-49fc-a23b-cd54a8486b25",
        "basedOn" : [
          {
            "reference" : "ServiceRequest/1707506787421276000.33ac4ca9-ce3f-4a31-97d0-6bdb7327ef5e"
          }
        ],
        "status" : "final",
        "code" : {
          "coding" : [
            {
              "extension" : [
                {
                  "url" : "https://reportstream.cdc.gov/fhir/StructureDefinition/cwe-coding",
                  "valueString" : "coding"
                },
                {
                  "url" : "https://reportstream.cdc.gov/fhir/StructureDefinition/cwe-coding-system",
                  "valueString" : "LN"
                }
              ],
              "system" : "http://loinc.org",
              "code" : "68991-9",
              "display" : "Epidemiologically Important Information"
            }
          ]
        },
        "subject" : {
          "reference" : "Patient/1707506787132750000.82262e81-32eb-48c6-989a-b3d1db25f812"
        },
        "specimen" : [
          {
            "reference" : "Specimen/1707506787413641000.5a87b42f-3746-4f56-b468-6a81b6e7ed82"
          }
        ],
        "result" : [
          {
            "reference" : "Observation/1707506787149447000.5a199c46-a994-4be9-969e-052bc9088f0f"
          }
        ]
      }
    }
  ]
=======
    }
  }, {
    "fullUrl" : "Specimen/1707833693271059000.6d0989ee-1a94-4092-a942-1f90c7b51022",
    "resource" : {
      "resourceType" : "Specimen",
      "id" : "1707833693271059000.6d0989ee-1a94-4092-a942-1f90c7b51022",
      "extension" : [ {
        "url" : "https://reportstream.cdc.gov/fhir/StructureDefinition/hl7v2Segment",
        "valueString" : "OBR"
      } ]
    }
  }, {
    "fullUrl" : "ServiceRequest/1707833693275190000.c3d89446-1ae1-45a2-97e6-ee9e2d31ee13",
    "resource" : {
      "resourceType" : "ServiceRequest",
      "id" : "1707833693275190000.c3d89446-1ae1-45a2-97e6-ee9e2d31ee13",
      "status" : "unknown",
      "code" : {
        "coding" : [ {
          "extension" : [ {
            "url" : "https://reportstream.cdc.gov/fhir/StructureDefinition/cwe-coding",
            "valueString" : "coding"
          }, {
            "url" : "https://reportstream.cdc.gov/fhir/StructureDefinition/cwe-coding-system",
            "valueString" : "LN"
          } ],
          "system" : "http://loinc.org",
          "code" : "68991-9",
          "display" : "Epidemiologically Important Information"
        } ]
      },
      "subject" : {
        "reference" : "Patient/1707833693111692000.8f088064-6b4a-4f22-b1c5-ec743063ab0b"
      }
    }
  }, {
    "fullUrl" : "DiagnosticReport/1707833693278246000.a1a8bbbf-fa31-4e67-8536-ca0d2cc60449",
    "resource" : {
      "resourceType" : "DiagnosticReport",
      "id" : "1707833693278246000.a1a8bbbf-fa31-4e67-8536-ca0d2cc60449",
      "basedOn" : [ {
        "reference" : "ServiceRequest/1707833693275190000.c3d89446-1ae1-45a2-97e6-ee9e2d31ee13"
      } ],
      "status" : "final",
      "code" : {
        "coding" : [ {
          "extension" : [ {
            "url" : "https://reportstream.cdc.gov/fhir/StructureDefinition/cwe-coding",
            "valueString" : "coding"
          }, {
            "url" : "https://reportstream.cdc.gov/fhir/StructureDefinition/cwe-coding-system",
            "valueString" : "LN"
          } ],
          "system" : "http://loinc.org",
          "code" : "68991-9",
          "display" : "Epidemiologically Important Information"
        } ]
      },
      "subject" : {
        "reference" : "Patient/1707833693111692000.8f088064-6b4a-4f22-b1c5-ec743063ab0b"
      },
      "specimen" : [ {
        "reference" : "Specimen/1707833693271059000.6d0989ee-1a94-4092-a942-1f90c7b51022"
      } ],
      "result" : [ {
        "reference" : "Observation/1707833693118088000.6cf6ab7d-7b62-4a50-9cd0-3fdce6b910be"
      } ]
    }
  } ]
>>>>>>> 9d88e4f6
}<|MERGE_RESOLUTION|>--- conflicted
+++ resolved
@@ -9,317 +9,6 @@
     "value" : "12345"
   },
   "type" : "message",
-<<<<<<< HEAD
-  "timestamp" : "2023-05-01T09:25:31.000-05:00",
-  "entry" : [
-    {
-      "fullUrl" : "MessageHeader/827ccb0e-ea8a-306c-8c34-a16891f84e7b",
-      "resource" : {
-        "resourceType" : "MessageHeader",
-        "id" : "827ccb0e-ea8a-306c-8c34-a16891f84e7b",
-        "extension" : [
-          {
-            "url" : "https://reportstream.cdc.gov/fhir/StructureDefinition/encoding-characters",
-            "valueString" : "^~\\&#"
-          },
-          {
-            "url" : "https://reportstream.cdc.gov/fhir/StructureDefinition/character-set",
-            "valueString" : "UNICODE UTF-8"
-          },
-          {
-            "url" : "https://reportstream.cdc.gov/fhir/StructureDefinition/msh-message-header",
-            "extension" : [
-              {
-                "url" : "MSH.7",
-                "valueString" : "20230501102531-0400"
-              }
-            ]
-          }
-        ],
-        "eventCoding" : {
-          "system" : "http://terminology.hl7.org/CodeSystem/v2-0003",
-          "code" : "R01",
-          "display" : "ORU^R01^ORU_R01"
-        },
-        "sender" : {
-          "reference" : "Organization/1707506786520510000.e1dd7d85-365c-4b81-b605-4c58f0789f25"
-        },
-        "source" : {
-          "_endpoint" : {
-            "extension" : [
-              {
-                "url" : "http://hl7.org/fhir/StructureDefinition/data-absent-reason",
-                "valueCode" : "unknown"
-              }
-            ]
-          }
-        }
-      }
-    },
-    {
-      "fullUrl" : "Organization/1707506786520510000.e1dd7d85-365c-4b81-b605-4c58f0789f25",
-      "resource" : {
-        "resourceType" : "Organization",
-        "id" : "1707506786520510000.e1dd7d85-365c-4b81-b605-4c58f0789f25",
-        "address" : [
-          {
-            "country" : "USA"
-          }
-        ]
-      }
-    },
-    {
-      "fullUrl" : "Provenance/1707506787091172000.8387046c-483a-4948-8453-9e3294aad1d9",
-      "resource" : {
-        "resourceType" : "Provenance",
-        "id" : "1707506787091172000.8387046c-483a-4948-8453-9e3294aad1d9",
-        "target" : [
-          {
-            "reference" : "MessageHeader/827ccb0e-ea8a-306c-8c34-a16891f84e7b"
-          },
-          {
-            "reference" : "DiagnosticReport/1707506787425154000.fdd8d2f7-ff80-49fc-a23b-cd54a8486b25"
-          }
-        ],
-        "recorded" : "2023-05-01T10:25:31-04:00",
-        "activity" : {
-          "coding" : [
-            {
-              "display" : "ORU^R01^ORU_R01"
-            }
-          ]
-        }
-      }
-    },
-    {
-      "fullUrl" : "Provenance/1707506787103780000.abcd02f6-0bbf-4044-a362-48e8d5e2c294",
-      "resource" : {
-        "resourceType" : "Provenance",
-        "id" : "1707506787103780000.abcd02f6-0bbf-4044-a362-48e8d5e2c294",
-        "recorded" : "2024-02-09T13:26:27Z",
-        "policy" : [
-          "http://hl7.org/fhir/uv/v2mappings/message-oru-r01-to-bundle"
-        ],
-        "activity" : {
-          "coding" : [
-            {
-              "code" : "v2-FHIR transformation"
-            }
-          ]
-        },
-        "agent" : [
-          {
-            "type" : {
-              "coding" : [
-                {
-                  "system" : "http://terminology.hl7.org/CodeSystem/provenance-participant-type",
-                  "code" : "assembler"
-                }
-              ]
-            },
-            "who" : {
-              "reference" : "Organization/1707506787102512000.12ecf61f-1545-4885-a865-0001803e7b96"
-            }
-          }
-        ]
-      }
-    },
-    {
-      "fullUrl" : "Organization/1707506787102512000.12ecf61f-1545-4885-a865-0001803e7b96",
-      "resource" : {
-        "resourceType" : "Organization",
-        "id" : "1707506787102512000.12ecf61f-1545-4885-a865-0001803e7b96",
-        "identifier" : [
-          {
-            "value" : "CDC PRIME - Atlanta"
-          },
-          {
-            "type" : {
-              "coding" : [
-                {
-                  "system" : "http://terminology.hl7.org/CodeSystem/v2-0301"
-                }
-              ]
-            },
-            "system" : "urn:ietf:rfc:3986",
-            "value" : "2.16.840.1.114222.4.1.237821"
-          }
-        ]
-      }
-    },
-    {
-      "fullUrl" : "Patient/1707506787132750000.82262e81-32eb-48c6-989a-b3d1db25f812",
-      "resource" : {
-        "resourceType" : "Patient",
-        "id" : "1707506787132750000.82262e81-32eb-48c6-989a-b3d1db25f812"
-      }
-    },
-    {
-      "fullUrl" : "Provenance/1707506787134031000.7db2c3de-35ed-42e6-92dc-62f7faeb2f58",
-      "resource" : {
-        "resourceType" : "Provenance",
-        "id" : "1707506787134031000.7db2c3de-35ed-42e6-92dc-62f7faeb2f58",
-        "target" : [
-          {
-            "reference" : "Patient/1707506787132750000.82262e81-32eb-48c6-989a-b3d1db25f812"
-          }
-        ],
-        "recorded" : "2024-02-09T13:26:27Z",
-        "activity" : {
-          "coding" : [
-            {
-              "system" : "https://terminology.hl7.org/CodeSystem/v3-DataOperation",
-              "code" : "UPDATE"
-            }
-          ]
-        }
-      }
-    },
-    {
-      "fullUrl" : "Observation/1707506787149447000.5a199c46-a994-4be9-969e-052bc9088f0f",
-      "resource" : {
-        "resourceType" : "Observation",
-        "id" : "1707506787149447000.5a199c46-a994-4be9-969e-052bc9088f0f",
-        "extension" : [
-          {
-            "url" : "https://reportstream.cdc.gov/fhir/StructureDefinition/obx-5-value-sn",
-            "extension" : [
-              {
-                "url" : "SN.1",
-                "valueString" : "\""
-              },
-              {
-                "url" : "SN.2",
-                "valueString" : "1"
-              },
-              {
-                "url" : "SN.3",
-                "valueString" : ":"
-              },
-              {
-                "url" : "SN.4",
-                "valueString" : "3"
-              }
-            ]
-          },
-          {
-            "url" : "https://reportstream.cdc.gov/fhir/StructureDefinition/obx-observation",
-            "extension" : [
-              {
-                "url" : "obx-2-value-type",
-                "valueId" : "SN"
-              },
-              {
-                "url" : "obx-6-units",
-                "valueCodeableConcept" : {
-                  "coding" : [
-                    {
-                      "extension" : [
-                        {
-                          "url" : "https://reportstream.cdc.gov/fhir/StructureDefinition/cwe-coding",
-                          "valueString" : "coding"
-                        },
-                        {
-                          "url" : "https://reportstream.cdc.gov/fhir/StructureDefinition/cwe-coding-system",
-                          "valueString" : "METRIC"
-                        }
-                      ],
-                      "code" : "1",
-                      "display" : "CM"
-                    }
-                  ]
-                }
-              }
-            ]
-          }
-        ],
-        "status" : "unknown",
-        "code" : {
-          "coding" : [
-            {
-              "extension" : [
-                {
-                  "url" : "https://reportstream.cdc.gov/fhir/StructureDefinition/cwe-coding",
-                  "valueString" : "coding"
-                },
-                {
-                  "url" : "https://reportstream.cdc.gov/fhir/StructureDefinition/cwe-coding-system",
-                  "valueString" : "LN"
-                }
-              ],
-              "system" : "http://loinc.org",
-              "code" : "8675-3",
-              "display" : "Fake"
-            }
-          ]
-        },
-        "subject" : {
-          "reference" : "Patient/1707506787132750000.82262e81-32eb-48c6-989a-b3d1db25f812"
-        },
-        "valueRatio" : {
-          "extension" : [
-            {
-              "url" : "SN.1",
-              "valueString" : "\""
-            },
-            {
-              "url" : "SN.3",
-              "valueString" : ":"
-            }
-          ],
-          "numerator" : {
-            "value" : 1,
-            "unit" : "CM",
-            "system" : "METRIC",
-            "code" : "1"
-          },
-          "denominator" : {
-            "value" : 3,
-            "unit" : "CM",
-            "system" : "METRIC",
-            "code" : "1"
-          }
-        }
-      }
-    },
-    {
-      "fullUrl" : "Specimen/1707506787413641000.5a87b42f-3746-4f56-b468-6a81b6e7ed82",
-      "resource" : {
-        "resourceType" : "Specimen",
-        "id" : "1707506787413641000.5a87b42f-3746-4f56-b468-6a81b6e7ed82",
-        "extension" : [
-          {
-            "url" : "https://reportstream.cdc.gov/fhir/StructureDefinition/hl7v2Segment",
-            "valueString" : "OBR"
-          }
-        ]
-      }
-    },
-    {
-      "fullUrl" : "ServiceRequest/1707506787421276000.33ac4ca9-ce3f-4a31-97d0-6bdb7327ef5e",
-      "resource" : {
-        "resourceType" : "ServiceRequest",
-        "id" : "1707506787421276000.33ac4ca9-ce3f-4a31-97d0-6bdb7327ef5e",
-        "status" : "unknown",
-        "code" : {
-          "coding" : [
-            {
-              "extension" : [
-                {
-                  "url" : "https://reportstream.cdc.gov/fhir/StructureDefinition/cwe-coding",
-                  "valueString" : "coding"
-                },
-                {
-                  "url" : "https://reportstream.cdc.gov/fhir/StructureDefinition/cwe-coding-system",
-                  "valueString" : "LN"
-                }
-              ],
-              "system" : "http://loinc.org",
-              "code" : "68991-9",
-              "display" : "Epidemiologically Important Information"
-            }
-          ]
-=======
   "timestamp" : "2023-05-01T10:25:31.000-04:00",
   "entry" : [ {
     "fullUrl" : "MessageHeader/827ccb0e-ea8a-306c-8c34-a16891f84e7b",
@@ -518,61 +207,14 @@
           "unit" : "CM",
           "system" : "METRIC",
           "code" : "1"
->>>>>>> 9d88e4f6
         },
-        "subject" : {
-          "reference" : "Patient/1707506787132750000.82262e81-32eb-48c6-989a-b3d1db25f812"
+        "denominator" : {
+          "value" : 3,
+          "unit" : "CM",
+          "system" : "METRIC",
+          "code" : "1"
         }
       }
-<<<<<<< HEAD
-    },
-    {
-      "fullUrl" : "DiagnosticReport/1707506787425154000.fdd8d2f7-ff80-49fc-a23b-cd54a8486b25",
-      "resource" : {
-        "resourceType" : "DiagnosticReport",
-        "id" : "1707506787425154000.fdd8d2f7-ff80-49fc-a23b-cd54a8486b25",
-        "basedOn" : [
-          {
-            "reference" : "ServiceRequest/1707506787421276000.33ac4ca9-ce3f-4a31-97d0-6bdb7327ef5e"
-          }
-        ],
-        "status" : "final",
-        "code" : {
-          "coding" : [
-            {
-              "extension" : [
-                {
-                  "url" : "https://reportstream.cdc.gov/fhir/StructureDefinition/cwe-coding",
-                  "valueString" : "coding"
-                },
-                {
-                  "url" : "https://reportstream.cdc.gov/fhir/StructureDefinition/cwe-coding-system",
-                  "valueString" : "LN"
-                }
-              ],
-              "system" : "http://loinc.org",
-              "code" : "68991-9",
-              "display" : "Epidemiologically Important Information"
-            }
-          ]
-        },
-        "subject" : {
-          "reference" : "Patient/1707506787132750000.82262e81-32eb-48c6-989a-b3d1db25f812"
-        },
-        "specimen" : [
-          {
-            "reference" : "Specimen/1707506787413641000.5a87b42f-3746-4f56-b468-6a81b6e7ed82"
-          }
-        ],
-        "result" : [
-          {
-            "reference" : "Observation/1707506787149447000.5a199c46-a994-4be9-969e-052bc9088f0f"
-          }
-        ]
-      }
-    }
-  ]
-=======
     }
   }, {
     "fullUrl" : "Specimen/1707833693271059000.6d0989ee-1a94-4092-a942-1f90c7b51022",
@@ -642,5 +284,4 @@
       } ]
     }
   } ]
->>>>>>> 9d88e4f6
 }