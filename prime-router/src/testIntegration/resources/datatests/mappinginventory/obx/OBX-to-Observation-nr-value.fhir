--- conflicted
+++ resolved
@@ -1,14 +1,8 @@
 {
   "resourceType" : "Bundle",
-<<<<<<< HEAD
-  "id" : "1706647621269888000.0b5fc1ba-0ec1-4d49-8f3a-9ab69b89a8d2",
-  "meta" : {
-    "lastUpdated" : "2024-01-30T15:47:01.276-05:00"
-=======
   "id" : "1706547673480222000.aeee1854-8720-4608-9a5c-c8a080a6d5fc",
   "meta" : {
     "lastUpdated" : "2024-01-29T12:01:13.486-05:00"
->>>>>>> 1d045b56
   },
   "identifier" : {
     "system" : "https://reportstream.cdc.gov/prime-router",
@@ -16,137 +10,6 @@
   },
   "type" : "message",
   "timestamp" : "2023-05-01T10:25:31.000-04:00",
-<<<<<<< HEAD
-  "entry" : [ {
-    "fullUrl" : "MessageHeader/827ccb0e-ea8a-306c-8c34-a16891f84e7b",
-    "resource" : {
-      "resourceType" : "MessageHeader",
-      "id" : "827ccb0e-ea8a-306c-8c34-a16891f84e7b",
-      "extension" : [ {
-        "url" : "https://reportstream.cdc.gov/fhir/StructureDefinition/encoding-characters",
-        "valueString" : "^~\\&#"
-      }, {
-        "url" : "https://reportstream.cdc.gov/fhir/StructureDefinition/msh-7-datetime-of-message",
-        "valueString" : "20230501102531-0400"
-      }, {
-        "url" : "https://reportstream.cdc.gov/fhir/StructureDefinition/character-set",
-        "valueString" : "UNICODE UTF-8"
-      } ],
-      "eventCoding" : {
-        "system" : "http://terminology.hl7.org/CodeSystem/v2-0003",
-        "code" : "R01",
-        "display" : "ORU^R01^ORU_R01"
-      },
-      "sender" : {
-        "reference" : "Organization/1706647621339250000.7c2666c3-af45-4618-a00d-609946869739"
-      },
-      "source" : {
-        "_endpoint" : {
-          "extension" : [ {
-            "url" : "http://hl7.org/fhir/StructureDefinition/data-absent-reason",
-            "valueCode" : "unknown"
-          } ]
-        }
-      }
-    }
-  }, {
-    "fullUrl" : "Organization/1706647621339250000.7c2666c3-af45-4618-a00d-609946869739",
-    "resource" : {
-      "resourceType" : "Organization",
-      "id" : "1706647621339250000.7c2666c3-af45-4618-a00d-609946869739",
-      "address" : [ {
-        "country" : "USA"
-      } ]
-    }
-  }, {
-    "fullUrl" : "Provenance/1706647621655860000.4a8d5aab-723a-47d6-804f-d1b1e2a4c509",
-    "resource" : {
-      "resourceType" : "Provenance",
-      "id" : "1706647621655860000.4a8d5aab-723a-47d6-804f-d1b1e2a4c509",
-      "target" : [ {
-        "reference" : "MessageHeader/827ccb0e-ea8a-306c-8c34-a16891f84e7b"
-      }, {
-        "reference" : "DiagnosticReport/1706647621847985000.79210b26-058d-4a1c-bfbc-11305c974393"
-      } ],
-      "recorded" : "2023-05-01T10:25:31-04:00",
-      "activity" : {
-        "coding" : [ {
-          "display" : "ORU^R01^ORU_R01"
-        } ]
-      }
-    }
-  }, {
-    "fullUrl" : "Provenance/1706647621663272000.c7ab7c69-4fba-4802-82af-f950fad3b5b1",
-    "resource" : {
-      "resourceType" : "Provenance",
-      "id" : "1706647621663272000.c7ab7c69-4fba-4802-82af-f950fad3b5b1",
-      "recorded" : "2024-01-30T15:47:01Z",
-      "policy" : [ "http://hl7.org/fhir/uv/v2mappings/message-oru-r01-to-bundle" ],
-      "activity" : {
-        "coding" : [ {
-          "code" : "v2-FHIR transformation"
-        } ]
-      },
-      "agent" : [ {
-        "type" : {
-          "coding" : [ {
-            "system" : "http://terminology.hl7.org/CodeSystem/provenance-participant-type",
-            "code" : "assembler"
-          } ]
-        },
-        "who" : {
-          "reference" : "Organization/1706647621661924000.05c6819b-cfc4-425a-b498-30d1c072ab36"
-        }
-      } ]
-    }
-  }, {
-    "fullUrl" : "Organization/1706647621661924000.05c6819b-cfc4-425a-b498-30d1c072ab36",
-    "resource" : {
-      "resourceType" : "Organization",
-      "id" : "1706647621661924000.05c6819b-cfc4-425a-b498-30d1c072ab36",
-      "identifier" : [ {
-        "value" : "CDC PRIME - Atlanta"
-      }, {
-        "type" : {
-          "coding" : [ {
-            "system" : "http://terminology.hl7.org/CodeSystem/v2-0301"
-          } ]
-        },
-        "system" : "urn:ietf:rfc:3986",
-        "value" : "2.16.840.1.114222.4.1.237821"
-      } ]
-    }
-  }, {
-    "fullUrl" : "Observation/1706647621676967000.513ef262-09c8-4cb5-a4d7-03741b5363a7",
-    "resource" : {
-      "resourceType" : "Observation",
-      "id" : "1706647621676967000.513ef262-09c8-4cb5-a4d7-03741b5363a7",
-      "extension" : [ {
-        "url" : "https://reportstream.cdc.gov/fhir/StructureDefinition/obx-observation",
-        "extension" : [ {
-          "url" : "obx-2-value-type",
-          "valueId" : "NR"
-        } ]
-      } ],
-      "status" : "unknown",
-      "code" : {
-        "coding" : [ {
-          "extension" : [ {
-            "url" : "https://reportstream.cdc.gov/fhir/StructureDefinition/cwe-coding",
-            "valueString" : "coding"
-          }, {
-            "url" : "https://reportstream.cdc.gov/fhir/StructureDefinition/cwe-coding-system",
-            "valueString" : "LN"
-          } ],
-          "system" : "http://loinc.org",
-          "code" : "8675-3",
-          "display" : "Fake"
-        } ]
-      },
-      "valueRange" : {
-        "low" : {
-          "value" : 1
-=======
   "entry" : [
     {
       "fullUrl" : "MessageHeader/827ccb0e-ea8a-306c-8c34-a16891f84e7b",
@@ -313,34 +176,16 @@
               "display" : "Fake"
             }
           ]
->>>>>>> 1d045b56
-        },
-        "high" : {
-          "value" : 10
-        }
-      }
-<<<<<<< HEAD
-    }
-  }, {
-    "fullUrl" : "ServiceRequest/1706647621845538000.c5680704-648a-4795-b2cc-a64a5ea4af7a",
-    "resource" : {
-      "resourceType" : "ServiceRequest",
-      "id" : "1706647621845538000.c5680704-648a-4795-b2cc-a64a5ea4af7a",
-      "status" : "unknown",
-      "code" : {
-        "coding" : [ {
-          "extension" : [ {
-            "url" : "https://reportstream.cdc.gov/fhir/StructureDefinition/cwe-coding",
-            "valueString" : "coding"
-          }, {
-            "url" : "https://reportstream.cdc.gov/fhir/StructureDefinition/cwe-coding-system",
-            "valueString" : "LN"
-          } ],
-          "system" : "http://loinc.org",
-          "code" : "68991-9",
-          "display" : "Epidemiologically Important Information"
-        } ]
-=======
+        },
+        "valueRange" : {
+          "low" : {
+            "value" : 1
+          },
+          "high" : {
+            "value" : 10
+          }
+        }
+      }
     },
     {
       "fullUrl" : "ServiceRequest/1706547674040154000.ef81e843-2c94-48f0-a7f4-7a3bc16f8a0a",
@@ -404,35 +249,7 @@
             "reference" : "Observation/1706547673887976000.7706572b-2ad6-4de8-9200-5d33736cf7fe"
           }
         ]
->>>>>>> 1d045b56
       }
     }
-  }, {
-    "fullUrl" : "DiagnosticReport/1706647621847985000.79210b26-058d-4a1c-bfbc-11305c974393",
-    "resource" : {
-      "resourceType" : "DiagnosticReport",
-      "id" : "1706647621847985000.79210b26-058d-4a1c-bfbc-11305c974393",
-      "basedOn" : [ {
-        "reference" : "ServiceRequest/1706647621845538000.c5680704-648a-4795-b2cc-a64a5ea4af7a"
-      } ],
-      "status" : "final",
-      "code" : {
-        "coding" : [ {
-          "extension" : [ {
-            "url" : "https://reportstream.cdc.gov/fhir/StructureDefinition/cwe-coding",
-            "valueString" : "coding"
-          }, {
-            "url" : "https://reportstream.cdc.gov/fhir/StructureDefinition/cwe-coding-system",
-            "valueString" : "LN"
-          } ],
-          "system" : "http://loinc.org",
-          "code" : "68991-9",
-          "display" : "Epidemiologically Important Information"
-        } ]
-      },
-      "result" : [ {
-        "reference" : "Observation/1706647621676967000.513ef262-09c8-4cb5-a4d7-03741b5363a7"
-      } ]
-    }
-  } ]
+  ]
 }