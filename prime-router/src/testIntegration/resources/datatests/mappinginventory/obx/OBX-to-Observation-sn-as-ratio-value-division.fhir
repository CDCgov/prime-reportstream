--- conflicted
+++ resolved
@@ -1,14 +1,8 @@
 {
   "resourceType" : "Bundle",
-<<<<<<< HEAD
-  "id" : "1706647677146079000.2827d8b2-af82-4666-b8f3-5a8124959ab4",
-  "meta" : {
-    "lastUpdated" : "2024-01-30T15:47:57.152-05:00"
-=======
   "id" : "1706547732211833000.b5aa6297-94fa-462d-8478-c73a13b394c7",
   "meta" : {
     "lastUpdated" : "2024-01-29T12:02:12.219-05:00"
->>>>>>> 1d045b56
   },
   "identifier" : {
     "system" : "https://reportstream.cdc.gov/prime-router",
@@ -16,146 +10,6 @@
   },
   "type" : "message",
   "timestamp" : "2023-05-01T10:25:31.000-04:00",
-<<<<<<< HEAD
-  "entry" : [ {
-    "fullUrl" : "MessageHeader/827ccb0e-ea8a-306c-8c34-a16891f84e7b",
-    "resource" : {
-      "resourceType" : "MessageHeader",
-      "id" : "827ccb0e-ea8a-306c-8c34-a16891f84e7b",
-      "extension" : [ {
-        "url" : "https://reportstream.cdc.gov/fhir/StructureDefinition/encoding-characters",
-        "valueString" : "^~\\&#"
-      }, {
-        "url" : "https://reportstream.cdc.gov/fhir/StructureDefinition/msh-7-datetime-of-message",
-        "valueString" : "20230501102531-0400"
-      }, {
-        "url" : "https://reportstream.cdc.gov/fhir/StructureDefinition/character-set",
-        "valueString" : "UNICODE UTF-8"
-      } ],
-      "eventCoding" : {
-        "system" : "http://terminology.hl7.org/CodeSystem/v2-0003",
-        "code" : "R01",
-        "display" : "ORU^R01^ORU_R01"
-      },
-      "sender" : {
-        "reference" : "Organization/1706647677216085000.79bf8cd7-dd68-4bb6-ab75-c1d0d2fe2427"
-      },
-      "source" : {
-        "_endpoint" : {
-          "extension" : [ {
-            "url" : "http://hl7.org/fhir/StructureDefinition/data-absent-reason",
-            "valueCode" : "unknown"
-          } ]
-        }
-      }
-    }
-  }, {
-    "fullUrl" : "Organization/1706647677216085000.79bf8cd7-dd68-4bb6-ab75-c1d0d2fe2427",
-    "resource" : {
-      "resourceType" : "Organization",
-      "id" : "1706647677216085000.79bf8cd7-dd68-4bb6-ab75-c1d0d2fe2427",
-      "address" : [ {
-        "country" : "USA"
-      } ]
-    }
-  }, {
-    "fullUrl" : "Provenance/1706647677529305000.5b3c4d63-96e8-4e51-99a5-cf38afa11a53",
-    "resource" : {
-      "resourceType" : "Provenance",
-      "id" : "1706647677529305000.5b3c4d63-96e8-4e51-99a5-cf38afa11a53",
-      "target" : [ {
-        "reference" : "MessageHeader/827ccb0e-ea8a-306c-8c34-a16891f84e7b"
-      }, {
-        "reference" : "DiagnosticReport/1706647677715449000.db094b31-f453-4270-9318-89845eac1bd4"
-      } ],
-      "recorded" : "2023-05-01T10:25:31-04:00",
-      "activity" : {
-        "coding" : [ {
-          "display" : "ORU^R01^ORU_R01"
-        } ]
-      }
-    }
-  }, {
-    "fullUrl" : "Provenance/1706647677537266000.927a4ec4-1cf0-4756-8b3a-e135d0becb98",
-    "resource" : {
-      "resourceType" : "Provenance",
-      "id" : "1706647677537266000.927a4ec4-1cf0-4756-8b3a-e135d0becb98",
-      "recorded" : "2024-01-30T15:47:57Z",
-      "policy" : [ "http://hl7.org/fhir/uv/v2mappings/message-oru-r01-to-bundle" ],
-      "activity" : {
-        "coding" : [ {
-          "code" : "v2-FHIR transformation"
-        } ]
-      },
-      "agent" : [ {
-        "type" : {
-          "coding" : [ {
-            "system" : "http://terminology.hl7.org/CodeSystem/provenance-participant-type",
-            "code" : "assembler"
-          } ]
-        },
-        "who" : {
-          "reference" : "Organization/1706647677536837000.6b31fd89-79f9-4d5c-8171-6cce7d6473fb"
-        }
-      } ]
-    }
-  }, {
-    "fullUrl" : "Organization/1706647677536837000.6b31fd89-79f9-4d5c-8171-6cce7d6473fb",
-    "resource" : {
-      "resourceType" : "Organization",
-      "id" : "1706647677536837000.6b31fd89-79f9-4d5c-8171-6cce7d6473fb",
-      "identifier" : [ {
-        "value" : "CDC PRIME - Atlanta"
-      }, {
-        "type" : {
-          "coding" : [ {
-            "system" : "http://terminology.hl7.org/CodeSystem/v2-0301"
-          } ]
-        },
-        "system" : "urn:ietf:rfc:3986",
-        "value" : "2.16.840.1.114222.4.1.237821"
-      } ]
-    }
-  }, {
-    "fullUrl" : "Observation/1706647677550403000.9e7c4498-300d-4eb1-a03e-487cbbe51550",
-    "resource" : {
-      "resourceType" : "Observation",
-      "id" : "1706647677550403000.9e7c4498-300d-4eb1-a03e-487cbbe51550",
-      "extension" : [ {
-        "url" : "https://reportstream.cdc.gov/fhir/StructureDefinition/obx-5-value-sn",
-        "extension" : [ {
-          "url" : "SN.1",
-          "valueString" : "\""
-        }, {
-          "url" : "SN.2",
-          "valueString" : "1"
-        }, {
-          "url" : "SN.3",
-          "valueString" : "/"
-        }, {
-          "url" : "SN.4",
-          "valueString" : "3"
-        } ]
-      }, {
-        "url" : "https://reportstream.cdc.gov/fhir/StructureDefinition/obx-observation",
-        "extension" : [ {
-          "url" : "obx-2-value-type",
-          "valueId" : "SN"
-        }, {
-          "url" : "obx-6-units",
-          "valueCodeableConcept" : {
-            "coding" : [ {
-              "extension" : [ {
-                "url" : "https://reportstream.cdc.gov/fhir/StructureDefinition/cwe-coding",
-                "valueString" : "coding"
-              }, {
-                "url" : "https://reportstream.cdc.gov/fhir/StructureDefinition/cwe-coding-system",
-                "valueString" : "METRIC"
-              } ],
-              "code" : "1",
-              "display" : "CM"
-            } ]
-=======
   "entry" : [
     {
       "fullUrl" : "MessageHeader/827ccb0e-ea8a-306c-8c34-a16891f84e7b",
@@ -343,68 +197,53 @@
                 }
               }
             ]
->>>>>>> 1d045b56
-          }
-        } ]
-      } ],
-      "status" : "unknown",
-      "code" : {
-        "coding" : [ {
-          "extension" : [ {
-            "url" : "https://reportstream.cdc.gov/fhir/StructureDefinition/cwe-coding",
-            "valueString" : "coding"
-          }, {
-            "url" : "https://reportstream.cdc.gov/fhir/StructureDefinition/cwe-coding-system",
-            "valueString" : "LN"
-          } ],
-          "system" : "http://loinc.org",
-          "code" : "8675-3",
-          "display" : "Fake"
-        } ]
-      },
-      "valueRatio" : {
-        "extension" : [ {
-          "url" : "https://reportstream.cdc.gov/fhir/StructureDefinition/sn-1-comparator",
-          "valueString" : "\""
-        }, {
-          "url" : "https://reportstream.cdc.gov/fhir/StructureDefinition/sn-3-separator",
-          "valueString" : "/"
-        } ],
-        "numerator" : {
-          "value" : 1,
-          "unit" : "CM",
-          "system" : "METRIC",
-          "code" : "1"
-        },
-        "denominator" : {
-          "value" : 3,
-          "unit" : "CM",
-          "system" : "METRIC",
-          "code" : "1"
+          }
+        ],
+        "status" : "unknown",
+        "code" : {
+          "coding" : [
+            {
+              "extension" : [
+                {
+                  "url" : "https://reportstream.cdc.gov/fhir/StructureDefinition/cwe-coding",
+                  "valueString" : "coding"
+                },
+                {
+                  "url" : "https://reportstream.cdc.gov/fhir/StructureDefinition/cwe-coding-system",
+                  "valueString" : "LN"
+                }
+              ],
+              "system" : "http://loinc.org",
+              "code" : "8675-3",
+              "display" : "Fake"
+            }
+          ]
+        },
+        "valueRatio" : {
+          "extension" : [
+            {
+              "url" : "https://reportstream.cdc.gov/fhir/StructureDefinition/sn-1-comparator",
+              "valueString" : "\""
+            },
+            {
+              "url" : "https://reportstream.cdc.gov/fhir/StructureDefinition/sn-3-separator",
+              "valueString" : "/"
+            }
+          ],
+          "numerator" : {
+            "value" : 1,
+            "unit" : "CM",
+            "system" : "METRIC",
+            "code" : "1"
+          },
+          "denominator" : {
+            "value" : 3,
+            "unit" : "CM",
+            "system" : "METRIC",
+            "code" : "1"
+          }
         }
       }
-<<<<<<< HEAD
-    }
-  }, {
-    "fullUrl" : "ServiceRequest/1706647677713310000.c7ad86df-6bde-4528-82f6-7d04a7b878ee",
-    "resource" : {
-      "resourceType" : "ServiceRequest",
-      "id" : "1706647677713310000.c7ad86df-6bde-4528-82f6-7d04a7b878ee",
-      "status" : "unknown",
-      "code" : {
-        "coding" : [ {
-          "extension" : [ {
-            "url" : "https://reportstream.cdc.gov/fhir/StructureDefinition/cwe-coding",
-            "valueString" : "coding"
-          }, {
-            "url" : "https://reportstream.cdc.gov/fhir/StructureDefinition/cwe-coding-system",
-            "valueString" : "LN"
-          } ],
-          "system" : "http://loinc.org",
-          "code" : "68991-9",
-          "display" : "Epidemiologically Important Information"
-        } ]
-=======
     },
     {
       "fullUrl" : "ServiceRequest/1706547732833375000.68859bb2-35c5-4f6a-a1a1-35e4b8f918e5",
@@ -468,35 +307,7 @@
             "reference" : "Observation/1706547732658071000.23f8da27-cbb5-4e20-9358-32c9c6e2787f"
           }
         ]
->>>>>>> 1d045b56
       }
     }
-  }, {
-    "fullUrl" : "DiagnosticReport/1706647677715449000.db094b31-f453-4270-9318-89845eac1bd4",
-    "resource" : {
-      "resourceType" : "DiagnosticReport",
-      "id" : "1706647677715449000.db094b31-f453-4270-9318-89845eac1bd4",
-      "basedOn" : [ {
-        "reference" : "ServiceRequest/1706647677713310000.c7ad86df-6bde-4528-82f6-7d04a7b878ee"
-      } ],
-      "status" : "final",
-      "code" : {
-        "coding" : [ {
-          "extension" : [ {
-            "url" : "https://reportstream.cdc.gov/fhir/StructureDefinition/cwe-coding",
-            "valueString" : "coding"
-          }, {
-            "url" : "https://reportstream.cdc.gov/fhir/StructureDefinition/cwe-coding-system",
-            "valueString" : "LN"
-          } ],
-          "system" : "http://loinc.org",
-          "code" : "68991-9",
-          "display" : "Epidemiologically Important Information"
-        } ]
-      },
-      "result" : [ {
-        "reference" : "Observation/1706647677550403000.9e7c4498-300d-4eb1-a03e-487cbbe51550"
-      } ]
-    }
-  } ]
+  ]
 }