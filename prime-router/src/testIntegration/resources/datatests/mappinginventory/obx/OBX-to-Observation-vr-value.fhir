{
  "resourceType" : "Bundle",
<<<<<<< HEAD
  "id" : "1707430479790771000.c7e3fa51-c868-4bd8-8ef4-05e624732236",
  "meta" : {
    "lastUpdated" : "2024-02-08T17:14:39.797-05:00"
=======
  "id" : "1707506894379644000.b3bfc3f8-c395-497d-b450-3fe2c1a2a1b2",
  "meta" : {
    "lastUpdated" : "2024-02-09T13:28:14.389-06:00"
>>>>>>> 44104ccc
  },
  "identifier" : {
    "system" : "https://reportstream.cdc.gov/prime-router",
    "value" : "12345"
  },
  "type" : "message",
<<<<<<< HEAD
  "timestamp" : "2023-05-01T10:25:31.000-04:00",
=======
  "timestamp" : "2023-05-01T09:25:31.000-05:00",
>>>>>>> 44104ccc
  "entry" : [ {
    "fullUrl" : "MessageHeader/827ccb0e-ea8a-306c-8c34-a16891f84e7b",
    "resource" : {
      "resourceType" : "MessageHeader",
      "id" : "827ccb0e-ea8a-306c-8c34-a16891f84e7b",
      "extension" : [ {
        "url" : "https://reportstream.cdc.gov/fhir/StructureDefinition/encoding-characters",
        "valueString" : "^~\\&#"
      }, {
        "url" : "https://reportstream.cdc.gov/fhir/StructureDefinition/character-set",
        "valueString" : "UNICODE UTF-8"
      }, {
        "url" : "https://reportstream.cdc.gov/fhir/StructureDefinition/msh-message-header",
        "extension" : [ {
          "url" : "MSH.7",
          "valueString" : "20230501102531-0400"
        } ]
      } ],
      "eventCoding" : {
        "system" : "http://terminology.hl7.org/CodeSystem/v2-0003",
        "code" : "R01",
        "display" : "ORU^R01^ORU_R01"
      },
      "sender" : {
<<<<<<< HEAD
        "reference" : "Organization/1707430479856892000.21967f09-1dc6-4a5f-b253-3ed0608f9bcf"
=======
        "reference" : "Organization/1707506894462216000.857dd6be-ea6e-48d6-bd8d-844dbed4767c"
>>>>>>> 44104ccc
      },
      "source" : {
        "_endpoint" : {
          "extension" : [ {
            "url" : "http://hl7.org/fhir/StructureDefinition/data-absent-reason",
            "valueCode" : "unknown"
          } ]
        }
      }
    }
  }, {
<<<<<<< HEAD
    "fullUrl" : "Organization/1707430479856892000.21967f09-1dc6-4a5f-b253-3ed0608f9bcf",
    "resource" : {
      "resourceType" : "Organization",
      "id" : "1707430479856892000.21967f09-1dc6-4a5f-b253-3ed0608f9bcf",
=======
    "fullUrl" : "Organization/1707506894462216000.857dd6be-ea6e-48d6-bd8d-844dbed4767c",
    "resource" : {
      "resourceType" : "Organization",
      "id" : "1707506894462216000.857dd6be-ea6e-48d6-bd8d-844dbed4767c",
>>>>>>> 44104ccc
      "address" : [ {
        "country" : "USA"
      } ]
    }
  }, {
<<<<<<< HEAD
    "fullUrl" : "Provenance/1707430480467297000.fc9ea2dc-7fe5-4525-b7a9-b3368838b638",
    "resource" : {
      "resourceType" : "Provenance",
      "id" : "1707430480467297000.fc9ea2dc-7fe5-4525-b7a9-b3368838b638",
      "target" : [ {
        "reference" : "MessageHeader/827ccb0e-ea8a-306c-8c34-a16891f84e7b"
      }, {
        "reference" : "DiagnosticReport/1707430480733645000.5e6da291-d22a-42a2-86d3-ade7a81c4a75"
=======
    "fullUrl" : "Provenance/1707506895008791000.cbb169f6-0966-431c-b905-e42dc7cabbe2",
    "resource" : {
      "resourceType" : "Provenance",
      "id" : "1707506895008791000.cbb169f6-0966-431c-b905-e42dc7cabbe2",
      "target" : [ {
        "reference" : "MessageHeader/827ccb0e-ea8a-306c-8c34-a16891f84e7b"
      }, {
        "reference" : "DiagnosticReport/1707506895294163000.3166189a-ba7a-400b-a745-0d462d25e1b8"
>>>>>>> 44104ccc
      } ],
      "recorded" : "2023-05-01T10:25:31-04:00",
      "activity" : {
        "coding" : [ {
          "display" : "ORU^R01^ORU_R01"
        } ]
      }
    }
  }, {
<<<<<<< HEAD
    "fullUrl" : "Provenance/1707430480474595000.71c7237d-099f-44f9-a706-41dcafdb0336",
    "resource" : {
      "resourceType" : "Provenance",
      "id" : "1707430480474595000.71c7237d-099f-44f9-a706-41dcafdb0336",
      "recorded" : "2024-02-08T17:14:40Z",
=======
    "fullUrl" : "Provenance/1707506895020136000.2e82f936-c6a0-4271-b61f-14998f0f2a99",
    "resource" : {
      "resourceType" : "Provenance",
      "id" : "1707506895020136000.2e82f936-c6a0-4271-b61f-14998f0f2a99",
      "recorded" : "2024-02-09T13:28:15Z",
>>>>>>> 44104ccc
      "policy" : [ "http://hl7.org/fhir/uv/v2mappings/message-oru-r01-to-bundle" ],
      "activity" : {
        "coding" : [ {
          "code" : "v2-FHIR transformation"
        } ]
      },
      "agent" : [ {
        "type" : {
          "coding" : [ {
            "system" : "http://terminology.hl7.org/CodeSystem/provenance-participant-type",
            "code" : "assembler"
          } ]
        },
        "who" : {
<<<<<<< HEAD
          "reference" : "Organization/1707430480474108000.8fa83ba6-41e4-4139-9c8d-3e5bead02c21"
        }
      } ]
    }
  }, {
    "fullUrl" : "Organization/1707430480474108000.8fa83ba6-41e4-4139-9c8d-3e5bead02c21",
    "resource" : {
      "resourceType" : "Organization",
      "id" : "1707430480474108000.8fa83ba6-41e4-4139-9c8d-3e5bead02c21",
=======
          "reference" : "Organization/1707506895019101000.529c0f11-9c05-4275-af94-8c790b523ef7"
        }
      } ]
    }
  }, {
    "fullUrl" : "Organization/1707506895019101000.529c0f11-9c05-4275-af94-8c790b523ef7",
    "resource" : {
      "resourceType" : "Organization",
      "id" : "1707506895019101000.529c0f11-9c05-4275-af94-8c790b523ef7",
>>>>>>> 44104ccc
      "identifier" : [ {
        "value" : "CDC PRIME - Atlanta"
      }, {
        "type" : {
          "coding" : [ {
            "system" : "http://terminology.hl7.org/CodeSystem/v2-0301"
          } ]
        },
        "system" : "urn:ietf:rfc:3986",
        "value" : "2.16.840.1.114222.4.1.237821"
      } ]
    }
  }, {
<<<<<<< HEAD
    "fullUrl" : "Observation/1707430480492925000.3ef07151-e2f6-4a2a-ad31-9ea3f94793cd",
    "resource" : {
      "resourceType" : "Observation",
      "id" : "1707430480492925000.3ef07151-e2f6-4a2a-ad31-9ea3f94793cd",
      "extension" : [ {
        "url" : "https://reportstream.cdc.gov/fhir/StructureDefinition/obx-observation",
        "extension" : [ {
          "url" : "OBX.2",
          "valueId" : "VR"
        } ]
      } ],
      "status" : "unknown",
      "code" : {
        "coding" : [ {
          "extension" : [ {
            "url" : "https://reportstream.cdc.gov/fhir/StructureDefinition/cwe-coding",
            "valueString" : "coding"
          }, {
            "url" : "https://reportstream.cdc.gov/fhir/StructureDefinition/cwe-coding-system",
            "valueString" : "LN"
          } ],
          "system" : "http://loinc.org",
          "code" : "8675-3",
          "display" : "Fake"
        } ]
      },
      "valueString" : "First-Second"
    }
  }, {
    "fullUrl" : "ServiceRequest/1707430480730574000.695cd4d8-dffa-43d5-a57c-80de387809fb",
    "resource" : {
      "resourceType" : "ServiceRequest",
      "id" : "1707430480730574000.695cd4d8-dffa-43d5-a57c-80de387809fb",
      "status" : "unknown",
      "code" : {
        "coding" : [ {
          "extension" : [ {
            "url" : "https://reportstream.cdc.gov/fhir/StructureDefinition/cwe-coding",
            "valueString" : "coding"
          }, {
            "url" : "https://reportstream.cdc.gov/fhir/StructureDefinition/cwe-coding-system",
            "valueString" : "LN"
          } ],
          "system" : "http://loinc.org",
          "code" : "68991-9",
          "display" : "Epidemiologically Important Information"
        } ]
      }
    }
  }, {
    "fullUrl" : "DiagnosticReport/1707430480733645000.5e6da291-d22a-42a2-86d3-ade7a81c4a75",
    "resource" : {
      "resourceType" : "DiagnosticReport",
      "id" : "1707430480733645000.5e6da291-d22a-42a2-86d3-ade7a81c4a75",
      "basedOn" : [ {
        "reference" : "ServiceRequest/1707430480730574000.695cd4d8-dffa-43d5-a57c-80de387809fb"
=======
    "fullUrl" : "Patient/1707506895053073000.889c16f3-c268-465c-8f96-05c1cae585f5",
    "resource" : {
      "resourceType" : "Patient",
      "id" : "1707506895053073000.889c16f3-c268-465c-8f96-05c1cae585f5"
    }
  }, {
    "fullUrl" : "Provenance/1707506895054466000.5d107a4b-674c-46c0-9e49-60997e2776f5",
    "resource" : {
      "resourceType" : "Provenance",
      "id" : "1707506895054466000.5d107a4b-674c-46c0-9e49-60997e2776f5",
      "target" : [ {
        "reference" : "Patient/1707506895053073000.889c16f3-c268-465c-8f96-05c1cae585f5"
      } ],
      "recorded" : "2024-02-09T13:28:15Z",
      "activity" : {
        "coding" : [ {
          "system" : "https://terminology.hl7.org/CodeSystem/v3-DataOperation",
          "code" : "UPDATE"
        } ]
      }
    }
  }, {
    "fullUrl" : "Observation/1707506895062547000.411654bd-1628-4193-8f42-6d6133763f4c",
    "resource" : {
      "resourceType" : "Observation",
      "id" : "1707506895062547000.411654bd-1628-4193-8f42-6d6133763f4c",
      "extension" : [ {
        "url" : "https://reportstream.cdc.gov/fhir/StructureDefinition/obx-observation",
        "extension" : [ {
          "url" : "obx-2-value-type",
          "valueId" : "VR"
        } ]
      } ],
      "status" : "unknown",
      "code" : {
        "coding" : [ {
          "extension" : [ {
            "url" : "https://reportstream.cdc.gov/fhir/StructureDefinition/cwe-coding",
            "valueString" : "coding"
          }, {
            "url" : "https://reportstream.cdc.gov/fhir/StructureDefinition/cwe-coding-system",
            "valueString" : "LN"
          } ],
          "system" : "http://loinc.org",
          "code" : "8675-3",
          "display" : "Fake"
        } ]
      },
      "subject" : {
        "reference" : "Patient/1707506895053073000.889c16f3-c268-465c-8f96-05c1cae585f5"
      },
      "valueString" : "First-Second"
    }
  }, {
    "fullUrl" : "Specimen/1707506895283759000.49fcd2cc-1db2-44d8-a7b9-879301df1c95",
    "resource" : {
      "resourceType" : "Specimen",
      "id" : "1707506895283759000.49fcd2cc-1db2-44d8-a7b9-879301df1c95",
      "extension" : [ {
        "url" : "https://reportstream.cdc.gov/fhir/StructureDefinition/hl7v2Segment",
        "valueString" : "OBR"
      } ]
    }
  }, {
    "fullUrl" : "ServiceRequest/1707506895290336000.34949006-1c4d-450c-a1b6-fdbda706bf9c",
    "resource" : {
      "resourceType" : "ServiceRequest",
      "id" : "1707506895290336000.34949006-1c4d-450c-a1b6-fdbda706bf9c",
      "status" : "unknown",
      "code" : {
        "coding" : [ {
          "extension" : [ {
            "url" : "https://reportstream.cdc.gov/fhir/StructureDefinition/cwe-coding",
            "valueString" : "coding"
          }, {
            "url" : "https://reportstream.cdc.gov/fhir/StructureDefinition/cwe-coding-system",
            "valueString" : "LN"
          } ],
          "system" : "http://loinc.org",
          "code" : "68991-9",
          "display" : "Epidemiologically Important Information"
        } ]
      },
      "subject" : {
        "reference" : "Patient/1707506895053073000.889c16f3-c268-465c-8f96-05c1cae585f5"
      }
    }
  }, {
    "fullUrl" : "DiagnosticReport/1707506895294163000.3166189a-ba7a-400b-a745-0d462d25e1b8",
    "resource" : {
      "resourceType" : "DiagnosticReport",
      "id" : "1707506895294163000.3166189a-ba7a-400b-a745-0d462d25e1b8",
      "basedOn" : [ {
        "reference" : "ServiceRequest/1707506895290336000.34949006-1c4d-450c-a1b6-fdbda706bf9c"
>>>>>>> 44104ccc
      } ],
      "status" : "final",
      "code" : {
        "coding" : [ {
          "extension" : [ {
            "url" : "https://reportstream.cdc.gov/fhir/StructureDefinition/cwe-coding",
            "valueString" : "coding"
          }, {
            "url" : "https://reportstream.cdc.gov/fhir/StructureDefinition/cwe-coding-system",
            "valueString" : "LN"
          } ],
          "system" : "http://loinc.org",
          "code" : "68991-9",
          "display" : "Epidemiologically Important Information"
        } ]
      },
<<<<<<< HEAD
      "result" : [ {
        "reference" : "Observation/1707430480492925000.3ef07151-e2f6-4a2a-ad31-9ea3f94793cd"
=======
      "subject" : {
        "reference" : "Patient/1707506895053073000.889c16f3-c268-465c-8f96-05c1cae585f5"
      },
      "specimen" : [ {
        "reference" : "Specimen/1707506895283759000.49fcd2cc-1db2-44d8-a7b9-879301df1c95"
      } ],
      "result" : [ {
        "reference" : "Observation/1707506895062547000.411654bd-1628-4193-8f42-6d6133763f4c"
>>>>>>> 44104ccc
      } ]
    }
  } ]
}<|MERGE_RESOLUTION|>--- conflicted
+++ resolved
@@ -1,25 +1,15 @@
 {
   "resourceType" : "Bundle",
-<<<<<<< HEAD
-  "id" : "1707430479790771000.c7e3fa51-c868-4bd8-8ef4-05e624732236",
-  "meta" : {
-    "lastUpdated" : "2024-02-08T17:14:39.797-05:00"
-=======
   "id" : "1707506894379644000.b3bfc3f8-c395-497d-b450-3fe2c1a2a1b2",
   "meta" : {
     "lastUpdated" : "2024-02-09T13:28:14.389-06:00"
->>>>>>> 44104ccc
   },
   "identifier" : {
     "system" : "https://reportstream.cdc.gov/prime-router",
     "value" : "12345"
   },
   "type" : "message",
-<<<<<<< HEAD
-  "timestamp" : "2023-05-01T10:25:31.000-04:00",
-=======
   "timestamp" : "2023-05-01T09:25:31.000-05:00",
->>>>>>> 44104ccc
   "entry" : [ {
     "fullUrl" : "MessageHeader/827ccb0e-ea8a-306c-8c34-a16891f84e7b",
     "resource" : {
@@ -44,11 +34,7 @@
         "display" : "ORU^R01^ORU_R01"
       },
       "sender" : {
-<<<<<<< HEAD
-        "reference" : "Organization/1707430479856892000.21967f09-1dc6-4a5f-b253-3ed0608f9bcf"
-=======
         "reference" : "Organization/1707506894462216000.857dd6be-ea6e-48d6-bd8d-844dbed4767c"
->>>>>>> 44104ccc
       },
       "source" : {
         "_endpoint" : {
@@ -60,32 +46,15 @@
       }
     }
   }, {
-<<<<<<< HEAD
-    "fullUrl" : "Organization/1707430479856892000.21967f09-1dc6-4a5f-b253-3ed0608f9bcf",
-    "resource" : {
-      "resourceType" : "Organization",
-      "id" : "1707430479856892000.21967f09-1dc6-4a5f-b253-3ed0608f9bcf",
-=======
     "fullUrl" : "Organization/1707506894462216000.857dd6be-ea6e-48d6-bd8d-844dbed4767c",
     "resource" : {
       "resourceType" : "Organization",
       "id" : "1707506894462216000.857dd6be-ea6e-48d6-bd8d-844dbed4767c",
->>>>>>> 44104ccc
       "address" : [ {
         "country" : "USA"
       } ]
     }
   }, {
-<<<<<<< HEAD
-    "fullUrl" : "Provenance/1707430480467297000.fc9ea2dc-7fe5-4525-b7a9-b3368838b638",
-    "resource" : {
-      "resourceType" : "Provenance",
-      "id" : "1707430480467297000.fc9ea2dc-7fe5-4525-b7a9-b3368838b638",
-      "target" : [ {
-        "reference" : "MessageHeader/827ccb0e-ea8a-306c-8c34-a16891f84e7b"
-      }, {
-        "reference" : "DiagnosticReport/1707430480733645000.5e6da291-d22a-42a2-86d3-ade7a81c4a75"
-=======
     "fullUrl" : "Provenance/1707506895008791000.cbb169f6-0966-431c-b905-e42dc7cabbe2",
     "resource" : {
       "resourceType" : "Provenance",
@@ -94,7 +63,6 @@
         "reference" : "MessageHeader/827ccb0e-ea8a-306c-8c34-a16891f84e7b"
       }, {
         "reference" : "DiagnosticReport/1707506895294163000.3166189a-ba7a-400b-a745-0d462d25e1b8"
->>>>>>> 44104ccc
       } ],
       "recorded" : "2023-05-01T10:25:31-04:00",
       "activity" : {
@@ -104,19 +72,11 @@
       }
     }
   }, {
-<<<<<<< HEAD
-    "fullUrl" : "Provenance/1707430480474595000.71c7237d-099f-44f9-a706-41dcafdb0336",
-    "resource" : {
-      "resourceType" : "Provenance",
-      "id" : "1707430480474595000.71c7237d-099f-44f9-a706-41dcafdb0336",
-      "recorded" : "2024-02-08T17:14:40Z",
-=======
     "fullUrl" : "Provenance/1707506895020136000.2e82f936-c6a0-4271-b61f-14998f0f2a99",
     "resource" : {
       "resourceType" : "Provenance",
       "id" : "1707506895020136000.2e82f936-c6a0-4271-b61f-14998f0f2a99",
       "recorded" : "2024-02-09T13:28:15Z",
->>>>>>> 44104ccc
       "policy" : [ "http://hl7.org/fhir/uv/v2mappings/message-oru-r01-to-bundle" ],
       "activity" : {
         "coding" : [ {
@@ -131,17 +91,6 @@
           } ]
         },
         "who" : {
-<<<<<<< HEAD
-          "reference" : "Organization/1707430480474108000.8fa83ba6-41e4-4139-9c8d-3e5bead02c21"
-        }
-      } ]
-    }
-  }, {
-    "fullUrl" : "Organization/1707430480474108000.8fa83ba6-41e4-4139-9c8d-3e5bead02c21",
-    "resource" : {
-      "resourceType" : "Organization",
-      "id" : "1707430480474108000.8fa83ba6-41e4-4139-9c8d-3e5bead02c21",
-=======
           "reference" : "Organization/1707506895019101000.529c0f11-9c05-4275-af94-8c790b523ef7"
         }
       } ]
@@ -151,7 +100,6 @@
     "resource" : {
       "resourceType" : "Organization",
       "id" : "1707506895019101000.529c0f11-9c05-4275-af94-8c790b523ef7",
->>>>>>> 44104ccc
       "identifier" : [ {
         "value" : "CDC PRIME - Atlanta"
       }, {
@@ -165,15 +113,36 @@
       } ]
     }
   }, {
-<<<<<<< HEAD
-    "fullUrl" : "Observation/1707430480492925000.3ef07151-e2f6-4a2a-ad31-9ea3f94793cd",
+    "fullUrl" : "Patient/1707506895053073000.889c16f3-c268-465c-8f96-05c1cae585f5",
+    "resource" : {
+      "resourceType" : "Patient",
+      "id" : "1707506895053073000.889c16f3-c268-465c-8f96-05c1cae585f5"
+    }
+  }, {
+    "fullUrl" : "Provenance/1707506895054466000.5d107a4b-674c-46c0-9e49-60997e2776f5",
+    "resource" : {
+      "resourceType" : "Provenance",
+      "id" : "1707506895054466000.5d107a4b-674c-46c0-9e49-60997e2776f5",
+      "target" : [ {
+        "reference" : "Patient/1707506895053073000.889c16f3-c268-465c-8f96-05c1cae585f5"
+      } ],
+      "recorded" : "2024-02-09T13:28:15Z",
+      "activity" : {
+        "coding" : [ {
+          "system" : "https://terminology.hl7.org/CodeSystem/v3-DataOperation",
+          "code" : "UPDATE"
+        } ]
+      }
+    }
+  }, {
+    "fullUrl" : "Observation/1707506895062547000.411654bd-1628-4193-8f42-6d6133763f4c",
     "resource" : {
       "resourceType" : "Observation",
-      "id" : "1707430480492925000.3ef07151-e2f6-4a2a-ad31-9ea3f94793cd",
+      "id" : "1707506895062547000.411654bd-1628-4193-8f42-6d6133763f4c",
       "extension" : [ {
         "url" : "https://reportstream.cdc.gov/fhir/StructureDefinition/obx-observation",
         "extension" : [ {
-          "url" : "OBX.2",
+          "url" : "obx-2-value-type",
           "valueId" : "VR"
         } ]
       } ],
@@ -192,13 +161,26 @@
           "display" : "Fake"
         } ]
       },
+      "subject" : {
+        "reference" : "Patient/1707506895053073000.889c16f3-c268-465c-8f96-05c1cae585f5"
+      },
       "valueString" : "First-Second"
     }
   }, {
-    "fullUrl" : "ServiceRequest/1707430480730574000.695cd4d8-dffa-43d5-a57c-80de387809fb",
+    "fullUrl" : "Specimen/1707506895283759000.49fcd2cc-1db2-44d8-a7b9-879301df1c95",
+    "resource" : {
+      "resourceType" : "Specimen",
+      "id" : "1707506895283759000.49fcd2cc-1db2-44d8-a7b9-879301df1c95",
+      "extension" : [ {
+        "url" : "https://reportstream.cdc.gov/fhir/StructureDefinition/hl7v2Segment",
+        "valueString" : "OBR"
+      } ]
+    }
+  }, {
+    "fullUrl" : "ServiceRequest/1707506895290336000.34949006-1c4d-450c-a1b6-fdbda706bf9c",
     "resource" : {
       "resourceType" : "ServiceRequest",
-      "id" : "1707430480730574000.695cd4d8-dffa-43d5-a57c-80de387809fb",
+      "id" : "1707506895290336000.34949006-1c4d-450c-a1b6-fdbda706bf9c",
       "status" : "unknown",
       "code" : {
         "coding" : [ {
@@ -213,85 +195,20 @@
           "code" : "68991-9",
           "display" : "Epidemiologically Important Information"
         } ]
-      }
-    }
-  }, {
-    "fullUrl" : "DiagnosticReport/1707430480733645000.5e6da291-d22a-42a2-86d3-ade7a81c4a75",
+      },
+      "subject" : {
+        "reference" : "Patient/1707506895053073000.889c16f3-c268-465c-8f96-05c1cae585f5"
+      }
+    }
+  }, {
+    "fullUrl" : "DiagnosticReport/1707506895294163000.3166189a-ba7a-400b-a745-0d462d25e1b8",
     "resource" : {
       "resourceType" : "DiagnosticReport",
-      "id" : "1707430480733645000.5e6da291-d22a-42a2-86d3-ade7a81c4a75",
+      "id" : "1707506895294163000.3166189a-ba7a-400b-a745-0d462d25e1b8",
       "basedOn" : [ {
-        "reference" : "ServiceRequest/1707430480730574000.695cd4d8-dffa-43d5-a57c-80de387809fb"
-=======
-    "fullUrl" : "Patient/1707506895053073000.889c16f3-c268-465c-8f96-05c1cae585f5",
-    "resource" : {
-      "resourceType" : "Patient",
-      "id" : "1707506895053073000.889c16f3-c268-465c-8f96-05c1cae585f5"
-    }
-  }, {
-    "fullUrl" : "Provenance/1707506895054466000.5d107a4b-674c-46c0-9e49-60997e2776f5",
-    "resource" : {
-      "resourceType" : "Provenance",
-      "id" : "1707506895054466000.5d107a4b-674c-46c0-9e49-60997e2776f5",
-      "target" : [ {
-        "reference" : "Patient/1707506895053073000.889c16f3-c268-465c-8f96-05c1cae585f5"
-      } ],
-      "recorded" : "2024-02-09T13:28:15Z",
-      "activity" : {
-        "coding" : [ {
-          "system" : "https://terminology.hl7.org/CodeSystem/v3-DataOperation",
-          "code" : "UPDATE"
-        } ]
-      }
-    }
-  }, {
-    "fullUrl" : "Observation/1707506895062547000.411654bd-1628-4193-8f42-6d6133763f4c",
-    "resource" : {
-      "resourceType" : "Observation",
-      "id" : "1707506895062547000.411654bd-1628-4193-8f42-6d6133763f4c",
-      "extension" : [ {
-        "url" : "https://reportstream.cdc.gov/fhir/StructureDefinition/obx-observation",
-        "extension" : [ {
-          "url" : "obx-2-value-type",
-          "valueId" : "VR"
-        } ]
-      } ],
-      "status" : "unknown",
-      "code" : {
-        "coding" : [ {
-          "extension" : [ {
-            "url" : "https://reportstream.cdc.gov/fhir/StructureDefinition/cwe-coding",
-            "valueString" : "coding"
-          }, {
-            "url" : "https://reportstream.cdc.gov/fhir/StructureDefinition/cwe-coding-system",
-            "valueString" : "LN"
-          } ],
-          "system" : "http://loinc.org",
-          "code" : "8675-3",
-          "display" : "Fake"
-        } ]
-      },
-      "subject" : {
-        "reference" : "Patient/1707506895053073000.889c16f3-c268-465c-8f96-05c1cae585f5"
-      },
-      "valueString" : "First-Second"
-    }
-  }, {
-    "fullUrl" : "Specimen/1707506895283759000.49fcd2cc-1db2-44d8-a7b9-879301df1c95",
-    "resource" : {
-      "resourceType" : "Specimen",
-      "id" : "1707506895283759000.49fcd2cc-1db2-44d8-a7b9-879301df1c95",
-      "extension" : [ {
-        "url" : "https://reportstream.cdc.gov/fhir/StructureDefinition/hl7v2Segment",
-        "valueString" : "OBR"
-      } ]
-    }
-  }, {
-    "fullUrl" : "ServiceRequest/1707506895290336000.34949006-1c4d-450c-a1b6-fdbda706bf9c",
-    "resource" : {
-      "resourceType" : "ServiceRequest",
-      "id" : "1707506895290336000.34949006-1c4d-450c-a1b6-fdbda706bf9c",
-      "status" : "unknown",
+        "reference" : "ServiceRequest/1707506895290336000.34949006-1c4d-450c-a1b6-fdbda706bf9c"
+      } ],
+      "status" : "final",
       "code" : {
         "coding" : [ {
           "extension" : [ {
@@ -308,45 +225,12 @@
       },
       "subject" : {
         "reference" : "Patient/1707506895053073000.889c16f3-c268-465c-8f96-05c1cae585f5"
-      }
-    }
-  }, {
-    "fullUrl" : "DiagnosticReport/1707506895294163000.3166189a-ba7a-400b-a745-0d462d25e1b8",
-    "resource" : {
-      "resourceType" : "DiagnosticReport",
-      "id" : "1707506895294163000.3166189a-ba7a-400b-a745-0d462d25e1b8",
-      "basedOn" : [ {
-        "reference" : "ServiceRequest/1707506895290336000.34949006-1c4d-450c-a1b6-fdbda706bf9c"
->>>>>>> 44104ccc
-      } ],
-      "status" : "final",
-      "code" : {
-        "coding" : [ {
-          "extension" : [ {
-            "url" : "https://reportstream.cdc.gov/fhir/StructureDefinition/cwe-coding",
-            "valueString" : "coding"
-          }, {
-            "url" : "https://reportstream.cdc.gov/fhir/StructureDefinition/cwe-coding-system",
-            "valueString" : "LN"
-          } ],
-          "system" : "http://loinc.org",
-          "code" : "68991-9",
-          "display" : "Epidemiologically Important Information"
-        } ]
-      },
-<<<<<<< HEAD
-      "result" : [ {
-        "reference" : "Observation/1707430480492925000.3ef07151-e2f6-4a2a-ad31-9ea3f94793cd"
-=======
-      "subject" : {
-        "reference" : "Patient/1707506895053073000.889c16f3-c268-465c-8f96-05c1cae585f5"
       },
       "specimen" : [ {
         "reference" : "Specimen/1707506895283759000.49fcd2cc-1db2-44d8-a7b9-879301df1c95"
       } ],
       "result" : [ {
         "reference" : "Observation/1707506895062547000.411654bd-1628-4193-8f42-6d6133763f4c"
->>>>>>> 44104ccc
       } ]
     }
   } ]
