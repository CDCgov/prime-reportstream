{
  "resourceType" : "Bundle",
<<<<<<< HEAD
  "id" : "1706215584846881000.2b5d8510-c844-46dd-82b8-413f7a34fff1",
  "meta" : {
    "lastUpdated" : "2024-01-25T15:46:24.861-05:00"
=======
  "id" : "1706311583348023000.abae21d0-3dc3-4c98-bfa7-348820a42a1b",
  "meta" : {
    "lastUpdated" : "2024-01-26T17:26:23.364-06:00"
>>>>>>> 711af84e
  },
  "identifier" : {
    "system" : "https://reportstream.cdc.gov/prime-router",
    "value" : "12345"
  },
  "type" : "message",
<<<<<<< HEAD
  "timestamp" : "2023-05-01T10:25:31.000-04:00",
=======
  "timestamp" : "2023-05-01T09:25:31.000-05:00",
>>>>>>> 711af84e
  "entry" : [
    {
      "fullUrl" : "MessageHeader/827ccb0e-ea8a-306c-8c34-a16891f84e7b",
      "resource" : {
        "resourceType" : "MessageHeader",
        "id" : "827ccb0e-ea8a-306c-8c34-a16891f84e7b",
        "extension" : [
          {
            "url" : "https://reportstream.cdc.gov/fhir/StructureDefinition/encoding-characters",
            "valueString" : "^~\\&#"
          },
          {
            "url" : "https://reportstream.cdc.gov/fhir/StructureDefinition/msh-7-datetime-of-message",
            "valueString" : "20230501102531-0400"
          },
          {
            "url" : "https://reportstream.cdc.gov/fhir/StructureDefinition/character-set",
            "valueString" : "UNICODE UTF-8"
          }
        ],
        "eventCoding" : {
          "system" : "http://terminology.hl7.org/CodeSystem/v2-0003",
          "code" : "R01",
          "display" : "ORU^R01^ORU_R01"
        },
        "sender" : {
<<<<<<< HEAD
          "reference" : "Organization/1706215584939366000.6c6e62c7-7c2f-4feb-93de-1a64c10214a5"
=======
          "reference" : "Organization/1706311583444428000.fad17ef6-2233-4d05-9e68-2e6edc658876"
>>>>>>> 711af84e
        },
        "source" : {
          "_endpoint" : {
            "extension" : [
              {
                "url" : "http://hl7.org/fhir/StructureDefinition/data-absent-reason",
                "valueCode" : "unknown"
              }
            ]
          }
        }
      }
    },
    {
<<<<<<< HEAD
      "fullUrl" : "Organization/1706215584939366000.6c6e62c7-7c2f-4feb-93de-1a64c10214a5",
      "resource" : {
        "resourceType" : "Organization",
        "id" : "1706215584939366000.6c6e62c7-7c2f-4feb-93de-1a64c10214a5",
=======
      "fullUrl" : "Organization/1706311583444428000.fad17ef6-2233-4d05-9e68-2e6edc658876",
      "resource" : {
        "resourceType" : "Organization",
        "id" : "1706311583444428000.fad17ef6-2233-4d05-9e68-2e6edc658876",
>>>>>>> 711af84e
        "address" : [
          {
            "country" : "USA"
          }
        ]
      }
    },
    {
<<<<<<< HEAD
      "fullUrl" : "Provenance/1706215585227176000.721f3c6a-c13a-4bf1-9b48-fef9af8a1d90",
      "resource" : {
        "resourceType" : "Provenance",
        "id" : "1706215585227176000.721f3c6a-c13a-4bf1-9b48-fef9af8a1d90",
        "target" : [
          {
            "reference" : "DiagnosticReport/1706215585417332000.761cfe84-71a4-449b-bcc2-bfa08354ed32"
          }
        ],
        "recorded" : "2023-05-01T10:25:31-04:00",
        "_recorded" : {
          "extension" : [
            {
              "url" : "https://reportstream.cdc.gov/fhir/StructureDefinition/hl7v2-date-time",
              "valueString" : "20230501102531-0400"
            }
          ]
        },
        "activity" : {
          "coding" : [
            {
              "extension" : [
                {
                  "url" : "https://reportstream.cdc.gov/fhir/StructureDefinition/code-index-name",
                  "valueString" : "identifier"
                }
              ],
              "system" : "http://terminology.hl7.org/CodeSystem/v2-0003",
              "code" : "R01",
              "display" : "ORU_R01"
            }
          ]
        },
        "agent" : [
          {
            "type" : {
              "coding" : [
                {
                  "extension" : [
                    {
                      "url" : "https://reportstream.cdc.gov/fhir/StructureDefinition/code-index-name",
                      "valueString" : "identifier"
                    }
                  ],
                  "system" : "http://terminology.hl7.org/CodeSystem/provenance-participant-type",
                  "code" : "author"
                }
              ]
            }
          }
        ],
        "entity" : [
          {
            "role" : "source",
            "what" : {
              "reference" : "Device/1706215585230087000.b9face0f-28e7-41be-971c-c1f496eadd8a"
            }
          }
        ]
      }
    },
    {
      "fullUrl" : "Device/1706215585230087000.b9face0f-28e7-41be-971c-c1f496eadd8a",
      "resource" : {
        "resourceType" : "Device",
        "id" : "1706215585230087000.b9face0f-28e7-41be-971c-c1f496eadd8a"
      }
    },
    {
      "fullUrl" : "Observation/1706215585246078000.c1d86d4c-5791-40c5-9f88-6ba27b047715",
      "resource" : {
        "resourceType" : "Observation",
        "id" : "1706215585246078000.c1d86d4c-5791-40c5-9f88-6ba27b047715",
        "extension" : [
          {
            "url" : "https://reportstream.cdc.gov/fhir/StructureDefinition/obx-observation",
            "extension" : [
              {
                "url" : "obx-2-value-type",
                "valueId" : "VR"
              }
            ]
          }
        ],
        "status" : "unknown",
        "code" : {
          "coding" : [
            {
              "extension" : [
                {
                  "url" : "https://reportstream.cdc.gov/fhir/StructureDefinition/cwe-coding",
                  "valueString" : "coding"
                },
                {
                  "url" : "https://reportstream.cdc.gov/fhir/StructureDefinition/cwe-coding-system",
                  "valueString" : "LN"
                }
              ],
              "system" : "http://loinc.org",
              "code" : "8675-3",
              "display" : "Fake"
            }
          ]
        },
        "valueString" : "First-Second"
      }
    },
    {
      "fullUrl" : "ServiceRequest/1706215585414739000.f85b0f95-76f9-4b85-bc24-a956331addaa",
      "resource" : {
        "resourceType" : "ServiceRequest",
        "id" : "1706215585414739000.f85b0f95-76f9-4b85-bc24-a956331addaa",
        "status" : "unknown",
        "code" : {
          "coding" : [
            {
              "extension" : [
                {
                  "url" : "https://reportstream.cdc.gov/fhir/StructureDefinition/cwe-coding",
                  "valueString" : "coding"
                },
                {
                  "url" : "https://reportstream.cdc.gov/fhir/StructureDefinition/cwe-coding-system",
                  "valueString" : "LN"
                }
              ],
              "system" : "http://loinc.org",
              "code" : "68991-9",
              "display" : "Epidemiologically Important Information"
            }
          ]
        }
      }
    },
    {
      "fullUrl" : "DiagnosticReport/1706215585417332000.761cfe84-71a4-449b-bcc2-bfa08354ed32",
      "resource" : {
        "resourceType" : "DiagnosticReport",
        "id" : "1706215585417332000.761cfe84-71a4-449b-bcc2-bfa08354ed32",
        "basedOn" : [
          {
            "reference" : "ServiceRequest/1706215585414739000.f85b0f95-76f9-4b85-bc24-a956331addaa"
=======
      "fullUrl" : "Provenance/1706311583740163000.887203d8-1818-4fd4-aa96-b43e1ea322b8",
      "resource" : {
        "resourceType" : "Provenance",
        "id" : "1706311583740163000.887203d8-1818-4fd4-aa96-b43e1ea322b8",
        "target" : [
          {
            "reference" : "MessageHeader/827ccb0e-ea8a-306c-8c34-a16891f84e7b"
          },
          {
            "reference" : "DiagnosticReport/1706311583916463000.86dfad32-28f5-438d-bbfe-7b0c26891c37"
          }
        ],
        "recorded" : "2023-05-01T10:25:31-04:00",
        "activity" : {
          "coding" : [
            {
              "display" : "ORU^R01^ORU_R01"
            }
          ]
        }
      }
    },
    {
      "fullUrl" : "Provenance/1706311583747125000.f4173d3b-e0f1-4479-84a4-842b6d872d1c",
      "resource" : {
        "resourceType" : "Provenance",
        "id" : "1706311583747125000.f4173d3b-e0f1-4479-84a4-842b6d872d1c",
        "recorded" : "2024-01-26T17:26:23Z",
        "policy" : [
          "http://hl7.org/fhir/uv/v2mappings/message-oru-r01-to-bundle"
        ],
        "activity" : {
          "coding" : [
            {
              "code" : "v2-FHIR transformation"
            }
          ]
        },
        "agent" : [
          {
            "type" : {
              "coding" : [
                {
                  "system" : "http://terminology.hl7.org/CodeSystem/provenance-participant-type",
                  "code" : "assembler"
                }
              ]
            },
            "who" : {
              "reference" : "Organization/1706311583746477000.ac9c530a-19a6-45f7-b894-2d12df824f0d"
            }
          }
        ]
      }
    },
    {
      "fullUrl" : "Organization/1706311583746477000.ac9c530a-19a6-45f7-b894-2d12df824f0d",
      "resource" : {
        "resourceType" : "Organization",
        "id" : "1706311583746477000.ac9c530a-19a6-45f7-b894-2d12df824f0d",
        "identifier" : [
          {
            "value" : "CDC PRIME - Atlanta"
          },
          {
            "type" : {
              "coding" : [
                {
                  "system" : "http://terminology.hl7.org/CodeSystem/v2-0301"
                }
              ]
            },
            "system" : "urn:ietf:rfc:3986",
            "value" : "2.16.840.1.114222.4.1.237821"
          }
        ]
      }
    },
    {
      "fullUrl" : "Observation/1706311583759922000.257bce46-d13b-4455-b486-abe354c6a218",
      "resource" : {
        "resourceType" : "Observation",
        "id" : "1706311583759922000.257bce46-d13b-4455-b486-abe354c6a218",
        "extension" : [
          {
            "url" : "https://reportstream.cdc.gov/fhir/StructureDefinition/obx-observation",
            "extension" : [
              {
                "url" : "obx-2-value-type",
                "valueId" : "VR"
              }
            ]
          }
        ],
        "status" : "unknown",
        "code" : {
          "coding" : [
            {
              "extension" : [
                {
                  "url" : "https://reportstream.cdc.gov/fhir/StructureDefinition/cwe-coding",
                  "valueString" : "coding"
                },
                {
                  "url" : "https://reportstream.cdc.gov/fhir/StructureDefinition/cwe-coding-system",
                  "valueString" : "LN"
                }
              ],
              "system" : "http://loinc.org",
              "code" : "8675-3",
              "display" : "Fake"
            }
          ]
        },
        "valueString" : "First-Second"
      }
    },
    {
      "fullUrl" : "ServiceRequest/1706311583913681000.848df360-ea85-4058-b33d-d967b9626f8b",
      "resource" : {
        "resourceType" : "ServiceRequest",
        "id" : "1706311583913681000.848df360-ea85-4058-b33d-d967b9626f8b",
        "status" : "unknown",
        "code" : {
          "coding" : [
            {
              "extension" : [
                {
                  "url" : "https://reportstream.cdc.gov/fhir/StructureDefinition/cwe-coding",
                  "valueString" : "coding"
                },
                {
                  "url" : "https://reportstream.cdc.gov/fhir/StructureDefinition/cwe-coding-system",
                  "valueString" : "LN"
                }
              ],
              "system" : "http://loinc.org",
              "code" : "68991-9",
              "display" : "Epidemiologically Important Information"
            }
          ]
        }
      }
    },
    {
      "fullUrl" : "DiagnosticReport/1706311583916463000.86dfad32-28f5-438d-bbfe-7b0c26891c37",
      "resource" : {
        "resourceType" : "DiagnosticReport",
        "id" : "1706311583916463000.86dfad32-28f5-438d-bbfe-7b0c26891c37",
        "basedOn" : [
          {
            "reference" : "ServiceRequest/1706311583913681000.848df360-ea85-4058-b33d-d967b9626f8b"
>>>>>>> 711af84e
          }
        ],
        "status" : "final",
        "code" : {
          "coding" : [
            {
              "extension" : [
                {
                  "url" : "https://reportstream.cdc.gov/fhir/StructureDefinition/cwe-coding",
                  "valueString" : "coding"
                },
                {
                  "url" : "https://reportstream.cdc.gov/fhir/StructureDefinition/cwe-coding-system",
                  "valueString" : "LN"
                }
              ],
              "system" : "http://loinc.org",
              "code" : "68991-9",
              "display" : "Epidemiologically Important Information"
            }
          ]
        },
        "result" : [
          {
<<<<<<< HEAD
            "reference" : "Observation/1706215585246078000.c1d86d4c-5791-40c5-9f88-6ba27b047715"
=======
            "reference" : "Observation/1706311583759922000.257bce46-d13b-4455-b486-abe354c6a218"
>>>>>>> 711af84e
          }
        ]
      }
    }
  ]
}<|MERGE_RESOLUTION|>--- conflicted
+++ resolved
@@ -1,25 +1,15 @@
 {
   "resourceType" : "Bundle",
-<<<<<<< HEAD
-  "id" : "1706215584846881000.2b5d8510-c844-46dd-82b8-413f7a34fff1",
-  "meta" : {
-    "lastUpdated" : "2024-01-25T15:46:24.861-05:00"
-=======
   "id" : "1706311583348023000.abae21d0-3dc3-4c98-bfa7-348820a42a1b",
   "meta" : {
     "lastUpdated" : "2024-01-26T17:26:23.364-06:00"
->>>>>>> 711af84e
   },
   "identifier" : {
     "system" : "https://reportstream.cdc.gov/prime-router",
     "value" : "12345"
   },
   "type" : "message",
-<<<<<<< HEAD
-  "timestamp" : "2023-05-01T10:25:31.000-04:00",
-=======
   "timestamp" : "2023-05-01T09:25:31.000-05:00",
->>>>>>> 711af84e
   "entry" : [
     {
       "fullUrl" : "MessageHeader/827ccb0e-ea8a-306c-8c34-a16891f84e7b",
@@ -46,11 +36,7 @@
           "display" : "ORU^R01^ORU_R01"
         },
         "sender" : {
-<<<<<<< HEAD
-          "reference" : "Organization/1706215584939366000.6c6e62c7-7c2f-4feb-93de-1a64c10214a5"
-=======
           "reference" : "Organization/1706311583444428000.fad17ef6-2233-4d05-9e68-2e6edc658876"
->>>>>>> 711af84e
         },
         "source" : {
           "_endpoint" : {
@@ -65,17 +51,10 @@
       }
     },
     {
-<<<<<<< HEAD
-      "fullUrl" : "Organization/1706215584939366000.6c6e62c7-7c2f-4feb-93de-1a64c10214a5",
-      "resource" : {
-        "resourceType" : "Organization",
-        "id" : "1706215584939366000.6c6e62c7-7c2f-4feb-93de-1a64c10214a5",
-=======
       "fullUrl" : "Organization/1706311583444428000.fad17ef6-2233-4d05-9e68-2e6edc658876",
       "resource" : {
         "resourceType" : "Organization",
         "id" : "1706311583444428000.fad17ef6-2233-4d05-9e68-2e6edc658876",
->>>>>>> 711af84e
         "address" : [
           {
             "country" : "USA"
@@ -84,37 +63,41 @@
       }
     },
     {
-<<<<<<< HEAD
-      "fullUrl" : "Provenance/1706215585227176000.721f3c6a-c13a-4bf1-9b48-fef9af8a1d90",
+      "fullUrl" : "Provenance/1706311583740163000.887203d8-1818-4fd4-aa96-b43e1ea322b8",
       "resource" : {
         "resourceType" : "Provenance",
-        "id" : "1706215585227176000.721f3c6a-c13a-4bf1-9b48-fef9af8a1d90",
+        "id" : "1706311583740163000.887203d8-1818-4fd4-aa96-b43e1ea322b8",
         "target" : [
           {
-            "reference" : "DiagnosticReport/1706215585417332000.761cfe84-71a4-449b-bcc2-bfa08354ed32"
+            "reference" : "MessageHeader/827ccb0e-ea8a-306c-8c34-a16891f84e7b"
+          },
+          {
+            "reference" : "DiagnosticReport/1706311583916463000.86dfad32-28f5-438d-bbfe-7b0c26891c37"
           }
         ],
         "recorded" : "2023-05-01T10:25:31-04:00",
-        "_recorded" : {
-          "extension" : [
-            {
-              "url" : "https://reportstream.cdc.gov/fhir/StructureDefinition/hl7v2-date-time",
-              "valueString" : "20230501102531-0400"
-            }
-          ]
-        },
         "activity" : {
           "coding" : [
             {
-              "extension" : [
-                {
-                  "url" : "https://reportstream.cdc.gov/fhir/StructureDefinition/code-index-name",
-                  "valueString" : "identifier"
-                }
-              ],
-              "system" : "http://terminology.hl7.org/CodeSystem/v2-0003",
-              "code" : "R01",
-              "display" : "ORU_R01"
+              "display" : "ORU^R01^ORU_R01"
+            }
+          ]
+        }
+      }
+    },
+    {
+      "fullUrl" : "Provenance/1706311583747125000.f4173d3b-e0f1-4479-84a4-842b6d872d1c",
+      "resource" : {
+        "resourceType" : "Provenance",
+        "id" : "1706311583747125000.f4173d3b-e0f1-4479-84a4-842b6d872d1c",
+        "recorded" : "2024-01-26T17:26:23Z",
+        "policy" : [
+          "http://hl7.org/fhir/uv/v2mappings/message-oru-r01-to-bundle"
+        ],
+        "activity" : {
+          "coding" : [
+            {
+              "code" : "v2-FHIR transformation"
             }
           ]
         },
@@ -123,41 +106,46 @@
             "type" : {
               "coding" : [
                 {
-                  "extension" : [
-                    {
-                      "url" : "https://reportstream.cdc.gov/fhir/StructureDefinition/code-index-name",
-                      "valueString" : "identifier"
-                    }
-                  ],
                   "system" : "http://terminology.hl7.org/CodeSystem/provenance-participant-type",
-                  "code" : "author"
+                  "code" : "assembler"
                 }
               ]
-            }
-          }
-        ],
-        "entity" : [
-          {
-            "role" : "source",
-            "what" : {
-              "reference" : "Device/1706215585230087000.b9face0f-28e7-41be-971c-c1f496eadd8a"
-            }
-          }
-        ]
-      }
-    },
-    {
-      "fullUrl" : "Device/1706215585230087000.b9face0f-28e7-41be-971c-c1f496eadd8a",
-      "resource" : {
-        "resourceType" : "Device",
-        "id" : "1706215585230087000.b9face0f-28e7-41be-971c-c1f496eadd8a"
-      }
-    },
-    {
-      "fullUrl" : "Observation/1706215585246078000.c1d86d4c-5791-40c5-9f88-6ba27b047715",
+            },
+            "who" : {
+              "reference" : "Organization/1706311583746477000.ac9c530a-19a6-45f7-b894-2d12df824f0d"
+            }
+          }
+        ]
+      }
+    },
+    {
+      "fullUrl" : "Organization/1706311583746477000.ac9c530a-19a6-45f7-b894-2d12df824f0d",
+      "resource" : {
+        "resourceType" : "Organization",
+        "id" : "1706311583746477000.ac9c530a-19a6-45f7-b894-2d12df824f0d",
+        "identifier" : [
+          {
+            "value" : "CDC PRIME - Atlanta"
+          },
+          {
+            "type" : {
+              "coding" : [
+                {
+                  "system" : "http://terminology.hl7.org/CodeSystem/v2-0301"
+                }
+              ]
+            },
+            "system" : "urn:ietf:rfc:3986",
+            "value" : "2.16.840.1.114222.4.1.237821"
+          }
+        ]
+      }
+    },
+    {
+      "fullUrl" : "Observation/1706311583759922000.257bce46-d13b-4455-b486-abe354c6a218",
       "resource" : {
         "resourceType" : "Observation",
-        "id" : "1706215585246078000.c1d86d4c-5791-40c5-9f88-6ba27b047715",
+        "id" : "1706311583759922000.257bce46-d13b-4455-b486-abe354c6a218",
         "extension" : [
           {
             "url" : "https://reportstream.cdc.gov/fhir/StructureDefinition/obx-observation",
@@ -193,10 +181,10 @@
       }
     },
     {
-      "fullUrl" : "ServiceRequest/1706215585414739000.f85b0f95-76f9-4b85-bc24-a956331addaa",
+      "fullUrl" : "ServiceRequest/1706311583913681000.848df360-ea85-4058-b33d-d967b9626f8b",
       "resource" : {
         "resourceType" : "ServiceRequest",
-        "id" : "1706215585414739000.f85b0f95-76f9-4b85-bc24-a956331addaa",
+        "id" : "1706311583913681000.848df360-ea85-4058-b33d-d967b9626f8b",
         "status" : "unknown",
         "code" : {
           "coding" : [
@@ -220,137 +208,16 @@
       }
     },
     {
-      "fullUrl" : "DiagnosticReport/1706215585417332000.761cfe84-71a4-449b-bcc2-bfa08354ed32",
+      "fullUrl" : "DiagnosticReport/1706311583916463000.86dfad32-28f5-438d-bbfe-7b0c26891c37",
       "resource" : {
         "resourceType" : "DiagnosticReport",
-        "id" : "1706215585417332000.761cfe84-71a4-449b-bcc2-bfa08354ed32",
+        "id" : "1706311583916463000.86dfad32-28f5-438d-bbfe-7b0c26891c37",
         "basedOn" : [
           {
-            "reference" : "ServiceRequest/1706215585414739000.f85b0f95-76f9-4b85-bc24-a956331addaa"
-=======
-      "fullUrl" : "Provenance/1706311583740163000.887203d8-1818-4fd4-aa96-b43e1ea322b8",
-      "resource" : {
-        "resourceType" : "Provenance",
-        "id" : "1706311583740163000.887203d8-1818-4fd4-aa96-b43e1ea322b8",
-        "target" : [
-          {
-            "reference" : "MessageHeader/827ccb0e-ea8a-306c-8c34-a16891f84e7b"
-          },
-          {
-            "reference" : "DiagnosticReport/1706311583916463000.86dfad32-28f5-438d-bbfe-7b0c26891c37"
-          }
-        ],
-        "recorded" : "2023-05-01T10:25:31-04:00",
-        "activity" : {
-          "coding" : [
-            {
-              "display" : "ORU^R01^ORU_R01"
-            }
-          ]
-        }
-      }
-    },
-    {
-      "fullUrl" : "Provenance/1706311583747125000.f4173d3b-e0f1-4479-84a4-842b6d872d1c",
-      "resource" : {
-        "resourceType" : "Provenance",
-        "id" : "1706311583747125000.f4173d3b-e0f1-4479-84a4-842b6d872d1c",
-        "recorded" : "2024-01-26T17:26:23Z",
-        "policy" : [
-          "http://hl7.org/fhir/uv/v2mappings/message-oru-r01-to-bundle"
-        ],
-        "activity" : {
-          "coding" : [
-            {
-              "code" : "v2-FHIR transformation"
-            }
-          ]
-        },
-        "agent" : [
-          {
-            "type" : {
-              "coding" : [
-                {
-                  "system" : "http://terminology.hl7.org/CodeSystem/provenance-participant-type",
-                  "code" : "assembler"
-                }
-              ]
-            },
-            "who" : {
-              "reference" : "Organization/1706311583746477000.ac9c530a-19a6-45f7-b894-2d12df824f0d"
-            }
-          }
-        ]
-      }
-    },
-    {
-      "fullUrl" : "Organization/1706311583746477000.ac9c530a-19a6-45f7-b894-2d12df824f0d",
-      "resource" : {
-        "resourceType" : "Organization",
-        "id" : "1706311583746477000.ac9c530a-19a6-45f7-b894-2d12df824f0d",
-        "identifier" : [
-          {
-            "value" : "CDC PRIME - Atlanta"
-          },
-          {
-            "type" : {
-              "coding" : [
-                {
-                  "system" : "http://terminology.hl7.org/CodeSystem/v2-0301"
-                }
-              ]
-            },
-            "system" : "urn:ietf:rfc:3986",
-            "value" : "2.16.840.1.114222.4.1.237821"
-          }
-        ]
-      }
-    },
-    {
-      "fullUrl" : "Observation/1706311583759922000.257bce46-d13b-4455-b486-abe354c6a218",
-      "resource" : {
-        "resourceType" : "Observation",
-        "id" : "1706311583759922000.257bce46-d13b-4455-b486-abe354c6a218",
-        "extension" : [
-          {
-            "url" : "https://reportstream.cdc.gov/fhir/StructureDefinition/obx-observation",
-            "extension" : [
-              {
-                "url" : "obx-2-value-type",
-                "valueId" : "VR"
-              }
-            ]
-          }
-        ],
-        "status" : "unknown",
-        "code" : {
-          "coding" : [
-            {
-              "extension" : [
-                {
-                  "url" : "https://reportstream.cdc.gov/fhir/StructureDefinition/cwe-coding",
-                  "valueString" : "coding"
-                },
-                {
-                  "url" : "https://reportstream.cdc.gov/fhir/StructureDefinition/cwe-coding-system",
-                  "valueString" : "LN"
-                }
-              ],
-              "system" : "http://loinc.org",
-              "code" : "8675-3",
-              "display" : "Fake"
-            }
-          ]
-        },
-        "valueString" : "First-Second"
-      }
-    },
-    {
-      "fullUrl" : "ServiceRequest/1706311583913681000.848df360-ea85-4058-b33d-d967b9626f8b",
-      "resource" : {
-        "resourceType" : "ServiceRequest",
-        "id" : "1706311583913681000.848df360-ea85-4058-b33d-d967b9626f8b",
-        "status" : "unknown",
+            "reference" : "ServiceRequest/1706311583913681000.848df360-ea85-4058-b33d-d967b9626f8b"
+          }
+        ],
+        "status" : "final",
         "code" : {
           "coding" : [
             {
@@ -369,47 +236,10 @@
               "display" : "Epidemiologically Important Information"
             }
           ]
-        }
-      }
-    },
-    {
-      "fullUrl" : "DiagnosticReport/1706311583916463000.86dfad32-28f5-438d-bbfe-7b0c26891c37",
-      "resource" : {
-        "resourceType" : "DiagnosticReport",
-        "id" : "1706311583916463000.86dfad32-28f5-438d-bbfe-7b0c26891c37",
-        "basedOn" : [
-          {
-            "reference" : "ServiceRequest/1706311583913681000.848df360-ea85-4058-b33d-d967b9626f8b"
->>>>>>> 711af84e
-          }
-        ],
-        "status" : "final",
-        "code" : {
-          "coding" : [
-            {
-              "extension" : [
-                {
-                  "url" : "https://reportstream.cdc.gov/fhir/StructureDefinition/cwe-coding",
-                  "valueString" : "coding"
-                },
-                {
-                  "url" : "https://reportstream.cdc.gov/fhir/StructureDefinition/cwe-coding-system",
-                  "valueString" : "LN"
-                }
-              ],
-              "system" : "http://loinc.org",
-              "code" : "68991-9",
-              "display" : "Epidemiologically Important Information"
-            }
-          ]
         },
         "result" : [
           {
-<<<<<<< HEAD
-            "reference" : "Observation/1706215585246078000.c1d86d4c-5791-40c5-9f88-6ba27b047715"
-=======
             "reference" : "Observation/1706311583759922000.257bce46-d13b-4455-b486-abe354c6a218"
->>>>>>> 711af84e
           }
         ]
       }
