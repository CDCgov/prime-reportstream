--- conflicted
+++ resolved
@@ -1,25 +1,15 @@
 {
   "resourceType" : "Bundle",
-<<<<<<< HEAD
-  "id" : "1707430373139504000.4469a58f-0f9c-47db-b364-4fb904f99036",
-  "meta" : {
-    "lastUpdated" : "2024-02-08T17:12:53.147-05:00"
-=======
   "id" : "1707765911033014000.77583724-48d0-4106-bff6-0a535e9c4481",
   "meta" : {
     "lastUpdated" : "2024-02-12T13:25:11.043-06:00"
->>>>>>> 44104ccc
   },
   "identifier" : {
     "system" : "https://reportstream.cdc.gov/prime-router",
     "value" : "12345"
   },
   "type" : "message",
-<<<<<<< HEAD
-  "timestamp" : "2023-05-01T10:25:31.000-04:00",
-=======
   "timestamp" : "2023-05-01T09:25:31.000-05:00",
->>>>>>> 44104ccc
   "entry" : [ {
     "fullUrl" : "MessageHeader/827ccb0e-ea8a-306c-8c34-a16891f84e7b",
     "resource" : {
@@ -44,11 +34,7 @@
         "display" : "ORU^R01^ORU_R01"
       },
       "sender" : {
-<<<<<<< HEAD
-        "reference" : "Organization/1707430373196227000.9fb0979b-0eba-4342-9207-9a29ec9be12f"
-=======
         "reference" : "Organization/1707765911124917000.8235915b-b0ab-4b2e-b87c-50a2433bb9e8"
->>>>>>> 44104ccc
       },
       "source" : {
         "_endpoint" : {
@@ -60,32 +46,15 @@
       }
     }
   }, {
-<<<<<<< HEAD
-    "fullUrl" : "Organization/1707430373196227000.9fb0979b-0eba-4342-9207-9a29ec9be12f",
-    "resource" : {
-      "resourceType" : "Organization",
-      "id" : "1707430373196227000.9fb0979b-0eba-4342-9207-9a29ec9be12f",
-=======
     "fullUrl" : "Organization/1707765911124917000.8235915b-b0ab-4b2e-b87c-50a2433bb9e8",
     "resource" : {
       "resourceType" : "Organization",
       "id" : "1707765911124917000.8235915b-b0ab-4b2e-b87c-50a2433bb9e8",
->>>>>>> 44104ccc
       "address" : [ {
         "country" : "USA"
       } ]
     }
   }, {
-<<<<<<< HEAD
-    "fullUrl" : "Provenance/1707430373550642000.c4965a72-ee4e-411d-81c6-2d94f0311a88",
-    "resource" : {
-      "resourceType" : "Provenance",
-      "id" : "1707430373550642000.c4965a72-ee4e-411d-81c6-2d94f0311a88",
-      "target" : [ {
-        "reference" : "MessageHeader/827ccb0e-ea8a-306c-8c34-a16891f84e7b"
-      }, {
-        "reference" : "DiagnosticReport/1707430373747159000.6b358d15-9db4-4b4f-9bae-688834e2517a"
-=======
     "fullUrl" : "Provenance/1707765911681903000.031dfb26-1494-4d01-8414-f42f4c3a463d",
     "resource" : {
       "resourceType" : "Provenance",
@@ -94,7 +63,6 @@
         "reference" : "MessageHeader/827ccb0e-ea8a-306c-8c34-a16891f84e7b"
       }, {
         "reference" : "DiagnosticReport/1707765912060144000.78a22f86-1c1e-4b56-bc5b-54bac1640366"
->>>>>>> 44104ccc
       } ],
       "recorded" : "2023-05-01T10:25:31-04:00",
       "activity" : {
@@ -104,19 +72,11 @@
       }
     }
   }, {
-<<<<<<< HEAD
-    "fullUrl" : "Provenance/1707430373558246000.b7c0fc6f-5bca-43ba-8f74-3725ee79c250",
-    "resource" : {
-      "resourceType" : "Provenance",
-      "id" : "1707430373558246000.b7c0fc6f-5bca-43ba-8f74-3725ee79c250",
-      "recorded" : "2024-02-08T17:12:53Z",
-=======
     "fullUrl" : "Provenance/1707765911692394000.f0248cb6-8dc1-4882-97d7-f2c1d2ec6253",
     "resource" : {
       "resourceType" : "Provenance",
       "id" : "1707765911692394000.f0248cb6-8dc1-4882-97d7-f2c1d2ec6253",
       "recorded" : "2024-02-12T13:25:11Z",
->>>>>>> 44104ccc
       "policy" : [ "http://hl7.org/fhir/uv/v2mappings/message-oru-r01-to-bundle" ],
       "activity" : {
         "coding" : [ {
@@ -131,17 +91,6 @@
           } ]
         },
         "who" : {
-<<<<<<< HEAD
-          "reference" : "Organization/1707430373557789000.f9350d9c-9e9a-4a7b-92a3-91c32f3bc33a"
-        }
-      } ]
-    }
-  }, {
-    "fullUrl" : "Organization/1707430373557789000.f9350d9c-9e9a-4a7b-92a3-91c32f3bc33a",
-    "resource" : {
-      "resourceType" : "Organization",
-      "id" : "1707430373557789000.f9350d9c-9e9a-4a7b-92a3-91c32f3bc33a",
-=======
           "reference" : "Organization/1707765911691410000.6c3d834b-6a74-42e6-b659-f211805b4a21"
         }
       } ]
@@ -151,7 +100,6 @@
     "resource" : {
       "resourceType" : "Organization",
       "id" : "1707765911691410000.6c3d834b-6a74-42e6-b659-f211805b4a21",
->>>>>>> 44104ccc
       "identifier" : [ {
         "value" : "CDC PRIME - Atlanta"
       }, {
@@ -165,16 +113,6 @@
       } ]
     }
   }, {
-<<<<<<< HEAD
-    "fullUrl" : "Observation/1707430373572401000.d65d125d-a24c-4bcc-af6f-fc15a85cbe18",
-    "resource" : {
-      "resourceType" : "Observation",
-      "id" : "1707430373572401000.d65d125d-a24c-4bcc-af6f-fc15a85cbe18",
-      "extension" : [ {
-        "url" : "https://reportstream.cdc.gov/fhir/StructureDefinition/obx-observation",
-        "extension" : [ {
-          "url" : "OBX.2",
-=======
     "fullUrl" : "Patient/1707765911715969000.0e9375e8-3e00-4b69-a07d-588194d4a3fc",
     "resource" : {
       "resourceType" : "Patient",
@@ -205,7 +143,6 @@
         "url" : "https://reportstream.cdc.gov/fhir/StructureDefinition/obx-observation",
         "extension" : [ {
           "url" : "obx-2-value-type",
->>>>>>> 44104ccc
           "valueId" : "ST"
         } ]
       } ],
@@ -224,31 +161,19 @@
           "display" : "Fake"
         } ]
       },
-<<<<<<< HEAD
-      "performer" : [ {
-        "reference" : "Organization/1707430373578705000.b7d4c3c5-af91-4eea-b22b-f1fb0d11aa03"
-=======
       "subject" : {
         "reference" : "Patient/1707765911715969000.0e9375e8-3e00-4b69-a07d-588194d4a3fc"
       },
       "performer" : [ {
         "reference" : "Organization/1707765911732533000.96109000-d923-433c-be26-589209387735"
->>>>>>> 44104ccc
       } ],
       "valueString" : "Some value"
     }
   }, {
-<<<<<<< HEAD
-    "fullUrl" : "Location/1707430373574402000.5043db40-3f86-4784-931c-24909c167af2",
-    "resource" : {
-      "resourceType" : "Location",
-      "id" : "1707430373574402000.5043db40-3f86-4784-931c-24909c167af2",
-=======
     "fullUrl" : "Location/1707765911724607000.74e6f077-69c2-4a02-9a96-3271aaae8c7a",
     "resource" : {
       "resourceType" : "Location",
       "id" : "1707765911724607000.74e6f077-69c2-4a02-9a96-3271aaae8c7a",
->>>>>>> 44104ccc
       "extension" : [ {
         "url" : "https://reportstream.cdc.gov/fhir/StructureDefinition/universal-id-type",
         "valueCode" : "ISO"
@@ -269,17 +194,10 @@
       }
     }
   }, {
-<<<<<<< HEAD
-    "fullUrl" : "Organization/1707430373578705000.b7d4c3c5-af91-4eea-b22b-f1fb0d11aa03",
-    "resource" : {
-      "resourceType" : "Organization",
-      "id" : "1707430373578705000.b7d4c3c5-af91-4eea-b22b-f1fb0d11aa03",
-=======
     "fullUrl" : "Organization/1707765911732533000.96109000-d923-433c-be26-589209387735",
     "resource" : {
       "resourceType" : "Organization",
       "id" : "1707765911732533000.96109000-d923-433c-be26-589209387735",
->>>>>>> 44104ccc
       "extension" : [ {
         "url" : "https://reportstream.cdc.gov/fhir/StructureDefinition/organization-name-type",
         "valueCoding" : {
@@ -355,11 +273,7 @@
         }, {
           "url" : "https://reportstream.cdc.gov/fhir/StructureDefinition/identifier-location",
           "valueReference" : {
-<<<<<<< HEAD
-            "reference" : "Location/1707430373574402000.5043db40-3f86-4784-931c-24909c167af2"
-=======
             "reference" : "Location/1707765911724607000.74e6f077-69c2-4a02-9a96-3271aaae8c7a"
->>>>>>> 44104ccc
           }
         } ],
         "type" : {
@@ -430,12 +344,6 @@
       } ]
     }
   }, {
-<<<<<<< HEAD
-    "fullUrl" : "ServiceRequest/1707430373744422000.eb200358-75c4-4e4d-a057-cccf4681efe1",
-    "resource" : {
-      "resourceType" : "ServiceRequest",
-      "id" : "1707430373744422000.eb200358-75c4-4e4d-a057-cccf4681efe1",
-=======
     "fullUrl" : "Specimen/1707765912045411000.d11b863a-e949-4265-8f70-9576fddd2ef5",
     "resource" : {
       "resourceType" : "Specimen",
@@ -450,7 +358,6 @@
     "resource" : {
       "resourceType" : "ServiceRequest",
       "id" : "1707765912055123000.cb068d04-d8e1-4d7e-a035-8c81f3c6c252",
->>>>>>> 44104ccc
       "status" : "unknown",
       "code" : {
         "coding" : [ {
@@ -465,17 +372,6 @@
           "code" : "68991-9",
           "display" : "Epidemiologically Important Information"
         } ]
-<<<<<<< HEAD
-      }
-    }
-  }, {
-    "fullUrl" : "DiagnosticReport/1707430373747159000.6b358d15-9db4-4b4f-9bae-688834e2517a",
-    "resource" : {
-      "resourceType" : "DiagnosticReport",
-      "id" : "1707430373747159000.6b358d15-9db4-4b4f-9bae-688834e2517a",
-      "basedOn" : [ {
-        "reference" : "ServiceRequest/1707430373744422000.eb200358-75c4-4e4d-a057-cccf4681efe1"
-=======
       },
       "subject" : {
         "reference" : "Patient/1707765911715969000.0e9375e8-3e00-4b69-a07d-588194d4a3fc"
@@ -488,7 +384,6 @@
       "id" : "1707765912060144000.78a22f86-1c1e-4b56-bc5b-54bac1640366",
       "basedOn" : [ {
         "reference" : "ServiceRequest/1707765912055123000.cb068d04-d8e1-4d7e-a035-8c81f3c6c252"
->>>>>>> 44104ccc
       } ],
       "status" : "final",
       "code" : {
@@ -505,10 +400,6 @@
           "display" : "Epidemiologically Important Information"
         } ]
       },
-<<<<<<< HEAD
-      "result" : [ {
-        "reference" : "Observation/1707430373572401000.d65d125d-a24c-4bcc-af6f-fc15a85cbe18"
-=======
       "subject" : {
         "reference" : "Patient/1707765911715969000.0e9375e8-3e00-4b69-a07d-588194d4a3fc"
       },
@@ -517,7 +408,6 @@
       } ],
       "result" : [ {
         "reference" : "Observation/1707765911721930000.7ee7616e-3690-4f4a-a605-14d66836b469"
->>>>>>> 44104ccc
       } ]
     }
   } ]
