{
  "resourceType" : "Bundle",
<<<<<<< HEAD
  "id" : "1706647630759055000.5ff69dc3-3112-4df7-8652-e13243e3db83",
  "meta" : {
    "lastUpdated" : "2024-01-30T15:47:10.765-05:00"
=======
  "id" : "1706547683264600000.d6e130bc-abad-4da9-9187-306732463b73",
  "meta" : {
    "lastUpdated" : "2024-01-29T12:01:23.272-05:00"
>>>>>>> 1d045b56
  },
  "identifier" : {
    "system" : "https://reportstream.cdc.gov/prime-router",
    "value" : "12345"
  },
  "type" : "message",
  "timestamp" : "2023-05-01T10:25:31.000-04:00",
<<<<<<< HEAD
  "entry" : [ {
    "fullUrl" : "MessageHeader/827ccb0e-ea8a-306c-8c34-a16891f84e7b",
    "resource" : {
      "resourceType" : "MessageHeader",
      "id" : "827ccb0e-ea8a-306c-8c34-a16891f84e7b",
      "extension" : [ {
        "url" : "https://reportstream.cdc.gov/fhir/StructureDefinition/encoding-characters",
        "valueString" : "^~\\&#"
      }, {
        "url" : "https://reportstream.cdc.gov/fhir/StructureDefinition/msh-7-datetime-of-message",
        "valueString" : "20230501102531-0400"
      }, {
        "url" : "https://reportstream.cdc.gov/fhir/StructureDefinition/character-set",
        "valueString" : "UNICODE UTF-8"
      } ],
      "eventCoding" : {
        "system" : "http://terminology.hl7.org/CodeSystem/v2-0003",
        "code" : "R01",
        "display" : "ORU^R01^ORU_R01"
      },
      "sender" : {
        "reference" : "Organization/1706647630831846000.cd2d4926-fc4b-4e59-b68c-65caeabe8100"
      },
      "source" : {
        "_endpoint" : {
          "extension" : [ {
            "url" : "http://hl7.org/fhir/StructureDefinition/data-absent-reason",
            "valueCode" : "unknown"
          } ]
        }
      }
    }
  }, {
    "fullUrl" : "Organization/1706647630831846000.cd2d4926-fc4b-4e59-b68c-65caeabe8100",
    "resource" : {
      "resourceType" : "Organization",
      "id" : "1706647630831846000.cd2d4926-fc4b-4e59-b68c-65caeabe8100",
      "address" : [ {
        "country" : "USA"
      } ]
    }
  }, {
    "fullUrl" : "Provenance/1706647631155883000.5d420e50-bd2b-468e-b956-4ea5764148d8",
    "resource" : {
      "resourceType" : "Provenance",
      "id" : "1706647631155883000.5d420e50-bd2b-468e-b956-4ea5764148d8",
      "target" : [ {
        "reference" : "MessageHeader/827ccb0e-ea8a-306c-8c34-a16891f84e7b"
      }, {
        "reference" : "DiagnosticReport/1706647631332928000.bc78482f-b928-4100-aac4-dfcef514602c"
      } ],
      "recorded" : "2023-05-01T10:25:31-04:00",
      "activity" : {
        "coding" : [ {
          "display" : "ORU^R01^ORU_R01"
        } ]
      }
    }
  }, {
    "fullUrl" : "Provenance/1706647631163289000.9cae8631-1197-40cb-b3ff-67b94412c467",
    "resource" : {
      "resourceType" : "Provenance",
      "id" : "1706647631163289000.9cae8631-1197-40cb-b3ff-67b94412c467",
      "recorded" : "2024-01-30T15:47:11Z",
      "policy" : [ "http://hl7.org/fhir/uv/v2mappings/message-oru-r01-to-bundle" ],
      "activity" : {
        "coding" : [ {
          "code" : "v2-FHIR transformation"
        } ]
      },
      "agent" : [ {
        "type" : {
          "coding" : [ {
            "system" : "http://terminology.hl7.org/CodeSystem/provenance-participant-type",
            "code" : "assembler"
          } ]
        },
        "who" : {
          "reference" : "Organization/1706647631162640000.58aa65a7-fd16-4694-a7e2-1a299b66e486"
        }
      } ]
    }
  }, {
    "fullUrl" : "Organization/1706647631162640000.58aa65a7-fd16-4694-a7e2-1a299b66e486",
    "resource" : {
      "resourceType" : "Organization",
      "id" : "1706647631162640000.58aa65a7-fd16-4694-a7e2-1a299b66e486",
      "identifier" : [ {
        "value" : "CDC PRIME - Atlanta"
      }, {
        "type" : {
          "coding" : [ {
            "system" : "http://terminology.hl7.org/CodeSystem/v2-0301"
          } ]
        },
        "system" : "urn:ietf:rfc:3986",
        "value" : "2.16.840.1.114222.4.1.237821"
      } ]
    }
  }, {
    "fullUrl" : "Observation/1706647631174763000.d6f7d253-5c31-4a80-bf4e-ea623e81fe62",
    "resource" : {
      "resourceType" : "Observation",
      "id" : "1706647631174763000.d6f7d253-5c31-4a80-bf4e-ea623e81fe62",
      "extension" : [ {
        "url" : "https://reportstream.cdc.gov/fhir/StructureDefinition/obx-observation",
        "extension" : [ {
          "url" : "obx-2-value-type",
          "valueId" : "ST"
        } ]
      } ],
      "status" : "unknown",
      "code" : {
        "coding" : [ {
          "extension" : [ {
            "url" : "https://reportstream.cdc.gov/fhir/StructureDefinition/cwe-coding",
            "valueString" : "coding"
          }, {
            "url" : "https://reportstream.cdc.gov/fhir/StructureDefinition/cwe-coding-system",
            "valueString" : "LN"
          } ],
          "system" : "http://loinc.org",
          "code" : "8675-3",
          "display" : "Fake"
        } ]
      },
      "performer" : [ {
        "reference" : "Organization/1706647631179339000.5c80c6e9-ea9b-4c4d-a047-294da456f2b9"
      } ],
      "valueString" : "Some value"
    }
  }, {
    "fullUrl" : "Location/1706647631176069000.7f3f24de-4cf7-41b2-9eb0-aa256ad87ad5",
    "resource" : {
      "resourceType" : "Location",
      "id" : "1706647631176069000.7f3f24de-4cf7-41b2-9eb0-aa256ad87ad5",
      "extension" : [ {
        "url" : "https://reportstream.cdc.gov/fhir/StructureDefinition/universal-id-type",
        "valueCode" : "ISO"
      } ],
      "identifier" : [ {
        "value" : "2.16.840.1.113883.9.11"
      } ],
      "name" : "Hospital A",
      "physicalType" : {
        "coding" : [ {
          "extension" : [ {
            "url" : "https://reportstream.cdc.gov/fhir/StructureDefinition/code-index-name",
            "valueString" : "identifier"
          } ],
          "system" : "http://terminology.hl7.org/CodeSystem/location-physical-type",
          "code" : "si"
        } ]
      }
    }
  }, {
    "fullUrl" : "Organization/1706647631179339000.5c80c6e9-ea9b-4c4d-a047-294da456f2b9",
    "resource" : {
      "resourceType" : "Organization",
      "id" : "1706647631179339000.5c80c6e9-ea9b-4c4d-a047-294da456f2b9",
      "extension" : [ {
        "url" : "https://reportstream.cdc.gov/fhir/StructureDefinition/organization-name-type",
        "valueCoding" : {
          "extension" : [ {
            "url" : "https://reportstream.cdc.gov/fhir/StructureDefinition/cwe-coding",
            "valueCodeableConcept" : {
              "extension" : [ {
                "url" : "https://reportstream.cdc.gov/fhir/StructureDefinition/hl7v2Name",
                "valueString" : "organization-name-type-code"
              } ],
              "coding" : [ {
                "extension" : [ {
=======
  "entry" : [
    {
      "fullUrl" : "MessageHeader/827ccb0e-ea8a-306c-8c34-a16891f84e7b",
      "resource" : {
        "resourceType" : "MessageHeader",
        "id" : "827ccb0e-ea8a-306c-8c34-a16891f84e7b",
        "extension" : [
          {
            "url" : "https://reportstream.cdc.gov/fhir/StructureDefinition/encoding-characters",
            "valueString" : "^~\\&#"
          },
          {
            "url" : "https://reportstream.cdc.gov/fhir/StructureDefinition/msh-7-datetime-of-message",
            "valueString" : "20230501102531-0400"
          },
          {
            "url" : "https://reportstream.cdc.gov/fhir/StructureDefinition/character-set",
            "valueString" : "UNICODE UTF-8"
          }
        ],
        "eventCoding" : {
          "system" : "http://terminology.hl7.org/CodeSystem/v2-0003",
          "code" : "R01",
          "display" : "ORU^R01^ORU_R01"
        },
        "sender" : {
          "reference" : "Organization/1706547683349705000.8a3aec16-66b8-4f45-93a4-e277d5c589c7"
        },
        "source" : {
          "_endpoint" : {
            "extension" : [
              {
                "url" : "http://hl7.org/fhir/StructureDefinition/data-absent-reason",
                "valueCode" : "unknown"
              }
            ]
          }
        }
      }
    },
    {
      "fullUrl" : "Organization/1706547683349705000.8a3aec16-66b8-4f45-93a4-e277d5c589c7",
      "resource" : {
        "resourceType" : "Organization",
        "id" : "1706547683349705000.8a3aec16-66b8-4f45-93a4-e277d5c589c7",
        "address" : [
          {
            "country" : "USA"
          }
        ]
      }
    },
    {
      "fullUrl" : "Provenance/1706547683699361000.6c3db9ba-1bdb-40a1-9782-c2b0e52c6526",
      "resource" : {
        "resourceType" : "Provenance",
        "id" : "1706547683699361000.6c3db9ba-1bdb-40a1-9782-c2b0e52c6526",
        "target" : [
          {
            "reference" : "MessageHeader/827ccb0e-ea8a-306c-8c34-a16891f84e7b"
          },
          {
            "reference" : "DiagnosticReport/1706547683960364000.282fb5e2-c5d3-4ff1-86c1-87abbc4514d3"
          }
        ],
        "recorded" : "2023-05-01T10:25:31-04:00",
        "activity" : {
          "coding" : [
            {
              "display" : "ORU^R01^ORU_R01"
            }
          ]
        }
      }
    },
    {
      "fullUrl" : "Provenance/1706547683709822000.6940ef5a-c7f3-4d60-9e45-4d32e5a1f7c7",
      "resource" : {
        "resourceType" : "Provenance",
        "id" : "1706547683709822000.6940ef5a-c7f3-4d60-9e45-4d32e5a1f7c7",
        "recorded" : "2024-01-29T12:01:23Z",
        "policy" : [
          "http://hl7.org/fhir/uv/v2mappings/message-oru-r01-to-bundle"
        ],
        "activity" : {
          "coding" : [
            {
              "code" : "v2-FHIR transformation"
            }
          ]
        },
        "agent" : [
          {
            "type" : {
              "coding" : [
                {
                  "system" : "http://terminology.hl7.org/CodeSystem/provenance-participant-type",
                  "code" : "assembler"
                }
              ]
            },
            "who" : {
              "reference" : "Organization/1706547683709315000.b2e4fb83-dfa1-40bc-9e6b-3e9d78ee83ec"
            }
          }
        ]
      }
    },
    {
      "fullUrl" : "Organization/1706547683709315000.b2e4fb83-dfa1-40bc-9e6b-3e9d78ee83ec",
      "resource" : {
        "resourceType" : "Organization",
        "id" : "1706547683709315000.b2e4fb83-dfa1-40bc-9e6b-3e9d78ee83ec",
        "identifier" : [
          {
            "value" : "CDC PRIME - Atlanta"
          },
          {
            "type" : {
              "coding" : [
                {
                  "system" : "http://terminology.hl7.org/CodeSystem/v2-0301"
                }
              ]
            },
            "system" : "urn:ietf:rfc:3986",
            "value" : "2.16.840.1.114222.4.1.237821"
          }
        ]
      }
    },
    {
      "fullUrl" : "Observation/1706547683743014000.2e4c5e5a-ddd1-4982-924f-e32086074afe",
      "resource" : {
        "resourceType" : "Observation",
        "id" : "1706547683743014000.2e4c5e5a-ddd1-4982-924f-e32086074afe",
        "extension" : [
          {
            "url" : "https://reportstream.cdc.gov/fhir/StructureDefinition/obx-observation",
            "extension" : [
              {
                "url" : "obx-2-value-type",
                "valueId" : "ST"
              }
            ]
          }
        ],
        "status" : "unknown",
        "code" : {
          "coding" : [
            {
              "extension" : [
                {
>>>>>>> 1d045b56
                  "url" : "https://reportstream.cdc.gov/fhir/StructureDefinition/cwe-coding",
                  "valueString" : "coding"
                }, {
                  "url" : "https://reportstream.cdc.gov/fhir/StructureDefinition/cwe-coding-system",
                  "valueString" : "LN"
<<<<<<< HEAD
                } ],
                "system" : "http://loinc.org",
                "version" : "1",
                "code" : "1234-5",
                "display" : "TestText"
              }, {
                "extension" : [ {
=======
                }
              ],
              "system" : "http://loinc.org",
              "code" : "8675-3",
              "display" : "Fake"
            }
          ]
        },
        "performer" : [
          {
            "reference" : "Organization/1706547683750100000.980d154e-ed99-416f-bc8b-62ce64635931"
          }
        ],
        "valueString" : "Some value"
      }
    },
    {
      "fullUrl" : "Location/1706547683749313000.51c564c3-bb3c-4cab-b755-b59f1fd9112d",
      "resource" : {
        "resourceType" : "Location",
        "id" : "1706547683749313000.51c564c3-bb3c-4cab-b755-b59f1fd9112d",
        "extension" : [
          {
            "url" : "https://reportstream.cdc.gov/fhir/StructureDefinition/universal-id-type",
            "valueCode" : "ISO"
          }
        ],
        "identifier" : [
          {
            "value" : "2.16.840.1.113883.9.11"
          }
        ],
        "name" : "Hospital A",
        "physicalType" : {
          "coding" : [
            {
              "extension" : [
                {
                  "url" : "https://reportstream.cdc.gov/fhir/StructureDefinition/code-index-name",
                  "valueString" : "identifier"
                }
              ],
              "system" : "http://terminology.hl7.org/CodeSystem/location-physical-type",
              "code" : "si"
            }
          ]
        }
      }
    },
    {
      "fullUrl" : "Organization/1706547683750100000.980d154e-ed99-416f-bc8b-62ce64635931",
      "resource" : {
        "resourceType" : "Organization",
        "id" : "1706547683750100000.980d154e-ed99-416f-bc8b-62ce64635931",
        "extension" : [
          {
            "url" : "https://reportstream.cdc.gov/fhir/StructureDefinition/xon3-id-number",
            "valueString" : "123"
          },
          {
            "url" : "https://reportstream.cdc.gov/fhir/StructureDefinition/organization-name-type",
            "valueCoding" : {
              "extension" : [
                {
                  "url" : "https://reportstream.cdc.gov/fhir/StructureDefinition/cwe-coding",
                  "valueCodeableConcept" : {
                    "extension" : [
                      {
                        "url" : "https://reportstream.cdc.gov/fhir/StructureDefinition/hl7v2Name",
                        "valueString" : "organization-name-type-code"
                      }
                    ],
                    "coding" : [
                      {
                        "extension" : [
                          {
                            "url" : "https://reportstream.cdc.gov/fhir/StructureDefinition/cwe-coding",
                            "valueString" : "coding"
                          },
                          {
                            "url" : "https://reportstream.cdc.gov/fhir/StructureDefinition/cwe-coding-system",
                            "valueString" : "LN"
                          }
                        ],
                        "system" : "http://loinc.org",
                        "version" : "1",
                        "code" : "1234-5",
                        "display" : "TestText"
                      },
                      {
                        "extension" : [
                          {
                            "url" : "https://reportstream.cdc.gov/fhir/StructureDefinition/cwe-coding",
                            "valueString" : "alt-coding"
                          },
                          {
                            "url" : "https://reportstream.cdc.gov/fhir/StructureDefinition/cwe-coding-system",
                            "valueString" : "LN"
                          }
                        ],
                        "system" : "http://loinc.org",
                        "version" : "2",
                        "code" : "1234-5",
                        "display" : "TestAltText"
                      }
                    ],
                    "text" : "OriginalText"
                  }
                }
              ],
              "system" : "LN",
              "version" : "1",
              "code" : "1234-5",
              "display" : "TestText"
            }
          },
          {
            "url" : "https://reportstream.cdc.gov/fhir/StructureDefinition/hl7-use",
            "valueString" : "obx-25-performing-organization"
          }
        ],
        "identifier" : [
          {
            "extension" : [
              {
                "url" : "https://reportstream.cdc.gov/fhir/StructureDefinition/check-digit",
                "valueString" : "Check Digit"
              },
              {
                "url" : "https://reportstream.cdc.gov/fhir/StructureDefinition/assigning-authority",
                "extension" : [
                  {
                    "url" : "https://reportstream.cdc.gov/fhir/StructureDefinition/namespace-id",
                    "valueString" : "Assigning Authority"
                  },
                  {
                    "url" : "https://reportstream.cdc.gov/fhir/StructureDefinition/universal-id",
                    "valueString" : "2.1.4.1"
                  },
                  {
                    "url" : "https://reportstream.cdc.gov/fhir/StructureDefinition/universal-id-type",
                    "valueCode" : "ISO"
                  }
                ]
              },
              {
                "url" : "https://reportstream.cdc.gov/fhir/StructureDefinition/check-digit-scheme",
                "valueCode" : "C1"
              },
              {
                "url" : "https://reportstream.cdc.gov/fhir/StructureDefinition/identifier-location",
                "valueReference" : {
                  "reference" : "Location/1706547683749313000.51c564c3-bb3c-4cab-b755-b59f1fd9112d"
                }
              }
            ],
            "type" : {
              "coding" : [
                {
                  "extension" : [
                    {
                      "url" : "https://reportstream.cdc.gov/fhir/StructureDefinition/code-index-name",
                      "valueString" : "identifier"
                    }
                  ],
                  "system" : "http://terminology.hl7.org/CodeSystem/v2-0203",
                  "code" : "MD"
                }
              ]
            },
            "value" : "123"
          }
        ],
        "name" : "Org",
        "address" : [
          {
            "extension" : [
              {
                "url" : "http://hl7.org/fhir/StructureDefinition/iso21090-ADXP-censusTract",
                "valueCode" : "6059"
              },
              {
                "url" : "https://reportstream.cdc.gov/fhir/StructureDefinition/xad-address",
                "extension" : [
                  {
                    "url" : "https://reportstream.cdc.gov/fhir/StructureDefinition/sad-address-line",
                    "extension" : [
                      {
                        "url" : "SAD.1",
                        "valueString" : "4861"
                      },
                      {
                        "url" : "SAD.2",
                        "valueString" : "20TH AVE"
                      },
                      {
                        "url" : "SAD.3",
                        "valueString" : "1"
                      }
                    ]
                  },
                  {
                    "url" : "XAD.2",
                    "valueString" : "Other Designation"
                  },
                  {
                    "url" : "XAD.7",
                    "valueCode" : "B"
                  },
                  {
                    "url" : "XAD.8",
                    "valueString" : "Other Geographic Designation"
                  },
                  {
                    "url" : "XAD.11",
                    "valueCode" : "A"
                  },
                  {
                    "url" : "XAD.13",
                    "valueString" : "20220501102531-0400"
                  },
                  {
                    "url" : "XAD.14",
                    "valueString" : "20230501102531-0400"
                  },
                  {
                    "url" : "XAD.19",
                    "valueCode" : "Adressee"
                  }
                ]
              }
            ],
            "use" : "work",
            "line" : [
              "4861",
              "20TH AVE",
              "1",
              "Other Designation",
              "Adressee"
            ],
            "city" : "THUNDER MOUNTAIN",
            "district" : "County",
            "state" : "IG",
            "postalCode" : "99999",
            "country" : "USA",
            "period" : {
              "start" : "2022-05-01T10:25:31-04:00",
              "end" : "2023-05-01T10:25:31-04:00"
            }
          }
        ]
      }
    },
    {
      "fullUrl" : "ServiceRequest/1706547683957156000.be4440a0-0abb-4592-b13f-9c8f7a9565b8",
      "resource" : {
        "resourceType" : "ServiceRequest",
        "id" : "1706547683957156000.be4440a0-0abb-4592-b13f-9c8f7a9565b8",
        "status" : "unknown",
        "code" : {
          "coding" : [
            {
              "extension" : [
                {
>>>>>>> 1d045b56
                  "url" : "https://reportstream.cdc.gov/fhir/StructureDefinition/cwe-coding",
                  "valueString" : "alt-coding"
                }, {
                  "url" : "https://reportstream.cdc.gov/fhir/StructureDefinition/cwe-coding-system",
                  "valueString" : "LN"
                } ],
                "system" : "http://loinc.org",
                "version" : "2",
                "code" : "1234-5",
                "display" : "TestAltText"
              } ],
              "text" : "OriginalText"
            }
          } ],
          "system" : "LN",
          "version" : "1",
          "code" : "1234-5",
          "display" : "TestText"
        }
<<<<<<< HEAD
      }, {
        "url" : "https://reportstream.cdc.gov/fhir/StructureDefinition/xon-organization",
        "extension" : [ {
          "url" : "XON.3",
          "valueString" : "123"
        } ]
      }, {
        "url" : "https://reportstream.cdc.gov/fhir/StructureDefinition/hl7-use",
        "valueString" : "obx-25-performing-organization"
      } ],
      "identifier" : [ {
        "extension" : [ {
          "url" : "http://hl7.org/fhir/StructureDefinition/identifier-checkDigit",
          "valueString" : "Check Digit"
        }, {
          "url" : "https://reportstream.cdc.gov/fhir/StructureDefinition/assigning-authority",
          "extension" : [ {
            "url" : "https://reportstream.cdc.gov/fhir/StructureDefinition/namespace-id",
            "valueString" : "Assigning Authority"
          }, {
            "url" : "https://reportstream.cdc.gov/fhir/StructureDefinition/universal-id",
            "valueString" : "2.1.4.1"
          }, {
            "url" : "https://reportstream.cdc.gov/fhir/StructureDefinition/universal-id-type",
            "valueCode" : "ISO"
          } ]
        }, {
          "url" : "http://hl7.org/fhir/StructureDefinition/namingsystem-checkDigit",
          "valueCode" : "C1"
        }, {
          "url" : "https://reportstream.cdc.gov/fhir/StructureDefinition/identifier-location",
          "valueReference" : {
            "reference" : "Location/1706647631176069000.7f3f24de-4cf7-41b2-9eb0-aa256ad87ad5"
=======
      }
    },
    {
      "fullUrl" : "DiagnosticReport/1706547683960364000.282fb5e2-c5d3-4ff1-86c1-87abbc4514d3",
      "resource" : {
        "resourceType" : "DiagnosticReport",
        "id" : "1706547683960364000.282fb5e2-c5d3-4ff1-86c1-87abbc4514d3",
        "basedOn" : [
          {
            "reference" : "ServiceRequest/1706547683957156000.be4440a0-0abb-4592-b13f-9c8f7a9565b8"
>>>>>>> 1d045b56
          }
        } ],
        "type" : {
          "coding" : [ {
            "extension" : [ {
              "url" : "https://reportstream.cdc.gov/fhir/StructureDefinition/code-index-name",
              "valueString" : "identifier"
            } ],
            "system" : "http://terminology.hl7.org/CodeSystem/v2-0203",
            "code" : "MD"
          } ]
        },
<<<<<<< HEAD
        "value" : "123"
      } ],
      "name" : "Org",
      "address" : [ {
        "extension" : [ {
          "url" : "http://hl7.org/fhir/StructureDefinition/iso21090-ADXP-censusTract",
          "valueCode" : "6059"
        }, {
          "url" : "https://reportstream.cdc.gov/fhir/StructureDefinition/xad-address",
          "extension" : [ {
            "url" : "https://reportstream.cdc.gov/fhir/StructureDefinition/sad-address-line",
            "extension" : [ {
              "url" : "SAD.1",
              "valueString" : "4861"
            }, {
              "url" : "SAD.2",
              "valueString" : "20TH AVE"
            }, {
              "url" : "SAD.3",
              "valueString" : "1"
            } ]
          }, {
            "url" : "XAD.2",
            "valueString" : "Other Designation"
          }, {
            "url" : "XAD.7",
            "valueCode" : "B"
          }, {
            "url" : "XAD.8",
            "valueString" : "Other Geographic Designation"
          }, {
            "url" : "XAD.11",
            "valueCode" : "A"
          }, {
            "url" : "XAD.13",
            "valueString" : "20220501102531-0400"
          }, {
            "url" : "XAD.14",
            "valueString" : "20230501102531-0400"
          }, {
            "url" : "XAD.19",
            "valueCode" : "Adressee"
          } ]
        } ],
        "use" : "work",
        "line" : [ "4861", "20TH AVE", "1", "Other Designation", "Adressee" ],
        "city" : "THUNDER MOUNTAIN",
        "district" : "County",
        "state" : "IG",
        "postalCode" : "99999",
        "country" : "USA",
        "period" : {
          "start" : "2022-05-01T10:25:31-04:00",
          "end" : "2023-05-01T10:25:31-04:00"
        }
      } ]
    }
  }, {
    "fullUrl" : "ServiceRequest/1706647631330589000.f2524663-ebdf-4762-806e-d9c7a68988cd",
    "resource" : {
      "resourceType" : "ServiceRequest",
      "id" : "1706647631330589000.f2524663-ebdf-4762-806e-d9c7a68988cd",
      "status" : "unknown",
      "code" : {
        "coding" : [ {
          "extension" : [ {
            "url" : "https://reportstream.cdc.gov/fhir/StructureDefinition/cwe-coding",
            "valueString" : "coding"
          }, {
            "url" : "https://reportstream.cdc.gov/fhir/StructureDefinition/cwe-coding-system",
            "valueString" : "LN"
          } ],
          "system" : "http://loinc.org",
          "code" : "68991-9",
          "display" : "Epidemiologically Important Information"
        } ]
=======
        "result" : [
          {
            "reference" : "Observation/1706547683743014000.2e4c5e5a-ddd1-4982-924f-e32086074afe"
          }
        ]
>>>>>>> 1d045b56
      }
    }
  }, {
    "fullUrl" : "DiagnosticReport/1706647631332928000.bc78482f-b928-4100-aac4-dfcef514602c",
    "resource" : {
      "resourceType" : "DiagnosticReport",
      "id" : "1706647631332928000.bc78482f-b928-4100-aac4-dfcef514602c",
      "basedOn" : [ {
        "reference" : "ServiceRequest/1706647631330589000.f2524663-ebdf-4762-806e-d9c7a68988cd"
      } ],
      "status" : "final",
      "code" : {
        "coding" : [ {
          "extension" : [ {
            "url" : "https://reportstream.cdc.gov/fhir/StructureDefinition/cwe-coding",
            "valueString" : "coding"
          }, {
            "url" : "https://reportstream.cdc.gov/fhir/StructureDefinition/cwe-coding-system",
            "valueString" : "LN"
          } ],
          "system" : "http://loinc.org",
          "code" : "68991-9",
          "display" : "Epidemiologically Important Information"
        } ]
      },
      "result" : [ {
        "reference" : "Observation/1706647631174763000.d6f7d253-5c31-4a80-bf4e-ea623e81fe62"
      } ]
    }
  } ]
}<|MERGE_RESOLUTION|>--- conflicted
+++ resolved
@@ -1,14 +1,8 @@
 {
   "resourceType" : "Bundle",
-<<<<<<< HEAD
-  "id" : "1706647630759055000.5ff69dc3-3112-4df7-8652-e13243e3db83",
-  "meta" : {
-    "lastUpdated" : "2024-01-30T15:47:10.765-05:00"
-=======
   "id" : "1706547683264600000.d6e130bc-abad-4da9-9187-306732463b73",
   "meta" : {
     "lastUpdated" : "2024-01-29T12:01:23.272-05:00"
->>>>>>> 1d045b56
   },
   "identifier" : {
     "system" : "https://reportstream.cdc.gov/prime-router",
@@ -16,180 +10,6 @@
   },
   "type" : "message",
   "timestamp" : "2023-05-01T10:25:31.000-04:00",
-<<<<<<< HEAD
-  "entry" : [ {
-    "fullUrl" : "MessageHeader/827ccb0e-ea8a-306c-8c34-a16891f84e7b",
-    "resource" : {
-      "resourceType" : "MessageHeader",
-      "id" : "827ccb0e-ea8a-306c-8c34-a16891f84e7b",
-      "extension" : [ {
-        "url" : "https://reportstream.cdc.gov/fhir/StructureDefinition/encoding-characters",
-        "valueString" : "^~\\&#"
-      }, {
-        "url" : "https://reportstream.cdc.gov/fhir/StructureDefinition/msh-7-datetime-of-message",
-        "valueString" : "20230501102531-0400"
-      }, {
-        "url" : "https://reportstream.cdc.gov/fhir/StructureDefinition/character-set",
-        "valueString" : "UNICODE UTF-8"
-      } ],
-      "eventCoding" : {
-        "system" : "http://terminology.hl7.org/CodeSystem/v2-0003",
-        "code" : "R01",
-        "display" : "ORU^R01^ORU_R01"
-      },
-      "sender" : {
-        "reference" : "Organization/1706647630831846000.cd2d4926-fc4b-4e59-b68c-65caeabe8100"
-      },
-      "source" : {
-        "_endpoint" : {
-          "extension" : [ {
-            "url" : "http://hl7.org/fhir/StructureDefinition/data-absent-reason",
-            "valueCode" : "unknown"
-          } ]
-        }
-      }
-    }
-  }, {
-    "fullUrl" : "Organization/1706647630831846000.cd2d4926-fc4b-4e59-b68c-65caeabe8100",
-    "resource" : {
-      "resourceType" : "Organization",
-      "id" : "1706647630831846000.cd2d4926-fc4b-4e59-b68c-65caeabe8100",
-      "address" : [ {
-        "country" : "USA"
-      } ]
-    }
-  }, {
-    "fullUrl" : "Provenance/1706647631155883000.5d420e50-bd2b-468e-b956-4ea5764148d8",
-    "resource" : {
-      "resourceType" : "Provenance",
-      "id" : "1706647631155883000.5d420e50-bd2b-468e-b956-4ea5764148d8",
-      "target" : [ {
-        "reference" : "MessageHeader/827ccb0e-ea8a-306c-8c34-a16891f84e7b"
-      }, {
-        "reference" : "DiagnosticReport/1706647631332928000.bc78482f-b928-4100-aac4-dfcef514602c"
-      } ],
-      "recorded" : "2023-05-01T10:25:31-04:00",
-      "activity" : {
-        "coding" : [ {
-          "display" : "ORU^R01^ORU_R01"
-        } ]
-      }
-    }
-  }, {
-    "fullUrl" : "Provenance/1706647631163289000.9cae8631-1197-40cb-b3ff-67b94412c467",
-    "resource" : {
-      "resourceType" : "Provenance",
-      "id" : "1706647631163289000.9cae8631-1197-40cb-b3ff-67b94412c467",
-      "recorded" : "2024-01-30T15:47:11Z",
-      "policy" : [ "http://hl7.org/fhir/uv/v2mappings/message-oru-r01-to-bundle" ],
-      "activity" : {
-        "coding" : [ {
-          "code" : "v2-FHIR transformation"
-        } ]
-      },
-      "agent" : [ {
-        "type" : {
-          "coding" : [ {
-            "system" : "http://terminology.hl7.org/CodeSystem/provenance-participant-type",
-            "code" : "assembler"
-          } ]
-        },
-        "who" : {
-          "reference" : "Organization/1706647631162640000.58aa65a7-fd16-4694-a7e2-1a299b66e486"
-        }
-      } ]
-    }
-  }, {
-    "fullUrl" : "Organization/1706647631162640000.58aa65a7-fd16-4694-a7e2-1a299b66e486",
-    "resource" : {
-      "resourceType" : "Organization",
-      "id" : "1706647631162640000.58aa65a7-fd16-4694-a7e2-1a299b66e486",
-      "identifier" : [ {
-        "value" : "CDC PRIME - Atlanta"
-      }, {
-        "type" : {
-          "coding" : [ {
-            "system" : "http://terminology.hl7.org/CodeSystem/v2-0301"
-          } ]
-        },
-        "system" : "urn:ietf:rfc:3986",
-        "value" : "2.16.840.1.114222.4.1.237821"
-      } ]
-    }
-  }, {
-    "fullUrl" : "Observation/1706647631174763000.d6f7d253-5c31-4a80-bf4e-ea623e81fe62",
-    "resource" : {
-      "resourceType" : "Observation",
-      "id" : "1706647631174763000.d6f7d253-5c31-4a80-bf4e-ea623e81fe62",
-      "extension" : [ {
-        "url" : "https://reportstream.cdc.gov/fhir/StructureDefinition/obx-observation",
-        "extension" : [ {
-          "url" : "obx-2-value-type",
-          "valueId" : "ST"
-        } ]
-      } ],
-      "status" : "unknown",
-      "code" : {
-        "coding" : [ {
-          "extension" : [ {
-            "url" : "https://reportstream.cdc.gov/fhir/StructureDefinition/cwe-coding",
-            "valueString" : "coding"
-          }, {
-            "url" : "https://reportstream.cdc.gov/fhir/StructureDefinition/cwe-coding-system",
-            "valueString" : "LN"
-          } ],
-          "system" : "http://loinc.org",
-          "code" : "8675-3",
-          "display" : "Fake"
-        } ]
-      },
-      "performer" : [ {
-        "reference" : "Organization/1706647631179339000.5c80c6e9-ea9b-4c4d-a047-294da456f2b9"
-      } ],
-      "valueString" : "Some value"
-    }
-  }, {
-    "fullUrl" : "Location/1706647631176069000.7f3f24de-4cf7-41b2-9eb0-aa256ad87ad5",
-    "resource" : {
-      "resourceType" : "Location",
-      "id" : "1706647631176069000.7f3f24de-4cf7-41b2-9eb0-aa256ad87ad5",
-      "extension" : [ {
-        "url" : "https://reportstream.cdc.gov/fhir/StructureDefinition/universal-id-type",
-        "valueCode" : "ISO"
-      } ],
-      "identifier" : [ {
-        "value" : "2.16.840.1.113883.9.11"
-      } ],
-      "name" : "Hospital A",
-      "physicalType" : {
-        "coding" : [ {
-          "extension" : [ {
-            "url" : "https://reportstream.cdc.gov/fhir/StructureDefinition/code-index-name",
-            "valueString" : "identifier"
-          } ],
-          "system" : "http://terminology.hl7.org/CodeSystem/location-physical-type",
-          "code" : "si"
-        } ]
-      }
-    }
-  }, {
-    "fullUrl" : "Organization/1706647631179339000.5c80c6e9-ea9b-4c4d-a047-294da456f2b9",
-    "resource" : {
-      "resourceType" : "Organization",
-      "id" : "1706647631179339000.5c80c6e9-ea9b-4c4d-a047-294da456f2b9",
-      "extension" : [ {
-        "url" : "https://reportstream.cdc.gov/fhir/StructureDefinition/organization-name-type",
-        "valueCoding" : {
-          "extension" : [ {
-            "url" : "https://reportstream.cdc.gov/fhir/StructureDefinition/cwe-coding",
-            "valueCodeableConcept" : {
-              "extension" : [ {
-                "url" : "https://reportstream.cdc.gov/fhir/StructureDefinition/hl7v2Name",
-                "valueString" : "organization-name-type-code"
-              } ],
-              "coding" : [ {
-                "extension" : [ {
-=======
   "entry" : [
     {
       "fullUrl" : "MessageHeader/827ccb0e-ea8a-306c-8c34-a16891f84e7b",
@@ -343,21 +163,12 @@
             {
               "extension" : [
                 {
->>>>>>> 1d045b56
                   "url" : "https://reportstream.cdc.gov/fhir/StructureDefinition/cwe-coding",
                   "valueString" : "coding"
-                }, {
+                },
+                {
                   "url" : "https://reportstream.cdc.gov/fhir/StructureDefinition/cwe-coding-system",
                   "valueString" : "LN"
-<<<<<<< HEAD
-                } ],
-                "system" : "http://loinc.org",
-                "version" : "1",
-                "code" : "1234-5",
-                "display" : "TestText"
-              }, {
-                "extension" : [ {
-=======
                 }
               ],
               "system" : "http://loinc.org",
@@ -622,61 +433,20 @@
             {
               "extension" : [
                 {
->>>>>>> 1d045b56
                   "url" : "https://reportstream.cdc.gov/fhir/StructureDefinition/cwe-coding",
-                  "valueString" : "alt-coding"
-                }, {
+                  "valueString" : "coding"
+                },
+                {
                   "url" : "https://reportstream.cdc.gov/fhir/StructureDefinition/cwe-coding-system",
                   "valueString" : "LN"
-                } ],
-                "system" : "http://loinc.org",
-                "version" : "2",
-                "code" : "1234-5",
-                "display" : "TestAltText"
-              } ],
-              "text" : "OriginalText"
-            }
-          } ],
-          "system" : "LN",
-          "version" : "1",
-          "code" : "1234-5",
-          "display" : "TestText"
+                }
+              ],
+              "system" : "http://loinc.org",
+              "code" : "68991-9",
+              "display" : "Epidemiologically Important Information"
+            }
+          ]
         }
-<<<<<<< HEAD
-      }, {
-        "url" : "https://reportstream.cdc.gov/fhir/StructureDefinition/xon-organization",
-        "extension" : [ {
-          "url" : "XON.3",
-          "valueString" : "123"
-        } ]
-      }, {
-        "url" : "https://reportstream.cdc.gov/fhir/StructureDefinition/hl7-use",
-        "valueString" : "obx-25-performing-organization"
-      } ],
-      "identifier" : [ {
-        "extension" : [ {
-          "url" : "http://hl7.org/fhir/StructureDefinition/identifier-checkDigit",
-          "valueString" : "Check Digit"
-        }, {
-          "url" : "https://reportstream.cdc.gov/fhir/StructureDefinition/assigning-authority",
-          "extension" : [ {
-            "url" : "https://reportstream.cdc.gov/fhir/StructureDefinition/namespace-id",
-            "valueString" : "Assigning Authority"
-          }, {
-            "url" : "https://reportstream.cdc.gov/fhir/StructureDefinition/universal-id",
-            "valueString" : "2.1.4.1"
-          }, {
-            "url" : "https://reportstream.cdc.gov/fhir/StructureDefinition/universal-id-type",
-            "valueCode" : "ISO"
-          } ]
-        }, {
-          "url" : "http://hl7.org/fhir/StructureDefinition/namingsystem-checkDigit",
-          "valueCode" : "C1"
-        }, {
-          "url" : "https://reportstream.cdc.gov/fhir/StructureDefinition/identifier-location",
-          "valueReference" : {
-            "reference" : "Location/1706647631176069000.7f3f24de-4cf7-41b2-9eb0-aa256ad87ad5"
-=======
       }
     },
     {
@@ -687,131 +457,34 @@
         "basedOn" : [
           {
             "reference" : "ServiceRequest/1706547683957156000.be4440a0-0abb-4592-b13f-9c8f7a9565b8"
->>>>>>> 1d045b56
-          }
-        } ],
-        "type" : {
-          "coding" : [ {
-            "extension" : [ {
-              "url" : "https://reportstream.cdc.gov/fhir/StructureDefinition/code-index-name",
-              "valueString" : "identifier"
-            } ],
-            "system" : "http://terminology.hl7.org/CodeSystem/v2-0203",
-            "code" : "MD"
-          } ]
+          }
+        ],
+        "status" : "final",
+        "code" : {
+          "coding" : [
+            {
+              "extension" : [
+                {
+                  "url" : "https://reportstream.cdc.gov/fhir/StructureDefinition/cwe-coding",
+                  "valueString" : "coding"
+                },
+                {
+                  "url" : "https://reportstream.cdc.gov/fhir/StructureDefinition/cwe-coding-system",
+                  "valueString" : "LN"
+                }
+              ],
+              "system" : "http://loinc.org",
+              "code" : "68991-9",
+              "display" : "Epidemiologically Important Information"
+            }
+          ]
         },
-<<<<<<< HEAD
-        "value" : "123"
-      } ],
-      "name" : "Org",
-      "address" : [ {
-        "extension" : [ {
-          "url" : "http://hl7.org/fhir/StructureDefinition/iso21090-ADXP-censusTract",
-          "valueCode" : "6059"
-        }, {
-          "url" : "https://reportstream.cdc.gov/fhir/StructureDefinition/xad-address",
-          "extension" : [ {
-            "url" : "https://reportstream.cdc.gov/fhir/StructureDefinition/sad-address-line",
-            "extension" : [ {
-              "url" : "SAD.1",
-              "valueString" : "4861"
-            }, {
-              "url" : "SAD.2",
-              "valueString" : "20TH AVE"
-            }, {
-              "url" : "SAD.3",
-              "valueString" : "1"
-            } ]
-          }, {
-            "url" : "XAD.2",
-            "valueString" : "Other Designation"
-          }, {
-            "url" : "XAD.7",
-            "valueCode" : "B"
-          }, {
-            "url" : "XAD.8",
-            "valueString" : "Other Geographic Designation"
-          }, {
-            "url" : "XAD.11",
-            "valueCode" : "A"
-          }, {
-            "url" : "XAD.13",
-            "valueString" : "20220501102531-0400"
-          }, {
-            "url" : "XAD.14",
-            "valueString" : "20230501102531-0400"
-          }, {
-            "url" : "XAD.19",
-            "valueCode" : "Adressee"
-          } ]
-        } ],
-        "use" : "work",
-        "line" : [ "4861", "20TH AVE", "1", "Other Designation", "Adressee" ],
-        "city" : "THUNDER MOUNTAIN",
-        "district" : "County",
-        "state" : "IG",
-        "postalCode" : "99999",
-        "country" : "USA",
-        "period" : {
-          "start" : "2022-05-01T10:25:31-04:00",
-          "end" : "2023-05-01T10:25:31-04:00"
-        }
-      } ]
+        "result" : [
+          {
+            "reference" : "Observation/1706547683743014000.2e4c5e5a-ddd1-4982-924f-e32086074afe"
+          }
+        ]
+      }
     }
-  }, {
-    "fullUrl" : "ServiceRequest/1706647631330589000.f2524663-ebdf-4762-806e-d9c7a68988cd",
-    "resource" : {
-      "resourceType" : "ServiceRequest",
-      "id" : "1706647631330589000.f2524663-ebdf-4762-806e-d9c7a68988cd",
-      "status" : "unknown",
-      "code" : {
-        "coding" : [ {
-          "extension" : [ {
-            "url" : "https://reportstream.cdc.gov/fhir/StructureDefinition/cwe-coding",
-            "valueString" : "coding"
-          }, {
-            "url" : "https://reportstream.cdc.gov/fhir/StructureDefinition/cwe-coding-system",
-            "valueString" : "LN"
-          } ],
-          "system" : "http://loinc.org",
-          "code" : "68991-9",
-          "display" : "Epidemiologically Important Information"
-        } ]
-=======
-        "result" : [
-          {
-            "reference" : "Observation/1706547683743014000.2e4c5e5a-ddd1-4982-924f-e32086074afe"
-          }
-        ]
->>>>>>> 1d045b56
-      }
-    }
-  }, {
-    "fullUrl" : "DiagnosticReport/1706647631332928000.bc78482f-b928-4100-aac4-dfcef514602c",
-    "resource" : {
-      "resourceType" : "DiagnosticReport",
-      "id" : "1706647631332928000.bc78482f-b928-4100-aac4-dfcef514602c",
-      "basedOn" : [ {
-        "reference" : "ServiceRequest/1706647631330589000.f2524663-ebdf-4762-806e-d9c7a68988cd"
-      } ],
-      "status" : "final",
-      "code" : {
-        "coding" : [ {
-          "extension" : [ {
-            "url" : "https://reportstream.cdc.gov/fhir/StructureDefinition/cwe-coding",
-            "valueString" : "coding"
-          }, {
-            "url" : "https://reportstream.cdc.gov/fhir/StructureDefinition/cwe-coding-system",
-            "valueString" : "LN"
-          } ],
-          "system" : "http://loinc.org",
-          "code" : "68991-9",
-          "display" : "Epidemiologically Important Information"
-        } ]
-      },
-      "result" : [ {
-        "reference" : "Observation/1706647631174763000.d6f7d253-5c31-4a80-bf4e-ea623e81fe62"
-      } ]
-    }
-  } ]
+  ]
 }