--- conflicted
+++ resolved
@@ -1,25 +1,15 @@
 {
   "resourceType" : "Bundle",
-<<<<<<< HEAD
-  "id" : "1707430468094195000.5aa815e9-6365-4d36-b35c-6f4c442274a5",
-  "meta" : {
-    "lastUpdated" : "2024-02-08T17:14:28.101-05:00"
-=======
   "id" : "1707506876662433000.0e07db41-31d8-408a-b650-db64f01f42c7",
   "meta" : {
     "lastUpdated" : "2024-02-09T13:27:56.672-06:00"
->>>>>>> 44104ccc
   },
   "identifier" : {
     "system" : "https://reportstream.cdc.gov/prime-router",
     "value" : "12345"
   },
   "type" : "message",
-<<<<<<< HEAD
-  "timestamp" : "2023-05-01T10:25:31.000-04:00",
-=======
   "timestamp" : "2023-05-01T09:25:31.000-05:00",
->>>>>>> 44104ccc
   "entry" : [ {
     "fullUrl" : "MessageHeader/827ccb0e-ea8a-306c-8c34-a16891f84e7b",
     "resource" : {
@@ -44,11 +34,7 @@
         "display" : "ORU^R01^ORU_R01"
       },
       "sender" : {
-<<<<<<< HEAD
-        "reference" : "Organization/1707430468154588000.0b80a47b-8d00-4bfa-956c-8ccf315b449f"
-=======
         "reference" : "Organization/1707506876746801000.612d728e-31f2-415e-8c64-5d1ae0cf3ee5"
->>>>>>> 44104ccc
       },
       "source" : {
         "_endpoint" : {
@@ -60,32 +46,15 @@
       }
     }
   }, {
-<<<<<<< HEAD
-    "fullUrl" : "Organization/1707430468154588000.0b80a47b-8d00-4bfa-956c-8ccf315b449f",
-    "resource" : {
-      "resourceType" : "Organization",
-      "id" : "1707430468154588000.0b80a47b-8d00-4bfa-956c-8ccf315b449f",
-=======
     "fullUrl" : "Organization/1707506876746801000.612d728e-31f2-415e-8c64-5d1ae0cf3ee5",
     "resource" : {
       "resourceType" : "Organization",
       "id" : "1707506876746801000.612d728e-31f2-415e-8c64-5d1ae0cf3ee5",
->>>>>>> 44104ccc
       "address" : [ {
         "country" : "USA"
       } ]
     }
   }, {
-<<<<<<< HEAD
-    "fullUrl" : "Provenance/1707430468589187000.69e3c5b5-8de3-4bd1-9393-c8f0b3c57ff5",
-    "resource" : {
-      "resourceType" : "Provenance",
-      "id" : "1707430468589187000.69e3c5b5-8de3-4bd1-9393-c8f0b3c57ff5",
-      "target" : [ {
-        "reference" : "MessageHeader/827ccb0e-ea8a-306c-8c34-a16891f84e7b"
-      }, {
-        "reference" : "DiagnosticReport/1707430468798821000.396669a5-330f-4f0f-8ff5-5d7dfca53352"
-=======
     "fullUrl" : "Provenance/1707506877341968000.40ba7745-859f-47dd-bf7d-f21a262f026f",
     "resource" : {
       "resourceType" : "Provenance",
@@ -94,7 +63,6 @@
         "reference" : "MessageHeader/827ccb0e-ea8a-306c-8c34-a16891f84e7b"
       }, {
         "reference" : "DiagnosticReport/1707506877645237000.1a8e6539-b741-4f9a-a8ce-132024ab7ee6"
->>>>>>> 44104ccc
       } ],
       "recorded" : "2023-05-01T10:25:31-04:00",
       "activity" : {
@@ -104,19 +72,11 @@
       }
     }
   }, {
-<<<<<<< HEAD
-    "fullUrl" : "Provenance/1707430468599468000.7ff98c39-c032-47d4-a026-060d5f385836",
-    "resource" : {
-      "resourceType" : "Provenance",
-      "id" : "1707430468599468000.7ff98c39-c032-47d4-a026-060d5f385836",
-      "recorded" : "2024-02-08T17:14:28Z",
-=======
     "fullUrl" : "Provenance/1707506877353145000.d1f2ef8d-991f-4bf0-a7dd-224218c03c64",
     "resource" : {
       "resourceType" : "Provenance",
       "id" : "1707506877353145000.d1f2ef8d-991f-4bf0-a7dd-224218c03c64",
       "recorded" : "2024-02-09T13:27:57Z",
->>>>>>> 44104ccc
       "policy" : [ "http://hl7.org/fhir/uv/v2mappings/message-oru-r01-to-bundle" ],
       "activity" : {
         "coding" : [ {
@@ -131,17 +91,6 @@
           } ]
         },
         "who" : {
-<<<<<<< HEAD
-          "reference" : "Organization/1707430468598942000.1b748611-2174-46f6-990a-266d5498151a"
-        }
-      } ]
-    }
-  }, {
-    "fullUrl" : "Organization/1707430468598942000.1b748611-2174-46f6-990a-266d5498151a",
-    "resource" : {
-      "resourceType" : "Organization",
-      "id" : "1707430468598942000.1b748611-2174-46f6-990a-266d5498151a",
-=======
           "reference" : "Organization/1707506877352157000.0ec987f1-ddf6-4f49-914d-003561573bf9"
         }
       } ]
@@ -151,7 +100,6 @@
     "resource" : {
       "resourceType" : "Organization",
       "id" : "1707506877352157000.0ec987f1-ddf6-4f49-914d-003561573bf9",
->>>>>>> 44104ccc
       "identifier" : [ {
         "value" : "CDC PRIME - Atlanta"
       }, {
@@ -165,15 +113,36 @@
       } ]
     }
   }, {
-<<<<<<< HEAD
-    "fullUrl" : "Observation/1707430468615697000.47cff8cd-81b4-41e1-a1b7-a26a9af144b2",
+    "fullUrl" : "Patient/1707506877379497000.94749993-3a48-4c47-a63c-2da001f50373",
+    "resource" : {
+      "resourceType" : "Patient",
+      "id" : "1707506877379497000.94749993-3a48-4c47-a63c-2da001f50373"
+    }
+  }, {
+    "fullUrl" : "Provenance/1707506877380622000.7e23f068-da58-4c20-8843-43b3c93ea528",
+    "resource" : {
+      "resourceType" : "Provenance",
+      "id" : "1707506877380622000.7e23f068-da58-4c20-8843-43b3c93ea528",
+      "target" : [ {
+        "reference" : "Patient/1707506877379497000.94749993-3a48-4c47-a63c-2da001f50373"
+      } ],
+      "recorded" : "2024-02-09T13:27:57Z",
+      "activity" : {
+        "coding" : [ {
+          "system" : "https://terminology.hl7.org/CodeSystem/v3-DataOperation",
+          "code" : "UPDATE"
+        } ]
+      }
+    }
+  }, {
+    "fullUrl" : "Observation/1707506877385631000.8cd288da-bf46-4d9e-b12d-8ecf7284094b",
     "resource" : {
       "resourceType" : "Observation",
-      "id" : "1707430468615697000.47cff8cd-81b4-41e1-a1b7-a26a9af144b2",
+      "id" : "1707506877385631000.8cd288da-bf46-4d9e-b12d-8ecf7284094b",
       "extension" : [ {
         "url" : "https://reportstream.cdc.gov/fhir/StructureDefinition/obx-observation",
         "extension" : [ {
-          "url" : "OBX.2",
+          "url" : "obx-2-value-type",
           "valueId" : "TX"
         } ]
       } ],
@@ -192,13 +161,26 @@
           "display" : "Fake"
         } ]
       },
+      "subject" : {
+        "reference" : "Patient/1707506877379497000.94749993-3a48-4c47-a63c-2da001f50373"
+      },
       "valueString" : "Some formatted value"
     }
   }, {
-    "fullUrl" : "ServiceRequest/1707430468796122000.899d7d19-f2f1-4dba-a628-0fca7838aee2",
+    "fullUrl" : "Specimen/1707506877633682000.a5e1253a-3198-4242-b192-7d1872be8149",
+    "resource" : {
+      "resourceType" : "Specimen",
+      "id" : "1707506877633682000.a5e1253a-3198-4242-b192-7d1872be8149",
+      "extension" : [ {
+        "url" : "https://reportstream.cdc.gov/fhir/StructureDefinition/hl7v2Segment",
+        "valueString" : "OBR"
+      } ]
+    }
+  }, {
+    "fullUrl" : "ServiceRequest/1707506877641207000.82664db9-5a5a-4fb0-a9f8-6331ee48c93f",
     "resource" : {
       "resourceType" : "ServiceRequest",
-      "id" : "1707430468796122000.899d7d19-f2f1-4dba-a628-0fca7838aee2",
+      "id" : "1707506877641207000.82664db9-5a5a-4fb0-a9f8-6331ee48c93f",
       "status" : "unknown",
       "code" : {
         "coding" : [ {
@@ -213,85 +195,20 @@
           "code" : "68991-9",
           "display" : "Epidemiologically Important Information"
         } ]
-      }
-    }
-  }, {
-    "fullUrl" : "DiagnosticReport/1707430468798821000.396669a5-330f-4f0f-8ff5-5d7dfca53352",
+      },
+      "subject" : {
+        "reference" : "Patient/1707506877379497000.94749993-3a48-4c47-a63c-2da001f50373"
+      }
+    }
+  }, {
+    "fullUrl" : "DiagnosticReport/1707506877645237000.1a8e6539-b741-4f9a-a8ce-132024ab7ee6",
     "resource" : {
       "resourceType" : "DiagnosticReport",
-      "id" : "1707430468798821000.396669a5-330f-4f0f-8ff5-5d7dfca53352",
+      "id" : "1707506877645237000.1a8e6539-b741-4f9a-a8ce-132024ab7ee6",
       "basedOn" : [ {
-        "reference" : "ServiceRequest/1707430468796122000.899d7d19-f2f1-4dba-a628-0fca7838aee2"
-=======
-    "fullUrl" : "Patient/1707506877379497000.94749993-3a48-4c47-a63c-2da001f50373",
-    "resource" : {
-      "resourceType" : "Patient",
-      "id" : "1707506877379497000.94749993-3a48-4c47-a63c-2da001f50373"
-    }
-  }, {
-    "fullUrl" : "Provenance/1707506877380622000.7e23f068-da58-4c20-8843-43b3c93ea528",
-    "resource" : {
-      "resourceType" : "Provenance",
-      "id" : "1707506877380622000.7e23f068-da58-4c20-8843-43b3c93ea528",
-      "target" : [ {
-        "reference" : "Patient/1707506877379497000.94749993-3a48-4c47-a63c-2da001f50373"
-      } ],
-      "recorded" : "2024-02-09T13:27:57Z",
-      "activity" : {
-        "coding" : [ {
-          "system" : "https://terminology.hl7.org/CodeSystem/v3-DataOperation",
-          "code" : "UPDATE"
-        } ]
-      }
-    }
-  }, {
-    "fullUrl" : "Observation/1707506877385631000.8cd288da-bf46-4d9e-b12d-8ecf7284094b",
-    "resource" : {
-      "resourceType" : "Observation",
-      "id" : "1707506877385631000.8cd288da-bf46-4d9e-b12d-8ecf7284094b",
-      "extension" : [ {
-        "url" : "https://reportstream.cdc.gov/fhir/StructureDefinition/obx-observation",
-        "extension" : [ {
-          "url" : "obx-2-value-type",
-          "valueId" : "TX"
-        } ]
-      } ],
-      "status" : "unknown",
-      "code" : {
-        "coding" : [ {
-          "extension" : [ {
-            "url" : "https://reportstream.cdc.gov/fhir/StructureDefinition/cwe-coding",
-            "valueString" : "coding"
-          }, {
-            "url" : "https://reportstream.cdc.gov/fhir/StructureDefinition/cwe-coding-system",
-            "valueString" : "LN"
-          } ],
-          "system" : "http://loinc.org",
-          "code" : "8675-3",
-          "display" : "Fake"
-        } ]
-      },
-      "subject" : {
-        "reference" : "Patient/1707506877379497000.94749993-3a48-4c47-a63c-2da001f50373"
-      },
-      "valueString" : "Some formatted value"
-    }
-  }, {
-    "fullUrl" : "Specimen/1707506877633682000.a5e1253a-3198-4242-b192-7d1872be8149",
-    "resource" : {
-      "resourceType" : "Specimen",
-      "id" : "1707506877633682000.a5e1253a-3198-4242-b192-7d1872be8149",
-      "extension" : [ {
-        "url" : "https://reportstream.cdc.gov/fhir/StructureDefinition/hl7v2Segment",
-        "valueString" : "OBR"
-      } ]
-    }
-  }, {
-    "fullUrl" : "ServiceRequest/1707506877641207000.82664db9-5a5a-4fb0-a9f8-6331ee48c93f",
-    "resource" : {
-      "resourceType" : "ServiceRequest",
-      "id" : "1707506877641207000.82664db9-5a5a-4fb0-a9f8-6331ee48c93f",
-      "status" : "unknown",
+        "reference" : "ServiceRequest/1707506877641207000.82664db9-5a5a-4fb0-a9f8-6331ee48c93f"
+      } ],
+      "status" : "final",
       "code" : {
         "coding" : [ {
           "extension" : [ {
@@ -308,45 +225,12 @@
       },
       "subject" : {
         "reference" : "Patient/1707506877379497000.94749993-3a48-4c47-a63c-2da001f50373"
-      }
-    }
-  }, {
-    "fullUrl" : "DiagnosticReport/1707506877645237000.1a8e6539-b741-4f9a-a8ce-132024ab7ee6",
-    "resource" : {
-      "resourceType" : "DiagnosticReport",
-      "id" : "1707506877645237000.1a8e6539-b741-4f9a-a8ce-132024ab7ee6",
-      "basedOn" : [ {
-        "reference" : "ServiceRequest/1707506877641207000.82664db9-5a5a-4fb0-a9f8-6331ee48c93f"
->>>>>>> 44104ccc
-      } ],
-      "status" : "final",
-      "code" : {
-        "coding" : [ {
-          "extension" : [ {
-            "url" : "https://reportstream.cdc.gov/fhir/StructureDefinition/cwe-coding",
-            "valueString" : "coding"
-          }, {
-            "url" : "https://reportstream.cdc.gov/fhir/StructureDefinition/cwe-coding-system",
-            "valueString" : "LN"
-          } ],
-          "system" : "http://loinc.org",
-          "code" : "68991-9",
-          "display" : "Epidemiologically Important Information"
-        } ]
-      },
-<<<<<<< HEAD
-      "result" : [ {
-        "reference" : "Observation/1707430468615697000.47cff8cd-81b4-41e1-a1b7-a26a9af144b2"
-=======
-      "subject" : {
-        "reference" : "Patient/1707506877379497000.94749993-3a48-4c47-a63c-2da001f50373"
       },
       "specimen" : [ {
         "reference" : "Specimen/1707506877633682000.a5e1253a-3198-4242-b192-7d1872be8149"
       } ],
       "result" : [ {
         "reference" : "Observation/1707506877385631000.8cd288da-bf46-4d9e-b12d-8ecf7284094b"
->>>>>>> 44104ccc
       } ]
     }
   } ]
