{
  "resourceType" : "Bundle",
<<<<<<< HEAD
  "id" : "1706215575394613000.30155d42-4c2a-4620-b513-24e312d5eb15",
  "meta" : {
    "lastUpdated" : "2024-01-25T15:46:15.410-05:00"
=======
  "id" : "1706311574892164000.f0ee00df-c8af-4d27-9af1-0f5502a6e26d",
  "meta" : {
    "lastUpdated" : "2024-01-26T17:26:14.906-06:00"
>>>>>>> 711af84e
  },
  "identifier" : {
    "system" : "https://reportstream.cdc.gov/prime-router",
    "value" : "12345"
  },
  "type" : "message",
<<<<<<< HEAD
  "timestamp" : "2023-05-01T10:25:31.000-04:00",
=======
  "timestamp" : "2023-05-01T09:25:31.000-05:00",
>>>>>>> 711af84e
  "entry" : [
    {
      "fullUrl" : "MessageHeader/827ccb0e-ea8a-306c-8c34-a16891f84e7b",
      "resource" : {
        "resourceType" : "MessageHeader",
        "id" : "827ccb0e-ea8a-306c-8c34-a16891f84e7b",
        "extension" : [
          {
            "url" : "https://reportstream.cdc.gov/fhir/StructureDefinition/encoding-characters",
            "valueString" : "^~\\&#"
          },
          {
            "url" : "https://reportstream.cdc.gov/fhir/StructureDefinition/msh-7-datetime-of-message",
            "valueString" : "20230501102531-0400"
          },
          {
            "url" : "https://reportstream.cdc.gov/fhir/StructureDefinition/character-set",
            "valueString" : "UNICODE UTF-8"
          }
        ],
        "eventCoding" : {
          "system" : "http://terminology.hl7.org/CodeSystem/v2-0003",
          "code" : "R01",
          "display" : "ORU^R01^ORU_R01"
        },
        "sender" : {
<<<<<<< HEAD
          "reference" : "Organization/1706215575504047000.e6ef5e1c-2b50-4ddd-b808-398bb38a7e43"
=======
          "reference" : "Organization/1706311574988147000.36f2a048-2d1e-4bc2-93a8-c6abc22def18"
>>>>>>> 711af84e
        },
        "source" : {
          "_endpoint" : {
            "extension" : [
              {
                "url" : "http://hl7.org/fhir/StructureDefinition/data-absent-reason",
                "valueCode" : "unknown"
              }
            ]
          }
        }
      }
    },
    {
<<<<<<< HEAD
      "fullUrl" : "Organization/1706215575504047000.e6ef5e1c-2b50-4ddd-b808-398bb38a7e43",
      "resource" : {
        "resourceType" : "Organization",
        "id" : "1706215575504047000.e6ef5e1c-2b50-4ddd-b808-398bb38a7e43",
=======
      "fullUrl" : "Organization/1706311574988147000.36f2a048-2d1e-4bc2-93a8-c6abc22def18",
      "resource" : {
        "resourceType" : "Organization",
        "id" : "1706311574988147000.36f2a048-2d1e-4bc2-93a8-c6abc22def18",
>>>>>>> 711af84e
        "address" : [
          {
            "country" : "USA"
          }
        ]
      }
    },
    {
<<<<<<< HEAD
      "fullUrl" : "Provenance/1706215575808269000.e3d2d524-b36a-483a-b9d1-db6cc2f88831",
      "resource" : {
        "resourceType" : "Provenance",
        "id" : "1706215575808269000.e3d2d524-b36a-483a-b9d1-db6cc2f88831",
        "target" : [
          {
            "reference" : "DiagnosticReport/1706215575968746000.ad3f739b-40e0-4953-b6c8-3cf1c71eb2d4"
          }
        ],
        "recorded" : "2023-05-01T10:25:31-04:00",
        "_recorded" : {
          "extension" : [
            {
              "url" : "https://reportstream.cdc.gov/fhir/StructureDefinition/hl7v2-date-time",
              "valueString" : "20230501102531-0400"
            }
          ]
        },
        "activity" : {
          "coding" : [
            {
              "extension" : [
                {
                  "url" : "https://reportstream.cdc.gov/fhir/StructureDefinition/code-index-name",
                  "valueString" : "identifier"
                }
              ],
              "system" : "http://terminology.hl7.org/CodeSystem/v2-0003",
              "code" : "R01",
              "display" : "ORU_R01"
            }
          ]
        },
        "agent" : [
          {
            "type" : {
              "coding" : [
                {
                  "extension" : [
                    {
                      "url" : "https://reportstream.cdc.gov/fhir/StructureDefinition/code-index-name",
                      "valueString" : "identifier"
                    }
                  ],
                  "system" : "http://terminology.hl7.org/CodeSystem/provenance-participant-type",
                  "code" : "author"
                }
              ]
            }
          }
        ],
        "entity" : [
          {
            "role" : "source",
            "what" : {
              "reference" : "Device/1706215575810527000.16aa83ce-024f-4b86-b4f3-86879978da6b"
            }
          }
        ]
      }
    },
    {
      "fullUrl" : "Device/1706215575810527000.16aa83ce-024f-4b86-b4f3-86879978da6b",
      "resource" : {
        "resourceType" : "Device",
        "id" : "1706215575810527000.16aa83ce-024f-4b86-b4f3-86879978da6b"
      }
    },
    {
      "fullUrl" : "Observation/1706215575823352000.c0745826-00f9-421e-aa3e-ee8e49c31f8d",
      "resource" : {
        "resourceType" : "Observation",
        "id" : "1706215575823352000.c0745826-00f9-421e-aa3e-ee8e49c31f8d",
        "extension" : [
          {
            "url" : "https://reportstream.cdc.gov/fhir/StructureDefinition/obx-observation",
            "extension" : [
              {
                "url" : "obx-2-value-type",
                "valueId" : "TX"
              }
            ]
          }
        ],
        "status" : "unknown",
        "code" : {
          "coding" : [
            {
              "extension" : [
                {
                  "url" : "https://reportstream.cdc.gov/fhir/StructureDefinition/cwe-coding",
                  "valueString" : "coding"
                },
                {
                  "url" : "https://reportstream.cdc.gov/fhir/StructureDefinition/cwe-coding-system",
                  "valueString" : "LN"
                }
              ],
              "system" : "http://loinc.org",
              "code" : "8675-3",
              "display" : "Fake"
            }
          ]
        },
        "valueString" : "Some formatted value"
      }
    },
    {
      "fullUrl" : "ServiceRequest/1706215575966442000.4288de1c-4539-4200-9d03-b2bc663f3530",
      "resource" : {
        "resourceType" : "ServiceRequest",
        "id" : "1706215575966442000.4288de1c-4539-4200-9d03-b2bc663f3530",
        "status" : "unknown",
        "code" : {
          "coding" : [
            {
              "extension" : [
                {
                  "url" : "https://reportstream.cdc.gov/fhir/StructureDefinition/cwe-coding",
                  "valueString" : "coding"
                },
                {
                  "url" : "https://reportstream.cdc.gov/fhir/StructureDefinition/cwe-coding-system",
                  "valueString" : "LN"
                }
              ],
              "system" : "http://loinc.org",
              "code" : "68991-9",
              "display" : "Epidemiologically Important Information"
            }
          ]
        }
      }
    },
    {
      "fullUrl" : "DiagnosticReport/1706215575968746000.ad3f739b-40e0-4953-b6c8-3cf1c71eb2d4",
      "resource" : {
        "resourceType" : "DiagnosticReport",
        "id" : "1706215575968746000.ad3f739b-40e0-4953-b6c8-3cf1c71eb2d4",
        "basedOn" : [
          {
            "reference" : "ServiceRequest/1706215575966442000.4288de1c-4539-4200-9d03-b2bc663f3530"
=======
      "fullUrl" : "Provenance/1706311575279084000.d2697c05-4051-4a0a-a36b-201ce96b4f79",
      "resource" : {
        "resourceType" : "Provenance",
        "id" : "1706311575279084000.d2697c05-4051-4a0a-a36b-201ce96b4f79",
        "target" : [
          {
            "reference" : "MessageHeader/827ccb0e-ea8a-306c-8c34-a16891f84e7b"
          },
          {
            "reference" : "DiagnosticReport/1706311575439698000.1c409205-5080-489d-bf5b-082c9639a108"
          }
        ],
        "recorded" : "2023-05-01T10:25:31-04:00",
        "activity" : {
          "coding" : [
            {
              "display" : "ORU^R01^ORU_R01"
            }
          ]
        }
      }
    },
    {
      "fullUrl" : "Provenance/1706311575286074000.af3546e9-325a-44bd-8ddc-397e194385fe",
      "resource" : {
        "resourceType" : "Provenance",
        "id" : "1706311575286074000.af3546e9-325a-44bd-8ddc-397e194385fe",
        "recorded" : "2024-01-26T17:26:15Z",
        "policy" : [
          "http://hl7.org/fhir/uv/v2mappings/message-oru-r01-to-bundle"
        ],
        "activity" : {
          "coding" : [
            {
              "code" : "v2-FHIR transformation"
            }
          ]
        },
        "agent" : [
          {
            "type" : {
              "coding" : [
                {
                  "system" : "http://terminology.hl7.org/CodeSystem/provenance-participant-type",
                  "code" : "assembler"
                }
              ]
            },
            "who" : {
              "reference" : "Organization/1706311575285158000.ff9a75e8-8037-43b7-a4e1-293c60764a6c"
            }
          }
        ]
      }
    },
    {
      "fullUrl" : "Organization/1706311575285158000.ff9a75e8-8037-43b7-a4e1-293c60764a6c",
      "resource" : {
        "resourceType" : "Organization",
        "id" : "1706311575285158000.ff9a75e8-8037-43b7-a4e1-293c60764a6c",
        "identifier" : [
          {
            "value" : "CDC PRIME - Atlanta"
          },
          {
            "type" : {
              "coding" : [
                {
                  "system" : "http://terminology.hl7.org/CodeSystem/v2-0301"
                }
              ]
            },
            "system" : "urn:ietf:rfc:3986",
            "value" : "2.16.840.1.114222.4.1.237821"
          }
        ]
      }
    },
    {
      "fullUrl" : "Observation/1706311575295820000.db65e571-832a-46cb-ba00-7c4eb01cfe3b",
      "resource" : {
        "resourceType" : "Observation",
        "id" : "1706311575295820000.db65e571-832a-46cb-ba00-7c4eb01cfe3b",
        "extension" : [
          {
            "url" : "https://reportstream.cdc.gov/fhir/StructureDefinition/obx-observation",
            "extension" : [
              {
                "url" : "obx-2-value-type",
                "valueId" : "TX"
              }
            ]
          }
        ],
        "status" : "unknown",
        "code" : {
          "coding" : [
            {
              "extension" : [
                {
                  "url" : "https://reportstream.cdc.gov/fhir/StructureDefinition/cwe-coding",
                  "valueString" : "coding"
                },
                {
                  "url" : "https://reportstream.cdc.gov/fhir/StructureDefinition/cwe-coding-system",
                  "valueString" : "LN"
                }
              ],
              "system" : "http://loinc.org",
              "code" : "8675-3",
              "display" : "Fake"
            }
          ]
        },
        "valueString" : "Some formatted value"
      }
    },
    {
      "fullUrl" : "ServiceRequest/1706311575436980000.43e94076-2915-41d7-9850-1613c47154bd",
      "resource" : {
        "resourceType" : "ServiceRequest",
        "id" : "1706311575436980000.43e94076-2915-41d7-9850-1613c47154bd",
        "status" : "unknown",
        "code" : {
          "coding" : [
            {
              "extension" : [
                {
                  "url" : "https://reportstream.cdc.gov/fhir/StructureDefinition/cwe-coding",
                  "valueString" : "coding"
                },
                {
                  "url" : "https://reportstream.cdc.gov/fhir/StructureDefinition/cwe-coding-system",
                  "valueString" : "LN"
                }
              ],
              "system" : "http://loinc.org",
              "code" : "68991-9",
              "display" : "Epidemiologically Important Information"
            }
          ]
        }
      }
    },
    {
      "fullUrl" : "DiagnosticReport/1706311575439698000.1c409205-5080-489d-bf5b-082c9639a108",
      "resource" : {
        "resourceType" : "DiagnosticReport",
        "id" : "1706311575439698000.1c409205-5080-489d-bf5b-082c9639a108",
        "basedOn" : [
          {
            "reference" : "ServiceRequest/1706311575436980000.43e94076-2915-41d7-9850-1613c47154bd"
>>>>>>> 711af84e
          }
        ],
        "status" : "final",
        "code" : {
          "coding" : [
            {
              "extension" : [
                {
                  "url" : "https://reportstream.cdc.gov/fhir/StructureDefinition/cwe-coding",
                  "valueString" : "coding"
                },
                {
                  "url" : "https://reportstream.cdc.gov/fhir/StructureDefinition/cwe-coding-system",
                  "valueString" : "LN"
                }
              ],
              "system" : "http://loinc.org",
              "code" : "68991-9",
              "display" : "Epidemiologically Important Information"
            }
          ]
        },
        "result" : [
          {
<<<<<<< HEAD
            "reference" : "Observation/1706215575823352000.c0745826-00f9-421e-aa3e-ee8e49c31f8d"
=======
            "reference" : "Observation/1706311575295820000.db65e571-832a-46cb-ba00-7c4eb01cfe3b"
>>>>>>> 711af84e
          }
        ]
      }
    }
  ]
}<|MERGE_RESOLUTION|>--- conflicted
+++ resolved
@@ -1,25 +1,15 @@
 {
   "resourceType" : "Bundle",
-<<<<<<< HEAD
-  "id" : "1706215575394613000.30155d42-4c2a-4620-b513-24e312d5eb15",
-  "meta" : {
-    "lastUpdated" : "2024-01-25T15:46:15.410-05:00"
-=======
   "id" : "1706311574892164000.f0ee00df-c8af-4d27-9af1-0f5502a6e26d",
   "meta" : {
     "lastUpdated" : "2024-01-26T17:26:14.906-06:00"
->>>>>>> 711af84e
   },
   "identifier" : {
     "system" : "https://reportstream.cdc.gov/prime-router",
     "value" : "12345"
   },
   "type" : "message",
-<<<<<<< HEAD
-  "timestamp" : "2023-05-01T10:25:31.000-04:00",
-=======
   "timestamp" : "2023-05-01T09:25:31.000-05:00",
->>>>>>> 711af84e
   "entry" : [
     {
       "fullUrl" : "MessageHeader/827ccb0e-ea8a-306c-8c34-a16891f84e7b",
@@ -46,11 +36,7 @@
           "display" : "ORU^R01^ORU_R01"
         },
         "sender" : {
-<<<<<<< HEAD
-          "reference" : "Organization/1706215575504047000.e6ef5e1c-2b50-4ddd-b808-398bb38a7e43"
-=======
           "reference" : "Organization/1706311574988147000.36f2a048-2d1e-4bc2-93a8-c6abc22def18"
->>>>>>> 711af84e
         },
         "source" : {
           "_endpoint" : {
@@ -65,17 +51,10 @@
       }
     },
     {
-<<<<<<< HEAD
-      "fullUrl" : "Organization/1706215575504047000.e6ef5e1c-2b50-4ddd-b808-398bb38a7e43",
-      "resource" : {
-        "resourceType" : "Organization",
-        "id" : "1706215575504047000.e6ef5e1c-2b50-4ddd-b808-398bb38a7e43",
-=======
       "fullUrl" : "Organization/1706311574988147000.36f2a048-2d1e-4bc2-93a8-c6abc22def18",
       "resource" : {
         "resourceType" : "Organization",
         "id" : "1706311574988147000.36f2a048-2d1e-4bc2-93a8-c6abc22def18",
->>>>>>> 711af84e
         "address" : [
           {
             "country" : "USA"
@@ -84,37 +63,41 @@
       }
     },
     {
-<<<<<<< HEAD
-      "fullUrl" : "Provenance/1706215575808269000.e3d2d524-b36a-483a-b9d1-db6cc2f88831",
+      "fullUrl" : "Provenance/1706311575279084000.d2697c05-4051-4a0a-a36b-201ce96b4f79",
       "resource" : {
         "resourceType" : "Provenance",
-        "id" : "1706215575808269000.e3d2d524-b36a-483a-b9d1-db6cc2f88831",
+        "id" : "1706311575279084000.d2697c05-4051-4a0a-a36b-201ce96b4f79",
         "target" : [
           {
-            "reference" : "DiagnosticReport/1706215575968746000.ad3f739b-40e0-4953-b6c8-3cf1c71eb2d4"
+            "reference" : "MessageHeader/827ccb0e-ea8a-306c-8c34-a16891f84e7b"
+          },
+          {
+            "reference" : "DiagnosticReport/1706311575439698000.1c409205-5080-489d-bf5b-082c9639a108"
           }
         ],
         "recorded" : "2023-05-01T10:25:31-04:00",
-        "_recorded" : {
-          "extension" : [
-            {
-              "url" : "https://reportstream.cdc.gov/fhir/StructureDefinition/hl7v2-date-time",
-              "valueString" : "20230501102531-0400"
-            }
-          ]
-        },
         "activity" : {
           "coding" : [
             {
-              "extension" : [
-                {
-                  "url" : "https://reportstream.cdc.gov/fhir/StructureDefinition/code-index-name",
-                  "valueString" : "identifier"
-                }
-              ],
-              "system" : "http://terminology.hl7.org/CodeSystem/v2-0003",
-              "code" : "R01",
-              "display" : "ORU_R01"
+              "display" : "ORU^R01^ORU_R01"
+            }
+          ]
+        }
+      }
+    },
+    {
+      "fullUrl" : "Provenance/1706311575286074000.af3546e9-325a-44bd-8ddc-397e194385fe",
+      "resource" : {
+        "resourceType" : "Provenance",
+        "id" : "1706311575286074000.af3546e9-325a-44bd-8ddc-397e194385fe",
+        "recorded" : "2024-01-26T17:26:15Z",
+        "policy" : [
+          "http://hl7.org/fhir/uv/v2mappings/message-oru-r01-to-bundle"
+        ],
+        "activity" : {
+          "coding" : [
+            {
+              "code" : "v2-FHIR transformation"
             }
           ]
         },
@@ -123,41 +106,46 @@
             "type" : {
               "coding" : [
                 {
-                  "extension" : [
-                    {
-                      "url" : "https://reportstream.cdc.gov/fhir/StructureDefinition/code-index-name",
-                      "valueString" : "identifier"
-                    }
-                  ],
                   "system" : "http://terminology.hl7.org/CodeSystem/provenance-participant-type",
-                  "code" : "author"
+                  "code" : "assembler"
                 }
               ]
-            }
-          }
-        ],
-        "entity" : [
-          {
-            "role" : "source",
-            "what" : {
-              "reference" : "Device/1706215575810527000.16aa83ce-024f-4b86-b4f3-86879978da6b"
-            }
-          }
-        ]
-      }
-    },
-    {
-      "fullUrl" : "Device/1706215575810527000.16aa83ce-024f-4b86-b4f3-86879978da6b",
-      "resource" : {
-        "resourceType" : "Device",
-        "id" : "1706215575810527000.16aa83ce-024f-4b86-b4f3-86879978da6b"
-      }
-    },
-    {
-      "fullUrl" : "Observation/1706215575823352000.c0745826-00f9-421e-aa3e-ee8e49c31f8d",
+            },
+            "who" : {
+              "reference" : "Organization/1706311575285158000.ff9a75e8-8037-43b7-a4e1-293c60764a6c"
+            }
+          }
+        ]
+      }
+    },
+    {
+      "fullUrl" : "Organization/1706311575285158000.ff9a75e8-8037-43b7-a4e1-293c60764a6c",
+      "resource" : {
+        "resourceType" : "Organization",
+        "id" : "1706311575285158000.ff9a75e8-8037-43b7-a4e1-293c60764a6c",
+        "identifier" : [
+          {
+            "value" : "CDC PRIME - Atlanta"
+          },
+          {
+            "type" : {
+              "coding" : [
+                {
+                  "system" : "http://terminology.hl7.org/CodeSystem/v2-0301"
+                }
+              ]
+            },
+            "system" : "urn:ietf:rfc:3986",
+            "value" : "2.16.840.1.114222.4.1.237821"
+          }
+        ]
+      }
+    },
+    {
+      "fullUrl" : "Observation/1706311575295820000.db65e571-832a-46cb-ba00-7c4eb01cfe3b",
       "resource" : {
         "resourceType" : "Observation",
-        "id" : "1706215575823352000.c0745826-00f9-421e-aa3e-ee8e49c31f8d",
+        "id" : "1706311575295820000.db65e571-832a-46cb-ba00-7c4eb01cfe3b",
         "extension" : [
           {
             "url" : "https://reportstream.cdc.gov/fhir/StructureDefinition/obx-observation",
@@ -193,10 +181,10 @@
       }
     },
     {
-      "fullUrl" : "ServiceRequest/1706215575966442000.4288de1c-4539-4200-9d03-b2bc663f3530",
+      "fullUrl" : "ServiceRequest/1706311575436980000.43e94076-2915-41d7-9850-1613c47154bd",
       "resource" : {
         "resourceType" : "ServiceRequest",
-        "id" : "1706215575966442000.4288de1c-4539-4200-9d03-b2bc663f3530",
+        "id" : "1706311575436980000.43e94076-2915-41d7-9850-1613c47154bd",
         "status" : "unknown",
         "code" : {
           "coding" : [
@@ -220,137 +208,16 @@
       }
     },
     {
-      "fullUrl" : "DiagnosticReport/1706215575968746000.ad3f739b-40e0-4953-b6c8-3cf1c71eb2d4",
+      "fullUrl" : "DiagnosticReport/1706311575439698000.1c409205-5080-489d-bf5b-082c9639a108",
       "resource" : {
         "resourceType" : "DiagnosticReport",
-        "id" : "1706215575968746000.ad3f739b-40e0-4953-b6c8-3cf1c71eb2d4",
+        "id" : "1706311575439698000.1c409205-5080-489d-bf5b-082c9639a108",
         "basedOn" : [
           {
-            "reference" : "ServiceRequest/1706215575966442000.4288de1c-4539-4200-9d03-b2bc663f3530"
-=======
-      "fullUrl" : "Provenance/1706311575279084000.d2697c05-4051-4a0a-a36b-201ce96b4f79",
-      "resource" : {
-        "resourceType" : "Provenance",
-        "id" : "1706311575279084000.d2697c05-4051-4a0a-a36b-201ce96b4f79",
-        "target" : [
-          {
-            "reference" : "MessageHeader/827ccb0e-ea8a-306c-8c34-a16891f84e7b"
-          },
-          {
-            "reference" : "DiagnosticReport/1706311575439698000.1c409205-5080-489d-bf5b-082c9639a108"
-          }
-        ],
-        "recorded" : "2023-05-01T10:25:31-04:00",
-        "activity" : {
-          "coding" : [
-            {
-              "display" : "ORU^R01^ORU_R01"
-            }
-          ]
-        }
-      }
-    },
-    {
-      "fullUrl" : "Provenance/1706311575286074000.af3546e9-325a-44bd-8ddc-397e194385fe",
-      "resource" : {
-        "resourceType" : "Provenance",
-        "id" : "1706311575286074000.af3546e9-325a-44bd-8ddc-397e194385fe",
-        "recorded" : "2024-01-26T17:26:15Z",
-        "policy" : [
-          "http://hl7.org/fhir/uv/v2mappings/message-oru-r01-to-bundle"
-        ],
-        "activity" : {
-          "coding" : [
-            {
-              "code" : "v2-FHIR transformation"
-            }
-          ]
-        },
-        "agent" : [
-          {
-            "type" : {
-              "coding" : [
-                {
-                  "system" : "http://terminology.hl7.org/CodeSystem/provenance-participant-type",
-                  "code" : "assembler"
-                }
-              ]
-            },
-            "who" : {
-              "reference" : "Organization/1706311575285158000.ff9a75e8-8037-43b7-a4e1-293c60764a6c"
-            }
-          }
-        ]
-      }
-    },
-    {
-      "fullUrl" : "Organization/1706311575285158000.ff9a75e8-8037-43b7-a4e1-293c60764a6c",
-      "resource" : {
-        "resourceType" : "Organization",
-        "id" : "1706311575285158000.ff9a75e8-8037-43b7-a4e1-293c60764a6c",
-        "identifier" : [
-          {
-            "value" : "CDC PRIME - Atlanta"
-          },
-          {
-            "type" : {
-              "coding" : [
-                {
-                  "system" : "http://terminology.hl7.org/CodeSystem/v2-0301"
-                }
-              ]
-            },
-            "system" : "urn:ietf:rfc:3986",
-            "value" : "2.16.840.1.114222.4.1.237821"
-          }
-        ]
-      }
-    },
-    {
-      "fullUrl" : "Observation/1706311575295820000.db65e571-832a-46cb-ba00-7c4eb01cfe3b",
-      "resource" : {
-        "resourceType" : "Observation",
-        "id" : "1706311575295820000.db65e571-832a-46cb-ba00-7c4eb01cfe3b",
-        "extension" : [
-          {
-            "url" : "https://reportstream.cdc.gov/fhir/StructureDefinition/obx-observation",
-            "extension" : [
-              {
-                "url" : "obx-2-value-type",
-                "valueId" : "TX"
-              }
-            ]
-          }
-        ],
-        "status" : "unknown",
-        "code" : {
-          "coding" : [
-            {
-              "extension" : [
-                {
-                  "url" : "https://reportstream.cdc.gov/fhir/StructureDefinition/cwe-coding",
-                  "valueString" : "coding"
-                },
-                {
-                  "url" : "https://reportstream.cdc.gov/fhir/StructureDefinition/cwe-coding-system",
-                  "valueString" : "LN"
-                }
-              ],
-              "system" : "http://loinc.org",
-              "code" : "8675-3",
-              "display" : "Fake"
-            }
-          ]
-        },
-        "valueString" : "Some formatted value"
-      }
-    },
-    {
-      "fullUrl" : "ServiceRequest/1706311575436980000.43e94076-2915-41d7-9850-1613c47154bd",
-      "resource" : {
-        "resourceType" : "ServiceRequest",
-        "id" : "1706311575436980000.43e94076-2915-41d7-9850-1613c47154bd",
-        "status" : "unknown",
+            "reference" : "ServiceRequest/1706311575436980000.43e94076-2915-41d7-9850-1613c47154bd"
+          }
+        ],
+        "status" : "final",
         "code" : {
           "coding" : [
             {
@@ -369,47 +236,10 @@
               "display" : "Epidemiologically Important Information"
             }
           ]
-        }
-      }
-    },
-    {
-      "fullUrl" : "DiagnosticReport/1706311575439698000.1c409205-5080-489d-bf5b-082c9639a108",
-      "resource" : {
-        "resourceType" : "DiagnosticReport",
-        "id" : "1706311575439698000.1c409205-5080-489d-bf5b-082c9639a108",
-        "basedOn" : [
-          {
-            "reference" : "ServiceRequest/1706311575436980000.43e94076-2915-41d7-9850-1613c47154bd"
->>>>>>> 711af84e
-          }
-        ],
-        "status" : "final",
-        "code" : {
-          "coding" : [
-            {
-              "extension" : [
-                {
-                  "url" : "https://reportstream.cdc.gov/fhir/StructureDefinition/cwe-coding",
-                  "valueString" : "coding"
-                },
-                {
-                  "url" : "https://reportstream.cdc.gov/fhir/StructureDefinition/cwe-coding-system",
-                  "valueString" : "LN"
-                }
-              ],
-              "system" : "http://loinc.org",
-              "code" : "68991-9",
-              "display" : "Epidemiologically Important Information"
-            }
-          ]
         },
         "result" : [
           {
-<<<<<<< HEAD
-            "reference" : "Observation/1706215575823352000.c0745826-00f9-421e-aa3e-ee8e49c31f8d"
-=======
             "reference" : "Observation/1706311575295820000.db65e571-832a-46cb-ba00-7c4eb01cfe3b"
->>>>>>> 711af84e
           }
         ]
       }
