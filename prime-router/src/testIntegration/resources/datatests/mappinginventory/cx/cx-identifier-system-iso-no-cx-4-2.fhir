{
  "resourceType" : "Bundle",
  "id" : "1707834076911033000.6de516c1-8286-49d4-a6d9-968a09646feb",
  "meta" : {
    "lastUpdated" : "2024-02-13T09:21:16.917-05:00"
  },
  "identifier" : {
    "system" : "https://reportstream.cdc.gov/prime-router",
    "value" : "12345"
  },
  "type" : "message",
<<<<<<< HEAD
  "timestamp" : "2023-05-01T09:25:31.000-05:00",
  "entry" : [
    {
      "fullUrl" : "MessageHeader/827ccb0e-ea8a-306c-8c34-a16891f84e7b",
      "resource" : {
        "resourceType" : "MessageHeader",
        "id" : "827ccb0e-ea8a-306c-8c34-a16891f84e7b",
        "extension" : [
          {
            "url" : "https://reportstream.cdc.gov/fhir/StructureDefinition/encoding-characters",
            "valueString" : "^~\\&#"
          },
          {
            "url" : "https://reportstream.cdc.gov/fhir/StructureDefinition/msh-message-header",
            "extension" : [
              {
                "url" : "MSH.7",
                "valueString" : "20230501102531-0400"
              }
            ]
          }
        ],
        "eventCoding" : {
          "system" : "http://terminology.hl7.org/CodeSystem/v2-0003",
          "code" : "R01",
          "display" : "ORU^R01^ORU_R01"
        },
        "source" : {
          "_endpoint" : {
            "extension" : [
              {
                "url" : "http://hl7.org/fhir/StructureDefinition/data-absent-reason",
                "valueCode" : "unknown"
              }
            ]
          }
        }
      }
    },
    {
      "fullUrl" : "Provenance/1707767144523924000.153e1aed-d21c-4e58-afe2-14133036dd1b",
      "resource" : {
        "resourceType" : "Provenance",
        "id" : "1707767144523924000.153e1aed-d21c-4e58-afe2-14133036dd1b",
        "target" : [
          {
            "reference" : "MessageHeader/827ccb0e-ea8a-306c-8c34-a16891f84e7b"
          },
          {
            "reference" : "DiagnosticReport/1707767144815820000.8c17fa19-a230-41eb-aa49-5841d68aec69"
          }
        ],
        "recorded" : "2023-05-01T10:25:31-04:00",
        "activity" : {
          "coding" : [
            {
              "display" : "ORU^R01^ORU_R01"
            }
          ]
        }
      }
    },
    {
      "fullUrl" : "Provenance/1707767144536415000.35e54db7-00a3-443b-9286-3c031dc57a47",
      "resource" : {
        "resourceType" : "Provenance",
        "id" : "1707767144536415000.35e54db7-00a3-443b-9286-3c031dc57a47",
        "recorded" : "2024-02-12T13:45:44Z",
        "policy" : [
          "http://hl7.org/fhir/uv/v2mappings/message-oru-r01-to-bundle"
        ],
        "activity" : {
          "coding" : [
            {
              "code" : "v2-FHIR transformation"
            }
          ]
        },
        "agent" : [
          {
            "type" : {
              "coding" : [
                {
                  "system" : "http://terminology.hl7.org/CodeSystem/provenance-participant-type",
                  "code" : "assembler"
                }
              ]
            },
            "who" : {
              "reference" : "Organization/1707767144535187000.586948a9-5d29-4ac9-99ba-89fce0ad48c6"
            }
          }
        ]
      }
    },
    {
      "fullUrl" : "Organization/1707767144535187000.586948a9-5d29-4ac9-99ba-89fce0ad48c6",
      "resource" : {
        "resourceType" : "Organization",
        "id" : "1707767144535187000.586948a9-5d29-4ac9-99ba-89fce0ad48c6",
        "identifier" : [
          {
            "value" : "CDC PRIME - Atlanta"
          },
          {
            "type" : {
              "coding" : [
                {
                  "system" : "http://terminology.hl7.org/CodeSystem/v2-0301"
                }
              ]
            },
            "system" : "urn:ietf:rfc:3986",
            "value" : "2.16.840.1.114222.4.1.237821"
          }
        ]
      }
    },
    {
      "fullUrl" : "Patient/1707767144559660000.55550f7e-21d6-4a3f-aa73-dabeebb116da",
      "resource" : {
        "resourceType" : "Patient",
        "id" : "1707767144559660000.55550f7e-21d6-4a3f-aa73-dabeebb116da"
      }
    },
    {
      "fullUrl" : "Provenance/1707767144560791000.7bf547f1-ea6f-4c6c-88b5-b2034119d1fc",
      "resource" : {
        "resourceType" : "Provenance",
        "id" : "1707767144560791000.7bf547f1-ea6f-4c6c-88b5-b2034119d1fc",
        "target" : [
          {
            "reference" : "Patient/1707767144559660000.55550f7e-21d6-4a3f-aa73-dabeebb116da"
          }
        ],
        "recorded" : "2024-02-12T13:45:44Z",
        "activity" : {
          "coding" : [
            {
              "system" : "https://terminology.hl7.org/CodeSystem/v3-DataOperation",
              "code" : "UPDATE"
            }
          ]
        }
      }
    },
    {
      "fullUrl" : "Specimen/1707767144563921000.939ad7c8-8fa1-4b08-beef-705e43b37b78",
      "resource" : {
        "resourceType" : "Specimen",
        "id" : "1707767144563921000.939ad7c8-8fa1-4b08-beef-705e43b37b78",
        "extension" : [
          {
            "url" : "https://reportstream.cdc.gov/fhir/StructureDefinition/hl7v2Segment",
            "valueString" : "OBR"
          }
        ]
      }
    },
    {
      "fullUrl" : "ServiceRequest/1707767144805371000.4cac5aef-aa88-40b1-99e3-67dc8b9241f3",
      "resource" : {
        "resourceType" : "ServiceRequest",
        "id" : "1707767144805371000.4cac5aef-aa88-40b1-99e3-67dc8b9241f3",
        "identifier" : [
          {
            "extension" : [
              {
                "url" : "https://reportstream.cdc.gov/fhir/StructureDefinition/hl7v2Field",
                "valueString" : "OBR.2"
              }
            ],
            "type" : {
              "coding" : [
                {
                  "system" : "http://terminology.hl7.org/CodeSystem/v2-0203",
                  "code" : "PLAC"
                }
              ]
            },
            "value" : "two"
          },
          {
            "extension" : [
              {
                "url" : "https://reportstream.cdc.gov/fhir/StructureDefinition/hl7v2Field",
                "valueString" : "OBR.3"
              }
            ],
            "type" : {
              "coding" : [
                {
                  "system" : "http://terminology.hl7.org/CodeSystem/v2-0203",
                  "code" : "FILL"
                }
              ]
            },
            "value" : "three"
=======
  "timestamp" : "2023-05-01T10:25:31.000-04:00",
  "entry" : [ {
    "fullUrl" : "MessageHeader/827ccb0e-ea8a-306c-8c34-a16891f84e7b",
    "resource" : {
      "resourceType" : "MessageHeader",
      "id" : "827ccb0e-ea8a-306c-8c34-a16891f84e7b",
      "extension" : [ {
        "url" : "https://reportstream.cdc.gov/fhir/StructureDefinition/encoding-characters",
        "valueString" : "^~\\&#"
      }, {
        "url" : "https://reportstream.cdc.gov/fhir/StructureDefinition/msh-message-header",
        "extension" : [ {
          "url" : "MSH.7",
          "valueString" : "20230501102531-0400"
        } ]
      } ],
      "eventCoding" : {
        "system" : "http://terminology.hl7.org/CodeSystem/v2-0003",
        "code" : "R01",
        "display" : "ORU^R01^ORU_R01"
      },
      "source" : {
        "_endpoint" : {
          "extension" : [ {
            "url" : "http://hl7.org/fhir/StructureDefinition/data-absent-reason",
            "valueCode" : "unknown"
          } ]
        }
      }
    }
  }, {
    "fullUrl" : "Provenance/1707834077280970000.4c3f5a5d-576b-465b-8d99-6f7e504dea82",
    "resource" : {
      "resourceType" : "Provenance",
      "id" : "1707834077280970000.4c3f5a5d-576b-465b-8d99-6f7e504dea82",
      "target" : [ {
        "reference" : "MessageHeader/827ccb0e-ea8a-306c-8c34-a16891f84e7b"
      }, {
        "reference" : "DiagnosticReport/1707834077491602000.4d36fab0-3313-4df2-bd75-2ae9be37048a"
      } ],
      "recorded" : "2023-05-01T10:25:31-04:00",
      "activity" : {
        "coding" : [ {
          "display" : "ORU^R01^ORU_R01"
        } ]
      }
    }
  }, {
    "fullUrl" : "Provenance/1707834077289282000.ac5a3b1c-0647-4ab5-8bcb-2159a01e0e3c",
    "resource" : {
      "resourceType" : "Provenance",
      "id" : "1707834077289282000.ac5a3b1c-0647-4ab5-8bcb-2159a01e0e3c",
      "recorded" : "2024-02-13T09:21:17Z",
      "policy" : [ "http://hl7.org/fhir/uv/v2mappings/message-oru-r01-to-bundle" ],
      "activity" : {
        "coding" : [ {
          "code" : "v2-FHIR transformation"
        } ]
      },
      "agent" : [ {
        "type" : {
          "coding" : [ {
            "system" : "http://terminology.hl7.org/CodeSystem/provenance-participant-type",
            "code" : "assembler"
          } ]
        },
        "who" : {
          "reference" : "Organization/1707834077288546000.05dabf2b-16b8-4747-bb62-2d7e925ad51c"
        }
      } ]
    }
  }, {
    "fullUrl" : "Organization/1707834077288546000.05dabf2b-16b8-4747-bb62-2d7e925ad51c",
    "resource" : {
      "resourceType" : "Organization",
      "id" : "1707834077288546000.05dabf2b-16b8-4747-bb62-2d7e925ad51c",
      "identifier" : [ {
        "value" : "CDC PRIME - Atlanta"
      }, {
        "type" : {
          "coding" : [ {
            "system" : "http://terminology.hl7.org/CodeSystem/v2-0301"
          } ]
        },
        "system" : "urn:ietf:rfc:3986",
        "value" : "2.16.840.1.114222.4.1.237821"
      } ]
    }
  }, {
    "fullUrl" : "Patient/1707834077304800000.4e0302f5-e1ac-4a47-a64a-a50f5df894a5",
    "resource" : {
      "resourceType" : "Patient",
      "id" : "1707834077304800000.4e0302f5-e1ac-4a47-a64a-a50f5df894a5"
    }
  }, {
    "fullUrl" : "Provenance/1707834077305467000.98b6c481-5bc5-4e2a-801f-88f3cff091da",
    "resource" : {
      "resourceType" : "Provenance",
      "id" : "1707834077305467000.98b6c481-5bc5-4e2a-801f-88f3cff091da",
      "target" : [ {
        "reference" : "Patient/1707834077304800000.4e0302f5-e1ac-4a47-a64a-a50f5df894a5"
      } ],
      "recorded" : "2024-02-13T09:21:17Z",
      "activity" : {
        "coding" : [ {
          "system" : "https://terminology.hl7.org/CodeSystem/v3-DataOperation",
          "code" : "UPDATE"
        } ]
      }
    }
  }, {
    "fullUrl" : "Specimen/1707834077307196000.c0ae9cca-db5a-49d3-96b6-3403162e9e67",
    "resource" : {
      "resourceType" : "Specimen",
      "id" : "1707834077307196000.c0ae9cca-db5a-49d3-96b6-3403162e9e67",
      "extension" : [ {
        "url" : "https://reportstream.cdc.gov/fhir/StructureDefinition/hl7v2Segment",
        "valueString" : "OBR"
      } ]
    }
  }, {
    "fullUrl" : "ServiceRequest/1707834077485196000.59628d74-67c9-4dbd-9c11-501f0e96e80b",
    "resource" : {
      "resourceType" : "ServiceRequest",
      "id" : "1707834077485196000.59628d74-67c9-4dbd-9c11-501f0e96e80b",
      "identifier" : [ {
        "extension" : [ {
          "url" : "https://reportstream.cdc.gov/fhir/StructureDefinition/hl7v2Field",
          "valueString" : "OBR.2"
        } ],
        "type" : {
          "coding" : [ {
            "system" : "http://terminology.hl7.org/CodeSystem/v2-0203",
            "code" : "PLAC"
          } ]
        },
        "value" : "two"
      }, {
        "extension" : [ {
          "url" : "https://reportstream.cdc.gov/fhir/StructureDefinition/hl7v2Field",
          "valueString" : "OBR.3"
        } ],
        "type" : {
          "coding" : [ {
            "system" : "http://terminology.hl7.org/CodeSystem/v2-0203",
            "code" : "FILL"
          } ]
        },
        "value" : "three"
      }, {
        "extension" : [ {
          "url" : "http://hl7.org/fhir/StructureDefinition/identifier-checkDigit",
          "valueString" : "checkdigit"
        }, {
          "url" : "http://hl7.org/fhir/StructureDefinition/namingsystem-checkDigit",
          "valueString" : "checkdigitscheme"
        }, {
          "url" : "https://reportstream.cdc.gov/fhir/StructureDefinition/assigning-facility",
          "valueReference" : {
            "reference" : "Organization/1707834077479745000.04fbe546-17cb-49ed-ab93-51efd7610756"
          }
        }, {
          "url" : "https://reportstream.cdc.gov/fhir/StructureDefinition/cx-identifier",
          "extension" : [ {
            "url" : "CX.5",
            "valueString" : "PLAC"
          }, {
            "url" : "CX.9",
            "valueCodeableConcept" : {
              "coding" : [ {
                "extension" : [ {
                  "url" : "https://reportstream.cdc.gov/fhir/StructureDefinition/cwe-coding",
                  "valueString" : "coding"
                }, {
                  "url" : "https://reportstream.cdc.gov/fhir/StructureDefinition/cwe-coding-system",
                  "valueString" : "AJSys"
                } ],
                "code" : "AJCode",
                "display" : "Assigning Jurisdiction"
              } ]
            }
          }, {
            "url" : "CX.10",
            "valueCodeableConcept" : {
              "coding" : [ {
                "extension" : [ {
                  "url" : "https://reportstream.cdc.gov/fhir/StructureDefinition/cwe-coding",
                  "valueString" : "coding"
                }, {
                  "url" : "https://reportstream.cdc.gov/fhir/StructureDefinition/cwe-coding-system",
                  "valueString" : "AASys"
                } ],
                "code" : "AACode",
                "display" : "Assigning Agency"
              } ]
            }
          } ]
        }, {
          "url" : "https://reportstream.cdc.gov/fhir/StructureDefinition/hl7v2Field",
          "valueString" : "OBR.53"
        } ],
        "type" : {
          "coding" : [ {
            "system" : "http://terminology.hl7.org/CodeSystem/v2-0203",
            "code" : "PLAC"
          } ]
        },
        "system" : "testcx41",
        "_system" : {
          "extension" : [ {
            "url" : "https://reportstream.cdc.gov/fhir/StructureDefinition/namespace-id",
            "valueString" : "testcx41"
          }, {
            "url" : "https://reportstream.cdc.gov/fhir/StructureDefinition/universal-id-type",
            "valueString" : "ISO"
          } ]
        },
        "value" : "IDNumber",
        "period" : {
          "start" : "1988-07-04",
          "_start" : {
            "extension" : [ {
              "url" : "https://reportstream.cdc.gov/fhir/StructureDefinition/hl7v2-date-time",
              "valueString" : "19880704"
            } ]
>>>>>>> 9d88e4f6
          },
          {
            "extension" : [
              {
                "url" : "http://hl7.org/fhir/StructureDefinition/identifier-checkDigit",
                "valueString" : "checkdigit"
              },
              {
                "url" : "http://hl7.org/fhir/StructureDefinition/namingsystem-checkDigit",
                "valueString" : "checkdigitscheme"
              },
              {
                "url" : "https://reportstream.cdc.gov/fhir/StructureDefinition/identifier-type-code",
                "valueString" : "PLAC"
              },
              {
                "url" : "https://reportstream.cdc.gov/fhir/StructureDefinition/assigning-facility",
                "valueReference" : {
                  "reference" : "Organization/1707767144794157000.0b4c397e-1a78-4378-9970-be835a5ef12c"
                }
              },
              {
                "url" : "https://reportstream.cdc.gov/fhir/StructureDefinition/assigning-jurisdiction",
                "valueCodeableConcept" : {
                  "coding" : [
                    {
                      "extension" : [
                        {
                          "url" : "https://reportstream.cdc.gov/fhir/StructureDefinition/cwe-coding",
                          "valueString" : "coding"
                        },
                        {
                          "url" : "https://reportstream.cdc.gov/fhir/StructureDefinition/cwe-coding-system",
                          "valueString" : "AJSys"
                        }
                      ],
                      "code" : "AJCode",
                      "display" : "Assigning Jurisdiction"
                    }
                  ]
                }
              },
              {
                "url" : "https://reportstream.cdc.gov/fhir/StructureDefinition/assigning-agency-or-department",
                "valueCodeableConcept" : {
                  "coding" : [
                    {
                      "extension" : [
                        {
                          "url" : "https://reportstream.cdc.gov/fhir/StructureDefinition/cwe-coding",
                          "valueString" : "coding"
                        },
                        {
                          "url" : "https://reportstream.cdc.gov/fhir/StructureDefinition/cwe-coding-system",
                          "valueString" : "AASys"
                        }
                      ],
                      "code" : "AACode",
                      "display" : "Assigning Agency"
                    }
                  ]
                }
              },
              {
                "url" : "https://reportstream.cdc.gov/fhir/StructureDefinition/hl7v2Field",
                "valueString" : "OBR.53"
              }
            ],
            "type" : {
              "coding" : [
                {
                  "system" : "http://terminology.hl7.org/CodeSystem/v2-0203",
                  "code" : "PLAC"
                }
              ]
            },
            "system" : "testcx41",
            "_system" : {
              "extension" : [
                {
                  "url" : "https://reportstream.cdc.gov/fhir/StructureDefinition/namespace-id",
                  "valueString" : "testcx41"
                },
                {
                  "url" : "https://reportstream.cdc.gov/fhir/StructureDefinition/universal-id-type",
                  "valueString" : "ISO"
                }
              ]
            },
            "value" : "IDNumber",
            "period" : {
              "start" : "1988-07-04",
              "_start" : {
                "extension" : [
                  {
                    "url" : "https://reportstream.cdc.gov/fhir/StructureDefinition/hl7v2-date-time",
                    "valueString" : "19880704"
                  }
                ]
              },
              "end" : "2088-07-04",
              "_end" : {
                "extension" : [
                  {
                    "url" : "https://reportstream.cdc.gov/fhir/StructureDefinition/hl7v2-date-time",
                    "valueString" : "20880704"
                  }
                ]
              }
            }
          }
        ],
        "status" : "unknown",
        "code" : {
          "extension" : [
            {
              "url" : "https://reportstream.cdc.gov/fhir/StructureDefinition/coding-system-oid",
              "valueOid" : "urn:oid:2.16.840.1.113883.6.1"
            }
          ],
          "coding" : [
            {
              "extension" : [
                {
                  "url" : "https://reportstream.cdc.gov/fhir/StructureDefinition/cwe-coding",
                  "valueString" : "coding"
                },
                {
                  "url" : "https://reportstream.cdc.gov/fhir/StructureDefinition/cwe-coding-system",
                  "valueString" : "LN"
                }
              ],
              "system" : "http://loinc.org",
              "code" : "68991-9",
              "display" : "Epidemiologically Important Information"
            }
          ]
        },
        "subject" : {
          "reference" : "Patient/1707767144559660000.55550f7e-21d6-4a3f-aa73-dabeebb116da"
        }
<<<<<<< HEAD
      }
    },
    {
      "fullUrl" : "Organization/1707767144794157000.0b4c397e-1a78-4378-9970-be835a5ef12c",
      "resource" : {
        "resourceType" : "Organization",
        "id" : "1707767144794157000.0b4c397e-1a78-4378-9970-be835a5ef12c",
        "identifier" : [
          {
            "extension" : [
              {
                "url" : "https://reportstream.cdc.gov/fhir/StructureDefinition/identifier-namespace-id",
                "valueBoolean" : true
              }
            ],
            "value" : "blah2"
          },
          {
            "extension" : [
              {
                "url" : "https://reportstream.cdc.gov/fhir/StructureDefinition/identifier-universal-id",
                "valueBoolean" : true
              }
            ],
            "type" : {
              "coding" : [
                {
                  "system" : "http://terminology.hl7.org/CodeSystem/v2-0301",
                  "code" : "CLIP"
                }
              ]
            },
            "value" : "blah2"
          }
        ]
      }
    },
    {
      "fullUrl" : "DiagnosticReport/1707767144815820000.8c17fa19-a230-41eb-aa49-5841d68aec69",
      "resource" : {
        "resourceType" : "DiagnosticReport",
        "id" : "1707767144815820000.8c17fa19-a230-41eb-aa49-5841d68aec69",
        "identifier" : [
          {
            "extension" : [
              {
                "url" : "https://reportstream.cdc.gov/fhir/StructureDefinition/hl7v2Field",
                "valueString" : "OBR.2"
              }
            ],
            "type" : {
              "coding" : [
                {
                  "system" : "http://terminology.hl7.org/CodeSystem/v2-0203",
                  "code" : "PLAC"
                }
              ]
            },
            "value" : "two"
          },
          {
            "type" : {
              "coding" : [
                {
                  "system" : "http://terminology.hl7.org/CodeSystem/v2-0203",
                  "code" : "FILL"
                }
              ]
            },
            "value" : "three"
          }
        ],
        "basedOn" : [
          {
            "reference" : "ServiceRequest/1707767144805371000.4cac5aef-aa88-40b1-99e3-67dc8b9241f3"
          }
        ],
        "status" : "unknown",
        "code" : {
          "extension" : [
            {
              "url" : "https://reportstream.cdc.gov/fhir/StructureDefinition/coding-system-oid",
              "valueOid" : "urn:oid:2.16.840.1.113883.6.1"
            }
          ],
          "coding" : [
            {
              "extension" : [
                {
                  "url" : "https://reportstream.cdc.gov/fhir/StructureDefinition/cwe-coding",
                  "valueString" : "coding"
                },
                {
                  "url" : "https://reportstream.cdc.gov/fhir/StructureDefinition/cwe-coding-system",
                  "valueString" : "LN"
                }
              ],
              "system" : "http://loinc.org",
              "code" : "68991-9",
              "display" : "Epidemiologically Important Information"
            }
          ]
=======
      } ],
      "status" : "unknown",
      "code" : {
        "extension" : [ {
          "url" : "https://reportstream.cdc.gov/fhir/StructureDefinition/coding-system-oid",
          "valueOid" : "urn:oid:2.16.840.1.113883.6.1"
        } ],
        "coding" : [ {
          "extension" : [ {
            "url" : "https://reportstream.cdc.gov/fhir/StructureDefinition/cwe-coding",
            "valueString" : "coding"
          }, {
            "url" : "https://reportstream.cdc.gov/fhir/StructureDefinition/cwe-coding-system",
            "valueString" : "LN"
          } ],
          "system" : "http://loinc.org",
          "code" : "68991-9",
          "display" : "Epidemiologically Important Information"
        } ]
      },
      "subject" : {
        "reference" : "Patient/1707834077304800000.4e0302f5-e1ac-4a47-a64a-a50f5df894a5"
      }
    }
  }, {
    "fullUrl" : "Organization/1707834077479745000.04fbe546-17cb-49ed-ab93-51efd7610756",
    "resource" : {
      "resourceType" : "Organization",
      "id" : "1707834077479745000.04fbe546-17cb-49ed-ab93-51efd7610756",
      "identifier" : [ {
        "extension" : [ {
          "url" : "https://reportstream.cdc.gov/fhir/StructureDefinition/hl7v2Field",
          "valueString" : "HD.1"
        } ],
        "value" : "blah2"
      }, {
        "extension" : [ {
          "url" : "https://reportstream.cdc.gov/fhir/StructureDefinition/hl7v2Field",
          "valueString" : "HD.2,HD.3"
        } ],
        "type" : {
          "coding" : [ {
            "system" : "http://terminology.hl7.org/CodeSystem/v2-0301",
            "code" : "CLIP"
          } ]
        },
        "value" : "blah2"
      } ]
    }
  }, {
    "fullUrl" : "DiagnosticReport/1707834077491602000.4d36fab0-3313-4df2-bd75-2ae9be37048a",
    "resource" : {
      "resourceType" : "DiagnosticReport",
      "id" : "1707834077491602000.4d36fab0-3313-4df2-bd75-2ae9be37048a",
      "identifier" : [ {
        "extension" : [ {
          "url" : "https://reportstream.cdc.gov/fhir/StructureDefinition/hl7v2Field",
          "valueString" : "OBR.2"
        } ],
        "type" : {
          "coding" : [ {
            "system" : "http://terminology.hl7.org/CodeSystem/v2-0203",
            "code" : "PLAC"
          } ]
>>>>>>> 9d88e4f6
        },
        "subject" : {
          "reference" : "Patient/1707767144559660000.55550f7e-21d6-4a3f-aa73-dabeebb116da"
        },
<<<<<<< HEAD
        "specimen" : [
          {
            "reference" : "Specimen/1707767144563921000.939ad7c8-8fa1-4b08-beef-705e43b37b78"
          }
        ]
      }
=======
        "value" : "three"
      } ],
      "basedOn" : [ {
        "reference" : "ServiceRequest/1707834077485196000.59628d74-67c9-4dbd-9c11-501f0e96e80b"
      } ],
      "status" : "unknown",
      "code" : {
        "extension" : [ {
          "url" : "https://reportstream.cdc.gov/fhir/StructureDefinition/coding-system-oid",
          "valueOid" : "urn:oid:2.16.840.1.113883.6.1"
        } ],
        "coding" : [ {
          "extension" : [ {
            "url" : "https://reportstream.cdc.gov/fhir/StructureDefinition/cwe-coding",
            "valueString" : "coding"
          }, {
            "url" : "https://reportstream.cdc.gov/fhir/StructureDefinition/cwe-coding-system",
            "valueString" : "LN"
          } ],
          "system" : "http://loinc.org",
          "code" : "68991-9",
          "display" : "Epidemiologically Important Information"
        } ]
      },
      "subject" : {
        "reference" : "Patient/1707834077304800000.4e0302f5-e1ac-4a47-a64a-a50f5df894a5"
      },
      "specimen" : [ {
        "reference" : "Specimen/1707834077307196000.c0ae9cca-db5a-49d3-96b6-3403162e9e67"
      } ]
>>>>>>> 9d88e4f6
    }
  ]
}<|MERGE_RESOLUTION|>--- conflicted
+++ resolved
@@ -9,206 +9,6 @@
     "value" : "12345"
   },
   "type" : "message",
-<<<<<<< HEAD
-  "timestamp" : "2023-05-01T09:25:31.000-05:00",
-  "entry" : [
-    {
-      "fullUrl" : "MessageHeader/827ccb0e-ea8a-306c-8c34-a16891f84e7b",
-      "resource" : {
-        "resourceType" : "MessageHeader",
-        "id" : "827ccb0e-ea8a-306c-8c34-a16891f84e7b",
-        "extension" : [
-          {
-            "url" : "https://reportstream.cdc.gov/fhir/StructureDefinition/encoding-characters",
-            "valueString" : "^~\\&#"
-          },
-          {
-            "url" : "https://reportstream.cdc.gov/fhir/StructureDefinition/msh-message-header",
-            "extension" : [
-              {
-                "url" : "MSH.7",
-                "valueString" : "20230501102531-0400"
-              }
-            ]
-          }
-        ],
-        "eventCoding" : {
-          "system" : "http://terminology.hl7.org/CodeSystem/v2-0003",
-          "code" : "R01",
-          "display" : "ORU^R01^ORU_R01"
-        },
-        "source" : {
-          "_endpoint" : {
-            "extension" : [
-              {
-                "url" : "http://hl7.org/fhir/StructureDefinition/data-absent-reason",
-                "valueCode" : "unknown"
-              }
-            ]
-          }
-        }
-      }
-    },
-    {
-      "fullUrl" : "Provenance/1707767144523924000.153e1aed-d21c-4e58-afe2-14133036dd1b",
-      "resource" : {
-        "resourceType" : "Provenance",
-        "id" : "1707767144523924000.153e1aed-d21c-4e58-afe2-14133036dd1b",
-        "target" : [
-          {
-            "reference" : "MessageHeader/827ccb0e-ea8a-306c-8c34-a16891f84e7b"
-          },
-          {
-            "reference" : "DiagnosticReport/1707767144815820000.8c17fa19-a230-41eb-aa49-5841d68aec69"
-          }
-        ],
-        "recorded" : "2023-05-01T10:25:31-04:00",
-        "activity" : {
-          "coding" : [
-            {
-              "display" : "ORU^R01^ORU_R01"
-            }
-          ]
-        }
-      }
-    },
-    {
-      "fullUrl" : "Provenance/1707767144536415000.35e54db7-00a3-443b-9286-3c031dc57a47",
-      "resource" : {
-        "resourceType" : "Provenance",
-        "id" : "1707767144536415000.35e54db7-00a3-443b-9286-3c031dc57a47",
-        "recorded" : "2024-02-12T13:45:44Z",
-        "policy" : [
-          "http://hl7.org/fhir/uv/v2mappings/message-oru-r01-to-bundle"
-        ],
-        "activity" : {
-          "coding" : [
-            {
-              "code" : "v2-FHIR transformation"
-            }
-          ]
-        },
-        "agent" : [
-          {
-            "type" : {
-              "coding" : [
-                {
-                  "system" : "http://terminology.hl7.org/CodeSystem/provenance-participant-type",
-                  "code" : "assembler"
-                }
-              ]
-            },
-            "who" : {
-              "reference" : "Organization/1707767144535187000.586948a9-5d29-4ac9-99ba-89fce0ad48c6"
-            }
-          }
-        ]
-      }
-    },
-    {
-      "fullUrl" : "Organization/1707767144535187000.586948a9-5d29-4ac9-99ba-89fce0ad48c6",
-      "resource" : {
-        "resourceType" : "Organization",
-        "id" : "1707767144535187000.586948a9-5d29-4ac9-99ba-89fce0ad48c6",
-        "identifier" : [
-          {
-            "value" : "CDC PRIME - Atlanta"
-          },
-          {
-            "type" : {
-              "coding" : [
-                {
-                  "system" : "http://terminology.hl7.org/CodeSystem/v2-0301"
-                }
-              ]
-            },
-            "system" : "urn:ietf:rfc:3986",
-            "value" : "2.16.840.1.114222.4.1.237821"
-          }
-        ]
-      }
-    },
-    {
-      "fullUrl" : "Patient/1707767144559660000.55550f7e-21d6-4a3f-aa73-dabeebb116da",
-      "resource" : {
-        "resourceType" : "Patient",
-        "id" : "1707767144559660000.55550f7e-21d6-4a3f-aa73-dabeebb116da"
-      }
-    },
-    {
-      "fullUrl" : "Provenance/1707767144560791000.7bf547f1-ea6f-4c6c-88b5-b2034119d1fc",
-      "resource" : {
-        "resourceType" : "Provenance",
-        "id" : "1707767144560791000.7bf547f1-ea6f-4c6c-88b5-b2034119d1fc",
-        "target" : [
-          {
-            "reference" : "Patient/1707767144559660000.55550f7e-21d6-4a3f-aa73-dabeebb116da"
-          }
-        ],
-        "recorded" : "2024-02-12T13:45:44Z",
-        "activity" : {
-          "coding" : [
-            {
-              "system" : "https://terminology.hl7.org/CodeSystem/v3-DataOperation",
-              "code" : "UPDATE"
-            }
-          ]
-        }
-      }
-    },
-    {
-      "fullUrl" : "Specimen/1707767144563921000.939ad7c8-8fa1-4b08-beef-705e43b37b78",
-      "resource" : {
-        "resourceType" : "Specimen",
-        "id" : "1707767144563921000.939ad7c8-8fa1-4b08-beef-705e43b37b78",
-        "extension" : [
-          {
-            "url" : "https://reportstream.cdc.gov/fhir/StructureDefinition/hl7v2Segment",
-            "valueString" : "OBR"
-          }
-        ]
-      }
-    },
-    {
-      "fullUrl" : "ServiceRequest/1707767144805371000.4cac5aef-aa88-40b1-99e3-67dc8b9241f3",
-      "resource" : {
-        "resourceType" : "ServiceRequest",
-        "id" : "1707767144805371000.4cac5aef-aa88-40b1-99e3-67dc8b9241f3",
-        "identifier" : [
-          {
-            "extension" : [
-              {
-                "url" : "https://reportstream.cdc.gov/fhir/StructureDefinition/hl7v2Field",
-                "valueString" : "OBR.2"
-              }
-            ],
-            "type" : {
-              "coding" : [
-                {
-                  "system" : "http://terminology.hl7.org/CodeSystem/v2-0203",
-                  "code" : "PLAC"
-                }
-              ]
-            },
-            "value" : "two"
-          },
-          {
-            "extension" : [
-              {
-                "url" : "https://reportstream.cdc.gov/fhir/StructureDefinition/hl7v2Field",
-                "valueString" : "OBR.3"
-              }
-            ],
-            "type" : {
-              "coding" : [
-                {
-                  "system" : "http://terminology.hl7.org/CodeSystem/v2-0203",
-                  "code" : "FILL"
-                }
-              ]
-            },
-            "value" : "three"
-=======
   "timestamp" : "2023-05-01T10:25:31.000-04:00",
   "entry" : [ {
     "fullUrl" : "MessageHeader/827ccb0e-ea8a-306c-8c34-a16891f84e7b",
@@ -434,252 +234,15 @@
               "url" : "https://reportstream.cdc.gov/fhir/StructureDefinition/hl7v2-date-time",
               "valueString" : "19880704"
             } ]
->>>>>>> 9d88e4f6
           },
-          {
-            "extension" : [
-              {
-                "url" : "http://hl7.org/fhir/StructureDefinition/identifier-checkDigit",
-                "valueString" : "checkdigit"
-              },
-              {
-                "url" : "http://hl7.org/fhir/StructureDefinition/namingsystem-checkDigit",
-                "valueString" : "checkdigitscheme"
-              },
-              {
-                "url" : "https://reportstream.cdc.gov/fhir/StructureDefinition/identifier-type-code",
-                "valueString" : "PLAC"
-              },
-              {
-                "url" : "https://reportstream.cdc.gov/fhir/StructureDefinition/assigning-facility",
-                "valueReference" : {
-                  "reference" : "Organization/1707767144794157000.0b4c397e-1a78-4378-9970-be835a5ef12c"
-                }
-              },
-              {
-                "url" : "https://reportstream.cdc.gov/fhir/StructureDefinition/assigning-jurisdiction",
-                "valueCodeableConcept" : {
-                  "coding" : [
-                    {
-                      "extension" : [
-                        {
-                          "url" : "https://reportstream.cdc.gov/fhir/StructureDefinition/cwe-coding",
-                          "valueString" : "coding"
-                        },
-                        {
-                          "url" : "https://reportstream.cdc.gov/fhir/StructureDefinition/cwe-coding-system",
-                          "valueString" : "AJSys"
-                        }
-                      ],
-                      "code" : "AJCode",
-                      "display" : "Assigning Jurisdiction"
-                    }
-                  ]
-                }
-              },
-              {
-                "url" : "https://reportstream.cdc.gov/fhir/StructureDefinition/assigning-agency-or-department",
-                "valueCodeableConcept" : {
-                  "coding" : [
-                    {
-                      "extension" : [
-                        {
-                          "url" : "https://reportstream.cdc.gov/fhir/StructureDefinition/cwe-coding",
-                          "valueString" : "coding"
-                        },
-                        {
-                          "url" : "https://reportstream.cdc.gov/fhir/StructureDefinition/cwe-coding-system",
-                          "valueString" : "AASys"
-                        }
-                      ],
-                      "code" : "AACode",
-                      "display" : "Assigning Agency"
-                    }
-                  ]
-                }
-              },
-              {
-                "url" : "https://reportstream.cdc.gov/fhir/StructureDefinition/hl7v2Field",
-                "valueString" : "OBR.53"
-              }
-            ],
-            "type" : {
-              "coding" : [
-                {
-                  "system" : "http://terminology.hl7.org/CodeSystem/v2-0203",
-                  "code" : "PLAC"
-                }
-              ]
-            },
-            "system" : "testcx41",
-            "_system" : {
-              "extension" : [
-                {
-                  "url" : "https://reportstream.cdc.gov/fhir/StructureDefinition/namespace-id",
-                  "valueString" : "testcx41"
-                },
-                {
-                  "url" : "https://reportstream.cdc.gov/fhir/StructureDefinition/universal-id-type",
-                  "valueString" : "ISO"
-                }
-              ]
-            },
-            "value" : "IDNumber",
-            "period" : {
-              "start" : "1988-07-04",
-              "_start" : {
-                "extension" : [
-                  {
-                    "url" : "https://reportstream.cdc.gov/fhir/StructureDefinition/hl7v2-date-time",
-                    "valueString" : "19880704"
-                  }
-                ]
-              },
-              "end" : "2088-07-04",
-              "_end" : {
-                "extension" : [
-                  {
-                    "url" : "https://reportstream.cdc.gov/fhir/StructureDefinition/hl7v2-date-time",
-                    "valueString" : "20880704"
-                  }
-                ]
-              }
-            }
+          "end" : "2088-07-04",
+          "_end" : {
+            "extension" : [ {
+              "url" : "https://reportstream.cdc.gov/fhir/StructureDefinition/hl7v2-date-time",
+              "valueString" : "20880704"
+            } ]
           }
-        ],
-        "status" : "unknown",
-        "code" : {
-          "extension" : [
-            {
-              "url" : "https://reportstream.cdc.gov/fhir/StructureDefinition/coding-system-oid",
-              "valueOid" : "urn:oid:2.16.840.1.113883.6.1"
-            }
-          ],
-          "coding" : [
-            {
-              "extension" : [
-                {
-                  "url" : "https://reportstream.cdc.gov/fhir/StructureDefinition/cwe-coding",
-                  "valueString" : "coding"
-                },
-                {
-                  "url" : "https://reportstream.cdc.gov/fhir/StructureDefinition/cwe-coding-system",
-                  "valueString" : "LN"
-                }
-              ],
-              "system" : "http://loinc.org",
-              "code" : "68991-9",
-              "display" : "Epidemiologically Important Information"
-            }
-          ]
-        },
-        "subject" : {
-          "reference" : "Patient/1707767144559660000.55550f7e-21d6-4a3f-aa73-dabeebb116da"
         }
-<<<<<<< HEAD
-      }
-    },
-    {
-      "fullUrl" : "Organization/1707767144794157000.0b4c397e-1a78-4378-9970-be835a5ef12c",
-      "resource" : {
-        "resourceType" : "Organization",
-        "id" : "1707767144794157000.0b4c397e-1a78-4378-9970-be835a5ef12c",
-        "identifier" : [
-          {
-            "extension" : [
-              {
-                "url" : "https://reportstream.cdc.gov/fhir/StructureDefinition/identifier-namespace-id",
-                "valueBoolean" : true
-              }
-            ],
-            "value" : "blah2"
-          },
-          {
-            "extension" : [
-              {
-                "url" : "https://reportstream.cdc.gov/fhir/StructureDefinition/identifier-universal-id",
-                "valueBoolean" : true
-              }
-            ],
-            "type" : {
-              "coding" : [
-                {
-                  "system" : "http://terminology.hl7.org/CodeSystem/v2-0301",
-                  "code" : "CLIP"
-                }
-              ]
-            },
-            "value" : "blah2"
-          }
-        ]
-      }
-    },
-    {
-      "fullUrl" : "DiagnosticReport/1707767144815820000.8c17fa19-a230-41eb-aa49-5841d68aec69",
-      "resource" : {
-        "resourceType" : "DiagnosticReport",
-        "id" : "1707767144815820000.8c17fa19-a230-41eb-aa49-5841d68aec69",
-        "identifier" : [
-          {
-            "extension" : [
-              {
-                "url" : "https://reportstream.cdc.gov/fhir/StructureDefinition/hl7v2Field",
-                "valueString" : "OBR.2"
-              }
-            ],
-            "type" : {
-              "coding" : [
-                {
-                  "system" : "http://terminology.hl7.org/CodeSystem/v2-0203",
-                  "code" : "PLAC"
-                }
-              ]
-            },
-            "value" : "two"
-          },
-          {
-            "type" : {
-              "coding" : [
-                {
-                  "system" : "http://terminology.hl7.org/CodeSystem/v2-0203",
-                  "code" : "FILL"
-                }
-              ]
-            },
-            "value" : "three"
-          }
-        ],
-        "basedOn" : [
-          {
-            "reference" : "ServiceRequest/1707767144805371000.4cac5aef-aa88-40b1-99e3-67dc8b9241f3"
-          }
-        ],
-        "status" : "unknown",
-        "code" : {
-          "extension" : [
-            {
-              "url" : "https://reportstream.cdc.gov/fhir/StructureDefinition/coding-system-oid",
-              "valueOid" : "urn:oid:2.16.840.1.113883.6.1"
-            }
-          ],
-          "coding" : [
-            {
-              "extension" : [
-                {
-                  "url" : "https://reportstream.cdc.gov/fhir/StructureDefinition/cwe-coding",
-                  "valueString" : "coding"
-                },
-                {
-                  "url" : "https://reportstream.cdc.gov/fhir/StructureDefinition/cwe-coding-system",
-                  "valueString" : "LN"
-                }
-              ],
-              "system" : "http://loinc.org",
-              "code" : "68991-9",
-              "display" : "Epidemiologically Important Information"
-            }
-          ]
-=======
       } ],
       "status" : "unknown",
       "code" : {
@@ -744,19 +307,15 @@
             "system" : "http://terminology.hl7.org/CodeSystem/v2-0203",
             "code" : "PLAC"
           } ]
->>>>>>> 9d88e4f6
-        },
-        "subject" : {
-          "reference" : "Patient/1707767144559660000.55550f7e-21d6-4a3f-aa73-dabeebb116da"
-        },
-<<<<<<< HEAD
-        "specimen" : [
-          {
-            "reference" : "Specimen/1707767144563921000.939ad7c8-8fa1-4b08-beef-705e43b37b78"
-          }
-        ]
-      }
-=======
+        },
+        "value" : "two"
+      }, {
+        "type" : {
+          "coding" : [ {
+            "system" : "http://terminology.hl7.org/CodeSystem/v2-0203",
+            "code" : "FILL"
+          } ]
+        },
         "value" : "three"
       } ],
       "basedOn" : [ {
@@ -787,7 +346,6 @@
       "specimen" : [ {
         "reference" : "Specimen/1707834077307196000.c0ae9cca-db5a-49d3-96b6-3403162e9e67"
       } ]
->>>>>>> 9d88e4f6
-    }
-  ]
+    }
+  } ]
 }