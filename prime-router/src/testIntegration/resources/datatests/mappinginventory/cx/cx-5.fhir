--- conflicted
+++ resolved
@@ -9,206 +9,6 @@
     "value" : "12345"
   },
   "type" : "message",
-<<<<<<< HEAD
-  "timestamp" : "2023-05-01T09:25:31.000-05:00",
-  "entry" : [
-    {
-      "fullUrl" : "MessageHeader/827ccb0e-ea8a-306c-8c34-a16891f84e7b",
-      "resource" : {
-        "resourceType" : "MessageHeader",
-        "id" : "827ccb0e-ea8a-306c-8c34-a16891f84e7b",
-        "extension" : [
-          {
-            "url" : "https://reportstream.cdc.gov/fhir/StructureDefinition/encoding-characters",
-            "valueString" : "^~\\&#"
-          },
-          {
-            "url" : "https://reportstream.cdc.gov/fhir/StructureDefinition/msh-message-header",
-            "extension" : [
-              {
-                "url" : "MSH.7",
-                "valueString" : "20230501102531-0400"
-              }
-            ]
-          }
-        ],
-        "eventCoding" : {
-          "system" : "http://terminology.hl7.org/CodeSystem/v2-0003",
-          "code" : "R01",
-          "display" : "ORU^R01^ORU_R01"
-        },
-        "source" : {
-          "_endpoint" : {
-            "extension" : [
-              {
-                "url" : "http://hl7.org/fhir/StructureDefinition/data-absent-reason",
-                "valueCode" : "unknown"
-              }
-            ]
-          }
-        }
-      }
-    },
-    {
-      "fullUrl" : "Provenance/1707767077985326000.c6b29cad-279b-46c2-b16c-a1feb202a019",
-      "resource" : {
-        "resourceType" : "Provenance",
-        "id" : "1707767077985326000.c6b29cad-279b-46c2-b16c-a1feb202a019",
-        "target" : [
-          {
-            "reference" : "MessageHeader/827ccb0e-ea8a-306c-8c34-a16891f84e7b"
-          },
-          {
-            "reference" : "DiagnosticReport/1707767078280280000.042295a5-d013-469a-8fd6-16ec801d57bb"
-          }
-        ],
-        "recorded" : "2023-05-01T10:25:31-04:00",
-        "activity" : {
-          "coding" : [
-            {
-              "display" : "ORU^R01^ORU_R01"
-            }
-          ]
-        }
-      }
-    },
-    {
-      "fullUrl" : "Provenance/1707767077999003000.aac11971-8cf8-4d9e-9b10-d913e476fcdd",
-      "resource" : {
-        "resourceType" : "Provenance",
-        "id" : "1707767077999003000.aac11971-8cf8-4d9e-9b10-d913e476fcdd",
-        "recorded" : "2024-02-12T13:44:38Z",
-        "policy" : [
-          "http://hl7.org/fhir/uv/v2mappings/message-oru-r01-to-bundle"
-        ],
-        "activity" : {
-          "coding" : [
-            {
-              "code" : "v2-FHIR transformation"
-            }
-          ]
-        },
-        "agent" : [
-          {
-            "type" : {
-              "coding" : [
-                {
-                  "system" : "http://terminology.hl7.org/CodeSystem/provenance-participant-type",
-                  "code" : "assembler"
-                }
-              ]
-            },
-            "who" : {
-              "reference" : "Organization/1707767077997757000.9df7f3e5-d16e-469d-9812-02ce03913e69"
-            }
-          }
-        ]
-      }
-    },
-    {
-      "fullUrl" : "Organization/1707767077997757000.9df7f3e5-d16e-469d-9812-02ce03913e69",
-      "resource" : {
-        "resourceType" : "Organization",
-        "id" : "1707767077997757000.9df7f3e5-d16e-469d-9812-02ce03913e69",
-        "identifier" : [
-          {
-            "value" : "CDC PRIME - Atlanta"
-          },
-          {
-            "type" : {
-              "coding" : [
-                {
-                  "system" : "http://terminology.hl7.org/CodeSystem/v2-0301"
-                }
-              ]
-            },
-            "system" : "urn:ietf:rfc:3986",
-            "value" : "2.16.840.1.114222.4.1.237821"
-          }
-        ]
-      }
-    },
-    {
-      "fullUrl" : "Patient/1707767078026384000.8c6d430c-28f8-4877-9ec1-4cdd8c96da54",
-      "resource" : {
-        "resourceType" : "Patient",
-        "id" : "1707767078026384000.8c6d430c-28f8-4877-9ec1-4cdd8c96da54"
-      }
-    },
-    {
-      "fullUrl" : "Provenance/1707767078028140000.bc7dac10-7346-4846-995d-818665e1c0e9",
-      "resource" : {
-        "resourceType" : "Provenance",
-        "id" : "1707767078028140000.bc7dac10-7346-4846-995d-818665e1c0e9",
-        "target" : [
-          {
-            "reference" : "Patient/1707767078026384000.8c6d430c-28f8-4877-9ec1-4cdd8c96da54"
-          }
-        ],
-        "recorded" : "2024-02-12T13:44:38Z",
-        "activity" : {
-          "coding" : [
-            {
-              "system" : "https://terminology.hl7.org/CodeSystem/v3-DataOperation",
-              "code" : "UPDATE"
-            }
-          ]
-        }
-      }
-    },
-    {
-      "fullUrl" : "Specimen/1707767078032890000.9a73dd77-a24c-47b1-8f3e-6d308d46868b",
-      "resource" : {
-        "resourceType" : "Specimen",
-        "id" : "1707767078032890000.9a73dd77-a24c-47b1-8f3e-6d308d46868b",
-        "extension" : [
-          {
-            "url" : "https://reportstream.cdc.gov/fhir/StructureDefinition/hl7v2Segment",
-            "valueString" : "OBR"
-          }
-        ]
-      }
-    },
-    {
-      "fullUrl" : "ServiceRequest/1707767078272608000.1bf06aff-e38e-4596-89c2-6da495602901",
-      "resource" : {
-        "resourceType" : "ServiceRequest",
-        "id" : "1707767078272608000.1bf06aff-e38e-4596-89c2-6da495602901",
-        "identifier" : [
-          {
-            "extension" : [
-              {
-                "url" : "https://reportstream.cdc.gov/fhir/StructureDefinition/hl7v2Field",
-                "valueString" : "OBR.2"
-              }
-            ],
-            "type" : {
-              "coding" : [
-                {
-                  "system" : "http://terminology.hl7.org/CodeSystem/v2-0203",
-                  "code" : "PLAC"
-                }
-              ]
-            },
-            "value" : "two"
-          },
-          {
-            "extension" : [
-              {
-                "url" : "https://reportstream.cdc.gov/fhir/StructureDefinition/hl7v2Field",
-                "valueString" : "OBR.3"
-              }
-            ],
-            "type" : {
-              "coding" : [
-                {
-                  "system" : "http://terminology.hl7.org/CodeSystem/v2-0203",
-                  "code" : "FILL"
-                }
-              ]
-            },
-            "value" : "three"
-=======
   "timestamp" : "2023-05-01T10:25:31.000-04:00",
   "entry" : [ {
     "fullUrl" : "MessageHeader/827ccb0e-ea8a-306c-8c34-a16891f84e7b",
@@ -434,252 +234,15 @@
               "url" : "https://reportstream.cdc.gov/fhir/StructureDefinition/hl7v2-date-time",
               "valueString" : "19880704"
             } ]
->>>>>>> 9d88e4f6
           },
-          {
-            "extension" : [
-              {
-                "url" : "http://hl7.org/fhir/StructureDefinition/identifier-checkDigit",
-                "valueString" : "checkdigit"
-              },
-              {
-                "url" : "http://hl7.org/fhir/StructureDefinition/namingsystem-checkDigit",
-                "valueString" : "checkdigitscheme"
-              },
-              {
-                "url" : "https://reportstream.cdc.gov/fhir/StructureDefinition/identifier-type-code",
-                "valueString" : "ACSN"
-              },
-              {
-                "url" : "https://reportstream.cdc.gov/fhir/StructureDefinition/assigning-facility",
-                "valueReference" : {
-                  "reference" : "Organization/1707767078264047000.39df12e5-854e-4f12-b4ce-4f2f2fe78e3c"
-                }
-              },
-              {
-                "url" : "https://reportstream.cdc.gov/fhir/StructureDefinition/assigning-jurisdiction",
-                "valueCodeableConcept" : {
-                  "coding" : [
-                    {
-                      "extension" : [
-                        {
-                          "url" : "https://reportstream.cdc.gov/fhir/StructureDefinition/cwe-coding",
-                          "valueString" : "coding"
-                        },
-                        {
-                          "url" : "https://reportstream.cdc.gov/fhir/StructureDefinition/cwe-coding-system",
-                          "valueString" : "AJSys"
-                        }
-                      ],
-                      "code" : "AJCode",
-                      "display" : "Assigning Jurisdiction"
-                    }
-                  ]
-                }
-              },
-              {
-                "url" : "https://reportstream.cdc.gov/fhir/StructureDefinition/assigning-agency-or-department",
-                "valueCodeableConcept" : {
-                  "coding" : [
-                    {
-                      "extension" : [
-                        {
-                          "url" : "https://reportstream.cdc.gov/fhir/StructureDefinition/cwe-coding",
-                          "valueString" : "coding"
-                        },
-                        {
-                          "url" : "https://reportstream.cdc.gov/fhir/StructureDefinition/cwe-coding-system",
-                          "valueString" : "AASys"
-                        }
-                      ],
-                      "code" : "AACode",
-                      "display" : "Assigning Agency"
-                    }
-                  ]
-                }
-              },
-              {
-                "url" : "https://reportstream.cdc.gov/fhir/StructureDefinition/hl7v2Field",
-                "valueString" : "OBR.53"
-              }
-            ],
-            "type" : {
-              "coding" : [
-                {
-                  "system" : "http://terminology.hl7.org/CodeSystem/v2-0203",
-                  "code" : "PLAC"
-                }
-              ]
-            },
-            "system" : "urn:oid:testcx42",
-            "_system" : {
-              "extension" : [
-                {
-                  "url" : "https://reportstream.cdc.gov/fhir/StructureDefinition/universal-id",
-                  "valueString" : "testcx42"
-                },
-                {
-                  "url" : "https://reportstream.cdc.gov/fhir/StructureDefinition/universal-id-type",
-                  "valueString" : "ISO"
-                }
-              ]
-            },
-            "value" : "IDNumber",
-            "period" : {
-              "start" : "1988-07-04",
-              "_start" : {
-                "extension" : [
-                  {
-                    "url" : "https://reportstream.cdc.gov/fhir/StructureDefinition/hl7v2-date-time",
-                    "valueString" : "19880704"
-                  }
-                ]
-              },
-              "end" : "2088-07-04",
-              "_end" : {
-                "extension" : [
-                  {
-                    "url" : "https://reportstream.cdc.gov/fhir/StructureDefinition/hl7v2-date-time",
-                    "valueString" : "20880704"
-                  }
-                ]
-              }
-            }
+          "end" : "2088-07-04",
+          "_end" : {
+            "extension" : [ {
+              "url" : "https://reportstream.cdc.gov/fhir/StructureDefinition/hl7v2-date-time",
+              "valueString" : "20880704"
+            } ]
           }
-        ],
-        "status" : "unknown",
-        "code" : {
-          "extension" : [
-            {
-              "url" : "https://reportstream.cdc.gov/fhir/StructureDefinition/coding-system-oid",
-              "valueOid" : "urn:oid:2.16.840.1.113883.6.1"
-            }
-          ],
-          "coding" : [
-            {
-              "extension" : [
-                {
-                  "url" : "https://reportstream.cdc.gov/fhir/StructureDefinition/cwe-coding",
-                  "valueString" : "coding"
-                },
-                {
-                  "url" : "https://reportstream.cdc.gov/fhir/StructureDefinition/cwe-coding-system",
-                  "valueString" : "LN"
-                }
-              ],
-              "system" : "http://loinc.org",
-              "code" : "68991-9",
-              "display" : "Epidemiologically Important Information"
-            }
-          ]
-        },
-        "subject" : {
-          "reference" : "Patient/1707767078026384000.8c6d430c-28f8-4877-9ec1-4cdd8c96da54"
         }
-<<<<<<< HEAD
-      }
-    },
-    {
-      "fullUrl" : "Organization/1707767078264047000.39df12e5-854e-4f12-b4ce-4f2f2fe78e3c",
-      "resource" : {
-        "resourceType" : "Organization",
-        "id" : "1707767078264047000.39df12e5-854e-4f12-b4ce-4f2f2fe78e3c",
-        "identifier" : [
-          {
-            "extension" : [
-              {
-                "url" : "https://reportstream.cdc.gov/fhir/StructureDefinition/identifier-namespace-id",
-                "valueBoolean" : true
-              }
-            ],
-            "value" : "blah2"
-          },
-          {
-            "extension" : [
-              {
-                "url" : "https://reportstream.cdc.gov/fhir/StructureDefinition/identifier-universal-id",
-                "valueBoolean" : true
-              }
-            ],
-            "type" : {
-              "coding" : [
-                {
-                  "system" : "http://terminology.hl7.org/CodeSystem/v2-0301",
-                  "code" : "CLIP"
-                }
-              ]
-            },
-            "value" : "blah2"
-          }
-        ]
-      }
-    },
-    {
-      "fullUrl" : "DiagnosticReport/1707767078280280000.042295a5-d013-469a-8fd6-16ec801d57bb",
-      "resource" : {
-        "resourceType" : "DiagnosticReport",
-        "id" : "1707767078280280000.042295a5-d013-469a-8fd6-16ec801d57bb",
-        "identifier" : [
-          {
-            "extension" : [
-              {
-                "url" : "https://reportstream.cdc.gov/fhir/StructureDefinition/hl7v2Field",
-                "valueString" : "OBR.2"
-              }
-            ],
-            "type" : {
-              "coding" : [
-                {
-                  "system" : "http://terminology.hl7.org/CodeSystem/v2-0203",
-                  "code" : "PLAC"
-                }
-              ]
-            },
-            "value" : "two"
-          },
-          {
-            "type" : {
-              "coding" : [
-                {
-                  "system" : "http://terminology.hl7.org/CodeSystem/v2-0203",
-                  "code" : "FILL"
-                }
-              ]
-            },
-            "value" : "three"
-          }
-        ],
-        "basedOn" : [
-          {
-            "reference" : "ServiceRequest/1707767078272608000.1bf06aff-e38e-4596-89c2-6da495602901"
-          }
-        ],
-        "status" : "unknown",
-        "code" : {
-          "extension" : [
-            {
-              "url" : "https://reportstream.cdc.gov/fhir/StructureDefinition/coding-system-oid",
-              "valueOid" : "urn:oid:2.16.840.1.113883.6.1"
-            }
-          ],
-          "coding" : [
-            {
-              "extension" : [
-                {
-                  "url" : "https://reportstream.cdc.gov/fhir/StructureDefinition/cwe-coding",
-                  "valueString" : "coding"
-                },
-                {
-                  "url" : "https://reportstream.cdc.gov/fhir/StructureDefinition/cwe-coding-system",
-                  "valueString" : "LN"
-                }
-              ],
-              "system" : "http://loinc.org",
-              "code" : "68991-9",
-              "display" : "Epidemiologically Important Information"
-            }
-          ]
-=======
       } ],
       "status" : "unknown",
       "code" : {
@@ -744,19 +307,15 @@
             "system" : "http://terminology.hl7.org/CodeSystem/v2-0203",
             "code" : "PLAC"
           } ]
->>>>>>> 9d88e4f6
-        },
-        "subject" : {
-          "reference" : "Patient/1707767078026384000.8c6d430c-28f8-4877-9ec1-4cdd8c96da54"
-        },
-<<<<<<< HEAD
-        "specimen" : [
-          {
-            "reference" : "Specimen/1707767078032890000.9a73dd77-a24c-47b1-8f3e-6d308d46868b"
-          }
-        ]
-      }
-=======
+        },
+        "value" : "two"
+      }, {
+        "type" : {
+          "coding" : [ {
+            "system" : "http://terminology.hl7.org/CodeSystem/v2-0203",
+            "code" : "FILL"
+          } ]
+        },
         "value" : "three"
       } ],
       "basedOn" : [ {
@@ -787,7 +346,6 @@
       "specimen" : [ {
         "reference" : "Specimen/1707834038940548000.3e87dff1-dfcb-4d66-b8a9-ab442d7ba28c"
       } ]
->>>>>>> 9d88e4f6
-    }
-  ]
+    }
+  } ]
 }