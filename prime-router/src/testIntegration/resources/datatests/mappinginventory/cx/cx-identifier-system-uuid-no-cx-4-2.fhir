{
  "resourceType" : "Bundle",
<<<<<<< HEAD
  "id" : "1707487706741694000.e21d5ed3-1f43-4a0d-849a-7edd30a0744c",
  "meta" : {
    "lastUpdated" : "2024-02-09T09:08:26.748-05:00"
=======
  "id" : "1707767193987068000.7a37acaf-3707-48a7-8810-1e90e0af54ad",
  "meta" : {
    "lastUpdated" : "2024-02-12T13:46:33.995-06:00"
>>>>>>> 44104ccc
  },
  "identifier" : {
    "system" : "https://reportstream.cdc.gov/prime-router",
    "value" : "12345"
  },
  "type" : "message",
<<<<<<< HEAD
  "timestamp" : "2023-05-01T10:25:31.000-04:00",
=======
  "timestamp" : "2023-05-01T09:25:31.000-05:00",
>>>>>>> 44104ccc
  "entry" : [ {
    "fullUrl" : "MessageHeader/827ccb0e-ea8a-306c-8c34-a16891f84e7b",
    "resource" : {
      "resourceType" : "MessageHeader",
      "id" : "827ccb0e-ea8a-306c-8c34-a16891f84e7b",
      "extension" : [ {
        "url" : "https://reportstream.cdc.gov/fhir/StructureDefinition/encoding-characters",
        "valueString" : "^~\\&#"
      }, {
        "url" : "https://reportstream.cdc.gov/fhir/StructureDefinition/msh-message-header",
        "extension" : [ {
          "url" : "MSH.7",
          "valueString" : "20230501102531-0400"
        } ]
      } ],
      "eventCoding" : {
        "system" : "http://terminology.hl7.org/CodeSystem/v2-0003",
        "code" : "R01",
        "display" : "ORU^R01^ORU_R01"
      },
      "source" : {
        "_endpoint" : {
          "extension" : [ {
            "url" : "http://hl7.org/fhir/StructureDefinition/data-absent-reason",
            "valueCode" : "unknown"
          } ]
        }
      }
    }
  }, {
<<<<<<< HEAD
    "fullUrl" : "Provenance/1707487707149108000.cba82f76-fdf7-46ff-810b-75cd92e86eb6",
    "resource" : {
      "resourceType" : "Provenance",
      "id" : "1707487707149108000.cba82f76-fdf7-46ff-810b-75cd92e86eb6",
      "target" : [ {
        "reference" : "MessageHeader/827ccb0e-ea8a-306c-8c34-a16891f84e7b"
      }, {
        "reference" : "DiagnosticReport/1707487707348257000.791589e2-d71a-4a39-901f-05372077b60a"
=======
    "fullUrl" : "Provenance/1707767194590490000.34ddedcd-d769-4c23-b472-51f6e5ba2b47",
    "resource" : {
      "resourceType" : "Provenance",
      "id" : "1707767194590490000.34ddedcd-d769-4c23-b472-51f6e5ba2b47",
      "target" : [ {
        "reference" : "MessageHeader/827ccb0e-ea8a-306c-8c34-a16891f84e7b"
      }, {
        "reference" : "DiagnosticReport/1707767194887409000.04f74338-17b4-4e12-b2aa-4025e0fcc379"
>>>>>>> 44104ccc
      } ],
      "recorded" : "2023-05-01T10:25:31-04:00",
      "activity" : {
        "coding" : [ {
          "display" : "ORU^R01^ORU_R01"
        } ]
      }
    }
  }, {
<<<<<<< HEAD
    "fullUrl" : "Provenance/1707487707157930000.c7d6498c-e033-41be-929d-ff43934439e0",
    "resource" : {
      "resourceType" : "Provenance",
      "id" : "1707487707157930000.c7d6498c-e033-41be-929d-ff43934439e0",
      "recorded" : "2024-02-09T09:08:27Z",
=======
    "fullUrl" : "Provenance/1707767194604202000.1e64f7a2-3604-4c24-835b-bb9832b930dc",
    "resource" : {
      "resourceType" : "Provenance",
      "id" : "1707767194604202000.1e64f7a2-3604-4c24-835b-bb9832b930dc",
      "recorded" : "2024-02-12T13:46:34Z",
>>>>>>> 44104ccc
      "policy" : [ "http://hl7.org/fhir/uv/v2mappings/message-oru-r01-to-bundle" ],
      "activity" : {
        "coding" : [ {
          "code" : "v2-FHIR transformation"
        } ]
      },
      "agent" : [ {
        "type" : {
          "coding" : [ {
            "system" : "http://terminology.hl7.org/CodeSystem/provenance-participant-type",
            "code" : "assembler"
          } ]
        },
        "who" : {
<<<<<<< HEAD
          "reference" : "Organization/1707487707157439000.804d136e-dfa2-4cc1-9745-f67860052d1a"
        }
      } ]
    }
  }, {
    "fullUrl" : "Organization/1707487707157439000.804d136e-dfa2-4cc1-9745-f67860052d1a",
    "resource" : {
      "resourceType" : "Organization",
      "id" : "1707487707157439000.804d136e-dfa2-4cc1-9745-f67860052d1a",
=======
          "reference" : "Organization/1707767194602947000.92986155-589b-4d92-ab95-f22a5afc9b26"
        }
      } ]
    }
  }, {
    "fullUrl" : "Organization/1707767194602947000.92986155-589b-4d92-ab95-f22a5afc9b26",
    "resource" : {
      "resourceType" : "Organization",
      "id" : "1707767194602947000.92986155-589b-4d92-ab95-f22a5afc9b26",
>>>>>>> 44104ccc
      "identifier" : [ {
        "value" : "CDC PRIME - Atlanta"
      }, {
        "type" : {
          "coding" : [ {
            "system" : "http://terminology.hl7.org/CodeSystem/v2-0301"
          } ]
        },
        "system" : "urn:ietf:rfc:3986",
        "value" : "2.16.840.1.114222.4.1.237821"
      } ]
    }
  }, {
<<<<<<< HEAD
    "fullUrl" : "ServiceRequest/1707487707183963000.b62e761a-1921-4277-8fa4-f68150e729bf",
    "resource" : {
      "resourceType" : "ServiceRequest",
      "id" : "1707487707183963000.b62e761a-1921-4277-8fa4-f68150e729bf",
=======
    "fullUrl" : "Patient/1707767194631333000.449f9163-5173-4d2d-bab9-abc5baf0e6f5",
    "resource" : {
      "resourceType" : "Patient",
      "id" : "1707767194631333000.449f9163-5173-4d2d-bab9-abc5baf0e6f5"
    }
  }, {
    "fullUrl" : "Provenance/1707767194632827000.15347268-4154-4604-8f12-e0c1c4f49f7a",
    "resource" : {
      "resourceType" : "Provenance",
      "id" : "1707767194632827000.15347268-4154-4604-8f12-e0c1c4f49f7a",
      "target" : [ {
        "reference" : "Patient/1707767194631333000.449f9163-5173-4d2d-bab9-abc5baf0e6f5"
      } ],
      "recorded" : "2024-02-12T13:46:34Z",
      "activity" : {
        "coding" : [ {
          "system" : "https://terminology.hl7.org/CodeSystem/v3-DataOperation",
          "code" : "UPDATE"
        } ]
      }
    }
  }, {
    "fullUrl" : "Specimen/1707767194636571000.ba831972-1086-49d0-a01f-293bcc4a74a9",
    "resource" : {
      "resourceType" : "Specimen",
      "id" : "1707767194636571000.ba831972-1086-49d0-a01f-293bcc4a74a9",
      "extension" : [ {
        "url" : "https://reportstream.cdc.gov/fhir/StructureDefinition/hl7v2Segment",
        "valueString" : "OBR"
      } ]
    }
  }, {
    "fullUrl" : "ServiceRequest/1707767194877915000.28fe4c12-35cb-4853-9f8c-e7b70a1423e1",
    "resource" : {
      "resourceType" : "ServiceRequest",
      "id" : "1707767194877915000.28fe4c12-35cb-4853-9f8c-e7b70a1423e1",
>>>>>>> 44104ccc
      "identifier" : [ {
        "extension" : [ {
          "url" : "https://reportstream.cdc.gov/fhir/StructureDefinition/hl7v2Field",
          "valueString" : "OBR.2"
        } ],
        "type" : {
          "coding" : [ {
            "system" : "http://terminology.hl7.org/CodeSystem/v2-0203",
            "code" : "PLAC"
          } ]
        },
        "value" : "two"
      }, {
        "extension" : [ {
          "url" : "https://reportstream.cdc.gov/fhir/StructureDefinition/hl7v2Field",
          "valueString" : "OBR.3"
        } ],
        "type" : {
          "coding" : [ {
            "system" : "http://terminology.hl7.org/CodeSystem/v2-0203",
            "code" : "FILL"
          } ]
        },
        "value" : "three"
      }, {
        "extension" : [ {
          "url" : "http://hl7.org/fhir/StructureDefinition/identifier-checkDigit",
          "valueString" : "checkdigit"
        }, {
          "url" : "http://hl7.org/fhir/StructureDefinition/namingsystem-checkDigit",
          "valueString" : "checkdigitscheme"
        }, {
<<<<<<< HEAD
          "url" : "https://reportstream.cdc.gov/fhir/StructureDefinition/assigning-facility",
          "valueReference" : {
            "reference" : "Organization/1707487707169971000.b3c1cdcf-0405-4d51-b768-3b31913c5b2e"
          }
        }, {
          "url" : "https://reportstream.cdc.gov/fhir/StructureDefinition/cx-identifier",
          "extension" : [ {
            "url" : "CX.5",
            "valueString" : "PLAC"
          }, {
            "url" : "CX.9",
            "valueCodeableConcept" : {
              "coding" : [ {
                "extension" : [ {
                  "url" : "https://reportstream.cdc.gov/fhir/StructureDefinition/cwe-coding",
                  "valueString" : "coding"
                }, {
                  "url" : "https://reportstream.cdc.gov/fhir/StructureDefinition/cwe-coding-system",
                  "valueString" : "AJSys"
                } ],
                "code" : "AJCode",
                "display" : "Assigning Jurisdiction"
              } ]
            }
          }, {
            "url" : "CX.10",
            "valueCodeableConcept" : {
              "coding" : [ {
                "extension" : [ {
                  "url" : "https://reportstream.cdc.gov/fhir/StructureDefinition/cwe-coding",
                  "valueString" : "coding"
                }, {
                  "url" : "https://reportstream.cdc.gov/fhir/StructureDefinition/cwe-coding-system",
                  "valueString" : "AASys"
                } ],
                "code" : "AACode",
                "display" : "Assigning Agency"
              } ]
            }
          } ]
=======
          "url" : "https://reportstream.cdc.gov/fhir/StructureDefinition/identifier-type-code",
          "valueString" : "PLAC"
        }, {
          "url" : "https://reportstream.cdc.gov/fhir/StructureDefinition/assigning-facility",
          "valueReference" : {
            "reference" : "Organization/1707767194866667000.6444f601-c20a-4180-8bfb-ef6a9fa636f1"
          }
        }, {
          "url" : "https://reportstream.cdc.gov/fhir/StructureDefinition/assigning-jurisdiction",
          "valueCodeableConcept" : {
            "coding" : [ {
              "extension" : [ {
                "url" : "https://reportstream.cdc.gov/fhir/StructureDefinition/cwe-coding",
                "valueString" : "coding"
              }, {
                "url" : "https://reportstream.cdc.gov/fhir/StructureDefinition/cwe-coding-system",
                "valueString" : "AJSys"
              } ],
              "code" : "AJCode",
              "display" : "Assigning Jurisdiction"
            } ]
          }
        }, {
          "url" : "https://reportstream.cdc.gov/fhir/StructureDefinition/assigning-agency-or-department",
          "valueCodeableConcept" : {
            "coding" : [ {
              "extension" : [ {
                "url" : "https://reportstream.cdc.gov/fhir/StructureDefinition/cwe-coding",
                "valueString" : "coding"
              }, {
                "url" : "https://reportstream.cdc.gov/fhir/StructureDefinition/cwe-coding-system",
                "valueString" : "AASys"
              } ],
              "code" : "AACode",
              "display" : "Assigning Agency"
            } ]
          }
>>>>>>> 44104ccc
        }, {
          "url" : "https://reportstream.cdc.gov/fhir/StructureDefinition/hl7v2Field",
          "valueString" : "OBR.53"
        } ],
        "type" : {
          "coding" : [ {
            "system" : "http://terminology.hl7.org/CodeSystem/v2-0203",
            "code" : "PLAC"
          } ]
        },
        "system" : "testcx41",
        "_system" : {
          "extension" : [ {
            "url" : "https://reportstream.cdc.gov/fhir/StructureDefinition/namespace-id",
            "valueString" : "testcx41"
          }, {
            "url" : "https://reportstream.cdc.gov/fhir/StructureDefinition/universal-id-type",
            "valueString" : "UUID"
          } ]
        },
        "value" : "IDNumber",
        "period" : {
          "start" : "1988-07-04",
          "_start" : {
            "extension" : [ {
              "url" : "https://reportstream.cdc.gov/fhir/StructureDefinition/hl7v2-date-time",
              "valueString" : "19880704"
            } ]
          },
          "end" : "2088-07-04",
          "_end" : {
            "extension" : [ {
              "url" : "https://reportstream.cdc.gov/fhir/StructureDefinition/hl7v2-date-time",
              "valueString" : "20880704"
            } ]
          }
        }
      } ],
      "status" : "unknown",
      "code" : {
        "extension" : [ {
          "url" : "https://reportstream.cdc.gov/fhir/StructureDefinition/coding-system-oid",
          "valueOid" : "urn:oid:2.16.840.1.113883.6.1"
        } ],
        "coding" : [ {
          "extension" : [ {
            "url" : "https://reportstream.cdc.gov/fhir/StructureDefinition/cwe-coding",
            "valueString" : "coding"
          }, {
            "url" : "https://reportstream.cdc.gov/fhir/StructureDefinition/cwe-coding-system",
            "valueString" : "LN"
          } ],
          "system" : "http://loinc.org",
          "code" : "68991-9",
          "display" : "Epidemiologically Important Information"
        } ]
<<<<<<< HEAD
      }
    }
  }, {
    "fullUrl" : "Organization/1707487707169971000.b3c1cdcf-0405-4d51-b768-3b31913c5b2e",
    "resource" : {
      "resourceType" : "Organization",
      "id" : "1707487707169971000.b3c1cdcf-0405-4d51-b768-3b31913c5b2e",
      "identifier" : [ {
        "extension" : [ {
          "url" : "https://reportstream.cdc.gov/fhir/StructureDefinition/hl7v2Field",
          "valueString" : "HD.1"
        } ],
        "value" : "blah2"
      }, {
        "extension" : [ {
          "url" : "https://reportstream.cdc.gov/fhir/StructureDefinition/hl7v2Field",
          "valueString" : "HD.2,HD.3"
        } ],
        "type" : {
          "coding" : [ {
            "system" : "http://terminology.hl7.org/CodeSystem/v2-0301",
            "code" : "CLIP"
          } ]
        },
        "value" : "blah2"
      } ]
    }
  }, {
    "fullUrl" : "DiagnosticReport/1707487707348257000.791589e2-d71a-4a39-901f-05372077b60a",
    "resource" : {
      "resourceType" : "DiagnosticReport",
      "id" : "1707487707348257000.791589e2-d71a-4a39-901f-05372077b60a",
      "identifier" : [ {
        "extension" : [ {
          "url" : "https://reportstream.cdc.gov/fhir/StructureDefinition/hl7v2Field",
          "valueString" : "OBR.2"
        } ],
        "type" : {
          "coding" : [ {
            "system" : "http://terminology.hl7.org/CodeSystem/v2-0203",
            "code" : "PLAC"
          } ]
        },
        "value" : "two"
      }, {
        "type" : {
          "coding" : [ {
            "system" : "http://terminology.hl7.org/CodeSystem/v2-0203",
            "code" : "FILL"
          } ]
        },
        "value" : "three"
      } ],
      "basedOn" : [ {
        "reference" : "ServiceRequest/1707487707183963000.b62e761a-1921-4277-8fa4-f68150e729bf"
      } ],
      "status" : "unknown",
      "code" : {
        "extension" : [ {
          "url" : "https://reportstream.cdc.gov/fhir/StructureDefinition/coding-system-oid",
          "valueOid" : "urn:oid:2.16.840.1.113883.6.1"
        } ],
        "coding" : [ {
          "extension" : [ {
            "url" : "https://reportstream.cdc.gov/fhir/StructureDefinition/cwe-coding",
            "valueString" : "coding"
          }, {
            "url" : "https://reportstream.cdc.gov/fhir/StructureDefinition/cwe-coding-system",
            "valueString" : "LN"
          } ],
          "system" : "http://loinc.org",
          "code" : "68991-9",
          "display" : "Epidemiologically Important Information"
        } ]
      }
    }
=======
      },
      "subject" : {
        "reference" : "Patient/1707767194631333000.449f9163-5173-4d2d-bab9-abc5baf0e6f5"
      }
    }
  }, {
    "fullUrl" : "Organization/1707767194866667000.6444f601-c20a-4180-8bfb-ef6a9fa636f1",
    "resource" : {
      "resourceType" : "Organization",
      "id" : "1707767194866667000.6444f601-c20a-4180-8bfb-ef6a9fa636f1",
      "identifier" : [ {
        "extension" : [ {
          "url" : "https://reportstream.cdc.gov/fhir/StructureDefinition/identifier-namespace-id",
          "valueBoolean" : true
        } ],
        "value" : "blah2"
      }, {
        "extension" : [ {
          "url" : "https://reportstream.cdc.gov/fhir/StructureDefinition/identifier-universal-id",
          "valueBoolean" : true
        } ],
        "type" : {
          "coding" : [ {
            "system" : "http://terminology.hl7.org/CodeSystem/v2-0301",
            "code" : "CLIP"
          } ]
        },
        "value" : "blah2"
      } ]
    }
  }, {
    "fullUrl" : "DiagnosticReport/1707767194887409000.04f74338-17b4-4e12-b2aa-4025e0fcc379",
    "resource" : {
      "resourceType" : "DiagnosticReport",
      "id" : "1707767194887409000.04f74338-17b4-4e12-b2aa-4025e0fcc379",
      "identifier" : [ {
        "extension" : [ {
          "url" : "https://reportstream.cdc.gov/fhir/StructureDefinition/hl7v2Field",
          "valueString" : "OBR.2"
        } ],
        "type" : {
          "coding" : [ {
            "system" : "http://terminology.hl7.org/CodeSystem/v2-0203",
            "code" : "PLAC"
          } ]
        },
        "value" : "two"
      }, {
        "type" : {
          "coding" : [ {
            "system" : "http://terminology.hl7.org/CodeSystem/v2-0203",
            "code" : "FILL"
          } ]
        },
        "value" : "three"
      } ],
      "basedOn" : [ {
        "reference" : "ServiceRequest/1707767194877915000.28fe4c12-35cb-4853-9f8c-e7b70a1423e1"
      } ],
      "status" : "unknown",
      "code" : {
        "extension" : [ {
          "url" : "https://reportstream.cdc.gov/fhir/StructureDefinition/coding-system-oid",
          "valueOid" : "urn:oid:2.16.840.1.113883.6.1"
        } ],
        "coding" : [ {
          "extension" : [ {
            "url" : "https://reportstream.cdc.gov/fhir/StructureDefinition/cwe-coding",
            "valueString" : "coding"
          }, {
            "url" : "https://reportstream.cdc.gov/fhir/StructureDefinition/cwe-coding-system",
            "valueString" : "LN"
          } ],
          "system" : "http://loinc.org",
          "code" : "68991-9",
          "display" : "Epidemiologically Important Information"
        } ]
      },
      "subject" : {
        "reference" : "Patient/1707767194631333000.449f9163-5173-4d2d-bab9-abc5baf0e6f5"
      },
      "specimen" : [ {
        "reference" : "Specimen/1707767194636571000.ba831972-1086-49d0-a01f-293bcc4a74a9"
      } ]
    }
>>>>>>> 44104ccc
  } ]
}<|MERGE_RESOLUTION|>--- conflicted
+++ resolved
@@ -1,25 +1,15 @@
 {
   "resourceType" : "Bundle",
-<<<<<<< HEAD
-  "id" : "1707487706741694000.e21d5ed3-1f43-4a0d-849a-7edd30a0744c",
-  "meta" : {
-    "lastUpdated" : "2024-02-09T09:08:26.748-05:00"
-=======
   "id" : "1707767193987068000.7a37acaf-3707-48a7-8810-1e90e0af54ad",
   "meta" : {
     "lastUpdated" : "2024-02-12T13:46:33.995-06:00"
->>>>>>> 44104ccc
   },
   "identifier" : {
     "system" : "https://reportstream.cdc.gov/prime-router",
     "value" : "12345"
   },
   "type" : "message",
-<<<<<<< HEAD
-  "timestamp" : "2023-05-01T10:25:31.000-04:00",
-=======
   "timestamp" : "2023-05-01T09:25:31.000-05:00",
->>>>>>> 44104ccc
   "entry" : [ {
     "fullUrl" : "MessageHeader/827ccb0e-ea8a-306c-8c34-a16891f84e7b",
     "resource" : {
@@ -50,16 +40,6 @@
       }
     }
   }, {
-<<<<<<< HEAD
-    "fullUrl" : "Provenance/1707487707149108000.cba82f76-fdf7-46ff-810b-75cd92e86eb6",
-    "resource" : {
-      "resourceType" : "Provenance",
-      "id" : "1707487707149108000.cba82f76-fdf7-46ff-810b-75cd92e86eb6",
-      "target" : [ {
-        "reference" : "MessageHeader/827ccb0e-ea8a-306c-8c34-a16891f84e7b"
-      }, {
-        "reference" : "DiagnosticReport/1707487707348257000.791589e2-d71a-4a39-901f-05372077b60a"
-=======
     "fullUrl" : "Provenance/1707767194590490000.34ddedcd-d769-4c23-b472-51f6e5ba2b47",
     "resource" : {
       "resourceType" : "Provenance",
@@ -68,7 +48,6 @@
         "reference" : "MessageHeader/827ccb0e-ea8a-306c-8c34-a16891f84e7b"
       }, {
         "reference" : "DiagnosticReport/1707767194887409000.04f74338-17b4-4e12-b2aa-4025e0fcc379"
->>>>>>> 44104ccc
       } ],
       "recorded" : "2023-05-01T10:25:31-04:00",
       "activity" : {
@@ -78,19 +57,11 @@
       }
     }
   }, {
-<<<<<<< HEAD
-    "fullUrl" : "Provenance/1707487707157930000.c7d6498c-e033-41be-929d-ff43934439e0",
-    "resource" : {
-      "resourceType" : "Provenance",
-      "id" : "1707487707157930000.c7d6498c-e033-41be-929d-ff43934439e0",
-      "recorded" : "2024-02-09T09:08:27Z",
-=======
     "fullUrl" : "Provenance/1707767194604202000.1e64f7a2-3604-4c24-835b-bb9832b930dc",
     "resource" : {
       "resourceType" : "Provenance",
       "id" : "1707767194604202000.1e64f7a2-3604-4c24-835b-bb9832b930dc",
       "recorded" : "2024-02-12T13:46:34Z",
->>>>>>> 44104ccc
       "policy" : [ "http://hl7.org/fhir/uv/v2mappings/message-oru-r01-to-bundle" ],
       "activity" : {
         "coding" : [ {
@@ -105,17 +76,6 @@
           } ]
         },
         "who" : {
-<<<<<<< HEAD
-          "reference" : "Organization/1707487707157439000.804d136e-dfa2-4cc1-9745-f67860052d1a"
-        }
-      } ]
-    }
-  }, {
-    "fullUrl" : "Organization/1707487707157439000.804d136e-dfa2-4cc1-9745-f67860052d1a",
-    "resource" : {
-      "resourceType" : "Organization",
-      "id" : "1707487707157439000.804d136e-dfa2-4cc1-9745-f67860052d1a",
-=======
           "reference" : "Organization/1707767194602947000.92986155-589b-4d92-ab95-f22a5afc9b26"
         }
       } ]
@@ -125,7 +85,6 @@
     "resource" : {
       "resourceType" : "Organization",
       "id" : "1707767194602947000.92986155-589b-4d92-ab95-f22a5afc9b26",
->>>>>>> 44104ccc
       "identifier" : [ {
         "value" : "CDC PRIME - Atlanta"
       }, {
@@ -139,12 +98,6 @@
       } ]
     }
   }, {
-<<<<<<< HEAD
-    "fullUrl" : "ServiceRequest/1707487707183963000.b62e761a-1921-4277-8fa4-f68150e729bf",
-    "resource" : {
-      "resourceType" : "ServiceRequest",
-      "id" : "1707487707183963000.b62e761a-1921-4277-8fa4-f68150e729bf",
-=======
     "fullUrl" : "Patient/1707767194631333000.449f9163-5173-4d2d-bab9-abc5baf0e6f5",
     "resource" : {
       "resourceType" : "Patient",
@@ -181,7 +134,6 @@
     "resource" : {
       "resourceType" : "ServiceRequest",
       "id" : "1707767194877915000.28fe4c12-35cb-4853-9f8c-e7b70a1423e1",
->>>>>>> 44104ccc
       "identifier" : [ {
         "extension" : [ {
           "url" : "https://reportstream.cdc.gov/fhir/StructureDefinition/hl7v2Field",
@@ -214,48 +166,6 @@
           "url" : "http://hl7.org/fhir/StructureDefinition/namingsystem-checkDigit",
           "valueString" : "checkdigitscheme"
         }, {
-<<<<<<< HEAD
-          "url" : "https://reportstream.cdc.gov/fhir/StructureDefinition/assigning-facility",
-          "valueReference" : {
-            "reference" : "Organization/1707487707169971000.b3c1cdcf-0405-4d51-b768-3b31913c5b2e"
-          }
-        }, {
-          "url" : "https://reportstream.cdc.gov/fhir/StructureDefinition/cx-identifier",
-          "extension" : [ {
-            "url" : "CX.5",
-            "valueString" : "PLAC"
-          }, {
-            "url" : "CX.9",
-            "valueCodeableConcept" : {
-              "coding" : [ {
-                "extension" : [ {
-                  "url" : "https://reportstream.cdc.gov/fhir/StructureDefinition/cwe-coding",
-                  "valueString" : "coding"
-                }, {
-                  "url" : "https://reportstream.cdc.gov/fhir/StructureDefinition/cwe-coding-system",
-                  "valueString" : "AJSys"
-                } ],
-                "code" : "AJCode",
-                "display" : "Assigning Jurisdiction"
-              } ]
-            }
-          }, {
-            "url" : "CX.10",
-            "valueCodeableConcept" : {
-              "coding" : [ {
-                "extension" : [ {
-                  "url" : "https://reportstream.cdc.gov/fhir/StructureDefinition/cwe-coding",
-                  "valueString" : "coding"
-                }, {
-                  "url" : "https://reportstream.cdc.gov/fhir/StructureDefinition/cwe-coding-system",
-                  "valueString" : "AASys"
-                } ],
-                "code" : "AACode",
-                "display" : "Assigning Agency"
-              } ]
-            }
-          } ]
-=======
           "url" : "https://reportstream.cdc.gov/fhir/StructureDefinition/identifier-type-code",
           "valueString" : "PLAC"
         }, {
@@ -293,7 +203,6 @@
               "display" : "Assigning Agency"
             } ]
           }
->>>>>>> 44104ccc
         }, {
           "url" : "https://reportstream.cdc.gov/fhir/StructureDefinition/hl7v2Field",
           "valueString" : "OBR.53"
@@ -350,24 +259,26 @@
           "code" : "68991-9",
           "display" : "Epidemiologically Important Information"
         } ]
-<<<<<<< HEAD
+      },
+      "subject" : {
+        "reference" : "Patient/1707767194631333000.449f9163-5173-4d2d-bab9-abc5baf0e6f5"
       }
     }
   }, {
-    "fullUrl" : "Organization/1707487707169971000.b3c1cdcf-0405-4d51-b768-3b31913c5b2e",
+    "fullUrl" : "Organization/1707767194866667000.6444f601-c20a-4180-8bfb-ef6a9fa636f1",
     "resource" : {
       "resourceType" : "Organization",
-      "id" : "1707487707169971000.b3c1cdcf-0405-4d51-b768-3b31913c5b2e",
+      "id" : "1707767194866667000.6444f601-c20a-4180-8bfb-ef6a9fa636f1",
       "identifier" : [ {
         "extension" : [ {
-          "url" : "https://reportstream.cdc.gov/fhir/StructureDefinition/hl7v2Field",
-          "valueString" : "HD.1"
+          "url" : "https://reportstream.cdc.gov/fhir/StructureDefinition/identifier-namespace-id",
+          "valueBoolean" : true
         } ],
         "value" : "blah2"
       }, {
         "extension" : [ {
-          "url" : "https://reportstream.cdc.gov/fhir/StructureDefinition/hl7v2Field",
-          "valueString" : "HD.2,HD.3"
+          "url" : "https://reportstream.cdc.gov/fhir/StructureDefinition/identifier-universal-id",
+          "valueBoolean" : true
         } ],
         "type" : {
           "coding" : [ {
@@ -379,10 +290,10 @@
       } ]
     }
   }, {
-    "fullUrl" : "DiagnosticReport/1707487707348257000.791589e2-d71a-4a39-901f-05372077b60a",
+    "fullUrl" : "DiagnosticReport/1707767194887409000.04f74338-17b4-4e12-b2aa-4025e0fcc379",
     "resource" : {
       "resourceType" : "DiagnosticReport",
-      "id" : "1707487707348257000.791589e2-d71a-4a39-901f-05372077b60a",
+      "id" : "1707767194887409000.04f74338-17b4-4e12-b2aa-4025e0fcc379",
       "identifier" : [ {
         "extension" : [ {
           "url" : "https://reportstream.cdc.gov/fhir/StructureDefinition/hl7v2Field",
@@ -405,7 +316,7 @@
         "value" : "three"
       } ],
       "basedOn" : [ {
-        "reference" : "ServiceRequest/1707487707183963000.b62e761a-1921-4277-8fa4-f68150e729bf"
+        "reference" : "ServiceRequest/1707767194877915000.28fe4c12-35cb-4853-9f8c-e7b70a1423e1"
       } ],
       "status" : "unknown",
       "code" : {
@@ -425,94 +336,13 @@
           "code" : "68991-9",
           "display" : "Epidemiologically Important Information"
         } ]
-      }
-    }
-=======
       },
       "subject" : {
         "reference" : "Patient/1707767194631333000.449f9163-5173-4d2d-bab9-abc5baf0e6f5"
-      }
-    }
-  }, {
-    "fullUrl" : "Organization/1707767194866667000.6444f601-c20a-4180-8bfb-ef6a9fa636f1",
-    "resource" : {
-      "resourceType" : "Organization",
-      "id" : "1707767194866667000.6444f601-c20a-4180-8bfb-ef6a9fa636f1",
-      "identifier" : [ {
-        "extension" : [ {
-          "url" : "https://reportstream.cdc.gov/fhir/StructureDefinition/identifier-namespace-id",
-          "valueBoolean" : true
-        } ],
-        "value" : "blah2"
-      }, {
-        "extension" : [ {
-          "url" : "https://reportstream.cdc.gov/fhir/StructureDefinition/identifier-universal-id",
-          "valueBoolean" : true
-        } ],
-        "type" : {
-          "coding" : [ {
-            "system" : "http://terminology.hl7.org/CodeSystem/v2-0301",
-            "code" : "CLIP"
-          } ]
-        },
-        "value" : "blah2"
-      } ]
-    }
-  }, {
-    "fullUrl" : "DiagnosticReport/1707767194887409000.04f74338-17b4-4e12-b2aa-4025e0fcc379",
-    "resource" : {
-      "resourceType" : "DiagnosticReport",
-      "id" : "1707767194887409000.04f74338-17b4-4e12-b2aa-4025e0fcc379",
-      "identifier" : [ {
-        "extension" : [ {
-          "url" : "https://reportstream.cdc.gov/fhir/StructureDefinition/hl7v2Field",
-          "valueString" : "OBR.2"
-        } ],
-        "type" : {
-          "coding" : [ {
-            "system" : "http://terminology.hl7.org/CodeSystem/v2-0203",
-            "code" : "PLAC"
-          } ]
-        },
-        "value" : "two"
-      }, {
-        "type" : {
-          "coding" : [ {
-            "system" : "http://terminology.hl7.org/CodeSystem/v2-0203",
-            "code" : "FILL"
-          } ]
-        },
-        "value" : "three"
-      } ],
-      "basedOn" : [ {
-        "reference" : "ServiceRequest/1707767194877915000.28fe4c12-35cb-4853-9f8c-e7b70a1423e1"
-      } ],
-      "status" : "unknown",
-      "code" : {
-        "extension" : [ {
-          "url" : "https://reportstream.cdc.gov/fhir/StructureDefinition/coding-system-oid",
-          "valueOid" : "urn:oid:2.16.840.1.113883.6.1"
-        } ],
-        "coding" : [ {
-          "extension" : [ {
-            "url" : "https://reportstream.cdc.gov/fhir/StructureDefinition/cwe-coding",
-            "valueString" : "coding"
-          }, {
-            "url" : "https://reportstream.cdc.gov/fhir/StructureDefinition/cwe-coding-system",
-            "valueString" : "LN"
-          } ],
-          "system" : "http://loinc.org",
-          "code" : "68991-9",
-          "display" : "Epidemiologically Important Information"
-        } ]
-      },
-      "subject" : {
-        "reference" : "Patient/1707767194631333000.449f9163-5173-4d2d-bab9-abc5baf0e6f5"
       },
       "specimen" : [ {
         "reference" : "Specimen/1707767194636571000.ba831972-1086-49d0-a01f-293bcc4a74a9"
       } ]
     }
->>>>>>> 44104ccc
   } ]
 }