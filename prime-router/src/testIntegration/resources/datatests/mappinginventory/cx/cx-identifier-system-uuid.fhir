--- conflicted
+++ resolved
@@ -9,206 +9,6 @@
     "value" : "12345"
   },
   "type" : "message",
-<<<<<<< HEAD
-  "timestamp" : "2023-05-01T09:25:31.000-05:00",
-  "entry" : [
-    {
-      "fullUrl" : "MessageHeader/827ccb0e-ea8a-306c-8c34-a16891f84e7b",
-      "resource" : {
-        "resourceType" : "MessageHeader",
-        "id" : "827ccb0e-ea8a-306c-8c34-a16891f84e7b",
-        "extension" : [
-          {
-            "url" : "https://reportstream.cdc.gov/fhir/StructureDefinition/encoding-characters",
-            "valueString" : "^~\\&#"
-          },
-          {
-            "url" : "https://reportstream.cdc.gov/fhir/StructureDefinition/msh-message-header",
-            "extension" : [
-              {
-                "url" : "MSH.7",
-                "valueString" : "20230501102531-0400"
-              }
-            ]
-          }
-        ],
-        "eventCoding" : {
-          "system" : "http://terminology.hl7.org/CodeSystem/v2-0003",
-          "code" : "R01",
-          "display" : "ORU^R01^ORU_R01"
-        },
-        "source" : {
-          "_endpoint" : {
-            "extension" : [
-              {
-                "url" : "http://hl7.org/fhir/StructureDefinition/data-absent-reason",
-                "valueCode" : "unknown"
-              }
-            ]
-          }
-        }
-      }
-    },
-    {
-      "fullUrl" : "Provenance/1707767211108181000.7640af86-0ce2-4300-992b-5feb7502fb5a",
-      "resource" : {
-        "resourceType" : "Provenance",
-        "id" : "1707767211108181000.7640af86-0ce2-4300-992b-5feb7502fb5a",
-        "target" : [
-          {
-            "reference" : "MessageHeader/827ccb0e-ea8a-306c-8c34-a16891f84e7b"
-          },
-          {
-            "reference" : "DiagnosticReport/1707767211418751000.49052010-2428-4ef3-aba1-0652c0c630c2"
-          }
-        ],
-        "recorded" : "2023-05-01T10:25:31-04:00",
-        "activity" : {
-          "coding" : [
-            {
-              "display" : "ORU^R01^ORU_R01"
-            }
-          ]
-        }
-      }
-    },
-    {
-      "fullUrl" : "Provenance/1707767211122439000.7a4e03a8-c4b8-4f2b-b211-ffc5e05d312e",
-      "resource" : {
-        "resourceType" : "Provenance",
-        "id" : "1707767211122439000.7a4e03a8-c4b8-4f2b-b211-ffc5e05d312e",
-        "recorded" : "2024-02-12T13:46:51Z",
-        "policy" : [
-          "http://hl7.org/fhir/uv/v2mappings/message-oru-r01-to-bundle"
-        ],
-        "activity" : {
-          "coding" : [
-            {
-              "code" : "v2-FHIR transformation"
-            }
-          ]
-        },
-        "agent" : [
-          {
-            "type" : {
-              "coding" : [
-                {
-                  "system" : "http://terminology.hl7.org/CodeSystem/provenance-participant-type",
-                  "code" : "assembler"
-                }
-              ]
-            },
-            "who" : {
-              "reference" : "Organization/1707767211121023000.b22edd63-4619-4438-8baf-095cfc3a33f6"
-            }
-          }
-        ]
-      }
-    },
-    {
-      "fullUrl" : "Organization/1707767211121023000.b22edd63-4619-4438-8baf-095cfc3a33f6",
-      "resource" : {
-        "resourceType" : "Organization",
-        "id" : "1707767211121023000.b22edd63-4619-4438-8baf-095cfc3a33f6",
-        "identifier" : [
-          {
-            "value" : "CDC PRIME - Atlanta"
-          },
-          {
-            "type" : {
-              "coding" : [
-                {
-                  "system" : "http://terminology.hl7.org/CodeSystem/v2-0301"
-                }
-              ]
-            },
-            "system" : "urn:ietf:rfc:3986",
-            "value" : "2.16.840.1.114222.4.1.237821"
-          }
-        ]
-      }
-    },
-    {
-      "fullUrl" : "Patient/1707767211151548000.53056a80-bc0a-4431-bc9a-e7bdf7d7ddbe",
-      "resource" : {
-        "resourceType" : "Patient",
-        "id" : "1707767211151548000.53056a80-bc0a-4431-bc9a-e7bdf7d7ddbe"
-      }
-    },
-    {
-      "fullUrl" : "Provenance/1707767211153048000.1742a75d-4039-4aeb-a79a-65998ee11598",
-      "resource" : {
-        "resourceType" : "Provenance",
-        "id" : "1707767211153048000.1742a75d-4039-4aeb-a79a-65998ee11598",
-        "target" : [
-          {
-            "reference" : "Patient/1707767211151548000.53056a80-bc0a-4431-bc9a-e7bdf7d7ddbe"
-          }
-        ],
-        "recorded" : "2024-02-12T13:46:51Z",
-        "activity" : {
-          "coding" : [
-            {
-              "system" : "https://terminology.hl7.org/CodeSystem/v3-DataOperation",
-              "code" : "UPDATE"
-            }
-          ]
-        }
-      }
-    },
-    {
-      "fullUrl" : "Specimen/1707767211157261000.986c77d1-20f4-45aa-8501-7824713d95dd",
-      "resource" : {
-        "resourceType" : "Specimen",
-        "id" : "1707767211157261000.986c77d1-20f4-45aa-8501-7824713d95dd",
-        "extension" : [
-          {
-            "url" : "https://reportstream.cdc.gov/fhir/StructureDefinition/hl7v2Segment",
-            "valueString" : "OBR"
-          }
-        ]
-      }
-    },
-    {
-      "fullUrl" : "ServiceRequest/1707767211409635000.23e6f896-fac6-48c9-b8a5-34dc567506fc",
-      "resource" : {
-        "resourceType" : "ServiceRequest",
-        "id" : "1707767211409635000.23e6f896-fac6-48c9-b8a5-34dc567506fc",
-        "identifier" : [
-          {
-            "extension" : [
-              {
-                "url" : "https://reportstream.cdc.gov/fhir/StructureDefinition/hl7v2Field",
-                "valueString" : "OBR.2"
-              }
-            ],
-            "type" : {
-              "coding" : [
-                {
-                  "system" : "http://terminology.hl7.org/CodeSystem/v2-0203",
-                  "code" : "PLAC"
-                }
-              ]
-            },
-            "value" : "two"
-          },
-          {
-            "extension" : [
-              {
-                "url" : "https://reportstream.cdc.gov/fhir/StructureDefinition/hl7v2Field",
-                "valueString" : "OBR.3"
-              }
-            ],
-            "type" : {
-              "coding" : [
-                {
-                  "system" : "http://terminology.hl7.org/CodeSystem/v2-0203",
-                  "code" : "FILL"
-                }
-              ]
-            },
-            "value" : "three"
-=======
   "timestamp" : "2023-05-01T10:25:31.000-04:00",
   "entry" : [ {
     "fullUrl" : "MessageHeader/827ccb0e-ea8a-306c-8c34-a16891f84e7b",
@@ -437,256 +237,15 @@
               "url" : "https://reportstream.cdc.gov/fhir/StructureDefinition/hl7v2-date-time",
               "valueString" : "19880704"
             } ]
->>>>>>> 9d88e4f6
           },
-          {
-            "extension" : [
-              {
-                "url" : "http://hl7.org/fhir/StructureDefinition/identifier-checkDigit",
-                "valueString" : "checkdigit"
-              },
-              {
-                "url" : "http://hl7.org/fhir/StructureDefinition/namingsystem-checkDigit",
-                "valueString" : "checkdigitscheme"
-              },
-              {
-                "url" : "https://reportstream.cdc.gov/fhir/StructureDefinition/identifier-type-code",
-                "valueString" : "PLAC"
-              },
-              {
-                "url" : "https://reportstream.cdc.gov/fhir/StructureDefinition/assigning-facility",
-                "valueReference" : {
-                  "reference" : "Organization/1707767211400368000.5764aa3d-b3b4-4237-882e-5ed4751681a9"
-                }
-              },
-              {
-                "url" : "https://reportstream.cdc.gov/fhir/StructureDefinition/assigning-jurisdiction",
-                "valueCodeableConcept" : {
-                  "coding" : [
-                    {
-                      "extension" : [
-                        {
-                          "url" : "https://reportstream.cdc.gov/fhir/StructureDefinition/cwe-coding",
-                          "valueString" : "coding"
-                        },
-                        {
-                          "url" : "https://reportstream.cdc.gov/fhir/StructureDefinition/cwe-coding-system",
-                          "valueString" : "AJSys"
-                        }
-                      ],
-                      "code" : "AJCode",
-                      "display" : "Assigning Jurisdiction"
-                    }
-                  ]
-                }
-              },
-              {
-                "url" : "https://reportstream.cdc.gov/fhir/StructureDefinition/assigning-agency-or-department",
-                "valueCodeableConcept" : {
-                  "coding" : [
-                    {
-                      "extension" : [
-                        {
-                          "url" : "https://reportstream.cdc.gov/fhir/StructureDefinition/cwe-coding",
-                          "valueString" : "coding"
-                        },
-                        {
-                          "url" : "https://reportstream.cdc.gov/fhir/StructureDefinition/cwe-coding-system",
-                          "valueString" : "AASys"
-                        }
-                      ],
-                      "code" : "AACode",
-                      "display" : "Assigning Agency"
-                    }
-                  ]
-                }
-              },
-              {
-                "url" : "https://reportstream.cdc.gov/fhir/StructureDefinition/hl7v2Field",
-                "valueString" : "OBR.53"
-              }
-            ],
-            "type" : {
-              "coding" : [
-                {
-                  "system" : "http://terminology.hl7.org/CodeSystem/v2-0203",
-                  "code" : "PLAC"
-                }
-              ]
-            },
-            "system" : "testcx41",
-            "_system" : {
-              "extension" : [
-                {
-                  "url" : "https://reportstream.cdc.gov/fhir/StructureDefinition/namespace-id",
-                  "valueString" : "testcx41"
-                },
-                {
-                  "url" : "https://reportstream.cdc.gov/fhir/StructureDefinition/universal-id",
-                  "valueString" : "testcx42"
-                },
-                {
-                  "url" : "https://reportstream.cdc.gov/fhir/StructureDefinition/universal-id-type",
-                  "valueString" : "UUID"
-                }
-              ]
-            },
-            "value" : "IDNumber",
-            "period" : {
-              "start" : "1988-07-04",
-              "_start" : {
-                "extension" : [
-                  {
-                    "url" : "https://reportstream.cdc.gov/fhir/StructureDefinition/hl7v2-date-time",
-                    "valueString" : "19880704"
-                  }
-                ]
-              },
-              "end" : "2088-07-04",
-              "_end" : {
-                "extension" : [
-                  {
-                    "url" : "https://reportstream.cdc.gov/fhir/StructureDefinition/hl7v2-date-time",
-                    "valueString" : "20880704"
-                  }
-                ]
-              }
-            }
+          "end" : "2088-07-04",
+          "_end" : {
+            "extension" : [ {
+              "url" : "https://reportstream.cdc.gov/fhir/StructureDefinition/hl7v2-date-time",
+              "valueString" : "20880704"
+            } ]
           }
-        ],
-        "status" : "unknown",
-        "code" : {
-          "extension" : [
-            {
-              "url" : "https://reportstream.cdc.gov/fhir/StructureDefinition/coding-system-oid",
-              "valueOid" : "urn:oid:2.16.840.1.113883.6.1"
-            }
-          ],
-          "coding" : [
-            {
-              "extension" : [
-                {
-                  "url" : "https://reportstream.cdc.gov/fhir/StructureDefinition/cwe-coding",
-                  "valueString" : "coding"
-                },
-                {
-                  "url" : "https://reportstream.cdc.gov/fhir/StructureDefinition/cwe-coding-system",
-                  "valueString" : "LN"
-                }
-              ],
-              "system" : "http://loinc.org",
-              "code" : "68991-9",
-              "display" : "Epidemiologically Important Information"
-            }
-          ]
-        },
-        "subject" : {
-          "reference" : "Patient/1707767211151548000.53056a80-bc0a-4431-bc9a-e7bdf7d7ddbe"
         }
-<<<<<<< HEAD
-      }
-    },
-    {
-      "fullUrl" : "Organization/1707767211400368000.5764aa3d-b3b4-4237-882e-5ed4751681a9",
-      "resource" : {
-        "resourceType" : "Organization",
-        "id" : "1707767211400368000.5764aa3d-b3b4-4237-882e-5ed4751681a9",
-        "identifier" : [
-          {
-            "extension" : [
-              {
-                "url" : "https://reportstream.cdc.gov/fhir/StructureDefinition/identifier-namespace-id",
-                "valueBoolean" : true
-              }
-            ],
-            "value" : "blah2"
-          },
-          {
-            "extension" : [
-              {
-                "url" : "https://reportstream.cdc.gov/fhir/StructureDefinition/identifier-universal-id",
-                "valueBoolean" : true
-              }
-            ],
-            "type" : {
-              "coding" : [
-                {
-                  "system" : "http://terminology.hl7.org/CodeSystem/v2-0301",
-                  "code" : "CLIP"
-                }
-              ]
-            },
-            "value" : "blah2"
-          }
-        ]
-      }
-    },
-    {
-      "fullUrl" : "DiagnosticReport/1707767211418751000.49052010-2428-4ef3-aba1-0652c0c630c2",
-      "resource" : {
-        "resourceType" : "DiagnosticReport",
-        "id" : "1707767211418751000.49052010-2428-4ef3-aba1-0652c0c630c2",
-        "identifier" : [
-          {
-            "extension" : [
-              {
-                "url" : "https://reportstream.cdc.gov/fhir/StructureDefinition/hl7v2Field",
-                "valueString" : "OBR.2"
-              }
-            ],
-            "type" : {
-              "coding" : [
-                {
-                  "system" : "http://terminology.hl7.org/CodeSystem/v2-0203",
-                  "code" : "PLAC"
-                }
-              ]
-            },
-            "value" : "two"
-          },
-          {
-            "type" : {
-              "coding" : [
-                {
-                  "system" : "http://terminology.hl7.org/CodeSystem/v2-0203",
-                  "code" : "FILL"
-                }
-              ]
-            },
-            "value" : "three"
-          }
-        ],
-        "basedOn" : [
-          {
-            "reference" : "ServiceRequest/1707767211409635000.23e6f896-fac6-48c9-b8a5-34dc567506fc"
-          }
-        ],
-        "status" : "unknown",
-        "code" : {
-          "extension" : [
-            {
-              "url" : "https://reportstream.cdc.gov/fhir/StructureDefinition/coding-system-oid",
-              "valueOid" : "urn:oid:2.16.840.1.113883.6.1"
-            }
-          ],
-          "coding" : [
-            {
-              "extension" : [
-                {
-                  "url" : "https://reportstream.cdc.gov/fhir/StructureDefinition/cwe-coding",
-                  "valueString" : "coding"
-                },
-                {
-                  "url" : "https://reportstream.cdc.gov/fhir/StructureDefinition/cwe-coding-system",
-                  "valueString" : "LN"
-                }
-              ],
-              "system" : "http://loinc.org",
-              "code" : "68991-9",
-              "display" : "Epidemiologically Important Information"
-            }
-          ]
-=======
       } ],
       "status" : "unknown",
       "code" : {
@@ -751,19 +310,15 @@
             "system" : "http://terminology.hl7.org/CodeSystem/v2-0203",
             "code" : "PLAC"
           } ]
->>>>>>> 9d88e4f6
-        },
-        "subject" : {
-          "reference" : "Patient/1707767211151548000.53056a80-bc0a-4431-bc9a-e7bdf7d7ddbe"
-        },
-<<<<<<< HEAD
-        "specimen" : [
-          {
-            "reference" : "Specimen/1707767211157261000.986c77d1-20f4-45aa-8501-7824713d95dd"
-          }
-        ]
-      }
-=======
+        },
+        "value" : "two"
+      }, {
+        "type" : {
+          "coding" : [ {
+            "system" : "http://terminology.hl7.org/CodeSystem/v2-0203",
+            "code" : "FILL"
+          } ]
+        },
         "value" : "three"
       } ],
       "basedOn" : [ {
@@ -794,7 +349,6 @@
       "specimen" : [ {
         "reference" : "Specimen/1707834118843502000.3d26009c-d31f-4981-913c-798b125fd029"
       } ]
->>>>>>> 9d88e4f6
-    }
-  ]
+    }
+  } ]
 }