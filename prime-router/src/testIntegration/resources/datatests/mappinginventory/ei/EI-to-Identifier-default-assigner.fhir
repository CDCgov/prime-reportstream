{
  "resourceType" : "Bundle",
<<<<<<< HEAD
  "id" : "1707484378955420000.ffda8092-0129-4bbe-9c21-088436982667",
  "meta" : {
    "lastUpdated" : "2024-02-09T08:12:58.962-05:00"
=======
  "id" : "1707766949407360000.4fb04208-122e-4782-907c-b0bf1b831153",
  "meta" : {
    "lastUpdated" : "2024-02-12T13:42:29.417-06:00"
>>>>>>> 44104ccc
  },
  "identifier" : {
    "system" : "https://reportstream.cdc.gov/prime-router",
    "value" : "3003786103_4988249_33033"
  },
  "type" : "message",
<<<<<<< HEAD
  "timestamp" : "2023-05-01T10:25:31.000-04:00",
=======
  "timestamp" : "2023-05-01T09:25:31.000-05:00",
>>>>>>> 44104ccc
  "entry" : [ {
    "fullUrl" : "MessageHeader/0993dd0b-6ce5-3caf-a177-0b81cc780c18",
    "resource" : {
      "resourceType" : "MessageHeader",
      "id" : "0993dd0b-6ce5-3caf-a177-0b81cc780c18",
      "extension" : [ {
        "url" : "https://reportstream.cdc.gov/fhir/StructureDefinition/encoding-characters",
        "valueString" : "^~\\&#"
      }, {
        "url" : "https://reportstream.cdc.gov/fhir/StructureDefinition/character-set",
        "valueString" : "UNICODE UTF-8"
      }, {
        "url" : "https://reportstream.cdc.gov/fhir/StructureDefinition/msh-message-header",
        "extension" : [ {
          "url" : "MSH.7",
          "valueString" : "20230501102531-0400"
        } ]
      } ],
      "eventCoding" : {
        "system" : "http://terminology.hl7.org/CodeSystem/v2-0003",
        "code" : "R01",
        "display" : "ORU^R01^ORU_R01"
      },
      "sender" : {
<<<<<<< HEAD
        "reference" : "Organization/1707484379010199000.52789d53-887e-429c-a78d-7477a933da8e"
=======
        "reference" : "Organization/1707766949505573000.347090f9-f897-409a-90b2-00c6c9a18914"
>>>>>>> 44104ccc
      },
      "source" : {
        "_endpoint" : {
          "extension" : [ {
            "url" : "http://hl7.org/fhir/StructureDefinition/data-absent-reason",
            "valueCode" : "unknown"
          } ]
        }
      }
    }
  }, {
<<<<<<< HEAD
    "fullUrl" : "Organization/1707484379010199000.52789d53-887e-429c-a78d-7477a933da8e",
    "resource" : {
      "resourceType" : "Organization",
      "id" : "1707484379010199000.52789d53-887e-429c-a78d-7477a933da8e",
=======
    "fullUrl" : "Organization/1707766949505573000.347090f9-f897-409a-90b2-00c6c9a18914",
    "resource" : {
      "resourceType" : "Organization",
      "id" : "1707766949505573000.347090f9-f897-409a-90b2-00c6c9a18914",
>>>>>>> 44104ccc
      "address" : [ {
        "country" : "USA"
      } ]
    }
  }, {
<<<<<<< HEAD
    "fullUrl" : "Provenance/1707484379372773000.8a0bae23-29f8-497c-ad0e-fbf7913cb6c1",
    "resource" : {
      "resourceType" : "Provenance",
      "id" : "1707484379372773000.8a0bae23-29f8-497c-ad0e-fbf7913cb6c1",
=======
    "fullUrl" : "Provenance/1707766950135125000.91b1e502-8bf6-4674-8dbf-5f765a402a7f",
    "resource" : {
      "resourceType" : "Provenance",
      "id" : "1707766950135125000.91b1e502-8bf6-4674-8dbf-5f765a402a7f",
>>>>>>> 44104ccc
      "target" : [ {
        "reference" : "MessageHeader/0993dd0b-6ce5-3caf-a177-0b81cc780c18"
      } ],
      "recorded" : "2023-05-01T10:25:31-04:00",
      "activity" : {
        "coding" : [ {
          "display" : "ORU^R01^ORU_R01"
        } ]
      }
    }
  }, {
<<<<<<< HEAD
    "fullUrl" : "Provenance/1707484379382129000.96285dca-7032-400e-9835-bea1180a7aa7",
    "resource" : {
      "resourceType" : "Provenance",
      "id" : "1707484379382129000.96285dca-7032-400e-9835-bea1180a7aa7",
      "recorded" : "2024-02-09T08:12:59Z",
=======
    "fullUrl" : "Provenance/1707766950147195000.b66d7184-7421-44bd-a040-f078966255ad",
    "resource" : {
      "resourceType" : "Provenance",
      "id" : "1707766950147195000.b66d7184-7421-44bd-a040-f078966255ad",
      "recorded" : "2024-02-12T13:42:30Z",
>>>>>>> 44104ccc
      "policy" : [ "http://hl7.org/fhir/uv/v2mappings/message-oru-r01-to-bundle" ],
      "activity" : {
        "coding" : [ {
          "code" : "v2-FHIR transformation"
        } ]
      },
      "agent" : [ {
        "type" : {
          "coding" : [ {
            "system" : "http://terminology.hl7.org/CodeSystem/provenance-participant-type",
            "code" : "assembler"
          } ]
        },
        "who" : {
<<<<<<< HEAD
          "reference" : "Organization/1707484379381659000.7cb8686d-2caf-4b26-b3eb-193bdbcc5951"
        }
      } ]
    }
  }, {
    "fullUrl" : "Organization/1707484379381659000.7cb8686d-2caf-4b26-b3eb-193bdbcc5951",
    "resource" : {
      "resourceType" : "Organization",
      "id" : "1707484379381659000.7cb8686d-2caf-4b26-b3eb-193bdbcc5951",
=======
          "reference" : "Organization/1707766950146199000.8dd128ad-6973-494b-94c1-be80ab5bea2d"
        }
      } ]
    }
  }, {
    "fullUrl" : "Organization/1707766950146199000.8dd128ad-6973-494b-94c1-be80ab5bea2d",
    "resource" : {
      "resourceType" : "Organization",
      "id" : "1707766950146199000.8dd128ad-6973-494b-94c1-be80ab5bea2d",
>>>>>>> 44104ccc
      "identifier" : [ {
        "value" : "CDC PRIME - Atlanta"
      }, {
        "type" : {
          "coding" : [ {
            "system" : "http://terminology.hl7.org/CodeSystem/v2-0301"
          } ]
        },
        "system" : "urn:ietf:rfc:3986",
        "value" : "2.16.840.1.114222.4.1.237821"
      } ]
    }
  }, {
<<<<<<< HEAD
    "fullUrl" : "Patient/1707484379399771000.130b10d4-7ae5-4666-b009-c4d6487fda26",
    "resource" : {
      "resourceType" : "Patient",
      "id" : "1707484379399771000.130b10d4-7ae5-4666-b009-c4d6487fda26"
    }
  }, {
    "fullUrl" : "Provenance/1707484379400568000.9e9e5b35-b022-438e-b108-357963c9355f",
    "resource" : {
      "resourceType" : "Provenance",
      "id" : "1707484379400568000.9e9e5b35-b022-438e-b108-357963c9355f",
      "target" : [ {
        "reference" : "Patient/1707484379399771000.130b10d4-7ae5-4666-b009-c4d6487fda26"
      } ],
      "recorded" : "2024-02-09T08:12:59Z",
=======
    "fullUrl" : "Patient/1707766950175665000.95c397fa-313e-4f7f-b445-6a2518918844",
    "resource" : {
      "resourceType" : "Patient",
      "id" : "1707766950175665000.95c397fa-313e-4f7f-b445-6a2518918844"
    }
  }, {
    "fullUrl" : "Provenance/1707766950177097000.c4886465-45a7-4a1f-97c2-0a515227fce0",
    "resource" : {
      "resourceType" : "Provenance",
      "id" : "1707766950177097000.c4886465-45a7-4a1f-97c2-0a515227fce0",
      "target" : [ {
        "reference" : "Patient/1707766950175665000.95c397fa-313e-4f7f-b445-6a2518918844"
      } ],
      "recorded" : "2024-02-12T13:42:30Z",
>>>>>>> 44104ccc
      "activity" : {
        "coding" : [ {
          "system" : "https://terminology.hl7.org/CodeSystem/v3-DataOperation",
          "code" : "UPDATE"
        } ]
      }
    }
  }, {
<<<<<<< HEAD
    "fullUrl" : "Encounter/1707484379406116000.7d42ee04-1caa-4da2-92b7-331b4066ac8e",
    "resource" : {
      "resourceType" : "Encounter",
      "id" : "1707484379406116000.7d42ee04-1caa-4da2-92b7-331b4066ac8e",
      "subject" : {
        "reference" : "Patient/1707484379399771000.130b10d4-7ae5-4666-b009-c4d6487fda26"
      },
      "episodeOfCare" : [ {
        "reference" : "EpisodeOfCare/1707484379406350000.b63fac45-ed31-4c36-a026-391df28c03be"
=======
    "fullUrl" : "Encounter/1707766950188945000.a0cc7be9-9f7f-4a7a-b1eb-25d9aafd38c0",
    "resource" : {
      "resourceType" : "Encounter",
      "id" : "1707766950188945000.a0cc7be9-9f7f-4a7a-b1eb-25d9aafd38c0",
      "subject" : {
        "reference" : "Patient/1707766950175665000.95c397fa-313e-4f7f-b445-6a2518918844"
      },
      "episodeOfCare" : [ {
        "reference" : "EpisodeOfCare/1707766950189551000.14e35855-7b89-4b51-9a27-b128c953cf04"
>>>>>>> 44104ccc
      } ],
      "location" : [ {
        "extension" : [ {
          "url" : "https://reportstream.cdc.gov/fhir/StructureDefinition/hl7v2Field",
          "valueString" : "PV1.6"
        } ],
        "location" : {
<<<<<<< HEAD
          "reference" : "Location/1707484379405814000.1401f876-f5f5-473b-812d-80f55d20d8ef"
=======
          "reference" : "Location/1707766950188368000.d2c234a3-6c36-4773-8e88-db65cbb9df14"
>>>>>>> 44104ccc
        },
        "status" : "completed"
      } ]
    }
  }, {
<<<<<<< HEAD
    "fullUrl" : "Organization/1707484379404378000.828da49c-7c59-42b4-b3fc-74307d6bc8e8",
    "resource" : {
      "resourceType" : "Organization",
      "id" : "1707484379404378000.828da49c-7c59-42b4-b3fc-74307d6bc8e8",
      "identifier" : [ {
        "extension" : [ {
          "url" : "https://reportstream.cdc.gov/fhir/StructureDefinition/hl7v2Field",
          "valueString" : "HD.1"
=======
    "fullUrl" : "Organization/1707766950185797000.2743885f-cd98-4ac7-9463-d400e6cffdc2",
    "resource" : {
      "resourceType" : "Organization",
      "id" : "1707766950185797000.2743885f-cd98-4ac7-9463-d400e6cffdc2",
      "identifier" : [ {
        "extension" : [ {
          "url" : "https://reportstream.cdc.gov/fhir/StructureDefinition/identifier-namespace-id",
          "valueBoolean" : true
>>>>>>> 44104ccc
        } ],
        "value" : "ASSIGNEE"
      }, {
        "extension" : [ {
<<<<<<< HEAD
          "url" : "https://reportstream.cdc.gov/fhir/StructureDefinition/hl7v2Field",
          "valueString" : "HD.2,HD.3"
=======
          "url" : "https://reportstream.cdc.gov/fhir/StructureDefinition/identifier-universal-id",
          "valueBoolean" : true
>>>>>>> 44104ccc
        } ],
        "type" : {
          "coding" : [ {
            "system" : "http://terminology.hl7.org/CodeSystem/v2-0301",
            "code" : "UUID"
          } ]
        },
        "system" : "urn:ietf:rfc:3986",
        "value" : "222.1111.22222"
      } ]
    }
  }, {
<<<<<<< HEAD
    "fullUrl" : "Location/1707484379405814000.1401f876-f5f5-473b-812d-80f55d20d8ef",
    "resource" : {
      "resourceType" : "Location",
      "id" : "1707484379405814000.1401f876-f5f5-473b-812d-80f55d20d8ef",
      "identifier" : [ {
        "extension" : [ {
          "url" : "https://reportstream.cdc.gov/fhir/StructureDefinition/hl7v2Field",
          "valueString" : "HD.1"
=======
    "fullUrl" : "Location/1707766950188368000.d2c234a3-6c36-4773-8e88-db65cbb9df14",
    "resource" : {
      "resourceType" : "Location",
      "id" : "1707766950188368000.d2c234a3-6c36-4773-8e88-db65cbb9df14",
      "identifier" : [ {
        "extension" : [ {
          "url" : "https://reportstream.cdc.gov/fhir/StructureDefinition/identifier-namespace-id",
          "valueBoolean" : true
>>>>>>> 44104ccc
        } ],
        "value" : "Hospital A"
      }, {
        "extension" : [ {
<<<<<<< HEAD
          "url" : "https://reportstream.cdc.gov/fhir/StructureDefinition/hl7v2Field",
          "valueString" : "HD.2,HD.3"
=======
          "url" : "https://reportstream.cdc.gov/fhir/StructureDefinition/identifier-universal-id",
          "valueBoolean" : true
>>>>>>> 44104ccc
        } ],
        "type" : {
          "coding" : [ {
            "extension" : [ {
              "url" : "https://reportstream.cdc.gov/fhir/StructureDefinition/codeable-concept-id",
              "valueBoolean" : true
            } ],
            "code" : "ISO"
          } ]
        },
        "value" : "2.4.4.4"
      }, {
        "extension" : [ {
          "url" : "https://reportstream.cdc.gov/fhir/StructureDefinition/namespace-id",
          "valueString" : "NAME"
        }, {
          "url" : "https://reportstream.cdc.gov/fhir/StructureDefinition/universal-id",
          "valueString" : "UNI"
        }, {
          "url" : "https://reportstream.cdc.gov/fhir/StructureDefinition/universal-id-type",
          "valueString" : "ISO"
        }, {
          "url" : "https://reportstream.cdc.gov/fhir/StructureDefinition/ei-assigner-organization-type",
          "valueString" : "organization"
        } ],
        "value" : "Entity ID",
        "assigner" : {
<<<<<<< HEAD
          "reference" : "Organization/1707484379404378000.828da49c-7c59-42b4-b3fc-74307d6bc8e8"
=======
          "reference" : "Organization/1707766950185797000.2743885f-cd98-4ac7-9463-d400e6cffdc2"
>>>>>>> 44104ccc
        }
      } ],
      "mode" : "instance",
      "physicalType" : {
        "coding" : [ {
          "system" : "http://terminology.hl7.org/CodeSystem/location-physical-type",
          "code" : "si"
        } ]
      }
    }
  }, {
<<<<<<< HEAD
    "fullUrl" : "EpisodeOfCare/1707484379406350000.b63fac45-ed31-4c36-a026-391df28c03be",
    "resource" : {
      "resourceType" : "EpisodeOfCare",
      "id" : "1707484379406350000.b63fac45-ed31-4c36-a026-391df28c03be",
=======
    "fullUrl" : "EpisodeOfCare/1707766950189551000.14e35855-7b89-4b51-9a27-b128c953cf04",
    "resource" : {
      "resourceType" : "EpisodeOfCare",
      "id" : "1707766950189551000.14e35855-7b89-4b51-9a27-b128c953cf04",
>>>>>>> 44104ccc
      "extension" : [ {
        "url" : "https://reportstream.cdc.gov/fhir/StructureDefinition/hl7v2Field",
        "valueString" : "PV1.54"
      } ]
    }
  } ]
}<|MERGE_RESOLUTION|>--- conflicted
+++ resolved
@@ -1,25 +1,15 @@
 {
   "resourceType" : "Bundle",
-<<<<<<< HEAD
-  "id" : "1707484378955420000.ffda8092-0129-4bbe-9c21-088436982667",
-  "meta" : {
-    "lastUpdated" : "2024-02-09T08:12:58.962-05:00"
-=======
   "id" : "1707766949407360000.4fb04208-122e-4782-907c-b0bf1b831153",
   "meta" : {
     "lastUpdated" : "2024-02-12T13:42:29.417-06:00"
->>>>>>> 44104ccc
   },
   "identifier" : {
     "system" : "https://reportstream.cdc.gov/prime-router",
     "value" : "3003786103_4988249_33033"
   },
   "type" : "message",
-<<<<<<< HEAD
-  "timestamp" : "2023-05-01T10:25:31.000-04:00",
-=======
   "timestamp" : "2023-05-01T09:25:31.000-05:00",
->>>>>>> 44104ccc
   "entry" : [ {
     "fullUrl" : "MessageHeader/0993dd0b-6ce5-3caf-a177-0b81cc780c18",
     "resource" : {
@@ -44,11 +34,7 @@
         "display" : "ORU^R01^ORU_R01"
       },
       "sender" : {
-<<<<<<< HEAD
-        "reference" : "Organization/1707484379010199000.52789d53-887e-429c-a78d-7477a933da8e"
-=======
         "reference" : "Organization/1707766949505573000.347090f9-f897-409a-90b2-00c6c9a18914"
->>>>>>> 44104ccc
       },
       "source" : {
         "_endpoint" : {
@@ -60,33 +46,19 @@
       }
     }
   }, {
-<<<<<<< HEAD
-    "fullUrl" : "Organization/1707484379010199000.52789d53-887e-429c-a78d-7477a933da8e",
-    "resource" : {
-      "resourceType" : "Organization",
-      "id" : "1707484379010199000.52789d53-887e-429c-a78d-7477a933da8e",
-=======
     "fullUrl" : "Organization/1707766949505573000.347090f9-f897-409a-90b2-00c6c9a18914",
     "resource" : {
       "resourceType" : "Organization",
       "id" : "1707766949505573000.347090f9-f897-409a-90b2-00c6c9a18914",
->>>>>>> 44104ccc
       "address" : [ {
         "country" : "USA"
       } ]
     }
   }, {
-<<<<<<< HEAD
-    "fullUrl" : "Provenance/1707484379372773000.8a0bae23-29f8-497c-ad0e-fbf7913cb6c1",
-    "resource" : {
-      "resourceType" : "Provenance",
-      "id" : "1707484379372773000.8a0bae23-29f8-497c-ad0e-fbf7913cb6c1",
-=======
     "fullUrl" : "Provenance/1707766950135125000.91b1e502-8bf6-4674-8dbf-5f765a402a7f",
     "resource" : {
       "resourceType" : "Provenance",
       "id" : "1707766950135125000.91b1e502-8bf6-4674-8dbf-5f765a402a7f",
->>>>>>> 44104ccc
       "target" : [ {
         "reference" : "MessageHeader/0993dd0b-6ce5-3caf-a177-0b81cc780c18"
       } ],
@@ -98,19 +70,11 @@
       }
     }
   }, {
-<<<<<<< HEAD
-    "fullUrl" : "Provenance/1707484379382129000.96285dca-7032-400e-9835-bea1180a7aa7",
-    "resource" : {
-      "resourceType" : "Provenance",
-      "id" : "1707484379382129000.96285dca-7032-400e-9835-bea1180a7aa7",
-      "recorded" : "2024-02-09T08:12:59Z",
-=======
     "fullUrl" : "Provenance/1707766950147195000.b66d7184-7421-44bd-a040-f078966255ad",
     "resource" : {
       "resourceType" : "Provenance",
       "id" : "1707766950147195000.b66d7184-7421-44bd-a040-f078966255ad",
       "recorded" : "2024-02-12T13:42:30Z",
->>>>>>> 44104ccc
       "policy" : [ "http://hl7.org/fhir/uv/v2mappings/message-oru-r01-to-bundle" ],
       "activity" : {
         "coding" : [ {
@@ -125,17 +89,6 @@
           } ]
         },
         "who" : {
-<<<<<<< HEAD
-          "reference" : "Organization/1707484379381659000.7cb8686d-2caf-4b26-b3eb-193bdbcc5951"
-        }
-      } ]
-    }
-  }, {
-    "fullUrl" : "Organization/1707484379381659000.7cb8686d-2caf-4b26-b3eb-193bdbcc5951",
-    "resource" : {
-      "resourceType" : "Organization",
-      "id" : "1707484379381659000.7cb8686d-2caf-4b26-b3eb-193bdbcc5951",
-=======
           "reference" : "Organization/1707766950146199000.8dd128ad-6973-494b-94c1-be80ab5bea2d"
         }
       } ]
@@ -145,7 +98,6 @@
     "resource" : {
       "resourceType" : "Organization",
       "id" : "1707766950146199000.8dd128ad-6973-494b-94c1-be80ab5bea2d",
->>>>>>> 44104ccc
       "identifier" : [ {
         "value" : "CDC PRIME - Atlanta"
       }, {
@@ -159,22 +111,6 @@
       } ]
     }
   }, {
-<<<<<<< HEAD
-    "fullUrl" : "Patient/1707484379399771000.130b10d4-7ae5-4666-b009-c4d6487fda26",
-    "resource" : {
-      "resourceType" : "Patient",
-      "id" : "1707484379399771000.130b10d4-7ae5-4666-b009-c4d6487fda26"
-    }
-  }, {
-    "fullUrl" : "Provenance/1707484379400568000.9e9e5b35-b022-438e-b108-357963c9355f",
-    "resource" : {
-      "resourceType" : "Provenance",
-      "id" : "1707484379400568000.9e9e5b35-b022-438e-b108-357963c9355f",
-      "target" : [ {
-        "reference" : "Patient/1707484379399771000.130b10d4-7ae5-4666-b009-c4d6487fda26"
-      } ],
-      "recorded" : "2024-02-09T08:12:59Z",
-=======
     "fullUrl" : "Patient/1707766950175665000.95c397fa-313e-4f7f-b445-6a2518918844",
     "resource" : {
       "resourceType" : "Patient",
@@ -189,7 +125,6 @@
         "reference" : "Patient/1707766950175665000.95c397fa-313e-4f7f-b445-6a2518918844"
       } ],
       "recorded" : "2024-02-12T13:42:30Z",
->>>>>>> 44104ccc
       "activity" : {
         "coding" : [ {
           "system" : "https://terminology.hl7.org/CodeSystem/v3-DataOperation",
@@ -198,17 +133,6 @@
       }
     }
   }, {
-<<<<<<< HEAD
-    "fullUrl" : "Encounter/1707484379406116000.7d42ee04-1caa-4da2-92b7-331b4066ac8e",
-    "resource" : {
-      "resourceType" : "Encounter",
-      "id" : "1707484379406116000.7d42ee04-1caa-4da2-92b7-331b4066ac8e",
-      "subject" : {
-        "reference" : "Patient/1707484379399771000.130b10d4-7ae5-4666-b009-c4d6487fda26"
-      },
-      "episodeOfCare" : [ {
-        "reference" : "EpisodeOfCare/1707484379406350000.b63fac45-ed31-4c36-a026-391df28c03be"
-=======
     "fullUrl" : "Encounter/1707766950188945000.a0cc7be9-9f7f-4a7a-b1eb-25d9aafd38c0",
     "resource" : {
       "resourceType" : "Encounter",
@@ -218,7 +142,6 @@
       },
       "episodeOfCare" : [ {
         "reference" : "EpisodeOfCare/1707766950189551000.14e35855-7b89-4b51-9a27-b128c953cf04"
->>>>>>> 44104ccc
       } ],
       "location" : [ {
         "extension" : [ {
@@ -226,26 +149,12 @@
           "valueString" : "PV1.6"
         } ],
         "location" : {
-<<<<<<< HEAD
-          "reference" : "Location/1707484379405814000.1401f876-f5f5-473b-812d-80f55d20d8ef"
-=======
           "reference" : "Location/1707766950188368000.d2c234a3-6c36-4773-8e88-db65cbb9df14"
->>>>>>> 44104ccc
         },
         "status" : "completed"
       } ]
     }
   }, {
-<<<<<<< HEAD
-    "fullUrl" : "Organization/1707484379404378000.828da49c-7c59-42b4-b3fc-74307d6bc8e8",
-    "resource" : {
-      "resourceType" : "Organization",
-      "id" : "1707484379404378000.828da49c-7c59-42b4-b3fc-74307d6bc8e8",
-      "identifier" : [ {
-        "extension" : [ {
-          "url" : "https://reportstream.cdc.gov/fhir/StructureDefinition/hl7v2Field",
-          "valueString" : "HD.1"
-=======
     "fullUrl" : "Organization/1707766950185797000.2743885f-cd98-4ac7-9463-d400e6cffdc2",
     "resource" : {
       "resourceType" : "Organization",
@@ -254,18 +163,12 @@
         "extension" : [ {
           "url" : "https://reportstream.cdc.gov/fhir/StructureDefinition/identifier-namespace-id",
           "valueBoolean" : true
->>>>>>> 44104ccc
         } ],
         "value" : "ASSIGNEE"
       }, {
         "extension" : [ {
-<<<<<<< HEAD
-          "url" : "https://reportstream.cdc.gov/fhir/StructureDefinition/hl7v2Field",
-          "valueString" : "HD.2,HD.3"
-=======
           "url" : "https://reportstream.cdc.gov/fhir/StructureDefinition/identifier-universal-id",
           "valueBoolean" : true
->>>>>>> 44104ccc
         } ],
         "type" : {
           "coding" : [ {
@@ -278,16 +181,6 @@
       } ]
     }
   }, {
-<<<<<<< HEAD
-    "fullUrl" : "Location/1707484379405814000.1401f876-f5f5-473b-812d-80f55d20d8ef",
-    "resource" : {
-      "resourceType" : "Location",
-      "id" : "1707484379405814000.1401f876-f5f5-473b-812d-80f55d20d8ef",
-      "identifier" : [ {
-        "extension" : [ {
-          "url" : "https://reportstream.cdc.gov/fhir/StructureDefinition/hl7v2Field",
-          "valueString" : "HD.1"
-=======
     "fullUrl" : "Location/1707766950188368000.d2c234a3-6c36-4773-8e88-db65cbb9df14",
     "resource" : {
       "resourceType" : "Location",
@@ -296,18 +189,12 @@
         "extension" : [ {
           "url" : "https://reportstream.cdc.gov/fhir/StructureDefinition/identifier-namespace-id",
           "valueBoolean" : true
->>>>>>> 44104ccc
         } ],
         "value" : "Hospital A"
       }, {
         "extension" : [ {
-<<<<<<< HEAD
-          "url" : "https://reportstream.cdc.gov/fhir/StructureDefinition/hl7v2Field",
-          "valueString" : "HD.2,HD.3"
-=======
           "url" : "https://reportstream.cdc.gov/fhir/StructureDefinition/identifier-universal-id",
           "valueBoolean" : true
->>>>>>> 44104ccc
         } ],
         "type" : {
           "coding" : [ {
@@ -335,11 +222,7 @@
         } ],
         "value" : "Entity ID",
         "assigner" : {
-<<<<<<< HEAD
-          "reference" : "Organization/1707484379404378000.828da49c-7c59-42b4-b3fc-74307d6bc8e8"
-=======
           "reference" : "Organization/1707766950185797000.2743885f-cd98-4ac7-9463-d400e6cffdc2"
->>>>>>> 44104ccc
         }
       } ],
       "mode" : "instance",
@@ -351,17 +234,10 @@
       }
     }
   }, {
-<<<<<<< HEAD
-    "fullUrl" : "EpisodeOfCare/1707484379406350000.b63fac45-ed31-4c36-a026-391df28c03be",
-    "resource" : {
-      "resourceType" : "EpisodeOfCare",
-      "id" : "1707484379406350000.b63fac45-ed31-4c36-a026-391df28c03be",
-=======
     "fullUrl" : "EpisodeOfCare/1707766950189551000.14e35855-7b89-4b51-9a27-b128c953cf04",
     "resource" : {
       "resourceType" : "EpisodeOfCare",
       "id" : "1707766950189551000.14e35855-7b89-4b51-9a27-b128c953cf04",
->>>>>>> 44104ccc
       "extension" : [ {
         "url" : "https://reportstream.cdc.gov/fhir/StructureDefinition/hl7v2Field",
         "valueString" : "PV1.54"
