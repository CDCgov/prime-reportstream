{
  "resourceType" : "Bundle",
<<<<<<< HEAD
  "id" : "1707789699561674000.b791b9bf-6193-413c-95e8-12bd0c2f6978",
  "meta" : {
    "lastUpdated" : "2024-02-12T20:01:39.567-06:00"
=======
  "id" : "1707834823878368000.2d693eb8-92d4-4047-9dcc-d88ae0e332e1",
  "meta" : {
    "lastUpdated" : "2024-02-13T09:33:43.884-05:00"
>>>>>>> 9d88e4f6
  },
  "identifier" : {
    "system" : "https://reportstream.cdc.gov/prime-router",
    "value" : "3003786103_4988249_33033"
  },
  "type" : "message",
<<<<<<< HEAD
  "timestamp" : "2023-05-01T09:25:31.000-05:00",
  "entry" : [
    {
      "fullUrl" : "MessageHeader/0993dd0b-6ce5-3caf-a177-0b81cc780c18",
      "resource" : {
        "resourceType" : "MessageHeader",
        "id" : "0993dd0b-6ce5-3caf-a177-0b81cc780c18",
        "extension" : [
          {
            "url" : "https://reportstream.cdc.gov/fhir/StructureDefinition/encoding-characters",
            "valueString" : "^~\\&#"
          },
          {
            "url" : "https://reportstream.cdc.gov/fhir/StructureDefinition/character-set",
            "valueString" : "UNICODE UTF-8"
          },
          {
            "url" : "https://reportstream.cdc.gov/fhir/StructureDefinition/msh-message-header",
            "extension" : [
              {
                "url" : "MSH.7",
                "valueString" : "20230501102531-0400"
              }
            ]
          }
        ],
        "eventCoding" : {
          "system" : "http://terminology.hl7.org/CodeSystem/v2-0003",
          "code" : "R01",
          "display" : "ORU^R01^ORU_R01"
        },
        "sender" : {
          "reference" : "Organization/1707789699613592000.366aa43e-aae8-4e35-94ab-4b5348712f81"
        },
        "source" : {
          "_endpoint" : {
            "extension" : [
              {
                "url" : "http://hl7.org/fhir/StructureDefinition/data-absent-reason",
                "valueCode" : "unknown"
              }
            ]
          }
        }
      }
    },
    {
      "fullUrl" : "Organization/1707789699613592000.366aa43e-aae8-4e35-94ab-4b5348712f81",
      "resource" : {
        "resourceType" : "Organization",
        "id" : "1707789699613592000.366aa43e-aae8-4e35-94ab-4b5348712f81",
        "address" : [
          {
            "country" : "USA"
          }
        ]
      }
    },
    {
      "fullUrl" : "Provenance/1707789700032874000.b3ea3d84-d590-4a9c-8684-a3eb09288c79",
      "resource" : {
        "resourceType" : "Provenance",
        "id" : "1707789700032874000.b3ea3d84-d590-4a9c-8684-a3eb09288c79",
        "target" : [
          {
            "reference" : "MessageHeader/0993dd0b-6ce5-3caf-a177-0b81cc780c18"
          }
        ],
        "recorded" : "2023-05-01T10:25:31-04:00",
        "activity" : {
          "coding" : [
            {
              "display" : "ORU^R01^ORU_R01"
            }
          ]
        }
      }
    },
    {
      "fullUrl" : "Provenance/1707789700041401000.aad691fb-2a8c-47a6-bc0b-8cf4d40e5943",
      "resource" : {
        "resourceType" : "Provenance",
        "id" : "1707789700041401000.aad691fb-2a8c-47a6-bc0b-8cf4d40e5943",
        "recorded" : "2024-02-12T20:01:40Z",
        "policy" : [
          "http://hl7.org/fhir/uv/v2mappings/message-oru-r01-to-bundle"
        ],
        "activity" : {
          "coding" : [
            {
              "code" : "v2-FHIR transformation"
            }
          ]
        },
        "agent" : [
          {
            "type" : {
              "coding" : [
                {
                  "system" : "http://terminology.hl7.org/CodeSystem/provenance-participant-type",
                  "code" : "assembler"
                }
              ]
            },
            "who" : {
              "reference" : "Organization/1707789700040969000.4edc0d98-cf00-4a0b-a7fe-8a7f1504cec7"
            }
          }
        ]
      }
    },
    {
      "fullUrl" : "Organization/1707789700040969000.4edc0d98-cf00-4a0b-a7fe-8a7f1504cec7",
      "resource" : {
        "resourceType" : "Organization",
        "id" : "1707789700040969000.4edc0d98-cf00-4a0b-a7fe-8a7f1504cec7",
        "identifier" : [
          {
            "value" : "CDC PRIME - Atlanta"
          },
          {
            "type" : {
              "coding" : [
                {
                  "system" : "http://terminology.hl7.org/CodeSystem/v2-0301"
                }
              ]
            },
            "system" : "urn:ietf:rfc:3986",
            "value" : "2.16.840.1.114222.4.1.237821"
          }
        ]
      }
    },
    {
      "fullUrl" : "Patient/1707789700082474000.687ae412-887c-4f1e-9131-ccb8cd2da052",
      "resource" : {
        "resourceType" : "Patient",
        "id" : "1707789700082474000.687ae412-887c-4f1e-9131-ccb8cd2da052"
      }
    },
    {
      "fullUrl" : "Provenance/1707789700083164000.f375d7ba-e92e-4903-8c3e-df841a6d6b8d",
      "resource" : {
        "resourceType" : "Provenance",
        "id" : "1707789700083164000.f375d7ba-e92e-4903-8c3e-df841a6d6b8d",
        "target" : [
          {
            "reference" : "Patient/1707789700082474000.687ae412-887c-4f1e-9131-ccb8cd2da052"
          }
        ],
        "recorded" : "2024-02-12T20:01:40Z",
        "activity" : {
          "coding" : [
            {
              "system" : "https://terminology.hl7.org/CodeSystem/v3-DataOperation",
              "code" : "UPDATE"
            }
          ]
        }
      }
    },
    {
      "fullUrl" : "Encounter/1707789700091771000.8c5324a2-4ee7-49ac-8cfd-075fee30f8a0",
      "resource" : {
        "resourceType" : "Encounter",
        "id" : "1707789700091771000.8c5324a2-4ee7-49ac-8cfd-075fee30f8a0",
        "subject" : {
          "reference" : "Patient/1707789700082474000.687ae412-887c-4f1e-9131-ccb8cd2da052"
        },
        "episodeOfCare" : [
          {
            "reference" : "EpisodeOfCare/1707789700092005000.ce9df07a-3a24-4ce2-8e42-13cf320100b9"
          }
        ],
        "location" : [
          {
            "extension" : [
              {
                "url" : "https://reportstream.cdc.gov/fhir/StructureDefinition/hl7v2Field",
                "valueString" : "PV1.6"
              }
            ],
            "location" : {
              "reference" : "Location/1707789700091489000.84888d10-24d9-4da5-b918-518b89dc78b4"
            },
            "status" : "completed"
          }
        ]
      }
    },
    {
      "fullUrl" : "Organization/1707789700090450000.bda04e9f-2fc5-4d56-bfce-5f1821075d0a",
      "resource" : {
        "resourceType" : "Organization",
        "id" : "1707789700090450000.bda04e9f-2fc5-4d56-bfce-5f1821075d0a",
        "identifier" : [
          {
            "extension" : [
              {
                "url" : "https://reportstream.cdc.gov/fhir/StructureDefinition/identifier-namespace-id",
                "valueBoolean" : true
              }
            ],
            "value" : "ASSIGNEE"
          },
          {
            "extension" : [
              {
                "url" : "https://reportstream.cdc.gov/fhir/StructureDefinition/identifier-universal-id",
                "valueBoolean" : true
              }
            ],
            "type" : {
              "coding" : [
                {
                  "system" : "http://terminology.hl7.org/CodeSystem/v2-0301",
                  "code" : "UUID"
                }
              ]
            },
            "system" : "urn:ietf:rfc:3986",
            "value" : "222.1111.22222"
          }
        ]
      }
    },
    {
      "fullUrl" : "Location/1707789700091489000.84888d10-24d9-4da5-b918-518b89dc78b4",
      "resource" : {
        "resourceType" : "Location",
        "id" : "1707789700091489000.84888d10-24d9-4da5-b918-518b89dc78b4",
        "identifier" : [
          {
            "extension" : [
              {
                "url" : "https://reportstream.cdc.gov/fhir/StructureDefinition/identifier-namespace-id",
                "valueBoolean" : true
              }
            ],
            "value" : "Hospital A"
          },
          {
            "extension" : [
              {
                "url" : "https://reportstream.cdc.gov/fhir/StructureDefinition/identifier-universal-id",
                "valueBoolean" : true
              }
            ],
            "type" : {
              "coding" : [
                {
                  "extension" : [
                    {
                      "url" : "https://reportstream.cdc.gov/fhir/StructureDefinition/codeable-concept-id",
                      "valueBoolean" : true
                    }
                  ],
                  "code" : "ISO"
                }
              ]
            },
            "value" : "2.4.4.4"
          },
          {
            "extension" : [
              {
                "url" : "https://reportstream.cdc.gov/fhir/StructureDefinition/namespace-id",
                "valueString" : "NAME"
              },
              {
                "url" : "https://reportstream.cdc.gov/fhir/StructureDefinition/universal-id",
                "valueString" : "UNI"
              },
              {
                "url" : "https://reportstream.cdc.gov/fhir/StructureDefinition/universal-id-type",
                "valueString" : "ISO"
              },
              {
                "url" : "https://reportstream.cdc.gov/fhir/StructureDefinition/ei-assigner-organization-type",
                "valueString" : "organization"
              }
            ],
            "value" : "Entity ID",
            "assigner" : {
              "reference" : "Organization/1707789700090450000.bda04e9f-2fc5-4d56-bfce-5f1821075d0a"
            }
          }
        ],
        "mode" : "instance",
        "physicalType" : {
          "coding" : [
            {
              "system" : "http://terminology.hl7.org/CodeSystem/location-physical-type",
              "code" : "si"
            }
          ]
=======
  "timestamp" : "2023-05-01T10:25:31.000-04:00",
  "entry" : [ {
    "fullUrl" : "MessageHeader/0993dd0b-6ce5-3caf-a177-0b81cc780c18",
    "resource" : {
      "resourceType" : "MessageHeader",
      "id" : "0993dd0b-6ce5-3caf-a177-0b81cc780c18",
      "extension" : [ {
        "url" : "https://reportstream.cdc.gov/fhir/StructureDefinition/encoding-characters",
        "valueString" : "^~\\&#"
      }, {
        "url" : "https://reportstream.cdc.gov/fhir/StructureDefinition/character-set",
        "valueString" : "UNICODE UTF-8"
      }, {
        "url" : "https://reportstream.cdc.gov/fhir/StructureDefinition/msh-message-header",
        "extension" : [ {
          "url" : "MSH.7",
          "valueString" : "20230501102531-0400"
        } ]
      } ],
      "eventCoding" : {
        "system" : "http://terminology.hl7.org/CodeSystem/v2-0003",
        "code" : "R01",
        "display" : "ORU^R01^ORU_R01"
      },
      "sender" : {
        "reference" : "Organization/1707834823930178000.9bb9c776-d7a3-4c70-bfb1-08cfd8de47a8"
      },
      "source" : {
        "_endpoint" : {
          "extension" : [ {
            "url" : "http://hl7.org/fhir/StructureDefinition/data-absent-reason",
            "valueCode" : "unknown"
          } ]
        }
      }
    }
  }, {
    "fullUrl" : "Organization/1707834823930178000.9bb9c776-d7a3-4c70-bfb1-08cfd8de47a8",
    "resource" : {
      "resourceType" : "Organization",
      "id" : "1707834823930178000.9bb9c776-d7a3-4c70-bfb1-08cfd8de47a8",
      "address" : [ {
        "country" : "USA"
      } ]
    }
  }, {
    "fullUrl" : "Provenance/1707834824292508000.4e4a5f36-b398-46b3-b2eb-422f91674d4e",
    "resource" : {
      "resourceType" : "Provenance",
      "id" : "1707834824292508000.4e4a5f36-b398-46b3-b2eb-422f91674d4e",
      "target" : [ {
        "reference" : "MessageHeader/0993dd0b-6ce5-3caf-a177-0b81cc780c18"
      } ],
      "recorded" : "2023-05-01T10:25:31-04:00",
      "activity" : {
        "coding" : [ {
          "display" : "ORU^R01^ORU_R01"
        } ]
      }
    }
  }, {
    "fullUrl" : "Provenance/1707834824300483000.f8ee1414-4537-4a50-8fcc-3efe85c87a75",
    "resource" : {
      "resourceType" : "Provenance",
      "id" : "1707834824300483000.f8ee1414-4537-4a50-8fcc-3efe85c87a75",
      "recorded" : "2024-02-13T09:33:44Z",
      "policy" : [ "http://hl7.org/fhir/uv/v2mappings/message-oru-r01-to-bundle" ],
      "activity" : {
        "coding" : [ {
          "code" : "v2-FHIR transformation"
        } ]
      },
      "agent" : [ {
        "type" : {
          "coding" : [ {
            "system" : "http://terminology.hl7.org/CodeSystem/provenance-participant-type",
            "code" : "assembler"
          } ]
        },
        "who" : {
          "reference" : "Organization/1707834824299831000.8da560b2-e531-4eca-806f-e7ad6afbee7a"
        }
      } ]
    }
  }, {
    "fullUrl" : "Organization/1707834824299831000.8da560b2-e531-4eca-806f-e7ad6afbee7a",
    "resource" : {
      "resourceType" : "Organization",
      "id" : "1707834824299831000.8da560b2-e531-4eca-806f-e7ad6afbee7a",
      "identifier" : [ {
        "value" : "CDC PRIME - Atlanta"
      }, {
        "type" : {
          "coding" : [ {
            "system" : "http://terminology.hl7.org/CodeSystem/v2-0301"
          } ]
        },
        "system" : "urn:ietf:rfc:3986",
        "value" : "2.16.840.1.114222.4.1.237821"
      } ]
    }
  }, {
    "fullUrl" : "Patient/1707834824316805000.8b7fdb56-64e7-46e2-b0c5-9c0f2b35e1fe",
    "resource" : {
      "resourceType" : "Patient",
      "id" : "1707834824316805000.8b7fdb56-64e7-46e2-b0c5-9c0f2b35e1fe"
    }
  }, {
    "fullUrl" : "Provenance/1707834824317462000.97dd0a86-4d1c-4fc0-961f-10f9bfe6ffe3",
    "resource" : {
      "resourceType" : "Provenance",
      "id" : "1707834824317462000.97dd0a86-4d1c-4fc0-961f-10f9bfe6ffe3",
      "target" : [ {
        "reference" : "Patient/1707834824316805000.8b7fdb56-64e7-46e2-b0c5-9c0f2b35e1fe"
      } ],
      "recorded" : "2024-02-13T09:33:44Z",
      "activity" : {
        "coding" : [ {
          "system" : "https://terminology.hl7.org/CodeSystem/v3-DataOperation",
          "code" : "UPDATE"
        } ]
      }
    }
  }, {
    "fullUrl" : "Encounter/1707834824323023000.5e6a1498-f44f-477f-9822-687277cd55c5",
    "resource" : {
      "resourceType" : "Encounter",
      "id" : "1707834824323023000.5e6a1498-f44f-477f-9822-687277cd55c5",
      "subject" : {
        "reference" : "Patient/1707834824316805000.8b7fdb56-64e7-46e2-b0c5-9c0f2b35e1fe"
      },
      "episodeOfCare" : [ {
        "reference" : "EpisodeOfCare/1707834824323257000.80ef2bc8-5244-4bfe-954c-e4cb3b2abd49"
      } ],
      "location" : [ {
        "extension" : [ {
          "url" : "https://reportstream.cdc.gov/fhir/StructureDefinition/hl7v2Field",
          "valueString" : "PV1.6"
        } ],
        "location" : {
          "reference" : "Location/1707834824322696000.ff7f999b-3207-464f-99d0-54d608d89ba3"
        },
        "status" : "completed"
      } ]
    }
  }, {
    "fullUrl" : "Organization/1707834824321428000.3361dbb6-da6b-46e3-b40f-b58806a90b36",
    "resource" : {
      "resourceType" : "Organization",
      "id" : "1707834824321428000.3361dbb6-da6b-46e3-b40f-b58806a90b36",
      "identifier" : [ {
        "extension" : [ {
          "url" : "https://reportstream.cdc.gov/fhir/StructureDefinition/hl7v2Field",
          "valueString" : "HD.1"
        } ],
        "value" : "ASSIGNEE"
      }, {
        "extension" : [ {
          "url" : "https://reportstream.cdc.gov/fhir/StructureDefinition/hl7v2Field",
          "valueString" : "HD.2,HD.3"
        } ],
        "type" : {
          "coding" : [ {
            "system" : "http://terminology.hl7.org/CodeSystem/v2-0301",
            "code" : "UUID"
          } ]
        },
        "system" : "urn:ietf:rfc:3986",
        "value" : "222.1111.22222"
      } ]
    }
  }, {
    "fullUrl" : "Location/1707834824322696000.ff7f999b-3207-464f-99d0-54d608d89ba3",
    "resource" : {
      "resourceType" : "Location",
      "id" : "1707834824322696000.ff7f999b-3207-464f-99d0-54d608d89ba3",
      "identifier" : [ {
        "extension" : [ {
          "url" : "https://reportstream.cdc.gov/fhir/StructureDefinition/hl7v2Field",
          "valueString" : "HD.1"
        } ],
        "value" : "Hospital A"
      }, {
        "extension" : [ {
          "url" : "https://reportstream.cdc.gov/fhir/StructureDefinition/hl7v2Field",
          "valueString" : "HD.2,HD.3"
        } ],
        "type" : {
          "coding" : [ {
            "extension" : [ {
              "url" : "https://reportstream.cdc.gov/fhir/StructureDefinition/codeable-concept-id",
              "valueBoolean" : true
            } ],
            "code" : "ISO"
          } ]
        },
        "value" : "2.4.4.4"
      }, {
        "extension" : [ {
          "url" : "https://reportstream.cdc.gov/fhir/StructureDefinition/namespace-id",
          "valueString" : "NAME"
        }, {
          "url" : "https://reportstream.cdc.gov/fhir/StructureDefinition/universal-id",
          "valueString" : "UNI"
        }, {
          "url" : "https://reportstream.cdc.gov/fhir/StructureDefinition/universal-id-type",
          "valueString" : "ISO"
        }, {
          "url" : "https://reportstream.cdc.gov/fhir/StructureDefinition/ei-assigner-organization-type",
          "valueString" : "organization"
        } ],
        "value" : "Entity ID",
        "assigner" : {
          "reference" : "Organization/1707834824321428000.3361dbb6-da6b-46e3-b40f-b58806a90b36"
>>>>>>> 9d88e4f6
        }
      }
    },
    {
      "fullUrl" : "EpisodeOfCare/1707789700092005000.ce9df07a-3a24-4ce2-8e42-13cf320100b9",
      "resource" : {
        "resourceType" : "EpisodeOfCare",
        "id" : "1707789700092005000.ce9df07a-3a24-4ce2-8e42-13cf320100b9",
        "extension" : [
          {
            "url" : "https://reportstream.cdc.gov/fhir/StructureDefinition/hl7v2Field",
            "valueString" : "PV1.54"
          }
        ]
      }
    }
<<<<<<< HEAD
  ]
=======
  }, {
    "fullUrl" : "EpisodeOfCare/1707834824323257000.80ef2bc8-5244-4bfe-954c-e4cb3b2abd49",
    "resource" : {
      "resourceType" : "EpisodeOfCare",
      "id" : "1707834824323257000.80ef2bc8-5244-4bfe-954c-e4cb3b2abd49",
      "extension" : [ {
        "url" : "https://reportstream.cdc.gov/fhir/StructureDefinition/hl7v2Field",
        "valueString" : "PV1.54"
      } ]
    }
  } ]
>>>>>>> 9d88e4f6
}<|MERGE_RESOLUTION|>--- conflicted
+++ resolved
@@ -1,319 +1,14 @@
 {
   "resourceType" : "Bundle",
-<<<<<<< HEAD
-  "id" : "1707789699561674000.b791b9bf-6193-413c-95e8-12bd0c2f6978",
-  "meta" : {
-    "lastUpdated" : "2024-02-12T20:01:39.567-06:00"
-=======
   "id" : "1707834823878368000.2d693eb8-92d4-4047-9dcc-d88ae0e332e1",
   "meta" : {
     "lastUpdated" : "2024-02-13T09:33:43.884-05:00"
->>>>>>> 9d88e4f6
   },
   "identifier" : {
     "system" : "https://reportstream.cdc.gov/prime-router",
     "value" : "3003786103_4988249_33033"
   },
   "type" : "message",
-<<<<<<< HEAD
-  "timestamp" : "2023-05-01T09:25:31.000-05:00",
-  "entry" : [
-    {
-      "fullUrl" : "MessageHeader/0993dd0b-6ce5-3caf-a177-0b81cc780c18",
-      "resource" : {
-        "resourceType" : "MessageHeader",
-        "id" : "0993dd0b-6ce5-3caf-a177-0b81cc780c18",
-        "extension" : [
-          {
-            "url" : "https://reportstream.cdc.gov/fhir/StructureDefinition/encoding-characters",
-            "valueString" : "^~\\&#"
-          },
-          {
-            "url" : "https://reportstream.cdc.gov/fhir/StructureDefinition/character-set",
-            "valueString" : "UNICODE UTF-8"
-          },
-          {
-            "url" : "https://reportstream.cdc.gov/fhir/StructureDefinition/msh-message-header",
-            "extension" : [
-              {
-                "url" : "MSH.7",
-                "valueString" : "20230501102531-0400"
-              }
-            ]
-          }
-        ],
-        "eventCoding" : {
-          "system" : "http://terminology.hl7.org/CodeSystem/v2-0003",
-          "code" : "R01",
-          "display" : "ORU^R01^ORU_R01"
-        },
-        "sender" : {
-          "reference" : "Organization/1707789699613592000.366aa43e-aae8-4e35-94ab-4b5348712f81"
-        },
-        "source" : {
-          "_endpoint" : {
-            "extension" : [
-              {
-                "url" : "http://hl7.org/fhir/StructureDefinition/data-absent-reason",
-                "valueCode" : "unknown"
-              }
-            ]
-          }
-        }
-      }
-    },
-    {
-      "fullUrl" : "Organization/1707789699613592000.366aa43e-aae8-4e35-94ab-4b5348712f81",
-      "resource" : {
-        "resourceType" : "Organization",
-        "id" : "1707789699613592000.366aa43e-aae8-4e35-94ab-4b5348712f81",
-        "address" : [
-          {
-            "country" : "USA"
-          }
-        ]
-      }
-    },
-    {
-      "fullUrl" : "Provenance/1707789700032874000.b3ea3d84-d590-4a9c-8684-a3eb09288c79",
-      "resource" : {
-        "resourceType" : "Provenance",
-        "id" : "1707789700032874000.b3ea3d84-d590-4a9c-8684-a3eb09288c79",
-        "target" : [
-          {
-            "reference" : "MessageHeader/0993dd0b-6ce5-3caf-a177-0b81cc780c18"
-          }
-        ],
-        "recorded" : "2023-05-01T10:25:31-04:00",
-        "activity" : {
-          "coding" : [
-            {
-              "display" : "ORU^R01^ORU_R01"
-            }
-          ]
-        }
-      }
-    },
-    {
-      "fullUrl" : "Provenance/1707789700041401000.aad691fb-2a8c-47a6-bc0b-8cf4d40e5943",
-      "resource" : {
-        "resourceType" : "Provenance",
-        "id" : "1707789700041401000.aad691fb-2a8c-47a6-bc0b-8cf4d40e5943",
-        "recorded" : "2024-02-12T20:01:40Z",
-        "policy" : [
-          "http://hl7.org/fhir/uv/v2mappings/message-oru-r01-to-bundle"
-        ],
-        "activity" : {
-          "coding" : [
-            {
-              "code" : "v2-FHIR transformation"
-            }
-          ]
-        },
-        "agent" : [
-          {
-            "type" : {
-              "coding" : [
-                {
-                  "system" : "http://terminology.hl7.org/CodeSystem/provenance-participant-type",
-                  "code" : "assembler"
-                }
-              ]
-            },
-            "who" : {
-              "reference" : "Organization/1707789700040969000.4edc0d98-cf00-4a0b-a7fe-8a7f1504cec7"
-            }
-          }
-        ]
-      }
-    },
-    {
-      "fullUrl" : "Organization/1707789700040969000.4edc0d98-cf00-4a0b-a7fe-8a7f1504cec7",
-      "resource" : {
-        "resourceType" : "Organization",
-        "id" : "1707789700040969000.4edc0d98-cf00-4a0b-a7fe-8a7f1504cec7",
-        "identifier" : [
-          {
-            "value" : "CDC PRIME - Atlanta"
-          },
-          {
-            "type" : {
-              "coding" : [
-                {
-                  "system" : "http://terminology.hl7.org/CodeSystem/v2-0301"
-                }
-              ]
-            },
-            "system" : "urn:ietf:rfc:3986",
-            "value" : "2.16.840.1.114222.4.1.237821"
-          }
-        ]
-      }
-    },
-    {
-      "fullUrl" : "Patient/1707789700082474000.687ae412-887c-4f1e-9131-ccb8cd2da052",
-      "resource" : {
-        "resourceType" : "Patient",
-        "id" : "1707789700082474000.687ae412-887c-4f1e-9131-ccb8cd2da052"
-      }
-    },
-    {
-      "fullUrl" : "Provenance/1707789700083164000.f375d7ba-e92e-4903-8c3e-df841a6d6b8d",
-      "resource" : {
-        "resourceType" : "Provenance",
-        "id" : "1707789700083164000.f375d7ba-e92e-4903-8c3e-df841a6d6b8d",
-        "target" : [
-          {
-            "reference" : "Patient/1707789700082474000.687ae412-887c-4f1e-9131-ccb8cd2da052"
-          }
-        ],
-        "recorded" : "2024-02-12T20:01:40Z",
-        "activity" : {
-          "coding" : [
-            {
-              "system" : "https://terminology.hl7.org/CodeSystem/v3-DataOperation",
-              "code" : "UPDATE"
-            }
-          ]
-        }
-      }
-    },
-    {
-      "fullUrl" : "Encounter/1707789700091771000.8c5324a2-4ee7-49ac-8cfd-075fee30f8a0",
-      "resource" : {
-        "resourceType" : "Encounter",
-        "id" : "1707789700091771000.8c5324a2-4ee7-49ac-8cfd-075fee30f8a0",
-        "subject" : {
-          "reference" : "Patient/1707789700082474000.687ae412-887c-4f1e-9131-ccb8cd2da052"
-        },
-        "episodeOfCare" : [
-          {
-            "reference" : "EpisodeOfCare/1707789700092005000.ce9df07a-3a24-4ce2-8e42-13cf320100b9"
-          }
-        ],
-        "location" : [
-          {
-            "extension" : [
-              {
-                "url" : "https://reportstream.cdc.gov/fhir/StructureDefinition/hl7v2Field",
-                "valueString" : "PV1.6"
-              }
-            ],
-            "location" : {
-              "reference" : "Location/1707789700091489000.84888d10-24d9-4da5-b918-518b89dc78b4"
-            },
-            "status" : "completed"
-          }
-        ]
-      }
-    },
-    {
-      "fullUrl" : "Organization/1707789700090450000.bda04e9f-2fc5-4d56-bfce-5f1821075d0a",
-      "resource" : {
-        "resourceType" : "Organization",
-        "id" : "1707789700090450000.bda04e9f-2fc5-4d56-bfce-5f1821075d0a",
-        "identifier" : [
-          {
-            "extension" : [
-              {
-                "url" : "https://reportstream.cdc.gov/fhir/StructureDefinition/identifier-namespace-id",
-                "valueBoolean" : true
-              }
-            ],
-            "value" : "ASSIGNEE"
-          },
-          {
-            "extension" : [
-              {
-                "url" : "https://reportstream.cdc.gov/fhir/StructureDefinition/identifier-universal-id",
-                "valueBoolean" : true
-              }
-            ],
-            "type" : {
-              "coding" : [
-                {
-                  "system" : "http://terminology.hl7.org/CodeSystem/v2-0301",
-                  "code" : "UUID"
-                }
-              ]
-            },
-            "system" : "urn:ietf:rfc:3986",
-            "value" : "222.1111.22222"
-          }
-        ]
-      }
-    },
-    {
-      "fullUrl" : "Location/1707789700091489000.84888d10-24d9-4da5-b918-518b89dc78b4",
-      "resource" : {
-        "resourceType" : "Location",
-        "id" : "1707789700091489000.84888d10-24d9-4da5-b918-518b89dc78b4",
-        "identifier" : [
-          {
-            "extension" : [
-              {
-                "url" : "https://reportstream.cdc.gov/fhir/StructureDefinition/identifier-namespace-id",
-                "valueBoolean" : true
-              }
-            ],
-            "value" : "Hospital A"
-          },
-          {
-            "extension" : [
-              {
-                "url" : "https://reportstream.cdc.gov/fhir/StructureDefinition/identifier-universal-id",
-                "valueBoolean" : true
-              }
-            ],
-            "type" : {
-              "coding" : [
-                {
-                  "extension" : [
-                    {
-                      "url" : "https://reportstream.cdc.gov/fhir/StructureDefinition/codeable-concept-id",
-                      "valueBoolean" : true
-                    }
-                  ],
-                  "code" : "ISO"
-                }
-              ]
-            },
-            "value" : "2.4.4.4"
-          },
-          {
-            "extension" : [
-              {
-                "url" : "https://reportstream.cdc.gov/fhir/StructureDefinition/namespace-id",
-                "valueString" : "NAME"
-              },
-              {
-                "url" : "https://reportstream.cdc.gov/fhir/StructureDefinition/universal-id",
-                "valueString" : "UNI"
-              },
-              {
-                "url" : "https://reportstream.cdc.gov/fhir/StructureDefinition/universal-id-type",
-                "valueString" : "ISO"
-              },
-              {
-                "url" : "https://reportstream.cdc.gov/fhir/StructureDefinition/ei-assigner-organization-type",
-                "valueString" : "organization"
-              }
-            ],
-            "value" : "Entity ID",
-            "assigner" : {
-              "reference" : "Organization/1707789700090450000.bda04e9f-2fc5-4d56-bfce-5f1821075d0a"
-            }
-          }
-        ],
-        "mode" : "instance",
-        "physicalType" : {
-          "coding" : [
-            {
-              "system" : "http://terminology.hl7.org/CodeSystem/location-physical-type",
-              "code" : "si"
-            }
-          ]
-=======
   "timestamp" : "2023-05-01T10:25:31.000-04:00",
   "entry" : [ {
     "fullUrl" : "MessageHeader/0993dd0b-6ce5-3caf-a177-0b81cc780c18",
@@ -528,26 +223,16 @@
         "value" : "Entity ID",
         "assigner" : {
           "reference" : "Organization/1707834824321428000.3361dbb6-da6b-46e3-b40f-b58806a90b36"
->>>>>>> 9d88e4f6
         }
-      }
-    },
-    {
-      "fullUrl" : "EpisodeOfCare/1707789700092005000.ce9df07a-3a24-4ce2-8e42-13cf320100b9",
-      "resource" : {
-        "resourceType" : "EpisodeOfCare",
-        "id" : "1707789700092005000.ce9df07a-3a24-4ce2-8e42-13cf320100b9",
-        "extension" : [
-          {
-            "url" : "https://reportstream.cdc.gov/fhir/StructureDefinition/hl7v2Field",
-            "valueString" : "PV1.54"
-          }
-        ]
-      }
-    }
-<<<<<<< HEAD
-  ]
-=======
+      } ],
+      "mode" : "instance",
+      "physicalType" : {
+        "coding" : [ {
+          "system" : "http://terminology.hl7.org/CodeSystem/location-physical-type",
+          "code" : "si"
+        } ]
+      }
+    }
   }, {
     "fullUrl" : "EpisodeOfCare/1707834824323257000.80ef2bc8-5244-4bfe-954c-e4cb3b2abd49",
     "resource" : {
@@ -559,5 +244,4 @@
       } ]
     }
   } ]
->>>>>>> 9d88e4f6
 }