{
  "resourceType" : "Bundle",
<<<<<<< HEAD
  "id" : "1707523036766388000.7c0a3266-0b09-4f45-a4a1-d2987f990a78",
  "meta" : {
    "lastUpdated" : "2024-02-09T17:57:16.828-06:00"
=======
  "id" : "1707766049375075000.717b88a8-8665-40f9-ad93-ab2ab2dfc8af",
  "meta" : {
    "lastUpdated" : "2024-02-12T13:27:29.385-06:00"
>>>>>>> cddac704
  },
  "identifier" : {
    "system" : "https://reportstream.cdc.gov/prime-router",
    "value" : "3003786103_4988249_33033"
  },
  "type" : "message",
  "timestamp" : "2023-05-01T09:25:31.000-05:00",
<<<<<<< HEAD
  "entry" : [
    {
      "fullUrl" : "MessageHeader/0993dd0b-6ce5-3caf-a177-0b81cc780c18",
      "resource" : {
        "resourceType" : "MessageHeader",
        "id" : "0993dd0b-6ce5-3caf-a177-0b81cc780c18",
        "extension" : [
          {
            "url" : "https://reportstream.cdc.gov/fhir/StructureDefinition/encoding-characters",
            "valueString" : "^~\\&#"
          },
          {
            "url" : "https://reportstream.cdc.gov/fhir/StructureDefinition/msh-message-header",
            "extension" : [
              {
                "url" : "MSH.7",
                "valueString" : "20230501102531-0400"
              }
            ]
          }
        ],
        "eventCoding" : {
          "system" : "http://terminology.hl7.org/CodeSystem/v2-0003",
          "code" : "R01",
          "display" : "ORU^R01^ORU_R01"
        },
        "source" : {
          "_endpoint" : {
            "extension" : [
              {
                "url" : "http://hl7.org/fhir/StructureDefinition/data-absent-reason",
                "valueCode" : "unknown"
              }
            ]
          }
        }
      }
    },
    {
      "fullUrl" : "Provenance/1707523037812411000.65015d00-b0ab-43f7-bc19-01f62396c8c8",
      "resource" : {
        "resourceType" : "Provenance",
        "id" : "1707523037812411000.65015d00-b0ab-43f7-bc19-01f62396c8c8",
        "target" : [
          {
            "reference" : "MessageHeader/0993dd0b-6ce5-3caf-a177-0b81cc780c18"
          },
          {
            "reference" : "DiagnosticReport/1707523038310137000.544dfffb-722c-4383-ac8f-76b930943f0b"
          }
        ],
        "recorded" : "2023-05-01T10:25:31-04:00",
        "activity" : {
          "coding" : [
            {
              "display" : "ORU^R01^ORU_R01"
            }
          ]
        }
      }
    },
    {
      "fullUrl" : "Provenance/1707523037860942000.54f7adab-3e2e-4ad6-bb13-d84955aea868",
      "resource" : {
        "resourceType" : "Provenance",
        "id" : "1707523037860942000.54f7adab-3e2e-4ad6-bb13-d84955aea868",
        "recorded" : "2024-02-09T17:57:17Z",
        "policy" : [
          "http://hl7.org/fhir/uv/v2mappings/message-oru-r01-to-bundle"
        ],
        "activity" : {
          "coding" : [
            {
              "code" : "v2-FHIR transformation"
            }
          ]
        },
        "agent" : [
          {
            "type" : {
              "coding" : [
                {
                  "system" : "http://terminology.hl7.org/CodeSystem/provenance-participant-type",
                  "code" : "assembler"
                }
              ]
            },
            "who" : {
              "reference" : "Organization/1707523037860470000.a282d7c0-3051-4365-9f4c-2367f26601b7"
            }
          }
        ]
      }
    },
    {
      "fullUrl" : "Organization/1707523037860470000.a282d7c0-3051-4365-9f4c-2367f26601b7",
      "resource" : {
        "resourceType" : "Organization",
        "id" : "1707523037860470000.a282d7c0-3051-4365-9f4c-2367f26601b7",
        "identifier" : [
          {
            "value" : "CDC PRIME - Atlanta"
          },
          {
            "type" : {
              "coding" : [
                {
                  "system" : "http://terminology.hl7.org/CodeSystem/v2-0301"
                }
              ]
            },
            "system" : "urn:ietf:rfc:3986",
            "value" : "2.16.840.1.114222.4.1.237821"
          }
        ]
      }
    },
    {
      "fullUrl" : "ServiceRequest/1707523037900241000.d74c1325-8950-4a89-a6fe-c57f4e799d79",
      "resource" : {
        "resourceType" : "ServiceRequest",
        "id" : "1707523037900241000.d74c1325-8950-4a89-a6fe-c57f4e799d79",
        "extension" : [
          {
            "url" : "https://reportstream.cdc.gov/fhir/StructureDefinition/obr-observation-request",
            "extension" : [
              {
                "url" : "obr-22-results-rpt-status-change-datetime",
                "valueString" : "20230405133600-0400"
              },
              {
                "url" : "obr-16-ordering-provider",
                "valueReference" : {
                  "reference" : "Practitioner/1707523037898657000.00292417-3a04-4d4f-a8f6-90a420d92a6d"
                }
              }
            ]
          }
        ],
        "identifier" : [
          {
            "extension" : [
              {
                "url" : "https://reportstream.cdc.gov/fhir/StructureDefinition/hl7v2Field",
                "valueString" : "OBR.2"
              },
              {
                "url" : "https://reportstream.cdc.gov/fhir/StructureDefinition/assigning-authority",
                "extension" : [
                  {
                    "url" : "https://reportstream.cdc.gov/fhir/StructureDefinition/assigning-authority-namespace-id",
                    "valueString" : "CDC"
                  },
                  {
                    "url" : "https://reportstream.cdc.gov/fhir/StructureDefinition/assigning-authority-universal-id",
                    "valueString" : "1.111.122311.222.44.2.3.3"
                  },
                  {
                    "url" : "https://reportstream.cdc.gov/fhir/StructureDefinition/universal-id-type",
                    "valueCode" : "ISO"
                  }
                ]
              }
            ],
            "type" : {
              "coding" : [
                {
                  "system" : "http://terminology.hl7.org/CodeSystem/v2-0203",
                  "code" : "PLAC"
                }
              ]
            },
            "value" : "CDC_3015822725"
          },
          {
            "extension" : [
              {
                "url" : "https://reportstream.cdc.gov/fhir/StructureDefinition/hl7v2Field",
                "valueString" : "OBR.3"
              },
              {
                "url" : "https://reportstream.cdc.gov/fhir/StructureDefinition/assigning-authority",
                "extension" : [
                  {
                    "url" : "https://reportstream.cdc.gov/fhir/StructureDefinition/assigning-authority-namespace-id",
                    "valueString" : "RS.CDC.Stag"
                  },
                  {
                    "url" : "https://reportstream.cdc.gov/fhir/StructureDefinition/assigning-authority-universal-id",
                    "valueString" : "2.16.840.1.114222.4.3.3.2.1.2"
                  },
                  {
                    "url" : "https://reportstream.cdc.gov/fhir/StructureDefinition/universal-id-type",
                    "valueCode" : "ISO"
                  }
                ]
              }
            ],
            "type" : {
              "coding" : [
                {
                  "system" : "http://terminology.hl7.org/CodeSystem/v2-0203",
                  "code" : "FILL"
                }
              ]
            },
            "value" : "3015822725_04204575"
          }
        ],
        "status" : "unknown",
        "code" : {
          "extension" : [
            {
              "url" : "https://reportstream.cdc.gov/fhir/StructureDefinition/coding-system-oid",
              "valueOid" : "urn:oid:2.16.840.1.113883.6.1"
            }
          ],
          "coding" : [
            {
              "extension" : [
                {
                  "url" : "https://reportstream.cdc.gov/fhir/StructureDefinition/cwe-coding",
                  "valueString" : "coding"
                },
                {
                  "url" : "https://reportstream.cdc.gov/fhir/StructureDefinition/cwe-coding-system",
                  "valueString" : "LN"
                }
              ],
              "system" : "http://loinc.org",
              "code" : "68991-9",
              "display" : "Epidemiologically Important Information"
            }
          ]
        },
        "requester" : {
          "extension" : [
            {
              "url" : "https://reportstream.cdc.gov/fhir/StructureDefinition/callback-number",
              "valueContactPoint" : {
                "extension" : [
                  {
                    "url" : "http://hl7.org/fhir/StructureDefinition/contactpoint-country",
                    "valueString" : "1"
                  },
                  {
                    "url" : "http://hl7.org/fhir/StructureDefinition/contactpoint-area",
                    "valueString" : "518"
                  },
                  {
                    "url" : "http://hl7.org/fhir/StructureDefinition/contactpoint-local",
                    "valueString" : "4744177"
                  },
                  {
                    "url" : "https://reportstream.cdc.gov/fhir/StructureDefinition/xtn-contact-point",
                    "extension" : [
                      {
                        "url" : "XTN.2",
                        "valueString" : "WPN"
                      },
                      {
                        "url" : "XTN.3",
                        "valueString" : "PH"
                      },
                      {
                        "url" : "XTN.7",
                        "valueString" : "4744177"
                      },
                      {
                        "url" : "XTN.12",
                        "valueString" : "+1 518 474 4177"
                      }
                    ]
                  },
                  {
                    "url" : "https://reportstream.cdc.gov/fhir/StructureDefinition/hl7v2Field",
                    "valueString" : "OBR.17"
                  }
                ],
                "system" : "phone",
                "value" : "+1 518 474 4177",
                "use" : "work"
              }
            }
          ],
          "reference" : "Practitioner/1707523037885515000.78fce46b-c5b5-4ec8-a04b-d179cc05c3b2"
=======
  "entry" : [ {
    "fullUrl" : "MessageHeader/0993dd0b-6ce5-3caf-a177-0b81cc780c18",
    "resource" : {
      "resourceType" : "MessageHeader",
      "id" : "0993dd0b-6ce5-3caf-a177-0b81cc780c18",
      "extension" : [ {
        "url" : "https://reportstream.cdc.gov/fhir/StructureDefinition/encoding-characters",
        "valueString" : "^~\\&#"
      }, {
        "url" : "https://reportstream.cdc.gov/fhir/StructureDefinition/msh-message-header",
        "extension" : [ {
          "url" : "MSH.7",
          "valueString" : "20230501102531-0400"
        } ]
      } ],
      "eventCoding" : {
        "system" : "http://terminology.hl7.org/CodeSystem/v2-0003",
        "code" : "R01",
        "display" : "ORU^R01^ORU_R01"
      },
      "source" : {
        "_endpoint" : {
          "extension" : [ {
            "url" : "http://hl7.org/fhir/StructureDefinition/data-absent-reason",
            "valueCode" : "unknown"
          } ]
        }
      }
    }
  }, {
    "fullUrl" : "Provenance/1707766050003317000.c69a5fa6-6074-44d7-8a4c-ed6140d1ab9e",
    "resource" : {
      "resourceType" : "Provenance",
      "id" : "1707766050003317000.c69a5fa6-6074-44d7-8a4c-ed6140d1ab9e",
      "target" : [ {
        "reference" : "MessageHeader/0993dd0b-6ce5-3caf-a177-0b81cc780c18"
      }, {
        "reference" : "DiagnosticReport/1707766050455550000.a4486551-ab3e-4569-b1be-9b331146b111"
      } ],
      "recorded" : "2023-05-01T10:25:31-04:00",
      "activity" : {
        "coding" : [ {
          "display" : "ORU^R01^ORU_R01"
        } ]
      }
    }
  }, {
    "fullUrl" : "Provenance/1707766050017801000.3a4ed8fa-4722-4624-86bd-af804287c880",
    "resource" : {
      "resourceType" : "Provenance",
      "id" : "1707766050017801000.3a4ed8fa-4722-4624-86bd-af804287c880",
      "recorded" : "2024-02-12T13:27:30Z",
      "policy" : [ "http://hl7.org/fhir/uv/v2mappings/message-oru-r01-to-bundle" ],
      "activity" : {
        "coding" : [ {
          "code" : "v2-FHIR transformation"
        } ]
      },
      "agent" : [ {
        "type" : {
          "coding" : [ {
            "system" : "http://terminology.hl7.org/CodeSystem/provenance-participant-type",
            "code" : "assembler"
          } ]
        },
        "who" : {
          "reference" : "Organization/1707766050016448000.524bb00d-3167-4a69-95cc-a23cbeda14f1"
>>>>>>> cddac704
        }
      } ]
    }
  }, {
    "fullUrl" : "Organization/1707766050016448000.524bb00d-3167-4a69-95cc-a23cbeda14f1",
    "resource" : {
      "resourceType" : "Organization",
      "id" : "1707766050016448000.524bb00d-3167-4a69-95cc-a23cbeda14f1",
      "identifier" : [ {
        "value" : "CDC PRIME - Atlanta"
      }, {
        "type" : {
          "coding" : [ {
            "system" : "http://terminology.hl7.org/CodeSystem/v2-0301"
          } ]
        },
        "system" : "urn:ietf:rfc:3986",
        "value" : "2.16.840.1.114222.4.1.237821"
      } ]
    }
  }, {
    "fullUrl" : "Patient/1707766050049290000.d090144b-e808-43c9-af2c-86ead6491ccd",
    "resource" : {
      "resourceType" : "Patient",
      "id" : "1707766050049290000.d090144b-e808-43c9-af2c-86ead6491ccd"
    }
  }, {
    "fullUrl" : "Provenance/1707766050050573000.ec254664-18ec-4d48-b854-cf1aeeff9f5c",
    "resource" : {
      "resourceType" : "Provenance",
      "id" : "1707766050050573000.ec254664-18ec-4d48-b854-cf1aeeff9f5c",
      "target" : [ {
        "reference" : "Patient/1707766050049290000.d090144b-e808-43c9-af2c-86ead6491ccd"
      } ],
      "recorded" : "2024-02-12T13:27:30Z",
      "activity" : {
        "coding" : [ {
          "system" : "https://terminology.hl7.org/CodeSystem/v3-DataOperation",
          "code" : "UPDATE"
        } ]
      }
<<<<<<< HEAD
    },
    {
      "fullUrl" : "Practitioner/1707523037885515000.78fce46b-c5b5-4ec8-a04b-d179cc05c3b2",
      "resource" : {
        "resourceType" : "Practitioner",
        "id" : "1707523037885515000.78fce46b-c5b5-4ec8-a04b-d179cc05c3b2",
        "extension" : [
          {
            "url" : "https://reportstream.cdc.gov/fhir/StructureDefinition/assigning-authority",
            "extension" : [
              {
                "url" : "https://reportstream.cdc.gov/fhir/StructureDefinition/namespace-id",
                "valueString" : "RS.CDC.Stag"
              },
              {
                "url" : "https://reportstream.cdc.gov/fhir/StructureDefinition/universal-id",
                "valueString" : "2.16.840.1.114222.4.3.3.2.1.2"
              },
              {
                "url" : "https://reportstream.cdc.gov/fhir/StructureDefinition/universal-id-type",
                "valueCode" : "ISO"
              }
            ]
          },
          {
            "url" : "https://reportstream.cdc.gov/fhir/StructureDefinition/hl7v2Field",
            "valueString" : "OBR.16"
          }
        ],
        "identifier" : [
          {
            "type" : {
              "coding" : [
                {
                  "extension" : [
                    {
                      "url" : "https://reportstream.cdc.gov/fhir/StructureDefinition/codeable-concept-id",
                      "valueBoolean" : true
                    }
                  ],
                  "code" : "XX"
                }
              ]
            },
            "system" : "RS.CDC.Stag",
            "value" : "SPHL-000025"
          }
        ],
        "name" : [
          {
            "family" : "RSDOH Wadsworth Center, Virology Lab"
=======
    }
  }, {
    "fullUrl" : "Specimen/1707766050054635000.6fe2c1ea-9d29-4b32-9338-c058b9c28c83",
    "resource" : {
      "resourceType" : "Specimen",
      "id" : "1707766050054635000.6fe2c1ea-9d29-4b32-9338-c058b9c28c83",
      "extension" : [ {
        "url" : "https://reportstream.cdc.gov/fhir/StructureDefinition/hl7v2Segment",
        "valueString" : "OBR"
      } ]
    }
  }, {
    "fullUrl" : "ServiceRequest/1707766050445780000.f74943ca-dc08-4f3e-af5b-15fac9e39ae2",
    "resource" : {
      "resourceType" : "ServiceRequest",
      "id" : "1707766050445780000.f74943ca-dc08-4f3e-af5b-15fac9e39ae2",
      "extension" : [ {
        "url" : "https://reportstream.cdc.gov/fhir/StructureDefinition/obr-observation-request",
        "extension" : [ {
          "url" : "obr-22-results-rpt-status-change-datetime",
          "valueString" : "20230405133600-0400"
        } ]
      } ],
      "identifier" : [ {
        "extension" : [ {
          "url" : "https://reportstream.cdc.gov/fhir/StructureDefinition/hl7v2Field",
          "valueString" : "OBR.2"
        }, {
          "url" : "https://reportstream.cdc.gov/fhir/StructureDefinition/assigning-authority",
          "extension" : [ {
            "url" : "https://reportstream.cdc.gov/fhir/StructureDefinition/assigning-authority-namespace-id",
            "valueString" : "CDC"
          }, {
            "url" : "https://reportstream.cdc.gov/fhir/StructureDefinition/assigning-authority-universal-id",
            "valueString" : "1.111.122311.222.44.2.3.3"
          }, {
            "url" : "https://reportstream.cdc.gov/fhir/StructureDefinition/universal-id-type",
            "valueCode" : "ISO"
          } ]
        } ],
        "type" : {
          "coding" : [ {
            "system" : "http://terminology.hl7.org/CodeSystem/v2-0203",
            "code" : "PLAC"
          } ]
        },
        "value" : "CDC_3015822725"
      }, {
        "extension" : [ {
          "url" : "https://reportstream.cdc.gov/fhir/StructureDefinition/hl7v2Field",
          "valueString" : "OBR.3"
        }, {
          "url" : "https://reportstream.cdc.gov/fhir/StructureDefinition/assigning-authority",
          "extension" : [ {
            "url" : "https://reportstream.cdc.gov/fhir/StructureDefinition/assigning-authority-namespace-id",
            "valueString" : "RS.CDC.Stag"
          }, {
            "url" : "https://reportstream.cdc.gov/fhir/StructureDefinition/assigning-authority-universal-id",
            "valueString" : "2.16.840.1.114222.4.3.3.2.1.2"
          }, {
            "url" : "https://reportstream.cdc.gov/fhir/StructureDefinition/universal-id-type",
            "valueCode" : "ISO"
          } ]
        } ],
        "type" : {
          "coding" : [ {
            "system" : "http://terminology.hl7.org/CodeSystem/v2-0203",
            "code" : "FILL"
          } ]
        },
        "value" : "3015822725_04204575"
      } ],
      "status" : "unknown",
      "code" : {
        "extension" : [ {
          "url" : "https://reportstream.cdc.gov/fhir/StructureDefinition/coding-system-oid",
          "valueOid" : "urn:oid:2.16.840.1.113883.6.1"
        } ],
        "coding" : [ {
          "extension" : [ {
            "url" : "https://reportstream.cdc.gov/fhir/StructureDefinition/cwe-coding",
            "valueString" : "coding"
          }, {
            "url" : "https://reportstream.cdc.gov/fhir/StructureDefinition/cwe-coding-system",
            "valueString" : "LN"
          } ],
          "system" : "http://loinc.org",
          "code" : "68991-9",
          "display" : "Epidemiologically Important Information"
        } ]
      },
      "subject" : {
        "reference" : "Patient/1707766050049290000.d090144b-e808-43c9-af2c-86ead6491ccd"
      },
      "requester" : {
        "extension" : [ {
          "url" : "https://reportstream.cdc.gov/fhir/StructureDefinition/callback-number",
          "valueContactPoint" : {
            "extension" : [ {
              "url" : "http://hl7.org/fhir/StructureDefinition/contactpoint-country",
              "valueString" : "1"
            }, {
              "url" : "http://hl7.org/fhir/StructureDefinition/contactpoint-area",
              "valueString" : "518"
            }, {
              "url" : "http://hl7.org/fhir/StructureDefinition/contactpoint-local",
              "valueString" : "4744177"
            }, {
              "url" : "https://reportstream.cdc.gov/fhir/StructureDefinition/xtn-contact-point",
              "extension" : [ {
                "url" : "XTN.2",
                "valueString" : "WPN"
              }, {
                "url" : "XTN.3",
                "valueString" : "PH"
              }, {
                "url" : "XTN.7",
                "valueString" : "4744177"
              }, {
                "url" : "XTN.12",
                "valueString" : "+1 518 474 4177"
              } ]
            }, {
              "url" : "https://reportstream.cdc.gov/fhir/StructureDefinition/hl7v2Field",
              "valueString" : "OBR.17"
            } ],
            "system" : "phone",
            "value" : "+1 518 474 4177",
            "use" : "work"
>>>>>>> cddac704
          }
        } ],
        "reference" : "Practitioner/1707766050432662000.3b5ea54d-dec4-453e-b0ed-2e1476e3031c"
      }
<<<<<<< HEAD
    },
    {
      "fullUrl" : "Practitioner/1707523037898657000.00292417-3a04-4d4f-a8f6-90a420d92a6d",
      "resource" : {
        "resourceType" : "Practitioner",
        "id" : "1707523037898657000.00292417-3a04-4d4f-a8f6-90a420d92a6d",
        "extension" : [
          {
            "url" : "https://reportstream.cdc.gov/fhir/StructureDefinition/assigning-authority",
            "extension" : [
              {
                "url" : "https://reportstream.cdc.gov/fhir/StructureDefinition/namespace-id",
                "valueString" : "RS.CDC.Stag"
              },
              {
                "url" : "https://reportstream.cdc.gov/fhir/StructureDefinition/universal-id",
                "valueString" : "2.16.840.1.114222.4.3.3.2.1.2"
              },
              {
                "url" : "https://reportstream.cdc.gov/fhir/StructureDefinition/universal-id-type",
                "valueCode" : "ISO"
              }
            ]
          }
        ],
        "identifier" : [
          {
            "type" : {
              "coding" : [
                {
                  "extension" : [
                    {
                      "url" : "https://reportstream.cdc.gov/fhir/StructureDefinition/codeable-concept-id",
                      "valueBoolean" : true
                    }
                  ],
                  "code" : "XX"
                }
              ]
            },
            "system" : "RS.CDC.Stag",
            "value" : "SPHL-000025"
          }
        ],
        "name" : [
          {
            "family" : "RSDOH Wadsworth Center, Virology Lab"
          }
        ]
      }
    },
    {
      "fullUrl" : "DiagnosticReport/1707523038310137000.544dfffb-722c-4383-ac8f-76b930943f0b",
      "resource" : {
        "resourceType" : "DiagnosticReport",
        "id" : "1707523038310137000.544dfffb-722c-4383-ac8f-76b930943f0b",
        "identifier" : [
          {
            "extension" : [
              {
                "url" : "https://reportstream.cdc.gov/fhir/StructureDefinition/hl7v2Field",
                "valueString" : "OBR.2"
              },
              {
                "url" : "https://reportstream.cdc.gov/fhir/StructureDefinition/assigning-authority",
                "extension" : [
                  {
                    "url" : "https://reportstream.cdc.gov/fhir/StructureDefinition/assigning-authority-namespace-id",
                    "valueString" : "CDC"
                  },
                  {
                    "url" : "https://reportstream.cdc.gov/fhir/StructureDefinition/assigning-authority-universal-id",
                    "valueString" : "1.111.122311.222.44.2.3.3"
                  },
                  {
                    "url" : "https://reportstream.cdc.gov/fhir/StructureDefinition/universal-id-type",
                    "valueCode" : "ISO"
                  }
                ]
              }
            ],
            "type" : {
              "coding" : [
                {
                  "system" : "http://terminology.hl7.org/CodeSystem/v2-0203",
                  "code" : "PLAC"
                }
              ]
            },
            "value" : "CDC_3015822725"
          },
          {
            "extension" : [
              {
                "url" : "https://reportstream.cdc.gov/fhir/StructureDefinition/assigning-authority",
                "extension" : [
                  {
                    "url" : "https://reportstream.cdc.gov/fhir/StructureDefinition/assigning-authority-namespace-id",
                    "valueString" : "RS.CDC.Stag"
                  },
                  {
                    "url" : "https://reportstream.cdc.gov/fhir/StructureDefinition/assigning-authority-universal-id",
                    "valueString" : "2.16.840.1.114222.4.3.3.2.1.2"
                  },
                  {
                    "url" : "https://reportstream.cdc.gov/fhir/StructureDefinition/universal-id-type",
                    "valueCode" : "ISO"
                  }
                ]
              }
            ],
            "type" : {
              "coding" : [
                {
                  "system" : "http://terminology.hl7.org/CodeSystem/v2-0203",
                  "code" : "FILL"
                }
              ]
            },
            "value" : "3015822725_04204575"
          }
        ],
        "basedOn" : [
          {
            "reference" : "ServiceRequest/1707523037900241000.d74c1325-8950-4a89-a6fe-c57f4e799d79"
          }
        ],
        "status" : "final",
        "code" : {
          "extension" : [
            {
              "url" : "https://reportstream.cdc.gov/fhir/StructureDefinition/coding-system-oid",
              "valueOid" : "urn:oid:2.16.840.1.113883.6.1"
            }
          ],
          "coding" : [
            {
              "extension" : [
                {
                  "url" : "https://reportstream.cdc.gov/fhir/StructureDefinition/cwe-coding",
                  "valueString" : "coding"
                },
                {
                  "url" : "https://reportstream.cdc.gov/fhir/StructureDefinition/cwe-coding-system",
                  "valueString" : "LN"
                }
              ],
              "system" : "http://loinc.org",
              "code" : "68991-9",
              "display" : "Epidemiologically Important Information"
            }
          ]
=======
    }
  }, {
    "fullUrl" : "Practitioner/1707766050432662000.3b5ea54d-dec4-453e-b0ed-2e1476e3031c",
    "resource" : {
      "resourceType" : "Practitioner",
      "id" : "1707766050432662000.3b5ea54d-dec4-453e-b0ed-2e1476e3031c",
      "extension" : [ {
        "url" : "https://reportstream.cdc.gov/fhir/StructureDefinition/assigning-authority",
        "extension" : [ {
          "url" : "https://reportstream.cdc.gov/fhir/StructureDefinition/namespace-id",
          "valueString" : "RS.CDC.Stag"
        }, {
          "url" : "https://reportstream.cdc.gov/fhir/StructureDefinition/universal-id",
          "valueString" : "2.16.840.1.114222.4.3.3.2.1.2"
        }, {
          "url" : "https://reportstream.cdc.gov/fhir/StructureDefinition/universal-id-type",
          "valueCode" : "ISO"
        } ]
      }, {
        "url" : "https://reportstream.cdc.gov/fhir/StructureDefinition/hl7v2Field",
        "valueString" : "OBR.16"
      } ],
      "identifier" : [ {
        "type" : {
          "coding" : [ {
            "extension" : [ {
              "url" : "https://reportstream.cdc.gov/fhir/StructureDefinition/codeable-concept-id",
              "valueBoolean" : true
            } ],
            "code" : "XX"
          } ]
>>>>>>> cddac704
        },
        "system" : "RS.CDC.Stag",
        "value" : "SPHL-000025"
      } ],
      "name" : [ {
        "family" : "RSDOH Wadsworth Center, Virology Lab"
      } ]
    }
  }, {
    "fullUrl" : "DiagnosticReport/1707766050455550000.a4486551-ab3e-4569-b1be-9b331146b111",
    "resource" : {
      "resourceType" : "DiagnosticReport",
      "id" : "1707766050455550000.a4486551-ab3e-4569-b1be-9b331146b111",
      "identifier" : [ {
        "extension" : [ {
          "url" : "https://reportstream.cdc.gov/fhir/StructureDefinition/hl7v2Field",
          "valueString" : "OBR.2"
        }, {
          "url" : "https://reportstream.cdc.gov/fhir/StructureDefinition/assigning-authority",
          "extension" : [ {
            "url" : "https://reportstream.cdc.gov/fhir/StructureDefinition/assigning-authority-namespace-id",
            "valueString" : "CDC"
          }, {
            "url" : "https://reportstream.cdc.gov/fhir/StructureDefinition/assigning-authority-universal-id",
            "valueString" : "1.111.122311.222.44.2.3.3"
          }, {
            "url" : "https://reportstream.cdc.gov/fhir/StructureDefinition/universal-id-type",
            "valueCode" : "ISO"
          } ]
        } ],
        "type" : {
          "coding" : [ {
            "system" : "http://terminology.hl7.org/CodeSystem/v2-0203",
            "code" : "PLAC"
          } ]
        },
        "value" : "CDC_3015822725"
      }, {
        "extension" : [ {
          "url" : "https://reportstream.cdc.gov/fhir/StructureDefinition/assigning-authority",
          "extension" : [ {
            "url" : "https://reportstream.cdc.gov/fhir/StructureDefinition/assigning-authority-namespace-id",
            "valueString" : "RS.CDC.Stag"
          }, {
            "url" : "https://reportstream.cdc.gov/fhir/StructureDefinition/assigning-authority-universal-id",
            "valueString" : "2.16.840.1.114222.4.3.3.2.1.2"
          }, {
            "url" : "https://reportstream.cdc.gov/fhir/StructureDefinition/universal-id-type",
            "valueCode" : "ISO"
          } ]
        } ],
        "type" : {
          "coding" : [ {
            "system" : "http://terminology.hl7.org/CodeSystem/v2-0203",
            "code" : "FILL"
          } ]
        },
        "value" : "3015822725_04204575"
      } ],
      "basedOn" : [ {
        "reference" : "ServiceRequest/1707766050445780000.f74943ca-dc08-4f3e-af5b-15fac9e39ae2"
      } ],
      "status" : "final",
      "code" : {
        "extension" : [ {
          "url" : "https://reportstream.cdc.gov/fhir/StructureDefinition/coding-system-oid",
          "valueOid" : "urn:oid:2.16.840.1.113883.6.1"
        } ],
        "coding" : [ {
          "extension" : [ {
            "url" : "https://reportstream.cdc.gov/fhir/StructureDefinition/cwe-coding",
            "valueString" : "coding"
          }, {
            "url" : "https://reportstream.cdc.gov/fhir/StructureDefinition/cwe-coding-system",
            "valueString" : "LN"
          } ],
          "system" : "http://loinc.org",
          "code" : "68991-9",
          "display" : "Epidemiologically Important Information"
        } ]
      },
      "subject" : {
        "reference" : "Patient/1707766050049290000.d090144b-e808-43c9-af2c-86ead6491ccd"
      },
      "effectiveDateTime" : "2023-02-27",
      "_effectiveDateTime" : {
        "extension" : [ {
          "url" : "https://reportstream.cdc.gov/fhir/StructureDefinition/hl7v2-date-time",
          "valueString" : "20230227"
        } ]
      },
      "issued" : "2023-04-05T13:36:00-04:00",
      "_issued" : {
        "extension" : [ {
          "url" : "https://reportstream.cdc.gov/fhir/StructureDefinition/hl7v2-date-time",
          "valueString" : "20230405133600-0400"
        } ]
      },
      "specimen" : [ {
        "reference" : "Specimen/1707766050054635000.6fe2c1ea-9d29-4b32-9338-c058b9c28c83"
      } ]
    }
  } ]
}<|MERGE_RESOLUTION|>--- conflicted
+++ resolved
@@ -1,14 +1,8 @@
 {
   "resourceType" : "Bundle",
-<<<<<<< HEAD
-  "id" : "1707523036766388000.7c0a3266-0b09-4f45-a4a1-d2987f990a78",
-  "meta" : {
-    "lastUpdated" : "2024-02-09T17:57:16.828-06:00"
-=======
   "id" : "1707766049375075000.717b88a8-8665-40f9-ad93-ab2ab2dfc8af",
   "meta" : {
     "lastUpdated" : "2024-02-12T13:27:29.385-06:00"
->>>>>>> cddac704
   },
   "identifier" : {
     "system" : "https://reportstream.cdc.gov/prime-router",
@@ -16,294 +10,6 @@
   },
   "type" : "message",
   "timestamp" : "2023-05-01T09:25:31.000-05:00",
-<<<<<<< HEAD
-  "entry" : [
-    {
-      "fullUrl" : "MessageHeader/0993dd0b-6ce5-3caf-a177-0b81cc780c18",
-      "resource" : {
-        "resourceType" : "MessageHeader",
-        "id" : "0993dd0b-6ce5-3caf-a177-0b81cc780c18",
-        "extension" : [
-          {
-            "url" : "https://reportstream.cdc.gov/fhir/StructureDefinition/encoding-characters",
-            "valueString" : "^~\\&#"
-          },
-          {
-            "url" : "https://reportstream.cdc.gov/fhir/StructureDefinition/msh-message-header",
-            "extension" : [
-              {
-                "url" : "MSH.7",
-                "valueString" : "20230501102531-0400"
-              }
-            ]
-          }
-        ],
-        "eventCoding" : {
-          "system" : "http://terminology.hl7.org/CodeSystem/v2-0003",
-          "code" : "R01",
-          "display" : "ORU^R01^ORU_R01"
-        },
-        "source" : {
-          "_endpoint" : {
-            "extension" : [
-              {
-                "url" : "http://hl7.org/fhir/StructureDefinition/data-absent-reason",
-                "valueCode" : "unknown"
-              }
-            ]
-          }
-        }
-      }
-    },
-    {
-      "fullUrl" : "Provenance/1707523037812411000.65015d00-b0ab-43f7-bc19-01f62396c8c8",
-      "resource" : {
-        "resourceType" : "Provenance",
-        "id" : "1707523037812411000.65015d00-b0ab-43f7-bc19-01f62396c8c8",
-        "target" : [
-          {
-            "reference" : "MessageHeader/0993dd0b-6ce5-3caf-a177-0b81cc780c18"
-          },
-          {
-            "reference" : "DiagnosticReport/1707523038310137000.544dfffb-722c-4383-ac8f-76b930943f0b"
-          }
-        ],
-        "recorded" : "2023-05-01T10:25:31-04:00",
-        "activity" : {
-          "coding" : [
-            {
-              "display" : "ORU^R01^ORU_R01"
-            }
-          ]
-        }
-      }
-    },
-    {
-      "fullUrl" : "Provenance/1707523037860942000.54f7adab-3e2e-4ad6-bb13-d84955aea868",
-      "resource" : {
-        "resourceType" : "Provenance",
-        "id" : "1707523037860942000.54f7adab-3e2e-4ad6-bb13-d84955aea868",
-        "recorded" : "2024-02-09T17:57:17Z",
-        "policy" : [
-          "http://hl7.org/fhir/uv/v2mappings/message-oru-r01-to-bundle"
-        ],
-        "activity" : {
-          "coding" : [
-            {
-              "code" : "v2-FHIR transformation"
-            }
-          ]
-        },
-        "agent" : [
-          {
-            "type" : {
-              "coding" : [
-                {
-                  "system" : "http://terminology.hl7.org/CodeSystem/provenance-participant-type",
-                  "code" : "assembler"
-                }
-              ]
-            },
-            "who" : {
-              "reference" : "Organization/1707523037860470000.a282d7c0-3051-4365-9f4c-2367f26601b7"
-            }
-          }
-        ]
-      }
-    },
-    {
-      "fullUrl" : "Organization/1707523037860470000.a282d7c0-3051-4365-9f4c-2367f26601b7",
-      "resource" : {
-        "resourceType" : "Organization",
-        "id" : "1707523037860470000.a282d7c0-3051-4365-9f4c-2367f26601b7",
-        "identifier" : [
-          {
-            "value" : "CDC PRIME - Atlanta"
-          },
-          {
-            "type" : {
-              "coding" : [
-                {
-                  "system" : "http://terminology.hl7.org/CodeSystem/v2-0301"
-                }
-              ]
-            },
-            "system" : "urn:ietf:rfc:3986",
-            "value" : "2.16.840.1.114222.4.1.237821"
-          }
-        ]
-      }
-    },
-    {
-      "fullUrl" : "ServiceRequest/1707523037900241000.d74c1325-8950-4a89-a6fe-c57f4e799d79",
-      "resource" : {
-        "resourceType" : "ServiceRequest",
-        "id" : "1707523037900241000.d74c1325-8950-4a89-a6fe-c57f4e799d79",
-        "extension" : [
-          {
-            "url" : "https://reportstream.cdc.gov/fhir/StructureDefinition/obr-observation-request",
-            "extension" : [
-              {
-                "url" : "obr-22-results-rpt-status-change-datetime",
-                "valueString" : "20230405133600-0400"
-              },
-              {
-                "url" : "obr-16-ordering-provider",
-                "valueReference" : {
-                  "reference" : "Practitioner/1707523037898657000.00292417-3a04-4d4f-a8f6-90a420d92a6d"
-                }
-              }
-            ]
-          }
-        ],
-        "identifier" : [
-          {
-            "extension" : [
-              {
-                "url" : "https://reportstream.cdc.gov/fhir/StructureDefinition/hl7v2Field",
-                "valueString" : "OBR.2"
-              },
-              {
-                "url" : "https://reportstream.cdc.gov/fhir/StructureDefinition/assigning-authority",
-                "extension" : [
-                  {
-                    "url" : "https://reportstream.cdc.gov/fhir/StructureDefinition/assigning-authority-namespace-id",
-                    "valueString" : "CDC"
-                  },
-                  {
-                    "url" : "https://reportstream.cdc.gov/fhir/StructureDefinition/assigning-authority-universal-id",
-                    "valueString" : "1.111.122311.222.44.2.3.3"
-                  },
-                  {
-                    "url" : "https://reportstream.cdc.gov/fhir/StructureDefinition/universal-id-type",
-                    "valueCode" : "ISO"
-                  }
-                ]
-              }
-            ],
-            "type" : {
-              "coding" : [
-                {
-                  "system" : "http://terminology.hl7.org/CodeSystem/v2-0203",
-                  "code" : "PLAC"
-                }
-              ]
-            },
-            "value" : "CDC_3015822725"
-          },
-          {
-            "extension" : [
-              {
-                "url" : "https://reportstream.cdc.gov/fhir/StructureDefinition/hl7v2Field",
-                "valueString" : "OBR.3"
-              },
-              {
-                "url" : "https://reportstream.cdc.gov/fhir/StructureDefinition/assigning-authority",
-                "extension" : [
-                  {
-                    "url" : "https://reportstream.cdc.gov/fhir/StructureDefinition/assigning-authority-namespace-id",
-                    "valueString" : "RS.CDC.Stag"
-                  },
-                  {
-                    "url" : "https://reportstream.cdc.gov/fhir/StructureDefinition/assigning-authority-universal-id",
-                    "valueString" : "2.16.840.1.114222.4.3.3.2.1.2"
-                  },
-                  {
-                    "url" : "https://reportstream.cdc.gov/fhir/StructureDefinition/universal-id-type",
-                    "valueCode" : "ISO"
-                  }
-                ]
-              }
-            ],
-            "type" : {
-              "coding" : [
-                {
-                  "system" : "http://terminology.hl7.org/CodeSystem/v2-0203",
-                  "code" : "FILL"
-                }
-              ]
-            },
-            "value" : "3015822725_04204575"
-          }
-        ],
-        "status" : "unknown",
-        "code" : {
-          "extension" : [
-            {
-              "url" : "https://reportstream.cdc.gov/fhir/StructureDefinition/coding-system-oid",
-              "valueOid" : "urn:oid:2.16.840.1.113883.6.1"
-            }
-          ],
-          "coding" : [
-            {
-              "extension" : [
-                {
-                  "url" : "https://reportstream.cdc.gov/fhir/StructureDefinition/cwe-coding",
-                  "valueString" : "coding"
-                },
-                {
-                  "url" : "https://reportstream.cdc.gov/fhir/StructureDefinition/cwe-coding-system",
-                  "valueString" : "LN"
-                }
-              ],
-              "system" : "http://loinc.org",
-              "code" : "68991-9",
-              "display" : "Epidemiologically Important Information"
-            }
-          ]
-        },
-        "requester" : {
-          "extension" : [
-            {
-              "url" : "https://reportstream.cdc.gov/fhir/StructureDefinition/callback-number",
-              "valueContactPoint" : {
-                "extension" : [
-                  {
-                    "url" : "http://hl7.org/fhir/StructureDefinition/contactpoint-country",
-                    "valueString" : "1"
-                  },
-                  {
-                    "url" : "http://hl7.org/fhir/StructureDefinition/contactpoint-area",
-                    "valueString" : "518"
-                  },
-                  {
-                    "url" : "http://hl7.org/fhir/StructureDefinition/contactpoint-local",
-                    "valueString" : "4744177"
-                  },
-                  {
-                    "url" : "https://reportstream.cdc.gov/fhir/StructureDefinition/xtn-contact-point",
-                    "extension" : [
-                      {
-                        "url" : "XTN.2",
-                        "valueString" : "WPN"
-                      },
-                      {
-                        "url" : "XTN.3",
-                        "valueString" : "PH"
-                      },
-                      {
-                        "url" : "XTN.7",
-                        "valueString" : "4744177"
-                      },
-                      {
-                        "url" : "XTN.12",
-                        "valueString" : "+1 518 474 4177"
-                      }
-                    ]
-                  },
-                  {
-                    "url" : "https://reportstream.cdc.gov/fhir/StructureDefinition/hl7v2Field",
-                    "valueString" : "OBR.17"
-                  }
-                ],
-                "system" : "phone",
-                "value" : "+1 518 474 4177",
-                "use" : "work"
-              }
-            }
-          ],
-          "reference" : "Practitioner/1707523037885515000.78fce46b-c5b5-4ec8-a04b-d179cc05c3b2"
-=======
   "entry" : [ {
     "fullUrl" : "MessageHeader/0993dd0b-6ce5-3caf-a177-0b81cc780c18",
     "resource" : {
@@ -371,7 +77,6 @@
         },
         "who" : {
           "reference" : "Organization/1707766050016448000.524bb00d-3167-4a69-95cc-a23cbeda14f1"
->>>>>>> cddac704
         }
       } ]
     }
@@ -413,59 +118,6 @@
           "code" : "UPDATE"
         } ]
       }
-<<<<<<< HEAD
-    },
-    {
-      "fullUrl" : "Practitioner/1707523037885515000.78fce46b-c5b5-4ec8-a04b-d179cc05c3b2",
-      "resource" : {
-        "resourceType" : "Practitioner",
-        "id" : "1707523037885515000.78fce46b-c5b5-4ec8-a04b-d179cc05c3b2",
-        "extension" : [
-          {
-            "url" : "https://reportstream.cdc.gov/fhir/StructureDefinition/assigning-authority",
-            "extension" : [
-              {
-                "url" : "https://reportstream.cdc.gov/fhir/StructureDefinition/namespace-id",
-                "valueString" : "RS.CDC.Stag"
-              },
-              {
-                "url" : "https://reportstream.cdc.gov/fhir/StructureDefinition/universal-id",
-                "valueString" : "2.16.840.1.114222.4.3.3.2.1.2"
-              },
-              {
-                "url" : "https://reportstream.cdc.gov/fhir/StructureDefinition/universal-id-type",
-                "valueCode" : "ISO"
-              }
-            ]
-          },
-          {
-            "url" : "https://reportstream.cdc.gov/fhir/StructureDefinition/hl7v2Field",
-            "valueString" : "OBR.16"
-          }
-        ],
-        "identifier" : [
-          {
-            "type" : {
-              "coding" : [
-                {
-                  "extension" : [
-                    {
-                      "url" : "https://reportstream.cdc.gov/fhir/StructureDefinition/codeable-concept-id",
-                      "valueBoolean" : true
-                    }
-                  ],
-                  "code" : "XX"
-                }
-              ]
-            },
-            "system" : "RS.CDC.Stag",
-            "value" : "SPHL-000025"
-          }
-        ],
-        "name" : [
-          {
-            "family" : "RSDOH Wadsworth Center, Virology Lab"
-=======
     }
   }, {
     "fullUrl" : "Specimen/1707766050054635000.6fe2c1ea-9d29-4b32-9338-c058b9c28c83",
@@ -595,165 +247,10 @@
             "system" : "phone",
             "value" : "+1 518 474 4177",
             "use" : "work"
->>>>>>> cddac704
           }
         } ],
         "reference" : "Practitioner/1707766050432662000.3b5ea54d-dec4-453e-b0ed-2e1476e3031c"
       }
-<<<<<<< HEAD
-    },
-    {
-      "fullUrl" : "Practitioner/1707523037898657000.00292417-3a04-4d4f-a8f6-90a420d92a6d",
-      "resource" : {
-        "resourceType" : "Practitioner",
-        "id" : "1707523037898657000.00292417-3a04-4d4f-a8f6-90a420d92a6d",
-        "extension" : [
-          {
-            "url" : "https://reportstream.cdc.gov/fhir/StructureDefinition/assigning-authority",
-            "extension" : [
-              {
-                "url" : "https://reportstream.cdc.gov/fhir/StructureDefinition/namespace-id",
-                "valueString" : "RS.CDC.Stag"
-              },
-              {
-                "url" : "https://reportstream.cdc.gov/fhir/StructureDefinition/universal-id",
-                "valueString" : "2.16.840.1.114222.4.3.3.2.1.2"
-              },
-              {
-                "url" : "https://reportstream.cdc.gov/fhir/StructureDefinition/universal-id-type",
-                "valueCode" : "ISO"
-              }
-            ]
-          }
-        ],
-        "identifier" : [
-          {
-            "type" : {
-              "coding" : [
-                {
-                  "extension" : [
-                    {
-                      "url" : "https://reportstream.cdc.gov/fhir/StructureDefinition/codeable-concept-id",
-                      "valueBoolean" : true
-                    }
-                  ],
-                  "code" : "XX"
-                }
-              ]
-            },
-            "system" : "RS.CDC.Stag",
-            "value" : "SPHL-000025"
-          }
-        ],
-        "name" : [
-          {
-            "family" : "RSDOH Wadsworth Center, Virology Lab"
-          }
-        ]
-      }
-    },
-    {
-      "fullUrl" : "DiagnosticReport/1707523038310137000.544dfffb-722c-4383-ac8f-76b930943f0b",
-      "resource" : {
-        "resourceType" : "DiagnosticReport",
-        "id" : "1707523038310137000.544dfffb-722c-4383-ac8f-76b930943f0b",
-        "identifier" : [
-          {
-            "extension" : [
-              {
-                "url" : "https://reportstream.cdc.gov/fhir/StructureDefinition/hl7v2Field",
-                "valueString" : "OBR.2"
-              },
-              {
-                "url" : "https://reportstream.cdc.gov/fhir/StructureDefinition/assigning-authority",
-                "extension" : [
-                  {
-                    "url" : "https://reportstream.cdc.gov/fhir/StructureDefinition/assigning-authority-namespace-id",
-                    "valueString" : "CDC"
-                  },
-                  {
-                    "url" : "https://reportstream.cdc.gov/fhir/StructureDefinition/assigning-authority-universal-id",
-                    "valueString" : "1.111.122311.222.44.2.3.3"
-                  },
-                  {
-                    "url" : "https://reportstream.cdc.gov/fhir/StructureDefinition/universal-id-type",
-                    "valueCode" : "ISO"
-                  }
-                ]
-              }
-            ],
-            "type" : {
-              "coding" : [
-                {
-                  "system" : "http://terminology.hl7.org/CodeSystem/v2-0203",
-                  "code" : "PLAC"
-                }
-              ]
-            },
-            "value" : "CDC_3015822725"
-          },
-          {
-            "extension" : [
-              {
-                "url" : "https://reportstream.cdc.gov/fhir/StructureDefinition/assigning-authority",
-                "extension" : [
-                  {
-                    "url" : "https://reportstream.cdc.gov/fhir/StructureDefinition/assigning-authority-namespace-id",
-                    "valueString" : "RS.CDC.Stag"
-                  },
-                  {
-                    "url" : "https://reportstream.cdc.gov/fhir/StructureDefinition/assigning-authority-universal-id",
-                    "valueString" : "2.16.840.1.114222.4.3.3.2.1.2"
-                  },
-                  {
-                    "url" : "https://reportstream.cdc.gov/fhir/StructureDefinition/universal-id-type",
-                    "valueCode" : "ISO"
-                  }
-                ]
-              }
-            ],
-            "type" : {
-              "coding" : [
-                {
-                  "system" : "http://terminology.hl7.org/CodeSystem/v2-0203",
-                  "code" : "FILL"
-                }
-              ]
-            },
-            "value" : "3015822725_04204575"
-          }
-        ],
-        "basedOn" : [
-          {
-            "reference" : "ServiceRequest/1707523037900241000.d74c1325-8950-4a89-a6fe-c57f4e799d79"
-          }
-        ],
-        "status" : "final",
-        "code" : {
-          "extension" : [
-            {
-              "url" : "https://reportstream.cdc.gov/fhir/StructureDefinition/coding-system-oid",
-              "valueOid" : "urn:oid:2.16.840.1.113883.6.1"
-            }
-          ],
-          "coding" : [
-            {
-              "extension" : [
-                {
-                  "url" : "https://reportstream.cdc.gov/fhir/StructureDefinition/cwe-coding",
-                  "valueString" : "coding"
-                },
-                {
-                  "url" : "https://reportstream.cdc.gov/fhir/StructureDefinition/cwe-coding-system",
-                  "valueString" : "LN"
-                }
-              ],
-              "system" : "http://loinc.org",
-              "code" : "68991-9",
-              "display" : "Epidemiologically Important Information"
-            }
-          ]
-=======
     }
   }, {
     "fullUrl" : "Practitioner/1707766050432662000.3b5ea54d-dec4-453e-b0ed-2e1476e3031c",
@@ -785,7 +282,6 @@
             } ],
             "code" : "XX"
           } ]
->>>>>>> cddac704
         },
         "system" : "RS.CDC.Stag",
         "value" : "SPHL-000025"
