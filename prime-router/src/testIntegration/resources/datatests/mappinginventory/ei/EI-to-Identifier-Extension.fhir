--- conflicted
+++ resolved
@@ -1,25 +1,15 @@
 {
   "resourceType" : "Bundle",
-<<<<<<< HEAD
-  "id" : "1707484368613771000.ce694b28-b8d7-494d-9fb0-d43f4df86820",
-  "meta" : {
-    "lastUpdated" : "2024-02-09T08:12:48.620-05:00"
-=======
   "id" : "1707766049375075000.717b88a8-8665-40f9-ad93-ab2ab2dfc8af",
   "meta" : {
     "lastUpdated" : "2024-02-12T13:27:29.385-06:00"
->>>>>>> 44104ccc
   },
   "identifier" : {
     "system" : "https://reportstream.cdc.gov/prime-router",
     "value" : "3003786103_4988249_33033"
   },
   "type" : "message",
-<<<<<<< HEAD
-  "timestamp" : "2023-05-01T10:25:31.000-04:00",
-=======
   "timestamp" : "2023-05-01T09:25:31.000-05:00",
->>>>>>> 44104ccc
   "entry" : [ {
     "fullUrl" : "MessageHeader/0993dd0b-6ce5-3caf-a177-0b81cc780c18",
     "resource" : {
@@ -50,16 +40,6 @@
       }
     }
   }, {
-<<<<<<< HEAD
-    "fullUrl" : "Provenance/1707484369024428000.96626da0-cf34-4593-85d3-3640efbee059",
-    "resource" : {
-      "resourceType" : "Provenance",
-      "id" : "1707484369024428000.96626da0-cf34-4593-85d3-3640efbee059",
-      "target" : [ {
-        "reference" : "MessageHeader/0993dd0b-6ce5-3caf-a177-0b81cc780c18"
-      }, {
-        "reference" : "DiagnosticReport/1707484369220140000.76dcddac-53d1-42df-98b0-9087861ffd7f"
-=======
     "fullUrl" : "Provenance/1707766050003317000.c69a5fa6-6074-44d7-8a4c-ed6140d1ab9e",
     "resource" : {
       "resourceType" : "Provenance",
@@ -68,7 +48,6 @@
         "reference" : "MessageHeader/0993dd0b-6ce5-3caf-a177-0b81cc780c18"
       }, {
         "reference" : "DiagnosticReport/1707766050455550000.a4486551-ab3e-4569-b1be-9b331146b111"
->>>>>>> 44104ccc
       } ],
       "recorded" : "2023-05-01T10:25:31-04:00",
       "activity" : {
@@ -78,19 +57,11 @@
       }
     }
   }, {
-<<<<<<< HEAD
-    "fullUrl" : "Provenance/1707484369034214000.dfbf7c00-f1af-451d-a5d1-9dcc0d255bc5",
-    "resource" : {
-      "resourceType" : "Provenance",
-      "id" : "1707484369034214000.dfbf7c00-f1af-451d-a5d1-9dcc0d255bc5",
-      "recorded" : "2024-02-09T08:12:49Z",
-=======
     "fullUrl" : "Provenance/1707766050017801000.3a4ed8fa-4722-4624-86bd-af804287c880",
     "resource" : {
       "resourceType" : "Provenance",
       "id" : "1707766050017801000.3a4ed8fa-4722-4624-86bd-af804287c880",
       "recorded" : "2024-02-12T13:27:30Z",
->>>>>>> 44104ccc
       "policy" : [ "http://hl7.org/fhir/uv/v2mappings/message-oru-r01-to-bundle" ],
       "activity" : {
         "coding" : [ {
@@ -105,17 +76,6 @@
           } ]
         },
         "who" : {
-<<<<<<< HEAD
-          "reference" : "Organization/1707484369033059000.3f9391eb-9d54-48c3-9e62-6f6057313a29"
-        }
-      } ]
-    }
-  }, {
-    "fullUrl" : "Organization/1707484369033059000.3f9391eb-9d54-48c3-9e62-6f6057313a29",
-    "resource" : {
-      "resourceType" : "Organization",
-      "id" : "1707484369033059000.3f9391eb-9d54-48c3-9e62-6f6057313a29",
-=======
           "reference" : "Organization/1707766050016448000.524bb00d-3167-4a69-95cc-a23cbeda14f1"
         }
       } ]
@@ -125,7 +85,6 @@
     "resource" : {
       "resourceType" : "Organization",
       "id" : "1707766050016448000.524bb00d-3167-4a69-95cc-a23cbeda14f1",
->>>>>>> 44104ccc
       "identifier" : [ {
         "value" : "CDC PRIME - Atlanta"
       }, {
@@ -139,16 +98,6 @@
       } ]
     }
   }, {
-<<<<<<< HEAD
-    "fullUrl" : "ServiceRequest/1707484369061623000.82a66dd9-2a34-45f5-8329-f167a47a23b8",
-    "resource" : {
-      "resourceType" : "ServiceRequest",
-      "id" : "1707484369061623000.82a66dd9-2a34-45f5-8329-f167a47a23b8",
-      "extension" : [ {
-        "url" : "https://reportstream.cdc.gov/fhir/StructureDefinition/obr-observation-request",
-        "extension" : [ {
-          "url" : "OBR.22",
-=======
     "fullUrl" : "Patient/1707766050049290000.d090144b-e808-43c9-af2c-86ead6491ccd",
     "resource" : {
       "resourceType" : "Patient",
@@ -189,7 +138,6 @@
         "url" : "https://reportstream.cdc.gov/fhir/StructureDefinition/obr-observation-request",
         "extension" : [ {
           "url" : "obr-22-results-rpt-status-change-datetime",
->>>>>>> 44104ccc
           "valueString" : "20230405133600-0400"
         } ]
       } ],
@@ -200,17 +148,10 @@
         }, {
           "url" : "https://reportstream.cdc.gov/fhir/StructureDefinition/assigning-authority",
           "extension" : [ {
-<<<<<<< HEAD
-            "url" : "https://reportstream.cdc.gov/fhir/StructureDefinition/namespace-id",
-            "valueString" : "CDC"
-          }, {
-            "url" : "https://reportstream.cdc.gov/fhir/StructureDefinition/universal-id",
-=======
             "url" : "https://reportstream.cdc.gov/fhir/StructureDefinition/assigning-authority-namespace-id",
             "valueString" : "CDC"
           }, {
             "url" : "https://reportstream.cdc.gov/fhir/StructureDefinition/assigning-authority-universal-id",
->>>>>>> 44104ccc
             "valueString" : "1.111.122311.222.44.2.3.3"
           }, {
             "url" : "https://reportstream.cdc.gov/fhir/StructureDefinition/universal-id-type",
@@ -231,17 +172,10 @@
         }, {
           "url" : "https://reportstream.cdc.gov/fhir/StructureDefinition/assigning-authority",
           "extension" : [ {
-<<<<<<< HEAD
-            "url" : "https://reportstream.cdc.gov/fhir/StructureDefinition/namespace-id",
-            "valueString" : "RS.CDC.Stag"
-          }, {
-            "url" : "https://reportstream.cdc.gov/fhir/StructureDefinition/universal-id",
-=======
             "url" : "https://reportstream.cdc.gov/fhir/StructureDefinition/assigning-authority-namespace-id",
             "valueString" : "RS.CDC.Stag"
           }, {
             "url" : "https://reportstream.cdc.gov/fhir/StructureDefinition/assigning-authority-universal-id",
->>>>>>> 44104ccc
             "valueString" : "2.16.840.1.114222.4.3.3.2.1.2"
           }, {
             "url" : "https://reportstream.cdc.gov/fhir/StructureDefinition/universal-id-type",
@@ -275,12 +209,9 @@
           "display" : "Epidemiologically Important Information"
         } ]
       },
-<<<<<<< HEAD
-=======
       "subject" : {
         "reference" : "Patient/1707766050049290000.d090144b-e808-43c9-af2c-86ead6491ccd"
       },
->>>>>>> 44104ccc
       "requester" : {
         "extension" : [ {
           "url" : "https://reportstream.cdc.gov/fhir/StructureDefinition/callback-number",
@@ -318,16 +249,6 @@
             "use" : "work"
           }
         } ],
-<<<<<<< HEAD
-        "reference" : "Practitioner/1707484369046513000.75edd56a-2114-4e63-b2ad-60b0ec5abb5e"
-      }
-    }
-  }, {
-    "fullUrl" : "Practitioner/1707484369046513000.75edd56a-2114-4e63-b2ad-60b0ec5abb5e",
-    "resource" : {
-      "resourceType" : "Practitioner",
-      "id" : "1707484369046513000.75edd56a-2114-4e63-b2ad-60b0ec5abb5e",
-=======
         "reference" : "Practitioner/1707766050432662000.3b5ea54d-dec4-453e-b0ed-2e1476e3031c"
       }
     }
@@ -336,7 +257,6 @@
     "resource" : {
       "resourceType" : "Practitioner",
       "id" : "1707766050432662000.3b5ea54d-dec4-453e-b0ed-2e1476e3031c",
->>>>>>> 44104ccc
       "extension" : [ {
         "url" : "https://reportstream.cdc.gov/fhir/StructureDefinition/assigning-authority",
         "extension" : [ {
@@ -371,17 +291,10 @@
       } ]
     }
   }, {
-<<<<<<< HEAD
-    "fullUrl" : "DiagnosticReport/1707484369220140000.76dcddac-53d1-42df-98b0-9087861ffd7f",
-    "resource" : {
-      "resourceType" : "DiagnosticReport",
-      "id" : "1707484369220140000.76dcddac-53d1-42df-98b0-9087861ffd7f",
-=======
     "fullUrl" : "DiagnosticReport/1707766050455550000.a4486551-ab3e-4569-b1be-9b331146b111",
     "resource" : {
       "resourceType" : "DiagnosticReport",
       "id" : "1707766050455550000.a4486551-ab3e-4569-b1be-9b331146b111",
->>>>>>> 44104ccc
       "identifier" : [ {
         "extension" : [ {
           "url" : "https://reportstream.cdc.gov/fhir/StructureDefinition/hl7v2Field",
@@ -389,17 +302,10 @@
         }, {
           "url" : "https://reportstream.cdc.gov/fhir/StructureDefinition/assigning-authority",
           "extension" : [ {
-<<<<<<< HEAD
-            "url" : "https://reportstream.cdc.gov/fhir/StructureDefinition/namespace-id",
-            "valueString" : "CDC"
-          }, {
-            "url" : "https://reportstream.cdc.gov/fhir/StructureDefinition/universal-id",
-=======
             "url" : "https://reportstream.cdc.gov/fhir/StructureDefinition/assigning-authority-namespace-id",
             "valueString" : "CDC"
           }, {
             "url" : "https://reportstream.cdc.gov/fhir/StructureDefinition/assigning-authority-universal-id",
->>>>>>> 44104ccc
             "valueString" : "1.111.122311.222.44.2.3.3"
           }, {
             "url" : "https://reportstream.cdc.gov/fhir/StructureDefinition/universal-id-type",
@@ -417,17 +323,10 @@
         "extension" : [ {
           "url" : "https://reportstream.cdc.gov/fhir/StructureDefinition/assigning-authority",
           "extension" : [ {
-<<<<<<< HEAD
-            "url" : "https://reportstream.cdc.gov/fhir/StructureDefinition/namespace-id",
-            "valueString" : "RS.CDC.Stag"
-          }, {
-            "url" : "https://reportstream.cdc.gov/fhir/StructureDefinition/universal-id",
-=======
             "url" : "https://reportstream.cdc.gov/fhir/StructureDefinition/assigning-authority-namespace-id",
             "valueString" : "RS.CDC.Stag"
           }, {
             "url" : "https://reportstream.cdc.gov/fhir/StructureDefinition/assigning-authority-universal-id",
->>>>>>> 44104ccc
             "valueString" : "2.16.840.1.114222.4.3.3.2.1.2"
           }, {
             "url" : "https://reportstream.cdc.gov/fhir/StructureDefinition/universal-id-type",
@@ -443,11 +342,7 @@
         "value" : "3015822725_04204575"
       } ],
       "basedOn" : [ {
-<<<<<<< HEAD
-        "reference" : "ServiceRequest/1707484369061623000.82a66dd9-2a34-45f5-8329-f167a47a23b8"
-=======
         "reference" : "ServiceRequest/1707766050445780000.f74943ca-dc08-4f3e-af5b-15fac9e39ae2"
->>>>>>> 44104ccc
       } ],
       "status" : "final",
       "code" : {
@@ -468,12 +363,9 @@
           "display" : "Epidemiologically Important Information"
         } ]
       },
-<<<<<<< HEAD
-=======
       "subject" : {
         "reference" : "Patient/1707766050049290000.d090144b-e808-43c9-af2c-86ead6491ccd"
       },
->>>>>>> 44104ccc
       "effectiveDateTime" : "2023-02-27",
       "_effectiveDateTime" : {
         "extension" : [ {
@@ -487,14 +379,10 @@
           "url" : "https://reportstream.cdc.gov/fhir/StructureDefinition/hl7v2-date-time",
           "valueString" : "20230405133600-0400"
         } ]
-<<<<<<< HEAD
-      }
-=======
       },
       "specimen" : [ {
         "reference" : "Specimen/1707766050054635000.6fe2c1ea-9d29-4b32-9338-c058b9c28c83"
       } ]
->>>>>>> 44104ccc
     }
   } ]
 }