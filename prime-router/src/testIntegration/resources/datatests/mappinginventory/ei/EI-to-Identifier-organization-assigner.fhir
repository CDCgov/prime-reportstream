{
  "resourceType" : "Bundle",
<<<<<<< HEAD
  "id" : "1707789709777322000.924636bb-6503-497d-88ae-665293a7e881",
  "meta" : {
    "lastUpdated" : "2024-02-12T20:01:49.782-06:00"
=======
  "id" : "1707834833201516000.a8000894-b229-48a3-a85c-ac2515c59cf8",
  "meta" : {
    "lastUpdated" : "2024-02-13T09:33:53.208-05:00"
>>>>>>> 9d88e4f6
  },
  "identifier" : {
    "system" : "https://reportstream.cdc.gov/prime-router",
    "value" : "3003786103_4988249_33033"
  },
  "type" : "message",
<<<<<<< HEAD
  "timestamp" : "2023-05-01T09:25:31.000-05:00",
  "entry" : [
    {
      "fullUrl" : "MessageHeader/0993dd0b-6ce5-3caf-a177-0b81cc780c18",
      "resource" : {
        "resourceType" : "MessageHeader",
        "id" : "0993dd0b-6ce5-3caf-a177-0b81cc780c18",
        "extension" : [
          {
            "url" : "https://reportstream.cdc.gov/fhir/StructureDefinition/encoding-characters",
            "valueString" : "^~\\&#"
          },
          {
            "url" : "https://reportstream.cdc.gov/fhir/StructureDefinition/character-set",
            "valueString" : "UNICODE UTF-8"
          },
          {
            "url" : "https://reportstream.cdc.gov/fhir/StructureDefinition/msh-message-header",
            "extension" : [
              {
                "url" : "MSH.7",
                "valueString" : "20230501102531-0400"
              }
            ]
          }
        ],
        "eventCoding" : {
          "system" : "http://terminology.hl7.org/CodeSystem/v2-0003",
          "code" : "R01",
          "display" : "ORU^R01^ORU_R01"
        },
        "sender" : {
          "reference" : "Organization/1707789709818212000.5fac6b7b-d1e5-4fa5-a132-cb6b041ec505"
        },
        "source" : {
          "_endpoint" : {
            "extension" : [
              {
                "url" : "http://hl7.org/fhir/StructureDefinition/data-absent-reason",
                "valueCode" : "unknown"
              }
            ]
          }
        }
      }
    },
    {
      "fullUrl" : "Organization/1707789709818212000.5fac6b7b-d1e5-4fa5-a132-cb6b041ec505",
      "resource" : {
        "resourceType" : "Organization",
        "id" : "1707789709818212000.5fac6b7b-d1e5-4fa5-a132-cb6b041ec505",
        "address" : [
          {
            "country" : "USA"
          }
        ]
      }
    },
    {
      "fullUrl" : "Provenance/1707789710156666000.b31d76f7-b7a9-4056-8e7a-bb62b0646271",
      "resource" : {
        "resourceType" : "Provenance",
        "id" : "1707789710156666000.b31d76f7-b7a9-4056-8e7a-bb62b0646271",
        "target" : [
          {
            "reference" : "MessageHeader/0993dd0b-6ce5-3caf-a177-0b81cc780c18"
          }
        ],
        "recorded" : "2023-05-01T10:25:31-04:00",
        "activity" : {
          "coding" : [
            {
              "display" : "ORU^R01^ORU_R01"
            }
          ]
        }
      }
    },
    {
      "fullUrl" : "Provenance/1707789710165460000.abf4fbdf-6d2c-4e7d-8c1b-af17276b3b5b",
      "resource" : {
        "resourceType" : "Provenance",
        "id" : "1707789710165460000.abf4fbdf-6d2c-4e7d-8c1b-af17276b3b5b",
        "recorded" : "2024-02-12T20:01:50Z",
        "policy" : [
          "http://hl7.org/fhir/uv/v2mappings/message-oru-r01-to-bundle"
        ],
        "activity" : {
          "coding" : [
            {
              "code" : "v2-FHIR transformation"
            }
          ]
        },
        "agent" : [
          {
            "type" : {
              "coding" : [
                {
                  "system" : "http://terminology.hl7.org/CodeSystem/provenance-participant-type",
                  "code" : "assembler"
                }
              ]
            },
            "who" : {
              "reference" : "Organization/1707789710165021000.2817d388-74b2-49a4-94ad-017cb76b1d9c"
            }
          }
        ]
      }
    },
    {
      "fullUrl" : "Organization/1707789710165021000.2817d388-74b2-49a4-94ad-017cb76b1d9c",
      "resource" : {
        "resourceType" : "Organization",
        "id" : "1707789710165021000.2817d388-74b2-49a4-94ad-017cb76b1d9c",
        "identifier" : [
          {
            "value" : "CDC PRIME - Atlanta"
          },
          {
            "type" : {
              "coding" : [
                {
                  "system" : "http://terminology.hl7.org/CodeSystem/v2-0301"
                }
              ]
            },
            "system" : "urn:ietf:rfc:3986",
            "value" : "2.16.840.1.114222.4.1.237821"
          }
        ]
      }
    },
    {
      "fullUrl" : "Patient/1707789710179850000.4a0d29b7-c74b-4c48-aaf8-632d7205ee64",
      "resource" : {
        "resourceType" : "Patient",
        "id" : "1707789710179850000.4a0d29b7-c74b-4c48-aaf8-632d7205ee64"
      }
    },
    {
      "fullUrl" : "Provenance/1707789710180765000.6fcb029c-694d-4f6a-ad10-5a27664d97db",
      "resource" : {
        "resourceType" : "Provenance",
        "id" : "1707789710180765000.6fcb029c-694d-4f6a-ad10-5a27664d97db",
        "target" : [
          {
            "reference" : "Patient/1707789710179850000.4a0d29b7-c74b-4c48-aaf8-632d7205ee64"
          }
        ],
        "recorded" : "2024-02-12T20:01:50Z",
        "activity" : {
          "coding" : [
            {
              "system" : "https://terminology.hl7.org/CodeSystem/v3-DataOperation",
              "code" : "UPDATE"
            }
          ]
        }
      }
    },
    {
      "fullUrl" : "Encounter/1707789710187263000.04301e30-b397-4298-9892-99f446d1d8c5",
      "resource" : {
        "resourceType" : "Encounter",
        "id" : "1707789710187263000.04301e30-b397-4298-9892-99f446d1d8c5",
        "subject" : {
          "reference" : "Patient/1707789710179850000.4a0d29b7-c74b-4c48-aaf8-632d7205ee64"
        },
        "episodeOfCare" : [
          {
            "reference" : "EpisodeOfCare/1707789710187562000.e93bf800-8e84-4da9-9977-02e6fd50e8d4"
          }
        ],
        "location" : [
          {
            "extension" : [
              {
                "url" : "https://reportstream.cdc.gov/fhir/StructureDefinition/hl7v2Field",
                "valueString" : "PV1.6"
              }
            ],
            "location" : {
              "reference" : "Location/1707789710186726000.39a5645c-93cf-4444-94e1-6f7bc8a43f9d"
            },
            "status" : "completed"
          }
        ]
      }
    },
    {
      "fullUrl" : "Organization/1707789710186187000.5f3423c7-50e1-4677-b2d2-5b464ba0c35b",
      "resource" : {
        "resourceType" : "Organization",
        "id" : "1707789710186187000.5f3423c7-50e1-4677-b2d2-5b464ba0c35b",
        "identifier" : [
          {
            "extension" : [
              {
                "url" : "https://reportstream.cdc.gov/fhir/StructureDefinition/identifier-namespace-id",
                "valueBoolean" : true
              }
            ],
            "value" : "NAME"
          },
          {
            "extension" : [
              {
                "url" : "https://reportstream.cdc.gov/fhir/StructureDefinition/identifier-universal-id",
                "valueBoolean" : true
              }
            ],
            "type" : {
              "coding" : [
                {
                  "extension" : [
                    {
                      "url" : "https://reportstream.cdc.gov/fhir/StructureDefinition/codeable-concept-id",
                      "valueBoolean" : true
                    }
                  ],
                  "code" : "ISO"
                }
              ]
            },
            "value" : "UNI"
          }
        ]
      }
    },
    {
      "fullUrl" : "Location/1707789710186726000.39a5645c-93cf-4444-94e1-6f7bc8a43f9d",
      "resource" : {
        "resourceType" : "Location",
        "id" : "1707789710186726000.39a5645c-93cf-4444-94e1-6f7bc8a43f9d",
        "identifier" : [
          {
            "extension" : [
              {
                "url" : "https://reportstream.cdc.gov/fhir/StructureDefinition/identifier-namespace-id",
                "valueBoolean" : true
              }
            ],
            "value" : "Hospital A"
          },
          {
            "extension" : [
              {
                "url" : "https://reportstream.cdc.gov/fhir/StructureDefinition/identifier-universal-id",
                "valueBoolean" : true
              }
            ],
            "type" : {
              "coding" : [
                {
                  "extension" : [
                    {
                      "url" : "https://reportstream.cdc.gov/fhir/StructureDefinition/codeable-concept-id",
                      "valueBoolean" : true
                    }
                  ],
                  "code" : "ISO"
                }
              ]
            },
            "value" : "2.4.4.4"
          },
          {
            "extension" : [
              {
                "url" : "https://reportstream.cdc.gov/fhir/StructureDefinition/ei-assigner-organization-type",
                "valueString" : "default"
              }
            ],
            "value" : "Entity ID",
            "assigner" : {
              "reference" : "Organization/1707789710186187000.5f3423c7-50e1-4677-b2d2-5b464ba0c35b"
            }
          }
        ],
        "mode" : "instance",
        "physicalType" : {
          "coding" : [
            {
              "system" : "http://terminology.hl7.org/CodeSystem/location-physical-type",
              "code" : "si"
            }
          ]
=======
  "timestamp" : "2023-05-01T10:25:31.000-04:00",
  "entry" : [ {
    "fullUrl" : "MessageHeader/0993dd0b-6ce5-3caf-a177-0b81cc780c18",
    "resource" : {
      "resourceType" : "MessageHeader",
      "id" : "0993dd0b-6ce5-3caf-a177-0b81cc780c18",
      "extension" : [ {
        "url" : "https://reportstream.cdc.gov/fhir/StructureDefinition/encoding-characters",
        "valueString" : "^~\\&#"
      }, {
        "url" : "https://reportstream.cdc.gov/fhir/StructureDefinition/character-set",
        "valueString" : "UNICODE UTF-8"
      }, {
        "url" : "https://reportstream.cdc.gov/fhir/StructureDefinition/msh-message-header",
        "extension" : [ {
          "url" : "MSH.7",
          "valueString" : "20230501102531-0400"
        } ]
      } ],
      "eventCoding" : {
        "system" : "http://terminology.hl7.org/CodeSystem/v2-0003",
        "code" : "R01",
        "display" : "ORU^R01^ORU_R01"
      },
      "sender" : {
        "reference" : "Organization/1707834833250534000.db0f4604-a966-4fb1-b6b6-0994ac0e76ef"
      },
      "source" : {
        "_endpoint" : {
          "extension" : [ {
            "url" : "http://hl7.org/fhir/StructureDefinition/data-absent-reason",
            "valueCode" : "unknown"
          } ]
        }
      }
    }
  }, {
    "fullUrl" : "Organization/1707834833250534000.db0f4604-a966-4fb1-b6b6-0994ac0e76ef",
    "resource" : {
      "resourceType" : "Organization",
      "id" : "1707834833250534000.db0f4604-a966-4fb1-b6b6-0994ac0e76ef",
      "address" : [ {
        "country" : "USA"
      } ]
    }
  }, {
    "fullUrl" : "Provenance/1707834833748732000.613c811e-d081-4760-9bbe-d7c7e79760be",
    "resource" : {
      "resourceType" : "Provenance",
      "id" : "1707834833748732000.613c811e-d081-4760-9bbe-d7c7e79760be",
      "target" : [ {
        "reference" : "MessageHeader/0993dd0b-6ce5-3caf-a177-0b81cc780c18"
      } ],
      "recorded" : "2023-05-01T10:25:31-04:00",
      "activity" : {
        "coding" : [ {
          "display" : "ORU^R01^ORU_R01"
        } ]
      }
    }
  }, {
    "fullUrl" : "Provenance/1707834833761159000.d17c149d-7a98-44cc-ae0f-93f93ab1c7fb",
    "resource" : {
      "resourceType" : "Provenance",
      "id" : "1707834833761159000.d17c149d-7a98-44cc-ae0f-93f93ab1c7fb",
      "recorded" : "2024-02-13T09:33:53Z",
      "policy" : [ "http://hl7.org/fhir/uv/v2mappings/message-oru-r01-to-bundle" ],
      "activity" : {
        "coding" : [ {
          "code" : "v2-FHIR transformation"
        } ]
      },
      "agent" : [ {
        "type" : {
          "coding" : [ {
            "system" : "http://terminology.hl7.org/CodeSystem/provenance-participant-type",
            "code" : "assembler"
          } ]
        },
        "who" : {
          "reference" : "Organization/1707834833759635000.f8c7224b-edb2-4a2a-ab26-56fa5d1c8327"
        }
      } ]
    }
  }, {
    "fullUrl" : "Organization/1707834833759635000.f8c7224b-edb2-4a2a-ab26-56fa5d1c8327",
    "resource" : {
      "resourceType" : "Organization",
      "id" : "1707834833759635000.f8c7224b-edb2-4a2a-ab26-56fa5d1c8327",
      "identifier" : [ {
        "value" : "CDC PRIME - Atlanta"
      }, {
        "type" : {
          "coding" : [ {
            "system" : "http://terminology.hl7.org/CodeSystem/v2-0301"
          } ]
        },
        "system" : "urn:ietf:rfc:3986",
        "value" : "2.16.840.1.114222.4.1.237821"
      } ]
    }
  }, {
    "fullUrl" : "Patient/1707834833784129000.a548e23d-104b-46f2-8e4a-d786f9ee68ee",
    "resource" : {
      "resourceType" : "Patient",
      "id" : "1707834833784129000.a548e23d-104b-46f2-8e4a-d786f9ee68ee"
    }
  }, {
    "fullUrl" : "Provenance/1707834833785206000.68e4d8df-ec5c-48fb-9241-de8d9867e00e",
    "resource" : {
      "resourceType" : "Provenance",
      "id" : "1707834833785206000.68e4d8df-ec5c-48fb-9241-de8d9867e00e",
      "target" : [ {
        "reference" : "Patient/1707834833784129000.a548e23d-104b-46f2-8e4a-d786f9ee68ee"
      } ],
      "recorded" : "2024-02-13T09:33:53Z",
      "activity" : {
        "coding" : [ {
          "system" : "https://terminology.hl7.org/CodeSystem/v3-DataOperation",
          "code" : "UPDATE"
        } ]
      }
    }
  }, {
    "fullUrl" : "Encounter/1707834833796360000.6c2fb9c1-4f8f-4d3b-b6fa-f01d0c5b48fe",
    "resource" : {
      "resourceType" : "Encounter",
      "id" : "1707834833796360000.6c2fb9c1-4f8f-4d3b-b6fa-f01d0c5b48fe",
      "subject" : {
        "reference" : "Patient/1707834833784129000.a548e23d-104b-46f2-8e4a-d786f9ee68ee"
      },
      "episodeOfCare" : [ {
        "reference" : "EpisodeOfCare/1707834833796619000.9aed7737-b772-4aaa-a9d1-d1ee7e054280"
      } ],
      "location" : [ {
        "extension" : [ {
          "url" : "https://reportstream.cdc.gov/fhir/StructureDefinition/hl7v2Field",
          "valueString" : "PV1.6"
        } ],
        "location" : {
          "reference" : "Location/1707834833796004000.8384b582-4998-45bc-8f65-31a74ac0f224"
        },
        "status" : "completed"
      } ]
    }
  }, {
    "fullUrl" : "Organization/1707834833794238000.46eda0ee-8555-429f-8bf8-a4e51950e631",
    "resource" : {
      "resourceType" : "Organization",
      "id" : "1707834833794238000.46eda0ee-8555-429f-8bf8-a4e51950e631",
      "identifier" : [ {
        "extension" : [ {
          "url" : "https://reportstream.cdc.gov/fhir/StructureDefinition/hl7v2Field",
          "valueString" : "EI.2"
        } ],
        "value" : "NAME"
      }, {
        "extension" : [ {
          "url" : "https://reportstream.cdc.gov/fhir/StructureDefinition/hl7v2Field",
          "valueString" : "EI.3,EI.4"
        } ],
        "type" : {
          "coding" : [ {
            "extension" : [ {
              "url" : "https://reportstream.cdc.gov/fhir/StructureDefinition/codeable-concept-id",
              "valueBoolean" : true
            } ],
            "code" : "ISO"
          } ]
        },
        "value" : "UNI"
      } ]
    }
  }, {
    "fullUrl" : "Location/1707834833796004000.8384b582-4998-45bc-8f65-31a74ac0f224",
    "resource" : {
      "resourceType" : "Location",
      "id" : "1707834833796004000.8384b582-4998-45bc-8f65-31a74ac0f224",
      "identifier" : [ {
        "extension" : [ {
          "url" : "https://reportstream.cdc.gov/fhir/StructureDefinition/hl7v2Field",
          "valueString" : "HD.1"
        } ],
        "value" : "Hospital A"
      }, {
        "extension" : [ {
          "url" : "https://reportstream.cdc.gov/fhir/StructureDefinition/hl7v2Field",
          "valueString" : "HD.2,HD.3"
        } ],
        "type" : {
          "coding" : [ {
            "extension" : [ {
              "url" : "https://reportstream.cdc.gov/fhir/StructureDefinition/codeable-concept-id",
              "valueBoolean" : true
            } ],
            "code" : "ISO"
          } ]
        },
        "value" : "2.4.4.4"
      }, {
        "extension" : [ {
          "url" : "https://reportstream.cdc.gov/fhir/StructureDefinition/ei-assigner-organization-type",
          "valueString" : "default"
        } ],
        "value" : "Entity ID",
        "assigner" : {
          "reference" : "Organization/1707834833794238000.46eda0ee-8555-429f-8bf8-a4e51950e631"
>>>>>>> 9d88e4f6
        }
      }
    },
    {
      "fullUrl" : "EpisodeOfCare/1707789710187562000.e93bf800-8e84-4da9-9977-02e6fd50e8d4",
      "resource" : {
        "resourceType" : "EpisodeOfCare",
        "id" : "1707789710187562000.e93bf800-8e84-4da9-9977-02e6fd50e8d4",
        "extension" : [
          {
            "url" : "https://reportstream.cdc.gov/fhir/StructureDefinition/hl7v2Field",
            "valueString" : "PV1.54"
          }
        ]
      }
    }
<<<<<<< HEAD
  ]
=======
  }, {
    "fullUrl" : "EpisodeOfCare/1707834833796619000.9aed7737-b772-4aaa-a9d1-d1ee7e054280",
    "resource" : {
      "resourceType" : "EpisodeOfCare",
      "id" : "1707834833796619000.9aed7737-b772-4aaa-a9d1-d1ee7e054280",
      "extension" : [ {
        "url" : "https://reportstream.cdc.gov/fhir/StructureDefinition/hl7v2Field",
        "valueString" : "PV1.54"
      } ]
    }
  } ]
>>>>>>> 9d88e4f6
}<|MERGE_RESOLUTION|>--- conflicted
+++ resolved
@@ -1,311 +1,14 @@
 {
   "resourceType" : "Bundle",
-<<<<<<< HEAD
-  "id" : "1707789709777322000.924636bb-6503-497d-88ae-665293a7e881",
-  "meta" : {
-    "lastUpdated" : "2024-02-12T20:01:49.782-06:00"
-=======
   "id" : "1707834833201516000.a8000894-b229-48a3-a85c-ac2515c59cf8",
   "meta" : {
     "lastUpdated" : "2024-02-13T09:33:53.208-05:00"
->>>>>>> 9d88e4f6
   },
   "identifier" : {
     "system" : "https://reportstream.cdc.gov/prime-router",
     "value" : "3003786103_4988249_33033"
   },
   "type" : "message",
-<<<<<<< HEAD
-  "timestamp" : "2023-05-01T09:25:31.000-05:00",
-  "entry" : [
-    {
-      "fullUrl" : "MessageHeader/0993dd0b-6ce5-3caf-a177-0b81cc780c18",
-      "resource" : {
-        "resourceType" : "MessageHeader",
-        "id" : "0993dd0b-6ce5-3caf-a177-0b81cc780c18",
-        "extension" : [
-          {
-            "url" : "https://reportstream.cdc.gov/fhir/StructureDefinition/encoding-characters",
-            "valueString" : "^~\\&#"
-          },
-          {
-            "url" : "https://reportstream.cdc.gov/fhir/StructureDefinition/character-set",
-            "valueString" : "UNICODE UTF-8"
-          },
-          {
-            "url" : "https://reportstream.cdc.gov/fhir/StructureDefinition/msh-message-header",
-            "extension" : [
-              {
-                "url" : "MSH.7",
-                "valueString" : "20230501102531-0400"
-              }
-            ]
-          }
-        ],
-        "eventCoding" : {
-          "system" : "http://terminology.hl7.org/CodeSystem/v2-0003",
-          "code" : "R01",
-          "display" : "ORU^R01^ORU_R01"
-        },
-        "sender" : {
-          "reference" : "Organization/1707789709818212000.5fac6b7b-d1e5-4fa5-a132-cb6b041ec505"
-        },
-        "source" : {
-          "_endpoint" : {
-            "extension" : [
-              {
-                "url" : "http://hl7.org/fhir/StructureDefinition/data-absent-reason",
-                "valueCode" : "unknown"
-              }
-            ]
-          }
-        }
-      }
-    },
-    {
-      "fullUrl" : "Organization/1707789709818212000.5fac6b7b-d1e5-4fa5-a132-cb6b041ec505",
-      "resource" : {
-        "resourceType" : "Organization",
-        "id" : "1707789709818212000.5fac6b7b-d1e5-4fa5-a132-cb6b041ec505",
-        "address" : [
-          {
-            "country" : "USA"
-          }
-        ]
-      }
-    },
-    {
-      "fullUrl" : "Provenance/1707789710156666000.b31d76f7-b7a9-4056-8e7a-bb62b0646271",
-      "resource" : {
-        "resourceType" : "Provenance",
-        "id" : "1707789710156666000.b31d76f7-b7a9-4056-8e7a-bb62b0646271",
-        "target" : [
-          {
-            "reference" : "MessageHeader/0993dd0b-6ce5-3caf-a177-0b81cc780c18"
-          }
-        ],
-        "recorded" : "2023-05-01T10:25:31-04:00",
-        "activity" : {
-          "coding" : [
-            {
-              "display" : "ORU^R01^ORU_R01"
-            }
-          ]
-        }
-      }
-    },
-    {
-      "fullUrl" : "Provenance/1707789710165460000.abf4fbdf-6d2c-4e7d-8c1b-af17276b3b5b",
-      "resource" : {
-        "resourceType" : "Provenance",
-        "id" : "1707789710165460000.abf4fbdf-6d2c-4e7d-8c1b-af17276b3b5b",
-        "recorded" : "2024-02-12T20:01:50Z",
-        "policy" : [
-          "http://hl7.org/fhir/uv/v2mappings/message-oru-r01-to-bundle"
-        ],
-        "activity" : {
-          "coding" : [
-            {
-              "code" : "v2-FHIR transformation"
-            }
-          ]
-        },
-        "agent" : [
-          {
-            "type" : {
-              "coding" : [
-                {
-                  "system" : "http://terminology.hl7.org/CodeSystem/provenance-participant-type",
-                  "code" : "assembler"
-                }
-              ]
-            },
-            "who" : {
-              "reference" : "Organization/1707789710165021000.2817d388-74b2-49a4-94ad-017cb76b1d9c"
-            }
-          }
-        ]
-      }
-    },
-    {
-      "fullUrl" : "Organization/1707789710165021000.2817d388-74b2-49a4-94ad-017cb76b1d9c",
-      "resource" : {
-        "resourceType" : "Organization",
-        "id" : "1707789710165021000.2817d388-74b2-49a4-94ad-017cb76b1d9c",
-        "identifier" : [
-          {
-            "value" : "CDC PRIME - Atlanta"
-          },
-          {
-            "type" : {
-              "coding" : [
-                {
-                  "system" : "http://terminology.hl7.org/CodeSystem/v2-0301"
-                }
-              ]
-            },
-            "system" : "urn:ietf:rfc:3986",
-            "value" : "2.16.840.1.114222.4.1.237821"
-          }
-        ]
-      }
-    },
-    {
-      "fullUrl" : "Patient/1707789710179850000.4a0d29b7-c74b-4c48-aaf8-632d7205ee64",
-      "resource" : {
-        "resourceType" : "Patient",
-        "id" : "1707789710179850000.4a0d29b7-c74b-4c48-aaf8-632d7205ee64"
-      }
-    },
-    {
-      "fullUrl" : "Provenance/1707789710180765000.6fcb029c-694d-4f6a-ad10-5a27664d97db",
-      "resource" : {
-        "resourceType" : "Provenance",
-        "id" : "1707789710180765000.6fcb029c-694d-4f6a-ad10-5a27664d97db",
-        "target" : [
-          {
-            "reference" : "Patient/1707789710179850000.4a0d29b7-c74b-4c48-aaf8-632d7205ee64"
-          }
-        ],
-        "recorded" : "2024-02-12T20:01:50Z",
-        "activity" : {
-          "coding" : [
-            {
-              "system" : "https://terminology.hl7.org/CodeSystem/v3-DataOperation",
-              "code" : "UPDATE"
-            }
-          ]
-        }
-      }
-    },
-    {
-      "fullUrl" : "Encounter/1707789710187263000.04301e30-b397-4298-9892-99f446d1d8c5",
-      "resource" : {
-        "resourceType" : "Encounter",
-        "id" : "1707789710187263000.04301e30-b397-4298-9892-99f446d1d8c5",
-        "subject" : {
-          "reference" : "Patient/1707789710179850000.4a0d29b7-c74b-4c48-aaf8-632d7205ee64"
-        },
-        "episodeOfCare" : [
-          {
-            "reference" : "EpisodeOfCare/1707789710187562000.e93bf800-8e84-4da9-9977-02e6fd50e8d4"
-          }
-        ],
-        "location" : [
-          {
-            "extension" : [
-              {
-                "url" : "https://reportstream.cdc.gov/fhir/StructureDefinition/hl7v2Field",
-                "valueString" : "PV1.6"
-              }
-            ],
-            "location" : {
-              "reference" : "Location/1707789710186726000.39a5645c-93cf-4444-94e1-6f7bc8a43f9d"
-            },
-            "status" : "completed"
-          }
-        ]
-      }
-    },
-    {
-      "fullUrl" : "Organization/1707789710186187000.5f3423c7-50e1-4677-b2d2-5b464ba0c35b",
-      "resource" : {
-        "resourceType" : "Organization",
-        "id" : "1707789710186187000.5f3423c7-50e1-4677-b2d2-5b464ba0c35b",
-        "identifier" : [
-          {
-            "extension" : [
-              {
-                "url" : "https://reportstream.cdc.gov/fhir/StructureDefinition/identifier-namespace-id",
-                "valueBoolean" : true
-              }
-            ],
-            "value" : "NAME"
-          },
-          {
-            "extension" : [
-              {
-                "url" : "https://reportstream.cdc.gov/fhir/StructureDefinition/identifier-universal-id",
-                "valueBoolean" : true
-              }
-            ],
-            "type" : {
-              "coding" : [
-                {
-                  "extension" : [
-                    {
-                      "url" : "https://reportstream.cdc.gov/fhir/StructureDefinition/codeable-concept-id",
-                      "valueBoolean" : true
-                    }
-                  ],
-                  "code" : "ISO"
-                }
-              ]
-            },
-            "value" : "UNI"
-          }
-        ]
-      }
-    },
-    {
-      "fullUrl" : "Location/1707789710186726000.39a5645c-93cf-4444-94e1-6f7bc8a43f9d",
-      "resource" : {
-        "resourceType" : "Location",
-        "id" : "1707789710186726000.39a5645c-93cf-4444-94e1-6f7bc8a43f9d",
-        "identifier" : [
-          {
-            "extension" : [
-              {
-                "url" : "https://reportstream.cdc.gov/fhir/StructureDefinition/identifier-namespace-id",
-                "valueBoolean" : true
-              }
-            ],
-            "value" : "Hospital A"
-          },
-          {
-            "extension" : [
-              {
-                "url" : "https://reportstream.cdc.gov/fhir/StructureDefinition/identifier-universal-id",
-                "valueBoolean" : true
-              }
-            ],
-            "type" : {
-              "coding" : [
-                {
-                  "extension" : [
-                    {
-                      "url" : "https://reportstream.cdc.gov/fhir/StructureDefinition/codeable-concept-id",
-                      "valueBoolean" : true
-                    }
-                  ],
-                  "code" : "ISO"
-                }
-              ]
-            },
-            "value" : "2.4.4.4"
-          },
-          {
-            "extension" : [
-              {
-                "url" : "https://reportstream.cdc.gov/fhir/StructureDefinition/ei-assigner-organization-type",
-                "valueString" : "default"
-              }
-            ],
-            "value" : "Entity ID",
-            "assigner" : {
-              "reference" : "Organization/1707789710186187000.5f3423c7-50e1-4677-b2d2-5b464ba0c35b"
-            }
-          }
-        ],
-        "mode" : "instance",
-        "physicalType" : {
-          "coding" : [
-            {
-              "system" : "http://terminology.hl7.org/CodeSystem/location-physical-type",
-              "code" : "si"
-            }
-          ]
-=======
   "timestamp" : "2023-05-01T10:25:31.000-04:00",
   "entry" : [ {
     "fullUrl" : "MessageHeader/0993dd0b-6ce5-3caf-a177-0b81cc780c18",
@@ -513,26 +216,16 @@
         "value" : "Entity ID",
         "assigner" : {
           "reference" : "Organization/1707834833794238000.46eda0ee-8555-429f-8bf8-a4e51950e631"
->>>>>>> 9d88e4f6
         }
-      }
-    },
-    {
-      "fullUrl" : "EpisodeOfCare/1707789710187562000.e93bf800-8e84-4da9-9977-02e6fd50e8d4",
-      "resource" : {
-        "resourceType" : "EpisodeOfCare",
-        "id" : "1707789710187562000.e93bf800-8e84-4da9-9977-02e6fd50e8d4",
-        "extension" : [
-          {
-            "url" : "https://reportstream.cdc.gov/fhir/StructureDefinition/hl7v2Field",
-            "valueString" : "PV1.54"
-          }
-        ]
-      }
-    }
-<<<<<<< HEAD
-  ]
-=======
+      } ],
+      "mode" : "instance",
+      "physicalType" : {
+        "coding" : [ {
+          "system" : "http://terminology.hl7.org/CodeSystem/location-physical-type",
+          "code" : "si"
+        } ]
+      }
+    }
   }, {
     "fullUrl" : "EpisodeOfCare/1707834833796619000.9aed7737-b772-4aaa-a9d1-d1ee7e054280",
     "resource" : {
@@ -544,5 +237,4 @@
       } ]
     }
   } ]
->>>>>>> 9d88e4f6
 }