--- conflicted
+++ resolved
@@ -1,25 +1,15 @@
 {
   "resourceType" : "Bundle",
-<<<<<<< HEAD
-  "id" : "1707484358561523000.dd435c8f-fd92-403d-8bd1-9917b5415221",
-  "meta" : {
-    "lastUpdated" : "2024-02-09T08:12:38.568-05:00"
-=======
   "id" : "1707766072540171000.17244f36-beec-41d8-8b65-59194fe5983d",
   "meta" : {
     "lastUpdated" : "2024-02-12T13:27:52.549-06:00"
->>>>>>> 44104ccc
   },
   "identifier" : {
     "system" : "https://reportstream.cdc.gov/prime-router",
     "value" : "3003786103_4988249_33033"
   },
   "type" : "message",
-<<<<<<< HEAD
-  "timestamp" : "2023-05-01T10:25:31.000-04:00",
-=======
   "timestamp" : "2023-05-01T09:25:31.000-05:00",
->>>>>>> 44104ccc
   "entry" : [ {
     "fullUrl" : "MessageHeader/0993dd0b-6ce5-3caf-a177-0b81cc780c18",
     "resource" : {
@@ -50,17 +40,10 @@
       }
     }
   }, {
-<<<<<<< HEAD
-    "fullUrl" : "Provenance/1707484358987849000.72c3fdfa-c462-42a0-8fe9-b705c58450e5",
-    "resource" : {
-      "resourceType" : "Provenance",
-      "id" : "1707484358987849000.72c3fdfa-c462-42a0-8fe9-b705c58450e5",
-=======
     "fullUrl" : "Provenance/1707766073171199000.2d095079-6dac-4521-bd22-16c4405097b8",
     "resource" : {
       "resourceType" : "Provenance",
       "id" : "1707766073171199000.2d095079-6dac-4521-bd22-16c4405097b8",
->>>>>>> 44104ccc
       "target" : [ {
         "reference" : "MessageHeader/0993dd0b-6ce5-3caf-a177-0b81cc780c18"
       } ],
@@ -72,19 +55,11 @@
       }
     }
   }, {
-<<<<<<< HEAD
-    "fullUrl" : "Provenance/1707484358997612000.17c9db00-6b24-4443-aa7a-ee7bdc68c919",
-    "resource" : {
-      "resourceType" : "Provenance",
-      "id" : "1707484358997612000.17c9db00-6b24-4443-aa7a-ee7bdc68c919",
-      "recorded" : "2024-02-09T08:12:39Z",
-=======
     "fullUrl" : "Provenance/1707766073185245000.35a4c317-b87f-43fa-b44d-a8ef0fd47414",
     "resource" : {
       "resourceType" : "Provenance",
       "id" : "1707766073185245000.35a4c317-b87f-43fa-b44d-a8ef0fd47414",
       "recorded" : "2024-02-12T13:27:53Z",
->>>>>>> 44104ccc
       "policy" : [ "http://hl7.org/fhir/uv/v2mappings/message-oru-r01-to-bundle" ],
       "activity" : {
         "coding" : [ {
@@ -99,17 +74,6 @@
           } ]
         },
         "who" : {
-<<<<<<< HEAD
-          "reference" : "Organization/1707484358996945000.f0b0decf-b4ca-421f-96bb-6194370628eb"
-        }
-      } ]
-    }
-  }, {
-    "fullUrl" : "Organization/1707484358996945000.f0b0decf-b4ca-421f-96bb-6194370628eb",
-    "resource" : {
-      "resourceType" : "Organization",
-      "id" : "1707484358996945000.f0b0decf-b4ca-421f-96bb-6194370628eb",
-=======
           "reference" : "Organization/1707766073183854000.97bb0655-fbbb-4cb2-a104-8f07b123b7d3"
         }
       } ]
@@ -119,7 +83,6 @@
     "resource" : {
       "resourceType" : "Organization",
       "id" : "1707766073183854000.97bb0655-fbbb-4cb2-a104-8f07b123b7d3",
->>>>>>> 44104ccc
       "identifier" : [ {
         "value" : "CDC PRIME - Atlanta"
       }, {
@@ -133,22 +96,6 @@
       } ]
     }
   }, {
-<<<<<<< HEAD
-    "fullUrl" : "Patient/1707484359014729000.b78e6d52-9d2b-467b-9e49-3783bba25c1b",
-    "resource" : {
-      "resourceType" : "Patient",
-      "id" : "1707484359014729000.b78e6d52-9d2b-467b-9e49-3783bba25c1b"
-    }
-  }, {
-    "fullUrl" : "Provenance/1707484359015555000.9798c638-9dce-44f3-81fc-4b0cdadb42b2",
-    "resource" : {
-      "resourceType" : "Provenance",
-      "id" : "1707484359015555000.9798c638-9dce-44f3-81fc-4b0cdadb42b2",
-      "target" : [ {
-        "reference" : "Patient/1707484359014729000.b78e6d52-9d2b-467b-9e49-3783bba25c1b"
-      } ],
-      "recorded" : "2024-02-09T08:12:39Z",
-=======
     "fullUrl" : "Patient/1707766073214112000.b1ced543-6842-418b-9954-e926b9690dfc",
     "resource" : {
       "resourceType" : "Patient",
@@ -163,7 +110,6 @@
         "reference" : "Patient/1707766073214112000.b1ced543-6842-418b-9954-e926b9690dfc"
       } ],
       "recorded" : "2024-02-12T13:27:53Z",
->>>>>>> 44104ccc
       "activity" : {
         "coding" : [ {
           "system" : "https://terminology.hl7.org/CodeSystem/v3-DataOperation",
@@ -172,32 +118,18 @@
       }
     }
   }, {
-<<<<<<< HEAD
-    "fullUrl" : "Device/1707484359016591000.140660ff-3d06-481e-9412-d7cca4a23066",
-    "resource" : {
-      "resourceType" : "Device",
-      "id" : "1707484359016591000.140660ff-3d06-481e-9412-d7cca4a23066",
-=======
     "fullUrl" : "Device/1707766073218244000.0b83d5b3-8d75-4472-9ee3-c6880164c1a2",
     "resource" : {
       "resourceType" : "Device",
       "id" : "1707766073218244000.0b83d5b3-8d75-4472-9ee3-c6880164c1a2",
->>>>>>> 44104ccc
       "udiCarrier" : [ {
         "extension" : [ {
           "url" : "https://reportstream.cdc.gov/fhir/StructureDefinition/assigning-authority",
           "extension" : [ {
-<<<<<<< HEAD
-            "url" : "https://reportstream.cdc.gov/fhir/StructureDefinition/namespace-id",
-            "valueString" : "CDC"
-          }, {
-            "url" : "https://reportstream.cdc.gov/fhir/StructureDefinition/universal-id",
-=======
             "url" : "https://reportstream.cdc.gov/fhir/StructureDefinition/assigning-authority-namespace-id",
             "valueString" : "CDC"
           }, {
             "url" : "https://reportstream.cdc.gov/fhir/StructureDefinition/assigning-authority-universal-id",
->>>>>>> 44104ccc
             "valueString" : "1.111.122311.222.44.2.3.3"
           }, {
             "url" : "https://reportstream.cdc.gov/fhir/StructureDefinition/universal-id-type",
