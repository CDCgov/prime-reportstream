{
  "resourceType" : "Bundle",
  "id" : "1695669259031463000.f0525223-538b-4b70-9fce-3120011fb551",
  "meta" : {
    "lastUpdated" : "2023-09-25T12:14:19.058-07:00"
  },
  "identifier" : {
    "system" : "https://reportstream.cdc.gov/prime-router",
    "value" : "31808297"
  },
  "type" : "message",
  "timestamp" : "2023-05-06T03:29:16.000-07:00",
  "entry" : [
    {
      "fullUrl" : "MessageHeader/87c2d0db-6f31-3666-b9e2-7152e039c11f",
      "resource" : {
        "resourceType" : "MessageHeader",
        "id" : "87c2d0db-6f31-3666-b9e2-7152e039c11f",
        "meta" : {
          "extension" : [
            {
              "url" : "http://ibm.com/fhir/cdm/StructureDefinition/source-data-model-version",
              "valueString" : "2.5.1"
            }
          ],
          "tag" : [
            {
              "extension" : [
                {
                  "url" : "https://reportstream.cdc.gov/fhir/StructureDefinition/code-index-name",
                  "valueString" : "identifier"
                }
              ],
              "system" : "http://terminology.hl7.org/CodeSystem/v2-0103",
              "code" : "P"
            }
          ]
        },
        "extension" : [
          {
            "url" : "https://reportstream.cdc.gov/fhir/StructureDefinition/application-acknowledgement-type",
            "valueIdentifier" : {
              "type" : {
                "coding" : [
                  {
                    "extension" : [
                      {
                        "url" : "https://reportstream.cdc.gov/fhir/StructureDefinition/code-index-name",
                        "valueString" : "identifier"
                      }
                    ],
                    "system" : "http://terminology.hl7.org/CodeSystem/v3-AcknowledgementCondition",
                    "code" : "AL"
                  }
                ]
              }
            }
          },
          {
            "url" : "https://reportstream.cdc.gov/fhir/StructureDefinition/accept-acknowledgement-type",
            "valueIdentifier" : {
              "type" : {
                "coding" : [
                  {
                    "extension" : [
                      {
                        "url" : "https://reportstream.cdc.gov/fhir/StructureDefinition/code-index-name",
                        "valueString" : "identifier"
                      }
                    ],
                    "system" : "http://terminology.hl7.org/CodeSystem/v3-AcknowledgementCondition",
                    "code" : "AL"
                  }
                ]
              }
            }
          },
          {
            "url" : "https://reportstream.cdc.gov/fhir/StructureDefinition/source-message-profile-id",
            "valueIdentifier" : {
              "extension" : [
                {
                  "url" : "https://reportstream.cdc.gov/fhir/StructureDefinition/universal-id",
                  "valueOid" : "urn:oid:2.16.840.1.113883.9.82"
                }
              ],
              "value" : "LAB_PRU_COMPONENT"
            }
          },
          {
            "url" : "https://reportstream.cdc.gov/fhir/StructureDefinition/source-message-profile-id",
            "valueIdentifier" : {
              "extension" : [
                {
                  "url" : "https://reportstream.cdc.gov/fhir/StructureDefinition/universal-id",
                  "valueOid" : "urn:oid:2.16.840.1.113883.9.22"
                }
              ],
              "value" : "LAB_TO_COMPONENT"
            }
          }
        ],
        "eventCoding" : {
          "system" : "http://terminology.hl7.org/CodeSystem/v2-0003",
          "code" : "O21",
          "display" : "OML - Laboratory order"
        },
        "destination" : [
          {
            "target" : {
              "reference" : "Device/1695669259193474000.cf2cec89-fc2d-4f49-a4e1-56eb69f0d846"
            },
            "endpoint" : "urn:dns:natus.health.state.mn.us",
            "receiver" : {
              "reference" : "Organization/urn-oid-2.16.840.1.114222.4.1.10080"
            }
          }
        ],
        "sender" : {
          "reference" : "Organization/1695669260998438000.c605a46a-9711-4fbb-b14e-fc6814ed8311"
        },
        "source" : {
          "extension" : [
            {
              "url" : "https://reportstream.cdc.gov/fhir/StructureDefinition/software-vendor-org",
              "valueReference" : {
                "reference" : "Organization/1695669259213507000.4b999e35-7d47-48a1-ac6e-88f144e21093"
              }
            }
          ],
          "name" : "Epic",
          "endpoint" : "urn:oid:1.2.840.114350.1.13.145.2.7.2.695071"
        }
      }
    },
    {
      "fullUrl" : "Device/1695669259193474000.cf2cec89-fc2d-4f49-a4e1-56eb69f0d846",
      "resource" : {
        "resourceType" : "Device",
        "id" : "1695669259193474000.cf2cec89-fc2d-4f49-a4e1-56eb69f0d846",
        "meta" : {
          "extension" : [
            {
              "url" : "http://ibm.com/fhir/cdm/StructureDefinition/source-data-model-version",
              "valueString" : "2.5.1"
            }
          ],
          "tag" : [
            {
              "extension" : [
                {
                  "url" : "https://reportstream.cdc.gov/fhir/StructureDefinition/code-index-name",
                  "valueString" : "identifier"
                }
              ],
              "system" : "http://terminology.hl7.org/CodeSystem/v2-0103",
              "code" : "P"
            }
          ]
        },
        "identifier" : [
          {
            "value" : "NATUS"
          },
          {
            "type" : {
              "coding" : [
                {
                  "extension" : [
                    {
                      "url" : "https://reportstream.cdc.gov/fhir/StructureDefinition/code-index-name",
                      "valueString" : "identifier"
                    }
                  ],
                  "system" : "http://terminology.hl7.org/CodeSystem/v2-0301",
                  "code" : "DNS"
                }
              ]
            },
            "value" : "urn:dns:natus.health.state.mn.us"
          }
        ]
      }
    },
    {
      "fullUrl" : "Organization/urn-oid-2.16.840.1.114222.4.1.10080",
      "resource" : {
        "resourceType" : "Organization",
        "id" : "urn-oid-2.16.840.1.114222.4.1.10080",
        "meta" : {
          "extension" : [
            {
              "url" : "http://ibm.com/fhir/cdm/StructureDefinition/source-data-model-version",
              "valueString" : "2.5.1"
            }
          ],
          "tag" : [
            {
              "extension" : [
                {
                  "url" : "https://reportstream.cdc.gov/fhir/StructureDefinition/code-index-name",
                  "valueString" : "identifier"
                }
              ],
              "system" : "http://terminology.hl7.org/CodeSystem/v2-0103",
              "code" : "P"
            }
          ]
        },
        "identifier" : [
          {
            "value" : "MN Public Health Lab"
          },
          {
            "system" : "urn:id:ISO",
            "value" : "urn:oid:2.16.840.1.114222.4.1.10080"
          }
        ],
        "name" : "MN Public Health Lab"
      }
    },
    {
      "fullUrl" : "Organization/1695669259213507000.4b999e35-7d47-48a1-ac6e-88f144e21093",
      "resource" : {
        "resourceType" : "Organization",
        "id" : "1695669259213507000.4b999e35-7d47-48a1-ac6e-88f144e21093",
        "meta" : {
          "extension" : [
            {
              "url" : "http://ibm.com/fhir/cdm/StructureDefinition/source-data-model-version",
              "valueString" : "2.5.1"
            }
          ],
          "tag" : [
            {
              "extension" : [
                {
                  "url" : "https://reportstream.cdc.gov/fhir/StructureDefinition/code-index-name",
                  "valueString" : "identifier"
                }
              ],
              "system" : "http://terminology.hl7.org/CodeSystem/v2-0103",
              "code" : "P"
            }
          ]
        }
      }
    },
    {
      "fullUrl" : "Organization/1695669260998438000.c605a46a-9711-4fbb-b14e-fc6814ed8311",
      "resource" : {
        "resourceType" : "Organization",
        "id" : "1695669260998438000.c605a46a-9711-4fbb-b14e-fc6814ed8311",
        "meta" : {
          "extension" : [
            {
              "url" : "http://ibm.com/fhir/cdm/StructureDefinition/source-data-model-version",
              "valueString" : "2.5.1"
            }
          ],
          "tag" : [
            {
              "extension" : [
                {
                  "url" : "https://reportstream.cdc.gov/fhir/StructureDefinition/code-index-name",
                  "valueString" : "identifier"
                }
              ],
              "system" : "http://terminology.hl7.org/CodeSystem/v2-0103",
              "code" : "P"
            }
          ]
        },
        "identifier" : [
          {
<<<<<<< HEAD
            "value" : "Centracare"
          },
          {
            "type" : {
              "coding" : [
=======
            "extension" : [ {
                "url" : "https://reportstream.cdc.gov/fhir/StructureDefinition/identifier-namespace-id",
                "valueBoolean" : true
            } ],
            "value": "Centracare"
          },
          {
            "extension" : [ {
                "url" : "https://reportstream.cdc.gov/fhir/StructureDefinition/identifier-universal-id",
                "valueBoolean" : true
            }],
            "type": {
              "coding": [
>>>>>>> 968e0d76
                {
                  "extension" : [
                    {
                      "url" : "https://reportstream.cdc.gov/fhir/StructureDefinition/code-index-name",
                      "valueString" : "identifier"
                    }
                  ],
                  "system" : "http://terminology.hl7.org/CodeSystem/v2-0301",
                  "code" : "DNS"
                }
              ]
            },
<<<<<<< HEAD
            "value" : "urn:dns:centracare.com"
=======
            "value": "centracare.com"
>>>>>>> 968e0d76
          }
        ]
      }
    },
    {
      "fullUrl" : "ServiceRequest/1695669261555831000.5ad804c8-3508-4a62-8ced-23eb4351c2f6",
      "resource" : {
        "resourceType" : "ServiceRequest",
        "id" : "1695669261555831000.5ad804c8-3508-4a62-8ced-23eb4351c2f6",
        "meta" : {
          "extension" : [
            {
              "url" : "http://ibm.com/fhir/cdm/StructureDefinition/source-data-model-version",
              "valueString" : "2.5.1"
            }
          ],
          "tag" : [
            {
              "extension" : [
                {
                  "url" : "https://reportstream.cdc.gov/fhir/StructureDefinition/code-index-name",
                  "valueString" : "identifier"
                }
              ],
              "system" : "http://terminology.hl7.org/CodeSystem/v2-0103",
              "code" : "P"
            }
          ]
        },
        "extension" : [
          {
            "url" : "https://reportstream.cdc.gov/fhir/StructureDefinition/entered-by",
            "valueReference" : {
              "reference" : "Practitioner/1695669261548614000.8d8ad999-27fa-4f35-9231-6e571f7bc87a"
            }
          },
          {
            "url" : "https://reportstream.cdc.gov/fhir/StructureDefinition/collector-identifier",
            "valueReference" : {
              "reference" : "Practitioner/1695669261552537000.d98fe0f9-f125-4509-a0ae-49239ddb7b7f"
            }
          },
          {
            "url" : "https://reportstream.cdc.gov/fhir/StructureDefinition/order-control",
            "valueCodeableConcept" : {
              "coding" : [
                {
                  "extension" : [
                    {
                      "url" : "https://reportstream.cdc.gov/fhir/StructureDefinition/code-index-name",
                      "valueString" : "identifier"
                    }
                  ],
                  "system" : "http://terminology.hl7.org/CodeSystem/v2-0119",
                  "code" : "NW"
                }
              ]
            }
          },
          {
            "url" : "https://reportstream.cdc.gov/fhir/StructureDefinition/enterers-location",
            "valueReference" : {
              "reference" : "Location/1695669261570648000.f8e4036c-2730-4423-918c-c694f1b902e3"
            }
          }
        ],
        "identifier" : [
          {
            "type" : {
              "coding" : [
                {
                  "extension" : [
                    {
                      "url" : "https://reportstream.cdc.gov/fhir/StructureDefinition/code-index-name",
                      "valueString" : "identifier"
                    }
                  ],
                  "system" : "http://terminology.hl7.org/CodeSystem/v2-0203",
                  "code" : "VN",
                  "display" : "Visit number"
                }
              ]
            },
            "value" : "20230506052916-0500"
          },
          {
            "type" : {
              "coding" : [
                {
                  "extension" : [
                    {
                      "url" : "https://reportstream.cdc.gov/fhir/StructureDefinition/code-index-name",
                      "valueString" : "identifier"
                    }
                  ],
                  "code" : "CMS"
                }
              ]
            },
            "value" : "1043269798"
          },
          {
            "type" : {
              "coding" : [
                {
                  "extension" : [
                    {
                      "url" : "https://reportstream.cdc.gov/fhir/StructureDefinition/code-index-name",
                      "valueString" : "identifier"
                    }
                  ],
                  "code" : "MN Public Health Lab"
                }
              ]
            },
            "value" : "739"
          },
          {
            "extension" : [
              {
                "url" : "https://reportstream.cdc.gov/fhir/StructureDefinition/universal-id",
                "valueOid" : "urn:oid:1.2.840.114350.1.13.145.2.7.2.695071"
              }
            ],
            "type" : {
              "coding" : [
                {
                  "extension" : [
                    {
                      "url" : "https://reportstream.cdc.gov/fhir/StructureDefinition/code-index-name",
                      "valueString" : "identifier"
                    }
                  ],
                  "system" : "http://terminology.hl7.org/CodeSystem/v2-0203",
                  "code" : "PLAC",
                  "display" : "Placer Identifier"
                }
              ]
            },
            "system" : "urn:id:EPIC",
            "value" : "421832901"
          }
        ],
        "status" : "unknown",
        "intent" : "order",
        "code" : {
          "coding" : [
            {
              "extension" : [
                {
                  "url" : "https://reportstream.cdc.gov/fhir/StructureDefinition/code-index-name",
                  "valueString" : "identifier"
                }
              ],
              "system" : "http://loinc.org",
              "code" : "54089-8",
              "display" : "Newborn screening panel American Health Information Community (AHIC)"
            }
          ]
        },
        "subject" : {
          "reference" : "Patient/1695669261532305000.bb1b87fc-3c3d-4e3e-ba3e-ba612f880655"
        },
        "authoredOn" : "2023-05-06T05:29:13-05:00",
        "requester" : {
          "reference" : "PractitionerRole/1695669261568047000.72f08cf4-2bc0-4be2-bc26-ad36f1f0da5b"
        }
      }
    },
    {
      "fullUrl" : "Practitioner/1695669261548614000.8d8ad999-27fa-4f35-9231-6e571f7bc87a",
      "resource" : {
        "resourceType" : "Practitioner",
        "id" : "1695669261548614000.8d8ad999-27fa-4f35-9231-6e571f7bc87a",
        "meta" : {
          "extension" : [
            {
              "url" : "http://ibm.com/fhir/cdm/StructureDefinition/source-data-model-version",
              "valueString" : "2.5.1"
            }
          ],
          "tag" : [
            {
              "extension" : [
                {
                  "url" : "https://reportstream.cdc.gov/fhir/StructureDefinition/code-index-name",
                  "valueString" : "identifier"
                }
              ],
              "system" : "http://terminology.hl7.org/CodeSystem/v2-0103",
              "code" : "P"
            }
          ]
        },
        "identifier" : [
          {}
        ]
      }
    },
    {
      "fullUrl" : "Practitioner/1695669261552537000.d98fe0f9-f125-4509-a0ae-49239ddb7b7f",
      "resource" : {
        "resourceType" : "Practitioner",
        "id" : "1695669261552537000.d98fe0f9-f125-4509-a0ae-49239ddb7b7f",
        "meta" : {
          "extension" : [
            {
              "url" : "http://ibm.com/fhir/cdm/StructureDefinition/source-data-model-version",
              "valueString" : "2.5.1"
            }
          ],
          "tag" : [
            {
              "extension" : [
                {
                  "url" : "https://reportstream.cdc.gov/fhir/StructureDefinition/code-index-name",
                  "valueString" : "identifier"
                }
              ],
              "system" : "http://terminology.hl7.org/CodeSystem/v2-0103",
              "code" : "P"
            }
          ]
        },
        "identifier" : [
          {}
        ]
      }
    },
    {
      "fullUrl" : "Practitioner/1695669261560416000.a8835be5-eee4-4709-ba55-d4d997aaf896",
      "resource" : {
        "resourceType" : "Practitioner",
        "id" : "1695669261560416000.a8835be5-eee4-4709-ba55-d4d997aaf896",
        "meta" : {
          "extension" : [
            {
              "url" : "http://ibm.com/fhir/cdm/StructureDefinition/source-data-model-version",
              "valueString" : "2.5.1"
            }
          ],
          "tag" : [
            {
              "extension" : [
                {
                  "url" : "https://reportstream.cdc.gov/fhir/StructureDefinition/code-index-name",
                  "valueString" : "identifier"
                }
              ],
              "system" : "http://terminology.hl7.org/CodeSystem/v2-0103",
              "code" : "P"
            }
          ]
        },
        "extension" : [
          {
            "url" : "https://reportstream.cdc.gov/fhir/StructureDefinition/identifier-type",
            "valueCodeableConcept" : {
              "coding" : [
                {
                  "extension" : [
                    {
                      "url" : "https://reportstream.cdc.gov/fhir/StructureDefinition/code-index-name",
                      "valueString" : "identifier"
                    }
                  ],
                  "system" : "http://terminology.hl7.org/CodeSystem/v2-0203",
                  "code" : "NPI"
                }
              ]
            }
          }
        ],
        "identifier" : [
          {
            "extension" : [
              {
                "url" : "https://reportstream.cdc.gov/fhir/StructureDefinition/assigning-authority-namespace-id",
                "valueString" : "NPI"
              }
            ],
            "type" : {
              "coding" : [
                {
                  "system" : "http://terminology.hl7.org/CodeSystem/v2-0203",
                  "code" : "NPI",
                  "display" : "National provider identifier"
                }
              ]
            },
            "system" : "http://hl7.org/fhir/sid/us-npi",
            "value" : "1265136360"
          }
        ],
        "name" : [
          {
            "use" : "official",
            "text" : "JANE JONES",
            "family" : "JONES",
            "given" : [
              "JANE"
            ]
          }
        ]
      }
    },
    {
      "fullUrl" : "Location/1695669261565432000.384cef22-33c2-45d7-bf14-fe1b2e82855d",
      "resource" : {
        "resourceType" : "Location",
        "id" : "1695669261565432000.384cef22-33c2-45d7-bf14-fe1b2e82855d",
        "meta" : {
          "extension" : [
            {
              "url" : "http://ibm.com/fhir/cdm/StructureDefinition/source-data-model-version",
              "valueString" : "2.5.1"
            }
          ],
          "tag" : [
            {
              "extension" : [
                {
                  "url" : "https://reportstream.cdc.gov/fhir/StructureDefinition/code-index-name",
                  "valueString" : "identifier"
                }
              ],
              "system" : "http://terminology.hl7.org/CodeSystem/v2-0103",
              "code" : "P"
            }
          ]
        }
      }
    },
    {
      "fullUrl" : "Organization/1695669261567733000.3bdd12c2-f56f-400b-aecc-9883e5685362",
      "resource" : {
        "resourceType" : "Organization",
        "id" : "1695669261567733000.3bdd12c2-f56f-400b-aecc-9883e5685362",
        "meta" : {
          "extension" : [
            {
              "url" : "http://ibm.com/fhir/cdm/StructureDefinition/source-data-model-version",
              "valueString" : "2.5.1"
            }
          ],
          "tag" : [
            {
              "extension" : [
                {
                  "url" : "https://reportstream.cdc.gov/fhir/StructureDefinition/code-index-name",
                  "valueString" : "identifier"
                }
              ],
              "system" : "http://terminology.hl7.org/CodeSystem/v2-0103",
              "code" : "P"
            }
          ]
        },
        "extension" : [
          {
            "url" : "https://reportstream.cdc.gov/fhir/StructureDefinition/organization-name-type",
            "valueCoding" : {
              "extension" : [
                {
                  "url" : "https://reportstream.cdc.gov/fhir/StructureDefinition/code-index-name",
                  "valueString" : "identifier"
                }
              ],
              "system" : "http://terminology.hl7.org/CodeSystem/v2-0204",
              "code" : "L",
              "display" : "Legal name"
            }
          }
        ],
        "identifier" : [
          {
            "extension" : [
              {
                "url" : "https://reportstream.cdc.gov/fhir/StructureDefinition/assigning-authority",
                "extension" : [
                  {
                    "url" : "https://reportstream.cdc.gov/fhir/StructureDefinition/namespace-id",
                    "valueString" : "CMS"
                  }
                ]
              },
              {
                "url" : "https://reportstream.cdc.gov/fhir/StructureDefinition/assigning-facility",
                "valueReference" : {
                  "reference" : "Location/1695669261565432000.384cef22-33c2-45d7-bf14-fe1b2e82855d"
                }
              }
            ],
            "type" : {
              "coding" : [
                {
                  "extension" : [
                    {
                      "url" : "https://reportstream.cdc.gov/fhir/StructureDefinition/code-index-name",
                      "valueString" : "identifier"
                    }
                  ],
                  "system" : "http://terminology.hl7.org/CodeSystem/v2-0203",
                  "code" : "NPI"
                }
              ]
            },
            "value" : "1043269798"
          }
        ],
        "name" : "ST. CLOUD HOSPITAL"
      }
    },
    {
      "fullUrl" : "PractitionerRole/1695669261568047000.72f08cf4-2bc0-4be2-bc26-ad36f1f0da5b",
      "resource" : {
        "resourceType" : "PractitionerRole",
        "id" : "1695669261568047000.72f08cf4-2bc0-4be2-bc26-ad36f1f0da5b",
        "meta" : {
          "extension" : [
            {
              "url" : "http://ibm.com/fhir/cdm/StructureDefinition/source-data-model-version",
              "valueString" : "2.5.1"
            }
          ],
          "tag" : [
            {
              "extension" : [
                {
                  "url" : "https://reportstream.cdc.gov/fhir/StructureDefinition/code-index-name",
                  "valueString" : "identifier"
                }
              ],
              "system" : "http://terminology.hl7.org/CodeSystem/v2-0103",
              "code" : "P"
            }
          ]
        },
        "practitioner" : {
          "reference" : "Practitioner/1695669261560416000.a8835be5-eee4-4709-ba55-d4d997aaf896"
        },
        "organization" : {
          "reference" : "Organization/1695669261567733000.3bdd12c2-f56f-400b-aecc-9883e5685362"
        }
      }
    },
    {
      "fullUrl" : "Location/1695669261570648000.f8e4036c-2730-4423-918c-c694f1b902e3",
      "resource" : {
        "resourceType" : "Location",
        "id" : "1695669261570648000.f8e4036c-2730-4423-918c-c694f1b902e3",
        "meta" : {
          "extension" : [
            {
              "url" : "http://ibm.com/fhir/cdm/StructureDefinition/source-data-model-version",
              "valueString" : "2.5.1"
            }
          ],
          "tag" : [
            {
              "extension" : [
                {
                  "url" : "https://reportstream.cdc.gov/fhir/StructureDefinition/code-index-name",
                  "valueString" : "identifier"
                }
              ],
              "system" : "http://terminology.hl7.org/CodeSystem/v2-0103",
              "code" : "P"
            }
          ]
        }
      }
    },
    {
      "fullUrl" : "Observation/1695669261775617000.d5df762f-03f4-4e6d-af35-446ec9df2c31",
      "resource" : {
        "resourceType" : "Observation",
        "id" : "1695669261775617000.d5df762f-03f4-4e6d-af35-446ec9df2c31",
        "meta" : {
          "extension" : [
            {
              "url" : "http://ibm.com/fhir/cdm/StructureDefinition/source-data-model-version",
              "valueString" : "2.5.1"
            }
          ],
          "tag" : [
            {
              "extension" : [
                {
                  "url" : "https://reportstream.cdc.gov/fhir/StructureDefinition/code-index-name",
                  "valueString" : "identifier"
                }
              ],
              "system" : "http://terminology.hl7.org/CodeSystem/v2-0103",
              "code" : "P"
            }
          ]
        },
        "extension" : [
          {
            "url" : "https://reportstream.cdc.gov/fhir/StructureDefinition/observation-sub-type",
            "valueString" : "AOE"
          },
          {
            "url" : "https://reportstream.cdc.gov/fhir/StructureDefinition/observation-type",
            "valueString" : "QST"
          },
          {
            "url" : "https://reportstream.cdc.gov/fhir/StructureDefinition/observation-status-original-text",
            "valueString" : "O"
          },
          {
            "url" : "https://reportstream.cdc.gov/fhir/StructureDefinition/units",
            "valueCodeableConcept" : {
              "coding" : [
                {
                  "extension" : [
                    {
                      "url" : "https://reportstream.cdc.gov/fhir/StructureDefinition/code-index-name",
                      "valueString" : "identifier"
                    }
                  ],
                  "system" : "http://unitsofmeasure.org",
                  "code" : "g",
                  "display" : "gram"
                }
              ]
            }
          },
          {
            "url" : "https://reportstream.cdc.gov/fhir/StructureDefinition/sub-id",
            "valueString" : "1"
          }
        ],
        "identifier" : [
          {
            "system" : "urn:id:extID",
            "value" : "421832901"
          }
        ],
        "status" : "unknown",
        "code" : {
          "coding" : [
            {
              "extension" : [
                {
                  "url" : "https://reportstream.cdc.gov/fhir/StructureDefinition/code-index-name",
                  "valueString" : "identifier"
                }
              ],
              "system" : "http://loinc.org",
              "code" : "8339-4",
              "display" : "BIRTH WEIGHT MEASURED"
            }
          ]
        },
        "subject" : {
          "reference" : "Patient/1695669261532305000.bb1b87fc-3c3d-4e3e-ba3e-ba612f880655"
        },
        "effectiveDateTime" : "2023-05-06T05:00:00-05:00",
        "valueQuantity" : {
          "extension" : [
            {
              "url" : "https://reportstream.cdc.gov/fhir/StructureDefinition/alternate-value",
              "valueString" : "1769.859285"
            }
          ],
          "value" : 1769.8593,
          "unit" : "g",
          "system" : "http://unitsofmeasure.org",
          "code" : "g"
        }
      }
    },
    {
      "fullUrl" : "Observation/1695669261780337000.da275dfc-1950-472b-8a3c-f558c8e69333",
      "resource" : {
        "resourceType" : "Observation",
        "id" : "1695669261780337000.da275dfc-1950-472b-8a3c-f558c8e69333",
        "meta" : {
          "extension" : [
            {
              "url" : "http://ibm.com/fhir/cdm/StructureDefinition/source-data-model-version",
              "valueString" : "2.5.1"
            }
          ],
          "tag" : [
            {
              "extension" : [
                {
                  "url" : "https://reportstream.cdc.gov/fhir/StructureDefinition/code-index-name",
                  "valueString" : "identifier"
                }
              ],
              "system" : "http://terminology.hl7.org/CodeSystem/v2-0103",
              "code" : "P"
            }
          ]
        },
        "extension" : [
          {
            "url" : "https://reportstream.cdc.gov/fhir/StructureDefinition/observation-sub-type",
            "valueString" : "AOE"
          },
          {
            "url" : "https://reportstream.cdc.gov/fhir/StructureDefinition/observation-type",
            "valueString" : "QST"
          },
          {
            "url" : "https://reportstream.cdc.gov/fhir/StructureDefinition/observation-status-original-text",
            "valueString" : "O"
          },
          {
            "url" : "https://reportstream.cdc.gov/fhir/StructureDefinition/units",
            "valueCodeableConcept" : {
              "coding" : [
                {
                  "extension" : [
                    {
                      "url" : "https://reportstream.cdc.gov/fhir/StructureDefinition/code-index-name",
                      "valueString" : "identifier"
                    }
                  ],
                  "system" : "http://unitsofmeasure.org",
                  "code" : "wk",
                  "display" : "week"
                }
              ]
            }
          },
          {
            "url" : "https://reportstream.cdc.gov/fhir/StructureDefinition/sub-id",
            "valueString" : "1"
          }
        ],
        "identifier" : [
          {
            "system" : "urn:id:extID",
            "value" : "421832901"
          }
        ],
        "status" : "unknown",
        "code" : {
          "coding" : [
            {
              "extension" : [
                {
                  "url" : "https://reportstream.cdc.gov/fhir/StructureDefinition/code-index-name",
                  "valueString" : "identifier"
                }
              ],
              "system" : "http://loinc.org",
              "code" : "57714-8",
              "display" : "OBSTETRIC ESTIMATION OF GESTATIONAL AGE"
            }
          ]
        },
        "subject" : {
          "reference" : "Patient/1695669261532305000.bb1b87fc-3c3d-4e3e-ba3e-ba612f880655"
        },
        "effectiveDateTime" : "2023-05-06T05:00:00-05:00",
        "valueQuantity" : {
          "extension" : [
            {
              "url" : "https://reportstream.cdc.gov/fhir/StructureDefinition/alternate-value",
              "valueString" : "32"
            }
          ],
          "value" : 32,
          "unit" : "wk",
          "system" : "http://unitsofmeasure.org",
          "code" : "wk"
        }
      }
    },
    {
      "fullUrl" : "Observation/1695669261784168000.35a25dff-438e-4262-9397-939eaf5f024e",
      "resource" : {
        "resourceType" : "Observation",
        "id" : "1695669261784168000.35a25dff-438e-4262-9397-939eaf5f024e",
        "meta" : {
          "extension" : [
            {
              "url" : "http://ibm.com/fhir/cdm/StructureDefinition/source-data-model-version",
              "valueString" : "2.5.1"
            }
          ],
          "tag" : [
            {
              "extension" : [
                {
                  "url" : "https://reportstream.cdc.gov/fhir/StructureDefinition/code-index-name",
                  "valueString" : "identifier"
                }
              ],
              "system" : "http://terminology.hl7.org/CodeSystem/v2-0103",
              "code" : "P"
            }
          ]
        },
        "extension" : [
          {
            "url" : "https://reportstream.cdc.gov/fhir/StructureDefinition/observation-sub-type",
            "valueString" : "AOE"
          },
          {
            "url" : "https://reportstream.cdc.gov/fhir/StructureDefinition/observation-type",
            "valueString" : "QST"
          },
          {
            "url" : "https://reportstream.cdc.gov/fhir/StructureDefinition/observation-status-original-text",
            "valueString" : "O"
          },
          {
            "url" : "https://reportstream.cdc.gov/fhir/StructureDefinition/sub-id",
            "valueString" : "1"
          }
        ],
        "identifier" : [
          {
            "system" : "urn:id:extID",
            "value" : "421832901"
          }
        ],
        "status" : "unknown",
        "code" : {
          "coding" : [
            {
              "extension" : [
                {
                  "url" : "https://reportstream.cdc.gov/fhir/StructureDefinition/code-index-name",
                  "valueString" : "identifier"
                }
              ],
              "system" : "http://loinc.org",
              "code" : "57713-0",
              "display" : "INFANT FACTORS THAT AFFECT NEWBORN SCREENING INTERPRETATION"
            }
          ]
        },
        "subject" : {
          "reference" : "Patient/1695669261532305000.bb1b87fc-3c3d-4e3e-ba3e-ba612f880655"
        },
        "effectiveDateTime" : "2023-05-06T05:00:00-05:00",
        "valueCodeableConcept" : {
          "coding" : [
            {
              "extension" : [
                {
                  "url" : "https://reportstream.cdc.gov/fhir/StructureDefinition/code-index-name",
                  "valueString" : "identifier"
                }
              ],
              "system" : "http://loinc.org",
              "code" : "LA12419-0",
              "display" : "INFANT IN NICU AT TIME OF SPECIMEN COLLECTION"
            }
          ]
        }
      }
    },
    {
      "fullUrl" : "Observation/1695669261787987000.904d10b9-c831-4d93-9751-edbec5b1f04d",
      "resource" : {
        "resourceType" : "Observation",
        "id" : "1695669261787987000.904d10b9-c831-4d93-9751-edbec5b1f04d",
        "meta" : {
          "extension" : [
            {
              "url" : "http://ibm.com/fhir/cdm/StructureDefinition/source-data-model-version",
              "valueString" : "2.5.1"
            }
          ],
          "tag" : [
            {
              "extension" : [
                {
                  "url" : "https://reportstream.cdc.gov/fhir/StructureDefinition/code-index-name",
                  "valueString" : "identifier"
                }
              ],
              "system" : "http://terminology.hl7.org/CodeSystem/v2-0103",
              "code" : "P"
            }
          ]
        },
        "extension" : [
          {
            "url" : "https://reportstream.cdc.gov/fhir/StructureDefinition/observation-sub-type",
            "valueString" : "AOE"
          },
          {
            "url" : "https://reportstream.cdc.gov/fhir/StructureDefinition/observation-type",
            "valueString" : "QST"
          },
          {
            "url" : "https://reportstream.cdc.gov/fhir/StructureDefinition/observation-status-original-text",
            "valueString" : "O"
          },
          {
            "url" : "https://reportstream.cdc.gov/fhir/StructureDefinition/sub-id",
            "valueString" : "1"
          }
        ],
        "identifier" : [
          {
            "system" : "urn:id:extID",
            "value" : "421832901"
          }
        ],
        "status" : "unknown",
        "code" : {
          "coding" : [
            {
              "extension" : [
                {
                  "url" : "https://reportstream.cdc.gov/fhir/StructureDefinition/code-index-name",
                  "valueString" : "identifier"
                }
              ],
              "system" : "99MDH",
              "code" : "MNDSIB",
              "display" : "DOES THE BABY HAVE A DECEASED SIBLING?"
            }
          ]
        },
        "subject" : {
          "reference" : "Patient/1695669261532305000.bb1b87fc-3c3d-4e3e-ba3e-ba612f880655"
        },
        "effectiveDateTime" : "2023-05-06T05:00:00-05:00",
        "valueCodeableConcept" : {
          "coding" : [
            {
              "extension" : [
                {
                  "url" : "https://reportstream.cdc.gov/fhir/StructureDefinition/code-index-name",
                  "valueString" : "identifier"
                }
              ],
              "system" : "99MDH",
              "code" : "N",
              "display" : "No"
            }
          ]
        }
      }
    },
    {
      "fullUrl" : "Observation/1695669261791552000.5eef397b-048b-46d1-99c6-48bceaa95ecd",
      "resource" : {
        "resourceType" : "Observation",
        "id" : "1695669261791552000.5eef397b-048b-46d1-99c6-48bceaa95ecd",
        "meta" : {
          "extension" : [
            {
              "url" : "http://ibm.com/fhir/cdm/StructureDefinition/source-data-model-version",
              "valueString" : "2.5.1"
            }
          ],
          "tag" : [
            {
              "extension" : [
                {
                  "url" : "https://reportstream.cdc.gov/fhir/StructureDefinition/code-index-name",
                  "valueString" : "identifier"
                }
              ],
              "system" : "http://terminology.hl7.org/CodeSystem/v2-0103",
              "code" : "P"
            }
          ]
        },
        "extension" : [
          {
            "url" : "https://reportstream.cdc.gov/fhir/StructureDefinition/observation-sub-type",
            "valueString" : "AOE"
          },
          {
            "url" : "https://reportstream.cdc.gov/fhir/StructureDefinition/observation-type",
            "valueString" : "QST"
          },
          {
            "url" : "https://reportstream.cdc.gov/fhir/StructureDefinition/observation-status-original-text",
            "valueString" : "O"
          },
          {
            "url" : "https://reportstream.cdc.gov/fhir/StructureDefinition/sub-id",
            "valueString" : "1"
          }
        ],
        "identifier" : [
          {
            "system" : "urn:id:extID",
            "value" : "421832901"
          }
        ],
        "status" : "unknown",
        "code" : {
          "coding" : [
            {
              "extension" : [
                {
                  "url" : "https://reportstream.cdc.gov/fhir/StructureDefinition/code-index-name",
                  "valueString" : "identifier"
                }
              ],
              "system" : "99MDH",
              "code" : "MNDEFECT",
              "display" : "DOES THE BABY HAVE BIRTH DEFECTS?"
            }
          ]
        },
        "subject" : {
          "reference" : "Patient/1695669261532305000.bb1b87fc-3c3d-4e3e-ba3e-ba612f880655"
        },
        "effectiveDateTime" : "2023-05-06T05:00:00-05:00",
        "valueCodeableConcept" : {
          "coding" : [
            {
              "extension" : [
                {
                  "url" : "https://reportstream.cdc.gov/fhir/StructureDefinition/code-index-name",
                  "valueString" : "identifier"
                }
              ],
              "system" : "99MDH",
              "code" : "N",
              "display" : "No"
            }
          ]
        }
      }
    },
    {
      "fullUrl" : "Observation/1695669261794640000.aebb6fa3-9574-4f83-af82-06b6d2df27ae",
      "resource" : {
        "resourceType" : "Observation",
        "id" : "1695669261794640000.aebb6fa3-9574-4f83-af82-06b6d2df27ae",
        "meta" : {
          "extension" : [
            {
              "url" : "http://ibm.com/fhir/cdm/StructureDefinition/source-data-model-version",
              "valueString" : "2.5.1"
            }
          ],
          "tag" : [
            {
              "extension" : [
                {
                  "url" : "https://reportstream.cdc.gov/fhir/StructureDefinition/code-index-name",
                  "valueString" : "identifier"
                }
              ],
              "system" : "http://terminology.hl7.org/CodeSystem/v2-0103",
              "code" : "P"
            }
          ]
        },
        "extension" : [
          {
            "url" : "https://reportstream.cdc.gov/fhir/StructureDefinition/observation-sub-type",
            "valueString" : "AOE"
          },
          {
            "url" : "https://reportstream.cdc.gov/fhir/StructureDefinition/observation-type",
            "valueString" : "QST"
          },
          {
            "url" : "https://reportstream.cdc.gov/fhir/StructureDefinition/observation-status-original-text",
            "valueString" : "O"
          },
          {
            "url" : "https://reportstream.cdc.gov/fhir/StructureDefinition/sub-id",
            "valueString" : "1"
          }
        ],
        "identifier" : [
          {
            "system" : "urn:id:extID",
            "value" : "421832901"
          }
        ],
        "status" : "unknown",
        "code" : {
          "coding" : [
            {
              "extension" : [
                {
                  "url" : "https://reportstream.cdc.gov/fhir/StructureDefinition/code-index-name",
                  "valueString" : "identifier"
                }
              ],
              "system" : "99MDH",
              "code" : "MNFAM",
              "display" : "FAMILY HISTORY OF DISORDER ON MN SCREENING PANEL"
            }
          ]
        },
        "subject" : {
          "reference" : "Patient/1695669261532305000.bb1b87fc-3c3d-4e3e-ba3e-ba612f880655"
        },
        "effectiveDateTime" : "2023-05-06T05:00:00-05:00",
        "valueCodeableConcept" : {
          "coding" : [
            {
              "extension" : [
                {
                  "url" : "https://reportstream.cdc.gov/fhir/StructureDefinition/code-index-name",
                  "valueString" : "identifier"
                }
              ],
              "system" : "99MDH",
              "code" : "N",
              "display" : "No"
            }
          ]
        }
      }
    },
    {
      "fullUrl" : "Observation/1695669261797898000.1f2a7080-6188-477b-8310-a7c82b28e81e",
      "resource" : {
        "resourceType" : "Observation",
        "id" : "1695669261797898000.1f2a7080-6188-477b-8310-a7c82b28e81e",
        "meta" : {
          "extension" : [
            {
              "url" : "http://ibm.com/fhir/cdm/StructureDefinition/source-data-model-version",
              "valueString" : "2.5.1"
            }
          ],
          "tag" : [
            {
              "extension" : [
                {
                  "url" : "https://reportstream.cdc.gov/fhir/StructureDefinition/code-index-name",
                  "valueString" : "identifier"
                }
              ],
              "system" : "http://terminology.hl7.org/CodeSystem/v2-0103",
              "code" : "P"
            }
          ]
        },
        "extension" : [
          {
            "url" : "https://reportstream.cdc.gov/fhir/StructureDefinition/observation-sub-type",
            "valueString" : "AOE"
          },
          {
            "url" : "https://reportstream.cdc.gov/fhir/StructureDefinition/observation-type",
            "valueString" : "QST"
          },
          {
            "url" : "https://reportstream.cdc.gov/fhir/StructureDefinition/observation-status-original-text",
            "valueString" : "O"
          },
          {
            "url" : "https://reportstream.cdc.gov/fhir/StructureDefinition/sub-id",
            "valueString" : "1"
          }
        ],
        "identifier" : [
          {
            "system" : "urn:id:extID",
            "value" : "421832901"
          }
        ],
        "status" : "unknown",
        "code" : {
          "coding" : [
            {
              "extension" : [
                {
                  "url" : "https://reportstream.cdc.gov/fhir/StructureDefinition/code-index-name",
                  "valueString" : "identifier"
                }
              ],
              "system" : "http://loinc.org",
              "code" : "67704-7",
              "display" : "FEEDING TYPES"
            }
          ]
        },
        "subject" : {
          "reference" : "Patient/1695669261532305000.bb1b87fc-3c3d-4e3e-ba3e-ba612f880655"
        },
        "effectiveDateTime" : "2023-05-06T05:00:00-05:00",
        "valueCodeableConcept" : {
          "coding" : [
            {
              "extension" : [
                {
                  "url" : "https://reportstream.cdc.gov/fhir/StructureDefinition/code-index-name",
                  "valueString" : "identifier"
                }
              ],
              "system" : "http://loinc.org",
              "code" : "LA12418-2",
              "display" : "TPN"
            }
          ]
        }
      }
    },
    {
      "fullUrl" : "Observation/1695669261801446000.ddbee45e-3169-46f5-bb3c-6fb9f8458cd8",
      "resource" : {
        "resourceType" : "Observation",
        "id" : "1695669261801446000.ddbee45e-3169-46f5-bb3c-6fb9f8458cd8",
        "meta" : {
          "extension" : [
            {
              "url" : "http://ibm.com/fhir/cdm/StructureDefinition/source-data-model-version",
              "valueString" : "2.5.1"
            }
          ],
          "tag" : [
            {
              "extension" : [
                {
                  "url" : "https://reportstream.cdc.gov/fhir/StructureDefinition/code-index-name",
                  "valueString" : "identifier"
                }
              ],
              "system" : "http://terminology.hl7.org/CodeSystem/v2-0103",
              "code" : "P"
            }
          ]
        },
        "extension" : [
          {
            "url" : "https://reportstream.cdc.gov/fhir/StructureDefinition/observation-sub-type",
            "valueString" : "AOE"
          },
          {
            "url" : "https://reportstream.cdc.gov/fhir/StructureDefinition/observation-type",
            "valueString" : "QST"
          },
          {
            "url" : "https://reportstream.cdc.gov/fhir/StructureDefinition/observation-status-original-text",
            "valueString" : "O"
          },
          {
            "url" : "https://reportstream.cdc.gov/fhir/StructureDefinition/sub-id",
            "valueString" : "2"
          }
        ],
        "identifier" : [
          {
            "system" : "urn:id:extID",
            "value" : "421832901"
          }
        ],
        "status" : "unknown",
        "code" : {
          "coding" : [
            {
              "extension" : [
                {
                  "url" : "https://reportstream.cdc.gov/fhir/StructureDefinition/code-index-name",
                  "valueString" : "identifier"
                }
              ],
              "system" : "http://loinc.org",
              "code" : "67704-7",
              "display" : "FEEDING TYPES"
            }
          ]
        },
        "subject" : {
          "reference" : "Patient/1695669261532305000.bb1b87fc-3c3d-4e3e-ba3e-ba612f880655"
        },
        "effectiveDateTime" : "2023-05-06T05:00:00-05:00",
        "valueCodeableConcept" : {
          "coding" : [
            {
              "extension" : [
                {
                  "url" : "https://reportstream.cdc.gov/fhir/StructureDefinition/code-index-name",
                  "valueString" : "identifier"
                }
              ],
              "system" : "http://loinc.org",
              "code" : "LA16914-6",
              "display" : "BREAST MILK"
            }
          ]
        }
      }
    },
    {
      "fullUrl" : "Observation/1695669261805167000.af8d435c-63ac-4874-a7ed-6f48797d1b1c",
      "resource" : {
        "resourceType" : "Observation",
        "id" : "1695669261805167000.af8d435c-63ac-4874-a7ed-6f48797d1b1c",
        "meta" : {
          "extension" : [
            {
              "url" : "http://ibm.com/fhir/cdm/StructureDefinition/source-data-model-version",
              "valueString" : "2.5.1"
            }
          ],
          "tag" : [
            {
              "extension" : [
                {
                  "url" : "https://reportstream.cdc.gov/fhir/StructureDefinition/code-index-name",
                  "valueString" : "identifier"
                }
              ],
              "system" : "http://terminology.hl7.org/CodeSystem/v2-0103",
              "code" : "P"
            }
          ]
        },
        "extension" : [
          {
            "url" : "https://reportstream.cdc.gov/fhir/StructureDefinition/observation-sub-type",
            "valueString" : "AOE"
          },
          {
            "url" : "https://reportstream.cdc.gov/fhir/StructureDefinition/observation-type",
            "valueString" : "QST"
          },
          {
            "url" : "https://reportstream.cdc.gov/fhir/StructureDefinition/observation-status-original-text",
            "valueString" : "O"
          },
          {
            "url" : "https://reportstream.cdc.gov/fhir/StructureDefinition/sub-id",
            "valueString" : "1"
          }
        ],
        "identifier" : [
          {
            "system" : "urn:id:extID",
            "value" : "421832901"
          }
        ],
        "status" : "unknown",
        "code" : {
          "coding" : [
            {
              "extension" : [
                {
                  "url" : "https://reportstream.cdc.gov/fhir/StructureDefinition/code-index-name",
                  "valueString" : "identifier"
                }
              ],
              "system" : "http://loinc.org",
              "code" : "57723-9",
              "display" : "UNIQUE BAR CODE NUMBER OF CURRENT SAMPLE"
            }
          ]
        },
        "subject" : {
          "reference" : "Patient/1695669261532305000.bb1b87fc-3c3d-4e3e-ba3e-ba612f880655"
        },
        "effectiveDateTime" : "2023-05-06T05:00:00-05:00",
        "valueCodeableConcept" : {
          "coding" : [
            {
              "extension" : [
                {
                  "url" : "https://reportstream.cdc.gov/fhir/StructureDefinition/code-index-name",
                  "valueString" : "identifier"
                }
              ],
              "code" : "0516199364"
            }
          ]
        }
      }
    },
    {
      "fullUrl" : "Observation/1695669261807707000.4f04a3ff-10bc-4cdd-be13-54cd68f7067c",
      "resource" : {
        "resourceType" : "Observation",
        "id" : "1695669261807707000.4f04a3ff-10bc-4cdd-be13-54cd68f7067c",
        "meta" : {
          "extension" : [
            {
              "url" : "http://ibm.com/fhir/cdm/StructureDefinition/source-data-model-version",
              "valueString" : "2.5.1"
            }
          ],
          "tag" : [
            {
              "extension" : [
                {
                  "url" : "https://reportstream.cdc.gov/fhir/StructureDefinition/code-index-name",
                  "valueString" : "identifier"
                }
              ],
              "system" : "http://terminology.hl7.org/CodeSystem/v2-0103",
              "code" : "P"
            }
          ]
        },
        "extension" : [
          {
            "url" : "https://reportstream.cdc.gov/fhir/StructureDefinition/observation-sub-type",
            "valueString" : "AOE"
          },
          {
            "url" : "https://reportstream.cdc.gov/fhir/StructureDefinition/observation-type",
            "valueString" : "QST"
          },
          {
            "url" : "https://reportstream.cdc.gov/fhir/StructureDefinition/observation-status-original-text",
            "valueString" : "O"
          },
          {
            "url" : "https://reportstream.cdc.gov/fhir/StructureDefinition/sub-id",
            "valueString" : "1"
          }
        ],
        "identifier" : [
          {
            "system" : "urn:id:extID",
            "value" : "421832901"
          }
        ],
        "status" : "unknown",
        "code" : {
          "coding" : [
            {
              "extension" : [
                {
                  "url" : "https://reportstream.cdc.gov/fhir/StructureDefinition/code-index-name",
                  "valueString" : "identifier"
                }
              ],
              "system" : "http://loinc.org",
              "code" : "62328-0",
              "display" : "DISCHARGE PROVIDER PRACTICE PHONE NUMBER"
            }
          ]
        },
        "subject" : {
          "reference" : "Patient/1695669261532305000.bb1b87fc-3c3d-4e3e-ba3e-ba612f880655"
        },
        "effectiveDateTime" : "2023-05-06T05:00:00-05:00",
        "valueString" : "Daniel Davis/218-555-1000"
      }
    },
    {
      "fullUrl" : "Observation/1695669261810041000.e47d7a7f-b710-421f-b2fd-07337243454f",
      "resource" : {
        "resourceType" : "Observation",
        "id" : "1695669261810041000.e47d7a7f-b710-421f-b2fd-07337243454f",
        "meta" : {
          "extension" : [
            {
              "url" : "http://ibm.com/fhir/cdm/StructureDefinition/source-data-model-version",
              "valueString" : "2.5.1"
            }
          ],
          "tag" : [
            {
              "extension" : [
                {
                  "url" : "https://reportstream.cdc.gov/fhir/StructureDefinition/code-index-name",
                  "valueString" : "identifier"
                }
              ],
              "system" : "http://terminology.hl7.org/CodeSystem/v2-0103",
              "code" : "P"
            }
          ]
        },
        "extension" : [
          {
            "url" : "https://reportstream.cdc.gov/fhir/StructureDefinition/observation-sub-type",
            "valueString" : "AOE"
          },
          {
            "url" : "https://reportstream.cdc.gov/fhir/StructureDefinition/observation-type",
            "valueString" : "QST"
          },
          {
            "url" : "https://reportstream.cdc.gov/fhir/StructureDefinition/observation-status-original-text",
            "valueString" : "O"
          },
          {
            "url" : "https://reportstream.cdc.gov/fhir/StructureDefinition/sub-id",
            "valueString" : "1"
          }
        ],
        "identifier" : [
          {
            "system" : "urn:id:extID",
            "value" : "421832901"
          }
        ],
        "status" : "unknown",
        "code" : {
          "coding" : [
            {
              "extension" : [
                {
                  "url" : "https://reportstream.cdc.gov/fhir/StructureDefinition/code-index-name",
                  "valueString" : "identifier"
                }
              ],
              "system" : "http://loinc.org",
              "code" : "62324-9",
              "display" : "POST-DISCHARGE PROVIDER NAME"
            }
          ]
        },
        "subject" : {
          "reference" : "Patient/1695669261532305000.bb1b87fc-3c3d-4e3e-ba3e-ba612f880655"
        },
        "effectiveDateTime" : "2023-05-06T05:00:00-05:00",
        "valueString" : "DAVIS, DANIEL, MD"
      }
    },
    {
      "fullUrl" : "Observation/1695669261812411000.3a388f9f-a4d9-44da-80d5-c597bfec30e5",
      "resource" : {
        "resourceType" : "Observation",
        "id" : "1695669261812411000.3a388f9f-a4d9-44da-80d5-c597bfec30e5",
        "meta" : {
          "extension" : [
            {
              "url" : "http://ibm.com/fhir/cdm/StructureDefinition/source-data-model-version",
              "valueString" : "2.5.1"
            }
          ],
          "tag" : [
            {
              "extension" : [
                {
                  "url" : "https://reportstream.cdc.gov/fhir/StructureDefinition/code-index-name",
                  "valueString" : "identifier"
                }
              ],
              "system" : "http://terminology.hl7.org/CodeSystem/v2-0103",
              "code" : "P"
            }
          ]
        },
        "extension" : [
          {
            "url" : "https://reportstream.cdc.gov/fhir/StructureDefinition/observation-sub-type",
            "valueString" : "AOE"
          },
          {
            "url" : "https://reportstream.cdc.gov/fhir/StructureDefinition/observation-type",
            "valueString" : "QST"
          },
          {
            "url" : "https://reportstream.cdc.gov/fhir/StructureDefinition/observation-status-original-text",
            "valueString" : "O"
          },
          {
            "url" : "https://reportstream.cdc.gov/fhir/StructureDefinition/sub-id",
            "valueString" : "1"
          }
        ],
        "identifier" : [
          {
            "system" : "urn:id:extID",
            "value" : "421832901"
          }
        ],
        "status" : "unknown",
        "code" : {
          "coding" : [
            {
              "extension" : [
                {
                  "url" : "https://reportstream.cdc.gov/fhir/StructureDefinition/code-index-name",
                  "valueString" : "identifier"
                }
              ],
              "system" : "http://loinc.org",
              "code" : "62326-4",
              "display" : "POST-DISCHARGE PROVIDER PRACTICE NAME"
            }
          ]
        },
        "subject" : {
          "reference" : "Patient/1695669261532305000.bb1b87fc-3c3d-4e3e-ba3e-ba612f880655"
        },
        "effectiveDateTime" : "2023-05-06T05:00:00-05:00",
        "valueString" : "Lakeridge Health Revere"
      }
    },
    {
      "fullUrl" : "Specimen/1695669261832353000.1ac58cbf-b88d-4758-842a-9bae875a9295",
      "resource" : {
        "resourceType" : "Specimen",
        "id" : "1695669261832353000.1ac58cbf-b88d-4758-842a-9bae875a9295",
        "meta" : {
          "extension" : [
            {
              "url" : "http://ibm.com/fhir/cdm/StructureDefinition/source-data-model-version",
              "valueString" : "2.5.1"
            }
          ],
          "tag" : [
            {
              "extension" : [
                {
                  "url" : "https://reportstream.cdc.gov/fhir/StructureDefinition/code-index-name",
                  "valueString" : "identifier"
                }
              ],
              "system" : "http://terminology.hl7.org/CodeSystem/v2-0103",
              "code" : "P"
            }
          ]
        },
        "extension" : [
          {
            "url" : "https://reportstream.cdc.gov/fhir/StructureDefinition/specimen-name-or-code",
            "valueString" : "440500007"
          }
        ],
        "type" : {
          "coding" : [
            {
              "extension" : [
                {
                  "url" : "https://reportstream.cdc.gov/fhir/StructureDefinition/code-index-name",
                  "valueString" : "identifier"
                }
              ],
              "system" : "http://snomed.info/sct",
              "code" : "440500007",
              "display" : "Blood spot specimen"
            }
          ]
        },
        "subject" : {
          "reference" : "Patient/1695669261532305000.bb1b87fc-3c3d-4e3e-ba3e-ba612f880655"
        },
        "collection" : {
          "collectedDateTime" : "2023-05-06T05:00:00Z"
        }
      }
    },
    {
      "fullUrl" : "Provenance/1695669261841269000.fc89473e-7bea-4d6d-b251-f56adfad0d81",
      "resource" : {
        "resourceType" : "Provenance",
        "id" : "1695669261841269000.fc89473e-7bea-4d6d-b251-f56adfad0d81",
        "meta" : {
          "extension" : [
            {
              "url" : "http://ibm.com/fhir/cdm/StructureDefinition/source-data-model-version",
              "valueString" : "2.5.1"
            }
          ],
          "tag" : [
            {
              "extension" : [
                {
                  "url" : "https://reportstream.cdc.gov/fhir/StructureDefinition/code-index-name",
                  "valueString" : "identifier"
                }
              ],
              "system" : "http://terminology.hl7.org/CodeSystem/v2-0103",
              "code" : "P"
            },
            {
              "extension" : [
                {
                  "url" : "https://reportstream.cdc.gov/fhir/StructureDefinition/code-index-name",
                  "valueString" : "identifier"
                }
              ],
              "system" : "http://terminology.hl7.org/CodeSystem/v2-0207",
              "code" : "P"
            }
          ]
        },
        "recorded" : "2023-05-06T05:29:16-05:00",
        "activity" : {
          "coding" : [
            {
              "extension" : [
                {
                  "url" : "https://reportstream.cdc.gov/fhir/StructureDefinition/code-index-name",
                  "valueString" : "identifier"
                }
              ],
              "system" : "http://terminology.hl7.org/CodeSystem/v2-0003",
              "code" : "ORM",
              "display" : "ORM_ORM"
            }
          ]
        },
        "agent" : [
          {
            "type" : {
              "coding" : [
                {
                  "extension" : [
                    {
                      "url" : "https://reportstream.cdc.gov/fhir/StructureDefinition/code-index-name",
                      "valueString" : "identifier"
                    }
                  ],
                  "system" : "http://terminology.hl7.org/CodeSystem/provenance-participant-type",
                  "code" : "author"
                }
              ]
            },
            "who" : {
              "reference" : "Organization/1695669261836791000.91b18428-3050-4162-9340-e69819fdd013"
            }
          },
          {
            "type" : {
              "coding" : [
                {
                  "extension" : [
                    {
                      "url" : "https://reportstream.cdc.gov/fhir/StructureDefinition/code-index-name",
                      "valueString" : "identifier"
                    }
                  ],
                  "system" : "http://terminology.hl7.org/CodeSystem/provenance-participant-type",
                  "code" : "author"
                }
              ]
            },
            "who" : {
              "reference" : "Practitioner/1695669261839977000.c8459a68-e347-4263-8fa3-4c1142a85dd2"
            }
          }
        ],
        "entity" : [
          {
            "role" : "source",
            "what" : {
              "reference" : "Device/1695669261842644000.c2c89cf8-1f3b-49b3-af27-274fb99c332d"
            }
          }
        ]
      }
    },
    {
      "fullUrl" : "Organization/1695669261836791000.91b18428-3050-4162-9340-e69819fdd013",
      "resource" : {
        "resourceType" : "Organization",
        "id" : "1695669261836791000.91b18428-3050-4162-9340-e69819fdd013",
        "meta" : {
          "extension" : [
            {
              "url" : "http://ibm.com/fhir/cdm/StructureDefinition/source-data-model-version",
              "valueString" : "2.5.1"
            }
          ],
          "tag" : [
            {
              "extension" : [
                {
                  "url" : "https://reportstream.cdc.gov/fhir/StructureDefinition/code-index-name",
                  "valueString" : "identifier"
                }
              ],
              "system" : "http://terminology.hl7.org/CodeSystem/v2-0103",
              "code" : "P"
            },
            {
              "extension" : [
                {
                  "url" : "https://reportstream.cdc.gov/fhir/StructureDefinition/code-index-name",
                  "valueString" : "identifier"
                }
              ],
              "system" : "http://terminology.hl7.org/CodeSystem/v2-0207",
              "code" : "P"
            }
          ]
        },
        "name" : "Centracare",
        "contact" : [
          {
            "purpose" : {
              "coding" : [
                {
                  "extension" : [
                    {
                      "url" : "https://reportstream.cdc.gov/fhir/StructureDefinition/code-index-name",
                      "valueString" : "identifier"
                    }
                  ],
                  "system" : "http://terminology.hl7.org/CodeSystem/contactentity-type",
                  "code" : "ADMIN",
                  "display" : "Administrative"
                }
              ],
              "text" : "Organization Medical Director"
            }
          }
        ]
      }
    },
    {
      "fullUrl" : "Practitioner/1695669261839977000.c8459a68-e347-4263-8fa3-4c1142a85dd2",
      "resource" : {
        "resourceType" : "Practitioner",
        "id" : "1695669261839977000.c8459a68-e347-4263-8fa3-4c1142a85dd2",
        "meta" : {
          "extension" : [
            {
              "url" : "http://ibm.com/fhir/cdm/StructureDefinition/source-data-model-version",
              "valueString" : "2.5.1"
            }
          ],
          "tag" : [
            {
              "extension" : [
                {
                  "url" : "https://reportstream.cdc.gov/fhir/StructureDefinition/code-index-name",
                  "valueString" : "identifier"
                }
              ],
              "system" : "http://terminology.hl7.org/CodeSystem/v2-0103",
              "code" : "P"
            },
            {
              "extension" : [
                {
                  "url" : "https://reportstream.cdc.gov/fhir/StructureDefinition/code-index-name",
                  "valueString" : "identifier"
                }
              ],
              "system" : "http://terminology.hl7.org/CodeSystem/v2-0207",
              "code" : "P"
            }
          ]
        },
        "extension" : [
          {
            "url" : "https://reportstream.cdc.gov/fhir/StructureDefinition/identifier-type",
            "valueCodeableConcept" : {
              "coding" : [
                {
                  "extension" : [
                    {
                      "url" : "https://reportstream.cdc.gov/fhir/StructureDefinition/code-index-name",
                      "valueString" : "identifier"
                    }
                  ],
                  "system" : "http://terminology.hl7.org/CodeSystem/v2-0203",
                  "code" : "NPI"
                }
              ]
            }
          }
        ],
        "identifier" : [
          {
            "extension" : [
              {
                "url" : "https://reportstream.cdc.gov/fhir/StructureDefinition/assigning-authority-namespace-id",
                "valueString" : "NPI"
              }
            ],
            "type" : {
              "coding" : [
                {
                  "system" : "http://terminology.hl7.org/CodeSystem/v2-0203",
                  "code" : "NPI",
                  "display" : "National provider identifier"
                }
              ]
            },
            "system" : "http://hl7.org/fhir/sid/us-npi",
            "value" : "1265136360"
          }
        ],
        "name" : [
          {
            "use" : "official",
            "text" : "JANE JONES",
            "family" : "JONES",
            "given" : [
              "JANE"
            ]
          }
        ]
      }
    },
    {
      "fullUrl" : "Device/1695669261842644000.c2c89cf8-1f3b-49b3-af27-274fb99c332d",
      "resource" : {
        "resourceType" : "Device",
        "id" : "1695669261842644000.c2c89cf8-1f3b-49b3-af27-274fb99c332d",
        "meta" : {
          "extension" : [
            {
              "url" : "http://ibm.com/fhir/cdm/StructureDefinition/source-data-model-version",
              "valueString" : "2.5.1"
            }
          ],
          "tag" : [
            {
              "extension" : [
                {
                  "url" : "https://reportstream.cdc.gov/fhir/StructureDefinition/code-index-name",
                  "valueString" : "identifier"
                }
              ],
              "system" : "http://terminology.hl7.org/CodeSystem/v2-0103",
              "code" : "P",
              "display" : "Epic"
            },
            {
              "extension" : [
                {
                  "url" : "https://reportstream.cdc.gov/fhir/StructureDefinition/code-index-name",
                  "valueString" : "identifier"
                }
              ],
              "system" : "http://terminology.hl7.org/CodeSystem/v2-0207",
              "code" : "P",
              "display" : "Epic"
            }
          ]
        },
        "identifier" : [
          {
            "type" : {
              "coding" : [
                {
                  "extension" : [
                    {
                      "url" : "https://reportstream.cdc.gov/fhir/StructureDefinition/code-index-name",
                      "valueString" : "identifier"
                    }
                  ],
                  "system" : "http://terminology.hl7.org/NamingSystem/uri",
                  "code" : "Epic",
                  "display" : "Epic"
                }
              ]
            }
          }
        ],
        "deviceName" : [
          {
            "name" : "Epic",
            "type" : "user-friendly-name"
          }
        ]
      }
    },
    {
      "fullUrl" : "Patient/1695669261532305000.bb1b87fc-3c3d-4e3e-ba3e-ba612f880655",
      "resource" : {
        "resourceType" : "Patient",
        "id" : "1695669261532305000.bb1b87fc-3c3d-4e3e-ba3e-ba612f880655",
        "meta" : {
          "extension" : [
            {
              "url" : "http://ibm.com/fhir/cdm/StructureDefinition/source-data-model-version",
              "valueString" : "2.5.1"
            }
          ],
          "tag" : [
            {
              "extension" : [
                {
                  "url" : "https://reportstream.cdc.gov/fhir/StructureDefinition/code-index-name",
                  "valueString" : "identifier"
                }
              ],
              "system" : "http://terminology.hl7.org/CodeSystem/v2-0103",
              "code" : "P"
            },
            {
              "extension" : [
                {
                  "url" : "https://reportstream.cdc.gov/fhir/StructureDefinition/code-index-name",
                  "valueString" : "identifier"
                }
              ],
              "system" : "http://terminology.hl7.org/CodeSystem/v2-0207",
              "code" : "P"
            }
          ]
        },
        "extension" : [
          {
            "url" : "http://hl7.org/fhir/StructureDefinition/patient-mothersMaidenName",
            "valueHumanName" : {
              "text" : "SADIE S SMITH",
              "family" : "SMITH",
              "given" : [
                "SADIE",
                "S"
              ]
            }
          }
        ],
        "identifier" : [
          {
            "type" : {
              "coding" : [
                {
                  "system" : "http://terminology.hl7.org/CodeSystem/v2-0203",
                  "code" : "MR",
                  "display" : "Medical record number"
                }
              ]
            },
            "system" : "CRPMRN",
            "value" : "11102779"
          }
        ],
        "name" : [
          {
            "use" : "official",
            "text" : "BB SARAH SMITH",
            "family" : "SMITH",
            "given" : [
              "BB SARAH"
            ]
          }
        ],
        "telecom" : [
          {
            "extension" : [
              {
                "url" : "https://reportstream.cdc.gov/fhir/StructureDefinition/text",
                "valueString" : "(763)555-5555"
              }
            ],
            "system" : "phone",
            "value" : "(763) 555 555",
            "use" : "home"
          }
        ],
        "gender" : "male",
        "birthDate" : "2023-05-04",
        "_birthDate" : {
          "extension" : [
            {
              "url" : "http://hl7.org/fhir/StructureDefinition/patient-birthTime",
              "valueDateTime" : "2023-05-04T13:10:23-05:00"
            }
          ]
        },
        "deceasedBoolean" : false,
        "address" : [
          {
            "use" : "home",
            "line" : [
              "555 STATE HIGHWAY 13"
            ],
            "city" : "DEER CREEK",
            "district" : "OTTER TAIL",
            "state" : "IG",
            "postalCode" : "56527-9657",
            "country" : "USA"
          }
        ],
        "multipleBirthBoolean" : false,
        "contact" : [
          {
            "relationship" : [
              {
                "coding" : [
                  {
                    "system" : "http://terminology.hl7.org/CodeSystem/v2-0131",
                    "code" : "N",
                    "display" : "Next-of-Kin"
                  }
                ]
              }
            ],
            "name" : {
              "family" : "Organa",
              "given" : [
                "Leia"
              ]
            },
            "telecom" : [
              {
                "system" : "phone",
                "value" : "+31201234567"
              }
            ]
          }
        ]
      }
    }
  ]
}<|MERGE_RESOLUTION|>--- conflicted
+++ resolved
@@ -1,285 +1,278 @@
 {
-  "resourceType" : "Bundle",
-  "id" : "1695669259031463000.f0525223-538b-4b70-9fce-3120011fb551",
-  "meta" : {
-    "lastUpdated" : "2023-09-25T12:14:19.058-07:00"
+  "resourceType": "Bundle",
+  "id": "1695669259031463000.f0525223-538b-4b70-9fce-3120011fb551",
+  "meta": {
+    "lastUpdated": "2023-09-25T12:14:19.058-07:00"
   },
-  "identifier" : {
-    "system" : "https://reportstream.cdc.gov/prime-router",
-    "value" : "31808297"
+  "identifier": {
+    "system": "https://reportstream.cdc.gov/prime-router",
+    "value": "31808297"
   },
-  "type" : "message",
-  "timestamp" : "2023-05-06T03:29:16.000-07:00",
-  "entry" : [
-    {
-      "fullUrl" : "MessageHeader/87c2d0db-6f31-3666-b9e2-7152e039c11f",
-      "resource" : {
-        "resourceType" : "MessageHeader",
-        "id" : "87c2d0db-6f31-3666-b9e2-7152e039c11f",
-        "meta" : {
-          "extension" : [
-            {
-              "url" : "http://ibm.com/fhir/cdm/StructureDefinition/source-data-model-version",
-              "valueString" : "2.5.1"
-            }
-          ],
-          "tag" : [
-            {
-              "extension" : [
-                {
-                  "url" : "https://reportstream.cdc.gov/fhir/StructureDefinition/code-index-name",
-                  "valueString" : "identifier"
-                }
-              ],
-              "system" : "http://terminology.hl7.org/CodeSystem/v2-0103",
-              "code" : "P"
-            }
-          ]
-        },
-        "extension" : [
-          {
-            "url" : "https://reportstream.cdc.gov/fhir/StructureDefinition/application-acknowledgement-type",
-            "valueIdentifier" : {
-              "type" : {
-                "coding" : [
+  "type": "message",
+  "timestamp": "2023-05-06T03:29:16.000-07:00",
+  "entry": [
+    {
+      "fullUrl": "MessageHeader/87c2d0db-6f31-3666-b9e2-7152e039c11f",
+      "resource": {
+        "resourceType": "MessageHeader",
+        "id": "87c2d0db-6f31-3666-b9e2-7152e039c11f",
+        "meta": {
+          "extension": [
+            {
+              "url": "http://ibm.com/fhir/cdm/StructureDefinition/source-data-model-version",
+              "valueString": "2.5.1"
+            }
+          ],
+          "tag": [
+            {
+              "extension": [
+                {
+                  "url": "https://reportstream.cdc.gov/fhir/StructureDefinition/code-index-name",
+                  "valueString": "identifier"
+                }
+              ],
+              "system": "http://terminology.hl7.org/CodeSystem/v2-0103",
+              "code": "P"
+            }
+          ]
+        },
+        "extension": [
+          {
+            "url": "https://reportstream.cdc.gov/fhir/StructureDefinition/application-acknowledgement-type",
+            "valueIdentifier": {
+              "type": {
+                "coding": [
                   {
-                    "extension" : [
+                    "extension": [
                       {
-                        "url" : "https://reportstream.cdc.gov/fhir/StructureDefinition/code-index-name",
-                        "valueString" : "identifier"
+                        "url": "https://reportstream.cdc.gov/fhir/StructureDefinition/code-index-name",
+                        "valueString": "identifier"
                       }
                     ],
-                    "system" : "http://terminology.hl7.org/CodeSystem/v3-AcknowledgementCondition",
-                    "code" : "AL"
+                    "system": "http://terminology.hl7.org/CodeSystem/v3-AcknowledgementCondition",
+                    "code": "AL"
                   }
                 ]
               }
             }
           },
           {
-            "url" : "https://reportstream.cdc.gov/fhir/StructureDefinition/accept-acknowledgement-type",
-            "valueIdentifier" : {
-              "type" : {
-                "coding" : [
+            "url": "https://reportstream.cdc.gov/fhir/StructureDefinition/accept-acknowledgement-type",
+            "valueIdentifier": {
+              "type": {
+                "coding": [
                   {
-                    "extension" : [
+                    "extension": [
                       {
-                        "url" : "https://reportstream.cdc.gov/fhir/StructureDefinition/code-index-name",
-                        "valueString" : "identifier"
+                        "url": "https://reportstream.cdc.gov/fhir/StructureDefinition/code-index-name",
+                        "valueString": "identifier"
                       }
                     ],
-                    "system" : "http://terminology.hl7.org/CodeSystem/v3-AcknowledgementCondition",
-                    "code" : "AL"
+                    "system": "http://terminology.hl7.org/CodeSystem/v3-AcknowledgementCondition",
+                    "code": "AL"
                   }
                 ]
               }
             }
           },
           {
-            "url" : "https://reportstream.cdc.gov/fhir/StructureDefinition/source-message-profile-id",
-            "valueIdentifier" : {
-              "extension" : [
-                {
-                  "url" : "https://reportstream.cdc.gov/fhir/StructureDefinition/universal-id",
-                  "valueOid" : "urn:oid:2.16.840.1.113883.9.82"
-                }
-              ],
-              "value" : "LAB_PRU_COMPONENT"
-            }
-          },
-          {
-            "url" : "https://reportstream.cdc.gov/fhir/StructureDefinition/source-message-profile-id",
-            "valueIdentifier" : {
-              "extension" : [
-                {
-                  "url" : "https://reportstream.cdc.gov/fhir/StructureDefinition/universal-id",
-                  "valueOid" : "urn:oid:2.16.840.1.113883.9.22"
-                }
-              ],
-              "value" : "LAB_TO_COMPONENT"
-            }
-          }
-        ],
-        "eventCoding" : {
-          "system" : "http://terminology.hl7.org/CodeSystem/v2-0003",
-          "code" : "O21",
-          "display" : "OML - Laboratory order"
-        },
-        "destination" : [
-          {
-            "target" : {
-              "reference" : "Device/1695669259193474000.cf2cec89-fc2d-4f49-a4e1-56eb69f0d846"
+            "url": "https://reportstream.cdc.gov/fhir/StructureDefinition/source-message-profile-id",
+            "valueIdentifier": {
+              "extension": [
+                {
+                  "url": "https://reportstream.cdc.gov/fhir/StructureDefinition/universal-id",
+                  "valueOid": "urn:oid:2.16.840.1.113883.9.82"
+                }
+              ],
+              "value": "LAB_PRU_COMPONENT"
+            }
+          },
+          {
+            "url": "https://reportstream.cdc.gov/fhir/StructureDefinition/source-message-profile-id",
+            "valueIdentifier": {
+              "extension": [
+                {
+                  "url": "https://reportstream.cdc.gov/fhir/StructureDefinition/universal-id",
+                  "valueOid": "urn:oid:2.16.840.1.113883.9.22"
+                }
+              ],
+              "value": "LAB_TO_COMPONENT"
+            }
+          }
+        ],
+        "eventCoding": {
+          "system": "http://terminology.hl7.org/CodeSystem/v2-0003",
+          "code": "O21",
+          "display": "OML - Laboratory order"
+        },
+        "destination": [
+          {
+            "target": {
+              "reference": "Device/1695669259193474000.cf2cec89-fc2d-4f49-a4e1-56eb69f0d846"
             },
-            "endpoint" : "urn:dns:natus.health.state.mn.us",
-            "receiver" : {
-              "reference" : "Organization/urn-oid-2.16.840.1.114222.4.1.10080"
-            }
-          }
-        ],
-        "sender" : {
-          "reference" : "Organization/1695669260998438000.c605a46a-9711-4fbb-b14e-fc6814ed8311"
-        },
-        "source" : {
-          "extension" : [
-            {
-              "url" : "https://reportstream.cdc.gov/fhir/StructureDefinition/software-vendor-org",
-              "valueReference" : {
-                "reference" : "Organization/1695669259213507000.4b999e35-7d47-48a1-ac6e-88f144e21093"
+            "endpoint": "urn:dns:natus.health.state.mn.us",
+            "receiver": {
+              "reference": "Organization/urn-oid-2.16.840.1.114222.4.1.10080"
+            }
+          }
+        ],
+        "sender": {
+          "reference": "Organization/1695669260998438000.c605a46a-9711-4fbb-b14e-fc6814ed8311"
+        },
+        "source": {
+          "extension": [
+            {
+              "url": "https://reportstream.cdc.gov/fhir/StructureDefinition/software-vendor-org",
+              "valueReference": {
+                "reference": "Organization/1695669259213507000.4b999e35-7d47-48a1-ac6e-88f144e21093"
               }
             }
           ],
-          "name" : "Epic",
-          "endpoint" : "urn:oid:1.2.840.114350.1.13.145.2.7.2.695071"
+          "name": "Epic",
+          "endpoint": "urn:oid:1.2.840.114350.1.13.145.2.7.2.695071"
         }
       }
     },
     {
-      "fullUrl" : "Device/1695669259193474000.cf2cec89-fc2d-4f49-a4e1-56eb69f0d846",
-      "resource" : {
-        "resourceType" : "Device",
-        "id" : "1695669259193474000.cf2cec89-fc2d-4f49-a4e1-56eb69f0d846",
-        "meta" : {
-          "extension" : [
-            {
-              "url" : "http://ibm.com/fhir/cdm/StructureDefinition/source-data-model-version",
-              "valueString" : "2.5.1"
-            }
-          ],
-          "tag" : [
-            {
-              "extension" : [
-                {
-                  "url" : "https://reportstream.cdc.gov/fhir/StructureDefinition/code-index-name",
-                  "valueString" : "identifier"
-                }
-              ],
-              "system" : "http://terminology.hl7.org/CodeSystem/v2-0103",
-              "code" : "P"
-            }
-          ]
-        },
-        "identifier" : [
-          {
-            "value" : "NATUS"
-          },
-          {
-            "type" : {
-              "coding" : [
-                {
-                  "extension" : [
+      "fullUrl": "Device/1695669259193474000.cf2cec89-fc2d-4f49-a4e1-56eb69f0d846",
+      "resource": {
+        "resourceType": "Device",
+        "id": "1695669259193474000.cf2cec89-fc2d-4f49-a4e1-56eb69f0d846",
+        "meta": {
+          "extension": [
+            {
+              "url": "http://ibm.com/fhir/cdm/StructureDefinition/source-data-model-version",
+              "valueString": "2.5.1"
+            }
+          ],
+          "tag": [
+            {
+              "extension": [
+                {
+                  "url": "https://reportstream.cdc.gov/fhir/StructureDefinition/code-index-name",
+                  "valueString": "identifier"
+                }
+              ],
+              "system": "http://terminology.hl7.org/CodeSystem/v2-0103",
+              "code": "P"
+            }
+          ]
+        },
+        "identifier": [
+          {
+            "value": "NATUS"
+          },
+          {
+            "type": {
+              "coding": [
+                {
+                  "extension": [
                     {
-                      "url" : "https://reportstream.cdc.gov/fhir/StructureDefinition/code-index-name",
-                      "valueString" : "identifier"
+                      "url": "https://reportstream.cdc.gov/fhir/StructureDefinition/code-index-name",
+                      "valueString": "identifier"
                     }
                   ],
-                  "system" : "http://terminology.hl7.org/CodeSystem/v2-0301",
-                  "code" : "DNS"
+                  "system": "http://terminology.hl7.org/CodeSystem/v2-0301",
+                  "code": "DNS"
                 }
               ]
             },
-            "value" : "urn:dns:natus.health.state.mn.us"
+            "value": "urn:dns:natus.health.state.mn.us"
           }
         ]
       }
     },
     {
-      "fullUrl" : "Organization/urn-oid-2.16.840.1.114222.4.1.10080",
-      "resource" : {
-        "resourceType" : "Organization",
-        "id" : "urn-oid-2.16.840.1.114222.4.1.10080",
-        "meta" : {
-          "extension" : [
-            {
-              "url" : "http://ibm.com/fhir/cdm/StructureDefinition/source-data-model-version",
-              "valueString" : "2.5.1"
-            }
-          ],
-          "tag" : [
-            {
-              "extension" : [
-                {
-                  "url" : "https://reportstream.cdc.gov/fhir/StructureDefinition/code-index-name",
-                  "valueString" : "identifier"
-                }
-              ],
-              "system" : "http://terminology.hl7.org/CodeSystem/v2-0103",
-              "code" : "P"
-            }
-          ]
-        },
-        "identifier" : [
-          {
-            "value" : "MN Public Health Lab"
-          },
-          {
-            "system" : "urn:id:ISO",
-            "value" : "urn:oid:2.16.840.1.114222.4.1.10080"
-          }
-        ],
-        "name" : "MN Public Health Lab"
-      }
-    },
-    {
-      "fullUrl" : "Organization/1695669259213507000.4b999e35-7d47-48a1-ac6e-88f144e21093",
-      "resource" : {
-        "resourceType" : "Organization",
-        "id" : "1695669259213507000.4b999e35-7d47-48a1-ac6e-88f144e21093",
-        "meta" : {
-          "extension" : [
-            {
-              "url" : "http://ibm.com/fhir/cdm/StructureDefinition/source-data-model-version",
-              "valueString" : "2.5.1"
-            }
-          ],
-          "tag" : [
-            {
-              "extension" : [
-                {
-                  "url" : "https://reportstream.cdc.gov/fhir/StructureDefinition/code-index-name",
-                  "valueString" : "identifier"
-                }
-              ],
-              "system" : "http://terminology.hl7.org/CodeSystem/v2-0103",
-              "code" : "P"
+      "fullUrl": "Organization/urn-oid-2.16.840.1.114222.4.1.10080",
+      "resource": {
+        "resourceType": "Organization",
+        "id": "urn-oid-2.16.840.1.114222.4.1.10080",
+        "meta": {
+          "extension": [
+            {
+              "url": "http://ibm.com/fhir/cdm/StructureDefinition/source-data-model-version",
+              "valueString": "2.5.1"
+            }
+          ],
+          "tag": [
+            {
+              "extension": [
+                {
+                  "url": "https://reportstream.cdc.gov/fhir/StructureDefinition/code-index-name",
+                  "valueString": "identifier"
+                }
+              ],
+              "system": "http://terminology.hl7.org/CodeSystem/v2-0103",
+              "code": "P"
+            }
+          ]
+        },
+        "identifier": [
+          {
+            "value": "MN Public Health Lab"
+          },
+          {
+            "system": "urn:id:ISO",
+            "value": "urn:oid:2.16.840.1.114222.4.1.10080"
+          }
+        ],
+        "name": "MN Public Health Lab"
+      }
+    },
+    {
+      "fullUrl": "Organization/1695669259213507000.4b999e35-7d47-48a1-ac6e-88f144e21093",
+      "resource": {
+        "resourceType": "Organization",
+        "id": "1695669259213507000.4b999e35-7d47-48a1-ac6e-88f144e21093",
+        "meta": {
+          "extension": [
+            {
+              "url": "http://ibm.com/fhir/cdm/StructureDefinition/source-data-model-version",
+              "valueString": "2.5.1"
+            }
+          ],
+          "tag": [
+            {
+              "extension": [
+                {
+                  "url": "https://reportstream.cdc.gov/fhir/StructureDefinition/code-index-name",
+                  "valueString": "identifier"
+                }
+              ],
+              "system": "http://terminology.hl7.org/CodeSystem/v2-0103",
+              "code": "P"
             }
           ]
         }
       }
     },
     {
-      "fullUrl" : "Organization/1695669260998438000.c605a46a-9711-4fbb-b14e-fc6814ed8311",
-      "resource" : {
-        "resourceType" : "Organization",
-        "id" : "1695669260998438000.c605a46a-9711-4fbb-b14e-fc6814ed8311",
-        "meta" : {
-          "extension" : [
-            {
-              "url" : "http://ibm.com/fhir/cdm/StructureDefinition/source-data-model-version",
-              "valueString" : "2.5.1"
-            }
-          ],
-          "tag" : [
-            {
-              "extension" : [
-                {
-                  "url" : "https://reportstream.cdc.gov/fhir/StructureDefinition/code-index-name",
-                  "valueString" : "identifier"
-                }
-              ],
-              "system" : "http://terminology.hl7.org/CodeSystem/v2-0103",
-              "code" : "P"
-            }
-          ]
-        },
-        "identifier" : [
-          {
-<<<<<<< HEAD
-            "value" : "Centracare"
-          },
-          {
-            "type" : {
-              "coding" : [
-=======
+      "fullUrl": "Organization/1695669260998438000.c605a46a-9711-4fbb-b14e-fc6814ed8311",
+      "resource": {
+        "resourceType": "Organization",
+        "id": "1695669260998438000.c605a46a-9711-4fbb-b14e-fc6814ed8311",
+        "meta": {
+          "extension": [
+            {
+              "url": "http://ibm.com/fhir/cdm/StructureDefinition/source-data-model-version",
+              "valueString": "2.5.1"
+            }
+          ],
+          "tag": [
+            {
+              "extension": [
+                {
+                  "url": "https://reportstream.cdc.gov/fhir/StructureDefinition/code-index-name",
+                  "valueString": "identifier"
+                }
+              ],
+              "system": "http://terminology.hl7.org/CodeSystem/v2-0103",
+              "code": "P"
+            }
+          ]
+        },
+        "identifier": [
+          {
             "extension" : [ {
                 "url" : "https://reportstream.cdc.gov/fhir/StructureDefinition/identifier-namespace-id",
                 "valueBoolean" : true
@@ -293,324 +286,319 @@
             }],
             "type": {
               "coding": [
->>>>>>> 968e0d76
-                {
-                  "extension" : [
+                {
+                  "extension": [
                     {
-                      "url" : "https://reportstream.cdc.gov/fhir/StructureDefinition/code-index-name",
-                      "valueString" : "identifier"
+                      "url": "https://reportstream.cdc.gov/fhir/StructureDefinition/code-index-name",
+                      "valueString": "identifier"
                     }
                   ],
-                  "system" : "http://terminology.hl7.org/CodeSystem/v2-0301",
-                  "code" : "DNS"
+                  "system": "http://terminology.hl7.org/CodeSystem/v2-0301",
+                  "code": "DNS"
                 }
               ]
             },
-<<<<<<< HEAD
-            "value" : "urn:dns:centracare.com"
-=======
             "value": "centracare.com"
->>>>>>> 968e0d76
           }
         ]
       }
     },
     {
-      "fullUrl" : "ServiceRequest/1695669261555831000.5ad804c8-3508-4a62-8ced-23eb4351c2f6",
-      "resource" : {
-        "resourceType" : "ServiceRequest",
-        "id" : "1695669261555831000.5ad804c8-3508-4a62-8ced-23eb4351c2f6",
-        "meta" : {
-          "extension" : [
-            {
-              "url" : "http://ibm.com/fhir/cdm/StructureDefinition/source-data-model-version",
-              "valueString" : "2.5.1"
-            }
-          ],
-          "tag" : [
-            {
-              "extension" : [
-                {
-                  "url" : "https://reportstream.cdc.gov/fhir/StructureDefinition/code-index-name",
-                  "valueString" : "identifier"
-                }
-              ],
-              "system" : "http://terminology.hl7.org/CodeSystem/v2-0103",
-              "code" : "P"
-            }
-          ]
-        },
-        "extension" : [
-          {
-            "url" : "https://reportstream.cdc.gov/fhir/StructureDefinition/entered-by",
-            "valueReference" : {
-              "reference" : "Practitioner/1695669261548614000.8d8ad999-27fa-4f35-9231-6e571f7bc87a"
-            }
-          },
-          {
-            "url" : "https://reportstream.cdc.gov/fhir/StructureDefinition/collector-identifier",
-            "valueReference" : {
-              "reference" : "Practitioner/1695669261552537000.d98fe0f9-f125-4509-a0ae-49239ddb7b7f"
-            }
-          },
-          {
-            "url" : "https://reportstream.cdc.gov/fhir/StructureDefinition/order-control",
-            "valueCodeableConcept" : {
-              "coding" : [
-                {
-                  "extension" : [
+      "fullUrl": "ServiceRequest/1695669261555831000.5ad804c8-3508-4a62-8ced-23eb4351c2f6",
+      "resource": {
+        "resourceType": "ServiceRequest",
+        "id": "1695669261555831000.5ad804c8-3508-4a62-8ced-23eb4351c2f6",
+        "meta": {
+          "extension": [
+            {
+              "url": "http://ibm.com/fhir/cdm/StructureDefinition/source-data-model-version",
+              "valueString": "2.5.1"
+            }
+          ],
+          "tag": [
+            {
+              "extension": [
+                {
+                  "url": "https://reportstream.cdc.gov/fhir/StructureDefinition/code-index-name",
+                  "valueString": "identifier"
+                }
+              ],
+              "system": "http://terminology.hl7.org/CodeSystem/v2-0103",
+              "code": "P"
+            }
+          ]
+        },
+        "extension": [
+          {
+            "url": "https://reportstream.cdc.gov/fhir/StructureDefinition/entered-by",
+            "valueReference": {
+              "reference": "Practitioner/1695669261548614000.8d8ad999-27fa-4f35-9231-6e571f7bc87a"
+            }
+          },
+          {
+            "url": "https://reportstream.cdc.gov/fhir/StructureDefinition/collector-identifier",
+            "valueReference": {
+              "reference": "Practitioner/1695669261552537000.d98fe0f9-f125-4509-a0ae-49239ddb7b7f"
+            }
+          },
+          {
+            "url": "https://reportstream.cdc.gov/fhir/StructureDefinition/order-control",
+            "valueCodeableConcept": {
+              "coding": [
+                {
+                  "extension": [
                     {
-                      "url" : "https://reportstream.cdc.gov/fhir/StructureDefinition/code-index-name",
-                      "valueString" : "identifier"
+                      "url": "https://reportstream.cdc.gov/fhir/StructureDefinition/code-index-name",
+                      "valueString": "identifier"
                     }
                   ],
-                  "system" : "http://terminology.hl7.org/CodeSystem/v2-0119",
-                  "code" : "NW"
+                  "system": "http://terminology.hl7.org/CodeSystem/v2-0119",
+                  "code": "NW"
                 }
               ]
             }
           },
           {
-            "url" : "https://reportstream.cdc.gov/fhir/StructureDefinition/enterers-location",
-            "valueReference" : {
-              "reference" : "Location/1695669261570648000.f8e4036c-2730-4423-918c-c694f1b902e3"
-            }
-          }
-        ],
-        "identifier" : [
-          {
-            "type" : {
-              "coding" : [
-                {
-                  "extension" : [
+            "url": "https://reportstream.cdc.gov/fhir/StructureDefinition/enterers-location",
+            "valueReference": {
+              "reference": "Location/1695669261570648000.f8e4036c-2730-4423-918c-c694f1b902e3"
+            }
+          }
+        ],
+        "identifier": [
+          {
+            "type": {
+              "coding": [
+                {
+                  "extension": [
                     {
-                      "url" : "https://reportstream.cdc.gov/fhir/StructureDefinition/code-index-name",
-                      "valueString" : "identifier"
+                      "url": "https://reportstream.cdc.gov/fhir/StructureDefinition/code-index-name",
+                      "valueString": "identifier"
                     }
                   ],
-                  "system" : "http://terminology.hl7.org/CodeSystem/v2-0203",
-                  "code" : "VN",
-                  "display" : "Visit number"
+                  "system": "http://terminology.hl7.org/CodeSystem/v2-0203",
+                  "code": "VN",
+                  "display": "Visit number"
                 }
               ]
             },
-            "value" : "20230506052916-0500"
-          },
-          {
-            "type" : {
-              "coding" : [
-                {
-                  "extension" : [
+            "value": "20230506052916-0500"
+          },
+          {
+            "type": {
+              "coding": [
+                {
+                  "extension": [
                     {
-                      "url" : "https://reportstream.cdc.gov/fhir/StructureDefinition/code-index-name",
-                      "valueString" : "identifier"
+                      "url": "https://reportstream.cdc.gov/fhir/StructureDefinition/code-index-name",
+                      "valueString": "identifier"
                     }
                   ],
-                  "code" : "CMS"
+                  "code": "CMS"
                 }
               ]
             },
-            "value" : "1043269798"
-          },
-          {
-            "type" : {
-              "coding" : [
-                {
-                  "extension" : [
+            "value": "1043269798"
+          },
+          {
+            "type": {
+              "coding": [
+                {
+                  "extension": [
                     {
-                      "url" : "https://reportstream.cdc.gov/fhir/StructureDefinition/code-index-name",
-                      "valueString" : "identifier"
+                      "url": "https://reportstream.cdc.gov/fhir/StructureDefinition/code-index-name",
+                      "valueString": "identifier"
                     }
                   ],
-                  "code" : "MN Public Health Lab"
+                  "code": "MN Public Health Lab"
                 }
               ]
             },
-            "value" : "739"
-          },
-          {
-            "extension" : [
+            "value": "739"
+          },
+          {
+            "extension": [
               {
-                "url" : "https://reportstream.cdc.gov/fhir/StructureDefinition/universal-id",
-                "valueOid" : "urn:oid:1.2.840.114350.1.13.145.2.7.2.695071"
+                "url": "https://reportstream.cdc.gov/fhir/StructureDefinition/universal-id",
+                "valueOid": "urn:oid:1.2.840.114350.1.13.145.2.7.2.695071"
               }
             ],
-            "type" : {
-              "coding" : [
-                {
-                  "extension" : [
+            "type": {
+              "coding": [
+                {
+                  "extension": [
                     {
-                      "url" : "https://reportstream.cdc.gov/fhir/StructureDefinition/code-index-name",
-                      "valueString" : "identifier"
+                      "url": "https://reportstream.cdc.gov/fhir/StructureDefinition/code-index-name",
+                      "valueString": "identifier"
                     }
                   ],
-                  "system" : "http://terminology.hl7.org/CodeSystem/v2-0203",
-                  "code" : "PLAC",
-                  "display" : "Placer Identifier"
+                  "system": "http://terminology.hl7.org/CodeSystem/v2-0203",
+                  "code": "PLAC",
+                  "display": "Placer Identifier"
                 }
               ]
             },
-            "system" : "urn:id:EPIC",
-            "value" : "421832901"
-          }
-        ],
-        "status" : "unknown",
-        "intent" : "order",
-        "code" : {
-          "coding" : [
-            {
-              "extension" : [
-                {
-                  "url" : "https://reportstream.cdc.gov/fhir/StructureDefinition/code-index-name",
-                  "valueString" : "identifier"
-                }
-              ],
-              "system" : "http://loinc.org",
-              "code" : "54089-8",
-              "display" : "Newborn screening panel American Health Information Community (AHIC)"
-            }
-          ]
-        },
-        "subject" : {
-          "reference" : "Patient/1695669261532305000.bb1b87fc-3c3d-4e3e-ba3e-ba612f880655"
-        },
-        "authoredOn" : "2023-05-06T05:29:13-05:00",
-        "requester" : {
-          "reference" : "PractitionerRole/1695669261568047000.72f08cf4-2bc0-4be2-bc26-ad36f1f0da5b"
+            "system": "urn:id:EPIC",
+            "value": "421832901"
+          }
+        ],
+        "status": "unknown",
+        "intent": "order",
+        "code": {
+          "coding": [
+            {
+              "extension": [
+                {
+                  "url": "https://reportstream.cdc.gov/fhir/StructureDefinition/code-index-name",
+                  "valueString": "identifier"
+                }
+              ],
+              "system": "http://loinc.org",
+              "code": "54089-8",
+              "display": "Newborn screening panel American Health Information Community (AHIC)"
+            }
+          ]
+        },
+        "subject": {
+          "reference": "Patient/1695669261532305000.bb1b87fc-3c3d-4e3e-ba3e-ba612f880655"
+        },
+        "authoredOn": "2023-05-06T05:29:13-05:00",
+        "requester": {
+          "reference": "PractitionerRole/1695669261568047000.72f08cf4-2bc0-4be2-bc26-ad36f1f0da5b"
         }
       }
     },
     {
-      "fullUrl" : "Practitioner/1695669261548614000.8d8ad999-27fa-4f35-9231-6e571f7bc87a",
-      "resource" : {
-        "resourceType" : "Practitioner",
-        "id" : "1695669261548614000.8d8ad999-27fa-4f35-9231-6e571f7bc87a",
-        "meta" : {
-          "extension" : [
-            {
-              "url" : "http://ibm.com/fhir/cdm/StructureDefinition/source-data-model-version",
-              "valueString" : "2.5.1"
-            }
-          ],
-          "tag" : [
-            {
-              "extension" : [
-                {
-                  "url" : "https://reportstream.cdc.gov/fhir/StructureDefinition/code-index-name",
-                  "valueString" : "identifier"
-                }
-              ],
-              "system" : "http://terminology.hl7.org/CodeSystem/v2-0103",
-              "code" : "P"
-            }
-          ]
-        },
-        "identifier" : [
-          {}
+      "fullUrl": "Practitioner/1695669261548614000.8d8ad999-27fa-4f35-9231-6e571f7bc87a",
+      "resource": {
+        "resourceType": "Practitioner",
+        "id": "1695669261548614000.8d8ad999-27fa-4f35-9231-6e571f7bc87a",
+        "meta": {
+          "extension": [
+            {
+              "url": "http://ibm.com/fhir/cdm/StructureDefinition/source-data-model-version",
+              "valueString": "2.5.1"
+            }
+          ],
+          "tag": [
+            {
+              "extension": [
+                {
+                  "url": "https://reportstream.cdc.gov/fhir/StructureDefinition/code-index-name",
+                  "valueString": "identifier"
+                }
+              ],
+              "system": "http://terminology.hl7.org/CodeSystem/v2-0103",
+              "code": "P"
+            }
+          ]
+        },
+        "identifier": [
+          { }
         ]
       }
     },
     {
-      "fullUrl" : "Practitioner/1695669261552537000.d98fe0f9-f125-4509-a0ae-49239ddb7b7f",
-      "resource" : {
-        "resourceType" : "Practitioner",
-        "id" : "1695669261552537000.d98fe0f9-f125-4509-a0ae-49239ddb7b7f",
-        "meta" : {
-          "extension" : [
-            {
-              "url" : "http://ibm.com/fhir/cdm/StructureDefinition/source-data-model-version",
-              "valueString" : "2.5.1"
-            }
-          ],
-          "tag" : [
-            {
-              "extension" : [
-                {
-                  "url" : "https://reportstream.cdc.gov/fhir/StructureDefinition/code-index-name",
-                  "valueString" : "identifier"
-                }
-              ],
-              "system" : "http://terminology.hl7.org/CodeSystem/v2-0103",
-              "code" : "P"
-            }
-          ]
-        },
-        "identifier" : [
-          {}
+      "fullUrl": "Practitioner/1695669261552537000.d98fe0f9-f125-4509-a0ae-49239ddb7b7f",
+      "resource": {
+        "resourceType": "Practitioner",
+        "id": "1695669261552537000.d98fe0f9-f125-4509-a0ae-49239ddb7b7f",
+        "meta": {
+          "extension": [
+            {
+              "url": "http://ibm.com/fhir/cdm/StructureDefinition/source-data-model-version",
+              "valueString": "2.5.1"
+            }
+          ],
+          "tag": [
+            {
+              "extension": [
+                {
+                  "url": "https://reportstream.cdc.gov/fhir/StructureDefinition/code-index-name",
+                  "valueString": "identifier"
+                }
+              ],
+              "system": "http://terminology.hl7.org/CodeSystem/v2-0103",
+              "code": "P"
+            }
+          ]
+        },
+        "identifier": [
+          { }
         ]
       }
     },
     {
-      "fullUrl" : "Practitioner/1695669261560416000.a8835be5-eee4-4709-ba55-d4d997aaf896",
-      "resource" : {
-        "resourceType" : "Practitioner",
-        "id" : "1695669261560416000.a8835be5-eee4-4709-ba55-d4d997aaf896",
-        "meta" : {
-          "extension" : [
-            {
-              "url" : "http://ibm.com/fhir/cdm/StructureDefinition/source-data-model-version",
-              "valueString" : "2.5.1"
-            }
-          ],
-          "tag" : [
-            {
-              "extension" : [
-                {
-                  "url" : "https://reportstream.cdc.gov/fhir/StructureDefinition/code-index-name",
-                  "valueString" : "identifier"
-                }
-              ],
-              "system" : "http://terminology.hl7.org/CodeSystem/v2-0103",
-              "code" : "P"
-            }
-          ]
-        },
-        "extension" : [
-          {
-            "url" : "https://reportstream.cdc.gov/fhir/StructureDefinition/identifier-type",
-            "valueCodeableConcept" : {
-              "coding" : [
-                {
-                  "extension" : [
+      "fullUrl": "Practitioner/1695669261560416000.a8835be5-eee4-4709-ba55-d4d997aaf896",
+      "resource": {
+        "resourceType": "Practitioner",
+        "id": "1695669261560416000.a8835be5-eee4-4709-ba55-d4d997aaf896",
+        "meta": {
+          "extension": [
+            {
+              "url": "http://ibm.com/fhir/cdm/StructureDefinition/source-data-model-version",
+              "valueString": "2.5.1"
+            }
+          ],
+          "tag": [
+            {
+              "extension": [
+                {
+                  "url": "https://reportstream.cdc.gov/fhir/StructureDefinition/code-index-name",
+                  "valueString": "identifier"
+                }
+              ],
+              "system": "http://terminology.hl7.org/CodeSystem/v2-0103",
+              "code": "P"
+            }
+          ]
+        },
+        "extension": [
+          {
+            "url": "https://reportstream.cdc.gov/fhir/StructureDefinition/identifier-type",
+            "valueCodeableConcept": {
+              "coding": [
+                {
+                  "extension": [
                     {
-                      "url" : "https://reportstream.cdc.gov/fhir/StructureDefinition/code-index-name",
-                      "valueString" : "identifier"
+                      "url": "https://reportstream.cdc.gov/fhir/StructureDefinition/code-index-name",
+                      "valueString": "identifier"
                     }
                   ],
-                  "system" : "http://terminology.hl7.org/CodeSystem/v2-0203",
-                  "code" : "NPI"
+                  "system": "http://terminology.hl7.org/CodeSystem/v2-0203",
+                  "code": "NPI"
                 }
               ]
             }
           }
         ],
-        "identifier" : [
-          {
-            "extension" : [
+        "identifier": [
+          {
+            "extension": [
               {
-                "url" : "https://reportstream.cdc.gov/fhir/StructureDefinition/assigning-authority-namespace-id",
-                "valueString" : "NPI"
+                "url": "https://reportstream.cdc.gov/fhir/StructureDefinition/assigning-authority-namespace-id",
+                "valueString": "NPI"
               }
             ],
-            "type" : {
-              "coding" : [
-                {
-                  "system" : "http://terminology.hl7.org/CodeSystem/v2-0203",
-                  "code" : "NPI",
-                  "display" : "National provider identifier"
+            "type": {
+              "coding": [
+                {
+                  "system": "http://terminology.hl7.org/CodeSystem/v2-0203",
+                  "code": "NPI",
+                  "display": "National provider identifier"
                 }
               ]
             },
-            "system" : "http://hl7.org/fhir/sid/us-npi",
-            "value" : "1265136360"
-          }
-        ],
-        "name" : [
-          {
-            "use" : "official",
-            "text" : "JANE JONES",
-            "family" : "JONES",
-            "given" : [
+            "system": "http://hl7.org/fhir/sid/us-npi",
+            "value": "1265136360"
+          }
+        ],
+        "name": [
+          {
+            "use": "official",
+            "text": "JANE JONES",
+            "family": "JONES",
+            "given": [
               "JANE"
             ]
           }
@@ -618,1484 +606,1484 @@
       }
     },
     {
-      "fullUrl" : "Location/1695669261565432000.384cef22-33c2-45d7-bf14-fe1b2e82855d",
-      "resource" : {
-        "resourceType" : "Location",
-        "id" : "1695669261565432000.384cef22-33c2-45d7-bf14-fe1b2e82855d",
-        "meta" : {
-          "extension" : [
-            {
-              "url" : "http://ibm.com/fhir/cdm/StructureDefinition/source-data-model-version",
-              "valueString" : "2.5.1"
-            }
-          ],
-          "tag" : [
-            {
-              "extension" : [
-                {
-                  "url" : "https://reportstream.cdc.gov/fhir/StructureDefinition/code-index-name",
-                  "valueString" : "identifier"
-                }
-              ],
-              "system" : "http://terminology.hl7.org/CodeSystem/v2-0103",
-              "code" : "P"
+      "fullUrl": "Location/1695669261565432000.384cef22-33c2-45d7-bf14-fe1b2e82855d",
+      "resource": {
+        "resourceType": "Location",
+        "id": "1695669261565432000.384cef22-33c2-45d7-bf14-fe1b2e82855d",
+        "meta": {
+          "extension": [
+            {
+              "url": "http://ibm.com/fhir/cdm/StructureDefinition/source-data-model-version",
+              "valueString": "2.5.1"
+            }
+          ],
+          "tag": [
+            {
+              "extension": [
+                {
+                  "url": "https://reportstream.cdc.gov/fhir/StructureDefinition/code-index-name",
+                  "valueString": "identifier"
+                }
+              ],
+              "system": "http://terminology.hl7.org/CodeSystem/v2-0103",
+              "code": "P"
             }
           ]
         }
       }
     },
     {
-      "fullUrl" : "Organization/1695669261567733000.3bdd12c2-f56f-400b-aecc-9883e5685362",
-      "resource" : {
-        "resourceType" : "Organization",
-        "id" : "1695669261567733000.3bdd12c2-f56f-400b-aecc-9883e5685362",
-        "meta" : {
-          "extension" : [
-            {
-              "url" : "http://ibm.com/fhir/cdm/StructureDefinition/source-data-model-version",
-              "valueString" : "2.5.1"
-            }
-          ],
-          "tag" : [
-            {
-              "extension" : [
-                {
-                  "url" : "https://reportstream.cdc.gov/fhir/StructureDefinition/code-index-name",
-                  "valueString" : "identifier"
-                }
-              ],
-              "system" : "http://terminology.hl7.org/CodeSystem/v2-0103",
-              "code" : "P"
-            }
-          ]
-        },
-        "extension" : [
-          {
-            "url" : "https://reportstream.cdc.gov/fhir/StructureDefinition/organization-name-type",
-            "valueCoding" : {
-              "extension" : [
-                {
-                  "url" : "https://reportstream.cdc.gov/fhir/StructureDefinition/code-index-name",
-                  "valueString" : "identifier"
-                }
-              ],
-              "system" : "http://terminology.hl7.org/CodeSystem/v2-0204",
-              "code" : "L",
-              "display" : "Legal name"
-            }
-          }
-        ],
-        "identifier" : [
-          {
-            "extension" : [
+      "fullUrl": "Organization/1695669261567733000.3bdd12c2-f56f-400b-aecc-9883e5685362",
+      "resource": {
+        "resourceType": "Organization",
+        "id": "1695669261567733000.3bdd12c2-f56f-400b-aecc-9883e5685362",
+        "meta": {
+          "extension": [
+            {
+              "url": "http://ibm.com/fhir/cdm/StructureDefinition/source-data-model-version",
+              "valueString": "2.5.1"
+            }
+          ],
+          "tag": [
+            {
+              "extension": [
+                {
+                  "url": "https://reportstream.cdc.gov/fhir/StructureDefinition/code-index-name",
+                  "valueString": "identifier"
+                }
+              ],
+              "system": "http://terminology.hl7.org/CodeSystem/v2-0103",
+              "code": "P"
+            }
+          ]
+        },
+        "extension": [
+          {
+            "url": "https://reportstream.cdc.gov/fhir/StructureDefinition/organization-name-type",
+            "valueCoding": {
+              "extension": [
+                {
+                  "url": "https://reportstream.cdc.gov/fhir/StructureDefinition/code-index-name",
+                  "valueString": "identifier"
+                }
+              ],
+              "system": "http://terminology.hl7.org/CodeSystem/v2-0204",
+              "code": "L",
+              "display": "Legal name"
+            }
+          }
+        ],
+        "identifier": [
+          {
+            "extension": [
               {
-                "url" : "https://reportstream.cdc.gov/fhir/StructureDefinition/assigning-authority",
-                "extension" : [
+                "url": "https://reportstream.cdc.gov/fhir/StructureDefinition/assigning-authority",
+                "extension": [
                   {
-                    "url" : "https://reportstream.cdc.gov/fhir/StructureDefinition/namespace-id",
-                    "valueString" : "CMS"
+                    "url": "https://reportstream.cdc.gov/fhir/StructureDefinition/namespace-id",
+                    "valueString": "CMS"
                   }
                 ]
               },
               {
-                "url" : "https://reportstream.cdc.gov/fhir/StructureDefinition/assigning-facility",
-                "valueReference" : {
-                  "reference" : "Location/1695669261565432000.384cef22-33c2-45d7-bf14-fe1b2e82855d"
+                "url": "https://reportstream.cdc.gov/fhir/StructureDefinition/assigning-facility",
+                "valueReference": {
+                  "reference": "Location/1695669261565432000.384cef22-33c2-45d7-bf14-fe1b2e82855d"
                 }
               }
             ],
-            "type" : {
-              "coding" : [
-                {
-                  "extension" : [
+            "type": {
+              "coding": [
+                {
+                  "extension": [
                     {
-                      "url" : "https://reportstream.cdc.gov/fhir/StructureDefinition/code-index-name",
-                      "valueString" : "identifier"
+                      "url": "https://reportstream.cdc.gov/fhir/StructureDefinition/code-index-name",
+                      "valueString": "identifier"
                     }
                   ],
-                  "system" : "http://terminology.hl7.org/CodeSystem/v2-0203",
-                  "code" : "NPI"
+                  "system": "http://terminology.hl7.org/CodeSystem/v2-0203",
+                  "code": "NPI"
                 }
               ]
             },
-            "value" : "1043269798"
-          }
-        ],
-        "name" : "ST. CLOUD HOSPITAL"
-      }
-    },
-    {
-      "fullUrl" : "PractitionerRole/1695669261568047000.72f08cf4-2bc0-4be2-bc26-ad36f1f0da5b",
-      "resource" : {
-        "resourceType" : "PractitionerRole",
-        "id" : "1695669261568047000.72f08cf4-2bc0-4be2-bc26-ad36f1f0da5b",
-        "meta" : {
-          "extension" : [
-            {
-              "url" : "http://ibm.com/fhir/cdm/StructureDefinition/source-data-model-version",
-              "valueString" : "2.5.1"
-            }
-          ],
-          "tag" : [
-            {
-              "extension" : [
-                {
-                  "url" : "https://reportstream.cdc.gov/fhir/StructureDefinition/code-index-name",
-                  "valueString" : "identifier"
-                }
-              ],
-              "system" : "http://terminology.hl7.org/CodeSystem/v2-0103",
-              "code" : "P"
-            }
-          ]
-        },
-        "practitioner" : {
-          "reference" : "Practitioner/1695669261560416000.a8835be5-eee4-4709-ba55-d4d997aaf896"
-        },
-        "organization" : {
-          "reference" : "Organization/1695669261567733000.3bdd12c2-f56f-400b-aecc-9883e5685362"
+            "value": "1043269798"
+          }
+        ],
+        "name": "ST. CLOUD HOSPITAL"
+      }
+    },
+    {
+      "fullUrl": "PractitionerRole/1695669261568047000.72f08cf4-2bc0-4be2-bc26-ad36f1f0da5b",
+      "resource": {
+        "resourceType": "PractitionerRole",
+        "id": "1695669261568047000.72f08cf4-2bc0-4be2-bc26-ad36f1f0da5b",
+        "meta": {
+          "extension": [
+            {
+              "url": "http://ibm.com/fhir/cdm/StructureDefinition/source-data-model-version",
+              "valueString": "2.5.1"
+            }
+          ],
+          "tag": [
+            {
+              "extension": [
+                {
+                  "url": "https://reportstream.cdc.gov/fhir/StructureDefinition/code-index-name",
+                  "valueString": "identifier"
+                }
+              ],
+              "system": "http://terminology.hl7.org/CodeSystem/v2-0103",
+              "code": "P"
+            }
+          ]
+        },
+        "practitioner": {
+          "reference": "Practitioner/1695669261560416000.a8835be5-eee4-4709-ba55-d4d997aaf896"
+        },
+        "organization": {
+          "reference": "Organization/1695669261567733000.3bdd12c2-f56f-400b-aecc-9883e5685362"
         }
       }
     },
     {
-      "fullUrl" : "Location/1695669261570648000.f8e4036c-2730-4423-918c-c694f1b902e3",
-      "resource" : {
-        "resourceType" : "Location",
-        "id" : "1695669261570648000.f8e4036c-2730-4423-918c-c694f1b902e3",
-        "meta" : {
-          "extension" : [
-            {
-              "url" : "http://ibm.com/fhir/cdm/StructureDefinition/source-data-model-version",
-              "valueString" : "2.5.1"
-            }
-          ],
-          "tag" : [
-            {
-              "extension" : [
-                {
-                  "url" : "https://reportstream.cdc.gov/fhir/StructureDefinition/code-index-name",
-                  "valueString" : "identifier"
-                }
-              ],
-              "system" : "http://terminology.hl7.org/CodeSystem/v2-0103",
-              "code" : "P"
+      "fullUrl": "Location/1695669261570648000.f8e4036c-2730-4423-918c-c694f1b902e3",
+      "resource": {
+        "resourceType": "Location",
+        "id": "1695669261570648000.f8e4036c-2730-4423-918c-c694f1b902e3",
+        "meta": {
+          "extension": [
+            {
+              "url": "http://ibm.com/fhir/cdm/StructureDefinition/source-data-model-version",
+              "valueString": "2.5.1"
+            }
+          ],
+          "tag": [
+            {
+              "extension": [
+                {
+                  "url": "https://reportstream.cdc.gov/fhir/StructureDefinition/code-index-name",
+                  "valueString": "identifier"
+                }
+              ],
+              "system": "http://terminology.hl7.org/CodeSystem/v2-0103",
+              "code": "P"
             }
           ]
         }
       }
     },
     {
-      "fullUrl" : "Observation/1695669261775617000.d5df762f-03f4-4e6d-af35-446ec9df2c31",
-      "resource" : {
-        "resourceType" : "Observation",
-        "id" : "1695669261775617000.d5df762f-03f4-4e6d-af35-446ec9df2c31",
-        "meta" : {
-          "extension" : [
-            {
-              "url" : "http://ibm.com/fhir/cdm/StructureDefinition/source-data-model-version",
-              "valueString" : "2.5.1"
-            }
-          ],
-          "tag" : [
-            {
-              "extension" : [
-                {
-                  "url" : "https://reportstream.cdc.gov/fhir/StructureDefinition/code-index-name",
-                  "valueString" : "identifier"
-                }
-              ],
-              "system" : "http://terminology.hl7.org/CodeSystem/v2-0103",
-              "code" : "P"
-            }
-          ]
-        },
-        "extension" : [
-          {
-            "url" : "https://reportstream.cdc.gov/fhir/StructureDefinition/observation-sub-type",
-            "valueString" : "AOE"
-          },
-          {
-            "url" : "https://reportstream.cdc.gov/fhir/StructureDefinition/observation-type",
-            "valueString" : "QST"
-          },
-          {
-            "url" : "https://reportstream.cdc.gov/fhir/StructureDefinition/observation-status-original-text",
-            "valueString" : "O"
-          },
-          {
-            "url" : "https://reportstream.cdc.gov/fhir/StructureDefinition/units",
-            "valueCodeableConcept" : {
-              "coding" : [
-                {
-                  "extension" : [
+      "fullUrl": "Observation/1695669261775617000.d5df762f-03f4-4e6d-af35-446ec9df2c31",
+      "resource": {
+        "resourceType": "Observation",
+        "id": "1695669261775617000.d5df762f-03f4-4e6d-af35-446ec9df2c31",
+        "meta": {
+          "extension": [
+            {
+              "url": "http://ibm.com/fhir/cdm/StructureDefinition/source-data-model-version",
+              "valueString": "2.5.1"
+            }
+          ],
+          "tag": [
+            {
+              "extension": [
+                {
+                  "url": "https://reportstream.cdc.gov/fhir/StructureDefinition/code-index-name",
+                  "valueString": "identifier"
+                }
+              ],
+              "system": "http://terminology.hl7.org/CodeSystem/v2-0103",
+              "code": "P"
+            }
+          ]
+        },
+        "extension": [
+          {
+            "url": "https://reportstream.cdc.gov/fhir/StructureDefinition/observation-sub-type",
+            "valueString": "AOE"
+          },
+          {
+            "url": "https://reportstream.cdc.gov/fhir/StructureDefinition/observation-type",
+            "valueString": "QST"
+          },
+          {
+            "url": "https://reportstream.cdc.gov/fhir/StructureDefinition/observation-status-original-text",
+            "valueString": "O"
+          },
+          {
+            "url": "https://reportstream.cdc.gov/fhir/StructureDefinition/units",
+            "valueCodeableConcept": {
+              "coding": [
+                {
+                  "extension": [
                     {
-                      "url" : "https://reportstream.cdc.gov/fhir/StructureDefinition/code-index-name",
-                      "valueString" : "identifier"
+                      "url": "https://reportstream.cdc.gov/fhir/StructureDefinition/code-index-name",
+                      "valueString": "identifier"
                     }
                   ],
-                  "system" : "http://unitsofmeasure.org",
-                  "code" : "g",
-                  "display" : "gram"
+                  "system": "http://unitsofmeasure.org",
+                  "code": "g",
+                  "display": "gram"
                 }
               ]
             }
           },
           {
-            "url" : "https://reportstream.cdc.gov/fhir/StructureDefinition/sub-id",
-            "valueString" : "1"
-          }
-        ],
-        "identifier" : [
-          {
-            "system" : "urn:id:extID",
-            "value" : "421832901"
-          }
-        ],
-        "status" : "unknown",
-        "code" : {
-          "coding" : [
-            {
-              "extension" : [
-                {
-                  "url" : "https://reportstream.cdc.gov/fhir/StructureDefinition/code-index-name",
-                  "valueString" : "identifier"
-                }
-              ],
-              "system" : "http://loinc.org",
-              "code" : "8339-4",
-              "display" : "BIRTH WEIGHT MEASURED"
-            }
-          ]
-        },
-        "subject" : {
-          "reference" : "Patient/1695669261532305000.bb1b87fc-3c3d-4e3e-ba3e-ba612f880655"
-        },
-        "effectiveDateTime" : "2023-05-06T05:00:00-05:00",
-        "valueQuantity" : {
-          "extension" : [
-            {
-              "url" : "https://reportstream.cdc.gov/fhir/StructureDefinition/alternate-value",
-              "valueString" : "1769.859285"
-            }
-          ],
-          "value" : 1769.8593,
-          "unit" : "g",
-          "system" : "http://unitsofmeasure.org",
-          "code" : "g"
+            "url": "https://reportstream.cdc.gov/fhir/StructureDefinition/sub-id",
+            "valueString": "1"
+          }
+        ],
+        "identifier": [
+          {
+            "system": "urn:id:extID",
+            "value": "421832901"
+          }
+        ],
+        "status": "unknown",
+        "code": {
+          "coding": [
+            {
+              "extension": [
+                {
+                  "url": "https://reportstream.cdc.gov/fhir/StructureDefinition/code-index-name",
+                  "valueString": "identifier"
+                }
+              ],
+              "system": "http://loinc.org",
+              "code": "8339-4",
+              "display": "BIRTH WEIGHT MEASURED"
+            }
+          ]
+        },
+        "subject": {
+          "reference": "Patient/1695669261532305000.bb1b87fc-3c3d-4e3e-ba3e-ba612f880655"
+        },
+        "effectiveDateTime": "2023-05-06T05:00:00-05:00",
+        "valueQuantity": {
+          "extension": [
+            {
+              "url": "https://reportstream.cdc.gov/fhir/StructureDefinition/alternate-value",
+              "valueString": "1769.859285"
+            }
+          ],
+          "value": 1769.8593,
+          "unit": "g",
+          "system": "http://unitsofmeasure.org",
+          "code": "g"
         }
       }
     },
     {
-      "fullUrl" : "Observation/1695669261780337000.da275dfc-1950-472b-8a3c-f558c8e69333",
-      "resource" : {
-        "resourceType" : "Observation",
-        "id" : "1695669261780337000.da275dfc-1950-472b-8a3c-f558c8e69333",
-        "meta" : {
-          "extension" : [
-            {
-              "url" : "http://ibm.com/fhir/cdm/StructureDefinition/source-data-model-version",
-              "valueString" : "2.5.1"
-            }
-          ],
-          "tag" : [
-            {
-              "extension" : [
-                {
-                  "url" : "https://reportstream.cdc.gov/fhir/StructureDefinition/code-index-name",
-                  "valueString" : "identifier"
-                }
-              ],
-              "system" : "http://terminology.hl7.org/CodeSystem/v2-0103",
-              "code" : "P"
-            }
-          ]
-        },
-        "extension" : [
-          {
-            "url" : "https://reportstream.cdc.gov/fhir/StructureDefinition/observation-sub-type",
-            "valueString" : "AOE"
-          },
-          {
-            "url" : "https://reportstream.cdc.gov/fhir/StructureDefinition/observation-type",
-            "valueString" : "QST"
-          },
-          {
-            "url" : "https://reportstream.cdc.gov/fhir/StructureDefinition/observation-status-original-text",
-            "valueString" : "O"
-          },
-          {
-            "url" : "https://reportstream.cdc.gov/fhir/StructureDefinition/units",
-            "valueCodeableConcept" : {
-              "coding" : [
-                {
-                  "extension" : [
+      "fullUrl": "Observation/1695669261780337000.da275dfc-1950-472b-8a3c-f558c8e69333",
+      "resource": {
+        "resourceType": "Observation",
+        "id": "1695669261780337000.da275dfc-1950-472b-8a3c-f558c8e69333",
+        "meta": {
+          "extension": [
+            {
+              "url": "http://ibm.com/fhir/cdm/StructureDefinition/source-data-model-version",
+              "valueString": "2.5.1"
+            }
+          ],
+          "tag": [
+            {
+              "extension": [
+                {
+                  "url": "https://reportstream.cdc.gov/fhir/StructureDefinition/code-index-name",
+                  "valueString": "identifier"
+                }
+              ],
+              "system": "http://terminology.hl7.org/CodeSystem/v2-0103",
+              "code": "P"
+            }
+          ]
+        },
+        "extension": [
+          {
+            "url": "https://reportstream.cdc.gov/fhir/StructureDefinition/observation-sub-type",
+            "valueString": "AOE"
+          },
+          {
+            "url": "https://reportstream.cdc.gov/fhir/StructureDefinition/observation-type",
+            "valueString": "QST"
+          },
+          {
+            "url": "https://reportstream.cdc.gov/fhir/StructureDefinition/observation-status-original-text",
+            "valueString": "O"
+          },
+          {
+            "url": "https://reportstream.cdc.gov/fhir/StructureDefinition/units",
+            "valueCodeableConcept": {
+              "coding": [
+                {
+                  "extension": [
                     {
-                      "url" : "https://reportstream.cdc.gov/fhir/StructureDefinition/code-index-name",
-                      "valueString" : "identifier"
+                      "url": "https://reportstream.cdc.gov/fhir/StructureDefinition/code-index-name",
+                      "valueString": "identifier"
                     }
                   ],
-                  "system" : "http://unitsofmeasure.org",
-                  "code" : "wk",
-                  "display" : "week"
+                  "system": "http://unitsofmeasure.org",
+                  "code": "wk",
+                  "display": "week"
                 }
               ]
             }
           },
           {
-            "url" : "https://reportstream.cdc.gov/fhir/StructureDefinition/sub-id",
-            "valueString" : "1"
-          }
-        ],
-        "identifier" : [
-          {
-            "system" : "urn:id:extID",
-            "value" : "421832901"
-          }
-        ],
-        "status" : "unknown",
-        "code" : {
-          "coding" : [
-            {
-              "extension" : [
-                {
-                  "url" : "https://reportstream.cdc.gov/fhir/StructureDefinition/code-index-name",
-                  "valueString" : "identifier"
-                }
-              ],
-              "system" : "http://loinc.org",
-              "code" : "57714-8",
-              "display" : "OBSTETRIC ESTIMATION OF GESTATIONAL AGE"
-            }
-          ]
-        },
-        "subject" : {
-          "reference" : "Patient/1695669261532305000.bb1b87fc-3c3d-4e3e-ba3e-ba612f880655"
-        },
-        "effectiveDateTime" : "2023-05-06T05:00:00-05:00",
-        "valueQuantity" : {
-          "extension" : [
-            {
-              "url" : "https://reportstream.cdc.gov/fhir/StructureDefinition/alternate-value",
-              "valueString" : "32"
-            }
-          ],
-          "value" : 32,
-          "unit" : "wk",
-          "system" : "http://unitsofmeasure.org",
-          "code" : "wk"
+            "url": "https://reportstream.cdc.gov/fhir/StructureDefinition/sub-id",
+            "valueString": "1"
+          }
+        ],
+        "identifier": [
+          {
+            "system": "urn:id:extID",
+            "value": "421832901"
+          }
+        ],
+        "status": "unknown",
+        "code": {
+          "coding": [
+            {
+              "extension": [
+                {
+                  "url": "https://reportstream.cdc.gov/fhir/StructureDefinition/code-index-name",
+                  "valueString": "identifier"
+                }
+              ],
+              "system": "http://loinc.org",
+              "code": "57714-8",
+              "display": "OBSTETRIC ESTIMATION OF GESTATIONAL AGE"
+            }
+          ]
+        },
+        "subject": {
+          "reference": "Patient/1695669261532305000.bb1b87fc-3c3d-4e3e-ba3e-ba612f880655"
+        },
+        "effectiveDateTime": "2023-05-06T05:00:00-05:00",
+        "valueQuantity": {
+          "extension": [
+            {
+              "url": "https://reportstream.cdc.gov/fhir/StructureDefinition/alternate-value",
+              "valueString": "32"
+            }
+          ],
+          "value": 32,
+          "unit": "wk",
+          "system": "http://unitsofmeasure.org",
+          "code": "wk"
         }
       }
     },
     {
-      "fullUrl" : "Observation/1695669261784168000.35a25dff-438e-4262-9397-939eaf5f024e",
-      "resource" : {
-        "resourceType" : "Observation",
-        "id" : "1695669261784168000.35a25dff-438e-4262-9397-939eaf5f024e",
-        "meta" : {
-          "extension" : [
-            {
-              "url" : "http://ibm.com/fhir/cdm/StructureDefinition/source-data-model-version",
-              "valueString" : "2.5.1"
-            }
-          ],
-          "tag" : [
-            {
-              "extension" : [
-                {
-                  "url" : "https://reportstream.cdc.gov/fhir/StructureDefinition/code-index-name",
-                  "valueString" : "identifier"
-                }
-              ],
-              "system" : "http://terminology.hl7.org/CodeSystem/v2-0103",
-              "code" : "P"
-            }
-          ]
-        },
-        "extension" : [
-          {
-            "url" : "https://reportstream.cdc.gov/fhir/StructureDefinition/observation-sub-type",
-            "valueString" : "AOE"
-          },
-          {
-            "url" : "https://reportstream.cdc.gov/fhir/StructureDefinition/observation-type",
-            "valueString" : "QST"
-          },
-          {
-            "url" : "https://reportstream.cdc.gov/fhir/StructureDefinition/observation-status-original-text",
-            "valueString" : "O"
-          },
-          {
-            "url" : "https://reportstream.cdc.gov/fhir/StructureDefinition/sub-id",
-            "valueString" : "1"
-          }
-        ],
-        "identifier" : [
-          {
-            "system" : "urn:id:extID",
-            "value" : "421832901"
-          }
-        ],
-        "status" : "unknown",
-        "code" : {
-          "coding" : [
-            {
-              "extension" : [
-                {
-                  "url" : "https://reportstream.cdc.gov/fhir/StructureDefinition/code-index-name",
-                  "valueString" : "identifier"
-                }
-              ],
-              "system" : "http://loinc.org",
-              "code" : "57713-0",
-              "display" : "INFANT FACTORS THAT AFFECT NEWBORN SCREENING INTERPRETATION"
-            }
-          ]
-        },
-        "subject" : {
-          "reference" : "Patient/1695669261532305000.bb1b87fc-3c3d-4e3e-ba3e-ba612f880655"
-        },
-        "effectiveDateTime" : "2023-05-06T05:00:00-05:00",
-        "valueCodeableConcept" : {
-          "coding" : [
-            {
-              "extension" : [
-                {
-                  "url" : "https://reportstream.cdc.gov/fhir/StructureDefinition/code-index-name",
-                  "valueString" : "identifier"
-                }
-              ],
-              "system" : "http://loinc.org",
-              "code" : "LA12419-0",
-              "display" : "INFANT IN NICU AT TIME OF SPECIMEN COLLECTION"
+      "fullUrl": "Observation/1695669261784168000.35a25dff-438e-4262-9397-939eaf5f024e",
+      "resource": {
+        "resourceType": "Observation",
+        "id": "1695669261784168000.35a25dff-438e-4262-9397-939eaf5f024e",
+        "meta": {
+          "extension": [
+            {
+              "url": "http://ibm.com/fhir/cdm/StructureDefinition/source-data-model-version",
+              "valueString": "2.5.1"
+            }
+          ],
+          "tag": [
+            {
+              "extension": [
+                {
+                  "url": "https://reportstream.cdc.gov/fhir/StructureDefinition/code-index-name",
+                  "valueString": "identifier"
+                }
+              ],
+              "system": "http://terminology.hl7.org/CodeSystem/v2-0103",
+              "code": "P"
+            }
+          ]
+        },
+        "extension": [
+          {
+            "url": "https://reportstream.cdc.gov/fhir/StructureDefinition/observation-sub-type",
+            "valueString": "AOE"
+          },
+          {
+            "url": "https://reportstream.cdc.gov/fhir/StructureDefinition/observation-type",
+            "valueString": "QST"
+          },
+          {
+            "url": "https://reportstream.cdc.gov/fhir/StructureDefinition/observation-status-original-text",
+            "valueString": "O"
+          },
+          {
+            "url": "https://reportstream.cdc.gov/fhir/StructureDefinition/sub-id",
+            "valueString": "1"
+          }
+        ],
+        "identifier": [
+          {
+            "system": "urn:id:extID",
+            "value": "421832901"
+          }
+        ],
+        "status": "unknown",
+        "code": {
+          "coding": [
+            {
+              "extension": [
+                {
+                  "url": "https://reportstream.cdc.gov/fhir/StructureDefinition/code-index-name",
+                  "valueString": "identifier"
+                }
+              ],
+              "system": "http://loinc.org",
+              "code": "57713-0",
+              "display": "INFANT FACTORS THAT AFFECT NEWBORN SCREENING INTERPRETATION"
+            }
+          ]
+        },
+        "subject": {
+          "reference": "Patient/1695669261532305000.bb1b87fc-3c3d-4e3e-ba3e-ba612f880655"
+        },
+        "effectiveDateTime": "2023-05-06T05:00:00-05:00",
+        "valueCodeableConcept": {
+          "coding": [
+            {
+              "extension": [
+                {
+                  "url": "https://reportstream.cdc.gov/fhir/StructureDefinition/code-index-name",
+                  "valueString": "identifier"
+                }
+              ],
+              "system": "http://loinc.org",
+              "code": "LA12419-0",
+              "display": "INFANT IN NICU AT TIME OF SPECIMEN COLLECTION"
             }
           ]
         }
       }
     },
     {
-      "fullUrl" : "Observation/1695669261787987000.904d10b9-c831-4d93-9751-edbec5b1f04d",
-      "resource" : {
-        "resourceType" : "Observation",
-        "id" : "1695669261787987000.904d10b9-c831-4d93-9751-edbec5b1f04d",
-        "meta" : {
-          "extension" : [
-            {
-              "url" : "http://ibm.com/fhir/cdm/StructureDefinition/source-data-model-version",
-              "valueString" : "2.5.1"
-            }
-          ],
-          "tag" : [
-            {
-              "extension" : [
-                {
-                  "url" : "https://reportstream.cdc.gov/fhir/StructureDefinition/code-index-name",
-                  "valueString" : "identifier"
-                }
-              ],
-              "system" : "http://terminology.hl7.org/CodeSystem/v2-0103",
-              "code" : "P"
-            }
-          ]
-        },
-        "extension" : [
-          {
-            "url" : "https://reportstream.cdc.gov/fhir/StructureDefinition/observation-sub-type",
-            "valueString" : "AOE"
-          },
-          {
-            "url" : "https://reportstream.cdc.gov/fhir/StructureDefinition/observation-type",
-            "valueString" : "QST"
-          },
-          {
-            "url" : "https://reportstream.cdc.gov/fhir/StructureDefinition/observation-status-original-text",
-            "valueString" : "O"
-          },
-          {
-            "url" : "https://reportstream.cdc.gov/fhir/StructureDefinition/sub-id",
-            "valueString" : "1"
-          }
-        ],
-        "identifier" : [
-          {
-            "system" : "urn:id:extID",
-            "value" : "421832901"
-          }
-        ],
-        "status" : "unknown",
-        "code" : {
-          "coding" : [
-            {
-              "extension" : [
-                {
-                  "url" : "https://reportstream.cdc.gov/fhir/StructureDefinition/code-index-name",
-                  "valueString" : "identifier"
-                }
-              ],
-              "system" : "99MDH",
-              "code" : "MNDSIB",
-              "display" : "DOES THE BABY HAVE A DECEASED SIBLING?"
-            }
-          ]
-        },
-        "subject" : {
-          "reference" : "Patient/1695669261532305000.bb1b87fc-3c3d-4e3e-ba3e-ba612f880655"
-        },
-        "effectiveDateTime" : "2023-05-06T05:00:00-05:00",
-        "valueCodeableConcept" : {
-          "coding" : [
-            {
-              "extension" : [
-                {
-                  "url" : "https://reportstream.cdc.gov/fhir/StructureDefinition/code-index-name",
-                  "valueString" : "identifier"
-                }
-              ],
-              "system" : "99MDH",
-              "code" : "N",
-              "display" : "No"
+      "fullUrl": "Observation/1695669261787987000.904d10b9-c831-4d93-9751-edbec5b1f04d",
+      "resource": {
+        "resourceType": "Observation",
+        "id": "1695669261787987000.904d10b9-c831-4d93-9751-edbec5b1f04d",
+        "meta": {
+          "extension": [
+            {
+              "url": "http://ibm.com/fhir/cdm/StructureDefinition/source-data-model-version",
+              "valueString": "2.5.1"
+            }
+          ],
+          "tag": [
+            {
+              "extension": [
+                {
+                  "url": "https://reportstream.cdc.gov/fhir/StructureDefinition/code-index-name",
+                  "valueString": "identifier"
+                }
+              ],
+              "system": "http://terminology.hl7.org/CodeSystem/v2-0103",
+              "code": "P"
+            }
+          ]
+        },
+        "extension": [
+          {
+            "url": "https://reportstream.cdc.gov/fhir/StructureDefinition/observation-sub-type",
+            "valueString": "AOE"
+          },
+          {
+            "url": "https://reportstream.cdc.gov/fhir/StructureDefinition/observation-type",
+            "valueString": "QST"
+          },
+          {
+            "url": "https://reportstream.cdc.gov/fhir/StructureDefinition/observation-status-original-text",
+            "valueString": "O"
+          },
+          {
+            "url": "https://reportstream.cdc.gov/fhir/StructureDefinition/sub-id",
+            "valueString": "1"
+          }
+        ],
+        "identifier": [
+          {
+            "system": "urn:id:extID",
+            "value": "421832901"
+          }
+        ],
+        "status": "unknown",
+        "code": {
+          "coding": [
+            {
+              "extension": [
+                {
+                  "url": "https://reportstream.cdc.gov/fhir/StructureDefinition/code-index-name",
+                  "valueString": "identifier"
+                }
+              ],
+              "system": "99MDH",
+              "code": "MNDSIB",
+              "display": "DOES THE BABY HAVE A DECEASED SIBLING?"
+            }
+          ]
+        },
+        "subject": {
+          "reference": "Patient/1695669261532305000.bb1b87fc-3c3d-4e3e-ba3e-ba612f880655"
+        },
+        "effectiveDateTime": "2023-05-06T05:00:00-05:00",
+        "valueCodeableConcept": {
+          "coding": [
+            {
+              "extension": [
+                {
+                  "url": "https://reportstream.cdc.gov/fhir/StructureDefinition/code-index-name",
+                  "valueString": "identifier"
+                }
+              ],
+              "system": "99MDH",
+              "code": "N",
+              "display": "No"
             }
           ]
         }
       }
     },
     {
-      "fullUrl" : "Observation/1695669261791552000.5eef397b-048b-46d1-99c6-48bceaa95ecd",
-      "resource" : {
-        "resourceType" : "Observation",
-        "id" : "1695669261791552000.5eef397b-048b-46d1-99c6-48bceaa95ecd",
-        "meta" : {
-          "extension" : [
-            {
-              "url" : "http://ibm.com/fhir/cdm/StructureDefinition/source-data-model-version",
-              "valueString" : "2.5.1"
-            }
-          ],
-          "tag" : [
-            {
-              "extension" : [
-                {
-                  "url" : "https://reportstream.cdc.gov/fhir/StructureDefinition/code-index-name",
-                  "valueString" : "identifier"
-                }
-              ],
-              "system" : "http://terminology.hl7.org/CodeSystem/v2-0103",
-              "code" : "P"
-            }
-          ]
-        },
-        "extension" : [
-          {
-            "url" : "https://reportstream.cdc.gov/fhir/StructureDefinition/observation-sub-type",
-            "valueString" : "AOE"
-          },
-          {
-            "url" : "https://reportstream.cdc.gov/fhir/StructureDefinition/observation-type",
-            "valueString" : "QST"
-          },
-          {
-            "url" : "https://reportstream.cdc.gov/fhir/StructureDefinition/observation-status-original-text",
-            "valueString" : "O"
-          },
-          {
-            "url" : "https://reportstream.cdc.gov/fhir/StructureDefinition/sub-id",
-            "valueString" : "1"
-          }
-        ],
-        "identifier" : [
-          {
-            "system" : "urn:id:extID",
-            "value" : "421832901"
-          }
-        ],
-        "status" : "unknown",
-        "code" : {
-          "coding" : [
-            {
-              "extension" : [
-                {
-                  "url" : "https://reportstream.cdc.gov/fhir/StructureDefinition/code-index-name",
-                  "valueString" : "identifier"
-                }
-              ],
-              "system" : "99MDH",
-              "code" : "MNDEFECT",
-              "display" : "DOES THE BABY HAVE BIRTH DEFECTS?"
-            }
-          ]
-        },
-        "subject" : {
-          "reference" : "Patient/1695669261532305000.bb1b87fc-3c3d-4e3e-ba3e-ba612f880655"
-        },
-        "effectiveDateTime" : "2023-05-06T05:00:00-05:00",
-        "valueCodeableConcept" : {
-          "coding" : [
-            {
-              "extension" : [
-                {
-                  "url" : "https://reportstream.cdc.gov/fhir/StructureDefinition/code-index-name",
-                  "valueString" : "identifier"
-                }
-              ],
-              "system" : "99MDH",
-              "code" : "N",
-              "display" : "No"
+      "fullUrl": "Observation/1695669261791552000.5eef397b-048b-46d1-99c6-48bceaa95ecd",
+      "resource": {
+        "resourceType": "Observation",
+        "id": "1695669261791552000.5eef397b-048b-46d1-99c6-48bceaa95ecd",
+        "meta": {
+          "extension": [
+            {
+              "url": "http://ibm.com/fhir/cdm/StructureDefinition/source-data-model-version",
+              "valueString": "2.5.1"
+            }
+          ],
+          "tag": [
+            {
+              "extension": [
+                {
+                  "url": "https://reportstream.cdc.gov/fhir/StructureDefinition/code-index-name",
+                  "valueString": "identifier"
+                }
+              ],
+              "system": "http://terminology.hl7.org/CodeSystem/v2-0103",
+              "code": "P"
+            }
+          ]
+        },
+        "extension": [
+          {
+            "url": "https://reportstream.cdc.gov/fhir/StructureDefinition/observation-sub-type",
+            "valueString": "AOE"
+          },
+          {
+            "url": "https://reportstream.cdc.gov/fhir/StructureDefinition/observation-type",
+            "valueString": "QST"
+          },
+          {
+            "url": "https://reportstream.cdc.gov/fhir/StructureDefinition/observation-status-original-text",
+            "valueString": "O"
+          },
+          {
+            "url": "https://reportstream.cdc.gov/fhir/StructureDefinition/sub-id",
+            "valueString": "1"
+          }
+        ],
+        "identifier": [
+          {
+            "system": "urn:id:extID",
+            "value": "421832901"
+          }
+        ],
+        "status": "unknown",
+        "code": {
+          "coding": [
+            {
+              "extension": [
+                {
+                  "url": "https://reportstream.cdc.gov/fhir/StructureDefinition/code-index-name",
+                  "valueString": "identifier"
+                }
+              ],
+              "system": "99MDH",
+              "code": "MNDEFECT",
+              "display": "DOES THE BABY HAVE BIRTH DEFECTS?"
+            }
+          ]
+        },
+        "subject": {
+          "reference": "Patient/1695669261532305000.bb1b87fc-3c3d-4e3e-ba3e-ba612f880655"
+        },
+        "effectiveDateTime": "2023-05-06T05:00:00-05:00",
+        "valueCodeableConcept": {
+          "coding": [
+            {
+              "extension": [
+                {
+                  "url": "https://reportstream.cdc.gov/fhir/StructureDefinition/code-index-name",
+                  "valueString": "identifier"
+                }
+              ],
+              "system": "99MDH",
+              "code": "N",
+              "display": "No"
             }
           ]
         }
       }
     },
     {
-      "fullUrl" : "Observation/1695669261794640000.aebb6fa3-9574-4f83-af82-06b6d2df27ae",
-      "resource" : {
-        "resourceType" : "Observation",
-        "id" : "1695669261794640000.aebb6fa3-9574-4f83-af82-06b6d2df27ae",
-        "meta" : {
-          "extension" : [
-            {
-              "url" : "http://ibm.com/fhir/cdm/StructureDefinition/source-data-model-version",
-              "valueString" : "2.5.1"
-            }
-          ],
-          "tag" : [
-            {
-              "extension" : [
-                {
-                  "url" : "https://reportstream.cdc.gov/fhir/StructureDefinition/code-index-name",
-                  "valueString" : "identifier"
-                }
-              ],
-              "system" : "http://terminology.hl7.org/CodeSystem/v2-0103",
-              "code" : "P"
-            }
-          ]
-        },
-        "extension" : [
-          {
-            "url" : "https://reportstream.cdc.gov/fhir/StructureDefinition/observation-sub-type",
-            "valueString" : "AOE"
-          },
-          {
-            "url" : "https://reportstream.cdc.gov/fhir/StructureDefinition/observation-type",
-            "valueString" : "QST"
-          },
-          {
-            "url" : "https://reportstream.cdc.gov/fhir/StructureDefinition/observation-status-original-text",
-            "valueString" : "O"
-          },
-          {
-            "url" : "https://reportstream.cdc.gov/fhir/StructureDefinition/sub-id",
-            "valueString" : "1"
-          }
-        ],
-        "identifier" : [
-          {
-            "system" : "urn:id:extID",
-            "value" : "421832901"
-          }
-        ],
-        "status" : "unknown",
-        "code" : {
-          "coding" : [
-            {
-              "extension" : [
-                {
-                  "url" : "https://reportstream.cdc.gov/fhir/StructureDefinition/code-index-name",
-                  "valueString" : "identifier"
-                }
-              ],
-              "system" : "99MDH",
-              "code" : "MNFAM",
-              "display" : "FAMILY HISTORY OF DISORDER ON MN SCREENING PANEL"
-            }
-          ]
-        },
-        "subject" : {
-          "reference" : "Patient/1695669261532305000.bb1b87fc-3c3d-4e3e-ba3e-ba612f880655"
-        },
-        "effectiveDateTime" : "2023-05-06T05:00:00-05:00",
-        "valueCodeableConcept" : {
-          "coding" : [
-            {
-              "extension" : [
-                {
-                  "url" : "https://reportstream.cdc.gov/fhir/StructureDefinition/code-index-name",
-                  "valueString" : "identifier"
-                }
-              ],
-              "system" : "99MDH",
-              "code" : "N",
-              "display" : "No"
+      "fullUrl": "Observation/1695669261794640000.aebb6fa3-9574-4f83-af82-06b6d2df27ae",
+      "resource": {
+        "resourceType": "Observation",
+        "id": "1695669261794640000.aebb6fa3-9574-4f83-af82-06b6d2df27ae",
+        "meta": {
+          "extension": [
+            {
+              "url": "http://ibm.com/fhir/cdm/StructureDefinition/source-data-model-version",
+              "valueString": "2.5.1"
+            }
+          ],
+          "tag": [
+            {
+              "extension": [
+                {
+                  "url": "https://reportstream.cdc.gov/fhir/StructureDefinition/code-index-name",
+                  "valueString": "identifier"
+                }
+              ],
+              "system": "http://terminology.hl7.org/CodeSystem/v2-0103",
+              "code": "P"
+            }
+          ]
+        },
+        "extension": [
+          {
+            "url": "https://reportstream.cdc.gov/fhir/StructureDefinition/observation-sub-type",
+            "valueString": "AOE"
+          },
+          {
+            "url": "https://reportstream.cdc.gov/fhir/StructureDefinition/observation-type",
+            "valueString": "QST"
+          },
+          {
+            "url": "https://reportstream.cdc.gov/fhir/StructureDefinition/observation-status-original-text",
+            "valueString": "O"
+          },
+          {
+            "url": "https://reportstream.cdc.gov/fhir/StructureDefinition/sub-id",
+            "valueString": "1"
+          }
+        ],
+        "identifier": [
+          {
+            "system": "urn:id:extID",
+            "value": "421832901"
+          }
+        ],
+        "status": "unknown",
+        "code": {
+          "coding": [
+            {
+              "extension": [
+                {
+                  "url": "https://reportstream.cdc.gov/fhir/StructureDefinition/code-index-name",
+                  "valueString": "identifier"
+                }
+              ],
+              "system": "99MDH",
+              "code": "MNFAM",
+              "display": "FAMILY HISTORY OF DISORDER ON MN SCREENING PANEL"
+            }
+          ]
+        },
+        "subject": {
+          "reference": "Patient/1695669261532305000.bb1b87fc-3c3d-4e3e-ba3e-ba612f880655"
+        },
+        "effectiveDateTime": "2023-05-06T05:00:00-05:00",
+        "valueCodeableConcept": {
+          "coding": [
+            {
+              "extension": [
+                {
+                  "url": "https://reportstream.cdc.gov/fhir/StructureDefinition/code-index-name",
+                  "valueString": "identifier"
+                }
+              ],
+              "system": "99MDH",
+              "code": "N",
+              "display": "No"
             }
           ]
         }
       }
     },
     {
-      "fullUrl" : "Observation/1695669261797898000.1f2a7080-6188-477b-8310-a7c82b28e81e",
-      "resource" : {
-        "resourceType" : "Observation",
-        "id" : "1695669261797898000.1f2a7080-6188-477b-8310-a7c82b28e81e",
-        "meta" : {
-          "extension" : [
-            {
-              "url" : "http://ibm.com/fhir/cdm/StructureDefinition/source-data-model-version",
-              "valueString" : "2.5.1"
-            }
-          ],
-          "tag" : [
-            {
-              "extension" : [
-                {
-                  "url" : "https://reportstream.cdc.gov/fhir/StructureDefinition/code-index-name",
-                  "valueString" : "identifier"
-                }
-              ],
-              "system" : "http://terminology.hl7.org/CodeSystem/v2-0103",
-              "code" : "P"
-            }
-          ]
-        },
-        "extension" : [
-          {
-            "url" : "https://reportstream.cdc.gov/fhir/StructureDefinition/observation-sub-type",
-            "valueString" : "AOE"
-          },
-          {
-            "url" : "https://reportstream.cdc.gov/fhir/StructureDefinition/observation-type",
-            "valueString" : "QST"
-          },
-          {
-            "url" : "https://reportstream.cdc.gov/fhir/StructureDefinition/observation-status-original-text",
-            "valueString" : "O"
-          },
-          {
-            "url" : "https://reportstream.cdc.gov/fhir/StructureDefinition/sub-id",
-            "valueString" : "1"
-          }
-        ],
-        "identifier" : [
-          {
-            "system" : "urn:id:extID",
-            "value" : "421832901"
-          }
-        ],
-        "status" : "unknown",
-        "code" : {
-          "coding" : [
-            {
-              "extension" : [
-                {
-                  "url" : "https://reportstream.cdc.gov/fhir/StructureDefinition/code-index-name",
-                  "valueString" : "identifier"
-                }
-              ],
-              "system" : "http://loinc.org",
-              "code" : "67704-7",
-              "display" : "FEEDING TYPES"
-            }
-          ]
-        },
-        "subject" : {
-          "reference" : "Patient/1695669261532305000.bb1b87fc-3c3d-4e3e-ba3e-ba612f880655"
-        },
-        "effectiveDateTime" : "2023-05-06T05:00:00-05:00",
-        "valueCodeableConcept" : {
-          "coding" : [
-            {
-              "extension" : [
-                {
-                  "url" : "https://reportstream.cdc.gov/fhir/StructureDefinition/code-index-name",
-                  "valueString" : "identifier"
-                }
-              ],
-              "system" : "http://loinc.org",
-              "code" : "LA12418-2",
-              "display" : "TPN"
+      "fullUrl": "Observation/1695669261797898000.1f2a7080-6188-477b-8310-a7c82b28e81e",
+      "resource": {
+        "resourceType": "Observation",
+        "id": "1695669261797898000.1f2a7080-6188-477b-8310-a7c82b28e81e",
+        "meta": {
+          "extension": [
+            {
+              "url": "http://ibm.com/fhir/cdm/StructureDefinition/source-data-model-version",
+              "valueString": "2.5.1"
+            }
+          ],
+          "tag": [
+            {
+              "extension": [
+                {
+                  "url": "https://reportstream.cdc.gov/fhir/StructureDefinition/code-index-name",
+                  "valueString": "identifier"
+                }
+              ],
+              "system": "http://terminology.hl7.org/CodeSystem/v2-0103",
+              "code": "P"
+            }
+          ]
+        },
+        "extension": [
+          {
+            "url": "https://reportstream.cdc.gov/fhir/StructureDefinition/observation-sub-type",
+            "valueString": "AOE"
+          },
+          {
+            "url": "https://reportstream.cdc.gov/fhir/StructureDefinition/observation-type",
+            "valueString": "QST"
+          },
+          {
+            "url": "https://reportstream.cdc.gov/fhir/StructureDefinition/observation-status-original-text",
+            "valueString": "O"
+          },
+          {
+            "url": "https://reportstream.cdc.gov/fhir/StructureDefinition/sub-id",
+            "valueString": "1"
+          }
+        ],
+        "identifier": [
+          {
+            "system": "urn:id:extID",
+            "value": "421832901"
+          }
+        ],
+        "status": "unknown",
+        "code": {
+          "coding": [
+            {
+              "extension": [
+                {
+                  "url": "https://reportstream.cdc.gov/fhir/StructureDefinition/code-index-name",
+                  "valueString": "identifier"
+                }
+              ],
+              "system": "http://loinc.org",
+              "code": "67704-7",
+              "display": "FEEDING TYPES"
+            }
+          ]
+        },
+        "subject": {
+          "reference": "Patient/1695669261532305000.bb1b87fc-3c3d-4e3e-ba3e-ba612f880655"
+        },
+        "effectiveDateTime": "2023-05-06T05:00:00-05:00",
+        "valueCodeableConcept": {
+          "coding": [
+            {
+              "extension": [
+                {
+                  "url": "https://reportstream.cdc.gov/fhir/StructureDefinition/code-index-name",
+                  "valueString": "identifier"
+                }
+              ],
+              "system": "http://loinc.org",
+              "code": "LA12418-2",
+              "display": "TPN"
             }
           ]
         }
       }
     },
     {
-      "fullUrl" : "Observation/1695669261801446000.ddbee45e-3169-46f5-bb3c-6fb9f8458cd8",
-      "resource" : {
-        "resourceType" : "Observation",
-        "id" : "1695669261801446000.ddbee45e-3169-46f5-bb3c-6fb9f8458cd8",
-        "meta" : {
-          "extension" : [
-            {
-              "url" : "http://ibm.com/fhir/cdm/StructureDefinition/source-data-model-version",
-              "valueString" : "2.5.1"
-            }
-          ],
-          "tag" : [
-            {
-              "extension" : [
-                {
-                  "url" : "https://reportstream.cdc.gov/fhir/StructureDefinition/code-index-name",
-                  "valueString" : "identifier"
-                }
-              ],
-              "system" : "http://terminology.hl7.org/CodeSystem/v2-0103",
-              "code" : "P"
-            }
-          ]
-        },
-        "extension" : [
-          {
-            "url" : "https://reportstream.cdc.gov/fhir/StructureDefinition/observation-sub-type",
-            "valueString" : "AOE"
-          },
-          {
-            "url" : "https://reportstream.cdc.gov/fhir/StructureDefinition/observation-type",
-            "valueString" : "QST"
-          },
-          {
-            "url" : "https://reportstream.cdc.gov/fhir/StructureDefinition/observation-status-original-text",
-            "valueString" : "O"
-          },
-          {
-            "url" : "https://reportstream.cdc.gov/fhir/StructureDefinition/sub-id",
-            "valueString" : "2"
-          }
-        ],
-        "identifier" : [
-          {
-            "system" : "urn:id:extID",
-            "value" : "421832901"
-          }
-        ],
-        "status" : "unknown",
-        "code" : {
-          "coding" : [
-            {
-              "extension" : [
-                {
-                  "url" : "https://reportstream.cdc.gov/fhir/StructureDefinition/code-index-name",
-                  "valueString" : "identifier"
-                }
-              ],
-              "system" : "http://loinc.org",
-              "code" : "67704-7",
-              "display" : "FEEDING TYPES"
-            }
-          ]
-        },
-        "subject" : {
-          "reference" : "Patient/1695669261532305000.bb1b87fc-3c3d-4e3e-ba3e-ba612f880655"
-        },
-        "effectiveDateTime" : "2023-05-06T05:00:00-05:00",
-        "valueCodeableConcept" : {
-          "coding" : [
-            {
-              "extension" : [
-                {
-                  "url" : "https://reportstream.cdc.gov/fhir/StructureDefinition/code-index-name",
-                  "valueString" : "identifier"
-                }
-              ],
-              "system" : "http://loinc.org",
-              "code" : "LA16914-6",
-              "display" : "BREAST MILK"
+      "fullUrl": "Observation/1695669261801446000.ddbee45e-3169-46f5-bb3c-6fb9f8458cd8",
+      "resource": {
+        "resourceType": "Observation",
+        "id": "1695669261801446000.ddbee45e-3169-46f5-bb3c-6fb9f8458cd8",
+        "meta": {
+          "extension": [
+            {
+              "url": "http://ibm.com/fhir/cdm/StructureDefinition/source-data-model-version",
+              "valueString": "2.5.1"
+            }
+          ],
+          "tag": [
+            {
+              "extension": [
+                {
+                  "url": "https://reportstream.cdc.gov/fhir/StructureDefinition/code-index-name",
+                  "valueString": "identifier"
+                }
+              ],
+              "system": "http://terminology.hl7.org/CodeSystem/v2-0103",
+              "code": "P"
+            }
+          ]
+        },
+        "extension": [
+          {
+            "url": "https://reportstream.cdc.gov/fhir/StructureDefinition/observation-sub-type",
+            "valueString": "AOE"
+          },
+          {
+            "url": "https://reportstream.cdc.gov/fhir/StructureDefinition/observation-type",
+            "valueString": "QST"
+          },
+          {
+            "url": "https://reportstream.cdc.gov/fhir/StructureDefinition/observation-status-original-text",
+            "valueString": "O"
+          },
+          {
+            "url": "https://reportstream.cdc.gov/fhir/StructureDefinition/sub-id",
+            "valueString": "2"
+          }
+        ],
+        "identifier": [
+          {
+            "system": "urn:id:extID",
+            "value": "421832901"
+          }
+        ],
+        "status": "unknown",
+        "code": {
+          "coding": [
+            {
+              "extension": [
+                {
+                  "url": "https://reportstream.cdc.gov/fhir/StructureDefinition/code-index-name",
+                  "valueString": "identifier"
+                }
+              ],
+              "system": "http://loinc.org",
+              "code": "67704-7",
+              "display": "FEEDING TYPES"
+            }
+          ]
+        },
+        "subject": {
+          "reference": "Patient/1695669261532305000.bb1b87fc-3c3d-4e3e-ba3e-ba612f880655"
+        },
+        "effectiveDateTime": "2023-05-06T05:00:00-05:00",
+        "valueCodeableConcept": {
+          "coding": [
+            {
+              "extension": [
+                {
+                  "url": "https://reportstream.cdc.gov/fhir/StructureDefinition/code-index-name",
+                  "valueString": "identifier"
+                }
+              ],
+              "system": "http://loinc.org",
+              "code": "LA16914-6",
+              "display": "BREAST MILK"
             }
           ]
         }
       }
     },
     {
-      "fullUrl" : "Observation/1695669261805167000.af8d435c-63ac-4874-a7ed-6f48797d1b1c",
-      "resource" : {
-        "resourceType" : "Observation",
-        "id" : "1695669261805167000.af8d435c-63ac-4874-a7ed-6f48797d1b1c",
-        "meta" : {
-          "extension" : [
-            {
-              "url" : "http://ibm.com/fhir/cdm/StructureDefinition/source-data-model-version",
-              "valueString" : "2.5.1"
-            }
-          ],
-          "tag" : [
-            {
-              "extension" : [
-                {
-                  "url" : "https://reportstream.cdc.gov/fhir/StructureDefinition/code-index-name",
-                  "valueString" : "identifier"
-                }
-              ],
-              "system" : "http://terminology.hl7.org/CodeSystem/v2-0103",
-              "code" : "P"
-            }
-          ]
-        },
-        "extension" : [
-          {
-            "url" : "https://reportstream.cdc.gov/fhir/StructureDefinition/observation-sub-type",
-            "valueString" : "AOE"
-          },
-          {
-            "url" : "https://reportstream.cdc.gov/fhir/StructureDefinition/observation-type",
-            "valueString" : "QST"
-          },
-          {
-            "url" : "https://reportstream.cdc.gov/fhir/StructureDefinition/observation-status-original-text",
-            "valueString" : "O"
-          },
-          {
-            "url" : "https://reportstream.cdc.gov/fhir/StructureDefinition/sub-id",
-            "valueString" : "1"
-          }
-        ],
-        "identifier" : [
-          {
-            "system" : "urn:id:extID",
-            "value" : "421832901"
-          }
-        ],
-        "status" : "unknown",
-        "code" : {
-          "coding" : [
-            {
-              "extension" : [
-                {
-                  "url" : "https://reportstream.cdc.gov/fhir/StructureDefinition/code-index-name",
-                  "valueString" : "identifier"
-                }
-              ],
-              "system" : "http://loinc.org",
-              "code" : "57723-9",
-              "display" : "UNIQUE BAR CODE NUMBER OF CURRENT SAMPLE"
-            }
-          ]
-        },
-        "subject" : {
-          "reference" : "Patient/1695669261532305000.bb1b87fc-3c3d-4e3e-ba3e-ba612f880655"
-        },
-        "effectiveDateTime" : "2023-05-06T05:00:00-05:00",
-        "valueCodeableConcept" : {
-          "coding" : [
-            {
-              "extension" : [
-                {
-                  "url" : "https://reportstream.cdc.gov/fhir/StructureDefinition/code-index-name",
-                  "valueString" : "identifier"
-                }
-              ],
-              "code" : "0516199364"
+      "fullUrl": "Observation/1695669261805167000.af8d435c-63ac-4874-a7ed-6f48797d1b1c",
+      "resource": {
+        "resourceType": "Observation",
+        "id": "1695669261805167000.af8d435c-63ac-4874-a7ed-6f48797d1b1c",
+        "meta": {
+          "extension": [
+            {
+              "url": "http://ibm.com/fhir/cdm/StructureDefinition/source-data-model-version",
+              "valueString": "2.5.1"
+            }
+          ],
+          "tag": [
+            {
+              "extension": [
+                {
+                  "url": "https://reportstream.cdc.gov/fhir/StructureDefinition/code-index-name",
+                  "valueString": "identifier"
+                }
+              ],
+              "system": "http://terminology.hl7.org/CodeSystem/v2-0103",
+              "code": "P"
+            }
+          ]
+        },
+        "extension": [
+          {
+            "url": "https://reportstream.cdc.gov/fhir/StructureDefinition/observation-sub-type",
+            "valueString": "AOE"
+          },
+          {
+            "url": "https://reportstream.cdc.gov/fhir/StructureDefinition/observation-type",
+            "valueString": "QST"
+          },
+          {
+            "url": "https://reportstream.cdc.gov/fhir/StructureDefinition/observation-status-original-text",
+            "valueString": "O"
+          },
+          {
+            "url": "https://reportstream.cdc.gov/fhir/StructureDefinition/sub-id",
+            "valueString": "1"
+          }
+        ],
+        "identifier": [
+          {
+            "system": "urn:id:extID",
+            "value": "421832901"
+          }
+        ],
+        "status": "unknown",
+        "code": {
+          "coding": [
+            {
+              "extension": [
+                {
+                  "url": "https://reportstream.cdc.gov/fhir/StructureDefinition/code-index-name",
+                  "valueString": "identifier"
+                }
+              ],
+              "system": "http://loinc.org",
+              "code": "57723-9",
+              "display": "UNIQUE BAR CODE NUMBER OF CURRENT SAMPLE"
+            }
+          ]
+        },
+        "subject": {
+          "reference": "Patient/1695669261532305000.bb1b87fc-3c3d-4e3e-ba3e-ba612f880655"
+        },
+        "effectiveDateTime": "2023-05-06T05:00:00-05:00",
+        "valueCodeableConcept": {
+          "coding": [
+            {
+              "extension": [
+                {
+                  "url": "https://reportstream.cdc.gov/fhir/StructureDefinition/code-index-name",
+                  "valueString": "identifier"
+                }
+              ],
+              "code": "0516199364"
             }
           ]
         }
       }
     },
     {
-      "fullUrl" : "Observation/1695669261807707000.4f04a3ff-10bc-4cdd-be13-54cd68f7067c",
-      "resource" : {
-        "resourceType" : "Observation",
-        "id" : "1695669261807707000.4f04a3ff-10bc-4cdd-be13-54cd68f7067c",
-        "meta" : {
-          "extension" : [
-            {
-              "url" : "http://ibm.com/fhir/cdm/StructureDefinition/source-data-model-version",
-              "valueString" : "2.5.1"
-            }
-          ],
-          "tag" : [
-            {
-              "extension" : [
-                {
-                  "url" : "https://reportstream.cdc.gov/fhir/StructureDefinition/code-index-name",
-                  "valueString" : "identifier"
-                }
-              ],
-              "system" : "http://terminology.hl7.org/CodeSystem/v2-0103",
-              "code" : "P"
-            }
-          ]
-        },
-        "extension" : [
-          {
-            "url" : "https://reportstream.cdc.gov/fhir/StructureDefinition/observation-sub-type",
-            "valueString" : "AOE"
-          },
-          {
-            "url" : "https://reportstream.cdc.gov/fhir/StructureDefinition/observation-type",
-            "valueString" : "QST"
-          },
-          {
-            "url" : "https://reportstream.cdc.gov/fhir/StructureDefinition/observation-status-original-text",
-            "valueString" : "O"
-          },
-          {
-            "url" : "https://reportstream.cdc.gov/fhir/StructureDefinition/sub-id",
-            "valueString" : "1"
-          }
-        ],
-        "identifier" : [
-          {
-            "system" : "urn:id:extID",
-            "value" : "421832901"
-          }
-        ],
-        "status" : "unknown",
-        "code" : {
-          "coding" : [
-            {
-              "extension" : [
-                {
-                  "url" : "https://reportstream.cdc.gov/fhir/StructureDefinition/code-index-name",
-                  "valueString" : "identifier"
-                }
-              ],
-              "system" : "http://loinc.org",
-              "code" : "62328-0",
-              "display" : "DISCHARGE PROVIDER PRACTICE PHONE NUMBER"
-            }
-          ]
-        },
-        "subject" : {
-          "reference" : "Patient/1695669261532305000.bb1b87fc-3c3d-4e3e-ba3e-ba612f880655"
-        },
-        "effectiveDateTime" : "2023-05-06T05:00:00-05:00",
-        "valueString" : "Daniel Davis/218-555-1000"
-      }
-    },
-    {
-      "fullUrl" : "Observation/1695669261810041000.e47d7a7f-b710-421f-b2fd-07337243454f",
-      "resource" : {
-        "resourceType" : "Observation",
-        "id" : "1695669261810041000.e47d7a7f-b710-421f-b2fd-07337243454f",
-        "meta" : {
-          "extension" : [
-            {
-              "url" : "http://ibm.com/fhir/cdm/StructureDefinition/source-data-model-version",
-              "valueString" : "2.5.1"
-            }
-          ],
-          "tag" : [
-            {
-              "extension" : [
-                {
-                  "url" : "https://reportstream.cdc.gov/fhir/StructureDefinition/code-index-name",
-                  "valueString" : "identifier"
-                }
-              ],
-              "system" : "http://terminology.hl7.org/CodeSystem/v2-0103",
-              "code" : "P"
-            }
-          ]
-        },
-        "extension" : [
-          {
-            "url" : "https://reportstream.cdc.gov/fhir/StructureDefinition/observation-sub-type",
-            "valueString" : "AOE"
-          },
-          {
-            "url" : "https://reportstream.cdc.gov/fhir/StructureDefinition/observation-type",
-            "valueString" : "QST"
-          },
-          {
-            "url" : "https://reportstream.cdc.gov/fhir/StructureDefinition/observation-status-original-text",
-            "valueString" : "O"
-          },
-          {
-            "url" : "https://reportstream.cdc.gov/fhir/StructureDefinition/sub-id",
-            "valueString" : "1"
-          }
-        ],
-        "identifier" : [
-          {
-            "system" : "urn:id:extID",
-            "value" : "421832901"
-          }
-        ],
-        "status" : "unknown",
-        "code" : {
-          "coding" : [
-            {
-              "extension" : [
-                {
-                  "url" : "https://reportstream.cdc.gov/fhir/StructureDefinition/code-index-name",
-                  "valueString" : "identifier"
-                }
-              ],
-              "system" : "http://loinc.org",
-              "code" : "62324-9",
-              "display" : "POST-DISCHARGE PROVIDER NAME"
-            }
-          ]
-        },
-        "subject" : {
-          "reference" : "Patient/1695669261532305000.bb1b87fc-3c3d-4e3e-ba3e-ba612f880655"
-        },
-        "effectiveDateTime" : "2023-05-06T05:00:00-05:00",
-        "valueString" : "DAVIS, DANIEL, MD"
-      }
-    },
-    {
-      "fullUrl" : "Observation/1695669261812411000.3a388f9f-a4d9-44da-80d5-c597bfec30e5",
-      "resource" : {
-        "resourceType" : "Observation",
-        "id" : "1695669261812411000.3a388f9f-a4d9-44da-80d5-c597bfec30e5",
-        "meta" : {
-          "extension" : [
-            {
-              "url" : "http://ibm.com/fhir/cdm/StructureDefinition/source-data-model-version",
-              "valueString" : "2.5.1"
-            }
-          ],
-          "tag" : [
-            {
-              "extension" : [
-                {
-                  "url" : "https://reportstream.cdc.gov/fhir/StructureDefinition/code-index-name",
-                  "valueString" : "identifier"
-                }
-              ],
-              "system" : "http://terminology.hl7.org/CodeSystem/v2-0103",
-              "code" : "P"
-            }
-          ]
-        },
-        "extension" : [
-          {
-            "url" : "https://reportstream.cdc.gov/fhir/StructureDefinition/observation-sub-type",
-            "valueString" : "AOE"
-          },
-          {
-            "url" : "https://reportstream.cdc.gov/fhir/StructureDefinition/observation-type",
-            "valueString" : "QST"
-          },
-          {
-            "url" : "https://reportstream.cdc.gov/fhir/StructureDefinition/observation-status-original-text",
-            "valueString" : "O"
-          },
-          {
-            "url" : "https://reportstream.cdc.gov/fhir/StructureDefinition/sub-id",
-            "valueString" : "1"
-          }
-        ],
-        "identifier" : [
-          {
-            "system" : "urn:id:extID",
-            "value" : "421832901"
-          }
-        ],
-        "status" : "unknown",
-        "code" : {
-          "coding" : [
-            {
-              "extension" : [
-                {
-                  "url" : "https://reportstream.cdc.gov/fhir/StructureDefinition/code-index-name",
-                  "valueString" : "identifier"
-                }
-              ],
-              "system" : "http://loinc.org",
-              "code" : "62326-4",
-              "display" : "POST-DISCHARGE PROVIDER PRACTICE NAME"
-            }
-          ]
-        },
-        "subject" : {
-          "reference" : "Patient/1695669261532305000.bb1b87fc-3c3d-4e3e-ba3e-ba612f880655"
-        },
-        "effectiveDateTime" : "2023-05-06T05:00:00-05:00",
-        "valueString" : "Lakeridge Health Revere"
-      }
-    },
-    {
-      "fullUrl" : "Specimen/1695669261832353000.1ac58cbf-b88d-4758-842a-9bae875a9295",
-      "resource" : {
-        "resourceType" : "Specimen",
-        "id" : "1695669261832353000.1ac58cbf-b88d-4758-842a-9bae875a9295",
-        "meta" : {
-          "extension" : [
-            {
-              "url" : "http://ibm.com/fhir/cdm/StructureDefinition/source-data-model-version",
-              "valueString" : "2.5.1"
-            }
-          ],
-          "tag" : [
-            {
-              "extension" : [
-                {
-                  "url" : "https://reportstream.cdc.gov/fhir/StructureDefinition/code-index-name",
-                  "valueString" : "identifier"
-                }
-              ],
-              "system" : "http://terminology.hl7.org/CodeSystem/v2-0103",
-              "code" : "P"
-            }
-          ]
-        },
-        "extension" : [
-          {
-            "url" : "https://reportstream.cdc.gov/fhir/StructureDefinition/specimen-name-or-code",
-            "valueString" : "440500007"
-          }
-        ],
-        "type" : {
-          "coding" : [
-            {
-              "extension" : [
-                {
-                  "url" : "https://reportstream.cdc.gov/fhir/StructureDefinition/code-index-name",
-                  "valueString" : "identifier"
-                }
-              ],
-              "system" : "http://snomed.info/sct",
-              "code" : "440500007",
-              "display" : "Blood spot specimen"
-            }
-          ]
-        },
-        "subject" : {
-          "reference" : "Patient/1695669261532305000.bb1b87fc-3c3d-4e3e-ba3e-ba612f880655"
-        },
-        "collection" : {
-          "collectedDateTime" : "2023-05-06T05:00:00Z"
+      "fullUrl": "Observation/1695669261807707000.4f04a3ff-10bc-4cdd-be13-54cd68f7067c",
+      "resource": {
+        "resourceType": "Observation",
+        "id": "1695669261807707000.4f04a3ff-10bc-4cdd-be13-54cd68f7067c",
+        "meta": {
+          "extension": [
+            {
+              "url": "http://ibm.com/fhir/cdm/StructureDefinition/source-data-model-version",
+              "valueString": "2.5.1"
+            }
+          ],
+          "tag": [
+            {
+              "extension": [
+                {
+                  "url": "https://reportstream.cdc.gov/fhir/StructureDefinition/code-index-name",
+                  "valueString": "identifier"
+                }
+              ],
+              "system": "http://terminology.hl7.org/CodeSystem/v2-0103",
+              "code": "P"
+            }
+          ]
+        },
+        "extension": [
+          {
+            "url": "https://reportstream.cdc.gov/fhir/StructureDefinition/observation-sub-type",
+            "valueString": "AOE"
+          },
+          {
+            "url": "https://reportstream.cdc.gov/fhir/StructureDefinition/observation-type",
+            "valueString": "QST"
+          },
+          {
+            "url": "https://reportstream.cdc.gov/fhir/StructureDefinition/observation-status-original-text",
+            "valueString": "O"
+          },
+          {
+            "url": "https://reportstream.cdc.gov/fhir/StructureDefinition/sub-id",
+            "valueString": "1"
+          }
+        ],
+        "identifier": [
+          {
+            "system": "urn:id:extID",
+            "value": "421832901"
+          }
+        ],
+        "status": "unknown",
+        "code": {
+          "coding": [
+            {
+              "extension": [
+                {
+                  "url": "https://reportstream.cdc.gov/fhir/StructureDefinition/code-index-name",
+                  "valueString": "identifier"
+                }
+              ],
+              "system": "http://loinc.org",
+              "code": "62328-0",
+              "display": "DISCHARGE PROVIDER PRACTICE PHONE NUMBER"
+            }
+          ]
+        },
+        "subject": {
+          "reference": "Patient/1695669261532305000.bb1b87fc-3c3d-4e3e-ba3e-ba612f880655"
+        },
+        "effectiveDateTime": "2023-05-06T05:00:00-05:00",
+        "valueString": "Daniel Davis/218-555-1000"
+      }
+    },
+    {
+      "fullUrl": "Observation/1695669261810041000.e47d7a7f-b710-421f-b2fd-07337243454f",
+      "resource": {
+        "resourceType": "Observation",
+        "id": "1695669261810041000.e47d7a7f-b710-421f-b2fd-07337243454f",
+        "meta": {
+          "extension": [
+            {
+              "url": "http://ibm.com/fhir/cdm/StructureDefinition/source-data-model-version",
+              "valueString": "2.5.1"
+            }
+          ],
+          "tag": [
+            {
+              "extension": [
+                {
+                  "url": "https://reportstream.cdc.gov/fhir/StructureDefinition/code-index-name",
+                  "valueString": "identifier"
+                }
+              ],
+              "system": "http://terminology.hl7.org/CodeSystem/v2-0103",
+              "code": "P"
+            }
+          ]
+        },
+        "extension": [
+          {
+            "url": "https://reportstream.cdc.gov/fhir/StructureDefinition/observation-sub-type",
+            "valueString": "AOE"
+          },
+          {
+            "url": "https://reportstream.cdc.gov/fhir/StructureDefinition/observation-type",
+            "valueString": "QST"
+          },
+          {
+            "url": "https://reportstream.cdc.gov/fhir/StructureDefinition/observation-status-original-text",
+            "valueString": "O"
+          },
+          {
+            "url": "https://reportstream.cdc.gov/fhir/StructureDefinition/sub-id",
+            "valueString": "1"
+          }
+        ],
+        "identifier": [
+          {
+            "system": "urn:id:extID",
+            "value": "421832901"
+          }
+        ],
+        "status": "unknown",
+        "code": {
+          "coding": [
+            {
+              "extension": [
+                {
+                  "url": "https://reportstream.cdc.gov/fhir/StructureDefinition/code-index-name",
+                  "valueString": "identifier"
+                }
+              ],
+              "system": "http://loinc.org",
+              "code": "62324-9",
+              "display": "POST-DISCHARGE PROVIDER NAME"
+            }
+          ]
+        },
+        "subject": {
+          "reference": "Patient/1695669261532305000.bb1b87fc-3c3d-4e3e-ba3e-ba612f880655"
+        },
+        "effectiveDateTime": "2023-05-06T05:00:00-05:00",
+        "valueString": "DAVIS, DANIEL, MD"
+      }
+    },
+    {
+      "fullUrl": "Observation/1695669261812411000.3a388f9f-a4d9-44da-80d5-c597bfec30e5",
+      "resource": {
+        "resourceType": "Observation",
+        "id": "1695669261812411000.3a388f9f-a4d9-44da-80d5-c597bfec30e5",
+        "meta": {
+          "extension": [
+            {
+              "url": "http://ibm.com/fhir/cdm/StructureDefinition/source-data-model-version",
+              "valueString": "2.5.1"
+            }
+          ],
+          "tag": [
+            {
+              "extension": [
+                {
+                  "url": "https://reportstream.cdc.gov/fhir/StructureDefinition/code-index-name",
+                  "valueString": "identifier"
+                }
+              ],
+              "system": "http://terminology.hl7.org/CodeSystem/v2-0103",
+              "code": "P"
+            }
+          ]
+        },
+        "extension": [
+          {
+            "url": "https://reportstream.cdc.gov/fhir/StructureDefinition/observation-sub-type",
+            "valueString": "AOE"
+          },
+          {
+            "url": "https://reportstream.cdc.gov/fhir/StructureDefinition/observation-type",
+            "valueString": "QST"
+          },
+          {
+            "url": "https://reportstream.cdc.gov/fhir/StructureDefinition/observation-status-original-text",
+            "valueString": "O"
+          },
+          {
+            "url": "https://reportstream.cdc.gov/fhir/StructureDefinition/sub-id",
+            "valueString": "1"
+          }
+        ],
+        "identifier": [
+          {
+            "system": "urn:id:extID",
+            "value": "421832901"
+          }
+        ],
+        "status": "unknown",
+        "code": {
+          "coding": [
+            {
+              "extension": [
+                {
+                  "url": "https://reportstream.cdc.gov/fhir/StructureDefinition/code-index-name",
+                  "valueString": "identifier"
+                }
+              ],
+              "system": "http://loinc.org",
+              "code": "62326-4",
+              "display": "POST-DISCHARGE PROVIDER PRACTICE NAME"
+            }
+          ]
+        },
+        "subject": {
+          "reference": "Patient/1695669261532305000.bb1b87fc-3c3d-4e3e-ba3e-ba612f880655"
+        },
+        "effectiveDateTime": "2023-05-06T05:00:00-05:00",
+        "valueString": "Lakeridge Health Revere"
+      }
+    },
+    {
+      "fullUrl": "Specimen/1695669261832353000.1ac58cbf-b88d-4758-842a-9bae875a9295",
+      "resource": {
+        "resourceType": "Specimen",
+        "id": "1695669261832353000.1ac58cbf-b88d-4758-842a-9bae875a9295",
+        "meta": {
+          "extension": [
+            {
+              "url": "http://ibm.com/fhir/cdm/StructureDefinition/source-data-model-version",
+              "valueString": "2.5.1"
+            }
+          ],
+          "tag": [
+            {
+              "extension": [
+                {
+                  "url": "https://reportstream.cdc.gov/fhir/StructureDefinition/code-index-name",
+                  "valueString": "identifier"
+                }
+              ],
+              "system": "http://terminology.hl7.org/CodeSystem/v2-0103",
+              "code": "P"
+            }
+          ]
+        },
+        "extension": [
+          {
+            "url": "https://reportstream.cdc.gov/fhir/StructureDefinition/specimen-name-or-code",
+            "valueString": "440500007"
+          }
+        ],
+        "type": {
+          "coding": [
+            {
+              "extension": [
+                {
+                  "url": "https://reportstream.cdc.gov/fhir/StructureDefinition/code-index-name",
+                  "valueString": "identifier"
+                }
+              ],
+              "system": "http://snomed.info/sct",
+              "code": "440500007",
+              "display": "Blood spot specimen"
+            }
+          ]
+        },
+        "subject": {
+          "reference": "Patient/1695669261532305000.bb1b87fc-3c3d-4e3e-ba3e-ba612f880655"
+        },
+        "collection": {
+          "collectedDateTime": "2023-05-06T05:00:00Z"
         }
       }
     },
     {
-      "fullUrl" : "Provenance/1695669261841269000.fc89473e-7bea-4d6d-b251-f56adfad0d81",
-      "resource" : {
-        "resourceType" : "Provenance",
-        "id" : "1695669261841269000.fc89473e-7bea-4d6d-b251-f56adfad0d81",
-        "meta" : {
-          "extension" : [
-            {
-              "url" : "http://ibm.com/fhir/cdm/StructureDefinition/source-data-model-version",
-              "valueString" : "2.5.1"
-            }
-          ],
-          "tag" : [
-            {
-              "extension" : [
-                {
-                  "url" : "https://reportstream.cdc.gov/fhir/StructureDefinition/code-index-name",
-                  "valueString" : "identifier"
-                }
-              ],
-              "system" : "http://terminology.hl7.org/CodeSystem/v2-0103",
-              "code" : "P"
+      "fullUrl": "Provenance/1695669261841269000.fc89473e-7bea-4d6d-b251-f56adfad0d81",
+      "resource": {
+        "resourceType": "Provenance",
+        "id": "1695669261841269000.fc89473e-7bea-4d6d-b251-f56adfad0d81",
+        "meta": {
+          "extension": [
+            {
+              "url": "http://ibm.com/fhir/cdm/StructureDefinition/source-data-model-version",
+              "valueString": "2.5.1"
+            }
+          ],
+          "tag": [
+            {
+              "extension": [
+                {
+                  "url": "https://reportstream.cdc.gov/fhir/StructureDefinition/code-index-name",
+                  "valueString": "identifier"
+                }
+              ],
+              "system": "http://terminology.hl7.org/CodeSystem/v2-0103",
+              "code": "P"
             },
             {
-              "extension" : [
-                {
-                  "url" : "https://reportstream.cdc.gov/fhir/StructureDefinition/code-index-name",
-                  "valueString" : "identifier"
-                }
-              ],
-              "system" : "http://terminology.hl7.org/CodeSystem/v2-0207",
-              "code" : "P"
-            }
-          ]
-        },
-        "recorded" : "2023-05-06T05:29:16-05:00",
-        "activity" : {
-          "coding" : [
-            {
-              "extension" : [
-                {
-                  "url" : "https://reportstream.cdc.gov/fhir/StructureDefinition/code-index-name",
-                  "valueString" : "identifier"
-                }
-              ],
-              "system" : "http://terminology.hl7.org/CodeSystem/v2-0003",
-              "code" : "ORM",
-              "display" : "ORM_ORM"
-            }
-          ]
-        },
-        "agent" : [
-          {
-            "type" : {
-              "coding" : [
-                {
-                  "extension" : [
+              "extension": [
+                {
+                  "url": "https://reportstream.cdc.gov/fhir/StructureDefinition/code-index-name",
+                  "valueString": "identifier"
+                }
+              ],
+              "system": "http://terminology.hl7.org/CodeSystem/v2-0207",
+              "code": "P"
+            }
+          ]
+        },
+        "recorded": "2023-05-06T05:29:16-05:00",
+        "activity": {
+          "coding": [
+            {
+              "extension": [
+                {
+                  "url": "https://reportstream.cdc.gov/fhir/StructureDefinition/code-index-name",
+                  "valueString": "identifier"
+                }
+              ],
+              "system": "http://terminology.hl7.org/CodeSystem/v2-0003",
+              "code": "ORM",
+              "display": "ORM_ORM"
+            }
+          ]
+        },
+        "agent": [
+          {
+            "type": {
+              "coding": [
+                {
+                  "extension": [
                     {
-                      "url" : "https://reportstream.cdc.gov/fhir/StructureDefinition/code-index-name",
-                      "valueString" : "identifier"
+                      "url": "https://reportstream.cdc.gov/fhir/StructureDefinition/code-index-name",
+                      "valueString": "identifier"
                     }
                   ],
-                  "system" : "http://terminology.hl7.org/CodeSystem/provenance-participant-type",
-                  "code" : "author"
+                  "system": "http://terminology.hl7.org/CodeSystem/provenance-participant-type",
+                  "code": "author"
                 }
               ]
             },
-            "who" : {
-              "reference" : "Organization/1695669261836791000.91b18428-3050-4162-9340-e69819fdd013"
-            }
-          },
-          {
-            "type" : {
-              "coding" : [
-                {
-                  "extension" : [
+            "who": {
+              "reference": "Organization/1695669261836791000.91b18428-3050-4162-9340-e69819fdd013"
+            }
+          },
+          {
+            "type": {
+              "coding": [
+                {
+                  "extension": [
                     {
-                      "url" : "https://reportstream.cdc.gov/fhir/StructureDefinition/code-index-name",
-                      "valueString" : "identifier"
+                      "url": "https://reportstream.cdc.gov/fhir/StructureDefinition/code-index-name",
+                      "valueString": "identifier"
                     }
                   ],
-                  "system" : "http://terminology.hl7.org/CodeSystem/provenance-participant-type",
-                  "code" : "author"
+                  "system": "http://terminology.hl7.org/CodeSystem/provenance-participant-type",
+                  "code": "author"
                 }
               ]
             },
-            "who" : {
-              "reference" : "Practitioner/1695669261839977000.c8459a68-e347-4263-8fa3-4c1142a85dd2"
-            }
-          }
-        ],
-        "entity" : [
-          {
-            "role" : "source",
-            "what" : {
-              "reference" : "Device/1695669261842644000.c2c89cf8-1f3b-49b3-af27-274fb99c332d"
+            "who": {
+              "reference": "Practitioner/1695669261839977000.c8459a68-e347-4263-8fa3-4c1142a85dd2"
+            }
+          }
+        ],
+        "entity": [
+          {
+            "role": "source",
+            "what": {
+              "reference": "Device/1695669261842644000.c2c89cf8-1f3b-49b3-af27-274fb99c332d"
             }
           }
         ]
       }
     },
     {
-      "fullUrl" : "Organization/1695669261836791000.91b18428-3050-4162-9340-e69819fdd013",
-      "resource" : {
-        "resourceType" : "Organization",
-        "id" : "1695669261836791000.91b18428-3050-4162-9340-e69819fdd013",
-        "meta" : {
-          "extension" : [
-            {
-              "url" : "http://ibm.com/fhir/cdm/StructureDefinition/source-data-model-version",
-              "valueString" : "2.5.1"
-            }
-          ],
-          "tag" : [
-            {
-              "extension" : [
-                {
-                  "url" : "https://reportstream.cdc.gov/fhir/StructureDefinition/code-index-name",
-                  "valueString" : "identifier"
-                }
-              ],
-              "system" : "http://terminology.hl7.org/CodeSystem/v2-0103",
-              "code" : "P"
+      "fullUrl": "Organization/1695669261836791000.91b18428-3050-4162-9340-e69819fdd013",
+      "resource": {
+        "resourceType": "Organization",
+        "id": "1695669261836791000.91b18428-3050-4162-9340-e69819fdd013",
+        "meta": {
+          "extension": [
+            {
+              "url": "http://ibm.com/fhir/cdm/StructureDefinition/source-data-model-version",
+              "valueString": "2.5.1"
+            }
+          ],
+          "tag": [
+            {
+              "extension": [
+                {
+                  "url": "https://reportstream.cdc.gov/fhir/StructureDefinition/code-index-name",
+                  "valueString": "identifier"
+                }
+              ],
+              "system": "http://terminology.hl7.org/CodeSystem/v2-0103",
+              "code": "P"
             },
             {
-              "extension" : [
-                {
-                  "url" : "https://reportstream.cdc.gov/fhir/StructureDefinition/code-index-name",
-                  "valueString" : "identifier"
-                }
-              ],
-              "system" : "http://terminology.hl7.org/CodeSystem/v2-0207",
-              "code" : "P"
-            }
-          ]
-        },
-        "name" : "Centracare",
-        "contact" : [
-          {
-            "purpose" : {
-              "coding" : [
-                {
-                  "extension" : [
+              "extension": [
+                {
+                  "url": "https://reportstream.cdc.gov/fhir/StructureDefinition/code-index-name",
+                  "valueString": "identifier"
+                }
+              ],
+              "system": "http://terminology.hl7.org/CodeSystem/v2-0207",
+              "code": "P"
+            }
+          ]
+        },
+        "name": "Centracare",
+        "contact": [
+          {
+            "purpose": {
+              "coding": [
+                {
+                  "extension": [
                     {
-                      "url" : "https://reportstream.cdc.gov/fhir/StructureDefinition/code-index-name",
-                      "valueString" : "identifier"
+                      "url": "https://reportstream.cdc.gov/fhir/StructureDefinition/code-index-name",
+                      "valueString": "identifier"
                     }
                   ],
-                  "system" : "http://terminology.hl7.org/CodeSystem/contactentity-type",
-                  "code" : "ADMIN",
-                  "display" : "Administrative"
-                }
-              ],
-              "text" : "Organization Medical Director"
+                  "system": "http://terminology.hl7.org/CodeSystem/contactentity-type",
+                  "code": "ADMIN",
+                  "display": "Administrative"
+                }
+              ],
+              "text": "Organization Medical Director"
             }
           }
         ]
       }
     },
     {
-      "fullUrl" : "Practitioner/1695669261839977000.c8459a68-e347-4263-8fa3-4c1142a85dd2",
-      "resource" : {
-        "resourceType" : "Practitioner",
-        "id" : "1695669261839977000.c8459a68-e347-4263-8fa3-4c1142a85dd2",
-        "meta" : {
-          "extension" : [
-            {
-              "url" : "http://ibm.com/fhir/cdm/StructureDefinition/source-data-model-version",
-              "valueString" : "2.5.1"
-            }
-          ],
-          "tag" : [
-            {
-              "extension" : [
-                {
-                  "url" : "https://reportstream.cdc.gov/fhir/StructureDefinition/code-index-name",
-                  "valueString" : "identifier"
-                }
-              ],
-              "system" : "http://terminology.hl7.org/CodeSystem/v2-0103",
-              "code" : "P"
+      "fullUrl": "Practitioner/1695669261839977000.c8459a68-e347-4263-8fa3-4c1142a85dd2",
+      "resource": {
+        "resourceType": "Practitioner",
+        "id": "1695669261839977000.c8459a68-e347-4263-8fa3-4c1142a85dd2",
+        "meta": {
+          "extension": [
+            {
+              "url": "http://ibm.com/fhir/cdm/StructureDefinition/source-data-model-version",
+              "valueString": "2.5.1"
+            }
+          ],
+          "tag": [
+            {
+              "extension": [
+                {
+                  "url": "https://reportstream.cdc.gov/fhir/StructureDefinition/code-index-name",
+                  "valueString": "identifier"
+                }
+              ],
+              "system": "http://terminology.hl7.org/CodeSystem/v2-0103",
+              "code": "P"
             },
             {
-              "extension" : [
-                {
-                  "url" : "https://reportstream.cdc.gov/fhir/StructureDefinition/code-index-name",
-                  "valueString" : "identifier"
-                }
-              ],
-              "system" : "http://terminology.hl7.org/CodeSystem/v2-0207",
-              "code" : "P"
-            }
-          ]
-        },
-        "extension" : [
-          {
-            "url" : "https://reportstream.cdc.gov/fhir/StructureDefinition/identifier-type",
-            "valueCodeableConcept" : {
-              "coding" : [
-                {
-                  "extension" : [
+              "extension": [
+                {
+                  "url": "https://reportstream.cdc.gov/fhir/StructureDefinition/code-index-name",
+                  "valueString": "identifier"
+                }
+              ],
+              "system": "http://terminology.hl7.org/CodeSystem/v2-0207",
+              "code": "P"
+            }
+          ]
+        },
+        "extension": [
+          {
+            "url": "https://reportstream.cdc.gov/fhir/StructureDefinition/identifier-type",
+            "valueCodeableConcept": {
+              "coding": [
+                {
+                  "extension": [
                     {
-                      "url" : "https://reportstream.cdc.gov/fhir/StructureDefinition/code-index-name",
-                      "valueString" : "identifier"
+                      "url": "https://reportstream.cdc.gov/fhir/StructureDefinition/code-index-name",
+                      "valueString": "identifier"
                     }
                   ],
-                  "system" : "http://terminology.hl7.org/CodeSystem/v2-0203",
-                  "code" : "NPI"
+                  "system": "http://terminology.hl7.org/CodeSystem/v2-0203",
+                  "code": "NPI"
                 }
               ]
             }
           }
         ],
-        "identifier" : [
-          {
-            "extension" : [
+        "identifier": [
+          {
+            "extension": [
               {
-                "url" : "https://reportstream.cdc.gov/fhir/StructureDefinition/assigning-authority-namespace-id",
-                "valueString" : "NPI"
+                "url": "https://reportstream.cdc.gov/fhir/StructureDefinition/assigning-authority-namespace-id",
+                "valueString": "NPI"
               }
             ],
-            "type" : {
-              "coding" : [
-                {
-                  "system" : "http://terminology.hl7.org/CodeSystem/v2-0203",
-                  "code" : "NPI",
-                  "display" : "National provider identifier"
+            "type": {
+              "coding": [
+                {
+                  "system": "http://terminology.hl7.org/CodeSystem/v2-0203",
+                  "code": "NPI",
+                  "display": "National provider identifier"
                 }
               ]
             },
-            "system" : "http://hl7.org/fhir/sid/us-npi",
-            "value" : "1265136360"
-          }
-        ],
-        "name" : [
-          {
-            "use" : "official",
-            "text" : "JANE JONES",
-            "family" : "JONES",
-            "given" : [
+            "system": "http://hl7.org/fhir/sid/us-npi",
+            "value": "1265136360"
+          }
+        ],
+        "name": [
+          {
+            "use": "official",
+            "text": "JANE JONES",
+            "family": "JONES",
+            "given": [
               "JANE"
             ]
           }
@@ -2103,203 +2091,203 @@
       }
     },
     {
-      "fullUrl" : "Device/1695669261842644000.c2c89cf8-1f3b-49b3-af27-274fb99c332d",
-      "resource" : {
-        "resourceType" : "Device",
-        "id" : "1695669261842644000.c2c89cf8-1f3b-49b3-af27-274fb99c332d",
-        "meta" : {
-          "extension" : [
-            {
-              "url" : "http://ibm.com/fhir/cdm/StructureDefinition/source-data-model-version",
-              "valueString" : "2.5.1"
-            }
-          ],
-          "tag" : [
-            {
-              "extension" : [
-                {
-                  "url" : "https://reportstream.cdc.gov/fhir/StructureDefinition/code-index-name",
-                  "valueString" : "identifier"
-                }
-              ],
-              "system" : "http://terminology.hl7.org/CodeSystem/v2-0103",
-              "code" : "P",
-              "display" : "Epic"
+      "fullUrl": "Device/1695669261842644000.c2c89cf8-1f3b-49b3-af27-274fb99c332d",
+      "resource": {
+        "resourceType": "Device",
+        "id": "1695669261842644000.c2c89cf8-1f3b-49b3-af27-274fb99c332d",
+        "meta": {
+          "extension": [
+            {
+              "url": "http://ibm.com/fhir/cdm/StructureDefinition/source-data-model-version",
+              "valueString": "2.5.1"
+            }
+          ],
+          "tag": [
+            {
+              "extension": [
+                {
+                  "url": "https://reportstream.cdc.gov/fhir/StructureDefinition/code-index-name",
+                  "valueString": "identifier"
+                }
+              ],
+              "system": "http://terminology.hl7.org/CodeSystem/v2-0103",
+              "code": "P",
+              "display": "Epic"
             },
             {
-              "extension" : [
-                {
-                  "url" : "https://reportstream.cdc.gov/fhir/StructureDefinition/code-index-name",
-                  "valueString" : "identifier"
-                }
-              ],
-              "system" : "http://terminology.hl7.org/CodeSystem/v2-0207",
-              "code" : "P",
-              "display" : "Epic"
-            }
-          ]
-        },
-        "identifier" : [
-          {
-            "type" : {
-              "coding" : [
-                {
-                  "extension" : [
+              "extension": [
+                {
+                  "url": "https://reportstream.cdc.gov/fhir/StructureDefinition/code-index-name",
+                  "valueString": "identifier"
+                }
+              ],
+              "system": "http://terminology.hl7.org/CodeSystem/v2-0207",
+              "code": "P",
+              "display": "Epic"
+            }
+          ]
+        },
+        "identifier": [
+          {
+            "type": {
+              "coding": [
+                {
+                  "extension": [
                     {
-                      "url" : "https://reportstream.cdc.gov/fhir/StructureDefinition/code-index-name",
-                      "valueString" : "identifier"
+                      "url": "https://reportstream.cdc.gov/fhir/StructureDefinition/code-index-name",
+                      "valueString": "identifier"
                     }
                   ],
-                  "system" : "http://terminology.hl7.org/NamingSystem/uri",
-                  "code" : "Epic",
-                  "display" : "Epic"
+                  "system": "http://terminology.hl7.org/NamingSystem/uri",
+                  "code": "Epic",
+                  "display": "Epic"
                 }
               ]
             }
           }
         ],
-        "deviceName" : [
-          {
-            "name" : "Epic",
-            "type" : "user-friendly-name"
+        "deviceName": [
+          {
+            "name": "Epic",
+            "type": "user-friendly-name"
           }
         ]
       }
     },
     {
-      "fullUrl" : "Patient/1695669261532305000.bb1b87fc-3c3d-4e3e-ba3e-ba612f880655",
-      "resource" : {
-        "resourceType" : "Patient",
-        "id" : "1695669261532305000.bb1b87fc-3c3d-4e3e-ba3e-ba612f880655",
-        "meta" : {
-          "extension" : [
-            {
-              "url" : "http://ibm.com/fhir/cdm/StructureDefinition/source-data-model-version",
-              "valueString" : "2.5.1"
-            }
-          ],
-          "tag" : [
-            {
-              "extension" : [
-                {
-                  "url" : "https://reportstream.cdc.gov/fhir/StructureDefinition/code-index-name",
-                  "valueString" : "identifier"
-                }
-              ],
-              "system" : "http://terminology.hl7.org/CodeSystem/v2-0103",
-              "code" : "P"
+      "fullUrl": "Patient/1695669261532305000.bb1b87fc-3c3d-4e3e-ba3e-ba612f880655",
+      "resource": {
+        "resourceType": "Patient",
+        "id": "1695669261532305000.bb1b87fc-3c3d-4e3e-ba3e-ba612f880655",
+        "meta": {
+          "extension": [
+            {
+              "url": "http://ibm.com/fhir/cdm/StructureDefinition/source-data-model-version",
+              "valueString": "2.5.1"
+            }
+          ],
+          "tag": [
+            {
+              "extension": [
+                {
+                  "url": "https://reportstream.cdc.gov/fhir/StructureDefinition/code-index-name",
+                  "valueString": "identifier"
+                }
+              ],
+              "system": "http://terminology.hl7.org/CodeSystem/v2-0103",
+              "code": "P"
             },
             {
-              "extension" : [
-                {
-                  "url" : "https://reportstream.cdc.gov/fhir/StructureDefinition/code-index-name",
-                  "valueString" : "identifier"
-                }
-              ],
-              "system" : "http://terminology.hl7.org/CodeSystem/v2-0207",
-              "code" : "P"
-            }
-          ]
-        },
-        "extension" : [
-          {
-            "url" : "http://hl7.org/fhir/StructureDefinition/patient-mothersMaidenName",
-            "valueHumanName" : {
-              "text" : "SADIE S SMITH",
-              "family" : "SMITH",
-              "given" : [
+              "extension": [
+                {
+                  "url": "https://reportstream.cdc.gov/fhir/StructureDefinition/code-index-name",
+                  "valueString": "identifier"
+                }
+              ],
+              "system": "http://terminology.hl7.org/CodeSystem/v2-0207",
+              "code": "P"
+            }
+          ]
+        },
+        "extension": [
+          {
+            "url": "http://hl7.org/fhir/StructureDefinition/patient-mothersMaidenName",
+            "valueHumanName": {
+              "text": "SADIE S SMITH",
+              "family": "SMITH",
+              "given": [
                 "SADIE",
                 "S"
               ]
             }
           }
         ],
-        "identifier" : [
-          {
-            "type" : {
-              "coding" : [
-                {
-                  "system" : "http://terminology.hl7.org/CodeSystem/v2-0203",
-                  "code" : "MR",
-                  "display" : "Medical record number"
+        "identifier": [
+          {
+            "type": {
+              "coding": [
+                {
+                  "system": "http://terminology.hl7.org/CodeSystem/v2-0203",
+                  "code": "MR",
+                  "display": "Medical record number"
                 }
               ]
             },
-            "system" : "CRPMRN",
-            "value" : "11102779"
-          }
-        ],
-        "name" : [
-          {
-            "use" : "official",
-            "text" : "BB SARAH SMITH",
-            "family" : "SMITH",
-            "given" : [
+            "system": "CRPMRN",
+            "value": "11102779"
+          }
+        ],
+        "name": [
+          {
+            "use": "official",
+            "text": "BB SARAH SMITH",
+            "family": "SMITH",
+            "given": [
               "BB SARAH"
             ]
           }
         ],
-        "telecom" : [
-          {
-            "extension" : [
+        "telecom": [
+          {
+            "extension": [
               {
-                "url" : "https://reportstream.cdc.gov/fhir/StructureDefinition/text",
-                "valueString" : "(763)555-5555"
+                "url": "https://reportstream.cdc.gov/fhir/StructureDefinition/text",
+                "valueString": "(763)555-5555"
               }
             ],
-            "system" : "phone",
-            "value" : "(763) 555 555",
-            "use" : "home"
-          }
-        ],
-        "gender" : "male",
-        "birthDate" : "2023-05-04",
-        "_birthDate" : {
-          "extension" : [
-            {
-              "url" : "http://hl7.org/fhir/StructureDefinition/patient-birthTime",
-              "valueDateTime" : "2023-05-04T13:10:23-05:00"
-            }
-          ]
-        },
-        "deceasedBoolean" : false,
-        "address" : [
-          {
-            "use" : "home",
-            "line" : [
+            "system": "phone",
+            "value": "(763) 555 555",
+            "use": "home"
+          }
+        ],
+        "gender": "male",
+        "birthDate": "2023-05-04",
+        "_birthDate": {
+          "extension": [
+            {
+              "url": "http://hl7.org/fhir/StructureDefinition/patient-birthTime",
+              "valueDateTime": "2023-05-04T13:10:23-05:00"
+            }
+          ]
+        },
+        "deceasedBoolean": false,
+        "address": [
+          {
+            "use": "home",
+            "line": [
               "555 STATE HIGHWAY 13"
             ],
-            "city" : "DEER CREEK",
-            "district" : "OTTER TAIL",
-            "state" : "IG",
-            "postalCode" : "56527-9657",
-            "country" : "USA"
-          }
-        ],
-        "multipleBirthBoolean" : false,
-        "contact" : [
-          {
-            "relationship" : [
+            "city": "DEER CREEK",
+            "district": "OTTER TAIL",
+            "state": "IG",
+            "postalCode": "56527-9657",
+            "country": "USA"
+          }
+        ],
+        "multipleBirthBoolean": false,
+        "contact": [
+          {
+            "relationship": [
               {
-                "coding" : [
+                "coding": [
                   {
-                    "system" : "http://terminology.hl7.org/CodeSystem/v2-0131",
-                    "code" : "N",
-                    "display" : "Next-of-Kin"
+                    "system": "http://terminology.hl7.org/CodeSystem/v2-0131",
+                    "code": "N",
+                    "display": "Next-of-Kin"
                   }
                 ]
               }
             ],
-            "name" : {
-              "family" : "Organa",
-              "given" : [
+            "name": {
+              "family": "Organa",
+              "given": [
                 "Leia"
               ]
             },
-            "telecom" : [
+            "telecom": [
               {
-                "system" : "phone",
-                "value" : "+31201234567"
+                "system": "phone",
+                "value": "+31201234567"
               }
             ]
           }
