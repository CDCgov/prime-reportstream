{
<<<<<<< HEAD
  "resourceType" : "Bundle",
  "id" : "1692819369140956000.18c99268-3529-451f-b319-adfcb231df49",
  "meta" : {
    "lastUpdated" : "2023-08-23T19:36:09.150+00:00"
=======
  "resourceType": "Bundle",
  "id": "1695669259031463000.f0525223-538b-4b70-9fce-3120011fb551",
  "meta": {
    "lastUpdated": "2023-09-25T12:14:19.058-07:00"
>>>>>>> ed7ca6d2
  },
  "identifier" : {
    "system" : "https://reportstream.cdc.gov/prime-router",
    "value" : "31808297"
  },
<<<<<<< HEAD
  "type" : "message",
  "timestamp" : "2023-05-06T10:29:16.000+00:00",
  "entry" : [
=======
  "type": "message",
  "timestamp": "2023-05-06T03:29:16.000-07:00",
  "entry": [
>>>>>>> ed7ca6d2
    {
      "fullUrl" : "MessageHeader/87c2d0db-6f31-3666-b9e2-7152e039c11f",
      "resource" : {
        "resourceType" : "MessageHeader",
        "id" : "87c2d0db-6f31-3666-b9e2-7152e039c11f",
        "meta" : {
          "extension" : [
            {
              "url" : "http://ibm.com/fhir/cdm/StructureDefinition/source-data-model-version",
              "valueString" : "2.5.1"
            }
          ],
          "tag" : [
            {
              "extension" : [
                {
                  "url" : "https://reportstream.cdc.gov/fhir/StructureDefinition/code-index-name",
                  "valueString" : "identifier"
                }
              ],
              "system" : "http://terminology.hl7.org/CodeSystem/v2-0103",
              "code" : "P"
            }
          ]
        },
        "extension" : [
          {
            "url" : "https://reportstream.cdc.gov/fhir/StructureDefinition/application-acknowledgement-type",
            "valueIdentifier" : {
              "type" : {
                "coding" : [
                  {
                    "extension" : [
                      {
                        "url" : "https://reportstream.cdc.gov/fhir/StructureDefinition/code-index-name",
                        "valueString" : "identifier"
                      }
                    ],
                    "system" : "http://terminology.hl7.org/CodeSystem/v3-AcknowledgementCondition",
                    "code" : "AL"
                  }
                ]
              }
            }
          },
          {
            "url" : "https://reportstream.cdc.gov/fhir/StructureDefinition/accept-acknowledgement-type",
            "valueIdentifier" : {
              "type" : {
                "coding" : [
                  {
                    "extension" : [
                      {
                        "url" : "https://reportstream.cdc.gov/fhir/StructureDefinition/code-index-name",
                        "valueString" : "identifier"
                      }
                    ],
                    "system" : "http://terminology.hl7.org/CodeSystem/v3-AcknowledgementCondition",
                    "code" : "AL"
                  }
                ]
              }
            }
          },
          {
            "url" : "https://reportstream.cdc.gov/fhir/StructureDefinition/source-message-profile-id",
            "valueIdentifier" : {
              "extension" : [
                {
                  "url" : "https://reportstream.cdc.gov/fhir/StructureDefinition/universal-id",
                  "valueOid" : "urn:oid:2.16.840.1.113883.9.82"
                }
              ],
              "value" : "LAB_PRU_COMPONENT"
            }
          },
          {
            "url" : "https://reportstream.cdc.gov/fhir/StructureDefinition/source-message-profile-id",
            "valueIdentifier" : {
              "extension" : [
                {
                  "url" : "https://reportstream.cdc.gov/fhir/StructureDefinition/universal-id",
                  "valueOid" : "urn:oid:2.16.840.1.113883.9.22"
                }
              ],
              "value" : "LAB_TO_COMPONENT"
            }
          }
        ],
        "eventCoding" : {
          "system" : "http://terminology.hl7.org/CodeSystem/v2-0003",
          "code" : "O21",
          "display" : "OML - Laboratory order"
        },
        "destination" : [
          {
<<<<<<< HEAD
            "target" : {
              "reference" : "Device/1692819369287572000.cfcd10d6-7d8a-4380-b05e-09bb22f1c3c6"
=======
            "target": {
              "reference": "Device/1695669259193474000.cf2cec89-fc2d-4f49-a4e1-56eb69f0d846"
>>>>>>> ed7ca6d2
            },
            "endpoint" : "urn:dns:natus.health.state.mn.us",
            "receiver" : {
              "reference" : "Organization/urn-oid-2.16.840.1.114222.4.1.10080"
            }
          }
        ],
<<<<<<< HEAD
        "sender" : {
          "reference" : "Organization/1692819371034655000.43ea9ebf-be48-4ff7-9be2-a8e853ab8938"
=======
        "sender": {
          "reference": "Organization/1695669260998438000.c605a46a-9711-4fbb-b14e-fc6814ed8311"
>>>>>>> ed7ca6d2
        },
        "source" : {
          "extension" : [
            {
<<<<<<< HEAD
              "url" : "https://reportstream.cdc.gov/fhir/StructureDefinition/software-vendor-org",
              "valueReference" : {
                "reference" : "Organization/1692819369322520000.b5f7ad86-bc28-486b-bd6a-8a47fd52123f"
=======
              "url": "https://reportstream.cdc.gov/fhir/StructureDefinition/software-vendor-org",
              "valueReference": {
                "reference": "Organization/1695669259213507000.4b999e35-7d47-48a1-ac6e-88f144e21093"
>>>>>>> ed7ca6d2
              }
            }
          ],
          "name" : "Epic",
          "endpoint" : "urn:oid:1.2.840.114350.1.13.145.2.7.2.695071"
        }
      }
    },
    {
<<<<<<< HEAD
      "fullUrl" : "Device/1692819369287572000.cfcd10d6-7d8a-4380-b05e-09bb22f1c3c6",
      "resource" : {
        "resourceType" : "Device",
        "id" : "1692819369287572000.cfcd10d6-7d8a-4380-b05e-09bb22f1c3c6",
        "meta" : {
          "extension" : [
=======
      "fullUrl": "Device/1695669259193474000.cf2cec89-fc2d-4f49-a4e1-56eb69f0d846",
      "resource": {
        "resourceType": "Device",
        "id": "1695669259193474000.cf2cec89-fc2d-4f49-a4e1-56eb69f0d846",
        "meta": {
          "extension": [
>>>>>>> ed7ca6d2
            {
              "url" : "http://ibm.com/fhir/cdm/StructureDefinition/source-data-model-version",
              "valueString" : "2.5.1"
            }
          ],
          "tag" : [
            {
              "extension" : [
                {
                  "url" : "https://reportstream.cdc.gov/fhir/StructureDefinition/code-index-name",
                  "valueString" : "identifier"
                }
              ],
              "system" : "http://terminology.hl7.org/CodeSystem/v2-0103",
              "code" : "P"
            }
          ]
        },
        "identifier" : [
          {
            "value" : "NATUS"
          },
          {
            "type" : {
              "coding" : [
                {
                  "extension" : [
                    {
                      "url" : "https://reportstream.cdc.gov/fhir/StructureDefinition/code-index-name",
                      "valueString" : "identifier"
                    }
                  ],
                  "system" : "http://terminology.hl7.org/CodeSystem/v2-0301",
                  "code" : "DNS"
                }
              ]
            },
            "value" : "urn:dns:natus.health.state.mn.us"
          }
        ]
      }
    },
    {
      "fullUrl" : "Organization/urn-oid-2.16.840.1.114222.4.1.10080",
      "resource" : {
        "resourceType" : "Organization",
        "id" : "urn-oid-2.16.840.1.114222.4.1.10080",
        "meta" : {
          "extension" : [
            {
              "url" : "http://ibm.com/fhir/cdm/StructureDefinition/source-data-model-version",
              "valueString" : "2.5.1"
            }
          ],
          "tag" : [
            {
              "extension" : [
                {
                  "url" : "https://reportstream.cdc.gov/fhir/StructureDefinition/code-index-name",
                  "valueString" : "identifier"
                }
              ],
              "system" : "http://terminology.hl7.org/CodeSystem/v2-0103",
              "code" : "P"
            }
          ]
        },
        "identifier" : [
          {
            "value" : "MN Public Health Lab"
          },
          {
            "system" : "urn:id:ISO",
            "value" : "urn:oid:2.16.840.1.114222.4.1.10080"
          }
        ],
        "name" : "MN Public Health Lab"
      }
    },
    {
<<<<<<< HEAD
      "fullUrl" : "Organization/1692819369322520000.b5f7ad86-bc28-486b-bd6a-8a47fd52123f",
      "resource" : {
        "resourceType" : "Organization",
        "id" : "1692819369322520000.b5f7ad86-bc28-486b-bd6a-8a47fd52123f",
        "meta" : {
          "extension" : [
=======
      "fullUrl": "Organization/1695669259213507000.4b999e35-7d47-48a1-ac6e-88f144e21093",
      "resource": {
        "resourceType": "Organization",
        "id": "1695669259213507000.4b999e35-7d47-48a1-ac6e-88f144e21093",
        "meta": {
          "extension": [
>>>>>>> ed7ca6d2
            {
              "url" : "http://ibm.com/fhir/cdm/StructureDefinition/source-data-model-version",
              "valueString" : "2.5.1"
            }
          ],
          "tag" : [
            {
              "extension" : [
                {
                  "url" : "https://reportstream.cdc.gov/fhir/StructureDefinition/code-index-name",
                  "valueString" : "identifier"
                }
              ],
              "system" : "http://terminology.hl7.org/CodeSystem/v2-0103",
              "code" : "P"
            }
          ]
        }
      }
    },
    {
<<<<<<< HEAD
      "fullUrl" : "Organization/1692819371034655000.43ea9ebf-be48-4ff7-9be2-a8e853ab8938",
      "resource" : {
        "resourceType" : "Organization",
        "id" : "1692819371034655000.43ea9ebf-be48-4ff7-9be2-a8e853ab8938",
        "meta" : {
          "extension" : [
=======
      "fullUrl": "Organization/1695669260998438000.c605a46a-9711-4fbb-b14e-fc6814ed8311",
      "resource": {
        "resourceType": "Organization",
        "id": "1695669260998438000.c605a46a-9711-4fbb-b14e-fc6814ed8311",
        "meta": {
          "extension": [
>>>>>>> ed7ca6d2
            {
              "url" : "http://ibm.com/fhir/cdm/StructureDefinition/source-data-model-version",
              "valueString" : "2.5.1"
            }
          ],
          "tag" : [
            {
              "extension" : [
                {
                  "url" : "https://reportstream.cdc.gov/fhir/StructureDefinition/code-index-name",
                  "valueString" : "identifier"
                }
              ],
              "system" : "http://terminology.hl7.org/CodeSystem/v2-0103",
              "code" : "P"
            }
          ]
        },
        "identifier" : [
          {
            "value" : "Centracare"
          },
          {
            "type" : {
              "coding" : [
                {
                  "extension" : [
                    {
                      "url" : "https://reportstream.cdc.gov/fhir/StructureDefinition/code-index-name",
                      "valueString" : "identifier"
                    }
                  ],
                  "system" : "http://terminology.hl7.org/CodeSystem/v2-0301",
                  "code" : "DNS"
                }
              ]
            },
            "value" : "urn:dns:centracare.com"
          }
        ]
      }
    },
    {
<<<<<<< HEAD
      "fullUrl" : "ServiceRequest/1692819371719804000.a2542d3e-3197-498e-aa20-4d3ecff73b0a",
      "resource" : {
        "resourceType" : "ServiceRequest",
        "id" : "1692819371719804000.a2542d3e-3197-498e-aa20-4d3ecff73b0a",
        "meta" : {
          "extension" : [
=======
      "fullUrl": "ServiceRequest/1695669261555831000.5ad804c8-3508-4a62-8ced-23eb4351c2f6",
      "resource": {
        "resourceType": "ServiceRequest",
        "id": "1695669261555831000.5ad804c8-3508-4a62-8ced-23eb4351c2f6",
        "meta": {
          "extension": [
>>>>>>> ed7ca6d2
            {
              "url" : "http://ibm.com/fhir/cdm/StructureDefinition/source-data-model-version",
              "valueString" : "2.5.1"
            }
          ],
          "tag" : [
            {
              "extension" : [
                {
                  "url" : "https://reportstream.cdc.gov/fhir/StructureDefinition/code-index-name",
                  "valueString" : "identifier"
                }
              ],
              "system" : "http://terminology.hl7.org/CodeSystem/v2-0103",
              "code" : "P"
            }
          ]
        },
        "extension" : [
          {
<<<<<<< HEAD
            "url" : "https://reportstream.cdc.gov/fhir/StructureDefinition/collector-identifier",
            "valueReference" : {
              "reference" : "Practitioner/1692819371717781000.82ff1860-f9f7-4642-a862-e4d374370598"
=======
            "url": "https://reportstream.cdc.gov/fhir/StructureDefinition/entered-by",
            "valueReference": {
              "reference": "Practitioner/1695669261548614000.8d8ad999-27fa-4f35-9231-6e571f7bc87a"
            }
          },
          {
            "url": "https://reportstream.cdc.gov/fhir/StructureDefinition/collector-identifier",
            "valueReference": {
              "reference": "Practitioner/1695669261552537000.d98fe0f9-f125-4509-a0ae-49239ddb7b7f"
>>>>>>> ed7ca6d2
            }
          },
          {
            "url" : "https://reportstream.cdc.gov/fhir/StructureDefinition/order-control",
            "valueCodeableConcept" : {
              "coding" : [
                {
                  "extension" : [
                    {
                      "url" : "https://reportstream.cdc.gov/fhir/StructureDefinition/code-index-name",
                      "valueString" : "identifier"
                    }
                  ],
                  "system" : "http://terminology.hl7.org/CodeSystem/v2-0119",
                  "code" : "NW"
                }
              ]
            }
          },
          {
            "url": "https://reportstream.cdc.gov/fhir/StructureDefinition/enterers-location",
            "valueReference": {
              "reference": "Location/1695669261570648000.f8e4036c-2730-4423-918c-c694f1b902e3"
            }
          }
        ],
        "identifier" : [
          {
            "type" : {
              "coding" : [
                {
                  "extension" : [
                    {
                      "url" : "https://reportstream.cdc.gov/fhir/StructureDefinition/code-index-name",
                      "valueString" : "identifier"
                    }
                  ],
                  "system" : "http://terminology.hl7.org/CodeSystem/v2-0203",
                  "code" : "VN",
                  "display" : "Visit number"
                }
              ]
            },
            "value" : "20230506052916-0500"
          },
          {
            "type" : {
              "coding" : [
                {
                  "extension" : [
                    {
                      "url" : "https://reportstream.cdc.gov/fhir/StructureDefinition/code-index-name",
                      "valueString" : "identifier"
                    }
                  ],
                  "code" : "CMS"
                }
              ]
            },
            "value" : "1043269798"
          },
          {
            "type" : {
              "coding" : [
                {
                  "extension" : [
                    {
                      "url" : "https://reportstream.cdc.gov/fhir/StructureDefinition/code-index-name",
                      "valueString" : "identifier"
                    }
                  ],
                  "code" : "MN Public Health Lab"
                }
              ]
            },
            "value" : "739"
          },
          {
            "extension" : [
              {
                "url" : "https://reportstream.cdc.gov/fhir/StructureDefinition/universal-id",
                "valueOid" : "urn:oid:1.2.840.114350.1.13.145.2.7.2.695071"
              }
            ],
            "type" : {
              "coding" : [
                {
                  "extension" : [
                    {
                      "url" : "https://reportstream.cdc.gov/fhir/StructureDefinition/code-index-name",
                      "valueString" : "identifier"
                    }
                  ],
                  "system" : "http://terminology.hl7.org/CodeSystem/v2-0203",
                  "code" : "PLAC",
                  "display" : "Placer Identifier"
                }
              ]
            },
            "system" : "urn:id:EPIC",
            "value" : "421832901"
          }
        ],
        "status" : "unknown",
        "intent" : "order",
        "code" : {
          "coding" : [
            {
              "extension" : [
                {
                  "url" : "https://reportstream.cdc.gov/fhir/StructureDefinition/code-index-name",
                  "valueString" : "identifier"
                }
              ],
              "system" : "http://loinc.org",
              "code" : "54089-8",
              "display" : "Newborn screening panel American Health Information Community (AHIC)"
            }
          ]
        },
<<<<<<< HEAD
        "subject" : {
          "reference" : "Patient/1692819371697407000.0555ab57-b084-4b23-9aac-0c90580387be"
        },
        "authoredOn" : "2023-05-06T05:29:13-05:00",
        "requester" : {
          "reference" : "PractitionerRole/1692819371732427000.32bee8b0-a1d3-4bab-9317-3c1076470fb0"
        }
      }
    },
    {
      "fullUrl" : "Practitioner/1692819371717781000.82ff1860-f9f7-4642-a862-e4d374370598",
      "resource" : {
        "resourceType" : "Practitioner",
        "id" : "1692819371717781000.82ff1860-f9f7-4642-a862-e4d374370598",
        "meta" : {
          "extension" : [
=======
        "subject": {
          "reference": "Patient/1695669261532305000.bb1b87fc-3c3d-4e3e-ba3e-ba612f880655"
        },
        "authoredOn": "2023-05-06T05:29:13-05:00",
        "requester": {
          "reference": "PractitionerRole/1695669261568047000.72f08cf4-2bc0-4be2-bc26-ad36f1f0da5b"
        }
      }
    },
    {
      "fullUrl": "Practitioner/1695669261548614000.8d8ad999-27fa-4f35-9231-6e571f7bc87a",
      "resource": {
        "resourceType": "Practitioner",
        "id": "1695669261548614000.8d8ad999-27fa-4f35-9231-6e571f7bc87a",
        "meta": {
          "extension": [
>>>>>>> ed7ca6d2
            {
              "url" : "http://ibm.com/fhir/cdm/StructureDefinition/source-data-model-version",
              "valueString" : "2.5.1"
            }
          ],
          "tag" : [
            {
              "extension" : [
                {
                  "url" : "https://reportstream.cdc.gov/fhir/StructureDefinition/code-index-name",
                  "valueString" : "identifier"
                }
              ],
              "system" : "http://terminology.hl7.org/CodeSystem/v2-0103",
              "code" : "P"
            }
          ]
        },
        "identifier": [
          { }
        ]
      }
    },
    {
      "fullUrl": "Practitioner/1695669261552537000.d98fe0f9-f125-4509-a0ae-49239ddb7b7f",
      "resource": {
        "resourceType": "Practitioner",
        "id": "1695669261552537000.d98fe0f9-f125-4509-a0ae-49239ddb7b7f",
        "meta": {
          "extension": [
            {
              "url": "http://ibm.com/fhir/cdm/StructureDefinition/source-data-model-version",
              "valueString": "2.5.1"
            }
          ],
          "tag": [
            {
              "extension": [
                {
                  "url": "https://reportstream.cdc.gov/fhir/StructureDefinition/code-index-name",
                  "valueString": "identifier"
                }
              ],
              "system": "http://terminology.hl7.org/CodeSystem/v2-0103",
              "code": "P"
            }
          ]
        },
        "identifier": [
          { }
        ]
      }
    },
    {
<<<<<<< HEAD
      "fullUrl" : "Practitioner/1692819371724539000.ff20e343-97cf-428d-a5f3-586b092a5efa",
      "resource" : {
        "resourceType" : "Practitioner",
        "id" : "1692819371724539000.ff20e343-97cf-428d-a5f3-586b092a5efa",
        "meta" : {
          "extension" : [
=======
      "fullUrl": "Practitioner/1695669261560416000.a8835be5-eee4-4709-ba55-d4d997aaf896",
      "resource": {
        "resourceType": "Practitioner",
        "id": "1695669261560416000.a8835be5-eee4-4709-ba55-d4d997aaf896",
        "meta": {
          "extension": [
>>>>>>> ed7ca6d2
            {
              "url" : "http://ibm.com/fhir/cdm/StructureDefinition/source-data-model-version",
              "valueString" : "2.5.1"
            }
          ],
          "tag" : [
            {
              "extension" : [
                {
                  "url" : "https://reportstream.cdc.gov/fhir/StructureDefinition/code-index-name",
                  "valueString" : "identifier"
                }
              ],
              "system" : "http://terminology.hl7.org/CodeSystem/v2-0103",
              "code" : "P"
            }
          ]
        },
        "extension" : [
          {
            "url" : "https://reportstream.cdc.gov/fhir/StructureDefinition/identifier-type",
            "valueCodeableConcept" : {
              "coding" : [
                {
                  "extension" : [
                    {
                      "url" : "https://reportstream.cdc.gov/fhir/StructureDefinition/code-index-name",
                      "valueString" : "identifier"
                    }
                  ],
                  "system" : "http://terminology.hl7.org/CodeSystem/v2-0203",
                  "code" : "NPI"
                }
              ]
            }
          }
        ],
        "identifier" : [
          {
            "extension" : [
              {
                "url" : "https://reportstream.cdc.gov/fhir/StructureDefinition/assigning-authority-namespace-id",
                "valueString" : "NPI"
              }
            ],
            "type" : {
              "coding" : [
                {
                  "system" : "http://terminology.hl7.org/CodeSystem/v2-0203",
                  "code" : "NPI",
                  "display" : "National provider identifier"
                }
              ]
            },
            "system" : "http://hl7.org/fhir/sid/us-npi",
            "value" : "1265136360"
          }
        ],
        "name" : [
          {
            "use" : "official",
            "text" : "JANE JONES",
            "family" : "JONES",
            "given" : [
              "JANE"
            ]
          }
        ]
      }
    },
    {
<<<<<<< HEAD
      "fullUrl" : "Organization/1692819371731987000.6f1834ee-7cbc-4024-b975-cd6d7d30b399",
      "resource" : {
        "resourceType" : "Organization",
        "id" : "1692819371731987000.6f1834ee-7cbc-4024-b975-cd6d7d30b399",
        "meta" : {
          "extension" : [
=======
      "fullUrl": "Location/1695669261565432000.384cef22-33c2-45d7-bf14-fe1b2e82855d",
      "resource": {
        "resourceType": "Location",
        "id": "1695669261565432000.384cef22-33c2-45d7-bf14-fe1b2e82855d",
        "meta": {
          "extension": [
            {
              "url": "http://ibm.com/fhir/cdm/StructureDefinition/source-data-model-version",
              "valueString": "2.5.1"
            }
          ],
          "tag": [
            {
              "extension": [
                {
                  "url": "https://reportstream.cdc.gov/fhir/StructureDefinition/code-index-name",
                  "valueString": "identifier"
                }
              ],
              "system": "http://terminology.hl7.org/CodeSystem/v2-0103",
              "code": "P"
            }
          ]
        }
      }
    },
    {
      "fullUrl": "Organization/1695669261567733000.3bdd12c2-f56f-400b-aecc-9883e5685362",
      "resource": {
        "resourceType": "Organization",
        "id": "1695669261567733000.3bdd12c2-f56f-400b-aecc-9883e5685362",
        "meta": {
          "extension": [
>>>>>>> ed7ca6d2
            {
              "url" : "http://ibm.com/fhir/cdm/StructureDefinition/source-data-model-version",
              "valueString" : "2.5.1"
            }
          ],
          "tag" : [
            {
              "extension" : [
                {
                  "url" : "https://reportstream.cdc.gov/fhir/StructureDefinition/code-index-name",
                  "valueString" : "identifier"
                }
              ],
              "system" : "http://terminology.hl7.org/CodeSystem/v2-0103",
              "code" : "P"
            }
          ]
        },
        "extension" : [
          {
<<<<<<< HEAD
            "url" : "https://reportstream.cdc.gov/fhir/StructureDefinition/organization-name-type",
            "valueCoding" : {
              "extension" : [
=======
            "url": "https://reportstream.cdc.gov/fhir/StructureDefinition/organization-name-type",
            "valueCoding": {
              "extension": [
>>>>>>> ed7ca6d2
                {
                  "url": "https://reportstream.cdc.gov/fhir/StructureDefinition/code-index-name",
                  "valueString": "identifier"
                }
              ],
              "system": "http://terminology.hl7.org/CodeSystem/v2-0204",
              "code": "L",
              "display": "Legal name"
            }
          }
        ],
        "identifier": [
          {
            "extension": [
              {
                "url": "https://reportstream.cdc.gov/fhir/StructureDefinition/assigning-authority",
                "extension": [
                  {
                    "url": "https://reportstream.cdc.gov/fhir/StructureDefinition/namespace-id",
                    "valueString": "CMS"
                  }
                ]
              },
              {
                "url": "https://reportstream.cdc.gov/fhir/StructureDefinition/assigning-facility",
                "valueReference": {
                  "reference": "Location/1695669261565432000.384cef22-33c2-45d7-bf14-fe1b2e82855d"
                }
              }
            ],
            "type": {
              "coding": [
                {
                  "extension": [
                    {
                      "url": "https://reportstream.cdc.gov/fhir/StructureDefinition/code-index-name",
                      "valueString": "identifier"
                    }
                  ],
                  "system": "http://terminology.hl7.org/CodeSystem/v2-0203",
                  "code": "NPI"
                }
              ]
            },
            "value": "1043269798"
          }
        ],
        "name" : "ST. CLOUD HOSPITAL"
      }
    },
    {
<<<<<<< HEAD
      "fullUrl" : "PractitionerRole/1692819371732427000.32bee8b0-a1d3-4bab-9317-3c1076470fb0",
      "resource" : {
        "resourceType" : "PractitionerRole",
        "id" : "1692819371732427000.32bee8b0-a1d3-4bab-9317-3c1076470fb0",
        "meta" : {
          "extension" : [
=======
      "fullUrl": "PractitionerRole/1695669261568047000.72f08cf4-2bc0-4be2-bc26-ad36f1f0da5b",
      "resource": {
        "resourceType": "PractitionerRole",
        "id": "1695669261568047000.72f08cf4-2bc0-4be2-bc26-ad36f1f0da5b",
        "meta": {
          "extension": [
>>>>>>> ed7ca6d2
            {
              "url" : "http://ibm.com/fhir/cdm/StructureDefinition/source-data-model-version",
              "valueString" : "2.5.1"
            }
          ],
          "tag" : [
            {
              "extension" : [
                {
                  "url" : "https://reportstream.cdc.gov/fhir/StructureDefinition/code-index-name",
                  "valueString" : "identifier"
                }
              ],
              "system" : "http://terminology.hl7.org/CodeSystem/v2-0103",
              "code" : "P"
            }
          ]
        },
<<<<<<< HEAD
        "practitioner" : {
          "reference" : "Practitioner/1692819371724539000.ff20e343-97cf-428d-a5f3-586b092a5efa"
        },
        "organization" : {
          "reference" : "Organization/1692819371731987000.6f1834ee-7cbc-4024-b975-cd6d7d30b399"
        }
      }
    },
    {
      "fullUrl" : "Observation/1692819372136024000.110db3c8-de49-458e-8205-c096326503fb",
      "resource" : {
        "resourceType" : "Observation",
        "id" : "1692819372136024000.110db3c8-de49-458e-8205-c096326503fb",
        "meta" : {
          "extension" : [
=======
        "practitioner": {
          "reference": "Practitioner/1695669261560416000.a8835be5-eee4-4709-ba55-d4d997aaf896"
        },
        "organization": {
          "reference": "Organization/1695669261567733000.3bdd12c2-f56f-400b-aecc-9883e5685362"
        }
      }
    },
    {
      "fullUrl": "Location/1695669261570648000.f8e4036c-2730-4423-918c-c694f1b902e3",
      "resource": {
        "resourceType": "Location",
        "id": "1695669261570648000.f8e4036c-2730-4423-918c-c694f1b902e3",
        "meta": {
          "extension": [
            {
              "url": "http://ibm.com/fhir/cdm/StructureDefinition/source-data-model-version",
              "valueString": "2.5.1"
            }
          ],
          "tag": [
            {
              "extension": [
                {
                  "url": "https://reportstream.cdc.gov/fhir/StructureDefinition/code-index-name",
                  "valueString": "identifier"
                }
              ],
              "system": "http://terminology.hl7.org/CodeSystem/v2-0103",
              "code": "P"
            }
          ]
        }
      }
    },
    {
      "fullUrl": "Observation/1695669261775617000.d5df762f-03f4-4e6d-af35-446ec9df2c31",
      "resource": {
        "resourceType": "Observation",
        "id": "1695669261775617000.d5df762f-03f4-4e6d-af35-446ec9df2c31",
        "meta": {
          "extension": [
>>>>>>> ed7ca6d2
            {
              "url" : "http://ibm.com/fhir/cdm/StructureDefinition/source-data-model-version",
              "valueString" : "2.5.1"
            }
          ],
          "tag" : [
            {
              "extension" : [
                {
                  "url" : "https://reportstream.cdc.gov/fhir/StructureDefinition/code-index-name",
                  "valueString" : "identifier"
                }
              ],
              "system" : "http://terminology.hl7.org/CodeSystem/v2-0103",
              "code" : "P"
            }
          ]
        },
        "extension" : [
          {
            "url" : "https://reportstream.cdc.gov/fhir/StructureDefinition/observation-sub-type",
            "valueString" : "AOE"
          },
          {
            "url" : "https://reportstream.cdc.gov/fhir/StructureDefinition/observation-type",
            "valueString" : "QST"
          },
          {
            "url" : "https://reportstream.cdc.gov/fhir/StructureDefinition/observation-status-original-text",
            "valueString" : "O"
          },
          {
            "url" : "https://reportstream.cdc.gov/fhir/StructureDefinition/units",
            "valueCodeableConcept" : {
              "coding" : [
                {
                  "extension" : [
                    {
                      "url" : "https://reportstream.cdc.gov/fhir/StructureDefinition/code-index-name",
                      "valueString" : "identifier"
                    }
                  ],
                  "system" : "http://unitsofmeasure.org",
                  "code" : "g",
                  "display" : "gram"
                }
              ]
            }
          },
          {
            "url" : "https://reportstream.cdc.gov/fhir/StructureDefinition/sub-id",
            "valueString" : "1"
          }
        ],
        "identifier" : [
          {
            "system" : "urn:id:extID",
            "value" : "421832901"
          }
        ],
        "status" : "unknown",
        "code" : {
          "coding" : [
            {
              "extension" : [
                {
                  "url" : "https://reportstream.cdc.gov/fhir/StructureDefinition/code-index-name",
                  "valueString" : "identifier"
                }
              ],
              "system" : "http://loinc.org",
              "code" : "8339-4",
              "display" : "BIRTH WEIGHT MEASURED"
            }
          ]
        },
<<<<<<< HEAD
        "subject" : {
          "reference" : "Patient/1692819371697407000.0555ab57-b084-4b23-9aac-0c90580387be"
=======
        "subject": {
          "reference": "Patient/1695669261532305000.bb1b87fc-3c3d-4e3e-ba3e-ba612f880655"
>>>>>>> ed7ca6d2
        },
        "effectiveDateTime" : "2023-05-06T05:00:00-05:00",
        "valueQuantity" : {
          "extension" : [
            {
              "url" : "https://reportstream.cdc.gov/fhir/StructureDefinition/alternate-value",
              "valueString" : "1769.859285"
            }
          ],
          "value" : 1769.8593,
          "unit" : "g",
          "system" : "http://unitsofmeasure.org",
          "code" : "g"
        }
      }
    },
    {
<<<<<<< HEAD
      "fullUrl" : "Observation/1695154043790888000.b08fd780-96af-4062-8162-d95f5de8e1e1",
      "resource" : {
        "resourceType" : "Observation",
        "id" : "1695154043790888000.b08fd780-96af-4062-8162-d95f5de8e1e1",
        "meta" : {
          "extension" : [
            {
              "url" : "http://ibm.com/fhir/cdm/StructureDefinition/source-data-model-version",
              "valueString" : "2.5.1"
            }
          ],
          "tag" : [
            {
              "extension" : [
                {
                  "url" : "https://reportstream.cdc.gov/fhir/StructureDefinition/code-index-name",
                  "valueString" : "identifier"
                }
              ],
              "system" : "http://terminology.hl7.org/CodeSystem/v2-0103",
              "code" : "P"
            }
          ]
        },
        "extension" : [
          {
            "url" : "https://reportstream.cdc.gov/fhir/StructureDefinition/observation-sub-type",
            "valueString" : "AOE"
          },
          {
            "url" : "https://reportstream.cdc.gov/fhir/StructureDefinition/observation-type",
            "valueString" : "QST"
          },
          {
            "url" : "https://reportstream.cdc.gov/fhir/StructureDefinition/observation-status-original-text",
            "valueString" : "O"
          },
          {
            "url" : "https://reportstream.cdc.gov/fhir/StructureDefinition/units",
            "valueCodeableConcept" : {
              "coding" : [
                {
                  "extension" : [
                    {
                      "url" : "https://reportstream.cdc.gov/fhir/StructureDefinition/code-index-name",
                      "valueString" : "identifier"
                    }
                  ],
                  "system" : "http://unitsofmeasure.org",
                  "code" : "wk",
                  "display" : "week"
                }
              ]
            }
          },
          {
            "url" : "https://reportstream.cdc.gov/fhir/StructureDefinition/sub-id",
            "valueString" : "1"
          }
        ],
        "identifier" : [
          {
            "system" : "urn:id:extID",
            "value" : "421832901"
          }
        ],
        "status" : "unknown",
        "code" : {
          "coding" : [
            {
              "extension" : [
                {
                  "url" : "https://reportstream.cdc.gov/fhir/StructureDefinition/code-index-name",
                  "valueString" : "identifier"
                }
              ],
              "system" : "http://loinc.org",
              "code" : "57714-8",
              "display" : "OBSTETRIC ESTIMATION OF GESTATIONAL AGE"
            }
          ]
        },
        "subject" : {
          "reference" : "Patient/1692819371697407000.0555ab57-b084-4b23-9aac-0c90580387be"
        },
        "effectiveDateTime" : "2023-05-06T05:00:00-05:00",
        "valueQuantity" : {
          "extension" : [
            {
              "url" : "https://reportstream.cdc.gov/fhir/StructureDefinition/alternate-value",
              "valueString" : "32"
            }
          ],
          "value" : 32,
          "unit" : "wk",
          "system" : "http://unitsofmeasure.org",
          "code" : "wk"
        }
      }
    },
    {
      "fullUrl" : "Specimen/1692819372150657000.2f05a4a6-ed24-4798-ab0c-647dd778d3e0",
      "resource" : {
        "resourceType" : "Specimen",
        "id" : "1692819372150657000.2f05a4a6-ed24-4798-ab0c-647dd778d3e0",
        "meta" : {
          "extension" : [
=======
      "fullUrl": "Observation/1695669261780337000.da275dfc-1950-472b-8a3c-f558c8e69333",
      "resource": {
        "resourceType": "Observation",
        "id": "1695669261780337000.da275dfc-1950-472b-8a3c-f558c8e69333",
        "meta": {
          "extension": [
            {
              "url": "http://ibm.com/fhir/cdm/StructureDefinition/source-data-model-version",
              "valueString": "2.5.1"
            }
          ],
          "tag": [
            {
              "extension": [
                {
                  "url": "https://reportstream.cdc.gov/fhir/StructureDefinition/code-index-name",
                  "valueString": "identifier"
                }
              ],
              "system": "http://terminology.hl7.org/CodeSystem/v2-0103",
              "code": "P"
            }
          ]
        },
        "extension": [
          {
            "url": "https://reportstream.cdc.gov/fhir/StructureDefinition/observation-sub-type",
            "valueString": "AOE"
          },
          {
            "url": "https://reportstream.cdc.gov/fhir/StructureDefinition/observation-type",
            "valueString": "QST"
          },
          {
            "url": "https://reportstream.cdc.gov/fhir/StructureDefinition/observation-status-original-text",
            "valueString": "O"
          },
          {
            "url": "https://reportstream.cdc.gov/fhir/StructureDefinition/units",
            "valueCodeableConcept": {
              "coding": [
                {
                  "extension": [
                    {
                      "url": "https://reportstream.cdc.gov/fhir/StructureDefinition/code-index-name",
                      "valueString": "identifier"
                    }
                  ],
                  "system": "http://unitsofmeasure.org",
                  "code": "wk",
                  "display": "week"
                }
              ]
            }
          },
          {
            "url": "https://reportstream.cdc.gov/fhir/StructureDefinition/sub-id",
            "valueString": "1"
          }
        ],
        "identifier": [
          {
            "system": "urn:id:extID",
            "value": "421832901"
          }
        ],
        "status": "unknown",
        "code": {
          "coding": [
            {
              "extension": [
                {
                  "url": "https://reportstream.cdc.gov/fhir/StructureDefinition/code-index-name",
                  "valueString": "identifier"
                }
              ],
              "system": "http://loinc.org",
              "code": "57714-8",
              "display": "OBSTETRIC ESTIMATION OF GESTATIONAL AGE"
            }
          ]
        },
        "subject": {
          "reference": "Patient/1695669261532305000.bb1b87fc-3c3d-4e3e-ba3e-ba612f880655"
        },
        "effectiveDateTime": "2023-05-06T05:00:00-05:00",
        "valueQuantity": {
          "extension": [
            {
              "url": "https://reportstream.cdc.gov/fhir/StructureDefinition/alternate-value",
              "valueString": "32"
            }
          ],
          "value": 32,
          "unit": "wk",
          "system": "http://unitsofmeasure.org",
          "code": "wk"
        }
      }
    },
    {
      "fullUrl": "Observation/1695669261784168000.35a25dff-438e-4262-9397-939eaf5f024e",
      "resource": {
        "resourceType": "Observation",
        "id": "1695669261784168000.35a25dff-438e-4262-9397-939eaf5f024e",
        "meta": {
          "extension": [
>>>>>>> ed7ca6d2
            {
              "url" : "http://ibm.com/fhir/cdm/StructureDefinition/source-data-model-version",
              "valueString" : "2.5.1"
            }
          ],
          "tag" : [
            {
              "extension" : [
                {
                  "url" : "https://reportstream.cdc.gov/fhir/StructureDefinition/code-index-name",
                  "valueString" : "identifier"
                }
              ],
              "system" : "http://terminology.hl7.org/CodeSystem/v2-0103",
              "code" : "P"
            }
          ]
        },
        "extension" : [
          {
<<<<<<< HEAD
            "url" : "https://reportstream.cdc.gov/fhir/StructureDefinition/specimen-name-or-code",
            "valueString" : "440500007"
          }
        ],
        "type" : {
          "coding" : [
=======
            "url": "https://reportstream.cdc.gov/fhir/StructureDefinition/observation-sub-type",
            "valueString": "AOE"
          },
          {
            "url": "https://reportstream.cdc.gov/fhir/StructureDefinition/observation-type",
            "valueString": "QST"
          },
          {
            "url": "https://reportstream.cdc.gov/fhir/StructureDefinition/observation-status-original-text",
            "valueString": "O"
          },
          {
            "url": "https://reportstream.cdc.gov/fhir/StructureDefinition/sub-id",
            "valueString": "1"
          }
        ],
        "identifier": [
          {
            "system": "urn:id:extID",
            "value": "421832901"
          }
        ],
        "status": "unknown",
        "code": {
          "coding": [
>>>>>>> ed7ca6d2
            {
              "extension" : [
                {
                  "url" : "https://reportstream.cdc.gov/fhir/StructureDefinition/code-index-name",
                  "valueString" : "identifier"
                }
              ],
<<<<<<< HEAD
              "system" : "http://snomed.info/sct",
              "code" : "440500007",
              "display" : "Blood spot specimen"
            }
          ]
        },
        "subject" : {
          "reference" : "Patient/1692819371697407000.0555ab57-b084-4b23-9aac-0c90580387be"
        },
        "receivedTime" : "2023-05-06T06:00:00-05:00",
        "collection" : {
          "collectedDateTime" : "2023-05-06T05:00:00Z"
        }
      }
    },
    {
      "fullUrl" : "Patient/1692819371697407000.0555ab57-b084-4b23-9aac-0c90580387be",
      "resource" : {
        "resourceType" : "Patient",
        "id" : "1692819371697407000.0555ab57-b084-4b23-9aac-0c90580387be",
        "meta" : {
          "extension" : [
=======
              "system": "http://loinc.org",
              "code": "57713-0",
              "display": "INFANT FACTORS THAT AFFECT NEWBORN SCREENING INTERPRETATION"
            }
          ]
        },
        "subject": {
          "reference": "Patient/1695669261532305000.bb1b87fc-3c3d-4e3e-ba3e-ba612f880655"
        },
        "effectiveDateTime": "2023-05-06T05:00:00-05:00",
        "valueCodeableConcept": {
          "coding": [
            {
              "extension": [
                {
                  "url": "https://reportstream.cdc.gov/fhir/StructureDefinition/code-index-name",
                  "valueString": "identifier"
                }
              ],
              "system": "http://loinc.org",
              "code": "LA12419-0",
              "display": "INFANT IN NICU AT TIME OF SPECIMEN COLLECTION"
            }
          ]
        }
      }
    },
    {
      "fullUrl": "Observation/1695669261787987000.904d10b9-c831-4d93-9751-edbec5b1f04d",
      "resource": {
        "resourceType": "Observation",
        "id": "1695669261787987000.904d10b9-c831-4d93-9751-edbec5b1f04d",
        "meta": {
          "extension": [
>>>>>>> ed7ca6d2
            {
              "url" : "http://ibm.com/fhir/cdm/StructureDefinition/source-data-model-version",
              "valueString" : "2.5.1"
            }
          ],
          "tag" : [
            {
              "extension" : [
                {
                  "url" : "https://reportstream.cdc.gov/fhir/StructureDefinition/code-index-name",
                  "valueString" : "identifier"
                }
              ],
<<<<<<< HEAD
              "system" : "http://terminology.hl7.org/CodeSystem/v2-0103",
              "code" : "P"
            },
=======
              "system": "http://terminology.hl7.org/CodeSystem/v2-0103",
              "code": "P"
            }
          ]
        },
        "extension": [
          {
            "url": "https://reportstream.cdc.gov/fhir/StructureDefinition/observation-sub-type",
            "valueString": "AOE"
          },
          {
            "url": "https://reportstream.cdc.gov/fhir/StructureDefinition/observation-type",
            "valueString": "QST"
          },
          {
            "url": "https://reportstream.cdc.gov/fhir/StructureDefinition/observation-status-original-text",
            "valueString": "O"
          },
          {
            "url": "https://reportstream.cdc.gov/fhir/StructureDefinition/sub-id",
            "valueString": "1"
          }
        ],
        "identifier": [
          {
            "system": "urn:id:extID",
            "value": "421832901"
          }
        ],
        "status": "unknown",
        "code": {
          "coding": [
>>>>>>> ed7ca6d2
            {
              "extension" : [
                {
                  "url" : "https://reportstream.cdc.gov/fhir/StructureDefinition/code-index-name",
                  "valueString" : "identifier"
                }
              ],
<<<<<<< HEAD
              "system" : "http://terminology.hl7.org/CodeSystem/v2-0207",
              "code" : "P"
            }
          ]
        },
        "extension" : [
          {
            "url" : "http://hl7.org/fhir/StructureDefinition/patient-mothersMaidenName",
            "valueHumanName" : {
              "text" : "SADIE S SMITH",
              "family" : "SMITH",
              "given" : [
=======
              "system": "99MDH",
              "code": "MNDSIB",
              "display": "DOES THE BABY HAVE A DECEASED SIBLING?"
            }
          ]
        },
        "subject": {
          "reference": "Patient/1695669261532305000.bb1b87fc-3c3d-4e3e-ba3e-ba612f880655"
        },
        "effectiveDateTime": "2023-05-06T05:00:00-05:00",
        "valueCodeableConcept": {
          "coding": [
            {
              "extension": [
                {
                  "url": "https://reportstream.cdc.gov/fhir/StructureDefinition/code-index-name",
                  "valueString": "identifier"
                }
              ],
              "system": "99MDH",
              "code": "N",
              "display": "No"
            }
          ]
        }
      }
    },
    {
      "fullUrl": "Observation/1695669261791552000.5eef397b-048b-46d1-99c6-48bceaa95ecd",
      "resource": {
        "resourceType": "Observation",
        "id": "1695669261791552000.5eef397b-048b-46d1-99c6-48bceaa95ecd",
        "meta": {
          "extension": [
            {
              "url": "http://ibm.com/fhir/cdm/StructureDefinition/source-data-model-version",
              "valueString": "2.5.1"
            }
          ],
          "tag": [
            {
              "extension": [
                {
                  "url": "https://reportstream.cdc.gov/fhir/StructureDefinition/code-index-name",
                  "valueString": "identifier"
                }
              ],
              "system": "http://terminology.hl7.org/CodeSystem/v2-0103",
              "code": "P"
            }
          ]
        },
        "extension": [
          {
            "url": "https://reportstream.cdc.gov/fhir/StructureDefinition/observation-sub-type",
            "valueString": "AOE"
          },
          {
            "url": "https://reportstream.cdc.gov/fhir/StructureDefinition/observation-type",
            "valueString": "QST"
          },
          {
            "url": "https://reportstream.cdc.gov/fhir/StructureDefinition/observation-status-original-text",
            "valueString": "O"
          },
          {
            "url": "https://reportstream.cdc.gov/fhir/StructureDefinition/sub-id",
            "valueString": "1"
          }
        ],
        "identifier": [
          {
            "system": "urn:id:extID",
            "value": "421832901"
          }
        ],
        "status": "unknown",
        "code": {
          "coding": [
            {
              "extension": [
                {
                  "url": "https://reportstream.cdc.gov/fhir/StructureDefinition/code-index-name",
                  "valueString": "identifier"
                }
              ],
              "system": "99MDH",
              "code": "MNDEFECT",
              "display": "DOES THE BABY HAVE BIRTH DEFECTS?"
            }
          ]
        },
        "subject": {
          "reference": "Patient/1695669261532305000.bb1b87fc-3c3d-4e3e-ba3e-ba612f880655"
        },
        "effectiveDateTime": "2023-05-06T05:00:00-05:00",
        "valueCodeableConcept": {
          "coding": [
            {
              "extension": [
                {
                  "url": "https://reportstream.cdc.gov/fhir/StructureDefinition/code-index-name",
                  "valueString": "identifier"
                }
              ],
              "system": "99MDH",
              "code": "N",
              "display": "No"
            }
          ]
        }
      }
    },
    {
      "fullUrl": "Observation/1695669261794640000.aebb6fa3-9574-4f83-af82-06b6d2df27ae",
      "resource": {
        "resourceType": "Observation",
        "id": "1695669261794640000.aebb6fa3-9574-4f83-af82-06b6d2df27ae",
        "meta": {
          "extension": [
            {
              "url": "http://ibm.com/fhir/cdm/StructureDefinition/source-data-model-version",
              "valueString": "2.5.1"
            }
          ],
          "tag": [
            {
              "extension": [
                {
                  "url": "https://reportstream.cdc.gov/fhir/StructureDefinition/code-index-name",
                  "valueString": "identifier"
                }
              ],
              "system": "http://terminology.hl7.org/CodeSystem/v2-0103",
              "code": "P"
            }
          ]
        },
        "extension": [
          {
            "url": "https://reportstream.cdc.gov/fhir/StructureDefinition/observation-sub-type",
            "valueString": "AOE"
          },
          {
            "url": "https://reportstream.cdc.gov/fhir/StructureDefinition/observation-type",
            "valueString": "QST"
          },
          {
            "url": "https://reportstream.cdc.gov/fhir/StructureDefinition/observation-status-original-text",
            "valueString": "O"
          },
          {
            "url": "https://reportstream.cdc.gov/fhir/StructureDefinition/sub-id",
            "valueString": "1"
          }
        ],
        "identifier": [
          {
            "system": "urn:id:extID",
            "value": "421832901"
          }
        ],
        "status": "unknown",
        "code": {
          "coding": [
            {
              "extension": [
                {
                  "url": "https://reportstream.cdc.gov/fhir/StructureDefinition/code-index-name",
                  "valueString": "identifier"
                }
              ],
              "system": "99MDH",
              "code": "MNFAM",
              "display": "FAMILY HISTORY OF DISORDER ON MN SCREENING PANEL"
            }
          ]
        },
        "subject": {
          "reference": "Patient/1695669261532305000.bb1b87fc-3c3d-4e3e-ba3e-ba612f880655"
        },
        "effectiveDateTime": "2023-05-06T05:00:00-05:00",
        "valueCodeableConcept": {
          "coding": [
            {
              "extension": [
                {
                  "url": "https://reportstream.cdc.gov/fhir/StructureDefinition/code-index-name",
                  "valueString": "identifier"
                }
              ],
              "system": "99MDH",
              "code": "N",
              "display": "No"
            }
          ]
        }
      }
    },
    {
      "fullUrl": "Observation/1695669261797898000.1f2a7080-6188-477b-8310-a7c82b28e81e",
      "resource": {
        "resourceType": "Observation",
        "id": "1695669261797898000.1f2a7080-6188-477b-8310-a7c82b28e81e",
        "meta": {
          "extension": [
            {
              "url": "http://ibm.com/fhir/cdm/StructureDefinition/source-data-model-version",
              "valueString": "2.5.1"
            }
          ],
          "tag": [
            {
              "extension": [
                {
                  "url": "https://reportstream.cdc.gov/fhir/StructureDefinition/code-index-name",
                  "valueString": "identifier"
                }
              ],
              "system": "http://terminology.hl7.org/CodeSystem/v2-0103",
              "code": "P"
            }
          ]
        },
        "extension": [
          {
            "url": "https://reportstream.cdc.gov/fhir/StructureDefinition/observation-sub-type",
            "valueString": "AOE"
          },
          {
            "url": "https://reportstream.cdc.gov/fhir/StructureDefinition/observation-type",
            "valueString": "QST"
          },
          {
            "url": "https://reportstream.cdc.gov/fhir/StructureDefinition/observation-status-original-text",
            "valueString": "O"
          },
          {
            "url": "https://reportstream.cdc.gov/fhir/StructureDefinition/sub-id",
            "valueString": "1"
          }
        ],
        "identifier": [
          {
            "system": "urn:id:extID",
            "value": "421832901"
          }
        ],
        "status": "unknown",
        "code": {
          "coding": [
            {
              "extension": [
                {
                  "url": "https://reportstream.cdc.gov/fhir/StructureDefinition/code-index-name",
                  "valueString": "identifier"
                }
              ],
              "system": "http://loinc.org",
              "code": "67704-7",
              "display": "FEEDING TYPES"
            }
          ]
        },
        "subject": {
          "reference": "Patient/1695669261532305000.bb1b87fc-3c3d-4e3e-ba3e-ba612f880655"
        },
        "effectiveDateTime": "2023-05-06T05:00:00-05:00",
        "valueCodeableConcept": {
          "coding": [
            {
              "extension": [
                {
                  "url": "https://reportstream.cdc.gov/fhir/StructureDefinition/code-index-name",
                  "valueString": "identifier"
                }
              ],
              "system": "http://loinc.org",
              "code": "LA12418-2",
              "display": "TPN"
            }
          ]
        }
      }
    },
    {
      "fullUrl": "Observation/1695669261801446000.ddbee45e-3169-46f5-bb3c-6fb9f8458cd8",
      "resource": {
        "resourceType": "Observation",
        "id": "1695669261801446000.ddbee45e-3169-46f5-bb3c-6fb9f8458cd8",
        "meta": {
          "extension": [
            {
              "url": "http://ibm.com/fhir/cdm/StructureDefinition/source-data-model-version",
              "valueString": "2.5.1"
            }
          ],
          "tag": [
            {
              "extension": [
                {
                  "url": "https://reportstream.cdc.gov/fhir/StructureDefinition/code-index-name",
                  "valueString": "identifier"
                }
              ],
              "system": "http://terminology.hl7.org/CodeSystem/v2-0103",
              "code": "P"
            }
          ]
        },
        "extension": [
          {
            "url": "https://reportstream.cdc.gov/fhir/StructureDefinition/observation-sub-type",
            "valueString": "AOE"
          },
          {
            "url": "https://reportstream.cdc.gov/fhir/StructureDefinition/observation-type",
            "valueString": "QST"
          },
          {
            "url": "https://reportstream.cdc.gov/fhir/StructureDefinition/observation-status-original-text",
            "valueString": "O"
          },
          {
            "url": "https://reportstream.cdc.gov/fhir/StructureDefinition/sub-id",
            "valueString": "2"
          }
        ],
        "identifier": [
          {
            "system": "urn:id:extID",
            "value": "421832901"
          }
        ],
        "status": "unknown",
        "code": {
          "coding": [
            {
              "extension": [
                {
                  "url": "https://reportstream.cdc.gov/fhir/StructureDefinition/code-index-name",
                  "valueString": "identifier"
                }
              ],
              "system": "http://loinc.org",
              "code": "67704-7",
              "display": "FEEDING TYPES"
            }
          ]
        },
        "subject": {
          "reference": "Patient/1695669261532305000.bb1b87fc-3c3d-4e3e-ba3e-ba612f880655"
        },
        "effectiveDateTime": "2023-05-06T05:00:00-05:00",
        "valueCodeableConcept": {
          "coding": [
            {
              "extension": [
                {
                  "url": "https://reportstream.cdc.gov/fhir/StructureDefinition/code-index-name",
                  "valueString": "identifier"
                }
              ],
              "system": "http://loinc.org",
              "code": "LA16914-6",
              "display": "BREAST MILK"
            }
          ]
        }
      }
    },
    {
      "fullUrl": "Observation/1695669261805167000.af8d435c-63ac-4874-a7ed-6f48797d1b1c",
      "resource": {
        "resourceType": "Observation",
        "id": "1695669261805167000.af8d435c-63ac-4874-a7ed-6f48797d1b1c",
        "meta": {
          "extension": [
            {
              "url": "http://ibm.com/fhir/cdm/StructureDefinition/source-data-model-version",
              "valueString": "2.5.1"
            }
          ],
          "tag": [
            {
              "extension": [
                {
                  "url": "https://reportstream.cdc.gov/fhir/StructureDefinition/code-index-name",
                  "valueString": "identifier"
                }
              ],
              "system": "http://terminology.hl7.org/CodeSystem/v2-0103",
              "code": "P"
            }
          ]
        },
        "extension": [
          {
            "url": "https://reportstream.cdc.gov/fhir/StructureDefinition/observation-sub-type",
            "valueString": "AOE"
          },
          {
            "url": "https://reportstream.cdc.gov/fhir/StructureDefinition/observation-type",
            "valueString": "QST"
          },
          {
            "url": "https://reportstream.cdc.gov/fhir/StructureDefinition/observation-status-original-text",
            "valueString": "O"
          },
          {
            "url": "https://reportstream.cdc.gov/fhir/StructureDefinition/sub-id",
            "valueString": "1"
          }
        ],
        "identifier": [
          {
            "system": "urn:id:extID",
            "value": "421832901"
          }
        ],
        "status": "unknown",
        "code": {
          "coding": [
            {
              "extension": [
                {
                  "url": "https://reportstream.cdc.gov/fhir/StructureDefinition/code-index-name",
                  "valueString": "identifier"
                }
              ],
              "system": "http://loinc.org",
              "code": "57723-9",
              "display": "UNIQUE BAR CODE NUMBER OF CURRENT SAMPLE"
            }
          ]
        },
        "subject": {
          "reference": "Patient/1695669261532305000.bb1b87fc-3c3d-4e3e-ba3e-ba612f880655"
        },
        "effectiveDateTime": "2023-05-06T05:00:00-05:00",
        "valueCodeableConcept": {
          "coding": [
            {
              "extension": [
                {
                  "url": "https://reportstream.cdc.gov/fhir/StructureDefinition/code-index-name",
                  "valueString": "identifier"
                }
              ],
              "code": "0516199364"
            }
          ]
        }
      }
    },
    {
      "fullUrl": "Observation/1695669261807707000.4f04a3ff-10bc-4cdd-be13-54cd68f7067c",
      "resource": {
        "resourceType": "Observation",
        "id": "1695669261807707000.4f04a3ff-10bc-4cdd-be13-54cd68f7067c",
        "meta": {
          "extension": [
            {
              "url": "http://ibm.com/fhir/cdm/StructureDefinition/source-data-model-version",
              "valueString": "2.5.1"
            }
          ],
          "tag": [
            {
              "extension": [
                {
                  "url": "https://reportstream.cdc.gov/fhir/StructureDefinition/code-index-name",
                  "valueString": "identifier"
                }
              ],
              "system": "http://terminology.hl7.org/CodeSystem/v2-0103",
              "code": "P"
            }
          ]
        },
        "extension": [
          {
            "url": "https://reportstream.cdc.gov/fhir/StructureDefinition/observation-sub-type",
            "valueString": "AOE"
          },
          {
            "url": "https://reportstream.cdc.gov/fhir/StructureDefinition/observation-type",
            "valueString": "QST"
          },
          {
            "url": "https://reportstream.cdc.gov/fhir/StructureDefinition/observation-status-original-text",
            "valueString": "O"
          },
          {
            "url": "https://reportstream.cdc.gov/fhir/StructureDefinition/sub-id",
            "valueString": "1"
          }
        ],
        "identifier": [
          {
            "system": "urn:id:extID",
            "value": "421832901"
          }
        ],
        "status": "unknown",
        "code": {
          "coding": [
            {
              "extension": [
                {
                  "url": "https://reportstream.cdc.gov/fhir/StructureDefinition/code-index-name",
                  "valueString": "identifier"
                }
              ],
              "system": "http://loinc.org",
              "code": "62328-0",
              "display": "DISCHARGE PROVIDER PRACTICE PHONE NUMBER"
            }
          ]
        },
        "subject": {
          "reference": "Patient/1695669261532305000.bb1b87fc-3c3d-4e3e-ba3e-ba612f880655"
        },
        "effectiveDateTime": "2023-05-06T05:00:00-05:00",
        "valueString": "Daniel Davis/218-555-1000"
      }
    },
    {
      "fullUrl": "Observation/1695669261810041000.e47d7a7f-b710-421f-b2fd-07337243454f",
      "resource": {
        "resourceType": "Observation",
        "id": "1695669261810041000.e47d7a7f-b710-421f-b2fd-07337243454f",
        "meta": {
          "extension": [
            {
              "url": "http://ibm.com/fhir/cdm/StructureDefinition/source-data-model-version",
              "valueString": "2.5.1"
            }
          ],
          "tag": [
            {
              "extension": [
                {
                  "url": "https://reportstream.cdc.gov/fhir/StructureDefinition/code-index-name",
                  "valueString": "identifier"
                }
              ],
              "system": "http://terminology.hl7.org/CodeSystem/v2-0103",
              "code": "P"
            }
          ]
        },
        "extension": [
          {
            "url": "https://reportstream.cdc.gov/fhir/StructureDefinition/observation-sub-type",
            "valueString": "AOE"
          },
          {
            "url": "https://reportstream.cdc.gov/fhir/StructureDefinition/observation-type",
            "valueString": "QST"
          },
          {
            "url": "https://reportstream.cdc.gov/fhir/StructureDefinition/observation-status-original-text",
            "valueString": "O"
          },
          {
            "url": "https://reportstream.cdc.gov/fhir/StructureDefinition/sub-id",
            "valueString": "1"
          }
        ],
        "identifier": [
          {
            "system": "urn:id:extID",
            "value": "421832901"
          }
        ],
        "status": "unknown",
        "code": {
          "coding": [
            {
              "extension": [
                {
                  "url": "https://reportstream.cdc.gov/fhir/StructureDefinition/code-index-name",
                  "valueString": "identifier"
                }
              ],
              "system": "http://loinc.org",
              "code": "62324-9",
              "display": "POST-DISCHARGE PROVIDER NAME"
            }
          ]
        },
        "subject": {
          "reference": "Patient/1695669261532305000.bb1b87fc-3c3d-4e3e-ba3e-ba612f880655"
        },
        "effectiveDateTime": "2023-05-06T05:00:00-05:00",
        "valueString": "DAVIS, DANIEL, MD"
      }
    },
    {
      "fullUrl": "Observation/1695669261812411000.3a388f9f-a4d9-44da-80d5-c597bfec30e5",
      "resource": {
        "resourceType": "Observation",
        "id": "1695669261812411000.3a388f9f-a4d9-44da-80d5-c597bfec30e5",
        "meta": {
          "extension": [
            {
              "url": "http://ibm.com/fhir/cdm/StructureDefinition/source-data-model-version",
              "valueString": "2.5.1"
            }
          ],
          "tag": [
            {
              "extension": [
                {
                  "url": "https://reportstream.cdc.gov/fhir/StructureDefinition/code-index-name",
                  "valueString": "identifier"
                }
              ],
              "system": "http://terminology.hl7.org/CodeSystem/v2-0103",
              "code": "P"
            }
          ]
        },
        "extension": [
          {
            "url": "https://reportstream.cdc.gov/fhir/StructureDefinition/observation-sub-type",
            "valueString": "AOE"
          },
          {
            "url": "https://reportstream.cdc.gov/fhir/StructureDefinition/observation-type",
            "valueString": "QST"
          },
          {
            "url": "https://reportstream.cdc.gov/fhir/StructureDefinition/observation-status-original-text",
            "valueString": "O"
          },
          {
            "url": "https://reportstream.cdc.gov/fhir/StructureDefinition/sub-id",
            "valueString": "1"
          }
        ],
        "identifier": [
          {
            "system": "urn:id:extID",
            "value": "421832901"
          }
        ],
        "status": "unknown",
        "code": {
          "coding": [
            {
              "extension": [
                {
                  "url": "https://reportstream.cdc.gov/fhir/StructureDefinition/code-index-name",
                  "valueString": "identifier"
                }
              ],
              "system": "http://loinc.org",
              "code": "62326-4",
              "display": "POST-DISCHARGE PROVIDER PRACTICE NAME"
            }
          ]
        },
        "subject": {
          "reference": "Patient/1695669261532305000.bb1b87fc-3c3d-4e3e-ba3e-ba612f880655"
        },
        "effectiveDateTime": "2023-05-06T05:00:00-05:00",
        "valueString": "Lakeridge Health Revere"
      }
    },
    {
      "fullUrl": "Specimen/1695669261832353000.1ac58cbf-b88d-4758-842a-9bae875a9295",
      "resource": {
        "resourceType": "Specimen",
        "id": "1695669261832353000.1ac58cbf-b88d-4758-842a-9bae875a9295",
        "meta": {
          "extension": [
            {
              "url": "http://ibm.com/fhir/cdm/StructureDefinition/source-data-model-version",
              "valueString": "2.5.1"
            }
          ],
          "tag": [
            {
              "extension": [
                {
                  "url": "https://reportstream.cdc.gov/fhir/StructureDefinition/code-index-name",
                  "valueString": "identifier"
                }
              ],
              "system": "http://terminology.hl7.org/CodeSystem/v2-0103",
              "code": "P"
            }
          ]
        },
        "extension": [
          {
            "url": "https://reportstream.cdc.gov/fhir/StructureDefinition/specimen-name-or-code",
            "valueString": "440500007"
          }
        ],
        "type": {
          "coding": [
            {
              "extension": [
                {
                  "url": "https://reportstream.cdc.gov/fhir/StructureDefinition/code-index-name",
                  "valueString": "identifier"
                }
              ],
              "system": "http://snomed.info/sct",
              "code": "440500007",
              "display": "Blood spot specimen"
            }
          ]
        },
        "subject": {
          "reference": "Patient/1695669261532305000.bb1b87fc-3c3d-4e3e-ba3e-ba612f880655"
        },
        "collection": {
          "collectedDateTime": "2023-05-06T05:00:00Z"
        }
      }
    },
    {
      "fullUrl": "Provenance/1695669261841269000.fc89473e-7bea-4d6d-b251-f56adfad0d81",
      "resource": {
        "resourceType": "Provenance",
        "id": "1695669261841269000.fc89473e-7bea-4d6d-b251-f56adfad0d81",
        "meta": {
          "extension": [
            {
              "url": "http://ibm.com/fhir/cdm/StructureDefinition/source-data-model-version",
              "valueString": "2.5.1"
            }
          ],
          "tag": [
            {
              "extension": [
                {
                  "url": "https://reportstream.cdc.gov/fhir/StructureDefinition/code-index-name",
                  "valueString": "identifier"
                }
              ],
              "system": "http://terminology.hl7.org/CodeSystem/v2-0103",
              "code": "P"
            },
            {
              "extension": [
                {
                  "url": "https://reportstream.cdc.gov/fhir/StructureDefinition/code-index-name",
                  "valueString": "identifier"
                }
              ],
              "system": "http://terminology.hl7.org/CodeSystem/v2-0207",
              "code": "P"
            }
          ]
        },
        "recorded": "2023-05-06T05:29:16-05:00",
        "activity": {
          "coding": [
            {
              "extension": [
                {
                  "url": "https://reportstream.cdc.gov/fhir/StructureDefinition/code-index-name",
                  "valueString": "identifier"
                }
              ],
              "system": "http://terminology.hl7.org/CodeSystem/v2-0003",
              "code": "ORM",
              "display": "ORM_ORM"
            }
          ]
        },
        "agent": [
          {
            "type": {
              "coding": [
                {
                  "extension": [
                    {
                      "url": "https://reportstream.cdc.gov/fhir/StructureDefinition/code-index-name",
                      "valueString": "identifier"
                    }
                  ],
                  "system": "http://terminology.hl7.org/CodeSystem/provenance-participant-type",
                  "code": "author"
                }
              ]
            },
            "who": {
              "reference": "Organization/1695669261836791000.91b18428-3050-4162-9340-e69819fdd013"
            }
          },
          {
            "type": {
              "coding": [
                {
                  "extension": [
                    {
                      "url": "https://reportstream.cdc.gov/fhir/StructureDefinition/code-index-name",
                      "valueString": "identifier"
                    }
                  ],
                  "system": "http://terminology.hl7.org/CodeSystem/provenance-participant-type",
                  "code": "author"
                }
              ]
            },
            "who": {
              "reference": "Practitioner/1695669261839977000.c8459a68-e347-4263-8fa3-4c1142a85dd2"
            }
          }
        ],
        "entity": [
          {
            "role": "source",
            "what": {
              "reference": "Device/1695669261842644000.c2c89cf8-1f3b-49b3-af27-274fb99c332d"
            }
          }
        ]
      }
    },
    {
      "fullUrl": "Organization/1695669261836791000.91b18428-3050-4162-9340-e69819fdd013",
      "resource": {
        "resourceType": "Organization",
        "id": "1695669261836791000.91b18428-3050-4162-9340-e69819fdd013",
        "meta": {
          "extension": [
            {
              "url": "http://ibm.com/fhir/cdm/StructureDefinition/source-data-model-version",
              "valueString": "2.5.1"
            }
          ],
          "tag": [
            {
              "extension": [
                {
                  "url": "https://reportstream.cdc.gov/fhir/StructureDefinition/code-index-name",
                  "valueString": "identifier"
                }
              ],
              "system": "http://terminology.hl7.org/CodeSystem/v2-0103",
              "code": "P"
            },
            {
              "extension": [
                {
                  "url": "https://reportstream.cdc.gov/fhir/StructureDefinition/code-index-name",
                  "valueString": "identifier"
                }
              ],
              "system": "http://terminology.hl7.org/CodeSystem/v2-0207",
              "code": "P"
            }
          ]
        },
        "name": "Centracare",
        "contact": [
          {
            "purpose": {
              "coding": [
                {
                  "extension": [
                    {
                      "url": "https://reportstream.cdc.gov/fhir/StructureDefinition/code-index-name",
                      "valueString": "identifier"
                    }
                  ],
                  "system": "http://terminology.hl7.org/CodeSystem/contactentity-type",
                  "code": "ADMIN",
                  "display": "Administrative"
                }
              ],
              "text": "Organization Medical Director"
            }
          }
        ]
      }
    },
    {
      "fullUrl": "Practitioner/1695669261839977000.c8459a68-e347-4263-8fa3-4c1142a85dd2",
      "resource": {
        "resourceType": "Practitioner",
        "id": "1695669261839977000.c8459a68-e347-4263-8fa3-4c1142a85dd2",
        "meta": {
          "extension": [
            {
              "url": "http://ibm.com/fhir/cdm/StructureDefinition/source-data-model-version",
              "valueString": "2.5.1"
            }
          ],
          "tag": [
            {
              "extension": [
                {
                  "url": "https://reportstream.cdc.gov/fhir/StructureDefinition/code-index-name",
                  "valueString": "identifier"
                }
              ],
              "system": "http://terminology.hl7.org/CodeSystem/v2-0103",
              "code": "P"
            },
            {
              "extension": [
                {
                  "url": "https://reportstream.cdc.gov/fhir/StructureDefinition/code-index-name",
                  "valueString": "identifier"
                }
              ],
              "system": "http://terminology.hl7.org/CodeSystem/v2-0207",
              "code": "P"
            }
          ]
        },
        "extension": [
          {
            "url": "https://reportstream.cdc.gov/fhir/StructureDefinition/identifier-type",
            "valueCodeableConcept": {
              "coding": [
                {
                  "extension": [
                    {
                      "url": "https://reportstream.cdc.gov/fhir/StructureDefinition/code-index-name",
                      "valueString": "identifier"
                    }
                  ],
                  "system": "http://terminology.hl7.org/CodeSystem/v2-0203",
                  "code": "NPI"
                }
              ]
            }
          }
        ],
        "identifier": [
          {
            "extension": [
              {
                "url": "https://reportstream.cdc.gov/fhir/StructureDefinition/assigning-authority-namespace-id",
                "valueString": "NPI"
              }
            ],
            "type": {
              "coding": [
                {
                  "system": "http://terminology.hl7.org/CodeSystem/v2-0203",
                  "code": "NPI",
                  "display": "National provider identifier"
                }
              ]
            },
            "system": "http://hl7.org/fhir/sid/us-npi",
            "value": "1265136360"
          }
        ],
        "name": [
          {
            "use": "official",
            "text": "JANE JONES",
            "family": "JONES",
            "given": [
              "JANE"
            ]
          }
        ]
      }
    },
    {
      "fullUrl": "Device/1695669261842644000.c2c89cf8-1f3b-49b3-af27-274fb99c332d",
      "resource": {
        "resourceType": "Device",
        "id": "1695669261842644000.c2c89cf8-1f3b-49b3-af27-274fb99c332d",
        "meta": {
          "extension": [
            {
              "url": "http://ibm.com/fhir/cdm/StructureDefinition/source-data-model-version",
              "valueString": "2.5.1"
            }
          ],
          "tag": [
            {
              "extension": [
                {
                  "url": "https://reportstream.cdc.gov/fhir/StructureDefinition/code-index-name",
                  "valueString": "identifier"
                }
              ],
              "system": "http://terminology.hl7.org/CodeSystem/v2-0103",
              "code": "P",
              "display": "Epic"
            },
            {
              "extension": [
                {
                  "url": "https://reportstream.cdc.gov/fhir/StructureDefinition/code-index-name",
                  "valueString": "identifier"
                }
              ],
              "system": "http://terminology.hl7.org/CodeSystem/v2-0207",
              "code": "P",
              "display": "Epic"
            }
          ]
        },
        "identifier": [
          {
            "type": {
              "coding": [
                {
                  "extension": [
                    {
                      "url": "https://reportstream.cdc.gov/fhir/StructureDefinition/code-index-name",
                      "valueString": "identifier"
                    }
                  ],
                  "system": "http://terminology.hl7.org/NamingSystem/uri",
                  "code": "Epic",
                  "display": "Epic"
                }
              ]
            }
          }
        ],
        "deviceName": [
          {
            "name": "Epic",
            "type": "user-friendly-name"
          }
        ]
      }
    },
    {
      "fullUrl": "Patient/1695669261532305000.bb1b87fc-3c3d-4e3e-ba3e-ba612f880655",
      "resource": {
        "resourceType": "Patient",
        "id": "1695669261532305000.bb1b87fc-3c3d-4e3e-ba3e-ba612f880655",
        "meta": {
          "extension": [
            {
              "url": "http://ibm.com/fhir/cdm/StructureDefinition/source-data-model-version",
              "valueString": "2.5.1"
            }
          ],
          "tag": [
            {
              "extension": [
                {
                  "url": "https://reportstream.cdc.gov/fhir/StructureDefinition/code-index-name",
                  "valueString": "identifier"
                }
              ],
              "system": "http://terminology.hl7.org/CodeSystem/v2-0103",
              "code": "P"
            },
            {
              "extension": [
                {
                  "url": "https://reportstream.cdc.gov/fhir/StructureDefinition/code-index-name",
                  "valueString": "identifier"
                }
              ],
              "system": "http://terminology.hl7.org/CodeSystem/v2-0207",
              "code": "P"
            }
          ]
        },
        "extension": [
          {
            "url": "http://hl7.org/fhir/StructureDefinition/patient-mothersMaidenName",
            "valueHumanName": {
              "text": "SADIE S SMITH",
              "family": "SMITH",
              "given": [
>>>>>>> ed7ca6d2
                "SADIE",
                "S"
              ]
            }
          }
        ],
        "identifier" : [
          {
            "type" : {
              "coding" : [
                {
                  "system" : "http://terminology.hl7.org/CodeSystem/v2-0203",
                  "code" : "MR",
                  "display" : "Medical record number"
                }
              ]
            },
<<<<<<< HEAD
            "system" : "urn:id:CRPMRN",
            "value" : "11102779"
=======
            "system": "CRPMRN",
            "value": "11102779"
>>>>>>> ed7ca6d2
          }
        ],
        "name" : [
          {
<<<<<<< HEAD
            "use" : "official",
            "text" : "TestValue",
            "family" : "SMITH",
            "given" : [
=======
            "use": "official",
            "text": "BB SARAH SMITH",
            "family": "SMITH",
            "given": [
>>>>>>> ed7ca6d2
              "BB SARAH"
            ]
          }
        ],
        "telecom" : [
          {
            "extension" : [
              {
                "url" : "https://reportstream.cdc.gov/fhir/StructureDefinition/text",
                "valueString" : "(763)555-5555"
              }
            ],
            "system" : "phone",
            "value" : "(763) 555 555",
            "use" : "home"
          }
        ],
        "gender" : "male",
        "birthDate" : "2023-05-04",
        "_birthDate" : {
          "extension" : [
            {
              "url" : "http://hl7.org/fhir/StructureDefinition/patient-birthTime",
              "valueDateTime" : "2023-05-04T13:10:23-05:00"
            }
          ]
        },
        "deceasedBoolean" : false,
        "address" : [
          {
            "use" : "home",
            "line" : [
              "555 STATE HIGHWAY 13"
            ],
            "city" : "DEER CREEK",
            "district" : "OTTER TAIL",
            "state" : "IG",
            "postalCode" : "56527-9657",
            "country" : "USA"
          }
        ],
<<<<<<< HEAD
        "multipleBirthBoolean" : false
      }
    },
    {
      "resource" : {
        "resourceType" : "Provenance",
        "target" : [
          {
            "reference" : "Endpoint/1692819373429977000.122ff257-8a61-4df9-ba20-0c96079eb64e"
          }
        ]
      }
    },
    {
      "fullUrl" : "Endpoint/1692819373429977000.122ff257-8a61-4df9-ba20-0c96079eb64e",
      "resource" : {
        "resourceType" : "Endpoint",
        "id" : "1692819373429977000.122ff257-8a61-4df9-ba20-0c96079eb64e",
        "identifier" : [
          {
            "system" : "https://reportstream.cdc.gov/prime-router",
            "value" : "flexion.etor-service-receiver"
          }
        ],
        "status" : "active",
        "name" : "ETOR Service Receiver Channel from ReportStream"
      }
=======
        "multipleBirthBoolean": false,
        "contact": [
          {
            "relationship": [
              {
                "coding": [
                  {
                    "system": "http://terminology.hl7.org/CodeSystem/v2-0131",
                    "code": "N",
                    "display": "Next-of-Kin"
                  }
                ]
              }
            ],
            "name": {
              "family": "Organa",
              "given": [
                "Leia"
              ]
            },
            "telecom": [
              {
                "system": "phone",
                "value": "+31201234567"
              }
            ]
          }
        ]
      }
>>>>>>> ed7ca6d2
    }
  ]
}<|MERGE_RESOLUTION|>--- conflicted
+++ resolved
@@ -1,397 +1,327 @@
 {
-<<<<<<< HEAD
-  "resourceType" : "Bundle",
-  "id" : "1692819369140956000.18c99268-3529-451f-b319-adfcb231df49",
-  "meta" : {
-    "lastUpdated" : "2023-08-23T19:36:09.150+00:00"
-=======
   "resourceType": "Bundle",
   "id": "1695669259031463000.f0525223-538b-4b70-9fce-3120011fb551",
   "meta": {
     "lastUpdated": "2023-09-25T12:14:19.058-07:00"
->>>>>>> ed7ca6d2
   },
-  "identifier" : {
-    "system" : "https://reportstream.cdc.gov/prime-router",
-    "value" : "31808297"
+  "identifier": {
+    "system": "https://reportstream.cdc.gov/prime-router",
+    "value": "31808297"
   },
-<<<<<<< HEAD
-  "type" : "message",
-  "timestamp" : "2023-05-06T10:29:16.000+00:00",
-  "entry" : [
-=======
   "type": "message",
   "timestamp": "2023-05-06T03:29:16.000-07:00",
   "entry": [
->>>>>>> ed7ca6d2
-    {
-      "fullUrl" : "MessageHeader/87c2d0db-6f31-3666-b9e2-7152e039c11f",
-      "resource" : {
-        "resourceType" : "MessageHeader",
-        "id" : "87c2d0db-6f31-3666-b9e2-7152e039c11f",
-        "meta" : {
-          "extension" : [
-            {
-              "url" : "http://ibm.com/fhir/cdm/StructureDefinition/source-data-model-version",
-              "valueString" : "2.5.1"
-            }
-          ],
-          "tag" : [
-            {
-              "extension" : [
-                {
-                  "url" : "https://reportstream.cdc.gov/fhir/StructureDefinition/code-index-name",
-                  "valueString" : "identifier"
-                }
-              ],
-              "system" : "http://terminology.hl7.org/CodeSystem/v2-0103",
-              "code" : "P"
-            }
-          ]
-        },
-        "extension" : [
-          {
-            "url" : "https://reportstream.cdc.gov/fhir/StructureDefinition/application-acknowledgement-type",
-            "valueIdentifier" : {
-              "type" : {
-                "coding" : [
+    {
+      "fullUrl": "MessageHeader/87c2d0db-6f31-3666-b9e2-7152e039c11f",
+      "resource": {
+        "resourceType": "MessageHeader",
+        "id": "87c2d0db-6f31-3666-b9e2-7152e039c11f",
+        "meta": {
+          "extension": [
+            {
+              "url": "http://ibm.com/fhir/cdm/StructureDefinition/source-data-model-version",
+              "valueString": "2.5.1"
+            }
+          ],
+          "tag": [
+            {
+              "extension": [
+                {
+                  "url": "https://reportstream.cdc.gov/fhir/StructureDefinition/code-index-name",
+                  "valueString": "identifier"
+                }
+              ],
+              "system": "http://terminology.hl7.org/CodeSystem/v2-0103",
+              "code": "P"
+            }
+          ]
+        },
+        "extension": [
+          {
+            "url": "https://reportstream.cdc.gov/fhir/StructureDefinition/application-acknowledgement-type",
+            "valueIdentifier": {
+              "type": {
+                "coding": [
                   {
-                    "extension" : [
+                    "extension": [
                       {
-                        "url" : "https://reportstream.cdc.gov/fhir/StructureDefinition/code-index-name",
-                        "valueString" : "identifier"
+                        "url": "https://reportstream.cdc.gov/fhir/StructureDefinition/code-index-name",
+                        "valueString": "identifier"
                       }
                     ],
-                    "system" : "http://terminology.hl7.org/CodeSystem/v3-AcknowledgementCondition",
-                    "code" : "AL"
+                    "system": "http://terminology.hl7.org/CodeSystem/v3-AcknowledgementCondition",
+                    "code": "AL"
                   }
                 ]
               }
             }
           },
           {
-            "url" : "https://reportstream.cdc.gov/fhir/StructureDefinition/accept-acknowledgement-type",
-            "valueIdentifier" : {
-              "type" : {
-                "coding" : [
+            "url": "https://reportstream.cdc.gov/fhir/StructureDefinition/accept-acknowledgement-type",
+            "valueIdentifier": {
+              "type": {
+                "coding": [
                   {
-                    "extension" : [
+                    "extension": [
                       {
-                        "url" : "https://reportstream.cdc.gov/fhir/StructureDefinition/code-index-name",
-                        "valueString" : "identifier"
+                        "url": "https://reportstream.cdc.gov/fhir/StructureDefinition/code-index-name",
+                        "valueString": "identifier"
                       }
                     ],
-                    "system" : "http://terminology.hl7.org/CodeSystem/v3-AcknowledgementCondition",
-                    "code" : "AL"
+                    "system": "http://terminology.hl7.org/CodeSystem/v3-AcknowledgementCondition",
+                    "code": "AL"
                   }
                 ]
               }
             }
           },
           {
-            "url" : "https://reportstream.cdc.gov/fhir/StructureDefinition/source-message-profile-id",
-            "valueIdentifier" : {
-              "extension" : [
-                {
-                  "url" : "https://reportstream.cdc.gov/fhir/StructureDefinition/universal-id",
-                  "valueOid" : "urn:oid:2.16.840.1.113883.9.82"
-                }
-              ],
-              "value" : "LAB_PRU_COMPONENT"
-            }
-          },
-          {
-            "url" : "https://reportstream.cdc.gov/fhir/StructureDefinition/source-message-profile-id",
-            "valueIdentifier" : {
-              "extension" : [
-                {
-                  "url" : "https://reportstream.cdc.gov/fhir/StructureDefinition/universal-id",
-                  "valueOid" : "urn:oid:2.16.840.1.113883.9.22"
-                }
-              ],
-              "value" : "LAB_TO_COMPONENT"
-            }
-          }
-        ],
-        "eventCoding" : {
-          "system" : "http://terminology.hl7.org/CodeSystem/v2-0003",
-          "code" : "O21",
-          "display" : "OML - Laboratory order"
-        },
-        "destination" : [
-          {
-<<<<<<< HEAD
-            "target" : {
-              "reference" : "Device/1692819369287572000.cfcd10d6-7d8a-4380-b05e-09bb22f1c3c6"
-=======
+            "url": "https://reportstream.cdc.gov/fhir/StructureDefinition/source-message-profile-id",
+            "valueIdentifier": {
+              "extension": [
+                {
+                  "url": "https://reportstream.cdc.gov/fhir/StructureDefinition/universal-id",
+                  "valueOid": "urn:oid:2.16.840.1.113883.9.82"
+                }
+              ],
+              "value": "LAB_PRU_COMPONENT"
+            }
+          },
+          {
+            "url": "https://reportstream.cdc.gov/fhir/StructureDefinition/source-message-profile-id",
+            "valueIdentifier": {
+              "extension": [
+                {
+                  "url": "https://reportstream.cdc.gov/fhir/StructureDefinition/universal-id",
+                  "valueOid": "urn:oid:2.16.840.1.113883.9.22"
+                }
+              ],
+              "value": "LAB_TO_COMPONENT"
+            }
+          }
+        ],
+        "eventCoding": {
+          "system": "http://terminology.hl7.org/CodeSystem/v2-0003",
+          "code": "O21",
+          "display": "OML - Laboratory order"
+        },
+        "destination": [
+          {
             "target": {
               "reference": "Device/1695669259193474000.cf2cec89-fc2d-4f49-a4e1-56eb69f0d846"
->>>>>>> ed7ca6d2
             },
-            "endpoint" : "urn:dns:natus.health.state.mn.us",
-            "receiver" : {
-              "reference" : "Organization/urn-oid-2.16.840.1.114222.4.1.10080"
-            }
-          }
-        ],
-<<<<<<< HEAD
-        "sender" : {
-          "reference" : "Organization/1692819371034655000.43ea9ebf-be48-4ff7-9be2-a8e853ab8938"
-=======
+            "endpoint": "urn:dns:natus.health.state.mn.us",
+            "receiver": {
+              "reference": "Organization/urn-oid-2.16.840.1.114222.4.1.10080"
+            }
+          }
+        ],
         "sender": {
           "reference": "Organization/1695669260998438000.c605a46a-9711-4fbb-b14e-fc6814ed8311"
->>>>>>> ed7ca6d2
-        },
-        "source" : {
-          "extension" : [
-            {
-<<<<<<< HEAD
-              "url" : "https://reportstream.cdc.gov/fhir/StructureDefinition/software-vendor-org",
-              "valueReference" : {
-                "reference" : "Organization/1692819369322520000.b5f7ad86-bc28-486b-bd6a-8a47fd52123f"
-=======
+        },
+        "source": {
+          "extension": [
+            {
               "url": "https://reportstream.cdc.gov/fhir/StructureDefinition/software-vendor-org",
               "valueReference": {
                 "reference": "Organization/1695669259213507000.4b999e35-7d47-48a1-ac6e-88f144e21093"
->>>>>>> ed7ca6d2
               }
             }
           ],
-          "name" : "Epic",
-          "endpoint" : "urn:oid:1.2.840.114350.1.13.145.2.7.2.695071"
+          "name": "Epic",
+          "endpoint": "urn:oid:1.2.840.114350.1.13.145.2.7.2.695071"
         }
       }
     },
     {
-<<<<<<< HEAD
-      "fullUrl" : "Device/1692819369287572000.cfcd10d6-7d8a-4380-b05e-09bb22f1c3c6",
-      "resource" : {
-        "resourceType" : "Device",
-        "id" : "1692819369287572000.cfcd10d6-7d8a-4380-b05e-09bb22f1c3c6",
-        "meta" : {
-          "extension" : [
-=======
       "fullUrl": "Device/1695669259193474000.cf2cec89-fc2d-4f49-a4e1-56eb69f0d846",
       "resource": {
         "resourceType": "Device",
         "id": "1695669259193474000.cf2cec89-fc2d-4f49-a4e1-56eb69f0d846",
         "meta": {
           "extension": [
->>>>>>> ed7ca6d2
-            {
-              "url" : "http://ibm.com/fhir/cdm/StructureDefinition/source-data-model-version",
-              "valueString" : "2.5.1"
-            }
-          ],
-          "tag" : [
-            {
-              "extension" : [
-                {
-                  "url" : "https://reportstream.cdc.gov/fhir/StructureDefinition/code-index-name",
-                  "valueString" : "identifier"
-                }
-              ],
-              "system" : "http://terminology.hl7.org/CodeSystem/v2-0103",
-              "code" : "P"
-            }
-          ]
-        },
-        "identifier" : [
-          {
-            "value" : "NATUS"
-          },
-          {
-            "type" : {
-              "coding" : [
-                {
-                  "extension" : [
+            {
+              "url": "http://ibm.com/fhir/cdm/StructureDefinition/source-data-model-version",
+              "valueString": "2.5.1"
+            }
+          ],
+          "tag": [
+            {
+              "extension": [
+                {
+                  "url": "https://reportstream.cdc.gov/fhir/StructureDefinition/code-index-name",
+                  "valueString": "identifier"
+                }
+              ],
+              "system": "http://terminology.hl7.org/CodeSystem/v2-0103",
+              "code": "P"
+            }
+          ]
+        },
+        "identifier": [
+          {
+            "value": "NATUS"
+          },
+          {
+            "type": {
+              "coding": [
+                {
+                  "extension": [
                     {
-                      "url" : "https://reportstream.cdc.gov/fhir/StructureDefinition/code-index-name",
-                      "valueString" : "identifier"
+                      "url": "https://reportstream.cdc.gov/fhir/StructureDefinition/code-index-name",
+                      "valueString": "identifier"
                     }
                   ],
-                  "system" : "http://terminology.hl7.org/CodeSystem/v2-0301",
-                  "code" : "DNS"
+                  "system": "http://terminology.hl7.org/CodeSystem/v2-0301",
+                  "code": "DNS"
                 }
               ]
             },
-            "value" : "urn:dns:natus.health.state.mn.us"
+            "value": "urn:dns:natus.health.state.mn.us"
           }
         ]
       }
     },
     {
-      "fullUrl" : "Organization/urn-oid-2.16.840.1.114222.4.1.10080",
-      "resource" : {
-        "resourceType" : "Organization",
-        "id" : "urn-oid-2.16.840.1.114222.4.1.10080",
-        "meta" : {
-          "extension" : [
-            {
-              "url" : "http://ibm.com/fhir/cdm/StructureDefinition/source-data-model-version",
-              "valueString" : "2.5.1"
-            }
-          ],
-          "tag" : [
-            {
-              "extension" : [
-                {
-                  "url" : "https://reportstream.cdc.gov/fhir/StructureDefinition/code-index-name",
-                  "valueString" : "identifier"
-                }
-              ],
-              "system" : "http://terminology.hl7.org/CodeSystem/v2-0103",
-              "code" : "P"
-            }
-          ]
-        },
-        "identifier" : [
-          {
-            "value" : "MN Public Health Lab"
-          },
-          {
-            "system" : "urn:id:ISO",
-            "value" : "urn:oid:2.16.840.1.114222.4.1.10080"
-          }
-        ],
-        "name" : "MN Public Health Lab"
-      }
-    },
-    {
-<<<<<<< HEAD
-      "fullUrl" : "Organization/1692819369322520000.b5f7ad86-bc28-486b-bd6a-8a47fd52123f",
-      "resource" : {
-        "resourceType" : "Organization",
-        "id" : "1692819369322520000.b5f7ad86-bc28-486b-bd6a-8a47fd52123f",
-        "meta" : {
-          "extension" : [
-=======
+      "fullUrl": "Organization/urn-oid-2.16.840.1.114222.4.1.10080",
+      "resource": {
+        "resourceType": "Organization",
+        "id": "urn-oid-2.16.840.1.114222.4.1.10080",
+        "meta": {
+          "extension": [
+            {
+              "url": "http://ibm.com/fhir/cdm/StructureDefinition/source-data-model-version",
+              "valueString": "2.5.1"
+            }
+          ],
+          "tag": [
+            {
+              "extension": [
+                {
+                  "url": "https://reportstream.cdc.gov/fhir/StructureDefinition/code-index-name",
+                  "valueString": "identifier"
+                }
+              ],
+              "system": "http://terminology.hl7.org/CodeSystem/v2-0103",
+              "code": "P"
+            }
+          ]
+        },
+        "identifier": [
+          {
+            "value": "MN Public Health Lab"
+          },
+          {
+            "system": "urn:id:ISO",
+            "value": "urn:oid:2.16.840.1.114222.4.1.10080"
+          }
+        ],
+        "name": "MN Public Health Lab"
+      }
+    },
+    {
       "fullUrl": "Organization/1695669259213507000.4b999e35-7d47-48a1-ac6e-88f144e21093",
       "resource": {
         "resourceType": "Organization",
         "id": "1695669259213507000.4b999e35-7d47-48a1-ac6e-88f144e21093",
         "meta": {
           "extension": [
->>>>>>> ed7ca6d2
-            {
-              "url" : "http://ibm.com/fhir/cdm/StructureDefinition/source-data-model-version",
-              "valueString" : "2.5.1"
-            }
-          ],
-          "tag" : [
-            {
-              "extension" : [
-                {
-                  "url" : "https://reportstream.cdc.gov/fhir/StructureDefinition/code-index-name",
-                  "valueString" : "identifier"
-                }
-              ],
-              "system" : "http://terminology.hl7.org/CodeSystem/v2-0103",
-              "code" : "P"
+            {
+              "url": "http://ibm.com/fhir/cdm/StructureDefinition/source-data-model-version",
+              "valueString": "2.5.1"
+            }
+          ],
+          "tag": [
+            {
+              "extension": [
+                {
+                  "url": "https://reportstream.cdc.gov/fhir/StructureDefinition/code-index-name",
+                  "valueString": "identifier"
+                }
+              ],
+              "system": "http://terminology.hl7.org/CodeSystem/v2-0103",
+              "code": "P"
             }
           ]
         }
       }
     },
     {
-<<<<<<< HEAD
-      "fullUrl" : "Organization/1692819371034655000.43ea9ebf-be48-4ff7-9be2-a8e853ab8938",
-      "resource" : {
-        "resourceType" : "Organization",
-        "id" : "1692819371034655000.43ea9ebf-be48-4ff7-9be2-a8e853ab8938",
-        "meta" : {
-          "extension" : [
-=======
       "fullUrl": "Organization/1695669260998438000.c605a46a-9711-4fbb-b14e-fc6814ed8311",
       "resource": {
         "resourceType": "Organization",
         "id": "1695669260998438000.c605a46a-9711-4fbb-b14e-fc6814ed8311",
         "meta": {
           "extension": [
->>>>>>> ed7ca6d2
-            {
-              "url" : "http://ibm.com/fhir/cdm/StructureDefinition/source-data-model-version",
-              "valueString" : "2.5.1"
-            }
-          ],
-          "tag" : [
-            {
-              "extension" : [
-                {
-                  "url" : "https://reportstream.cdc.gov/fhir/StructureDefinition/code-index-name",
-                  "valueString" : "identifier"
-                }
-              ],
-              "system" : "http://terminology.hl7.org/CodeSystem/v2-0103",
-              "code" : "P"
-            }
-          ]
-        },
-        "identifier" : [
-          {
-            "value" : "Centracare"
-          },
-          {
-            "type" : {
-              "coding" : [
-                {
-                  "extension" : [
+            {
+              "url": "http://ibm.com/fhir/cdm/StructureDefinition/source-data-model-version",
+              "valueString": "2.5.1"
+            }
+          ],
+          "tag": [
+            {
+              "extension": [
+                {
+                  "url": "https://reportstream.cdc.gov/fhir/StructureDefinition/code-index-name",
+                  "valueString": "identifier"
+                }
+              ],
+              "system": "http://terminology.hl7.org/CodeSystem/v2-0103",
+              "code": "P"
+            }
+          ]
+        },
+        "identifier": [
+          {
+            "value": "Centracare"
+          },
+          {
+            "type": {
+              "coding": [
+                {
+                  "extension": [
                     {
-                      "url" : "https://reportstream.cdc.gov/fhir/StructureDefinition/code-index-name",
-                      "valueString" : "identifier"
+                      "url": "https://reportstream.cdc.gov/fhir/StructureDefinition/code-index-name",
+                      "valueString": "identifier"
                     }
                   ],
-                  "system" : "http://terminology.hl7.org/CodeSystem/v2-0301",
-                  "code" : "DNS"
+                  "system": "http://terminology.hl7.org/CodeSystem/v2-0301",
+                  "code": "DNS"
                 }
               ]
             },
-            "value" : "urn:dns:centracare.com"
+            "value": "urn:dns:centracare.com"
           }
         ]
       }
     },
     {
-<<<<<<< HEAD
-      "fullUrl" : "ServiceRequest/1692819371719804000.a2542d3e-3197-498e-aa20-4d3ecff73b0a",
-      "resource" : {
-        "resourceType" : "ServiceRequest",
-        "id" : "1692819371719804000.a2542d3e-3197-498e-aa20-4d3ecff73b0a",
-        "meta" : {
-          "extension" : [
-=======
       "fullUrl": "ServiceRequest/1695669261555831000.5ad804c8-3508-4a62-8ced-23eb4351c2f6",
       "resource": {
         "resourceType": "ServiceRequest",
         "id": "1695669261555831000.5ad804c8-3508-4a62-8ced-23eb4351c2f6",
         "meta": {
           "extension": [
->>>>>>> ed7ca6d2
-            {
-              "url" : "http://ibm.com/fhir/cdm/StructureDefinition/source-data-model-version",
-              "valueString" : "2.5.1"
-            }
-          ],
-          "tag" : [
-            {
-              "extension" : [
-                {
-                  "url" : "https://reportstream.cdc.gov/fhir/StructureDefinition/code-index-name",
-                  "valueString" : "identifier"
-                }
-              ],
-              "system" : "http://terminology.hl7.org/CodeSystem/v2-0103",
-              "code" : "P"
-            }
-          ]
-        },
-        "extension" : [
-          {
-<<<<<<< HEAD
-            "url" : "https://reportstream.cdc.gov/fhir/StructureDefinition/collector-identifier",
-            "valueReference" : {
-              "reference" : "Practitioner/1692819371717781000.82ff1860-f9f7-4642-a862-e4d374370598"
-=======
+            {
+              "url": "http://ibm.com/fhir/cdm/StructureDefinition/source-data-model-version",
+              "valueString": "2.5.1"
+            }
+          ],
+          "tag": [
+            {
+              "extension": [
+                {
+                  "url": "https://reportstream.cdc.gov/fhir/StructureDefinition/code-index-name",
+                  "valueString": "identifier"
+                }
+              ],
+              "system": "http://terminology.hl7.org/CodeSystem/v2-0103",
+              "code": "P"
+            }
+          ]
+        },
+        "extension": [
+          {
             "url": "https://reportstream.cdc.gov/fhir/StructureDefinition/entered-by",
             "valueReference": {
               "reference": "Practitioner/1695669261548614000.8d8ad999-27fa-4f35-9231-6e571f7bc87a"
@@ -401,22 +331,21 @@
             "url": "https://reportstream.cdc.gov/fhir/StructureDefinition/collector-identifier",
             "valueReference": {
               "reference": "Practitioner/1695669261552537000.d98fe0f9-f125-4509-a0ae-49239ddb7b7f"
->>>>>>> ed7ca6d2
-            }
-          },
-          {
-            "url" : "https://reportstream.cdc.gov/fhir/StructureDefinition/order-control",
-            "valueCodeableConcept" : {
-              "coding" : [
-                {
-                  "extension" : [
+            }
+          },
+          {
+            "url": "https://reportstream.cdc.gov/fhir/StructureDefinition/order-control",
+            "valueCodeableConcept": {
+              "coding": [
+                {
+                  "extension": [
                     {
-                      "url" : "https://reportstream.cdc.gov/fhir/StructureDefinition/code-index-name",
-                      "valueString" : "identifier"
+                      "url": "https://reportstream.cdc.gov/fhir/StructureDefinition/code-index-name",
+                      "valueString": "identifier"
                     }
                   ],
-                  "system" : "http://terminology.hl7.org/CodeSystem/v2-0119",
-                  "code" : "NW"
+                  "system": "http://terminology.hl7.org/CodeSystem/v2-0119",
+                  "code": "NW"
                 }
               ]
             }
@@ -428,118 +357,100 @@
             }
           }
         ],
-        "identifier" : [
-          {
-            "type" : {
-              "coding" : [
-                {
-                  "extension" : [
+        "identifier": [
+          {
+            "type": {
+              "coding": [
+                {
+                  "extension": [
                     {
-                      "url" : "https://reportstream.cdc.gov/fhir/StructureDefinition/code-index-name",
-                      "valueString" : "identifier"
+                      "url": "https://reportstream.cdc.gov/fhir/StructureDefinition/code-index-name",
+                      "valueString": "identifier"
                     }
                   ],
-                  "system" : "http://terminology.hl7.org/CodeSystem/v2-0203",
-                  "code" : "VN",
-                  "display" : "Visit number"
+                  "system": "http://terminology.hl7.org/CodeSystem/v2-0203",
+                  "code": "VN",
+                  "display": "Visit number"
                 }
               ]
             },
-            "value" : "20230506052916-0500"
-          },
-          {
-            "type" : {
-              "coding" : [
-                {
-                  "extension" : [
+            "value": "20230506052916-0500"
+          },
+          {
+            "type": {
+              "coding": [
+                {
+                  "extension": [
                     {
-                      "url" : "https://reportstream.cdc.gov/fhir/StructureDefinition/code-index-name",
-                      "valueString" : "identifier"
+                      "url": "https://reportstream.cdc.gov/fhir/StructureDefinition/code-index-name",
+                      "valueString": "identifier"
                     }
                   ],
-                  "code" : "CMS"
+                  "code": "CMS"
                 }
               ]
             },
-            "value" : "1043269798"
-          },
-          {
-            "type" : {
-              "coding" : [
-                {
-                  "extension" : [
+            "value": "1043269798"
+          },
+          {
+            "type": {
+              "coding": [
+                {
+                  "extension": [
                     {
-                      "url" : "https://reportstream.cdc.gov/fhir/StructureDefinition/code-index-name",
-                      "valueString" : "identifier"
+                      "url": "https://reportstream.cdc.gov/fhir/StructureDefinition/code-index-name",
+                      "valueString": "identifier"
                     }
                   ],
-                  "code" : "MN Public Health Lab"
+                  "code": "MN Public Health Lab"
                 }
               ]
             },
-            "value" : "739"
-          },
-          {
-            "extension" : [
+            "value": "739"
+          },
+          {
+            "extension": [
               {
-                "url" : "https://reportstream.cdc.gov/fhir/StructureDefinition/universal-id",
-                "valueOid" : "urn:oid:1.2.840.114350.1.13.145.2.7.2.695071"
+                "url": "https://reportstream.cdc.gov/fhir/StructureDefinition/universal-id",
+                "valueOid": "urn:oid:1.2.840.114350.1.13.145.2.7.2.695071"
               }
             ],
-            "type" : {
-              "coding" : [
-                {
-                  "extension" : [
+            "type": {
+              "coding": [
+                {
+                  "extension": [
                     {
-                      "url" : "https://reportstream.cdc.gov/fhir/StructureDefinition/code-index-name",
-                      "valueString" : "identifier"
+                      "url": "https://reportstream.cdc.gov/fhir/StructureDefinition/code-index-name",
+                      "valueString": "identifier"
                     }
                   ],
-                  "system" : "http://terminology.hl7.org/CodeSystem/v2-0203",
-                  "code" : "PLAC",
-                  "display" : "Placer Identifier"
+                  "system": "http://terminology.hl7.org/CodeSystem/v2-0203",
+                  "code": "PLAC",
+                  "display": "Placer Identifier"
                 }
               ]
             },
-            "system" : "urn:id:EPIC",
-            "value" : "421832901"
-          }
-        ],
-        "status" : "unknown",
-        "intent" : "order",
-        "code" : {
-          "coding" : [
-            {
-              "extension" : [
-                {
-                  "url" : "https://reportstream.cdc.gov/fhir/StructureDefinition/code-index-name",
-                  "valueString" : "identifier"
-                }
-              ],
-              "system" : "http://loinc.org",
-              "code" : "54089-8",
-              "display" : "Newborn screening panel American Health Information Community (AHIC)"
-            }
-          ]
-        },
-<<<<<<< HEAD
-        "subject" : {
-          "reference" : "Patient/1692819371697407000.0555ab57-b084-4b23-9aac-0c90580387be"
-        },
-        "authoredOn" : "2023-05-06T05:29:13-05:00",
-        "requester" : {
-          "reference" : "PractitionerRole/1692819371732427000.32bee8b0-a1d3-4bab-9317-3c1076470fb0"
-        }
-      }
-    },
-    {
-      "fullUrl" : "Practitioner/1692819371717781000.82ff1860-f9f7-4642-a862-e4d374370598",
-      "resource" : {
-        "resourceType" : "Practitioner",
-        "id" : "1692819371717781000.82ff1860-f9f7-4642-a862-e4d374370598",
-        "meta" : {
-          "extension" : [
-=======
+            "system": "urn:id:EPIC",
+            "value": "421832901"
+          }
+        ],
+        "status": "unknown",
+        "intent": "order",
+        "code": {
+          "coding": [
+            {
+              "extension": [
+                {
+                  "url": "https://reportstream.cdc.gov/fhir/StructureDefinition/code-index-name",
+                  "valueString": "identifier"
+                }
+              ],
+              "system": "http://loinc.org",
+              "code": "54089-8",
+              "display": "Newborn screening panel American Health Information Community (AHIC)"
+            }
+          ]
+        },
         "subject": {
           "reference": "Patient/1695669261532305000.bb1b87fc-3c3d-4e3e-ba3e-ba612f880655"
         },
@@ -556,22 +467,21 @@
         "id": "1695669261548614000.8d8ad999-27fa-4f35-9231-6e571f7bc87a",
         "meta": {
           "extension": [
->>>>>>> ed7ca6d2
-            {
-              "url" : "http://ibm.com/fhir/cdm/StructureDefinition/source-data-model-version",
-              "valueString" : "2.5.1"
-            }
-          ],
-          "tag" : [
-            {
-              "extension" : [
-                {
-                  "url" : "https://reportstream.cdc.gov/fhir/StructureDefinition/code-index-name",
-                  "valueString" : "identifier"
-                }
-              ],
-              "system" : "http://terminology.hl7.org/CodeSystem/v2-0103",
-              "code" : "P"
+            {
+              "url": "http://ibm.com/fhir/cdm/StructureDefinition/source-data-model-version",
+              "valueString": "2.5.1"
+            }
+          ],
+          "tag": [
+            {
+              "extension": [
+                {
+                  "url": "https://reportstream.cdc.gov/fhir/StructureDefinition/code-index-name",
+                  "valueString": "identifier"
+                }
+              ],
+              "system": "http://terminology.hl7.org/CodeSystem/v2-0103",
+              "code": "P"
             }
           ]
         },
@@ -611,85 +521,76 @@
       }
     },
     {
-<<<<<<< HEAD
-      "fullUrl" : "Practitioner/1692819371724539000.ff20e343-97cf-428d-a5f3-586b092a5efa",
-      "resource" : {
-        "resourceType" : "Practitioner",
-        "id" : "1692819371724539000.ff20e343-97cf-428d-a5f3-586b092a5efa",
-        "meta" : {
-          "extension" : [
-=======
       "fullUrl": "Practitioner/1695669261560416000.a8835be5-eee4-4709-ba55-d4d997aaf896",
       "resource": {
         "resourceType": "Practitioner",
         "id": "1695669261560416000.a8835be5-eee4-4709-ba55-d4d997aaf896",
         "meta": {
           "extension": [
->>>>>>> ed7ca6d2
-            {
-              "url" : "http://ibm.com/fhir/cdm/StructureDefinition/source-data-model-version",
-              "valueString" : "2.5.1"
-            }
-          ],
-          "tag" : [
-            {
-              "extension" : [
-                {
-                  "url" : "https://reportstream.cdc.gov/fhir/StructureDefinition/code-index-name",
-                  "valueString" : "identifier"
-                }
-              ],
-              "system" : "http://terminology.hl7.org/CodeSystem/v2-0103",
-              "code" : "P"
-            }
-          ]
-        },
-        "extension" : [
-          {
-            "url" : "https://reportstream.cdc.gov/fhir/StructureDefinition/identifier-type",
-            "valueCodeableConcept" : {
-              "coding" : [
-                {
-                  "extension" : [
+            {
+              "url": "http://ibm.com/fhir/cdm/StructureDefinition/source-data-model-version",
+              "valueString": "2.5.1"
+            }
+          ],
+          "tag": [
+            {
+              "extension": [
+                {
+                  "url": "https://reportstream.cdc.gov/fhir/StructureDefinition/code-index-name",
+                  "valueString": "identifier"
+                }
+              ],
+              "system": "http://terminology.hl7.org/CodeSystem/v2-0103",
+              "code": "P"
+            }
+          ]
+        },
+        "extension": [
+          {
+            "url": "https://reportstream.cdc.gov/fhir/StructureDefinition/identifier-type",
+            "valueCodeableConcept": {
+              "coding": [
+                {
+                  "extension": [
                     {
-                      "url" : "https://reportstream.cdc.gov/fhir/StructureDefinition/code-index-name",
-                      "valueString" : "identifier"
+                      "url": "https://reportstream.cdc.gov/fhir/StructureDefinition/code-index-name",
+                      "valueString": "identifier"
                     }
                   ],
-                  "system" : "http://terminology.hl7.org/CodeSystem/v2-0203",
-                  "code" : "NPI"
+                  "system": "http://terminology.hl7.org/CodeSystem/v2-0203",
+                  "code": "NPI"
                 }
               ]
             }
           }
         ],
-        "identifier" : [
-          {
-            "extension" : [
+        "identifier": [
+          {
+            "extension": [
               {
-                "url" : "https://reportstream.cdc.gov/fhir/StructureDefinition/assigning-authority-namespace-id",
-                "valueString" : "NPI"
+                "url": "https://reportstream.cdc.gov/fhir/StructureDefinition/assigning-authority-namespace-id",
+                "valueString": "NPI"
               }
             ],
-            "type" : {
-              "coding" : [
-                {
-                  "system" : "http://terminology.hl7.org/CodeSystem/v2-0203",
-                  "code" : "NPI",
-                  "display" : "National provider identifier"
+            "type": {
+              "coding": [
+                {
+                  "system": "http://terminology.hl7.org/CodeSystem/v2-0203",
+                  "code": "NPI",
+                  "display": "National provider identifier"
                 }
               ]
             },
-            "system" : "http://hl7.org/fhir/sid/us-npi",
-            "value" : "1265136360"
-          }
-        ],
-        "name" : [
-          {
-            "use" : "official",
-            "text" : "JANE JONES",
-            "family" : "JONES",
-            "given" : [
+            "system": "http://hl7.org/fhir/sid/us-npi",
+            "value": "1265136360"
+          }
+        ],
+        "name": [
+          {
+            "use": "official",
+            "text": "JANE JONES",
+            "family": "JONES",
+            "given": [
               "JANE"
             ]
           }
@@ -697,14 +598,6 @@
       }
     },
     {
-<<<<<<< HEAD
-      "fullUrl" : "Organization/1692819371731987000.6f1834ee-7cbc-4024-b975-cd6d7d30b399",
-      "resource" : {
-        "resourceType" : "Organization",
-        "id" : "1692819371731987000.6f1834ee-7cbc-4024-b975-cd6d7d30b399",
-        "meta" : {
-          "extension" : [
-=======
       "fullUrl": "Location/1695669261565432000.384cef22-33c2-45d7-bf14-fe1b2e82855d",
       "resource": {
         "resourceType": "Location",
@@ -738,36 +631,29 @@
         "id": "1695669261567733000.3bdd12c2-f56f-400b-aecc-9883e5685362",
         "meta": {
           "extension": [
->>>>>>> ed7ca6d2
-            {
-              "url" : "http://ibm.com/fhir/cdm/StructureDefinition/source-data-model-version",
-              "valueString" : "2.5.1"
-            }
-          ],
-          "tag" : [
-            {
-              "extension" : [
-                {
-                  "url" : "https://reportstream.cdc.gov/fhir/StructureDefinition/code-index-name",
-                  "valueString" : "identifier"
-                }
-              ],
-              "system" : "http://terminology.hl7.org/CodeSystem/v2-0103",
-              "code" : "P"
-            }
-          ]
-        },
-        "extension" : [
-          {
-<<<<<<< HEAD
-            "url" : "https://reportstream.cdc.gov/fhir/StructureDefinition/organization-name-type",
-            "valueCoding" : {
-              "extension" : [
-=======
+            {
+              "url": "http://ibm.com/fhir/cdm/StructureDefinition/source-data-model-version",
+              "valueString": "2.5.1"
+            }
+          ],
+          "tag": [
+            {
+              "extension": [
+                {
+                  "url": "https://reportstream.cdc.gov/fhir/StructureDefinition/code-index-name",
+                  "valueString": "identifier"
+                }
+              ],
+              "system": "http://terminology.hl7.org/CodeSystem/v2-0103",
+              "code": "P"
+            }
+          ]
+        },
+        "extension": [
+          {
             "url": "https://reportstream.cdc.gov/fhir/StructureDefinition/organization-name-type",
             "valueCoding": {
               "extension": [
->>>>>>> ed7ca6d2
                 {
                   "url": "https://reportstream.cdc.gov/fhir/StructureDefinition/code-index-name",
                   "valueString": "identifier"
@@ -815,60 +701,34 @@
             "value": "1043269798"
           }
         ],
-        "name" : "ST. CLOUD HOSPITAL"
-      }
-    },
-    {
-<<<<<<< HEAD
-      "fullUrl" : "PractitionerRole/1692819371732427000.32bee8b0-a1d3-4bab-9317-3c1076470fb0",
-      "resource" : {
-        "resourceType" : "PractitionerRole",
-        "id" : "1692819371732427000.32bee8b0-a1d3-4bab-9317-3c1076470fb0",
-        "meta" : {
-          "extension" : [
-=======
+        "name": "ST. CLOUD HOSPITAL"
+      }
+    },
+    {
       "fullUrl": "PractitionerRole/1695669261568047000.72f08cf4-2bc0-4be2-bc26-ad36f1f0da5b",
       "resource": {
         "resourceType": "PractitionerRole",
         "id": "1695669261568047000.72f08cf4-2bc0-4be2-bc26-ad36f1f0da5b",
         "meta": {
           "extension": [
->>>>>>> ed7ca6d2
-            {
-              "url" : "http://ibm.com/fhir/cdm/StructureDefinition/source-data-model-version",
-              "valueString" : "2.5.1"
-            }
-          ],
-          "tag" : [
-            {
-              "extension" : [
-                {
-                  "url" : "https://reportstream.cdc.gov/fhir/StructureDefinition/code-index-name",
-                  "valueString" : "identifier"
-                }
-              ],
-              "system" : "http://terminology.hl7.org/CodeSystem/v2-0103",
-              "code" : "P"
-            }
-          ]
-        },
-<<<<<<< HEAD
-        "practitioner" : {
-          "reference" : "Practitioner/1692819371724539000.ff20e343-97cf-428d-a5f3-586b092a5efa"
-        },
-        "organization" : {
-          "reference" : "Organization/1692819371731987000.6f1834ee-7cbc-4024-b975-cd6d7d30b399"
-        }
-      }
-    },
-    {
-      "fullUrl" : "Observation/1692819372136024000.110db3c8-de49-458e-8205-c096326503fb",
-      "resource" : {
-        "resourceType" : "Observation",
-        "id" : "1692819372136024000.110db3c8-de49-458e-8205-c096326503fb",
-        "meta" : {
-          "extension" : [
-=======
+            {
+              "url": "http://ibm.com/fhir/cdm/StructureDefinition/source-data-model-version",
+              "valueString": "2.5.1"
+            }
+          ],
+          "tag": [
+            {
+              "extension": [
+                {
+                  "url": "https://reportstream.cdc.gov/fhir/StructureDefinition/code-index-name",
+                  "valueString": "identifier"
+                }
+              ],
+              "system": "http://terminology.hl7.org/CodeSystem/v2-0103",
+              "code": "P"
+            }
+          ]
+        },
         "practitioner": {
           "reference": "Practitioner/1695669261560416000.a8835be5-eee4-4709-ba55-d4d997aaf896"
         },
@@ -911,216 +771,101 @@
         "id": "1695669261775617000.d5df762f-03f4-4e6d-af35-446ec9df2c31",
         "meta": {
           "extension": [
->>>>>>> ed7ca6d2
-            {
-              "url" : "http://ibm.com/fhir/cdm/StructureDefinition/source-data-model-version",
-              "valueString" : "2.5.1"
-            }
-          ],
-          "tag" : [
-            {
-              "extension" : [
-                {
-                  "url" : "https://reportstream.cdc.gov/fhir/StructureDefinition/code-index-name",
-                  "valueString" : "identifier"
-                }
-              ],
-              "system" : "http://terminology.hl7.org/CodeSystem/v2-0103",
-              "code" : "P"
-            }
-          ]
-        },
-        "extension" : [
-          {
-            "url" : "https://reportstream.cdc.gov/fhir/StructureDefinition/observation-sub-type",
-            "valueString" : "AOE"
-          },
-          {
-            "url" : "https://reportstream.cdc.gov/fhir/StructureDefinition/observation-type",
-            "valueString" : "QST"
-          },
-          {
-            "url" : "https://reportstream.cdc.gov/fhir/StructureDefinition/observation-status-original-text",
-            "valueString" : "O"
-          },
-          {
-            "url" : "https://reportstream.cdc.gov/fhir/StructureDefinition/units",
-            "valueCodeableConcept" : {
-              "coding" : [
-                {
-                  "extension" : [
+            {
+              "url": "http://ibm.com/fhir/cdm/StructureDefinition/source-data-model-version",
+              "valueString": "2.5.1"
+            }
+          ],
+          "tag": [
+            {
+              "extension": [
+                {
+                  "url": "https://reportstream.cdc.gov/fhir/StructureDefinition/code-index-name",
+                  "valueString": "identifier"
+                }
+              ],
+              "system": "http://terminology.hl7.org/CodeSystem/v2-0103",
+              "code": "P"
+            }
+          ]
+        },
+        "extension": [
+          {
+            "url": "https://reportstream.cdc.gov/fhir/StructureDefinition/observation-sub-type",
+            "valueString": "AOE"
+          },
+          {
+            "url": "https://reportstream.cdc.gov/fhir/StructureDefinition/observation-type",
+            "valueString": "QST"
+          },
+          {
+            "url": "https://reportstream.cdc.gov/fhir/StructureDefinition/observation-status-original-text",
+            "valueString": "O"
+          },
+          {
+            "url": "https://reportstream.cdc.gov/fhir/StructureDefinition/units",
+            "valueCodeableConcept": {
+              "coding": [
+                {
+                  "extension": [
                     {
-                      "url" : "https://reportstream.cdc.gov/fhir/StructureDefinition/code-index-name",
-                      "valueString" : "identifier"
+                      "url": "https://reportstream.cdc.gov/fhir/StructureDefinition/code-index-name",
+                      "valueString": "identifier"
                     }
                   ],
-                  "system" : "http://unitsofmeasure.org",
-                  "code" : "g",
-                  "display" : "gram"
+                  "system": "http://unitsofmeasure.org",
+                  "code": "g",
+                  "display": "gram"
                 }
               ]
             }
           },
           {
-            "url" : "https://reportstream.cdc.gov/fhir/StructureDefinition/sub-id",
-            "valueString" : "1"
-          }
-        ],
-        "identifier" : [
-          {
-            "system" : "urn:id:extID",
-            "value" : "421832901"
-          }
-        ],
-        "status" : "unknown",
-        "code" : {
-          "coding" : [
-            {
-              "extension" : [
-                {
-                  "url" : "https://reportstream.cdc.gov/fhir/StructureDefinition/code-index-name",
-                  "valueString" : "identifier"
-                }
-              ],
-              "system" : "http://loinc.org",
-              "code" : "8339-4",
-              "display" : "BIRTH WEIGHT MEASURED"
-            }
-          ]
-        },
-<<<<<<< HEAD
-        "subject" : {
-          "reference" : "Patient/1692819371697407000.0555ab57-b084-4b23-9aac-0c90580387be"
-=======
+            "url": "https://reportstream.cdc.gov/fhir/StructureDefinition/sub-id",
+            "valueString": "1"
+          }
+        ],
+        "identifier": [
+          {
+            "system": "urn:id:extID",
+            "value": "421832901"
+          }
+        ],
+        "status": "unknown",
+        "code": {
+          "coding": [
+            {
+              "extension": [
+                {
+                  "url": "https://reportstream.cdc.gov/fhir/StructureDefinition/code-index-name",
+                  "valueString": "identifier"
+                }
+              ],
+              "system": "http://loinc.org",
+              "code": "8339-4",
+              "display": "BIRTH WEIGHT MEASURED"
+            }
+          ]
+        },
         "subject": {
           "reference": "Patient/1695669261532305000.bb1b87fc-3c3d-4e3e-ba3e-ba612f880655"
->>>>>>> ed7ca6d2
-        },
-        "effectiveDateTime" : "2023-05-06T05:00:00-05:00",
-        "valueQuantity" : {
-          "extension" : [
-            {
-              "url" : "https://reportstream.cdc.gov/fhir/StructureDefinition/alternate-value",
-              "valueString" : "1769.859285"
-            }
-          ],
-          "value" : 1769.8593,
-          "unit" : "g",
-          "system" : "http://unitsofmeasure.org",
-          "code" : "g"
+        },
+        "effectiveDateTime": "2023-05-06T05:00:00-05:00",
+        "valueQuantity": {
+          "extension": [
+            {
+              "url": "https://reportstream.cdc.gov/fhir/StructureDefinition/alternate-value",
+              "valueString": "1769.859285"
+            }
+          ],
+          "value": 1769.8593,
+          "unit": "g",
+          "system": "http://unitsofmeasure.org",
+          "code": "g"
         }
       }
     },
     {
-<<<<<<< HEAD
-      "fullUrl" : "Observation/1695154043790888000.b08fd780-96af-4062-8162-d95f5de8e1e1",
-      "resource" : {
-        "resourceType" : "Observation",
-        "id" : "1695154043790888000.b08fd780-96af-4062-8162-d95f5de8e1e1",
-        "meta" : {
-          "extension" : [
-            {
-              "url" : "http://ibm.com/fhir/cdm/StructureDefinition/source-data-model-version",
-              "valueString" : "2.5.1"
-            }
-          ],
-          "tag" : [
-            {
-              "extension" : [
-                {
-                  "url" : "https://reportstream.cdc.gov/fhir/StructureDefinition/code-index-name",
-                  "valueString" : "identifier"
-                }
-              ],
-              "system" : "http://terminology.hl7.org/CodeSystem/v2-0103",
-              "code" : "P"
-            }
-          ]
-        },
-        "extension" : [
-          {
-            "url" : "https://reportstream.cdc.gov/fhir/StructureDefinition/observation-sub-type",
-            "valueString" : "AOE"
-          },
-          {
-            "url" : "https://reportstream.cdc.gov/fhir/StructureDefinition/observation-type",
-            "valueString" : "QST"
-          },
-          {
-            "url" : "https://reportstream.cdc.gov/fhir/StructureDefinition/observation-status-original-text",
-            "valueString" : "O"
-          },
-          {
-            "url" : "https://reportstream.cdc.gov/fhir/StructureDefinition/units",
-            "valueCodeableConcept" : {
-              "coding" : [
-                {
-                  "extension" : [
-                    {
-                      "url" : "https://reportstream.cdc.gov/fhir/StructureDefinition/code-index-name",
-                      "valueString" : "identifier"
-                    }
-                  ],
-                  "system" : "http://unitsofmeasure.org",
-                  "code" : "wk",
-                  "display" : "week"
-                }
-              ]
-            }
-          },
-          {
-            "url" : "https://reportstream.cdc.gov/fhir/StructureDefinition/sub-id",
-            "valueString" : "1"
-          }
-        ],
-        "identifier" : [
-          {
-            "system" : "urn:id:extID",
-            "value" : "421832901"
-          }
-        ],
-        "status" : "unknown",
-        "code" : {
-          "coding" : [
-            {
-              "extension" : [
-                {
-                  "url" : "https://reportstream.cdc.gov/fhir/StructureDefinition/code-index-name",
-                  "valueString" : "identifier"
-                }
-              ],
-              "system" : "http://loinc.org",
-              "code" : "57714-8",
-              "display" : "OBSTETRIC ESTIMATION OF GESTATIONAL AGE"
-            }
-          ]
-        },
-        "subject" : {
-          "reference" : "Patient/1692819371697407000.0555ab57-b084-4b23-9aac-0c90580387be"
-        },
-        "effectiveDateTime" : "2023-05-06T05:00:00-05:00",
-        "valueQuantity" : {
-          "extension" : [
-            {
-              "url" : "https://reportstream.cdc.gov/fhir/StructureDefinition/alternate-value",
-              "valueString" : "32"
-            }
-          ],
-          "value" : 32,
-          "unit" : "wk",
-          "system" : "http://unitsofmeasure.org",
-          "code" : "wk"
-        }
-      }
-    },
-    {
-      "fullUrl" : "Specimen/1692819372150657000.2f05a4a6-ed24-4798-ab0c-647dd778d3e0",
-      "resource" : {
-        "resourceType" : "Specimen",
-        "id" : "1692819372150657000.2f05a4a6-ed24-4798-ab0c-647dd778d3e0",
-        "meta" : {
-          "extension" : [
-=======
       "fullUrl": "Observation/1695669261780337000.da275dfc-1950-472b-8a3c-f558c8e69333",
       "resource": {
         "resourceType": "Observation",
@@ -1228,35 +973,26 @@
         "id": "1695669261784168000.35a25dff-438e-4262-9397-939eaf5f024e",
         "meta": {
           "extension": [
->>>>>>> ed7ca6d2
-            {
-              "url" : "http://ibm.com/fhir/cdm/StructureDefinition/source-data-model-version",
-              "valueString" : "2.5.1"
-            }
-          ],
-          "tag" : [
-            {
-              "extension" : [
-                {
-                  "url" : "https://reportstream.cdc.gov/fhir/StructureDefinition/code-index-name",
-                  "valueString" : "identifier"
-                }
-              ],
-              "system" : "http://terminology.hl7.org/CodeSystem/v2-0103",
-              "code" : "P"
-            }
-          ]
-        },
-        "extension" : [
-          {
-<<<<<<< HEAD
-            "url" : "https://reportstream.cdc.gov/fhir/StructureDefinition/specimen-name-or-code",
-            "valueString" : "440500007"
-          }
-        ],
-        "type" : {
-          "coding" : [
-=======
+            {
+              "url": "http://ibm.com/fhir/cdm/StructureDefinition/source-data-model-version",
+              "valueString": "2.5.1"
+            }
+          ],
+          "tag": [
+            {
+              "extension": [
+                {
+                  "url": "https://reportstream.cdc.gov/fhir/StructureDefinition/code-index-name",
+                  "valueString": "identifier"
+                }
+              ],
+              "system": "http://terminology.hl7.org/CodeSystem/v2-0103",
+              "code": "P"
+            }
+          ]
+        },
+        "extension": [
+          {
             "url": "https://reportstream.cdc.gov/fhir/StructureDefinition/observation-sub-type",
             "valueString": "AOE"
           },
@@ -1282,38 +1018,13 @@
         "status": "unknown",
         "code": {
           "coding": [
->>>>>>> ed7ca6d2
-            {
-              "extension" : [
-                {
-                  "url" : "https://reportstream.cdc.gov/fhir/StructureDefinition/code-index-name",
-                  "valueString" : "identifier"
-                }
-              ],
-<<<<<<< HEAD
-              "system" : "http://snomed.info/sct",
-              "code" : "440500007",
-              "display" : "Blood spot specimen"
-            }
-          ]
-        },
-        "subject" : {
-          "reference" : "Patient/1692819371697407000.0555ab57-b084-4b23-9aac-0c90580387be"
-        },
-        "receivedTime" : "2023-05-06T06:00:00-05:00",
-        "collection" : {
-          "collectedDateTime" : "2023-05-06T05:00:00Z"
-        }
-      }
-    },
-    {
-      "fullUrl" : "Patient/1692819371697407000.0555ab57-b084-4b23-9aac-0c90580387be",
-      "resource" : {
-        "resourceType" : "Patient",
-        "id" : "1692819371697407000.0555ab57-b084-4b23-9aac-0c90580387be",
-        "meta" : {
-          "extension" : [
-=======
+            {
+              "extension": [
+                {
+                  "url": "https://reportstream.cdc.gov/fhir/StructureDefinition/code-index-name",
+                  "valueString": "identifier"
+                }
+              ],
               "system": "http://loinc.org",
               "code": "57713-0",
               "display": "INFANT FACTORS THAT AFFECT NEWBORN SCREENING INTERPRETATION"
@@ -1348,25 +1059,19 @@
         "id": "1695669261787987000.904d10b9-c831-4d93-9751-edbec5b1f04d",
         "meta": {
           "extension": [
->>>>>>> ed7ca6d2
-            {
-              "url" : "http://ibm.com/fhir/cdm/StructureDefinition/source-data-model-version",
-              "valueString" : "2.5.1"
-            }
-          ],
-          "tag" : [
-            {
-              "extension" : [
-                {
-                  "url" : "https://reportstream.cdc.gov/fhir/StructureDefinition/code-index-name",
-                  "valueString" : "identifier"
-                }
-              ],
-<<<<<<< HEAD
-              "system" : "http://terminology.hl7.org/CodeSystem/v2-0103",
-              "code" : "P"
-            },
-=======
+            {
+              "url": "http://ibm.com/fhir/cdm/StructureDefinition/source-data-model-version",
+              "valueString": "2.5.1"
+            }
+          ],
+          "tag": [
+            {
+              "extension": [
+                {
+                  "url": "https://reportstream.cdc.gov/fhir/StructureDefinition/code-index-name",
+                  "valueString": "identifier"
+                }
+              ],
               "system": "http://terminology.hl7.org/CodeSystem/v2-0103",
               "code": "P"
             }
@@ -1399,28 +1104,13 @@
         "status": "unknown",
         "code": {
           "coding": [
->>>>>>> ed7ca6d2
-            {
-              "extension" : [
-                {
-                  "url" : "https://reportstream.cdc.gov/fhir/StructureDefinition/code-index-name",
-                  "valueString" : "identifier"
-                }
-              ],
-<<<<<<< HEAD
-              "system" : "http://terminology.hl7.org/CodeSystem/v2-0207",
-              "code" : "P"
-            }
-          ]
-        },
-        "extension" : [
-          {
-            "url" : "http://hl7.org/fhir/StructureDefinition/patient-mothersMaidenName",
-            "valueHumanName" : {
-              "text" : "SADIE S SMITH",
-              "family" : "SMITH",
-              "given" : [
-=======
+            {
+              "extension": [
+                {
+                  "url": "https://reportstream.cdc.gov/fhir/StructureDefinition/code-index-name",
+                  "valueString": "identifier"
+                }
+              ],
               "system": "99MDH",
               "code": "MNDSIB",
               "display": "DOES THE BABY HAVE A DECEASED SIBLING?"
@@ -2498,116 +2188,74 @@
               "text": "SADIE S SMITH",
               "family": "SMITH",
               "given": [
->>>>>>> ed7ca6d2
                 "SADIE",
                 "S"
               ]
             }
           }
         ],
-        "identifier" : [
-          {
-            "type" : {
-              "coding" : [
-                {
-                  "system" : "http://terminology.hl7.org/CodeSystem/v2-0203",
-                  "code" : "MR",
-                  "display" : "Medical record number"
+        "identifier": [
+          {
+            "type": {
+              "coding": [
+                {
+                  "system": "http://terminology.hl7.org/CodeSystem/v2-0203",
+                  "code": "MR",
+                  "display": "Medical record number"
                 }
               ]
             },
-<<<<<<< HEAD
-            "system" : "urn:id:CRPMRN",
-            "value" : "11102779"
-=======
             "system": "CRPMRN",
             "value": "11102779"
->>>>>>> ed7ca6d2
-          }
-        ],
-        "name" : [
-          {
-<<<<<<< HEAD
-            "use" : "official",
-            "text" : "TestValue",
-            "family" : "SMITH",
-            "given" : [
-=======
+          }
+        ],
+        "name": [
+          {
             "use": "official",
             "text": "BB SARAH SMITH",
             "family": "SMITH",
             "given": [
->>>>>>> ed7ca6d2
               "BB SARAH"
             ]
           }
         ],
-        "telecom" : [
-          {
-            "extension" : [
+        "telecom": [
+          {
+            "extension": [
               {
-                "url" : "https://reportstream.cdc.gov/fhir/StructureDefinition/text",
-                "valueString" : "(763)555-5555"
+                "url": "https://reportstream.cdc.gov/fhir/StructureDefinition/text",
+                "valueString": "(763)555-5555"
               }
             ],
-            "system" : "phone",
-            "value" : "(763) 555 555",
-            "use" : "home"
-          }
-        ],
-        "gender" : "male",
-        "birthDate" : "2023-05-04",
-        "_birthDate" : {
-          "extension" : [
-            {
-              "url" : "http://hl7.org/fhir/StructureDefinition/patient-birthTime",
-              "valueDateTime" : "2023-05-04T13:10:23-05:00"
-            }
-          ]
-        },
-        "deceasedBoolean" : false,
-        "address" : [
-          {
-            "use" : "home",
-            "line" : [
+            "system": "phone",
+            "value": "(763) 555 555",
+            "use": "home"
+          }
+        ],
+        "gender": "male",
+        "birthDate": "2023-05-04",
+        "_birthDate": {
+          "extension": [
+            {
+              "url": "http://hl7.org/fhir/StructureDefinition/patient-birthTime",
+              "valueDateTime": "2023-05-04T13:10:23-05:00"
+            }
+          ]
+        },
+        "deceasedBoolean": false,
+        "address": [
+          {
+            "use": "home",
+            "line": [
               "555 STATE HIGHWAY 13"
             ],
-            "city" : "DEER CREEK",
-            "district" : "OTTER TAIL",
-            "state" : "IG",
-            "postalCode" : "56527-9657",
-            "country" : "USA"
-          }
-        ],
-<<<<<<< HEAD
-        "multipleBirthBoolean" : false
-      }
-    },
-    {
-      "resource" : {
-        "resourceType" : "Provenance",
-        "target" : [
-          {
-            "reference" : "Endpoint/1692819373429977000.122ff257-8a61-4df9-ba20-0c96079eb64e"
-          }
-        ]
-      }
-    },
-    {
-      "fullUrl" : "Endpoint/1692819373429977000.122ff257-8a61-4df9-ba20-0c96079eb64e",
-      "resource" : {
-        "resourceType" : "Endpoint",
-        "id" : "1692819373429977000.122ff257-8a61-4df9-ba20-0c96079eb64e",
-        "identifier" : [
-          {
-            "system" : "https://reportstream.cdc.gov/prime-router",
-            "value" : "flexion.etor-service-receiver"
-          }
-        ],
-        "status" : "active",
-        "name" : "ETOR Service Receiver Channel from ReportStream"
-      }
-=======
+            "city": "DEER CREEK",
+            "district": "OTTER TAIL",
+            "state": "IG",
+            "postalCode": "56527-9657",
+            "country": "USA"
+          }
+        ],
         "multipleBirthBoolean": false,
         "contact": [
           {
@@ -2637,7 +2285,6 @@
           }
         ]
       }
->>>>>>> ed7ca6d2
     }
   ]
 }