{
<<<<<<< HEAD
  "resourceType" : "Bundle",
  "id" : "1707549136724649000.97f0ec8d-3625-44af-a188-dad5ad6b9860",
  "meta" : {
    "lastUpdated" : "2024-02-10T01:12:16.742-06:00"
=======
  "resourceType": "Bundle",
  "id": "1707764989581045000.057e9c50-7b14-4e84-8286-4a45a0eb05c4",
  "meta": {
    "lastUpdated": "2024-02-12T13:09:49.589-06:00"
>>>>>>> cddac704
  },
  "identifier": {
    "system": "https://reportstream.cdc.gov/prime-router",
    "value": "31808297"
  },
<<<<<<< HEAD
  "type" : "message",
  "timestamp" : "2023-05-06T05:29:16.000-05:00",
  "entry" : [ {
    "fullUrl" : "MessageHeader/87c2d0db-6f31-3666-b9e2-7152e039c11f",
    "resource" : {
      "resourceType" : "MessageHeader",
      "id" : "87c2d0db-6f31-3666-b9e2-7152e039c11f",
      "meta" : {
        "tag" : [ {
          "system" : "http://terminology.hl7.org/CodeSystem/v2-0103",
          "code" : "P"
        } ]
      },
      "extension" : [ {
        "url" : "https://reportstream.cdc.gov/fhir/StructureDefinition/msh-message-header",
        "extension" : [ {
          "url" : "MSH.7",
          "valueString" : "20230506052916-0500"
        }, {
          "url" : "MSH.15",
          "valueString" : "AL"
        }, {
          "url" : "MSH.16",
          "valueString" : "AL"
        }, {
          "url" : "MSH.21",
          "valueIdentifier" : {
            "extension" : [ {
              "url" : "https://reportstream.cdc.gov/fhir/StructureDefinition/assigning-authority",
              "extension" : [ {
                "url" : "https://reportstream.cdc.gov/fhir/StructureDefinition/assigning-authority-universal-id",
                "valueString" : "2.16.840.1.113883.9.82"
              }, {
                "url" : "https://reportstream.cdc.gov/fhir/StructureDefinition/universal-id-type",
                "valueCode" : "ISO"
              } ]
            } ],
            "value" : "LAB_PRU_COMPONENT"
          }
        }, {
          "url" : "MSH.21",
          "valueIdentifier" : {
            "extension" : [ {
              "url" : "https://reportstream.cdc.gov/fhir/StructureDefinition/assigning-authority",
              "extension" : [ {
                "url" : "https://reportstream.cdc.gov/fhir/StructureDefinition/assigning-authority-universal-id",
                "valueString" : "2.16.840.1.113883.9.22"
              }, {
                "url" : "https://reportstream.cdc.gov/fhir/StructureDefinition/universal-id-type",
                "valueCode" : "ISO"
              } ]
            } ],
            "value" : "LAB_TO_COMPONENT"
          }
        }, {
          "url" : "MSH.21",
          "valueIdentifier" : {
            "extension" : [ {
              "url" : "https://reportstream.cdc.gov/fhir/StructureDefinition/assigning-authority",
              "extension" : [ {
                "url" : "https://reportstream.cdc.gov/fhir/StructureDefinition/assigning-authority-universal-id",
                "valueString" : "2.16.840.1.113883.9.22"
              }, {
                "url" : "https://reportstream.cdc.gov/fhir/StructureDefinition/universal-id-type",
                "valueCode" : "ISO"
              } ]
            } ],
            "value" : "LAB_THREE_COMPONENT"
=======
  "type": "message",
  "timestamp": "2023-05-06T05:29:16.000-05:00",
  "entry": [
    {
      "fullUrl": "MessageHeader/87c2d0db-6f31-3666-b9e2-7152e039c11f",
      "resource": {
        "resourceType": "MessageHeader",
        "id": "87c2d0db-6f31-3666-b9e2-7152e039c11f",
        "meta": {
          "tag": [
            {
              "system": "http://terminology.hl7.org/CodeSystem/v2-0103",
              "code": "P"
            }
          ]
        },
        "extension": [
          {
            "url": "https://reportstream.cdc.gov/fhir/StructureDefinition/msh-message-header",
            "extension": [
              {
                "url": "MSH.7",
                "valueString": "20230506052916-0500"
              },
              {
                "url": "MSH.15",
                "valueString": "AL"
              },
              {
                "url": "MSH.16",
                "valueString": "AL"
              },
              {
                "url": "MSH.21",
                "valueIdentifier": {
                  "extension": [
                    {
                      "url": "https://reportstream.cdc.gov/fhir/StructureDefinition/assigning-authority",
                      "extension": [
                        {
                          "url": "https://reportstream.cdc.gov/fhir/StructureDefinition/assigning-authority-universal-id",
                          "valueString": "2.16.840.1.113883.9.82"
                        },
                        {
                          "url": "https://reportstream.cdc.gov/fhir/StructureDefinition/universal-id-type",
                          "valueCode": "ISO"
                        }
                      ]
                    }
                  ],
                  "value": "LAB_PRU_COMPONENT"
                }
              },
              {
                "url": "MSH.21",
                "valueIdentifier": {
                  "extension": [
                    {
                      "url": "https://reportstream.cdc.gov/fhir/StructureDefinition/assigning-authority",
                      "extension": [
                        {
                          "url": "https://reportstream.cdc.gov/fhir/StructureDefinition/assigning-authority-universal-id",
                          "valueString": "2.16.840.1.113883.9.22"
                        },
                        {
                          "url": "https://reportstream.cdc.gov/fhir/StructureDefinition/universal-id-type",
                          "valueCode": "ISO"
                        }
                      ]
                    }
                  ],
                  "value": "LAB_TO_COMPONENT"
                }
              },
              {
                "url": "MSH.21",
                "valueIdentifier": {
                  "extension": [
                    {
                      "url": "https://reportstream.cdc.gov/fhir/StructureDefinition/assigning-authority",
                      "extension": [
                        {
                          "url": "https://reportstream.cdc.gov/fhir/StructureDefinition/assigning-authority-universal-id",
                          "valueString": "2.16.840.1.113883.9.22"
                        },
                        {
                          "url": "https://reportstream.cdc.gov/fhir/StructureDefinition/universal-id-type",
                          "valueCode": "ISO"
                        }
                      ]
                    }
                  ],
                  "value": "LAB_THREE_COMPONENT"
                }
              }
            ]
          }
        ],
        "eventCoding": {
          "system": "http://terminology.hl7.org/CodeSystem/v2-0003",
          "code": "O01",
          "display": "ORM^O01^ORM_O01"
        },
        "destination": [
          {
            "extension": [
              {
                "url": "https://reportstream.cdc.gov/fhir/StructureDefinition/universal-id",
                "valueString": "natus.health.state.mn.us"
              },
              {
                "url": "https://reportstream.cdc.gov/fhir/StructureDefinition/universal-id-type",
                "valueString": "DNS"
              },
              {
                "url": "https://reportstream.cdc.gov/fhir/StructureDefinition/hl7v2Field",
                "valueString": "MSH.5"
              }
            ],
            "name": "NATUS",
            "receiver": {
              "reference": "Organization/1707764989696094000.c350f9b7-215f-4e97-a21d-0ea5b127244e"
            }
          }
        ],
        "sender": {
          "reference": "Organization/1707764989655377000.1c104d4b-7e2d-4184-81d2-19e623d7b86f"
        },
        "source": {
          "extension": [
            {
              "url": "https://reportstream.cdc.gov/fhir/StructureDefinition/namespace-id",
              "valueString": "Epic"
            },
            {
              "url": "https://reportstream.cdc.gov/fhir/StructureDefinition/universal-id",
              "valueString": "1.2.840.114350.1.13.145.2.7.2.695071"
            },
            {
              "url": "https://reportstream.cdc.gov/fhir/StructureDefinition/universal-id-type",
              "valueString": "ISO"
            },
            {
              "url": "https://reportstream.cdc.gov/fhir/StructureDefinition/hl7v2Field",
              "valueString": "MSH.3"
            }
          ],
          "endpoint": "urn:oid:1.2.840.114350.1.13.145.2.7.2.695071",
          "software": "Purple PRIME ReportStream",
          "version": "0.2-YELLOW"
        }
      }
    },
    {
      "fullUrl": "Organization/1707764989655377000.1c104d4b-7e2d-4184-81d2-19e623d7b86f",
      "resource": {
        "resourceType": "Organization",
        "id": "1707764989655377000.1c104d4b-7e2d-4184-81d2-19e623d7b86f",
        "identifier": [
          {
            "extension": [
              {
                "url": "https://reportstream.cdc.gov/fhir/StructureDefinition/identifier-namespace-id",
                "valueBoolean": true
              }
            ],
            "value": "Centracare"
          },
          {
            "extension": [
              {
                "url": "https://reportstream.cdc.gov/fhir/StructureDefinition/identifier-universal-id",
                "valueBoolean": true
              }
            ],
            "type": {
              "coding": [
                {
                  "system": "http://terminology.hl7.org/CodeSystem/v2-0301",
                  "code": "DNS"
                }
              ]
            },
            "value": "centracare.com"
          }
        ]
      }
    },
    {
      "fullUrl": "Organization/1707764989696094000.c350f9b7-215f-4e97-a21d-0ea5b127244e",
      "resource": {
        "resourceType": "Organization",
        "id": "1707764989696094000.c350f9b7-215f-4e97-a21d-0ea5b127244e",
        "extension": [
          {
            "url": "https://reportstream.cdc.gov/fhir/StructureDefinition/hl7v2Field",
            "valueString": "MSH.6"
          }
        ],
        "identifier": [
          {
            "extension": [
              {
                "url": "https://reportstream.cdc.gov/fhir/StructureDefinition/identifier-namespace-id",
                "valueBoolean": true
              }
            ],
            "value": "MN Public Health Lab"
          },
          {
            "extension": [
              {
                "url": "https://reportstream.cdc.gov/fhir/StructureDefinition/identifier-universal-id",
                "valueBoolean": true
              }
            ],
            "type": {
              "coding": [
                {
                  "system": "http://terminology.hl7.org/CodeSystem/v2-0301",
                  "code": "ISO"
                }
              ]
            },
            "system": "urn:ietf:rfc:3986",
            "value": "2.16.840.1.114222.4.1.10080"
>>>>>>> cddac704
          }
        } ]
      } ],
      "eventCoding" : {
        "system" : "http://terminology.hl7.org/CodeSystem/v2-0003",
        "code" : "O01",
        "display" : "ORM^O01^ORM_O01"
      },
      "destination" : [ {
        "extension" : [ {
          "url" : "https://reportstream.cdc.gov/fhir/StructureDefinition/universal-id",
          "valueString" : "natus.health.state.mn.us"
        }, {
          "url" : "https://reportstream.cdc.gov/fhir/StructureDefinition/universal-id-type",
          "valueString" : "DNS"
        }, {
          "url" : "https://reportstream.cdc.gov/fhir/StructureDefinition/hl7v2Field",
          "valueString" : "MSH.5"
        } ],
        "name" : "NATUS",
        "receiver" : {
          "reference" : "Organization/1707549136801818000.975e7a0c-6beb-41bf-b829-b100208c94bf"
        }
      } ],
      "sender" : {
        "reference" : "Organization/1707549136770917000.1eb72617-9e40-41ae-b66d-5d0a921b081f"
      },
      "source" : {
        "extension" : [ {
          "url" : "https://reportstream.cdc.gov/fhir/StructureDefinition/namespace-id",
          "valueString" : "Epic"
        }, {
          "url" : "https://reportstream.cdc.gov/fhir/StructureDefinition/universal-id",
          "valueString" : "1.2.840.114350.1.13.145.2.7.2.695071"
        }, {
          "url" : "https://reportstream.cdc.gov/fhir/StructureDefinition/universal-id-type",
          "valueString" : "ISO"
        }, {
          "url" : "https://reportstream.cdc.gov/fhir/StructureDefinition/hl7v2Field",
          "valueString" : "MSH.3"
        } ],
        "software" : "Purple PRIME ReportStream",
        "version" : "0.2-YELLOW",
        "endpoint" : "urn:oid:1.2.840.114350.1.13.145.2.7.2.695071"
      }
<<<<<<< HEAD
    }
  }, {
    "fullUrl" : "Organization/1707549136770917000.1eb72617-9e40-41ae-b66d-5d0a921b081f",
    "resource" : {
      "resourceType" : "Organization",
      "id" : "1707549136770917000.1eb72617-9e40-41ae-b66d-5d0a921b081f",
      "identifier" : [ {
        "extension" : [ {
          "url" : "https://reportstream.cdc.gov/fhir/StructureDefinition/identifier-namespace-id",
          "valueBoolean" : true
        } ],
        "value" : "Centracare"
      }, {
        "extension" : [ {
          "url" : "https://reportstream.cdc.gov/fhir/StructureDefinition/identifier-universal-id",
          "valueBoolean" : true
        } ],
        "type" : {
          "coding" : [ {
            "system" : "http://terminology.hl7.org/CodeSystem/v2-0301",
            "code" : "DNS"
          } ]
        },
        "value" : "centracare.com"
      } ]
    }
  }, {
    "fullUrl" : "Organization/1707549136801818000.975e7a0c-6beb-41bf-b829-b100208c94bf",
    "resource" : {
      "resourceType" : "Organization",
      "id" : "1707549136801818000.975e7a0c-6beb-41bf-b829-b100208c94bf",
      "extension" : [ {
        "url" : "https://reportstream.cdc.gov/fhir/StructureDefinition/hl7v2Field",
        "valueString" : "MSH.6"
      } ],
      "identifier" : [ {
        "extension" : [ {
          "url" : "https://reportstream.cdc.gov/fhir/StructureDefinition/identifier-namespace-id",
          "valueBoolean" : true
        } ],
        "value" : "MN Public Health Lab"
      }, {
        "extension" : [ {
          "url" : "https://reportstream.cdc.gov/fhir/StructureDefinition/identifier-universal-id",
          "valueBoolean" : true
        } ],
        "type" : {
          "coding" : [ {
            "system" : "http://terminology.hl7.org/CodeSystem/v2-0301",
            "code" : "ISO"
          } ]
        },
        "system" : "urn:ietf:rfc:3986",
        "value" : "2.16.840.1.114222.4.1.10080"
      } ]
    }
  }, {
    "fullUrl" : "Patient/1707549137128286000.d85ed915-e278-4abd-8d31-9d55946c7fcf",
    "resource" : {
      "resourceType" : "Patient",
      "id" : "1707549137128286000.d85ed915-e278-4abd-8d31-9d55946c7fcf",
      "extension" : [ {
        "url" : "https://reportstream.cdc.gov/fhir/StructureDefinition/pid-patient",
        "extension" : [ {
          "url" : "pid-8-administrative-sex"
        }, {
          "url" : "pid-24-multiple-birth-indicator",
          "valueString" : "Y"
        }, {
          "url" : "pid-30-patient-death-indicator",
          "valueString" : "N"
        } ]
      }, {
        "url" : "http://hl7.org/fhir/StructureDefinition/patient-mothersMaidenName",
        "valueHumanName" : {
          "extension" : [ {
            "url" : "https://reportstream.cdc.gov/fhir/StructureDefinition/xpn-human-name",
            "extension" : [ {
              "url" : "XPN.2",
              "valueString" : "BB SARAH"
            } ]
          } ],
          "family" : "SMITH",
          "given" : [ "BB SARAH" ]
        }
      } ],
      "identifier" : [ {
        "extension" : [ {
          "url" : "https://reportstream.cdc.gov/fhir/StructureDefinition/identifier-type-code",
          "valueString" : "MR"
        }, {
          "url" : "https://reportstream.cdc.gov/fhir/StructureDefinition/hl7v2Field",
          "valueString" : "PID.3"
        } ],
        "type" : {
          "coding" : [ {
            "code" : "MR"
          } ]
        },
        "value" : "11102779",
        "assigner" : {
          "reference" : "Organization/1707549137107130000.ac7dc2fe-5c44-4421-9970-b4c9b3fef06c"
        }
      } ],
      "name" : [ {
        "extension" : [ {
          "url" : "https://reportstream.cdc.gov/fhir/StructureDefinition/xpn-human-name",
          "extension" : [ {
            "url" : "XPN.2",
            "valueString" : "BB SARAH"
          }, {
            "url" : "XPN.7",
            "valueString" : "L"
          } ]
        } ],
        "use" : "official",
        "family" : "SMITH",
        "given" : [ "BB SARAH" ]
      } ],
      "telecom" : [ {
        "extension" : [ {
          "url" : "http://hl7.org/fhir/StructureDefinition/contactpoint-area",
          "valueString" : "763"
        }, {
          "url" : "http://hl7.org/fhir/StructureDefinition/contactpoint-local",
          "valueString" : "555555"
        }, {
          "url" : "https://reportstream.cdc.gov/fhir/StructureDefinition/xtn-contact-point",
          "extension" : [ {
            "url" : "XTN.3",
            "valueString" : "PH"
          }, {
            "url" : "XTN.7",
            "valueString" : "555555"
          }, {
            "url" : "XTN.9",
            "valueString" : "(763)555-5555"
          } ]
        } ],
        "system" : "phone",
        "use" : "home"
      } ],
      "gender" : "male",
      "birthDate" : "2023-05-04",
      "_birthDate" : {
        "extension" : [ {
          "url" : "https://reportstream.cdc.gov/fhir/StructureDefinition/hl7v2-date-time",
          "valueString" : "20230504131023-0500"
        }, {
          "url" : "http://hl7.org/fhir/StructureDefinition/patient-birthTime",
          "valueDateTime" : "2023-05-04T13:10:23-05:00"
        } ]
      },
      "deceasedBoolean" : false,
      "address" : [ {
        "extension" : [ {
          "url" : "https://reportstream.cdc.gov/fhir/StructureDefinition/xad-address",
          "extension" : [ {
            "url" : "https://reportstream.cdc.gov/fhir/StructureDefinition/sad-address-line",
            "extension" : [ {
              "url" : "SAD.1",
              "valueString" : "555 STATE HIGHWAY 13"
            } ]
          }, {
            "url" : "XAD.7",
            "valueCode" : "H"
          } ]
        } ],
        "use" : "home",
        "line" : [ "555 STATE HIGHWAY 13" ],
        "city" : "DEER CREEK",
        "district" : "OTTER TAIL",
        "state" : "MN",
        "postalCode" : "56527-9657",
        "country" : "USA"
      } ],
      "multipleBirthInteger" : 2,
      "link" : [ {
        "other" : {
          "reference" : "RelatedPerson/1707549137118407000.c2a669d2-e79e-49cf-97d4-819c61dcff0e"
        },
        "type" : "seealso"
      } ]
    }
  }, {
    "fullUrl" : "Organization/1707549137107130000.ac7dc2fe-5c44-4421-9970-b4c9b3fef06c",
    "resource" : {
      "resourceType" : "Organization",
      "id" : "1707549137107130000.ac7dc2fe-5c44-4421-9970-b4c9b3fef06c",
      "identifier" : [ {
        "extension" : [ {
          "url" : "https://reportstream.cdc.gov/fhir/StructureDefinition/identifier-namespace-id",
          "valueBoolean" : true
        } ],
        "value" : "CRPMRN"
      } ]
    }
  }, {
    "fullUrl" : "RelatedPerson/1707549137118407000.c2a669d2-e79e-49cf-97d4-819c61dcff0e",
    "resource" : {
      "resourceType" : "RelatedPerson",
      "id" : "1707549137118407000.c2a669d2-e79e-49cf-97d4-819c61dcff0e",
      "identifier" : [ {
        "extension" : [ {
          "url" : "http://hl7.org/fhir/StructureDefinition/identifier-checkDigit",
          "valueString" : "SADIE"
        }, {
          "url" : "http://hl7.org/fhir/StructureDefinition/namingsystem-checkDigit",
          "valueString" : "S"
        } ],
        "value" : "SMITH"
      } ]
    }
  }, {
    "fullUrl" : "ServiceRequest/1707549137141429000.bce2e368-0ba1-4d2d-9a27-5dafda11208d",
    "resource" : {
      "resourceType" : "ServiceRequest",
      "id" : "1707549137141429000.bce2e368-0ba1-4d2d-9a27-5dafda11208d",
      "extension" : [ {
        "url" : "https://reportstream.cdc.gov/fhir/StructureDefinition/business-event",
        "valueCode" : "NW"
      }, {
        "url" : "https://reportstream.cdc.gov/fhir/StructureDefinition/business-event",
        "valueString" : "20230506052913-0500"
      }, {
        "url" : "https://reportstream.cdc.gov/fhir/StructureDefinition/orc-common-order",
        "extension" : [ {
          "url" : "orc-21-ordering-facility-name",
          "valueReference" : {
            "reference" : "Organization/1707549137137982000.3f17ddd0-1de4-4de2-9250-e4a564bdccc6"
          }
        }, {
          "url" : "orc-21-ordering-facility-name",
          "valueReference" : {
            "reference" : "Organization/1707549137138953000.071132b0-8400-4f7a-8d8b-ef83ae4037de"
          }
        }, {
          "url" : "orc-12-ordering-provider",
          "valueReference" : {
            "reference" : "Practitioner/1707549137140287000.c53f26f7-d9b7-4cd5-b4cd-78c7bcecc70f"
          }
        } ]
      }, {
        "url" : "https://reportstream.cdc.gov/fhir/StructureDefinition/obr-observation-request",
        "extension" : [ {
          "url" : "obr-2-placer-order-number",
          "valueIdentifier" : {
            "extension" : [ {
              "url" : "https://reportstream.cdc.gov/fhir/StructureDefinition/assigning-authority",
              "extension" : [ {
                "url" : "https://reportstream.cdc.gov/fhir/StructureDefinition/assigning-authority-namespace-id",
                "valueString" : "EPIC"
              }, {
                "url" : "https://reportstream.cdc.gov/fhir/StructureDefinition/assigning-authority-universal-id",
                "valueString" : "1.2.840.114350.1.13.145.2.7.2.695071"
              }, {
                "url" : "https://reportstream.cdc.gov/fhir/StructureDefinition/universal-id-type",
                "valueCode" : "ISO"
              } ]
            } ],
            "value" : "421832901"
          }
        } ]
      } ],
      "identifier" : [ {
        "extension" : [ {
          "url" : "https://reportstream.cdc.gov/fhir/StructureDefinition/hl7v2Field",
          "valueString" : "ORC.2"
        }, {
          "url" : "https://reportstream.cdc.gov/fhir/StructureDefinition/assigning-authority",
          "extension" : [ {
            "url" : "https://reportstream.cdc.gov/fhir/StructureDefinition/assigning-authority-namespace-id",
            "valueString" : "EPIC"
          }, {
            "url" : "https://reportstream.cdc.gov/fhir/StructureDefinition/assigning-authority-universal-id",
            "valueString" : "1.2.840.114350.1.13.145.2.7.2.695071"
          }, {
            "url" : "https://reportstream.cdc.gov/fhir/StructureDefinition/universal-id-type",
            "valueCode" : "ISO"
          } ]
        } ],
        "type" : {
          "coding" : [ {
            "system" : "http://terminology.hl7.org/CodeSystem/v2-0203",
            "code" : "PLAC"
          } ]
        },
        "value" : "421832901"
      } ],
      "status" : "unknown",
      "subject" : {
        "reference" : "Patient/1707549137128286000.d85ed915-e278-4abd-8d31-9d55946c7fcf"
      },
      "authoredOn" : "2023-05-06T05:29:13-05:00",
      "_authoredOn" : {
        "extension" : [ {
          "url" : "https://reportstream.cdc.gov/fhir/StructureDefinition/hl7v2-date-time",
          "valueString" : "20230506052913-0500"
        } ]
      },
      "requester" : {
        "reference" : "PractitionerRole/1707549137133030000.8d28aaea-5393-431e-a98f-af081b7dd5c3"
      }
    }
  }, {
    "fullUrl" : "Organization/1707549137133389000.2b6a3081-c20f-4482-9249-5fbb6e429860",
    "resource" : {
      "resourceType" : "Organization",
      "id" : "1707549137133389000.2b6a3081-c20f-4482-9249-5fbb6e429860",
      "identifier" : [ {
        "extension" : [ {
          "url" : "https://reportstream.cdc.gov/fhir/StructureDefinition/identifier-namespace-id",
          "valueBoolean" : true
        } ],
        "value" : "NPI"
      } ]
    }
  }, {
    "fullUrl" : "Practitioner/1707549137134468000.76554216-8c5c-423d-bbf3-4434001e7850",
    "resource" : {
      "resourceType" : "Practitioner",
      "id" : "1707549137134468000.76554216-8c5c-423d-bbf3-4434001e7850",
      "extension" : [ {
        "url" : "https://reportstream.cdc.gov/fhir/StructureDefinition/assigning-authority",
        "extension" : [ {
          "url" : "https://reportstream.cdc.gov/fhir/StructureDefinition/namespace-id",
          "valueString" : "NPI"
        }, {
          "url" : "https://reportstream.cdc.gov/fhir/StructureDefinition/universal-id-unknown-type"
        }, {
          "url" : "https://reportstream.cdc.gov/fhir/StructureDefinition/universal-id-type"
        } ]
      }, {
        "url" : "https://reportstream.cdc.gov/fhir/StructureDefinition/xcn-practitioner",
        "extension" : [ {
          "url" : "XCN.3",
          "valueString" : "JANE"
        }, {
          "url" : "XCN.10",
          "valueString" : "L"
        } ]
      }, {
        "url" : "https://reportstream.cdc.gov/fhir/StructureDefinition/hl7v2Field",
        "valueString" : "ORC.12"
      } ],
      "identifier" : [ {
        "type" : {
          "coding" : [ {
            "extension" : [ {
              "url" : "https://reportstream.cdc.gov/fhir/StructureDefinition/codeable-concept-id",
              "valueBoolean" : true
            } ],
            "code" : "NPI"
          } ]
        },
        "value" : "1265136360",
        "assigner" : {
          "reference" : "Organization/1707549137133389000.2b6a3081-c20f-4482-9249-5fbb6e429860"
        }
      } ],
      "name" : [ {
        "use" : "official",
        "family" : "JONES",
        "given" : [ "JANE" ]
      } ]
    }
  }, {
    "fullUrl" : "Organization/1707549137135850000.9298e7e8-d186-4623-a4e0-a6cc9705b0c5",
    "resource" : {
      "resourceType" : "Organization",
      "id" : "1707549137135850000.9298e7e8-d186-4623-a4e0-a6cc9705b0c5",
      "extension" : [ {
        "url" : "https://reportstream.cdc.gov/fhir/StructureDefinition/organization-name-type",
        "valueCoding" : {
          "extension" : [ {
            "url" : "https://reportstream.cdc.gov/fhir/StructureDefinition/cwe-coding",
            "valueCodeableConcept" : {
              "extension" : [ {
                "url" : "https://reportstream.cdc.gov/fhir/StructureDefinition/hl7v2Field",
                "valueString" : "XON.2"
              } ]
            }
          } ]
        }
      }, {
        "url" : "https://reportstream.cdc.gov/fhir/StructureDefinition/xon-organization",
        "extension" : [ {
          "url" : "XON.10",
          "valueString" : "1043269798"
        } ]
      } ],
      "identifier" : [ {
        "extension" : [ {
          "url" : "https://reportstream.cdc.gov/fhir/StructureDefinition/assigning-authority",
          "extension" : [ {
            "url" : "https://reportstream.cdc.gov/fhir/StructureDefinition/namespace-id",
            "valueString" : "CMS"
          }, {
            "url" : "https://reportstream.cdc.gov/fhir/StructureDefinition/universal-id-unknown-type"
          }, {
            "url" : "https://reportstream.cdc.gov/fhir/StructureDefinition/universal-id-type"
          } ]
        } ],
        "type" : {
          "coding" : [ {
            "extension" : [ {
              "url" : "https://reportstream.cdc.gov/fhir/StructureDefinition/code-index-name",
              "valueString" : "identifier"
            } ],
            "system" : "http://terminology.hl7.org/CodeSystem/v2-0203",
            "code" : "NPI"
          } ]
        },
        "value" : "1043269798"
      } ],
      "name" : "ST. CLOUD HOSPITAL"
    }
  }, {
    "fullUrl" : "PractitionerRole/1707549137133030000.8d28aaea-5393-431e-a98f-af081b7dd5c3",
    "resource" : {
      "resourceType" : "PractitionerRole",
      "id" : "1707549137133030000.8d28aaea-5393-431e-a98f-af081b7dd5c3",
      "practitioner" : {
        "reference" : "Practitioner/1707549137134468000.76554216-8c5c-423d-bbf3-4434001e7850"
      },
      "organization" : {
        "reference" : "Organization/1707549137135850000.9298e7e8-d186-4623-a4e0-a6cc9705b0c5"
      }
    }
  }, {
    "fullUrl" : "Organization/1707549137137982000.3f17ddd0-1de4-4de2-9250-e4a564bdccc6",
    "resource" : {
      "resourceType" : "Organization",
      "id" : "1707549137137982000.3f17ddd0-1de4-4de2-9250-e4a564bdccc6",
      "extension" : [ {
        "url" : "https://reportstream.cdc.gov/fhir/StructureDefinition/organization-name-type",
        "valueCoding" : {
          "extension" : [ {
            "url" : "https://reportstream.cdc.gov/fhir/StructureDefinition/cwe-coding",
            "valueCodeableConcept" : {
              "extension" : [ {
                "url" : "https://reportstream.cdc.gov/fhir/StructureDefinition/hl7v2Field",
                "valueString" : "XON.2"
              } ]
            }
          } ]
        }
      }, {
        "url" : "https://reportstream.cdc.gov/fhir/StructureDefinition/xon-organization",
        "extension" : [ {
          "url" : "XON.10",
          "valueString" : "1043269798"
        } ]
      } ],
      "identifier" : [ {
        "extension" : [ {
          "url" : "https://reportstream.cdc.gov/fhir/StructureDefinition/assigning-authority",
          "extension" : [ {
            "url" : "https://reportstream.cdc.gov/fhir/StructureDefinition/namespace-id",
            "valueString" : "CMS"
          }, {
            "url" : "https://reportstream.cdc.gov/fhir/StructureDefinition/universal-id-unknown-type"
          }, {
            "url" : "https://reportstream.cdc.gov/fhir/StructureDefinition/universal-id-type"
          } ]
        } ],
        "type" : {
          "coding" : [ {
            "extension" : [ {
              "url" : "https://reportstream.cdc.gov/fhir/StructureDefinition/code-index-name",
              "valueString" : "identifier"
            } ],
            "system" : "http://terminology.hl7.org/CodeSystem/v2-0203",
            "code" : "NPI"
          } ]
        },
        "value" : "1043269798"
      } ],
      "name" : "ST. CLOUD HOSPITAL"
    }
  }, {
    "fullUrl" : "Organization/1707549137138953000.071132b0-8400-4f7a-8d8b-ef83ae4037de",
    "resource" : {
      "resourceType" : "Organization",
      "id" : "1707549137138953000.071132b0-8400-4f7a-8d8b-ef83ae4037de",
      "extension" : [ {
        "url" : "https://reportstream.cdc.gov/fhir/StructureDefinition/organization-name-type",
        "valueCoding" : {
          "extension" : [ {
            "url" : "https://reportstream.cdc.gov/fhir/StructureDefinition/cwe-coding",
            "valueCodeableConcept" : {
              "extension" : [ {
                "url" : "https://reportstream.cdc.gov/fhir/StructureDefinition/hl7v2Field",
                "valueString" : "XON.2"
              } ]
            }
          } ]
        }
      }, {
        "url" : "https://reportstream.cdc.gov/fhir/StructureDefinition/xon-organization",
        "extension" : [ {
          "url" : "XON.10",
          "valueString" : "739"
        } ]
      } ],
      "identifier" : [ {
        "extension" : [ {
          "url" : "https://reportstream.cdc.gov/fhir/StructureDefinition/assigning-authority",
          "extension" : [ {
            "url" : "https://reportstream.cdc.gov/fhir/StructureDefinition/namespace-id",
            "valueString" : "MN Public Health Lab"
          }, {
            "url" : "https://reportstream.cdc.gov/fhir/StructureDefinition/universal-id-unknown-type"
          }, {
            "url" : "https://reportstream.cdc.gov/fhir/StructureDefinition/universal-id-type"
          } ]
        } ],
        "type" : {
          "coding" : [ {
            "extension" : [ {
              "url" : "https://reportstream.cdc.gov/fhir/StructureDefinition/code-index-name",
              "valueString" : "identifier"
            } ],
            "system" : "http://terminology.hl7.org/CodeSystem/v2-0203",
            "code" : "NPI"
          } ]
        },
        "value" : "739"
      } ],
      "name" : "ST. CLOUD HOSPITAL"
    }
  }, {
    "fullUrl" : "Organization/1707549137139562000.e9ba116f-fc2a-4093-8fcb-112091f49f74",
    "resource" : {
      "resourceType" : "Organization",
      "id" : "1707549137139562000.e9ba116f-fc2a-4093-8fcb-112091f49f74",
      "identifier" : [ {
        "extension" : [ {
          "url" : "https://reportstream.cdc.gov/fhir/StructureDefinition/identifier-namespace-id",
          "valueBoolean" : true
        } ],
        "value" : "NPI"
      } ]
    }
  }, {
    "fullUrl" : "Practitioner/1707549137140287000.c53f26f7-d9b7-4cd5-b4cd-78c7bcecc70f",
    "resource" : {
      "resourceType" : "Practitioner",
      "id" : "1707549137140287000.c53f26f7-d9b7-4cd5-b4cd-78c7bcecc70f",
      "extension" : [ {
        "url" : "https://reportstream.cdc.gov/fhir/StructureDefinition/assigning-authority",
        "extension" : [ {
          "url" : "https://reportstream.cdc.gov/fhir/StructureDefinition/namespace-id",
          "valueString" : "NPI"
        }, {
          "url" : "https://reportstream.cdc.gov/fhir/StructureDefinition/universal-id-unknown-type"
        }, {
          "url" : "https://reportstream.cdc.gov/fhir/StructureDefinition/universal-id-type"
        } ]
      }, {
        "url" : "https://reportstream.cdc.gov/fhir/StructureDefinition/xcn-practitioner",
        "extension" : [ {
          "url" : "XCN.3",
          "valueString" : "JANE"
        }, {
          "url" : "XCN.10",
          "valueString" : "L"
        } ]
      } ],
      "identifier" : [ {
        "type" : {
          "coding" : [ {
            "extension" : [ {
              "url" : "https://reportstream.cdc.gov/fhir/StructureDefinition/codeable-concept-id",
              "valueBoolean" : true
            } ],
            "code" : "NPI"
          } ]
        },
        "value" : "1265136360",
        "assigner" : {
          "reference" : "Organization/1707549137139562000.e9ba116f-fc2a-4093-8fcb-112091f49f74"
        }
      } ],
      "name" : [ {
        "use" : "official",
        "family" : "JONES",
        "given" : [ "JANE" ]
      } ]
    }
  }, {
    "fullUrl" : "Specimen/1707549137320045000.0573fae6-2683-4350-8d80-c86cd02cc698",
    "resource" : {
      "resourceType" : "Specimen",
      "id" : "1707549137320045000.0573fae6-2683-4350-8d80-c86cd02cc698"
=======
    },
    {
      "fullUrl": "Patient/1707764990276115000.fe78901f-02a6-4904-a346-0b8c31d3397a",
      "resource": {
        "resourceType": "Patient",
        "id": "1707764990276115000.fe78901f-02a6-4904-a346-0b8c31d3397a",
        "extension": [
          {
            "url": "https://reportstream.cdc.gov/fhir/StructureDefinition/pid-patient",
            "extension": [
              {
                "url": "pid-8-administrative-sex"
              },
              {
                "url": "pid-24-multiple-birth-indicator",
                "valueString": "Y"
              },
              {
                "url": "pid-30-patient-death-indicator",
                "valueString": "N"
              }
            ]
          },
          {
            "url": "http://hl7.org/fhir/StructureDefinition/patient-mothersMaidenName",
            "valueHumanName": {
              "extension": [
                {
                  "url": "https://reportstream.cdc.gov/fhir/StructureDefinition/xpn-human-name",
                  "extension": [
                    {
                      "url": "XPN.2",
                      "valueString": "BB SARAH"
                    }
                  ]
                }
              ],
              "family": "SMITH",
              "given": [
                "BB SARAH"
              ]
            }
          }
        ],
        "identifier": [
          {
            "extension": [
              {
                "url": "https://reportstream.cdc.gov/fhir/StructureDefinition/identifier-type-code",
                "valueString": "MR"
              },
              {
                "url": "https://reportstream.cdc.gov/fhir/StructureDefinition/hl7v2Field",
                "valueString": "PID.3"
              }
            ],
            "type": {
              "coding": [
                {
                  "code": "MR"
                }
              ]
            },
            "value": "11102779",
            "assigner": {
              "reference": "Organization/1707764990228266000.7d54ef8a-7508-470b-aced-8073eb78b2ca"
            }
          }
        ],
        "name": [
          {
            "extension": [
              {
                "url": "https://reportstream.cdc.gov/fhir/StructureDefinition/xpn-human-name",
                "extension": [
                  {
                    "url": "XPN.2",
                    "valueString": "BB SARAH"
                  },
                  {
                    "url": "XPN.7",
                    "valueString": "L"
                  }
                ]
              }
            ],
            "use": "official",
            "family": "SMITH",
            "given": [
              "BB SARAH"
            ]
          }
        ],
        "telecom": [
          {
            "extension": [
              {
                "url": "http://hl7.org/fhir/StructureDefinition/contactpoint-area",
                "valueString": "763"
              },
              {
                "url": "http://hl7.org/fhir/StructureDefinition/contactpoint-local",
                "valueString": "555555"
              },
              {
                "url": "https://reportstream.cdc.gov/fhir/StructureDefinition/xtn-contact-point",
                "extension": [
                  {
                    "url": "XTN.3",
                    "valueString": "PH"
                  },
                  {
                    "url": "XTN.7",
                    "valueString": "555555"
                  },
                  {
                    "url": "XTN.9",
                    "valueString": "(763)555-5555"
                  }
                ]
              }
            ],
            "system": "phone",
            "use": "home"
          }
        ],
        "gender": "male",
        "birthDate": "2023-05-04",
        "_birthDate": {
          "extension": [
            {
              "url": "https://reportstream.cdc.gov/fhir/StructureDefinition/hl7v2-date-time",
              "valueString": "20230504131023-0500"
            },
            {
              "url": "http://hl7.org/fhir/StructureDefinition/patient-birthTime",
              "valueDateTime": "2023-05-04T13:10:23-05:00"
            }
          ]
        },
        "deceasedBoolean": false,
        "address": [
          {
            "extension": [
              {
                "url": "https://reportstream.cdc.gov/fhir/StructureDefinition/xad-address",
                "extension": [
                  {
                    "url": "https://reportstream.cdc.gov/fhir/StructureDefinition/sad-address-line",
                    "extension": [
                      {
                        "url": "SAD.1",
                        "valueString": "555 STATE HIGHWAY 13"
                      }
                    ]
                  },
                  {
                    "url": "XAD.7",
                    "valueCode": "H"
                  }
                ]
              }
            ],
            "use": "home",
            "line": [
              "555 STATE HIGHWAY 13"
            ],
            "city": "DEER CREEK",
            "district": "OTTER TAIL",
            "state": "MN",
            "postalCode": "56527-9657",
            "country": "USA"
          }
        ],
        "multipleBirthInteger": 2,
        "link": [
          {
            "other": {
              "reference": "RelatedPerson/1707764990258145000.7e57aa97-a689-4b61-a4ff-2f3e2dcacdce"
            },
            "type": "seealso"
          }
        ]
      }
    },
    {
      "fullUrl": "Organization/1707764990228266000.7d54ef8a-7508-470b-aced-8073eb78b2ca",
      "resource": {
        "resourceType": "Organization",
        "id": "1707764990228266000.7d54ef8a-7508-470b-aced-8073eb78b2ca",
        "identifier": [
          {
            "extension": [
              {
                "url": "https://reportstream.cdc.gov/fhir/StructureDefinition/identifier-namespace-id",
                "valueBoolean": true
              }
            ],
            "value": "CRPMRN"
          }
        ]
      }
    },
    {
      "fullUrl": "RelatedPerson/1707764990258145000.7e57aa97-a689-4b61-a4ff-2f3e2dcacdce",
      "resource": {
        "resourceType": "RelatedPerson",
        "id": "1707764990258145000.7e57aa97-a689-4b61-a4ff-2f3e2dcacdce",
        "identifier": [
          {
            "extension": [
              {
                "url": "http://hl7.org/fhir/StructureDefinition/identifier-checkDigit",
                "valueString": "SADIE"
              },
              {
                "url": "http://hl7.org/fhir/StructureDefinition/namingsystem-checkDigit",
                "valueString": "S"
              }
            ],
            "value": "SMITH"
          }
        ]
      }
    },
    {
      "fullUrl": "ServiceRequest/1707764990302191000.74771a39-994b-41f1-b478-565d927f526d",
      "resource": {
        "resourceType": "ServiceRequest",
        "id": "1707764990302191000.74771a39-994b-41f1-b478-565d927f526d",
        "extension": [
          {
            "url": "https://reportstream.cdc.gov/fhir/StructureDefinition/business-event",
            "valueCode": "NW"
          },
          {
            "url": "https://reportstream.cdc.gov/fhir/StructureDefinition/business-event",
            "valueString": "20230506052913-0500"
          },
          {
            "url": "https://reportstream.cdc.gov/fhir/StructureDefinition/obr-observation-request",
            "extension": [
              {
                "url": "obr-2-placer-order-number",
                "valueIdentifier": {
                  "extension": [
                    {
                      "url": "https://reportstream.cdc.gov/fhir/StructureDefinition/assigning-authority",
                      "extension": [
                        {
                          "url": "https://reportstream.cdc.gov/fhir/StructureDefinition/assigning-authority-namespace-id",
                          "valueString": "EPIC"
                        },
                        {
                          "url": "https://reportstream.cdc.gov/fhir/StructureDefinition/assigning-authority-universal-id",
                          "valueString": "1.2.840.114350.1.13.145.2.7.2.695071"
                        },
                        {
                          "url": "https://reportstream.cdc.gov/fhir/StructureDefinition/universal-id-type",
                          "valueCode": "ISO"
                        }
                      ]
                    }
                  ],
                  "value": "421832901"
                }
              }
            ]
          }
        ],
        "identifier": [
          {
            "extension": [
              {
                "url": "https://reportstream.cdc.gov/fhir/StructureDefinition/hl7v2Field",
                "valueString": "ORC.2"
              },
              {
                "url": "https://reportstream.cdc.gov/fhir/StructureDefinition/assigning-authority",
                "extension": [
                  {
                    "url": "https://reportstream.cdc.gov/fhir/StructureDefinition/assigning-authority-namespace-id",
                    "valueString": "EPIC"
                  },
                  {
                    "url": "https://reportstream.cdc.gov/fhir/StructureDefinition/assigning-authority-universal-id",
                    "valueString": "1.2.840.114350.1.13.145.2.7.2.695071"
                  },
                  {
                    "url": "https://reportstream.cdc.gov/fhir/StructureDefinition/universal-id-type",
                    "valueCode": "ISO"
                  }
                ]
              }
            ],
            "type": {
              "coding": [
                {
                  "system": "http://terminology.hl7.org/CodeSystem/v2-0203",
                  "code": "PLAC"
                }
              ]
            },
            "value": "421832901"
          }
        ],
        "status": "unknown",
        "subject": {
          "reference": "Patient/1707764990276115000.fe78901f-02a6-4904-a346-0b8c31d3397a"
        },
        "authoredOn": "2023-05-06T05:29:13-05:00",
        "_authoredOn": {
          "extension": [
            {
              "url": "https://reportstream.cdc.gov/fhir/StructureDefinition/hl7v2-date-time",
              "valueString": "20230506052913-0500"
            }
          ]
        },
        "requester": {
          "reference": "PractitionerRole/1707764990287206000.c55f7731-8a92-4146-8ae1-ab52db3cfd3c"
        }
      }
    },
    {
      "fullUrl": "Organization/1707764990287930000.755f56f5-6744-493d-9f8a-a93053230f71",
      "resource": {
        "resourceType": "Organization",
        "id": "1707764990287930000.755f56f5-6744-493d-9f8a-a93053230f71",
        "identifier": [
          {
            "extension": [
              {
                "url": "https://reportstream.cdc.gov/fhir/StructureDefinition/identifier-namespace-id",
                "valueBoolean": true
              }
            ],
            "value": "NPI"
          }
        ]
      }
    },
    {
      "fullUrl": "Practitioner/1707764990290899000.8cc9cc22-9811-4716-be69-c2aa3a14a9b5",
      "resource": {
        "resourceType": "Practitioner",
        "id": "1707764990290899000.8cc9cc22-9811-4716-be69-c2aa3a14a9b5",
        "extension": [
          {
            "url": "https://reportstream.cdc.gov/fhir/StructureDefinition/assigning-authority",
            "extension": [
              {
                "url": "https://reportstream.cdc.gov/fhir/StructureDefinition/namespace-id",
                "valueString": "NPI"
              },
              {
                "url": "https://reportstream.cdc.gov/fhir/StructureDefinition/universal-id-unknown-type"
              },
              {
                "url": "https://reportstream.cdc.gov/fhir/StructureDefinition/universal-id-type"
              }
            ]
          },
          {
            "url": "https://reportstream.cdc.gov/fhir/StructureDefinition/xcn-practitioner",
            "extension": [
              {
                "url": "XCN.3",
                "valueString": "JANE"
              },
              {
                "url": "XCN.10",
                "valueString": "L"
              }
            ]
          },
          {
            "url": "https://reportstream.cdc.gov/fhir/StructureDefinition/hl7v2Field",
            "valueString": "ORC.12"
          }
        ],
        "identifier": [
          {
            "type": {
              "coding": [
                {
                  "extension": [
                    {
                      "url": "https://reportstream.cdc.gov/fhir/StructureDefinition/codeable-concept-id",
                      "valueBoolean": true
                    }
                  ],
                  "code": "NPI"
                }
              ]
            },
            "value": "1265136360",
            "assigner": {
              "reference": "Organization/1707764990287930000.755f56f5-6744-493d-9f8a-a93053230f71"
            }
          }
        ],
        "name": [
          {
            "use": "official",
            "family": "JONES",
            "given": [
              "JANE"
            ]
          }
        ]
      }
    },
    {
      "fullUrl": "Organization/1707764990294055000.293428f2-4581-4187-a2c0-f99e6f8e015f",
      "resource": {
        "resourceType": "Organization",
        "id": "1707764990294055000.293428f2-4581-4187-a2c0-f99e6f8e015f",
        "extension": [
          {
            "url": "https://reportstream.cdc.gov/fhir/StructureDefinition/organization-name-type",
            "valueCoding": {
              "extension": [
                {
                  "url": "https://reportstream.cdc.gov/fhir/StructureDefinition/cwe-coding",
                  "valueCodeableConcept": {
                    "extension": [
                      {
                        "url": "https://reportstream.cdc.gov/fhir/StructureDefinition/hl7v2Field",
                        "valueString": "XON.2"
                      }
                    ]
                  }
                }
              ]
            }
          },
          {
            "url": "https://reportstream.cdc.gov/fhir/StructureDefinition/xon-organization",
            "extension": [
              {
                "url": "XON.10",
                "valueString": "1043269798"
              }
            ]
          }
        ],
        "identifier": [
          {
            "extension": [
              {
                "url": "https://reportstream.cdc.gov/fhir/StructureDefinition/assigning-authority",
                "extension": [
                  {
                    "url": "https://reportstream.cdc.gov/fhir/StructureDefinition/namespace-id",
                    "valueString": "CMS"
                  },
                  {
                    "url": "https://reportstream.cdc.gov/fhir/StructureDefinition/universal-id-unknown-type"
                  },
                  {
                    "url": "https://reportstream.cdc.gov/fhir/StructureDefinition/universal-id-type"
                  }
                ]
              }
            ],
            "type": {
              "coding": [
                {
                  "extension": [
                    {
                      "url": "https://reportstream.cdc.gov/fhir/StructureDefinition/code-index-name",
                      "valueString": "identifier"
                    }
                  ],
                  "system": "http://terminology.hl7.org/CodeSystem/v2-0203",
                  "code": "NPI"
                }
              ]
            },
            "value": "1043269798"
          }
        ],
        "name": "ST. CLOUD HOSPITAL"
      }
    },
    {
      "fullUrl": "PractitionerRole/1707764990287206000.c55f7731-8a92-4146-8ae1-ab52db3cfd3c",
      "resource": {
        "resourceType": "PractitionerRole",
        "id": "1707764990287206000.c55f7731-8a92-4146-8ae1-ab52db3cfd3c",
        "practitioner": {
          "reference": "Practitioner/1707764990290899000.8cc9cc22-9811-4716-be69-c2aa3a14a9b5"
        },
        "organization": {
          "reference": "Organization/1707764990294055000.293428f2-4581-4187-a2c0-f99e6f8e015f"
        }
      }
    },
    {
      "fullUrl": "Observation/1707764990612866000.e10ff86a-45b9-49c9-9eb6-2f87eb33630f",
      "resource": {
        "resourceType": "Observation",
        "id": "1707764990612866000.e10ff86a-45b9-49c9-9eb6-2f87eb33630f",
        "extension": [
          {
            "url": "https://reportstream.cdc.gov/fhir/StructureDefinition/sub-id",
            "valueString": "1"
          },
          {
            "url": "https://reportstream.cdc.gov/fhir/StructureDefinition/observation-sub-type",
            "valueCode": "AOE"
          },
          {
            "url": "https://reportstream.cdc.gov/fhir/StructureDefinition/obx-observation",
            "extension": [
              {
                "url": "obx-2-value-type",
                "valueId": "NM"
              },
              {
                "url": "obx-6-units"
              },
              {
                "url": "obx-11-observation-status",
                "valueString": "O"
              }
            ]
          }
        ],
        "status": "unknown",
        "subject": {
          "reference": "Patient/1707764990276115000.fe78901f-02a6-4904-a346-0b8c31d3397a"
        },
        "effectiveDateTime": "2023-05-06T05:00:00-05:00",
        "_effectiveDateTime": {
          "extension": [
            {
              "url": "https://reportstream.cdc.gov/fhir/StructureDefinition/hl7v2-date-time",
              "valueString": "20230506050000-0500"
            }
          ]
        },
        "valueQuantity": {
          "value": 1769.859285,
          "unit": "gram",
          "system": "UCUM",
          "code": "g"
        }
      }
    },
    {
      "fullUrl": "Observation/1707764990618865000.38b53705-7565-4183-8b38-585fb636432f",
      "resource": {
        "resourceType": "Observation",
        "id": "1707764990618865000.38b53705-7565-4183-8b38-585fb636432f",
        "extension": [
          {
            "url": "https://reportstream.cdc.gov/fhir/StructureDefinition/sub-id",
            "valueString": "1"
          },
          {
            "url": "https://reportstream.cdc.gov/fhir/StructureDefinition/observation-sub-type",
            "valueCode": "AOE"
          },
          {
            "url": "https://reportstream.cdc.gov/fhir/StructureDefinition/obx-observation",
            "extension": [
              {
                "url": "obx-2-value-type",
                "valueId": "NM"
              },
              {
                "url": "obx-6-units"
              },
              {
                "url": "obx-11-observation-status",
                "valueString": "O"
              }
            ]
          }
        ],
        "status": "unknown",
        "subject": {
          "reference": "Patient/1707764990276115000.fe78901f-02a6-4904-a346-0b8c31d3397a"
        },
        "effectiveDateTime": "2023-05-06T05:00:00-05:00",
        "_effectiveDateTime": {
          "extension": [
            {
              "url": "https://reportstream.cdc.gov/fhir/StructureDefinition/hl7v2-date-time",
              "valueString": "20230506050000-0500"
            }
          ]
        },
        "valueQuantity": {
          "value": 32,
          "unit": "week",
          "system": "UCUM",
          "code": "wk"
        }
      }
    },
    {
      "fullUrl": "Observation/1707764990625427000.d0205de0-0c5f-40a2-b3af-527e73b9213b",
      "resource": {
        "resourceType": "Observation",
        "id": "1707764990625427000.d0205de0-0c5f-40a2-b3af-527e73b9213b",
        "extension": [
          {
            "url": "https://reportstream.cdc.gov/fhir/StructureDefinition/sub-id",
            "valueString": "1"
          },
          {
            "url": "https://reportstream.cdc.gov/fhir/StructureDefinition/observation-sub-type",
            "valueCode": "AOE"
          },
          {
            "url": "https://reportstream.cdc.gov/fhir/StructureDefinition/obx-observation",
            "extension": [
              {
                "url": "obx-2-value-type",
                "valueId": "CWE"
              },
              {
                "url": "obx-11-observation-status",
                "valueString": "O"
              }
            ]
          }
        ],
        "status": "unknown",
        "subject": {
          "reference": "Patient/1707764990276115000.fe78901f-02a6-4904-a346-0b8c31d3397a"
        },
        "effectiveDateTime": "2023-05-06T05:00:00-05:00",
        "_effectiveDateTime": {
          "extension": [
            {
              "url": "https://reportstream.cdc.gov/fhir/StructureDefinition/hl7v2-date-time",
              "valueString": "20230506050000-0500"
            }
          ]
        },
        "valueCodeableConcept": {
          "coding": [
            {
              "extension": [
                {
                  "url": "https://reportstream.cdc.gov/fhir/StructureDefinition/cwe-coding",
                  "valueString": "coding"
                },
                {
                  "url": "https://reportstream.cdc.gov/fhir/StructureDefinition/cwe-coding-system",
                  "valueString": "LN"
                }
              ],
              "system": "http://loinc.org",
              "code": "LA12419-0",
              "display": "INFANT IN NICU AT TIME OF SPECIMEN COLLECTION"
            }
          ]
        }
      }
    },
    {
      "fullUrl": "Observation/1707764990630810000.671439fd-5093-44cc-942b-5fa7e3e210a5",
      "resource": {
        "resourceType": "Observation",
        "id": "1707764990630810000.671439fd-5093-44cc-942b-5fa7e3e210a5",
        "extension": [
          {
            "url": "https://reportstream.cdc.gov/fhir/StructureDefinition/sub-id",
            "valueString": "1"
          },
          {
            "url": "https://reportstream.cdc.gov/fhir/StructureDefinition/observation-sub-type",
            "valueCode": "AOE"
          },
          {
            "url": "https://reportstream.cdc.gov/fhir/StructureDefinition/obx-observation",
            "extension": [
              {
                "url": "obx-2-value-type",
                "valueId": "CWE"
              },
              {
                "url": "obx-11-observation-status",
                "valueString": "O"
              }
            ]
          }
        ],
        "status": "unknown",
        "subject": {
          "reference": "Patient/1707764990276115000.fe78901f-02a6-4904-a346-0b8c31d3397a"
        },
        "effectiveDateTime": "2023-05-06T05:00:00-05:00",
        "_effectiveDateTime": {
          "extension": [
            {
              "url": "https://reportstream.cdc.gov/fhir/StructureDefinition/hl7v2-date-time",
              "valueString": "20230506050000-0500"
            }
          ]
        },
        "valueCodeableConcept": {
          "coding": [
            {
              "extension": [
                {
                  "url": "https://reportstream.cdc.gov/fhir/StructureDefinition/cwe-coding",
                  "valueString": "coding"
                },
                {
                  "url": "https://reportstream.cdc.gov/fhir/StructureDefinition/cwe-coding-system",
                  "valueString": "99MDH"
                }
              ],
              "code": "N",
              "display": "No"
            }
          ]
        }
      }
    },
    {
      "fullUrl": "Observation/1707764990636266000.3a788a07-23a2-4b60-872f-60d5d43f62c0",
      "resource": {
        "resourceType": "Observation",
        "id": "1707764990636266000.3a788a07-23a2-4b60-872f-60d5d43f62c0",
        "extension": [
          {
            "url": "https://reportstream.cdc.gov/fhir/StructureDefinition/sub-id",
            "valueString": "1"
          },
          {
            "url": "https://reportstream.cdc.gov/fhir/StructureDefinition/observation-sub-type",
            "valueCode": "AOE"
          },
          {
            "url": "https://reportstream.cdc.gov/fhir/StructureDefinition/obx-observation",
            "extension": [
              {
                "url": "obx-2-value-type",
                "valueId": "CWE"
              },
              {
                "url": "obx-11-observation-status",
                "valueString": "O"
              }
            ]
          }
        ],
        "status": "unknown",
        "subject": {
          "reference": "Patient/1707764990276115000.fe78901f-02a6-4904-a346-0b8c31d3397a"
        },
        "effectiveDateTime": "2023-05-06T05:00:00-05:00",
        "_effectiveDateTime": {
          "extension": [
            {
              "url": "https://reportstream.cdc.gov/fhir/StructureDefinition/hl7v2-date-time",
              "valueString": "20230506050000-0500"
            }
          ]
        },
        "valueCodeableConcept": {
          "coding": [
            {
              "extension": [
                {
                  "url": "https://reportstream.cdc.gov/fhir/StructureDefinition/cwe-coding",
                  "valueString": "coding"
                },
                {
                  "url": "https://reportstream.cdc.gov/fhir/StructureDefinition/cwe-coding-system",
                  "valueString": "99MDH"
                }
              ],
              "code": "N",
              "display": "No"
            }
          ]
        }
      }
    },
    {
      "fullUrl": "Observation/1707764990642380000.55c4165b-ba4e-42c3-9d84-703ea90e65de",
      "resource": {
        "resourceType": "Observation",
        "id": "1707764990642380000.55c4165b-ba4e-42c3-9d84-703ea90e65de",
        "extension": [
          {
            "url": "https://reportstream.cdc.gov/fhir/StructureDefinition/sub-id",
            "valueString": "1"
          },
          {
            "url": "https://reportstream.cdc.gov/fhir/StructureDefinition/observation-sub-type",
            "valueCode": "AOE"
          },
          {
            "url": "https://reportstream.cdc.gov/fhir/StructureDefinition/obx-observation",
            "extension": [
              {
                "url": "obx-2-value-type",
                "valueId": "CWE"
              },
              {
                "url": "obx-11-observation-status",
                "valueString": "O"
              }
            ]
          }
        ],
        "status": "unknown",
        "subject": {
          "reference": "Patient/1707764990276115000.fe78901f-02a6-4904-a346-0b8c31d3397a"
        },
        "effectiveDateTime": "2023-05-06T05:00:00-05:00",
        "_effectiveDateTime": {
          "extension": [
            {
              "url": "https://reportstream.cdc.gov/fhir/StructureDefinition/hl7v2-date-time",
              "valueString": "20230506050000-0500"
            }
          ]
        },
        "valueCodeableConcept": {
          "coding": [
            {
              "extension": [
                {
                  "url": "https://reportstream.cdc.gov/fhir/StructureDefinition/cwe-coding",
                  "valueString": "coding"
                },
                {
                  "url": "https://reportstream.cdc.gov/fhir/StructureDefinition/cwe-coding-system",
                  "valueString": "99MDH"
                }
              ],
              "code": "N",
              "display": "No"
            }
          ]
        }
      }
    },
    {
      "fullUrl": "Observation/1707764990647359000.795b5e77-68dd-4a01-89bd-71ba762a7a7a",
      "resource": {
        "resourceType": "Observation",
        "id": "1707764990647359000.795b5e77-68dd-4a01-89bd-71ba762a7a7a",
        "extension": [
          {
            "url": "https://reportstream.cdc.gov/fhir/StructureDefinition/sub-id",
            "valueString": "1"
          },
          {
            "url": "https://reportstream.cdc.gov/fhir/StructureDefinition/observation-sub-type",
            "valueCode": "AOE"
          },
          {
            "url": "https://reportstream.cdc.gov/fhir/StructureDefinition/obx-observation",
            "extension": [
              {
                "url": "obx-2-value-type",
                "valueId": "CWE"
              },
              {
                "url": "obx-11-observation-status",
                "valueString": "O"
              }
            ]
          }
        ],
        "status": "unknown",
        "subject": {
          "reference": "Patient/1707764990276115000.fe78901f-02a6-4904-a346-0b8c31d3397a"
        },
        "effectiveDateTime": "2023-05-06T05:00:00-05:00",
        "_effectiveDateTime": {
          "extension": [
            {
              "url": "https://reportstream.cdc.gov/fhir/StructureDefinition/hl7v2-date-time",
              "valueString": "20230506050000-0500"
            }
          ]
        },
        "valueCodeableConcept": {
          "coding": [
            {
              "extension": [
                {
                  "url": "https://reportstream.cdc.gov/fhir/StructureDefinition/cwe-coding",
                  "valueString": "coding"
                },
                {
                  "url": "https://reportstream.cdc.gov/fhir/StructureDefinition/cwe-coding-system",
                  "valueString": "LN"
                }
              ],
              "system": "http://loinc.org",
              "code": "LA12418-2",
              "display": "TPN"
            }
          ]
        }
      }
    },
    {
      "fullUrl": "Observation/1707764990652363000.8d98d9f9-ea99-4958-9f51-35f551804dd0",
      "resource": {
        "resourceType": "Observation",
        "id": "1707764990652363000.8d98d9f9-ea99-4958-9f51-35f551804dd0",
        "extension": [
          {
            "url": "https://reportstream.cdc.gov/fhir/StructureDefinition/sub-id",
            "valueString": "2"
          },
          {
            "url": "https://reportstream.cdc.gov/fhir/StructureDefinition/observation-sub-type",
            "valueCode": "AOE"
          },
          {
            "url": "https://reportstream.cdc.gov/fhir/StructureDefinition/obx-observation",
            "extension": [
              {
                "url": "obx-2-value-type",
                "valueId": "CWE"
              },
              {
                "url": "obx-11-observation-status",
                "valueString": "O"
              }
            ]
          }
        ],
        "status": "unknown",
        "subject": {
          "reference": "Patient/1707764990276115000.fe78901f-02a6-4904-a346-0b8c31d3397a"
        },
        "effectiveDateTime": "2023-05-06T05:00:00-05:00",
        "_effectiveDateTime": {
          "extension": [
            {
              "url": "https://reportstream.cdc.gov/fhir/StructureDefinition/hl7v2-date-time",
              "valueString": "20230506050000-0500"
            }
          ]
        },
        "valueCodeableConcept": {
          "coding": [
            {
              "extension": [
                {
                  "url": "https://reportstream.cdc.gov/fhir/StructureDefinition/cwe-coding",
                  "valueString": "coding"
                },
                {
                  "url": "https://reportstream.cdc.gov/fhir/StructureDefinition/cwe-coding-system",
                  "valueString": "LN"
                }
              ],
              "system": "http://loinc.org",
              "code": "LA16914-6",
              "display": "BREAST MILK"
            }
          ]
        }
      }
    },
    {
      "fullUrl": "Observation/1707764990656674000.8646f4c5-8626-49ba-9963-7b6d0442e0e4",
      "resource": {
        "resourceType": "Observation",
        "id": "1707764990656674000.8646f4c5-8626-49ba-9963-7b6d0442e0e4",
        "extension": [
          {
            "url": "https://reportstream.cdc.gov/fhir/StructureDefinition/sub-id",
            "valueString": "1"
          },
          {
            "url": "https://reportstream.cdc.gov/fhir/StructureDefinition/observation-sub-type",
            "valueCode": "AOE"
          },
          {
            "url": "https://reportstream.cdc.gov/fhir/StructureDefinition/obx-observation",
            "extension": [
              {
                "url": "obx-2-value-type",
                "valueId": "CWE"
              },
              {
                "url": "obx-11-observation-status",
                "valueString": "O"
              }
            ]
          }
        ],
        "status": "unknown",
        "subject": {
          "reference": "Patient/1707764990276115000.fe78901f-02a6-4904-a346-0b8c31d3397a"
        },
        "effectiveDateTime": "2023-05-06T05:00:00-05:00",
        "_effectiveDateTime": {
          "extension": [
            {
              "url": "https://reportstream.cdc.gov/fhir/StructureDefinition/hl7v2-date-time",
              "valueString": "20230506050000-0500"
            }
          ]
        },
        "valueCodeableConcept": {
          "coding": [
            {
              "extension": [
                {
                  "url": "https://reportstream.cdc.gov/fhir/StructureDefinition/cwe-coding",
                  "valueString": "coding"
                }
              ],
              "code": "0516199364"
            }
          ]
        }
      }
    },
    {
      "fullUrl": "Observation/1707764990660621000.bfd17623-c203-4325-9b5e-cb1de188f583",
      "resource": {
        "resourceType": "Observation",
        "id": "1707764990660621000.bfd17623-c203-4325-9b5e-cb1de188f583",
        "extension": [
          {
            "url": "https://reportstream.cdc.gov/fhir/StructureDefinition/sub-id",
            "valueString": "1"
          },
          {
            "url": "https://reportstream.cdc.gov/fhir/StructureDefinition/observation-sub-type",
            "valueCode": "AOE"
          },
          {
            "url": "https://reportstream.cdc.gov/fhir/StructureDefinition/obx-observation",
            "extension": [
              {
                "url": "obx-2-value-type",
                "valueId": "ST"
              },
              {
                "url": "obx-11-observation-status",
                "valueString": "O"
              }
            ]
          }
        ],
        "status": "unknown",
        "subject": {
          "reference": "Patient/1707764990276115000.fe78901f-02a6-4904-a346-0b8c31d3397a"
        },
        "effectiveDateTime": "2023-05-06T05:00:00-05:00",
        "_effectiveDateTime": {
          "extension": [
            {
              "url": "https://reportstream.cdc.gov/fhir/StructureDefinition/hl7v2-date-time",
              "valueString": "20230506050000-0500"
            }
          ]
        },
        "valueString": "Daniel Davis/218-555-1000"
      }
    },
    {
      "fullUrl": "Observation/1707764990664808000.f570ee8a-877c-47f6-96c0-08a84b79b1ff",
      "resource": {
        "resourceType": "Observation",
        "id": "1707764990664808000.f570ee8a-877c-47f6-96c0-08a84b79b1ff",
        "extension": [
          {
            "url": "https://reportstream.cdc.gov/fhir/StructureDefinition/sub-id",
            "valueString": "1"
          },
          {
            "url": "https://reportstream.cdc.gov/fhir/StructureDefinition/observation-sub-type",
            "valueCode": "AOE"
          },
          {
            "url": "https://reportstream.cdc.gov/fhir/StructureDefinition/obx-observation",
            "extension": [
              {
                "url": "obx-2-value-type",
                "valueId": "ST"
              },
              {
                "url": "obx-11-observation-status",
                "valueString": "O"
              }
            ]
          }
        ],
        "status": "unknown",
        "subject": {
          "reference": "Patient/1707764990276115000.fe78901f-02a6-4904-a346-0b8c31d3397a"
        },
        "effectiveDateTime": "2023-05-06T05:00:00-05:00",
        "_effectiveDateTime": {
          "extension": [
            {
              "url": "https://reportstream.cdc.gov/fhir/StructureDefinition/hl7v2-date-time",
              "valueString": "20230506050000-0500"
            }
          ]
        },
        "valueString": "DAVIS, DANIEL, MD"
      }
    },
    {
      "fullUrl": "Observation/1707764990668469000.0a0a1e9c-caf0-442b-aa62-ed62d91d5be6",
      "resource": {
        "resourceType": "Observation",
        "id": "1707764990668469000.0a0a1e9c-caf0-442b-aa62-ed62d91d5be6",
        "extension": [
          {
            "url": "https://reportstream.cdc.gov/fhir/StructureDefinition/sub-id",
            "valueString": "1"
          },
          {
            "url": "https://reportstream.cdc.gov/fhir/StructureDefinition/observation-sub-type",
            "valueCode": "AOE"
          },
          {
            "url": "https://reportstream.cdc.gov/fhir/StructureDefinition/obx-observation",
            "extension": [
              {
                "url": "obx-2-value-type",
                "valueId": "ST"
              },
              {
                "url": "obx-11-observation-status",
                "valueString": "O"
              }
            ]
          }
        ],
        "status": "unknown",
        "subject": {
          "reference": "Patient/1707764990276115000.fe78901f-02a6-4904-a346-0b8c31d3397a"
        },
        "effectiveDateTime": "2023-05-06T05:00:00-05:00",
        "_effectiveDateTime": {
          "extension": [
            {
              "url": "https://reportstream.cdc.gov/fhir/StructureDefinition/hl7v2-date-time",
              "valueString": "20230506050000-0500"
            }
          ]
        },
        "valueString": "Lakeridge Health Revere"
      }
    },
    {
      "fullUrl": "Specimen/1707764990684344000.461bdeef-7eed-4313-a32a-de5eda589c37",
      "resource": {
        "resourceType": "Specimen",
        "id": "1707764990684344000.461bdeef-7eed-4313-a32a-de5eda589c37",
        "extension": [
          {
            "url": "https://reportstream.cdc.gov/fhir/StructureDefinition/hl7v2Segment",
            "valueString": "SPM"
          }
        ]
      }
>>>>>>> cddac704
    }
  } ]
}<|MERGE_RESOLUTION|>--- conflicted
+++ resolved
@@ -1,90 +1,13 @@
 {
-<<<<<<< HEAD
-  "resourceType" : "Bundle",
-  "id" : "1707549136724649000.97f0ec8d-3625-44af-a188-dad5ad6b9860",
-  "meta" : {
-    "lastUpdated" : "2024-02-10T01:12:16.742-06:00"
-=======
   "resourceType": "Bundle",
   "id": "1707764989581045000.057e9c50-7b14-4e84-8286-4a45a0eb05c4",
   "meta": {
     "lastUpdated": "2024-02-12T13:09:49.589-06:00"
->>>>>>> cddac704
   },
   "identifier": {
     "system": "https://reportstream.cdc.gov/prime-router",
     "value": "31808297"
   },
-<<<<<<< HEAD
-  "type" : "message",
-  "timestamp" : "2023-05-06T05:29:16.000-05:00",
-  "entry" : [ {
-    "fullUrl" : "MessageHeader/87c2d0db-6f31-3666-b9e2-7152e039c11f",
-    "resource" : {
-      "resourceType" : "MessageHeader",
-      "id" : "87c2d0db-6f31-3666-b9e2-7152e039c11f",
-      "meta" : {
-        "tag" : [ {
-          "system" : "http://terminology.hl7.org/CodeSystem/v2-0103",
-          "code" : "P"
-        } ]
-      },
-      "extension" : [ {
-        "url" : "https://reportstream.cdc.gov/fhir/StructureDefinition/msh-message-header",
-        "extension" : [ {
-          "url" : "MSH.7",
-          "valueString" : "20230506052916-0500"
-        }, {
-          "url" : "MSH.15",
-          "valueString" : "AL"
-        }, {
-          "url" : "MSH.16",
-          "valueString" : "AL"
-        }, {
-          "url" : "MSH.21",
-          "valueIdentifier" : {
-            "extension" : [ {
-              "url" : "https://reportstream.cdc.gov/fhir/StructureDefinition/assigning-authority",
-              "extension" : [ {
-                "url" : "https://reportstream.cdc.gov/fhir/StructureDefinition/assigning-authority-universal-id",
-                "valueString" : "2.16.840.1.113883.9.82"
-              }, {
-                "url" : "https://reportstream.cdc.gov/fhir/StructureDefinition/universal-id-type",
-                "valueCode" : "ISO"
-              } ]
-            } ],
-            "value" : "LAB_PRU_COMPONENT"
-          }
-        }, {
-          "url" : "MSH.21",
-          "valueIdentifier" : {
-            "extension" : [ {
-              "url" : "https://reportstream.cdc.gov/fhir/StructureDefinition/assigning-authority",
-              "extension" : [ {
-                "url" : "https://reportstream.cdc.gov/fhir/StructureDefinition/assigning-authority-universal-id",
-                "valueString" : "2.16.840.1.113883.9.22"
-              }, {
-                "url" : "https://reportstream.cdc.gov/fhir/StructureDefinition/universal-id-type",
-                "valueCode" : "ISO"
-              } ]
-            } ],
-            "value" : "LAB_TO_COMPONENT"
-          }
-        }, {
-          "url" : "MSH.21",
-          "valueIdentifier" : {
-            "extension" : [ {
-              "url" : "https://reportstream.cdc.gov/fhir/StructureDefinition/assigning-authority",
-              "extension" : [ {
-                "url" : "https://reportstream.cdc.gov/fhir/StructureDefinition/assigning-authority-universal-id",
-                "valueString" : "2.16.840.1.113883.9.22"
-              }, {
-                "url" : "https://reportstream.cdc.gov/fhir/StructureDefinition/universal-id-type",
-                "valueCode" : "ISO"
-              } ]
-            } ],
-            "value" : "LAB_THREE_COMPONENT"
-=======
   "type": "message",
   "timestamp": "2023-05-06T05:29:16.000-05:00",
   "entry": [
@@ -311,649 +234,9 @@
             },
             "system": "urn:ietf:rfc:3986",
             "value": "2.16.840.1.114222.4.1.10080"
->>>>>>> cddac704
-          }
-        } ]
-      } ],
-      "eventCoding" : {
-        "system" : "http://terminology.hl7.org/CodeSystem/v2-0003",
-        "code" : "O01",
-        "display" : "ORM^O01^ORM_O01"
-      },
-      "destination" : [ {
-        "extension" : [ {
-          "url" : "https://reportstream.cdc.gov/fhir/StructureDefinition/universal-id",
-          "valueString" : "natus.health.state.mn.us"
-        }, {
-          "url" : "https://reportstream.cdc.gov/fhir/StructureDefinition/universal-id-type",
-          "valueString" : "DNS"
-        }, {
-          "url" : "https://reportstream.cdc.gov/fhir/StructureDefinition/hl7v2Field",
-          "valueString" : "MSH.5"
-        } ],
-        "name" : "NATUS",
-        "receiver" : {
-          "reference" : "Organization/1707549136801818000.975e7a0c-6beb-41bf-b829-b100208c94bf"
-        }
-      } ],
-      "sender" : {
-        "reference" : "Organization/1707549136770917000.1eb72617-9e40-41ae-b66d-5d0a921b081f"
-      },
-      "source" : {
-        "extension" : [ {
-          "url" : "https://reportstream.cdc.gov/fhir/StructureDefinition/namespace-id",
-          "valueString" : "Epic"
-        }, {
-          "url" : "https://reportstream.cdc.gov/fhir/StructureDefinition/universal-id",
-          "valueString" : "1.2.840.114350.1.13.145.2.7.2.695071"
-        }, {
-          "url" : "https://reportstream.cdc.gov/fhir/StructureDefinition/universal-id-type",
-          "valueString" : "ISO"
-        }, {
-          "url" : "https://reportstream.cdc.gov/fhir/StructureDefinition/hl7v2Field",
-          "valueString" : "MSH.3"
-        } ],
-        "software" : "Purple PRIME ReportStream",
-        "version" : "0.2-YELLOW",
-        "endpoint" : "urn:oid:1.2.840.114350.1.13.145.2.7.2.695071"
-      }
-<<<<<<< HEAD
-    }
-  }, {
-    "fullUrl" : "Organization/1707549136770917000.1eb72617-9e40-41ae-b66d-5d0a921b081f",
-    "resource" : {
-      "resourceType" : "Organization",
-      "id" : "1707549136770917000.1eb72617-9e40-41ae-b66d-5d0a921b081f",
-      "identifier" : [ {
-        "extension" : [ {
-          "url" : "https://reportstream.cdc.gov/fhir/StructureDefinition/identifier-namespace-id",
-          "valueBoolean" : true
-        } ],
-        "value" : "Centracare"
-      }, {
-        "extension" : [ {
-          "url" : "https://reportstream.cdc.gov/fhir/StructureDefinition/identifier-universal-id",
-          "valueBoolean" : true
-        } ],
-        "type" : {
-          "coding" : [ {
-            "system" : "http://terminology.hl7.org/CodeSystem/v2-0301",
-            "code" : "DNS"
-          } ]
-        },
-        "value" : "centracare.com"
-      } ]
-    }
-  }, {
-    "fullUrl" : "Organization/1707549136801818000.975e7a0c-6beb-41bf-b829-b100208c94bf",
-    "resource" : {
-      "resourceType" : "Organization",
-      "id" : "1707549136801818000.975e7a0c-6beb-41bf-b829-b100208c94bf",
-      "extension" : [ {
-        "url" : "https://reportstream.cdc.gov/fhir/StructureDefinition/hl7v2Field",
-        "valueString" : "MSH.6"
-      } ],
-      "identifier" : [ {
-        "extension" : [ {
-          "url" : "https://reportstream.cdc.gov/fhir/StructureDefinition/identifier-namespace-id",
-          "valueBoolean" : true
-        } ],
-        "value" : "MN Public Health Lab"
-      }, {
-        "extension" : [ {
-          "url" : "https://reportstream.cdc.gov/fhir/StructureDefinition/identifier-universal-id",
-          "valueBoolean" : true
-        } ],
-        "type" : {
-          "coding" : [ {
-            "system" : "http://terminology.hl7.org/CodeSystem/v2-0301",
-            "code" : "ISO"
-          } ]
-        },
-        "system" : "urn:ietf:rfc:3986",
-        "value" : "2.16.840.1.114222.4.1.10080"
-      } ]
-    }
-  }, {
-    "fullUrl" : "Patient/1707549137128286000.d85ed915-e278-4abd-8d31-9d55946c7fcf",
-    "resource" : {
-      "resourceType" : "Patient",
-      "id" : "1707549137128286000.d85ed915-e278-4abd-8d31-9d55946c7fcf",
-      "extension" : [ {
-        "url" : "https://reportstream.cdc.gov/fhir/StructureDefinition/pid-patient",
-        "extension" : [ {
-          "url" : "pid-8-administrative-sex"
-        }, {
-          "url" : "pid-24-multiple-birth-indicator",
-          "valueString" : "Y"
-        }, {
-          "url" : "pid-30-patient-death-indicator",
-          "valueString" : "N"
-        } ]
-      }, {
-        "url" : "http://hl7.org/fhir/StructureDefinition/patient-mothersMaidenName",
-        "valueHumanName" : {
-          "extension" : [ {
-            "url" : "https://reportstream.cdc.gov/fhir/StructureDefinition/xpn-human-name",
-            "extension" : [ {
-              "url" : "XPN.2",
-              "valueString" : "BB SARAH"
-            } ]
-          } ],
-          "family" : "SMITH",
-          "given" : [ "BB SARAH" ]
-        }
-      } ],
-      "identifier" : [ {
-        "extension" : [ {
-          "url" : "https://reportstream.cdc.gov/fhir/StructureDefinition/identifier-type-code",
-          "valueString" : "MR"
-        }, {
-          "url" : "https://reportstream.cdc.gov/fhir/StructureDefinition/hl7v2Field",
-          "valueString" : "PID.3"
-        } ],
-        "type" : {
-          "coding" : [ {
-            "code" : "MR"
-          } ]
-        },
-        "value" : "11102779",
-        "assigner" : {
-          "reference" : "Organization/1707549137107130000.ac7dc2fe-5c44-4421-9970-b4c9b3fef06c"
-        }
-      } ],
-      "name" : [ {
-        "extension" : [ {
-          "url" : "https://reportstream.cdc.gov/fhir/StructureDefinition/xpn-human-name",
-          "extension" : [ {
-            "url" : "XPN.2",
-            "valueString" : "BB SARAH"
-          }, {
-            "url" : "XPN.7",
-            "valueString" : "L"
-          } ]
-        } ],
-        "use" : "official",
-        "family" : "SMITH",
-        "given" : [ "BB SARAH" ]
-      } ],
-      "telecom" : [ {
-        "extension" : [ {
-          "url" : "http://hl7.org/fhir/StructureDefinition/contactpoint-area",
-          "valueString" : "763"
-        }, {
-          "url" : "http://hl7.org/fhir/StructureDefinition/contactpoint-local",
-          "valueString" : "555555"
-        }, {
-          "url" : "https://reportstream.cdc.gov/fhir/StructureDefinition/xtn-contact-point",
-          "extension" : [ {
-            "url" : "XTN.3",
-            "valueString" : "PH"
-          }, {
-            "url" : "XTN.7",
-            "valueString" : "555555"
-          }, {
-            "url" : "XTN.9",
-            "valueString" : "(763)555-5555"
-          } ]
-        } ],
-        "system" : "phone",
-        "use" : "home"
-      } ],
-      "gender" : "male",
-      "birthDate" : "2023-05-04",
-      "_birthDate" : {
-        "extension" : [ {
-          "url" : "https://reportstream.cdc.gov/fhir/StructureDefinition/hl7v2-date-time",
-          "valueString" : "20230504131023-0500"
-        }, {
-          "url" : "http://hl7.org/fhir/StructureDefinition/patient-birthTime",
-          "valueDateTime" : "2023-05-04T13:10:23-05:00"
-        } ]
-      },
-      "deceasedBoolean" : false,
-      "address" : [ {
-        "extension" : [ {
-          "url" : "https://reportstream.cdc.gov/fhir/StructureDefinition/xad-address",
-          "extension" : [ {
-            "url" : "https://reportstream.cdc.gov/fhir/StructureDefinition/sad-address-line",
-            "extension" : [ {
-              "url" : "SAD.1",
-              "valueString" : "555 STATE HIGHWAY 13"
-            } ]
-          }, {
-            "url" : "XAD.7",
-            "valueCode" : "H"
-          } ]
-        } ],
-        "use" : "home",
-        "line" : [ "555 STATE HIGHWAY 13" ],
-        "city" : "DEER CREEK",
-        "district" : "OTTER TAIL",
-        "state" : "MN",
-        "postalCode" : "56527-9657",
-        "country" : "USA"
-      } ],
-      "multipleBirthInteger" : 2,
-      "link" : [ {
-        "other" : {
-          "reference" : "RelatedPerson/1707549137118407000.c2a669d2-e79e-49cf-97d4-819c61dcff0e"
-        },
-        "type" : "seealso"
-      } ]
-    }
-  }, {
-    "fullUrl" : "Organization/1707549137107130000.ac7dc2fe-5c44-4421-9970-b4c9b3fef06c",
-    "resource" : {
-      "resourceType" : "Organization",
-      "id" : "1707549137107130000.ac7dc2fe-5c44-4421-9970-b4c9b3fef06c",
-      "identifier" : [ {
-        "extension" : [ {
-          "url" : "https://reportstream.cdc.gov/fhir/StructureDefinition/identifier-namespace-id",
-          "valueBoolean" : true
-        } ],
-        "value" : "CRPMRN"
-      } ]
-    }
-  }, {
-    "fullUrl" : "RelatedPerson/1707549137118407000.c2a669d2-e79e-49cf-97d4-819c61dcff0e",
-    "resource" : {
-      "resourceType" : "RelatedPerson",
-      "id" : "1707549137118407000.c2a669d2-e79e-49cf-97d4-819c61dcff0e",
-      "identifier" : [ {
-        "extension" : [ {
-          "url" : "http://hl7.org/fhir/StructureDefinition/identifier-checkDigit",
-          "valueString" : "SADIE"
-        }, {
-          "url" : "http://hl7.org/fhir/StructureDefinition/namingsystem-checkDigit",
-          "valueString" : "S"
-        } ],
-        "value" : "SMITH"
-      } ]
-    }
-  }, {
-    "fullUrl" : "ServiceRequest/1707549137141429000.bce2e368-0ba1-4d2d-9a27-5dafda11208d",
-    "resource" : {
-      "resourceType" : "ServiceRequest",
-      "id" : "1707549137141429000.bce2e368-0ba1-4d2d-9a27-5dafda11208d",
-      "extension" : [ {
-        "url" : "https://reportstream.cdc.gov/fhir/StructureDefinition/business-event",
-        "valueCode" : "NW"
-      }, {
-        "url" : "https://reportstream.cdc.gov/fhir/StructureDefinition/business-event",
-        "valueString" : "20230506052913-0500"
-      }, {
-        "url" : "https://reportstream.cdc.gov/fhir/StructureDefinition/orc-common-order",
-        "extension" : [ {
-          "url" : "orc-21-ordering-facility-name",
-          "valueReference" : {
-            "reference" : "Organization/1707549137137982000.3f17ddd0-1de4-4de2-9250-e4a564bdccc6"
-          }
-        }, {
-          "url" : "orc-21-ordering-facility-name",
-          "valueReference" : {
-            "reference" : "Organization/1707549137138953000.071132b0-8400-4f7a-8d8b-ef83ae4037de"
-          }
-        }, {
-          "url" : "orc-12-ordering-provider",
-          "valueReference" : {
-            "reference" : "Practitioner/1707549137140287000.c53f26f7-d9b7-4cd5-b4cd-78c7bcecc70f"
-          }
-        } ]
-      }, {
-        "url" : "https://reportstream.cdc.gov/fhir/StructureDefinition/obr-observation-request",
-        "extension" : [ {
-          "url" : "obr-2-placer-order-number",
-          "valueIdentifier" : {
-            "extension" : [ {
-              "url" : "https://reportstream.cdc.gov/fhir/StructureDefinition/assigning-authority",
-              "extension" : [ {
-                "url" : "https://reportstream.cdc.gov/fhir/StructureDefinition/assigning-authority-namespace-id",
-                "valueString" : "EPIC"
-              }, {
-                "url" : "https://reportstream.cdc.gov/fhir/StructureDefinition/assigning-authority-universal-id",
-                "valueString" : "1.2.840.114350.1.13.145.2.7.2.695071"
-              }, {
-                "url" : "https://reportstream.cdc.gov/fhir/StructureDefinition/universal-id-type",
-                "valueCode" : "ISO"
-              } ]
-            } ],
-            "value" : "421832901"
-          }
-        } ]
-      } ],
-      "identifier" : [ {
-        "extension" : [ {
-          "url" : "https://reportstream.cdc.gov/fhir/StructureDefinition/hl7v2Field",
-          "valueString" : "ORC.2"
-        }, {
-          "url" : "https://reportstream.cdc.gov/fhir/StructureDefinition/assigning-authority",
-          "extension" : [ {
-            "url" : "https://reportstream.cdc.gov/fhir/StructureDefinition/assigning-authority-namespace-id",
-            "valueString" : "EPIC"
-          }, {
-            "url" : "https://reportstream.cdc.gov/fhir/StructureDefinition/assigning-authority-universal-id",
-            "valueString" : "1.2.840.114350.1.13.145.2.7.2.695071"
-          }, {
-            "url" : "https://reportstream.cdc.gov/fhir/StructureDefinition/universal-id-type",
-            "valueCode" : "ISO"
-          } ]
-        } ],
-        "type" : {
-          "coding" : [ {
-            "system" : "http://terminology.hl7.org/CodeSystem/v2-0203",
-            "code" : "PLAC"
-          } ]
-        },
-        "value" : "421832901"
-      } ],
-      "status" : "unknown",
-      "subject" : {
-        "reference" : "Patient/1707549137128286000.d85ed915-e278-4abd-8d31-9d55946c7fcf"
-      },
-      "authoredOn" : "2023-05-06T05:29:13-05:00",
-      "_authoredOn" : {
-        "extension" : [ {
-          "url" : "https://reportstream.cdc.gov/fhir/StructureDefinition/hl7v2-date-time",
-          "valueString" : "20230506052913-0500"
-        } ]
-      },
-      "requester" : {
-        "reference" : "PractitionerRole/1707549137133030000.8d28aaea-5393-431e-a98f-af081b7dd5c3"
-      }
-    }
-  }, {
-    "fullUrl" : "Organization/1707549137133389000.2b6a3081-c20f-4482-9249-5fbb6e429860",
-    "resource" : {
-      "resourceType" : "Organization",
-      "id" : "1707549137133389000.2b6a3081-c20f-4482-9249-5fbb6e429860",
-      "identifier" : [ {
-        "extension" : [ {
-          "url" : "https://reportstream.cdc.gov/fhir/StructureDefinition/identifier-namespace-id",
-          "valueBoolean" : true
-        } ],
-        "value" : "NPI"
-      } ]
-    }
-  }, {
-    "fullUrl" : "Practitioner/1707549137134468000.76554216-8c5c-423d-bbf3-4434001e7850",
-    "resource" : {
-      "resourceType" : "Practitioner",
-      "id" : "1707549137134468000.76554216-8c5c-423d-bbf3-4434001e7850",
-      "extension" : [ {
-        "url" : "https://reportstream.cdc.gov/fhir/StructureDefinition/assigning-authority",
-        "extension" : [ {
-          "url" : "https://reportstream.cdc.gov/fhir/StructureDefinition/namespace-id",
-          "valueString" : "NPI"
-        }, {
-          "url" : "https://reportstream.cdc.gov/fhir/StructureDefinition/universal-id-unknown-type"
-        }, {
-          "url" : "https://reportstream.cdc.gov/fhir/StructureDefinition/universal-id-type"
-        } ]
-      }, {
-        "url" : "https://reportstream.cdc.gov/fhir/StructureDefinition/xcn-practitioner",
-        "extension" : [ {
-          "url" : "XCN.3",
-          "valueString" : "JANE"
-        }, {
-          "url" : "XCN.10",
-          "valueString" : "L"
-        } ]
-      }, {
-        "url" : "https://reportstream.cdc.gov/fhir/StructureDefinition/hl7v2Field",
-        "valueString" : "ORC.12"
-      } ],
-      "identifier" : [ {
-        "type" : {
-          "coding" : [ {
-            "extension" : [ {
-              "url" : "https://reportstream.cdc.gov/fhir/StructureDefinition/codeable-concept-id",
-              "valueBoolean" : true
-            } ],
-            "code" : "NPI"
-          } ]
-        },
-        "value" : "1265136360",
-        "assigner" : {
-          "reference" : "Organization/1707549137133389000.2b6a3081-c20f-4482-9249-5fbb6e429860"
-        }
-      } ],
-      "name" : [ {
-        "use" : "official",
-        "family" : "JONES",
-        "given" : [ "JANE" ]
-      } ]
-    }
-  }, {
-    "fullUrl" : "Organization/1707549137135850000.9298e7e8-d186-4623-a4e0-a6cc9705b0c5",
-    "resource" : {
-      "resourceType" : "Organization",
-      "id" : "1707549137135850000.9298e7e8-d186-4623-a4e0-a6cc9705b0c5",
-      "extension" : [ {
-        "url" : "https://reportstream.cdc.gov/fhir/StructureDefinition/organization-name-type",
-        "valueCoding" : {
-          "extension" : [ {
-            "url" : "https://reportstream.cdc.gov/fhir/StructureDefinition/cwe-coding",
-            "valueCodeableConcept" : {
-              "extension" : [ {
-                "url" : "https://reportstream.cdc.gov/fhir/StructureDefinition/hl7v2Field",
-                "valueString" : "XON.2"
-              } ]
-            }
-          } ]
-        }
-      }, {
-        "url" : "https://reportstream.cdc.gov/fhir/StructureDefinition/xon-organization",
-        "extension" : [ {
-          "url" : "XON.10",
-          "valueString" : "1043269798"
-        } ]
-      } ],
-      "identifier" : [ {
-        "extension" : [ {
-          "url" : "https://reportstream.cdc.gov/fhir/StructureDefinition/assigning-authority",
-          "extension" : [ {
-            "url" : "https://reportstream.cdc.gov/fhir/StructureDefinition/namespace-id",
-            "valueString" : "CMS"
-          }, {
-            "url" : "https://reportstream.cdc.gov/fhir/StructureDefinition/universal-id-unknown-type"
-          }, {
-            "url" : "https://reportstream.cdc.gov/fhir/StructureDefinition/universal-id-type"
-          } ]
-        } ],
-        "type" : {
-          "coding" : [ {
-            "extension" : [ {
-              "url" : "https://reportstream.cdc.gov/fhir/StructureDefinition/code-index-name",
-              "valueString" : "identifier"
-            } ],
-            "system" : "http://terminology.hl7.org/CodeSystem/v2-0203",
-            "code" : "NPI"
-          } ]
-        },
-        "value" : "1043269798"
-      } ],
-      "name" : "ST. CLOUD HOSPITAL"
-    }
-  }, {
-    "fullUrl" : "PractitionerRole/1707549137133030000.8d28aaea-5393-431e-a98f-af081b7dd5c3",
-    "resource" : {
-      "resourceType" : "PractitionerRole",
-      "id" : "1707549137133030000.8d28aaea-5393-431e-a98f-af081b7dd5c3",
-      "practitioner" : {
-        "reference" : "Practitioner/1707549137134468000.76554216-8c5c-423d-bbf3-4434001e7850"
-      },
-      "organization" : {
-        "reference" : "Organization/1707549137135850000.9298e7e8-d186-4623-a4e0-a6cc9705b0c5"
-      }
-    }
-  }, {
-    "fullUrl" : "Organization/1707549137137982000.3f17ddd0-1de4-4de2-9250-e4a564bdccc6",
-    "resource" : {
-      "resourceType" : "Organization",
-      "id" : "1707549137137982000.3f17ddd0-1de4-4de2-9250-e4a564bdccc6",
-      "extension" : [ {
-        "url" : "https://reportstream.cdc.gov/fhir/StructureDefinition/organization-name-type",
-        "valueCoding" : {
-          "extension" : [ {
-            "url" : "https://reportstream.cdc.gov/fhir/StructureDefinition/cwe-coding",
-            "valueCodeableConcept" : {
-              "extension" : [ {
-                "url" : "https://reportstream.cdc.gov/fhir/StructureDefinition/hl7v2Field",
-                "valueString" : "XON.2"
-              } ]
-            }
-          } ]
-        }
-      }, {
-        "url" : "https://reportstream.cdc.gov/fhir/StructureDefinition/xon-organization",
-        "extension" : [ {
-          "url" : "XON.10",
-          "valueString" : "1043269798"
-        } ]
-      } ],
-      "identifier" : [ {
-        "extension" : [ {
-          "url" : "https://reportstream.cdc.gov/fhir/StructureDefinition/assigning-authority",
-          "extension" : [ {
-            "url" : "https://reportstream.cdc.gov/fhir/StructureDefinition/namespace-id",
-            "valueString" : "CMS"
-          }, {
-            "url" : "https://reportstream.cdc.gov/fhir/StructureDefinition/universal-id-unknown-type"
-          }, {
-            "url" : "https://reportstream.cdc.gov/fhir/StructureDefinition/universal-id-type"
-          } ]
-        } ],
-        "type" : {
-          "coding" : [ {
-            "extension" : [ {
-              "url" : "https://reportstream.cdc.gov/fhir/StructureDefinition/code-index-name",
-              "valueString" : "identifier"
-            } ],
-            "system" : "http://terminology.hl7.org/CodeSystem/v2-0203",
-            "code" : "NPI"
-          } ]
-        },
-        "value" : "1043269798"
-      } ],
-      "name" : "ST. CLOUD HOSPITAL"
-    }
-  }, {
-    "fullUrl" : "Organization/1707549137138953000.071132b0-8400-4f7a-8d8b-ef83ae4037de",
-    "resource" : {
-      "resourceType" : "Organization",
-      "id" : "1707549137138953000.071132b0-8400-4f7a-8d8b-ef83ae4037de",
-      "extension" : [ {
-        "url" : "https://reportstream.cdc.gov/fhir/StructureDefinition/organization-name-type",
-        "valueCoding" : {
-          "extension" : [ {
-            "url" : "https://reportstream.cdc.gov/fhir/StructureDefinition/cwe-coding",
-            "valueCodeableConcept" : {
-              "extension" : [ {
-                "url" : "https://reportstream.cdc.gov/fhir/StructureDefinition/hl7v2Field",
-                "valueString" : "XON.2"
-              } ]
-            }
-          } ]
-        }
-      }, {
-        "url" : "https://reportstream.cdc.gov/fhir/StructureDefinition/xon-organization",
-        "extension" : [ {
-          "url" : "XON.10",
-          "valueString" : "739"
-        } ]
-      } ],
-      "identifier" : [ {
-        "extension" : [ {
-          "url" : "https://reportstream.cdc.gov/fhir/StructureDefinition/assigning-authority",
-          "extension" : [ {
-            "url" : "https://reportstream.cdc.gov/fhir/StructureDefinition/namespace-id",
-            "valueString" : "MN Public Health Lab"
-          }, {
-            "url" : "https://reportstream.cdc.gov/fhir/StructureDefinition/universal-id-unknown-type"
-          }, {
-            "url" : "https://reportstream.cdc.gov/fhir/StructureDefinition/universal-id-type"
-          } ]
-        } ],
-        "type" : {
-          "coding" : [ {
-            "extension" : [ {
-              "url" : "https://reportstream.cdc.gov/fhir/StructureDefinition/code-index-name",
-              "valueString" : "identifier"
-            } ],
-            "system" : "http://terminology.hl7.org/CodeSystem/v2-0203",
-            "code" : "NPI"
-          } ]
-        },
-        "value" : "739"
-      } ],
-      "name" : "ST. CLOUD HOSPITAL"
-    }
-  }, {
-    "fullUrl" : "Organization/1707549137139562000.e9ba116f-fc2a-4093-8fcb-112091f49f74",
-    "resource" : {
-      "resourceType" : "Organization",
-      "id" : "1707549137139562000.e9ba116f-fc2a-4093-8fcb-112091f49f74",
-      "identifier" : [ {
-        "extension" : [ {
-          "url" : "https://reportstream.cdc.gov/fhir/StructureDefinition/identifier-namespace-id",
-          "valueBoolean" : true
-        } ],
-        "value" : "NPI"
-      } ]
-    }
-  }, {
-    "fullUrl" : "Practitioner/1707549137140287000.c53f26f7-d9b7-4cd5-b4cd-78c7bcecc70f",
-    "resource" : {
-      "resourceType" : "Practitioner",
-      "id" : "1707549137140287000.c53f26f7-d9b7-4cd5-b4cd-78c7bcecc70f",
-      "extension" : [ {
-        "url" : "https://reportstream.cdc.gov/fhir/StructureDefinition/assigning-authority",
-        "extension" : [ {
-          "url" : "https://reportstream.cdc.gov/fhir/StructureDefinition/namespace-id",
-          "valueString" : "NPI"
-        }, {
-          "url" : "https://reportstream.cdc.gov/fhir/StructureDefinition/universal-id-unknown-type"
-        }, {
-          "url" : "https://reportstream.cdc.gov/fhir/StructureDefinition/universal-id-type"
-        } ]
-      }, {
-        "url" : "https://reportstream.cdc.gov/fhir/StructureDefinition/xcn-practitioner",
-        "extension" : [ {
-          "url" : "XCN.3",
-          "valueString" : "JANE"
-        }, {
-          "url" : "XCN.10",
-          "valueString" : "L"
-        } ]
-      } ],
-      "identifier" : [ {
-        "type" : {
-          "coding" : [ {
-            "extension" : [ {
-              "url" : "https://reportstream.cdc.gov/fhir/StructureDefinition/codeable-concept-id",
-              "valueBoolean" : true
-            } ],
-            "code" : "NPI"
-          } ]
-        },
-        "value" : "1265136360",
-        "assigner" : {
-          "reference" : "Organization/1707549137139562000.e9ba116f-fc2a-4093-8fcb-112091f49f74"
-        }
-      } ],
-      "name" : [ {
-        "use" : "official",
-        "family" : "JONES",
-        "given" : [ "JANE" ]
-      } ]
-    }
-  }, {
-    "fullUrl" : "Specimen/1707549137320045000.0573fae6-2683-4350-8d80-c86cd02cc698",
-    "resource" : {
-      "resourceType" : "Specimen",
-      "id" : "1707549137320045000.0573fae6-2683-4350-8d80-c86cd02cc698"
-=======
+          }
+        ]
+      }
     },
     {
       "fullUrl": "Patient/1707764990276115000.fe78901f-02a6-4904-a346-0b8c31d3397a",
@@ -2126,7 +1409,6 @@
           }
         ]
       }
->>>>>>> cddac704
     }
-  } ]
+  ]
 }