--- conflicted
+++ resolved
@@ -1,15 +1,8 @@
 {
-<<<<<<< HEAD
-  "resourceType": "Bundle",
-  "id": "1706120603028420000.6be3faa1-2956-47aa-be00-a1e6e51b1627",
-  "meta": {
-    "lastUpdated": "2024-01-24T12:23:23.047-06:00"
-=======
   "resourceType" : "Bundle",
   "id" : "1706820764498719000.a882d7e2-caa1-43d0-8363-b92857c171ba",
   "meta" : {
     "lastUpdated" : "2024-02-01T15:52:44.504-05:00"
->>>>>>> 1bd542dc
   },
   "identifier" : {
     "system" : "https://reportstream.cdc.gov/prime-router",
@@ -134,16 +127,6 @@
                 "valueString" : "receiving-application"
               }
             ],
-<<<<<<< HEAD
-            "name": "NATUS",
-            "receiver": {
-              "reference": "Organization/1706120603153969000.3af8b7f4-78f6-4e6c-be70-6fe444252ce0"
-            }
-          }
-        ],
-        "sender": {
-          "reference": "Organization/1706120603162915000.e7dd10ee-7d0b-4665-b87f-adf458fc1fbb"
-=======
             "name" : "NATUS",
             "receiver" : {
               "reference" : "Organization/1706820764566609000.03eda0de-e2f4-4876-b119-b5b6f567ed45"
@@ -152,7 +135,6 @@
         ],
         "sender" : {
           "reference" : "Organization/1706820764542890000.0bca22ea-ed34-4e54-86b2-e3c255975115"
->>>>>>> 1bd542dc
         },
         "source" : {
           "extension" : [
@@ -180,19 +162,11 @@
       }
     },
     {
-<<<<<<< HEAD
-      "fullUrl": "Organization/1706120603153969000.3af8b7f4-78f6-4e6c-be70-6fe444252ce0",
-      "resource": {
-        "resourceType": "Organization",
-        "id": "1706120603153969000.3af8b7f4-78f6-4e6c-be70-6fe444252ce0",
-        "extension": [
-=======
       "fullUrl" : "Organization/1706820764542890000.0bca22ea-ed34-4e54-86b2-e3c255975115",
       "resource" : {
         "resourceType" : "Organization",
         "id" : "1706820764542890000.0bca22ea-ed34-4e54-86b2-e3c255975115",
         "identifier" : [
->>>>>>> 1bd542dc
           {
             "extension" : [
               {
@@ -223,13 +197,6 @@
       }
     },
     {
-<<<<<<< HEAD
-      "fullUrl": "Organization/1706120603162915000.e7dd10ee-7d0b-4665-b87f-adf458fc1fbb",
-      "resource": {
-        "resourceType": "Organization",
-        "id": "1706120603162915000.e7dd10ee-7d0b-4665-b87f-adf458fc1fbb",
-        "identifier": [
-=======
       "fullUrl" : "Organization/1706820764566609000.03eda0de-e2f4-4876-b119-b5b6f567ed45",
       "resource" : {
         "resourceType" : "Organization",
@@ -241,7 +208,6 @@
           }
         ],
         "identifier" : [
->>>>>>> 1bd542dc
           {
             "extension" : [
               {
@@ -273,19 +239,11 @@
       }
     },
     {
-<<<<<<< HEAD
-      "fullUrl": "Patient/1706120603653306000.2b5b43c1-b4cb-4671-93ed-421abadd4d7d",
-      "resource": {
-        "resourceType": "Patient",
-        "id": "1706120603653306000.2b5b43c1-b4cb-4671-93ed-421abadd4d7d",
-        "extension": [
-=======
       "fullUrl" : "Patient/1706820764907431000.edf434e0-278b-4245-8570-55b96a47b5c1",
       "resource" : {
         "resourceType" : "Patient",
         "id" : "1706820764907431000.edf434e0-278b-4245-8570-55b96a47b5c1",
         "extension" : [
->>>>>>> 1bd542dc
           {
             "url" : "https://reportstream.cdc.gov/fhir/StructureDefinition/pid-patient",
             "extension" : [
@@ -342,15 +300,9 @@
                 }
               ]
             },
-<<<<<<< HEAD
-            "value": "11102779",
-            "assigner": {
-              "reference": "Organization/1706120603614115000.6268a9f5-3307-4ff4-83a7-f7e4c247f40d"
-=======
             "value" : "11102779",
             "assigner" : {
               "reference" : "Organization/1706820764884080000.7ee11556-9487-443a-adaf-825a53298ef8"
->>>>>>> 1bd542dc
             }
           }
         ],
@@ -462,13 +414,8 @@
         "multipleBirthInteger" : 2,
         "link" : [
           {
-<<<<<<< HEAD
-            "other": {
-              "reference": "RelatedPerson/1706120603637963000.eb8fd3ca-5cea-400d-b0ee-c34ccbe0f2c3"
-=======
             "other" : {
               "reference" : "RelatedPerson/1706820764897147000.5b41ffec-2031-4acb-8150-aa19070b4524"
->>>>>>> 1bd542dc
             },
             "type" : "seealso"
           }
@@ -476,19 +423,11 @@
       }
     },
     {
-<<<<<<< HEAD
-      "fullUrl": "Organization/1706120603614115000.6268a9f5-3307-4ff4-83a7-f7e4c247f40d",
-      "resource": {
-        "resourceType": "Organization",
-        "id": "1706120603614115000.6268a9f5-3307-4ff4-83a7-f7e4c247f40d",
-        "identifier": [
-=======
       "fullUrl" : "Organization/1706820764884080000.7ee11556-9487-443a-adaf-825a53298ef8",
       "resource" : {
         "resourceType" : "Organization",
         "id" : "1706820764884080000.7ee11556-9487-443a-adaf-825a53298ef8",
         "identifier" : [
->>>>>>> 1bd542dc
           {
             "extension" : [
               {
@@ -502,19 +441,11 @@
       }
     },
     {
-<<<<<<< HEAD
-      "fullUrl": "RelatedPerson/1706120603637963000.eb8fd3ca-5cea-400d-b0ee-c34ccbe0f2c3",
-      "resource": {
-        "resourceType": "RelatedPerson",
-        "id": "1706120603637963000.eb8fd3ca-5cea-400d-b0ee-c34ccbe0f2c3",
-        "identifier": [
-=======
       "fullUrl" : "RelatedPerson/1706820764897147000.5b41ffec-2031-4acb-8150-aa19070b4524",
       "resource" : {
         "resourceType" : "RelatedPerson",
         "id" : "1706820764897147000.5b41ffec-2031-4acb-8150-aa19070b4524",
         "identifier" : [
->>>>>>> 1bd542dc
           {
             "extension" : [
               {
@@ -532,16 +463,6 @@
       }
     },
     {
-<<<<<<< HEAD
-      "fullUrl": "ServiceRequest/1706120603672610000.9c8d615a-640a-4c01-a822-0a5578d1cfd8",
-      "resource": {
-        "resourceType": "ServiceRequest",
-        "id": "1706120603672610000.9c8d615a-640a-4c01-a822-0a5578d1cfd8",
-        "extension": [
-          {
-            "url": "https://reportstream.cdc.gov/fhir/StructureDefinition/business-event",
-            "valueCode": "NW"
-=======
       "fullUrl" : "ServiceRequest/1706820764919934000.0dd86790-cf4d-4f50-8d7b-2abec2737969",
       "resource" : {
         "resourceType" : "ServiceRequest",
@@ -550,7 +471,6 @@
           {
             "url" : "https://reportstream.cdc.gov/fhir/StructureDefinition/business-event",
             "valueCode" : "NW"
->>>>>>> 1bd542dc
           },
           {
             "url" : "https://reportstream.cdc.gov/fhir/StructureDefinition/business-event",
@@ -623,15 +543,9 @@
             "value" : "421832901"
           }
         ],
-<<<<<<< HEAD
-        "status": "unknown",
-        "subject": {
-          "reference": "Patient/1706120603653306000.2b5b43c1-b4cb-4671-93ed-421abadd4d7d"
-=======
         "status" : "unknown",
         "subject" : {
           "reference" : "Patient/1706820764907431000.edf434e0-278b-4245-8570-55b96a47b5c1"
->>>>>>> 1bd542dc
         },
         "authoredOn" : "2023-05-06T05:29:13-05:00",
         "_authoredOn" : {
@@ -642,19 +556,6 @@
             }
           ]
         },
-<<<<<<< HEAD
-        "requester": {
-          "reference": "PractitionerRole/1706120603663389000.90073248-2ac9-4da6-b972-3bc9cf8c8916"
-        }
-      }
-    },
-    {
-      "fullUrl": "Organization/1706120603664048000.41b58e82-fc04-4c2f-899d-49811da34e35",
-      "resource": {
-        "resourceType": "Organization",
-        "id": "1706120603664048000.41b58e82-fc04-4c2f-899d-49811da34e35",
-        "identifier": [
-=======
         "requester" : {
           "reference" : "PractitionerRole/1706820764913210000.4f7ce448-4b9a-4ca6-a115-f8f485211194"
         }
@@ -666,7 +567,6 @@
         "resourceType" : "Organization",
         "id" : "1706820764913550000.8b9bf46e-f290-4984-ab14-8539edb70666",
         "identifier" : [
->>>>>>> 1bd542dc
           {
             "extension" : [
               {
@@ -680,23 +580,11 @@
       }
     },
     {
-<<<<<<< HEAD
-      "fullUrl": "Practitioner/1706120603665982000.8fb755fd-3497-4d38-9626-3a5ea7e8d411",
-      "resource": {
-        "resourceType": "Practitioner",
-        "id": "1706120603665982000.8fb755fd-3497-4d38-9626-3a5ea7e8d411",
-        "extension": [
-          {
-            "url": "https://reportstream.cdc.gov/fhir/StructureDefinition/xcn3-given-name",
-            "valueString": "JANE"
-          },
-=======
       "fullUrl" : "Practitioner/1706820764914985000.947d7e9a-4a39-4add-8387-6938356a112a",
       "resource" : {
         "resourceType" : "Practitioner",
         "id" : "1706820764914985000.947d7e9a-4a39-4add-8387-6938356a112a",
         "extension" : [
->>>>>>> 1bd542dc
           {
             "url" : "https://reportstream.cdc.gov/fhir/StructureDefinition/assigning-authority",
             "extension" : [
@@ -745,15 +633,9 @@
                 }
               ]
             },
-<<<<<<< HEAD
-            "value": "1265136360",
-            "assigner": {
-              "reference": "Organization/1706120603664048000.41b58e82-fc04-4c2f-899d-49811da34e35"
-=======
             "value" : "1265136360",
             "assigner" : {
               "reference" : "Organization/1706820764913550000.8b9bf46e-f290-4984-ab14-8539edb70666"
->>>>>>> 1bd542dc
             }
           }
         ],
@@ -769,21 +651,6 @@
       }
     },
     {
-<<<<<<< HEAD
-      "fullUrl": "Organization/1706120603667326000.bc589aef-3835-4fe5-b2c9-7d2585a393f8",
-      "resource": {
-        "resourceType": "Organization",
-        "id": "1706120603667326000.bc589aef-3835-4fe5-b2c9-7d2585a393f8",
-        "extension": [
-          {
-            "url": "https://reportstream.cdc.gov/fhir/StructureDefinition/xon10-organization-identifier",
-            "valueString": "1043269798"
-          },
-          {
-            "url": "https://reportstream.cdc.gov/fhir/StructureDefinition/organization-name-type",
-            "valueCoding": {
-              "extension": [
-=======
       "fullUrl" : "Organization/1706820764916570000.e29f5a86-bcd1-4579-8a50-56a06af4eb54",
       "resource" : {
         "resourceType" : "Organization",
@@ -793,7 +660,6 @@
             "url" : "https://reportstream.cdc.gov/fhir/StructureDefinition/organization-name-type",
             "valueCoding" : {
               "extension" : [
->>>>>>> 1bd542dc
                 {
                   "url" : "https://reportstream.cdc.gov/fhir/StructureDefinition/cwe-coding",
                   "valueCodeableConcept" : {
@@ -858,49 +724,6 @@
       }
     },
     {
-<<<<<<< HEAD
-      "fullUrl": "PractitionerRole/1706120603663389000.90073248-2ac9-4da6-b972-3bc9cf8c8916",
-      "resource": {
-        "resourceType": "PractitionerRole",
-        "id": "1706120603663389000.90073248-2ac9-4da6-b972-3bc9cf8c8916",
-        "practitioner": {
-          "reference": "Practitioner/1706120603665982000.8fb755fd-3497-4d38-9626-3a5ea7e8d411"
-        },
-        "organization": {
-          "reference": "Organization/1706120603667326000.bc589aef-3835-4fe5-b2c9-7d2585a393f8"
-        }
-      }
-    },
-    {
-      "fullUrl": "Specimen/1706120603959332000.a049b811-b3b4-4eec-b2da-17e6e1709fcd",
-      "resource": {
-        "resourceType": "Specimen",
-        "id": "1706120603959332000.a049b811-b3b4-4eec-b2da-17e6e1709fcd",
-        "type": {
-          "coding": [
-            {
-              "extension": [
-                {
-                  "url": "https://reportstream.cdc.gov/fhir/StructureDefinition/cwe-coding",
-                  "valueString": "coding"
-                }
-              ],
-              "code": "440500007"
-            }
-          ]
-        },
-        "note": [
-          {
-            "extension": [
-              {
-                "url": "https://reportstream.cdc.gov/fhir/StructureDefinition/hl7v2Name",
-                "valueString": "specimen-source"
-              }
-            ],
-            "text": "SCT"
-          }
-        ]
-=======
       "fullUrl" : "PractitionerRole/1706820764913210000.4f7ce448-4b9a-4ca6-a115-f8f485211194",
       "resource" : {
         "resourceType" : "PractitionerRole",
@@ -918,7 +741,6 @@
       "resource" : {
         "resourceType" : "Specimen",
         "id" : "1706820765127570000.b36e05ae-7c52-422b-a20c-17cfc15c1647"
->>>>>>> 1bd542dc
       }
     }
   ]
