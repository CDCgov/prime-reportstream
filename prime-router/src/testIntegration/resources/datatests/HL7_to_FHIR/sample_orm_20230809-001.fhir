{
  "resourceType" : "Bundle",
<<<<<<< HEAD
  "id" : "1707518609430131000.a509c52a-80cb-470d-a3e9-0f2a4dfd5052",
  "meta" : {
    "lastUpdated" : "2024-02-09T16:43:29.448-06:00"
=======
  "id" : "1707269133031398000.00328fc7-50bb-4f47-8063-56e2825a8d0a",
  "meta" : {
    "lastUpdated" : "2024-02-06T20:25:33.040-05:00"
>>>>>>> c428a05f
  },
  "identifier" : {
    "system" : "https://reportstream.cdc.gov/prime-router",
    "value" : "31808297"
  },
  "type" : "message",
  "timestamp" : "2023-05-06T05:29:16.000-05:00",
  "entry" : [
    {
      "fullUrl" : "MessageHeader/87c2d0db-6f31-3666-b9e2-7152e039c11f",
      "resource" : {
        "resourceType" : "MessageHeader",
        "id" : "87c2d0db-6f31-3666-b9e2-7152e039c11f",
        "meta" : {
          "tag" : [
            {
              "system" : "http://terminology.hl7.org/CodeSystem/v2-0103",
              "code" : "P"
            }
          ]
        },
        "extension" : [
          {
            "url" : "https://reportstream.cdc.gov/fhir/StructureDefinition/msh-message-header",
            "extension" : [
              {
                "url" : "MSH.7",
                "valueString" : "20230506052916-0500"
              },
              {
                "url" : "MSH.15",
                "valueString" : "AL"
              },
              {
                "url" : "MSH.16",
                "valueString" : "AL"
              },
              {
                "url" : "MSH.21",
                "valueIdentifier" : {
                  "extension" : [
                    {
                      "url" : "https://reportstream.cdc.gov/fhir/StructureDefinition/assigning-authority",
                      "extension" : [
                        {
                          "url" : "https://reportstream.cdc.gov/fhir/StructureDefinition/assigning-authority-universal-id",
                          "valueString" : "2.16.840.1.113883.9.82"
                        },
                        {
                          "url" : "https://reportstream.cdc.gov/fhir/StructureDefinition/universal-id-type",
                          "valueCode" : "ISO"
                        }
                      ]
                    }
                  ],
                  "value" : "LAB_PRU_COMPONENT"
                }
              },
              {
                "url" : "MSH.21",
                "valueIdentifier" : {
                  "extension" : [
                    {
                      "url" : "https://reportstream.cdc.gov/fhir/StructureDefinition/assigning-authority",
                      "extension" : [
                        {
                          "url" : "https://reportstream.cdc.gov/fhir/StructureDefinition/assigning-authority-universal-id",
                          "valueString" : "2.16.840.1.113883.9.22"
                        },
                        {
                          "url" : "https://reportstream.cdc.gov/fhir/StructureDefinition/universal-id-type",
                          "valueCode" : "ISO"
                        }
                      ]
                    }
                  ],
                  "value" : "LAB_TO_COMPONENT"
                }
              },
              {
                "url" : "MSH.21",
                "valueIdentifier" : {
                  "extension" : [
                    {
                      "url" : "https://reportstream.cdc.gov/fhir/StructureDefinition/assigning-authority",
                      "extension" : [
                        {
                          "url" : "https://reportstream.cdc.gov/fhir/StructureDefinition/assigning-authority-universal-id",
                          "valueString" : "2.16.840.1.113883.9.22"
                        },
                        {
                          "url" : "https://reportstream.cdc.gov/fhir/StructureDefinition/universal-id-type",
                          "valueCode" : "ISO"
                        }
                      ]
                    }
                  ],
                  "value" : "LAB_THREE_COMPONENT"
                }
              }
            ]
          }
        ],
        "eventCoding" : {
          "system" : "http://terminology.hl7.org/CodeSystem/v2-0003",
          "code" : "O01",
          "display" : "ORM^O01^ORM_O01"
        },
        "destination" : [
          {
            "extension" : [
              {
                "url" : "https://reportstream.cdc.gov/fhir/StructureDefinition/universal-id",
                "valueString" : "natus.health.state.mn.us"
              },
              {
                "url" : "https://reportstream.cdc.gov/fhir/StructureDefinition/universal-id-type",
                "valueString" : "DNS"
              },
              {
                "url" : "https://reportstream.cdc.gov/fhir/StructureDefinition/hl7v2Field",
                "valueString" : "MSH.5"
              }
            ],
            "name" : "NATUS",
            "receiver" : {
<<<<<<< HEAD
              "reference" : "Organization/1707518609514324000.15036c74-df25-4ad8-bf35-9ab58fad4cd0"
=======
              "reference" : "Organization/1707269133109171000.6c6aca0d-43dd-4591-84a5-8dad7c28eb2e"
>>>>>>> c428a05f
            }
          }
        ],
        "sender" : {
<<<<<<< HEAD
          "reference" : "Organization/1707518609521003000.a9e46038-e4b2-41fe-ab3f-c53dda4459dc"
=======
          "reference" : "Organization/1707269133082908000.38465b9a-fcc0-459e-8b61-0eee65a5d965"
>>>>>>> c428a05f
        },
        "source" : {
          "extension" : [
            {
              "url" : "https://reportstream.cdc.gov/fhir/StructureDefinition/namespace-id",
              "valueString" : "Epic"
            },
            {
              "url" : "https://reportstream.cdc.gov/fhir/StructureDefinition/universal-id",
              "valueString" : "1.2.840.114350.1.13.145.2.7.2.695071"
            },
            {
              "url" : "https://reportstream.cdc.gov/fhir/StructureDefinition/universal-id-type",
              "valueString" : "ISO"
            },
            {
              "url" : "https://reportstream.cdc.gov/fhir/StructureDefinition/hl7v2Field",
              "valueString" : "MSH.3"
            }
          ],
          "endpoint" : "urn:oid:1.2.840.114350.1.13.145.2.7.2.695071"
        }
      }
    },
    {
<<<<<<< HEAD
      "fullUrl" : "Organization/1707518609514324000.15036c74-df25-4ad8-bf35-9ab58fad4cd0",
      "resource" : {
        "resourceType" : "Organization",
        "id" : "1707518609514324000.15036c74-df25-4ad8-bf35-9ab58fad4cd0",
        "extension" : [
          {
            "url" : "https://reportstream.cdc.gov/fhir/StructureDefinition/hl7-use",
            "valueString" : "receiving-facility"
          }
        ],
=======
      "fullUrl" : "Organization/1707269133082908000.38465b9a-fcc0-459e-8b61-0eee65a5d965",
      "resource" : {
        "resourceType" : "Organization",
        "id" : "1707269133082908000.38465b9a-fcc0-459e-8b61-0eee65a5d965",
>>>>>>> c428a05f
        "identifier" : [
          {
            "extension" : [
              {
                "url" : "https://reportstream.cdc.gov/fhir/StructureDefinition/identifier-namespace-id",
                "valueBoolean" : true
              }
            ],
            "value" : "Centracare"
          },
          {
            "extension" : [
              {
                "url" : "https://reportstream.cdc.gov/fhir/StructureDefinition/identifier-universal-id",
                "valueBoolean" : true
              }
            ],
            "type" : {
              "coding" : [
                {
                  "system" : "http://terminology.hl7.org/CodeSystem/v2-0301",
                  "code" : "DNS"
                }
              ]
            },
            "value" : "centracare.com"
          }
        ]
      }
    },
    {
<<<<<<< HEAD
      "fullUrl" : "Organization/1707518609521003000.a9e46038-e4b2-41fe-ab3f-c53dda4459dc",
      "resource" : {
        "resourceType" : "Organization",
        "id" : "1707518609521003000.a9e46038-e4b2-41fe-ab3f-c53dda4459dc",
=======
      "fullUrl" : "Organization/1707269133109171000.6c6aca0d-43dd-4591-84a5-8dad7c28eb2e",
      "resource" : {
        "resourceType" : "Organization",
        "id" : "1707269133109171000.6c6aca0d-43dd-4591-84a5-8dad7c28eb2e",
        "extension" : [
          {
            "url" : "https://reportstream.cdc.gov/fhir/StructureDefinition/hl7v2Field",
            "valueString" : "MSH.6"
          }
        ],
>>>>>>> c428a05f
        "identifier" : [
          {
            "extension" : [
              {
                "url" : "https://reportstream.cdc.gov/fhir/StructureDefinition/identifier-namespace-id",
                "valueBoolean" : true
              }
            ],
            "value" : "MN Public Health Lab"
          },
          {
            "extension" : [
              {
                "url" : "https://reportstream.cdc.gov/fhir/StructureDefinition/identifier-universal-id",
                "valueBoolean" : true
              }
            ],
            "type" : {
              "coding" : [
                {
                  "system" : "http://terminology.hl7.org/CodeSystem/v2-0301",
                  "code" : "ISO"
                }
              ]
            },
            "system" : "urn:ietf:rfc:3986",
            "value" : "2.16.840.1.114222.4.1.10080"
          }
        ]
      }
    },
    {
<<<<<<< HEAD
      "fullUrl" : "Patient/1707518609865947000.29fad1e4-a456-4530-843c-0c365a76f5ab",
      "resource" : {
        "resourceType" : "Patient",
        "id" : "1707518609865947000.29fad1e4-a456-4530-843c-0c365a76f5ab",
=======
      "fullUrl" : "Patient/1707269133500657000.da5afcfd-7b08-404c-86f9-107781bdfc04",
      "resource" : {
        "resourceType" : "Patient",
        "id" : "1707269133500657000.da5afcfd-7b08-404c-86f9-107781bdfc04",
>>>>>>> c428a05f
        "extension" : [
          {
            "url" : "https://reportstream.cdc.gov/fhir/StructureDefinition/pid-patient",
            "extension" : [
              {
                "url" : "pid-8-administrative-sex"
              },
              {
                "url" : "pid-24-multiple-birth-indicator",
                "valueString" : "Y"
              },
              {
                "url" : "pid-30-patient-death-indicator",
                "valueString" : "N"
              }
            ]
          },
          {
            "url" : "http://hl7.org/fhir/StructureDefinition/patient-mothersMaidenName",
            "valueHumanName" : {
              "extension" : [
                {
                  "url" : "https://reportstream.cdc.gov/fhir/StructureDefinition/xpn-human-name",
                  "extension" : [
                    {
                      "url" : "XPN.2",
                      "valueString" : "BB SARAH"
                    }
                  ]
                }
              ],
              "family" : "SMITH",
              "given" : [
                "BB SARAH"
              ]
            }
          }
        ],
        "identifier" : [
          {
            "extension" : [
              {
                "url" : "https://reportstream.cdc.gov/fhir/StructureDefinition/identifier-type-code",
                "valueString" : "MR"
              },
              {
                "url" : "https://reportstream.cdc.gov/fhir/StructureDefinition/hl7v2Field",
                "valueString" : "PID.3"
              }
            ],
            "type" : {
              "coding" : [
                {
                  "code" : "MR"
                }
              ]
            },
            "value" : "11102779",
            "assigner" : {
<<<<<<< HEAD
              "reference" : "Organization/1707518609844811000.fda2ee13-653e-44ad-881b-973c409aaff2"
=======
              "reference" : "Organization/1707269133477172000.c0df266b-2602-4567-b666-d6c415b71b2d"
>>>>>>> c428a05f
            }
          }
        ],
        "name" : [
          {
            "extension" : [
              {
                "url" : "https://reportstream.cdc.gov/fhir/StructureDefinition/xpn-human-name",
                "extension" : [
                  {
                    "url" : "XPN.2",
                    "valueString" : "BB SARAH"
                  },
                  {
                    "url" : "XPN.7",
                    "valueString" : "L"
                  }
                ]
              }
            ],
            "use" : "official",
            "family" : "SMITH",
            "given" : [
              "BB SARAH"
            ]
          }
        ],
        "telecom" : [
          {
            "extension" : [
              {
                "url" : "http://hl7.org/fhir/StructureDefinition/contactpoint-area",
                "valueString" : "763"
              },
              {
                "url" : "http://hl7.org/fhir/StructureDefinition/contactpoint-local",
                "valueString" : "555555"
              },
              {
                "url" : "https://reportstream.cdc.gov/fhir/StructureDefinition/xtn-contact-point",
                "extension" : [
                  {
                    "url" : "XTN.3",
                    "valueString" : "PH"
                  },
                  {
                    "url" : "XTN.7",
                    "valueString" : "555555"
                  },
                  {
                    "url" : "XTN.9",
                    "valueString" : "(763)555-5555"
                  }
                ]
              }
            ],
            "system" : "phone",
            "use" : "home"
          }
        ],
        "gender" : "male",
        "birthDate" : "2023-05-04",
        "_birthDate" : {
          "extension" : [
            {
              "url" : "https://reportstream.cdc.gov/fhir/StructureDefinition/hl7v2-date-time",
              "valueString" : "20230504131023-0500"
            },
            {
              "url" : "http://hl7.org/fhir/StructureDefinition/patient-birthTime",
              "valueDateTime" : "2023-05-04T13:10:23-05:00"
            }
          ]
        },
        "deceasedBoolean" : false,
        "address" : [
          {
            "extension" : [
              {
                "url" : "https://reportstream.cdc.gov/fhir/StructureDefinition/xad-address",
                "extension" : [
                  {
                    "url" : "https://reportstream.cdc.gov/fhir/StructureDefinition/sad-address-line",
                    "extension" : [
                      {
                        "url" : "SAD.1",
                        "valueString" : "555 STATE HIGHWAY 13"
                      }
                    ]
                  },
                  {
                    "url" : "XAD.7",
                    "valueCode" : "H"
                  }
                ]
              }
            ],
            "use" : "home",
            "line" : [
              "555 STATE HIGHWAY 13"
            ],
            "city" : "DEER CREEK",
            "district" : "OTTER TAIL",
            "state" : "MN",
            "postalCode" : "56527-9657",
            "country" : "USA"
          }
        ],
        "multipleBirthInteger" : 2,
        "link" : [
          {
            "other" : {
<<<<<<< HEAD
              "reference" : "RelatedPerson/1707518609856932000.92e9e1e1-a51a-4cd9-bb17-65b683564dba"
=======
              "reference" : "RelatedPerson/1707269133490981000.894b1976-eb54-4b98-8479-fb5ae02146f6"
>>>>>>> c428a05f
            },
            "type" : "seealso"
          }
        ]
      }
    },
    {
<<<<<<< HEAD
      "fullUrl" : "Organization/1707518609844811000.fda2ee13-653e-44ad-881b-973c409aaff2",
      "resource" : {
        "resourceType" : "Organization",
        "id" : "1707518609844811000.fda2ee13-653e-44ad-881b-973c409aaff2",
=======
      "fullUrl" : "Organization/1707269133477172000.c0df266b-2602-4567-b666-d6c415b71b2d",
      "resource" : {
        "resourceType" : "Organization",
        "id" : "1707269133477172000.c0df266b-2602-4567-b666-d6c415b71b2d",
>>>>>>> c428a05f
        "identifier" : [
          {
            "extension" : [
              {
                "url" : "https://reportstream.cdc.gov/fhir/StructureDefinition/identifier-namespace-id",
                "valueBoolean" : true
              }
            ],
            "value" : "CRPMRN"
          }
        ]
      }
    },
    {
<<<<<<< HEAD
      "fullUrl" : "RelatedPerson/1707518609856932000.92e9e1e1-a51a-4cd9-bb17-65b683564dba",
      "resource" : {
        "resourceType" : "RelatedPerson",
        "id" : "1707518609856932000.92e9e1e1-a51a-4cd9-bb17-65b683564dba",
=======
      "fullUrl" : "RelatedPerson/1707269133490981000.894b1976-eb54-4b98-8479-fb5ae02146f6",
      "resource" : {
        "resourceType" : "RelatedPerson",
        "id" : "1707269133490981000.894b1976-eb54-4b98-8479-fb5ae02146f6",
>>>>>>> c428a05f
        "identifier" : [
          {
            "extension" : [
              {
                "url" : "http://hl7.org/fhir/StructureDefinition/identifier-checkDigit",
                "valueString" : "SADIE"
              },
              {
                "url" : "http://hl7.org/fhir/StructureDefinition/namingsystem-checkDigit",
                "valueString" : "S"
              }
            ],
            "value" : "SMITH"
          }
        ]
      }
    },
    {
<<<<<<< HEAD
      "fullUrl" : "ServiceRequest/1707518609880878000.7e95116a-f90e-403c-8187-f9c8768b3177",
      "resource" : {
        "resourceType" : "ServiceRequest",
        "id" : "1707518609880878000.7e95116a-f90e-403c-8187-f9c8768b3177",
=======
      "fullUrl" : "ServiceRequest/1707269133512811000.8ba54579-1c01-41eb-967f-7e62ce783ac6",
      "resource" : {
        "resourceType" : "ServiceRequest",
        "id" : "1707269133512811000.8ba54579-1c01-41eb-967f-7e62ce783ac6",
>>>>>>> c428a05f
        "extension" : [
          {
            "url" : "https://reportstream.cdc.gov/fhir/StructureDefinition/business-event",
            "valueCode" : "NW"
          },
          {
            "url" : "https://reportstream.cdc.gov/fhir/StructureDefinition/business-event",
            "valueString" : "20230506052913-0500"
          },
          {
            "url" : "https://reportstream.cdc.gov/fhir/StructureDefinition/orc-common-order",
            "extension" : [
              {
                "url" : "orc-21-ordering-facility-name",
                "valueReference" : {
                  "reference" : "Organization/1707518609876731000.a949c297-5cee-49ba-b9db-9a97d301069a"
                }
              },
              {
                "url" : "orc-21-ordering-facility-name",
                "valueReference" : {
                  "reference" : "Organization/1707518609877722000.46cbc08b-a306-4fb6-bafc-5343e9818555"
                }
              },
              {
                "url" : "orc-12-ordering-provider",
                "valueReference" : {
                  "reference" : "Practitioner/1707518609879342000.20e2e4c5-920a-4be1-b04d-f7e930afb5f9"
                }
              }
            ]
          },
          {
            "url" : "https://reportstream.cdc.gov/fhir/StructureDefinition/obr-observation-request",
            "extension" : [
              {
                "url" : "obr-2-placer-order-number",
                "valueIdentifier" : {
                  "extension" : [
                    {
                      "url" : "https://reportstream.cdc.gov/fhir/StructureDefinition/assigning-authority",
                      "extension" : [
                        {
                          "url" : "https://reportstream.cdc.gov/fhir/StructureDefinition/assigning-authority-namespace-id",
                          "valueString" : "EPIC"
                        },
                        {
                          "url" : "https://reportstream.cdc.gov/fhir/StructureDefinition/assigning-authority-universal-id",
                          "valueString" : "1.2.840.114350.1.13.145.2.7.2.695071"
                        },
                        {
                          "url" : "https://reportstream.cdc.gov/fhir/StructureDefinition/universal-id-type",
                          "valueCode" : "ISO"
                        }
                      ]
                    }
                  ],
                  "value" : "421832901"
                }
              }
            ]
          }
        ],
        "identifier" : [
          {
            "extension" : [
              {
                "url" : "https://reportstream.cdc.gov/fhir/StructureDefinition/hl7v2Field",
                "valueString" : "ORC.2"
              },
              {
                "url" : "https://reportstream.cdc.gov/fhir/StructureDefinition/assigning-authority",
                "extension" : [
                  {
                    "url" : "https://reportstream.cdc.gov/fhir/StructureDefinition/assigning-authority-namespace-id",
                    "valueString" : "EPIC"
                  },
                  {
                    "url" : "https://reportstream.cdc.gov/fhir/StructureDefinition/assigning-authority-universal-id",
                    "valueString" : "1.2.840.114350.1.13.145.2.7.2.695071"
                  },
                  {
                    "url" : "https://reportstream.cdc.gov/fhir/StructureDefinition/universal-id-type",
                    "valueCode" : "ISO"
                  }
                ]
              }
            ],
            "type" : {
              "coding" : [
                {
                  "system" : "http://terminology.hl7.org/CodeSystem/v2-0203",
                  "code" : "PLAC"
                }
              ]
            },
            "value" : "421832901"
          }
        ],
        "status" : "unknown",
        "subject" : {
<<<<<<< HEAD
          "reference" : "Patient/1707518609865947000.29fad1e4-a456-4530-843c-0c365a76f5ab"
=======
          "reference" : "Patient/1707269133500657000.da5afcfd-7b08-404c-86f9-107781bdfc04"
>>>>>>> c428a05f
        },
        "authoredOn" : "2023-05-06T05:29:13-05:00",
        "_authoredOn" : {
          "extension" : [
            {
              "url" : "https://reportstream.cdc.gov/fhir/StructureDefinition/hl7v2-date-time",
              "valueString" : "20230506052913-0500"
            }
          ]
        },
        "requester" : {
<<<<<<< HEAD
          "reference" : "PractitionerRole/1707518609871227000.012dd95b-3f1a-46f3-b474-6ba164711108"
        }
      }
    },
    {
      "fullUrl" : "Organization/1707518609871601000.0dd22057-1987-4827-bce8-8700ef8b5c70",
      "resource" : {
        "resourceType" : "Organization",
        "id" : "1707518609871601000.0dd22057-1987-4827-bce8-8700ef8b5c70",
=======
          "reference" : "PractitionerRole/1707269133506467000.06478c94-d27c-4e35-abb1-93d3651c8a8a"
        }
      }
    },
    {
      "fullUrl" : "Organization/1707269133506894000.bb25ea0d-931e-4f0b-b957-9edb75194e6e",
      "resource" : {
        "resourceType" : "Organization",
        "id" : "1707269133506894000.bb25ea0d-931e-4f0b-b957-9edb75194e6e",
>>>>>>> c428a05f
        "identifier" : [
          {
            "extension" : [
              {
                "url" : "https://reportstream.cdc.gov/fhir/StructureDefinition/identifier-namespace-id",
                "valueBoolean" : true
              }
            ],
            "value" : "NPI"
          }
        ]
      }
    },
    {
<<<<<<< HEAD
      "fullUrl" : "Practitioner/1707518609872922000.79abf021-5b68-4f12-842c-2561b17ac56c",
      "resource" : {
        "resourceType" : "Practitioner",
        "id" : "1707518609872922000.79abf021-5b68-4f12-842c-2561b17ac56c",
=======
      "fullUrl" : "Practitioner/1707269133508363000.c99f4f38-1297-400d-bdb6-ca397da20ce4",
      "resource" : {
        "resourceType" : "Practitioner",
        "id" : "1707269133508363000.c99f4f38-1297-400d-bdb6-ca397da20ce4",
>>>>>>> c428a05f
        "extension" : [
          {
            "url" : "https://reportstream.cdc.gov/fhir/StructureDefinition/assigning-authority",
            "extension" : [
              {
                "url" : "https://reportstream.cdc.gov/fhir/StructureDefinition/namespace-id",
                "valueString" : "NPI"
              },
              {
                "url" : "https://reportstream.cdc.gov/fhir/StructureDefinition/universal-id-unknown-type"
              },
              {
                "url" : "https://reportstream.cdc.gov/fhir/StructureDefinition/universal-id-type"
              }
            ]
          },
          {
            "url" : "https://reportstream.cdc.gov/fhir/StructureDefinition/xcn-practitioner",
            "extension" : [
              {
                "url" : "XCN.3",
                "valueString" : "JANE"
              },
              {
                "url" : "XCN.10",
                "valueString" : "L"
              }
            ]
          },
          {
            "url" : "https://reportstream.cdc.gov/fhir/StructureDefinition/hl7v2Field",
            "valueString" : "ORC.12"
          }
        ],
        "identifier" : [
          {
            "type" : {
              "coding" : [
                {
                  "extension" : [
                    {
                      "url" : "https://reportstream.cdc.gov/fhir/StructureDefinition/codeable-concept-id",
                      "valueBoolean" : true
                    }
                  ],
                  "code" : "NPI"
                }
              ]
            },
            "value" : "1265136360",
            "assigner" : {
<<<<<<< HEAD
              "reference" : "Organization/1707518609871601000.0dd22057-1987-4827-bce8-8700ef8b5c70"
=======
              "reference" : "Organization/1707269133506894000.bb25ea0d-931e-4f0b-b957-9edb75194e6e"
>>>>>>> c428a05f
            }
          }
        ],
        "name" : [
          {
            "use" : "official",
            "family" : "JONES",
            "given" : [
              "JANE"
            ]
          }
        ]
      }
    },
    {
<<<<<<< HEAD
      "fullUrl" : "Organization/1707518609873812000.a82992ac-7ed5-451c-860e-bca82f766a5f",
      "resource" : {
        "resourceType" : "Organization",
        "id" : "1707518609873812000.a82992ac-7ed5-451c-860e-bca82f766a5f",
=======
      "fullUrl" : "Organization/1707269133509780000.5b9af72b-2bfe-47a5-92c5-ee5476b1c02b",
      "resource" : {
        "resourceType" : "Organization",
        "id" : "1707269133509780000.5b9af72b-2bfe-47a5-92c5-ee5476b1c02b",
>>>>>>> c428a05f
        "extension" : [
          {
            "url" : "https://reportstream.cdc.gov/fhir/StructureDefinition/organization-name-type",
            "valueCoding" : {
              "extension" : [
                {
                  "url" : "https://reportstream.cdc.gov/fhir/StructureDefinition/cwe-coding",
                  "valueCodeableConcept" : {
                    "extension" : [
                      {
                        "url" : "https://reportstream.cdc.gov/fhir/StructureDefinition/hl7v2Field",
                        "valueString" : "XON.2"
                      }
                    ]
                  }
                }
              ]
            }
          },
          {
            "url" : "https://reportstream.cdc.gov/fhir/StructureDefinition/xon-organization",
            "extension" : [
              {
                "url" : "XON.10",
                "valueString" : "1043269798"
              }
            ]
          }
        ],
        "identifier" : [
          {
            "extension" : [
              {
                "url" : "https://reportstream.cdc.gov/fhir/StructureDefinition/assigning-authority",
                "extension" : [
                  {
                    "url" : "https://reportstream.cdc.gov/fhir/StructureDefinition/namespace-id",
                    "valueString" : "CMS"
                  },
                  {
                    "url" : "https://reportstream.cdc.gov/fhir/StructureDefinition/universal-id-unknown-type"
                  },
                  {
                    "url" : "https://reportstream.cdc.gov/fhir/StructureDefinition/universal-id-type"
                  }
                ]
              }
            ],
            "type" : {
              "coding" : [
                {
                  "extension" : [
                    {
                      "url" : "https://reportstream.cdc.gov/fhir/StructureDefinition/code-index-name",
                      "valueString" : "identifier"
                    }
                  ],
                  "system" : "http://terminology.hl7.org/CodeSystem/v2-0203",
                  "code" : "NPI"
                }
              ]
            },
            "value" : "1043269798"
          }
        ],
        "name" : "ST. CLOUD HOSPITAL"
      }
    },
    {
<<<<<<< HEAD
      "fullUrl" : "PractitionerRole/1707518609871227000.012dd95b-3f1a-46f3-b474-6ba164711108",
      "resource" : {
        "resourceType" : "PractitionerRole",
        "id" : "1707518609871227000.012dd95b-3f1a-46f3-b474-6ba164711108",
        "practitioner" : {
          "reference" : "Practitioner/1707518609872922000.79abf021-5b68-4f12-842c-2561b17ac56c"
        },
        "organization" : {
          "reference" : "Organization/1707518609873812000.a82992ac-7ed5-451c-860e-bca82f766a5f"
        }
      }
    },
    {
      "fullUrl" : "Organization/1707518609876731000.a949c297-5cee-49ba-b9db-9a97d301069a",
      "resource" : {
        "resourceType" : "Organization",
        "id" : "1707518609876731000.a949c297-5cee-49ba-b9db-9a97d301069a",
        "extension" : [
          {
            "url" : "https://reportstream.cdc.gov/fhir/StructureDefinition/xon10-organization-identifier",
            "valueString" : "1043269798"
          },
          {
            "url" : "https://reportstream.cdc.gov/fhir/StructureDefinition/organization-name-type",
            "valueCoding" : {
              "extension" : [
                {
                  "url" : "https://reportstream.cdc.gov/fhir/StructureDefinition/cwe-coding",
                  "valueCodeableConcept" : {
                    "extension" : [
                      {
                        "url" : "https://reportstream.cdc.gov/fhir/StructureDefinition/hl7v2Name",
                        "valueString" : "organization-name-type-code"
                      }
                    ]
                  }
                }
              ]
            }
          }
        ],
        "identifier" : [
          {
            "extension" : [
              {
                "url" : "https://reportstream.cdc.gov/fhir/StructureDefinition/assigning-authority",
                "extension" : [
                  {
                    "url" : "https://reportstream.cdc.gov/fhir/StructureDefinition/namespace-id",
                    "valueString" : "CMS"
                  },
                  {
                    "url" : "https://reportstream.cdc.gov/fhir/StructureDefinition/universal-id-unknown-type"
                  },
                  {
                    "url" : "https://reportstream.cdc.gov/fhir/StructureDefinition/universal-id-type"
                  }
                ]
              }
            ],
            "type" : {
              "coding" : [
                {
                  "extension" : [
                    {
                      "url" : "https://reportstream.cdc.gov/fhir/StructureDefinition/code-index-name",
                      "valueString" : "identifier"
                    }
                  ],
                  "system" : "http://terminology.hl7.org/CodeSystem/v2-0203",
                  "code" : "NPI"
                }
              ]
            },
            "value" : "1043269798"
          }
        ],
        "name" : "ST. CLOUD HOSPITAL"
      }
    },
    {
      "fullUrl" : "Organization/1707518609877722000.46cbc08b-a306-4fb6-bafc-5343e9818555",
      "resource" : {
        "resourceType" : "Organization",
        "id" : "1707518609877722000.46cbc08b-a306-4fb6-bafc-5343e9818555",
        "extension" : [
          {
            "url" : "https://reportstream.cdc.gov/fhir/StructureDefinition/xon10-organization-identifier",
            "valueString" : "739"
          },
          {
            "url" : "https://reportstream.cdc.gov/fhir/StructureDefinition/organization-name-type",
            "valueCoding" : {
              "extension" : [
                {
                  "url" : "https://reportstream.cdc.gov/fhir/StructureDefinition/cwe-coding",
                  "valueCodeableConcept" : {
                    "extension" : [
                      {
                        "url" : "https://reportstream.cdc.gov/fhir/StructureDefinition/hl7v2Name",
                        "valueString" : "organization-name-type-code"
                      }
                    ]
                  }
                }
              ]
            }
          }
        ],
        "identifier" : [
          {
            "extension" : [
              {
                "url" : "https://reportstream.cdc.gov/fhir/StructureDefinition/assigning-authority",
                "extension" : [
                  {
                    "url" : "https://reportstream.cdc.gov/fhir/StructureDefinition/namespace-id",
                    "valueString" : "MN Public Health Lab"
                  },
                  {
                    "url" : "https://reportstream.cdc.gov/fhir/StructureDefinition/universal-id-unknown-type"
                  },
                  {
                    "url" : "https://reportstream.cdc.gov/fhir/StructureDefinition/universal-id-type"
                  }
                ]
              }
            ],
            "type" : {
              "coding" : [
                {
                  "extension" : [
                    {
                      "url" : "https://reportstream.cdc.gov/fhir/StructureDefinition/code-index-name",
                      "valueString" : "identifier"
                    }
                  ],
                  "system" : "http://terminology.hl7.org/CodeSystem/v2-0203",
                  "code" : "NPI"
                }
              ]
            },
            "value" : "739"
          }
        ],
        "name" : "ST. CLOUD HOSPITAL"
      }
    },
    {
      "fullUrl" : "Organization/1707518609878481000.2553116c-9fb7-40aa-aee1-49eb2d5c6459",
      "resource" : {
        "resourceType" : "Organization",
        "id" : "1707518609878481000.2553116c-9fb7-40aa-aee1-49eb2d5c6459",
        "identifier" : [
          {
            "extension" : [
              {
                "url" : "https://reportstream.cdc.gov/fhir/StructureDefinition/identifier-namespace-id",
                "valueBoolean" : true
              }
            ],
            "value" : "NPI"
          }
        ]
      }
    },
    {
      "fullUrl" : "Practitioner/1707518609879342000.20e2e4c5-920a-4be1-b04d-f7e930afb5f9",
      "resource" : {
        "resourceType" : "Practitioner",
        "id" : "1707518609879342000.20e2e4c5-920a-4be1-b04d-f7e930afb5f9",
        "extension" : [
          {
            "url" : "https://reportstream.cdc.gov/fhir/StructureDefinition/xcn3-given-name",
            "valueString" : "JANE"
          },
          {
            "url" : "https://reportstream.cdc.gov/fhir/StructureDefinition/assigning-authority",
            "extension" : [
              {
                "url" : "https://reportstream.cdc.gov/fhir/StructureDefinition/namespace-id",
                "valueString" : "NPI"
              },
              {
                "url" : "https://reportstream.cdc.gov/fhir/StructureDefinition/universal-id-unknown-type"
              },
              {
                "url" : "https://reportstream.cdc.gov/fhir/StructureDefinition/universal-id-type"
              }
            ]
          },
          {
            "url" : "https://reportstream.cdc.gov/fhir/StructureDefinition/xcn10-name-type-code",
            "valueString" : "L"
          }
        ],
        "identifier" : [
          {
            "type" : {
              "coding" : [
                {
                  "extension" : [
                    {
                      "url" : "https://reportstream.cdc.gov/fhir/StructureDefinition/hl7-use",
                      "valueString" : "id-code"
                    }
                  ],
                  "code" : "NPI"
                }
              ]
            },
            "value" : "1265136360",
            "assigner" : {
              "reference" : "Organization/1707518609878481000.2553116c-9fb7-40aa-aee1-49eb2d5c6459"
            }
          }
        ],
        "name" : [
          {
            "use" : "official",
            "family" : "JONES",
            "given" : [
              "JANE"
            ]
          }
        ]
      }
    },
    {
      "fullUrl" : "Specimen/1707518610055118000.5fab0ca9-d1ae-4857-ba6f-1bcd93825b5d",
      "resource" : {
        "resourceType" : "Specimen",
        "id" : "1707518610055118000.5fab0ca9-d1ae-4857-ba6f-1bcd93825b5d"
=======
      "fullUrl" : "PractitionerRole/1707269133506467000.06478c94-d27c-4e35-abb1-93d3651c8a8a",
      "resource" : {
        "resourceType" : "PractitionerRole",
        "id" : "1707269133506467000.06478c94-d27c-4e35-abb1-93d3651c8a8a",
        "practitioner" : {
          "reference" : "Practitioner/1707269133508363000.c99f4f38-1297-400d-bdb6-ca397da20ce4"
        },
        "organization" : {
          "reference" : "Organization/1707269133509780000.5b9af72b-2bfe-47a5-92c5-ee5476b1c02b"
        }
      }
    },
    {
      "fullUrl" : "Specimen/1707269133749085000.99fadae5-0d6c-41ed-a88d-6ad7e8b99963",
      "resource" : {
        "resourceType" : "Specimen",
        "id" : "1707269133749085000.99fadae5-0d6c-41ed-a88d-6ad7e8b99963"
>>>>>>> c428a05f
      }
    }
  ]
}<|MERGE_RESOLUTION|>--- conflicted
+++ resolved
@@ -1,21 +1,15 @@
 {
   "resourceType" : "Bundle",
-<<<<<<< HEAD
-  "id" : "1707518609430131000.a509c52a-80cb-470d-a3e9-0f2a4dfd5052",
-  "meta" : {
-    "lastUpdated" : "2024-02-09T16:43:29.448-06:00"
-=======
   "id" : "1707269133031398000.00328fc7-50bb-4f47-8063-56e2825a8d0a",
   "meta" : {
     "lastUpdated" : "2024-02-06T20:25:33.040-05:00"
->>>>>>> c428a05f
   },
   "identifier" : {
     "system" : "https://reportstream.cdc.gov/prime-router",
     "value" : "31808297"
   },
   "type" : "message",
-  "timestamp" : "2023-05-06T05:29:16.000-05:00",
+  "timestamp" : "2023-05-06T06:29:16.000-04:00",
   "entry" : [
     {
       "fullUrl" : "MessageHeader/87c2d0db-6f31-3666-b9e2-7152e039c11f",
@@ -135,20 +129,12 @@
             ],
             "name" : "NATUS",
             "receiver" : {
-<<<<<<< HEAD
-              "reference" : "Organization/1707518609514324000.15036c74-df25-4ad8-bf35-9ab58fad4cd0"
-=======
               "reference" : "Organization/1707269133109171000.6c6aca0d-43dd-4591-84a5-8dad7c28eb2e"
->>>>>>> c428a05f
             }
           }
         ],
         "sender" : {
-<<<<<<< HEAD
-          "reference" : "Organization/1707518609521003000.a9e46038-e4b2-41fe-ab3f-c53dda4459dc"
-=======
           "reference" : "Organization/1707269133082908000.38465b9a-fcc0-459e-8b61-0eee65a5d965"
->>>>>>> c428a05f
         },
         "source" : {
           "extension" : [
@@ -174,23 +160,10 @@
       }
     },
     {
-<<<<<<< HEAD
-      "fullUrl" : "Organization/1707518609514324000.15036c74-df25-4ad8-bf35-9ab58fad4cd0",
-      "resource" : {
-        "resourceType" : "Organization",
-        "id" : "1707518609514324000.15036c74-df25-4ad8-bf35-9ab58fad4cd0",
-        "extension" : [
-          {
-            "url" : "https://reportstream.cdc.gov/fhir/StructureDefinition/hl7-use",
-            "valueString" : "receiving-facility"
-          }
-        ],
-=======
       "fullUrl" : "Organization/1707269133082908000.38465b9a-fcc0-459e-8b61-0eee65a5d965",
       "resource" : {
         "resourceType" : "Organization",
         "id" : "1707269133082908000.38465b9a-fcc0-459e-8b61-0eee65a5d965",
->>>>>>> c428a05f
         "identifier" : [
           {
             "extension" : [
@@ -222,12 +195,6 @@
       }
     },
     {
-<<<<<<< HEAD
-      "fullUrl" : "Organization/1707518609521003000.a9e46038-e4b2-41fe-ab3f-c53dda4459dc",
-      "resource" : {
-        "resourceType" : "Organization",
-        "id" : "1707518609521003000.a9e46038-e4b2-41fe-ab3f-c53dda4459dc",
-=======
       "fullUrl" : "Organization/1707269133109171000.6c6aca0d-43dd-4591-84a5-8dad7c28eb2e",
       "resource" : {
         "resourceType" : "Organization",
@@ -238,7 +205,6 @@
             "valueString" : "MSH.6"
           }
         ],
->>>>>>> c428a05f
         "identifier" : [
           {
             "extension" : [
@@ -271,17 +237,10 @@
       }
     },
     {
-<<<<<<< HEAD
-      "fullUrl" : "Patient/1707518609865947000.29fad1e4-a456-4530-843c-0c365a76f5ab",
-      "resource" : {
-        "resourceType" : "Patient",
-        "id" : "1707518609865947000.29fad1e4-a456-4530-843c-0c365a76f5ab",
-=======
       "fullUrl" : "Patient/1707269133500657000.da5afcfd-7b08-404c-86f9-107781bdfc04",
       "resource" : {
         "resourceType" : "Patient",
         "id" : "1707269133500657000.da5afcfd-7b08-404c-86f9-107781bdfc04",
->>>>>>> c428a05f
         "extension" : [
           {
             "url" : "https://reportstream.cdc.gov/fhir/StructureDefinition/pid-patient",
@@ -341,11 +300,7 @@
             },
             "value" : "11102779",
             "assigner" : {
-<<<<<<< HEAD
-              "reference" : "Organization/1707518609844811000.fda2ee13-653e-44ad-881b-973c409aaff2"
-=======
               "reference" : "Organization/1707269133477172000.c0df266b-2602-4567-b666-d6c415b71b2d"
->>>>>>> c428a05f
             }
           }
         ],
@@ -458,11 +413,7 @@
         "link" : [
           {
             "other" : {
-<<<<<<< HEAD
-              "reference" : "RelatedPerson/1707518609856932000.92e9e1e1-a51a-4cd9-bb17-65b683564dba"
-=======
               "reference" : "RelatedPerson/1707269133490981000.894b1976-eb54-4b98-8479-fb5ae02146f6"
->>>>>>> c428a05f
             },
             "type" : "seealso"
           }
@@ -470,17 +421,10 @@
       }
     },
     {
-<<<<<<< HEAD
-      "fullUrl" : "Organization/1707518609844811000.fda2ee13-653e-44ad-881b-973c409aaff2",
-      "resource" : {
-        "resourceType" : "Organization",
-        "id" : "1707518609844811000.fda2ee13-653e-44ad-881b-973c409aaff2",
-=======
       "fullUrl" : "Organization/1707269133477172000.c0df266b-2602-4567-b666-d6c415b71b2d",
       "resource" : {
         "resourceType" : "Organization",
         "id" : "1707269133477172000.c0df266b-2602-4567-b666-d6c415b71b2d",
->>>>>>> c428a05f
         "identifier" : [
           {
             "extension" : [
@@ -495,17 +439,10 @@
       }
     },
     {
-<<<<<<< HEAD
-      "fullUrl" : "RelatedPerson/1707518609856932000.92e9e1e1-a51a-4cd9-bb17-65b683564dba",
-      "resource" : {
-        "resourceType" : "RelatedPerson",
-        "id" : "1707518609856932000.92e9e1e1-a51a-4cd9-bb17-65b683564dba",
-=======
       "fullUrl" : "RelatedPerson/1707269133490981000.894b1976-eb54-4b98-8479-fb5ae02146f6",
       "resource" : {
         "resourceType" : "RelatedPerson",
         "id" : "1707269133490981000.894b1976-eb54-4b98-8479-fb5ae02146f6",
->>>>>>> c428a05f
         "identifier" : [
           {
             "extension" : [
@@ -524,17 +461,10 @@
       }
     },
     {
-<<<<<<< HEAD
-      "fullUrl" : "ServiceRequest/1707518609880878000.7e95116a-f90e-403c-8187-f9c8768b3177",
-      "resource" : {
-        "resourceType" : "ServiceRequest",
-        "id" : "1707518609880878000.7e95116a-f90e-403c-8187-f9c8768b3177",
-=======
       "fullUrl" : "ServiceRequest/1707269133512811000.8ba54579-1c01-41eb-967f-7e62ce783ac6",
       "resource" : {
         "resourceType" : "ServiceRequest",
         "id" : "1707269133512811000.8ba54579-1c01-41eb-967f-7e62ce783ac6",
->>>>>>> c428a05f
         "extension" : [
           {
             "url" : "https://reportstream.cdc.gov/fhir/StructureDefinition/business-event",
@@ -543,29 +473,6 @@
           {
             "url" : "https://reportstream.cdc.gov/fhir/StructureDefinition/business-event",
             "valueString" : "20230506052913-0500"
-          },
-          {
-            "url" : "https://reportstream.cdc.gov/fhir/StructureDefinition/orc-common-order",
-            "extension" : [
-              {
-                "url" : "orc-21-ordering-facility-name",
-                "valueReference" : {
-                  "reference" : "Organization/1707518609876731000.a949c297-5cee-49ba-b9db-9a97d301069a"
-                }
-              },
-              {
-                "url" : "orc-21-ordering-facility-name",
-                "valueReference" : {
-                  "reference" : "Organization/1707518609877722000.46cbc08b-a306-4fb6-bafc-5343e9818555"
-                }
-              },
-              {
-                "url" : "orc-12-ordering-provider",
-                "valueReference" : {
-                  "reference" : "Practitioner/1707518609879342000.20e2e4c5-920a-4be1-b04d-f7e930afb5f9"
-                }
-              }
-            ]
           },
           {
             "url" : "https://reportstream.cdc.gov/fhir/StructureDefinition/obr-observation-request",
@@ -636,11 +543,7 @@
         ],
         "status" : "unknown",
         "subject" : {
-<<<<<<< HEAD
-          "reference" : "Patient/1707518609865947000.29fad1e4-a456-4530-843c-0c365a76f5ab"
-=======
           "reference" : "Patient/1707269133500657000.da5afcfd-7b08-404c-86f9-107781bdfc04"
->>>>>>> c428a05f
         },
         "authoredOn" : "2023-05-06T05:29:13-05:00",
         "_authoredOn" : {
@@ -652,17 +555,6 @@
           ]
         },
         "requester" : {
-<<<<<<< HEAD
-          "reference" : "PractitionerRole/1707518609871227000.012dd95b-3f1a-46f3-b474-6ba164711108"
-        }
-      }
-    },
-    {
-      "fullUrl" : "Organization/1707518609871601000.0dd22057-1987-4827-bce8-8700ef8b5c70",
-      "resource" : {
-        "resourceType" : "Organization",
-        "id" : "1707518609871601000.0dd22057-1987-4827-bce8-8700ef8b5c70",
-=======
           "reference" : "PractitionerRole/1707269133506467000.06478c94-d27c-4e35-abb1-93d3651c8a8a"
         }
       }
@@ -672,7 +564,6 @@
       "resource" : {
         "resourceType" : "Organization",
         "id" : "1707269133506894000.bb25ea0d-931e-4f0b-b957-9edb75194e6e",
->>>>>>> c428a05f
         "identifier" : [
           {
             "extension" : [
@@ -687,17 +578,10 @@
       }
     },
     {
-<<<<<<< HEAD
-      "fullUrl" : "Practitioner/1707518609872922000.79abf021-5b68-4f12-842c-2561b17ac56c",
-      "resource" : {
-        "resourceType" : "Practitioner",
-        "id" : "1707518609872922000.79abf021-5b68-4f12-842c-2561b17ac56c",
-=======
       "fullUrl" : "Practitioner/1707269133508363000.c99f4f38-1297-400d-bdb6-ca397da20ce4",
       "resource" : {
         "resourceType" : "Practitioner",
         "id" : "1707269133508363000.c99f4f38-1297-400d-bdb6-ca397da20ce4",
->>>>>>> c428a05f
         "extension" : [
           {
             "url" : "https://reportstream.cdc.gov/fhir/StructureDefinition/assigning-authority",
@@ -749,11 +633,7 @@
             },
             "value" : "1265136360",
             "assigner" : {
-<<<<<<< HEAD
-              "reference" : "Organization/1707518609871601000.0dd22057-1987-4827-bce8-8700ef8b5c70"
-=======
               "reference" : "Organization/1707269133506894000.bb25ea0d-931e-4f0b-b957-9edb75194e6e"
->>>>>>> c428a05f
             }
           }
         ],
@@ -769,17 +649,10 @@
       }
     },
     {
-<<<<<<< HEAD
-      "fullUrl" : "Organization/1707518609873812000.a82992ac-7ed5-451c-860e-bca82f766a5f",
-      "resource" : {
-        "resourceType" : "Organization",
-        "id" : "1707518609873812000.a82992ac-7ed5-451c-860e-bca82f766a5f",
-=======
       "fullUrl" : "Organization/1707269133509780000.5b9af72b-2bfe-47a5-92c5-ee5476b1c02b",
       "resource" : {
         "resourceType" : "Organization",
         "id" : "1707269133509780000.5b9af72b-2bfe-47a5-92c5-ee5476b1c02b",
->>>>>>> c428a05f
         "extension" : [
           {
             "url" : "https://reportstream.cdc.gov/fhir/StructureDefinition/organization-name-type",
@@ -849,241 +722,6 @@
       }
     },
     {
-<<<<<<< HEAD
-      "fullUrl" : "PractitionerRole/1707518609871227000.012dd95b-3f1a-46f3-b474-6ba164711108",
-      "resource" : {
-        "resourceType" : "PractitionerRole",
-        "id" : "1707518609871227000.012dd95b-3f1a-46f3-b474-6ba164711108",
-        "practitioner" : {
-          "reference" : "Practitioner/1707518609872922000.79abf021-5b68-4f12-842c-2561b17ac56c"
-        },
-        "organization" : {
-          "reference" : "Organization/1707518609873812000.a82992ac-7ed5-451c-860e-bca82f766a5f"
-        }
-      }
-    },
-    {
-      "fullUrl" : "Organization/1707518609876731000.a949c297-5cee-49ba-b9db-9a97d301069a",
-      "resource" : {
-        "resourceType" : "Organization",
-        "id" : "1707518609876731000.a949c297-5cee-49ba-b9db-9a97d301069a",
-        "extension" : [
-          {
-            "url" : "https://reportstream.cdc.gov/fhir/StructureDefinition/xon10-organization-identifier",
-            "valueString" : "1043269798"
-          },
-          {
-            "url" : "https://reportstream.cdc.gov/fhir/StructureDefinition/organization-name-type",
-            "valueCoding" : {
-              "extension" : [
-                {
-                  "url" : "https://reportstream.cdc.gov/fhir/StructureDefinition/cwe-coding",
-                  "valueCodeableConcept" : {
-                    "extension" : [
-                      {
-                        "url" : "https://reportstream.cdc.gov/fhir/StructureDefinition/hl7v2Name",
-                        "valueString" : "organization-name-type-code"
-                      }
-                    ]
-                  }
-                }
-              ]
-            }
-          }
-        ],
-        "identifier" : [
-          {
-            "extension" : [
-              {
-                "url" : "https://reportstream.cdc.gov/fhir/StructureDefinition/assigning-authority",
-                "extension" : [
-                  {
-                    "url" : "https://reportstream.cdc.gov/fhir/StructureDefinition/namespace-id",
-                    "valueString" : "CMS"
-                  },
-                  {
-                    "url" : "https://reportstream.cdc.gov/fhir/StructureDefinition/universal-id-unknown-type"
-                  },
-                  {
-                    "url" : "https://reportstream.cdc.gov/fhir/StructureDefinition/universal-id-type"
-                  }
-                ]
-              }
-            ],
-            "type" : {
-              "coding" : [
-                {
-                  "extension" : [
-                    {
-                      "url" : "https://reportstream.cdc.gov/fhir/StructureDefinition/code-index-name",
-                      "valueString" : "identifier"
-                    }
-                  ],
-                  "system" : "http://terminology.hl7.org/CodeSystem/v2-0203",
-                  "code" : "NPI"
-                }
-              ]
-            },
-            "value" : "1043269798"
-          }
-        ],
-        "name" : "ST. CLOUD HOSPITAL"
-      }
-    },
-    {
-      "fullUrl" : "Organization/1707518609877722000.46cbc08b-a306-4fb6-bafc-5343e9818555",
-      "resource" : {
-        "resourceType" : "Organization",
-        "id" : "1707518609877722000.46cbc08b-a306-4fb6-bafc-5343e9818555",
-        "extension" : [
-          {
-            "url" : "https://reportstream.cdc.gov/fhir/StructureDefinition/xon10-organization-identifier",
-            "valueString" : "739"
-          },
-          {
-            "url" : "https://reportstream.cdc.gov/fhir/StructureDefinition/organization-name-type",
-            "valueCoding" : {
-              "extension" : [
-                {
-                  "url" : "https://reportstream.cdc.gov/fhir/StructureDefinition/cwe-coding",
-                  "valueCodeableConcept" : {
-                    "extension" : [
-                      {
-                        "url" : "https://reportstream.cdc.gov/fhir/StructureDefinition/hl7v2Name",
-                        "valueString" : "organization-name-type-code"
-                      }
-                    ]
-                  }
-                }
-              ]
-            }
-          }
-        ],
-        "identifier" : [
-          {
-            "extension" : [
-              {
-                "url" : "https://reportstream.cdc.gov/fhir/StructureDefinition/assigning-authority",
-                "extension" : [
-                  {
-                    "url" : "https://reportstream.cdc.gov/fhir/StructureDefinition/namespace-id",
-                    "valueString" : "MN Public Health Lab"
-                  },
-                  {
-                    "url" : "https://reportstream.cdc.gov/fhir/StructureDefinition/universal-id-unknown-type"
-                  },
-                  {
-                    "url" : "https://reportstream.cdc.gov/fhir/StructureDefinition/universal-id-type"
-                  }
-                ]
-              }
-            ],
-            "type" : {
-              "coding" : [
-                {
-                  "extension" : [
-                    {
-                      "url" : "https://reportstream.cdc.gov/fhir/StructureDefinition/code-index-name",
-                      "valueString" : "identifier"
-                    }
-                  ],
-                  "system" : "http://terminology.hl7.org/CodeSystem/v2-0203",
-                  "code" : "NPI"
-                }
-              ]
-            },
-            "value" : "739"
-          }
-        ],
-        "name" : "ST. CLOUD HOSPITAL"
-      }
-    },
-    {
-      "fullUrl" : "Organization/1707518609878481000.2553116c-9fb7-40aa-aee1-49eb2d5c6459",
-      "resource" : {
-        "resourceType" : "Organization",
-        "id" : "1707518609878481000.2553116c-9fb7-40aa-aee1-49eb2d5c6459",
-        "identifier" : [
-          {
-            "extension" : [
-              {
-                "url" : "https://reportstream.cdc.gov/fhir/StructureDefinition/identifier-namespace-id",
-                "valueBoolean" : true
-              }
-            ],
-            "value" : "NPI"
-          }
-        ]
-      }
-    },
-    {
-      "fullUrl" : "Practitioner/1707518609879342000.20e2e4c5-920a-4be1-b04d-f7e930afb5f9",
-      "resource" : {
-        "resourceType" : "Practitioner",
-        "id" : "1707518609879342000.20e2e4c5-920a-4be1-b04d-f7e930afb5f9",
-        "extension" : [
-          {
-            "url" : "https://reportstream.cdc.gov/fhir/StructureDefinition/xcn3-given-name",
-            "valueString" : "JANE"
-          },
-          {
-            "url" : "https://reportstream.cdc.gov/fhir/StructureDefinition/assigning-authority",
-            "extension" : [
-              {
-                "url" : "https://reportstream.cdc.gov/fhir/StructureDefinition/namespace-id",
-                "valueString" : "NPI"
-              },
-              {
-                "url" : "https://reportstream.cdc.gov/fhir/StructureDefinition/universal-id-unknown-type"
-              },
-              {
-                "url" : "https://reportstream.cdc.gov/fhir/StructureDefinition/universal-id-type"
-              }
-            ]
-          },
-          {
-            "url" : "https://reportstream.cdc.gov/fhir/StructureDefinition/xcn10-name-type-code",
-            "valueString" : "L"
-          }
-        ],
-        "identifier" : [
-          {
-            "type" : {
-              "coding" : [
-                {
-                  "extension" : [
-                    {
-                      "url" : "https://reportstream.cdc.gov/fhir/StructureDefinition/hl7-use",
-                      "valueString" : "id-code"
-                    }
-                  ],
-                  "code" : "NPI"
-                }
-              ]
-            },
-            "value" : "1265136360",
-            "assigner" : {
-              "reference" : "Organization/1707518609878481000.2553116c-9fb7-40aa-aee1-49eb2d5c6459"
-            }
-          }
-        ],
-        "name" : [
-          {
-            "use" : "official",
-            "family" : "JONES",
-            "given" : [
-              "JANE"
-            ]
-          }
-        ]
-      }
-    },
-    {
-      "fullUrl" : "Specimen/1707518610055118000.5fab0ca9-d1ae-4857-ba6f-1bcd93825b5d",
-      "resource" : {
-        "resourceType" : "Specimen",
-        "id" : "1707518610055118000.5fab0ca9-d1ae-4857-ba6f-1bcd93825b5d"
-=======
       "fullUrl" : "PractitionerRole/1707269133506467000.06478c94-d27c-4e35-abb1-93d3651c8a8a",
       "resource" : {
         "resourceType" : "PractitionerRole",
@@ -1101,7 +739,6 @@
       "resource" : {
         "resourceType" : "Specimen",
         "id" : "1707269133749085000.99fadae5-0d6c-41ed-a88d-6ad7e8b99963"
->>>>>>> c428a05f
       }
     }
   ]
