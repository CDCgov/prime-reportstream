{
<<<<<<< HEAD
  "resourceType" : "Bundle",
  "id" : "1707488681098694000.44144fb1-7b6b-4979-b56f-4adbb8b59986",
  "meta" : {
    "lastUpdated" : "2024-02-09T09:24:41.106-05:00"
=======
  "resourceType": "Bundle",
  "id": "1707764989581045000.057e9c50-7b14-4e84-8286-4a45a0eb05c4",
  "meta": {
    "lastUpdated": "2024-02-12T13:09:49.589-06:00"
>>>>>>> 44104ccc
  },
  "identifier": {
    "system": "https://reportstream.cdc.gov/prime-router",
    "value": "31808297"
  },
  "type": "message",
  "timestamp": "2023-05-06T05:29:16.000-05:00",
  "entry": [
    {
      "fullUrl": "MessageHeader/87c2d0db-6f31-3666-b9e2-7152e039c11f",
      "resource": {
        "resourceType": "MessageHeader",
        "id": "87c2d0db-6f31-3666-b9e2-7152e039c11f",
        "meta": {
          "tag": [
            {
              "system": "http://terminology.hl7.org/CodeSystem/v2-0103",
              "code": "P"
            }
          ]
        },
        "extension": [
          {
            "url": "https://reportstream.cdc.gov/fhir/StructureDefinition/msh-message-header",
            "extension": [
              {
                "url": "MSH.7",
                "valueString": "20230506052916-0500"
              },
              {
                "url": "MSH.15",
                "valueString": "AL"
              },
              {
                "url": "MSH.16",
                "valueString": "AL"
              },
              {
                "url": "MSH.21",
                "valueIdentifier": {
                  "extension": [
                    {
                      "url": "https://reportstream.cdc.gov/fhir/StructureDefinition/assigning-authority",
                      "extension": [
                        {
<<<<<<< HEAD
                          "url" : "https://reportstream.cdc.gov/fhir/StructureDefinition/universal-id",
                          "valueString" : "2.16.840.1.113883.9.82"
=======
                          "url": "https://reportstream.cdc.gov/fhir/StructureDefinition/assigning-authority-universal-id",
                          "valueString": "2.16.840.1.113883.9.82"
>>>>>>> 44104ccc
                        },
                        {
                          "url": "https://reportstream.cdc.gov/fhir/StructureDefinition/universal-id-type",
                          "valueCode": "ISO"
                        }
                      ]
                    }
                  ],
                  "value": "LAB_PRU_COMPONENT"
                }
              },
              {
                "url": "MSH.21",
                "valueIdentifier": {
                  "extension": [
                    {
                      "url": "https://reportstream.cdc.gov/fhir/StructureDefinition/assigning-authority",
                      "extension": [
                        {
<<<<<<< HEAD
                          "url" : "https://reportstream.cdc.gov/fhir/StructureDefinition/universal-id",
                          "valueString" : "2.16.840.1.113883.9.22"
=======
                          "url": "https://reportstream.cdc.gov/fhir/StructureDefinition/assigning-authority-universal-id",
                          "valueString": "2.16.840.1.113883.9.22"
>>>>>>> 44104ccc
                        },
                        {
                          "url": "https://reportstream.cdc.gov/fhir/StructureDefinition/universal-id-type",
                          "valueCode": "ISO"
                        }
                      ]
                    }
                  ],
                  "value": "LAB_TO_COMPONENT"
                }
              },
              {
                "url": "MSH.21",
                "valueIdentifier": {
                  "extension": [
                    {
                      "url": "https://reportstream.cdc.gov/fhir/StructureDefinition/assigning-authority",
                      "extension": [
                        {
<<<<<<< HEAD
                          "url" : "https://reportstream.cdc.gov/fhir/StructureDefinition/universal-id",
                          "valueString" : "2.16.840.1.113883.9.22"
=======
                          "url": "https://reportstream.cdc.gov/fhir/StructureDefinition/assigning-authority-universal-id",
                          "valueString": "2.16.840.1.113883.9.22"
>>>>>>> 44104ccc
                        },
                        {
                          "url": "https://reportstream.cdc.gov/fhir/StructureDefinition/universal-id-type",
                          "valueCode": "ISO"
                        }
                      ]
                    }
                  ],
                  "value": "LAB_THREE_COMPONENT"
                }
              }
            ]
          }
        ],
        "eventCoding": {
          "system": "http://terminology.hl7.org/CodeSystem/v2-0003",
          "code": "O01",
          "display": "ORM^O01^ORM_O01"
        },
        "destination": [
          {
            "extension": [
              {
                "url": "https://reportstream.cdc.gov/fhir/StructureDefinition/universal-id",
                "valueString": "natus.health.state.mn.us"
              },
              {
                "url": "https://reportstream.cdc.gov/fhir/StructureDefinition/universal-id-type",
                "valueString": "DNS"
              },
              {
                "url": "https://reportstream.cdc.gov/fhir/StructureDefinition/hl7v2Field",
                "valueString": "MSH.5"
              }
            ],
<<<<<<< HEAD
            "name" : "NATUS",
            "receiver" : {
              "reference" : "Organization/1707488681169361000.7be474ad-7bcc-406f-ae39-514350c72e4e"
            }
          }
        ],
        "sender" : {
          "reference" : "Organization/1707488681146924000.6e8a2e3a-72ca-4521-b7a7-4dcb87aa0458"
=======
            "name": "NATUS",
            "receiver": {
              "reference": "Organization/1707764989696094000.c350f9b7-215f-4e97-a21d-0ea5b127244e"
            }
          }
        ],
        "sender": {
          "reference": "Organization/1707764989655377000.1c104d4b-7e2d-4184-81d2-19e623d7b86f"
>>>>>>> 44104ccc
        },
        "source": {
          "extension": [
            {
              "url": "https://reportstream.cdc.gov/fhir/StructureDefinition/namespace-id",
              "valueString": "Epic"
            },
            {
              "url": "https://reportstream.cdc.gov/fhir/StructureDefinition/universal-id",
              "valueString": "1.2.840.114350.1.13.145.2.7.2.695071"
            },
            {
              "url": "https://reportstream.cdc.gov/fhir/StructureDefinition/universal-id-type",
              "valueString": "ISO"
            },
            {
              "url": "https://reportstream.cdc.gov/fhir/StructureDefinition/hl7v2Field",
              "valueString": "MSH.3"
            }
          ],
          "endpoint": "urn:oid:1.2.840.114350.1.13.145.2.7.2.695071"
        }
      }
    },
    {
<<<<<<< HEAD
      "fullUrl" : "Organization/1707488681146924000.6e8a2e3a-72ca-4521-b7a7-4dcb87aa0458",
      "resource" : {
        "resourceType" : "Organization",
        "id" : "1707488681146924000.6e8a2e3a-72ca-4521-b7a7-4dcb87aa0458",
        "identifier" : [
=======
      "fullUrl": "Organization/1707764989655377000.1c104d4b-7e2d-4184-81d2-19e623d7b86f",
      "resource": {
        "resourceType": "Organization",
        "id": "1707764989655377000.1c104d4b-7e2d-4184-81d2-19e623d7b86f",
        "identifier": [
>>>>>>> 44104ccc
          {
            "extension": [
              {
<<<<<<< HEAD
                "url" : "https://reportstream.cdc.gov/fhir/StructureDefinition/hl7v2Field",
                "valueString" : "HD.1"
=======
                "url": "https://reportstream.cdc.gov/fhir/StructureDefinition/identifier-namespace-id",
                "valueBoolean": true
>>>>>>> 44104ccc
              }
            ],
            "value": "Centracare"
          },
          {
            "extension": [
              {
<<<<<<< HEAD
                "url" : "https://reportstream.cdc.gov/fhir/StructureDefinition/hl7v2Field",
                "valueString" : "HD.2,HD.3"
=======
                "url": "https://reportstream.cdc.gov/fhir/StructureDefinition/identifier-universal-id",
                "valueBoolean": true
>>>>>>> 44104ccc
              }
            ],
            "type": {
              "coding": [
                {
                  "system": "http://terminology.hl7.org/CodeSystem/v2-0301",
                  "code": "DNS"
                }
              ]
            },
            "value": "centracare.com"
          }
        ]
      }
    },
    {
<<<<<<< HEAD
      "fullUrl" : "Organization/1707488681169361000.7be474ad-7bcc-406f-ae39-514350c72e4e",
      "resource" : {
        "resourceType" : "Organization",
        "id" : "1707488681169361000.7be474ad-7bcc-406f-ae39-514350c72e4e",
        "extension" : [
=======
      "fullUrl": "Organization/1707764989696094000.c350f9b7-215f-4e97-a21d-0ea5b127244e",
      "resource": {
        "resourceType": "Organization",
        "id": "1707764989696094000.c350f9b7-215f-4e97-a21d-0ea5b127244e",
        "extension": [
>>>>>>> 44104ccc
          {
            "url": "https://reportstream.cdc.gov/fhir/StructureDefinition/hl7v2Field",
            "valueString": "MSH.6"
          }
        ],
        "identifier": [
          {
            "extension": [
              {
<<<<<<< HEAD
                "url" : "https://reportstream.cdc.gov/fhir/StructureDefinition/hl7v2Field",
                "valueString" : "HD.1"
=======
                "url": "https://reportstream.cdc.gov/fhir/StructureDefinition/identifier-namespace-id",
                "valueBoolean": true
>>>>>>> 44104ccc
              }
            ],
            "value": "MN Public Health Lab"
          },
          {
            "extension": [
              {
<<<<<<< HEAD
                "url" : "https://reportstream.cdc.gov/fhir/StructureDefinition/hl7v2Field",
                "valueString" : "HD.2,HD.3"
=======
                "url": "https://reportstream.cdc.gov/fhir/StructureDefinition/identifier-universal-id",
                "valueBoolean": true
>>>>>>> 44104ccc
              }
            ],
            "type": {
              "coding": [
                {
                  "system": "http://terminology.hl7.org/CodeSystem/v2-0301",
                  "code": "ISO"
                }
              ]
            },
            "system": "urn:ietf:rfc:3986",
            "value": "2.16.840.1.114222.4.1.10080"
          }
        ]
      }
    },
    {
<<<<<<< HEAD
      "fullUrl" : "Patient/1707488681545134000.151b561c-b629-47b9-bfd6-0a495acf421f",
      "resource" : {
        "resourceType" : "Patient",
        "id" : "1707488681545134000.151b561c-b629-47b9-bfd6-0a495acf421f",
        "extension" : [
=======
      "fullUrl": "Patient/1707764990276115000.fe78901f-02a6-4904-a346-0b8c31d3397a",
      "resource": {
        "resourceType": "Patient",
        "id": "1707764990276115000.fe78901f-02a6-4904-a346-0b8c31d3397a",
        "extension": [
>>>>>>> 44104ccc
          {
            "url": "https://reportstream.cdc.gov/fhir/StructureDefinition/pid-patient",
            "extension": [
              {
<<<<<<< HEAD
                "url" : "PID.8"
              },
              {
                "url" : "PID.24",
                "valueString" : "Y"
              },
              {
                "url" : "PID.30",
                "valueString" : "N"
=======
                "url": "pid-8-administrative-sex"
              },
              {
                "url": "pid-24-multiple-birth-indicator",
                "valueString": "Y"
              },
              {
                "url": "pid-30-patient-death-indicator",
                "valueString": "N"
>>>>>>> 44104ccc
              }
            ]
          },
          {
            "url": "http://hl7.org/fhir/StructureDefinition/patient-mothersMaidenName",
            "valueHumanName": {
              "extension": [
                {
                  "url": "https://reportstream.cdc.gov/fhir/StructureDefinition/xpn-human-name",
                  "extension": [
                    {
                      "url": "XPN.2",
                      "valueString": "BB SARAH"
                    }
                  ]
                }
              ],
              "family": "SMITH",
              "given": [
                "BB SARAH"
              ]
            }
          }
        ],
        "identifier": [
          {
            "extension": [
              {
<<<<<<< HEAD
                "url" : "https://reportstream.cdc.gov/fhir/StructureDefinition/cx-identifier",
                "extension" : [
                  {
                    "url" : "CX.5",
                    "valueString" : "MR"
                  }
                ]
=======
                "url": "https://reportstream.cdc.gov/fhir/StructureDefinition/identifier-type-code",
                "valueString": "MR"
>>>>>>> 44104ccc
              },
              {
                "url": "https://reportstream.cdc.gov/fhir/StructureDefinition/hl7v2Field",
                "valueString": "PID.3"
              }
            ],
            "type": {
              "coding": [
                {
                  "code": "MR"
                }
              ]
            },
<<<<<<< HEAD
            "value" : "11102779",
            "assigner" : {
              "reference" : "Organization/1707488681520273000.4b1d2abc-3842-4d0e-9c52-b9d96bd3c5a0"
=======
            "value": "11102779",
            "assigner": {
              "reference": "Organization/1707764990228266000.7d54ef8a-7508-470b-aced-8073eb78b2ca"
>>>>>>> 44104ccc
            }
          }
        ],
        "name": [
          {
            "extension": [
              {
                "url": "https://reportstream.cdc.gov/fhir/StructureDefinition/xpn-human-name",
                "extension": [
                  {
                    "url": "XPN.2",
                    "valueString": "BB SARAH"
                  },
                  {
                    "url": "XPN.7",
                    "valueString": "L"
                  }
                ]
              }
            ],
            "use": "official",
            "family": "SMITH",
            "given": [
              "BB SARAH"
            ]
          }
        ],
        "telecom": [
          {
            "extension": [
              {
                "url": "http://hl7.org/fhir/StructureDefinition/contactpoint-area",
                "valueString": "763"
              },
              {
                "url": "http://hl7.org/fhir/StructureDefinition/contactpoint-local",
                "valueString": "555555"
              },
              {
                "url": "https://reportstream.cdc.gov/fhir/StructureDefinition/xtn-contact-point",
                "extension": [
                  {
                    "url": "XTN.3",
                    "valueString": "PH"
                  },
                  {
                    "url": "XTN.7",
                    "valueString": "555555"
                  },
                  {
                    "url": "XTN.9",
                    "valueString": "(763)555-5555"
                  }
                ]
              }
            ],
            "system": "phone",
            "use": "home"
          }
        ],
        "gender": "male",
        "birthDate": "2023-05-04",
        "_birthDate": {
          "extension": [
            {
              "url": "https://reportstream.cdc.gov/fhir/StructureDefinition/hl7v2-date-time",
              "valueString": "20230504131023-0500"
            },
            {
              "url": "http://hl7.org/fhir/StructureDefinition/patient-birthTime",
              "valueDateTime": "2023-05-04T13:10:23-05:00"
            }
          ]
        },
        "deceasedBoolean": false,
        "address": [
          {
            "extension": [
              {
                "url": "https://reportstream.cdc.gov/fhir/StructureDefinition/xad-address",
                "extension": [
                  {
                    "url": "https://reportstream.cdc.gov/fhir/StructureDefinition/sad-address-line",
                    "extension": [
                      {
                        "url": "SAD.1",
                        "valueString": "555 STATE HIGHWAY 13"
                      }
                    ]
                  },
                  {
                    "url": "XAD.7",
                    "valueCode": "H"
                  }
                ]
              }
            ],
            "use": "home",
            "line": [
              "555 STATE HIGHWAY 13"
            ],
            "city": "DEER CREEK",
            "district": "OTTER TAIL",
            "state": "MN",
            "postalCode": "56527-9657",
            "country": "USA"
          }
        ],
        "multipleBirthInteger": 2,
        "link": [
          {
<<<<<<< HEAD
            "other" : {
              "reference" : "RelatedPerson/1707488681535030000.9a2f6ef8-a918-4140-95f1-e23d80323490"
=======
            "other": {
              "reference": "RelatedPerson/1707764990258145000.7e57aa97-a689-4b61-a4ff-2f3e2dcacdce"
>>>>>>> 44104ccc
            },
            "type": "seealso"
          }
        ]
      }
    },
    {
<<<<<<< HEAD
      "fullUrl" : "Organization/1707488681520273000.4b1d2abc-3842-4d0e-9c52-b9d96bd3c5a0",
      "resource" : {
        "resourceType" : "Organization",
        "id" : "1707488681520273000.4b1d2abc-3842-4d0e-9c52-b9d96bd3c5a0",
        "identifier" : [
=======
      "fullUrl": "Organization/1707764990228266000.7d54ef8a-7508-470b-aced-8073eb78b2ca",
      "resource": {
        "resourceType": "Organization",
        "id": "1707764990228266000.7d54ef8a-7508-470b-aced-8073eb78b2ca",
        "identifier": [
>>>>>>> 44104ccc
          {
            "extension": [
              {
<<<<<<< HEAD
                "url" : "https://reportstream.cdc.gov/fhir/StructureDefinition/hl7v2Field",
                "valueString" : "HD.1"
=======
                "url": "https://reportstream.cdc.gov/fhir/StructureDefinition/identifier-namespace-id",
                "valueBoolean": true
>>>>>>> 44104ccc
              }
            ],
            "value": "CRPMRN"
          }
        ]
      }
    },
    {
<<<<<<< HEAD
      "fullUrl" : "RelatedPerson/1707488681535030000.9a2f6ef8-a918-4140-95f1-e23d80323490",
      "resource" : {
        "resourceType" : "RelatedPerson",
        "id" : "1707488681535030000.9a2f6ef8-a918-4140-95f1-e23d80323490",
        "identifier" : [
=======
      "fullUrl": "RelatedPerson/1707764990258145000.7e57aa97-a689-4b61-a4ff-2f3e2dcacdce",
      "resource": {
        "resourceType": "RelatedPerson",
        "id": "1707764990258145000.7e57aa97-a689-4b61-a4ff-2f3e2dcacdce",
        "identifier": [
>>>>>>> 44104ccc
          {
            "extension": [
              {
                "url": "http://hl7.org/fhir/StructureDefinition/identifier-checkDigit",
                "valueString": "SADIE"
              },
              {
                "url": "http://hl7.org/fhir/StructureDefinition/namingsystem-checkDigit",
                "valueString": "S"
              }
            ],
            "value": "SMITH"
          }
        ]
      }
    },
    {
<<<<<<< HEAD
      "fullUrl" : "ServiceRequest/1707488681558081000.be753b27-7486-4ca0-9c76-fbb10186fa48",
      "resource" : {
        "resourceType" : "ServiceRequest",
        "id" : "1707488681558081000.be753b27-7486-4ca0-9c76-fbb10186fa48",
        "extension" : [
=======
      "fullUrl": "ServiceRequest/1707764990302191000.74771a39-994b-41f1-b478-565d927f526d",
      "resource": {
        "resourceType": "ServiceRequest",
        "id": "1707764990302191000.74771a39-994b-41f1-b478-565d927f526d",
        "extension": [
>>>>>>> 44104ccc
          {
            "url": "https://reportstream.cdc.gov/fhir/StructureDefinition/business-event",
            "valueCode": "NW"
          },
          {
            "url": "https://reportstream.cdc.gov/fhir/StructureDefinition/business-event",
            "valueString": "20230506052913-0500"
          },
          {
            "url": "https://reportstream.cdc.gov/fhir/StructureDefinition/obr-observation-request",
            "extension": [
              {
<<<<<<< HEAD
                "url" : "OBR.2",
                "valueIdentifier" : {
                  "extension" : [
=======
                "url": "obr-2-placer-order-number",
                "valueIdentifier": {
                  "extension": [
>>>>>>> 44104ccc
                    {
                      "url": "https://reportstream.cdc.gov/fhir/StructureDefinition/assigning-authority",
                      "extension": [
                        {
<<<<<<< HEAD
                          "url" : "https://reportstream.cdc.gov/fhir/StructureDefinition/namespace-id",
                          "valueString" : "EPIC"
                        },
                        {
                          "url" : "https://reportstream.cdc.gov/fhir/StructureDefinition/universal-id",
                          "valueString" : "1.2.840.114350.1.13.145.2.7.2.695071"
=======
                          "url": "https://reportstream.cdc.gov/fhir/StructureDefinition/assigning-authority-namespace-id",
                          "valueString": "EPIC"
                        },
                        {
                          "url": "https://reportstream.cdc.gov/fhir/StructureDefinition/assigning-authority-universal-id",
                          "valueString": "1.2.840.114350.1.13.145.2.7.2.695071"
>>>>>>> 44104ccc
                        },
                        {
                          "url": "https://reportstream.cdc.gov/fhir/StructureDefinition/universal-id-type",
                          "valueCode": "ISO"
                        }
                      ]
                    }
                  ],
                  "value": "421832901"
                }
              }
            ]
          }
        ],
        "identifier": [
          {
            "extension": [
              {
                "url": "https://reportstream.cdc.gov/fhir/StructureDefinition/hl7v2Field",
                "valueString": "ORC.2"
              },
              {
                "url": "https://reportstream.cdc.gov/fhir/StructureDefinition/assigning-authority",
                "extension": [
                  {
<<<<<<< HEAD
                    "url" : "https://reportstream.cdc.gov/fhir/StructureDefinition/namespace-id",
                    "valueString" : "EPIC"
                  },
                  {
                    "url" : "https://reportstream.cdc.gov/fhir/StructureDefinition/universal-id",
                    "valueString" : "1.2.840.114350.1.13.145.2.7.2.695071"
=======
                    "url": "https://reportstream.cdc.gov/fhir/StructureDefinition/assigning-authority-namespace-id",
                    "valueString": "EPIC"
                  },
                  {
                    "url": "https://reportstream.cdc.gov/fhir/StructureDefinition/assigning-authority-universal-id",
                    "valueString": "1.2.840.114350.1.13.145.2.7.2.695071"
>>>>>>> 44104ccc
                  },
                  {
                    "url": "https://reportstream.cdc.gov/fhir/StructureDefinition/universal-id-type",
                    "valueCode": "ISO"
                  }
                ]
              }
            ],
            "type": {
              "coding": [
                {
                  "system": "http://terminology.hl7.org/CodeSystem/v2-0203",
                  "code": "PLAC"
                }
              ]
            },
            "value": "421832901"
          }
        ],
<<<<<<< HEAD
        "status" : "unknown",
        "subject" : {
          "reference" : "Patient/1707488681545134000.151b561c-b629-47b9-bfd6-0a495acf421f"
=======
        "status": "unknown",
        "subject": {
          "reference": "Patient/1707764990276115000.fe78901f-02a6-4904-a346-0b8c31d3397a"
>>>>>>> 44104ccc
        },
        "authoredOn": "2023-05-06T05:29:13-05:00",
        "_authoredOn": {
          "extension": [
            {
              "url": "https://reportstream.cdc.gov/fhir/StructureDefinition/hl7v2-date-time",
              "valueString": "20230506052913-0500"
            }
          ]
        },
<<<<<<< HEAD
        "requester" : {
          "reference" : "PractitionerRole/1707488681551916000.45b50167-8a9a-4957-8671-135e39012235"
        }
      }
    },
    {
      "fullUrl" : "Organization/1707488681552240000.8afab9bc-62fa-4d37-8b28-b63f1749f7da",
      "resource" : {
        "resourceType" : "Organization",
        "id" : "1707488681552240000.8afab9bc-62fa-4d37-8b28-b63f1749f7da",
        "identifier" : [
=======
        "requester": {
          "reference": "PractitionerRole/1707764990287206000.c55f7731-8a92-4146-8ae1-ab52db3cfd3c"
        }
      }
    },
    {
      "fullUrl": "Organization/1707764990287930000.755f56f5-6744-493d-9f8a-a93053230f71",
      "resource": {
        "resourceType": "Organization",
        "id": "1707764990287930000.755f56f5-6744-493d-9f8a-a93053230f71",
        "identifier": [
>>>>>>> 44104ccc
          {
            "extension": [
              {
<<<<<<< HEAD
                "url" : "https://reportstream.cdc.gov/fhir/StructureDefinition/hl7v2Field",
                "valueString" : "HD.1"
=======
                "url": "https://reportstream.cdc.gov/fhir/StructureDefinition/identifier-namespace-id",
                "valueBoolean": true
>>>>>>> 44104ccc
              }
            ],
            "value": "NPI"
          }
        ]
      }
    },
    {
<<<<<<< HEAD
      "fullUrl" : "Practitioner/1707488681553532000.04118bb4-d954-4ffe-9fb2-e27ee664f096",
      "resource" : {
        "resourceType" : "Practitioner",
        "id" : "1707488681553532000.04118bb4-d954-4ffe-9fb2-e27ee664f096",
        "extension" : [
=======
      "fullUrl": "Practitioner/1707764990290899000.8cc9cc22-9811-4716-be69-c2aa3a14a9b5",
      "resource": {
        "resourceType": "Practitioner",
        "id": "1707764990290899000.8cc9cc22-9811-4716-be69-c2aa3a14a9b5",
        "extension": [
>>>>>>> 44104ccc
          {
            "url": "https://reportstream.cdc.gov/fhir/StructureDefinition/assigning-authority",
            "extension": [
              {
                "url": "https://reportstream.cdc.gov/fhir/StructureDefinition/namespace-id",
                "valueString": "NPI"
              },
              {
                "url": "https://reportstream.cdc.gov/fhir/StructureDefinition/universal-id-unknown-type"
              },
              {
                "url": "https://reportstream.cdc.gov/fhir/StructureDefinition/universal-id-type"
              }
            ]
          },
          {
            "url": "https://reportstream.cdc.gov/fhir/StructureDefinition/xcn-practitioner",
            "extension": [
              {
                "url": "XCN.3",
                "valueString": "JANE"
              },
              {
                "url": "XCN.10",
                "valueString": "L"
              }
            ]
          },
          {
            "url": "https://reportstream.cdc.gov/fhir/StructureDefinition/hl7v2Field",
            "valueString": "ORC.12"
          }
        ],
        "identifier": [
          {
            "type": {
              "coding": [
                {
                  "extension": [
                    {
                      "url": "https://reportstream.cdc.gov/fhir/StructureDefinition/codeable-concept-id",
                      "valueBoolean": true
                    }
                  ],
                  "code": "NPI"
                }
              ]
            },
<<<<<<< HEAD
            "value" : "1265136360",
            "assigner" : {
              "reference" : "Organization/1707488681552240000.8afab9bc-62fa-4d37-8b28-b63f1749f7da"
=======
            "value": "1265136360",
            "assigner": {
              "reference": "Organization/1707764990287930000.755f56f5-6744-493d-9f8a-a93053230f71"
>>>>>>> 44104ccc
            }
          }
        ],
        "name": [
          {
            "use": "official",
            "family": "JONES",
            "given": [
              "JANE"
            ]
          }
        ]
      }
    },
    {
<<<<<<< HEAD
      "fullUrl" : "Organization/1707488681554794000.fa584300-459c-4c25-82d6-ab2b0090d175",
      "resource" : {
        "resourceType" : "Organization",
        "id" : "1707488681554794000.fa584300-459c-4c25-82d6-ab2b0090d175",
        "extension" : [
          {
            "url" : "https://reportstream.cdc.gov/fhir/StructureDefinition/organization-name-type",
            "valueCoding" : {
              "extension" : [
=======
      "fullUrl": "Organization/1707764990294055000.293428f2-4581-4187-a2c0-f99e6f8e015f",
      "resource": {
        "resourceType": "Organization",
        "id": "1707764990294055000.293428f2-4581-4187-a2c0-f99e6f8e015f",
        "extension": [
          {
            "url": "https://reportstream.cdc.gov/fhir/StructureDefinition/organization-name-type",
            "valueCoding": {
              "extension": [
>>>>>>> 44104ccc
                {
                  "url": "https://reportstream.cdc.gov/fhir/StructureDefinition/cwe-coding",
                  "valueCodeableConcept": {
                    "extension": [
                      {
                        "url": "https://reportstream.cdc.gov/fhir/StructureDefinition/hl7v2Field",
                        "valueString": "XON.2"
                      }
                    ]
                  }
                }
              ]
            }
          },
          {
            "url": "https://reportstream.cdc.gov/fhir/StructureDefinition/xon-organization",
            "extension": [
              {
                "url": "XON.10",
                "valueString": "1043269798"
              }
            ]
          }
        ],
        "identifier": [
          {
            "extension": [
              {
                "url": "https://reportstream.cdc.gov/fhir/StructureDefinition/assigning-authority",
                "extension": [
                  {
                    "url": "https://reportstream.cdc.gov/fhir/StructureDefinition/namespace-id",
                    "valueString": "CMS"
                  },
                  {
                    "url": "https://reportstream.cdc.gov/fhir/StructureDefinition/universal-id-unknown-type"
                  },
                  {
                    "url": "https://reportstream.cdc.gov/fhir/StructureDefinition/universal-id-type"
                  }
                ]
              }
            ],
            "type": {
              "coding": [
                {
                  "extension": [
                    {
                      "url": "https://reportstream.cdc.gov/fhir/StructureDefinition/code-index-name",
                      "valueString": "identifier"
                    }
                  ],
                  "system": "http://terminology.hl7.org/CodeSystem/v2-0203",
                  "code": "NPI"
                }
              ]
            },
            "value": "1043269798"
          }
        ],
        "name": "ST. CLOUD HOSPITAL"
      }
    },
    {
<<<<<<< HEAD
      "fullUrl" : "PractitionerRole/1707488681551916000.45b50167-8a9a-4957-8671-135e39012235",
      "resource" : {
        "resourceType" : "PractitionerRole",
        "id" : "1707488681551916000.45b50167-8a9a-4957-8671-135e39012235",
        "practitioner" : {
          "reference" : "Practitioner/1707488681553532000.04118bb4-d954-4ffe-9fb2-e27ee664f096"
        },
        "organization" : {
          "reference" : "Organization/1707488681554794000.fa584300-459c-4c25-82d6-ab2b0090d175"
        }
      }
    },
    {
      "fullUrl" : "Specimen/1707488681749341000.28601c00-8518-476a-8d54-b966336833d9",
      "resource" : {
        "resourceType" : "Specimen",
        "id" : "1707488681749341000.28601c00-8518-476a-8d54-b966336833d9"
=======
      "fullUrl": "PractitionerRole/1707764990287206000.c55f7731-8a92-4146-8ae1-ab52db3cfd3c",
      "resource": {
        "resourceType": "PractitionerRole",
        "id": "1707764990287206000.c55f7731-8a92-4146-8ae1-ab52db3cfd3c",
        "practitioner": {
          "reference": "Practitioner/1707764990290899000.8cc9cc22-9811-4716-be69-c2aa3a14a9b5"
        },
        "organization": {
          "reference": "Organization/1707764990294055000.293428f2-4581-4187-a2c0-f99e6f8e015f"
        }
      }
    },
    {
      "fullUrl": "Observation/1707764990612866000.e10ff86a-45b9-49c9-9eb6-2f87eb33630f",
      "resource": {
        "resourceType": "Observation",
        "id": "1707764990612866000.e10ff86a-45b9-49c9-9eb6-2f87eb33630f",
        "extension": [
          {
            "url": "https://reportstream.cdc.gov/fhir/StructureDefinition/sub-id",
            "valueString": "1"
          },
          {
            "url": "https://reportstream.cdc.gov/fhir/StructureDefinition/observation-sub-type",
            "valueCode": "AOE"
          },
          {
            "url": "https://reportstream.cdc.gov/fhir/StructureDefinition/obx-observation",
            "extension": [
              {
                "url": "obx-2-value-type",
                "valueId": "NM"
              },
              {
                "url": "obx-6-units"
              },
              {
                "url": "obx-11-observation-status",
                "valueString": "O"
              }
            ]
          }
        ],
        "status": "unknown",
        "subject": {
          "reference": "Patient/1707764990276115000.fe78901f-02a6-4904-a346-0b8c31d3397a"
        },
        "effectiveDateTime": "2023-05-06T05:00:00-05:00",
        "_effectiveDateTime": {
          "extension": [
            {
              "url": "https://reportstream.cdc.gov/fhir/StructureDefinition/hl7v2-date-time",
              "valueString": "20230506050000-0500"
            }
          ]
        },
        "valueQuantity": {
          "value": 1769.859285,
          "unit": "gram",
          "system": "UCUM",
          "code": "g"
        }
      }
    },
    {
      "fullUrl": "Observation/1707764990618865000.38b53705-7565-4183-8b38-585fb636432f",
      "resource": {
        "resourceType": "Observation",
        "id": "1707764990618865000.38b53705-7565-4183-8b38-585fb636432f",
        "extension": [
          {
            "url": "https://reportstream.cdc.gov/fhir/StructureDefinition/sub-id",
            "valueString": "1"
          },
          {
            "url": "https://reportstream.cdc.gov/fhir/StructureDefinition/observation-sub-type",
            "valueCode": "AOE"
          },
          {
            "url": "https://reportstream.cdc.gov/fhir/StructureDefinition/obx-observation",
            "extension": [
              {
                "url": "obx-2-value-type",
                "valueId": "NM"
              },
              {
                "url": "obx-6-units"
              },
              {
                "url": "obx-11-observation-status",
                "valueString": "O"
              }
            ]
          }
        ],
        "status": "unknown",
        "subject": {
          "reference": "Patient/1707764990276115000.fe78901f-02a6-4904-a346-0b8c31d3397a"
        },
        "effectiveDateTime": "2023-05-06T05:00:00-05:00",
        "_effectiveDateTime": {
          "extension": [
            {
              "url": "https://reportstream.cdc.gov/fhir/StructureDefinition/hl7v2-date-time",
              "valueString": "20230506050000-0500"
            }
          ]
        },
        "valueQuantity": {
          "value": 32,
          "unit": "week",
          "system": "UCUM",
          "code": "wk"
        }
      }
    },
    {
      "fullUrl": "Observation/1707764990625427000.d0205de0-0c5f-40a2-b3af-527e73b9213b",
      "resource": {
        "resourceType": "Observation",
        "id": "1707764990625427000.d0205de0-0c5f-40a2-b3af-527e73b9213b",
        "extension": [
          {
            "url": "https://reportstream.cdc.gov/fhir/StructureDefinition/sub-id",
            "valueString": "1"
          },
          {
            "url": "https://reportstream.cdc.gov/fhir/StructureDefinition/observation-sub-type",
            "valueCode": "AOE"
          },
          {
            "url": "https://reportstream.cdc.gov/fhir/StructureDefinition/obx-observation",
            "extension": [
              {
                "url": "obx-2-value-type",
                "valueId": "CWE"
              },
              {
                "url": "obx-11-observation-status",
                "valueString": "O"
              }
            ]
          }
        ],
        "status": "unknown",
        "subject": {
          "reference": "Patient/1707764990276115000.fe78901f-02a6-4904-a346-0b8c31d3397a"
        },
        "effectiveDateTime": "2023-05-06T05:00:00-05:00",
        "_effectiveDateTime": {
          "extension": [
            {
              "url": "https://reportstream.cdc.gov/fhir/StructureDefinition/hl7v2-date-time",
              "valueString": "20230506050000-0500"
            }
          ]
        },
        "valueCodeableConcept": {
          "coding": [
            {
              "extension": [
                {
                  "url": "https://reportstream.cdc.gov/fhir/StructureDefinition/cwe-coding",
                  "valueString": "coding"
                },
                {
                  "url": "https://reportstream.cdc.gov/fhir/StructureDefinition/cwe-coding-system",
                  "valueString": "LN"
                }
              ],
              "system": "http://loinc.org",
              "code": "LA12419-0",
              "display": "INFANT IN NICU AT TIME OF SPECIMEN COLLECTION"
            }
          ]
        }
      }
    },
    {
      "fullUrl": "Observation/1707764990630810000.671439fd-5093-44cc-942b-5fa7e3e210a5",
      "resource": {
        "resourceType": "Observation",
        "id": "1707764990630810000.671439fd-5093-44cc-942b-5fa7e3e210a5",
        "extension": [
          {
            "url": "https://reportstream.cdc.gov/fhir/StructureDefinition/sub-id",
            "valueString": "1"
          },
          {
            "url": "https://reportstream.cdc.gov/fhir/StructureDefinition/observation-sub-type",
            "valueCode": "AOE"
          },
          {
            "url": "https://reportstream.cdc.gov/fhir/StructureDefinition/obx-observation",
            "extension": [
              {
                "url": "obx-2-value-type",
                "valueId": "CWE"
              },
              {
                "url": "obx-11-observation-status",
                "valueString": "O"
              }
            ]
          }
        ],
        "status": "unknown",
        "subject": {
          "reference": "Patient/1707764990276115000.fe78901f-02a6-4904-a346-0b8c31d3397a"
        },
        "effectiveDateTime": "2023-05-06T05:00:00-05:00",
        "_effectiveDateTime": {
          "extension": [
            {
              "url": "https://reportstream.cdc.gov/fhir/StructureDefinition/hl7v2-date-time",
              "valueString": "20230506050000-0500"
            }
          ]
        },
        "valueCodeableConcept": {
          "coding": [
            {
              "extension": [
                {
                  "url": "https://reportstream.cdc.gov/fhir/StructureDefinition/cwe-coding",
                  "valueString": "coding"
                },
                {
                  "url": "https://reportstream.cdc.gov/fhir/StructureDefinition/cwe-coding-system",
                  "valueString": "99MDH"
                }
              ],
              "code": "N",
              "display": "No"
            }
          ]
        }
      }
    },
    {
      "fullUrl": "Observation/1707764990636266000.3a788a07-23a2-4b60-872f-60d5d43f62c0",
      "resource": {
        "resourceType": "Observation",
        "id": "1707764990636266000.3a788a07-23a2-4b60-872f-60d5d43f62c0",
        "extension": [
          {
            "url": "https://reportstream.cdc.gov/fhir/StructureDefinition/sub-id",
            "valueString": "1"
          },
          {
            "url": "https://reportstream.cdc.gov/fhir/StructureDefinition/observation-sub-type",
            "valueCode": "AOE"
          },
          {
            "url": "https://reportstream.cdc.gov/fhir/StructureDefinition/obx-observation",
            "extension": [
              {
                "url": "obx-2-value-type",
                "valueId": "CWE"
              },
              {
                "url": "obx-11-observation-status",
                "valueString": "O"
              }
            ]
          }
        ],
        "status": "unknown",
        "subject": {
          "reference": "Patient/1707764990276115000.fe78901f-02a6-4904-a346-0b8c31d3397a"
        },
        "effectiveDateTime": "2023-05-06T05:00:00-05:00",
        "_effectiveDateTime": {
          "extension": [
            {
              "url": "https://reportstream.cdc.gov/fhir/StructureDefinition/hl7v2-date-time",
              "valueString": "20230506050000-0500"
            }
          ]
        },
        "valueCodeableConcept": {
          "coding": [
            {
              "extension": [
                {
                  "url": "https://reportstream.cdc.gov/fhir/StructureDefinition/cwe-coding",
                  "valueString": "coding"
                },
                {
                  "url": "https://reportstream.cdc.gov/fhir/StructureDefinition/cwe-coding-system",
                  "valueString": "99MDH"
                }
              ],
              "code": "N",
              "display": "No"
            }
          ]
        }
      }
    },
    {
      "fullUrl": "Observation/1707764990642380000.55c4165b-ba4e-42c3-9d84-703ea90e65de",
      "resource": {
        "resourceType": "Observation",
        "id": "1707764990642380000.55c4165b-ba4e-42c3-9d84-703ea90e65de",
        "extension": [
          {
            "url": "https://reportstream.cdc.gov/fhir/StructureDefinition/sub-id",
            "valueString": "1"
          },
          {
            "url": "https://reportstream.cdc.gov/fhir/StructureDefinition/observation-sub-type",
            "valueCode": "AOE"
          },
          {
            "url": "https://reportstream.cdc.gov/fhir/StructureDefinition/obx-observation",
            "extension": [
              {
                "url": "obx-2-value-type",
                "valueId": "CWE"
              },
              {
                "url": "obx-11-observation-status",
                "valueString": "O"
              }
            ]
          }
        ],
        "status": "unknown",
        "subject": {
          "reference": "Patient/1707764990276115000.fe78901f-02a6-4904-a346-0b8c31d3397a"
        },
        "effectiveDateTime": "2023-05-06T05:00:00-05:00",
        "_effectiveDateTime": {
          "extension": [
            {
              "url": "https://reportstream.cdc.gov/fhir/StructureDefinition/hl7v2-date-time",
              "valueString": "20230506050000-0500"
            }
          ]
        },
        "valueCodeableConcept": {
          "coding": [
            {
              "extension": [
                {
                  "url": "https://reportstream.cdc.gov/fhir/StructureDefinition/cwe-coding",
                  "valueString": "coding"
                },
                {
                  "url": "https://reportstream.cdc.gov/fhir/StructureDefinition/cwe-coding-system",
                  "valueString": "99MDH"
                }
              ],
              "code": "N",
              "display": "No"
            }
          ]
        }
      }
    },
    {
      "fullUrl": "Observation/1707764990647359000.795b5e77-68dd-4a01-89bd-71ba762a7a7a",
      "resource": {
        "resourceType": "Observation",
        "id": "1707764990647359000.795b5e77-68dd-4a01-89bd-71ba762a7a7a",
        "extension": [
          {
            "url": "https://reportstream.cdc.gov/fhir/StructureDefinition/sub-id",
            "valueString": "1"
          },
          {
            "url": "https://reportstream.cdc.gov/fhir/StructureDefinition/observation-sub-type",
            "valueCode": "AOE"
          },
          {
            "url": "https://reportstream.cdc.gov/fhir/StructureDefinition/obx-observation",
            "extension": [
              {
                "url": "obx-2-value-type",
                "valueId": "CWE"
              },
              {
                "url": "obx-11-observation-status",
                "valueString": "O"
              }
            ]
          }
        ],
        "status": "unknown",
        "subject": {
          "reference": "Patient/1707764990276115000.fe78901f-02a6-4904-a346-0b8c31d3397a"
        },
        "effectiveDateTime": "2023-05-06T05:00:00-05:00",
        "_effectiveDateTime": {
          "extension": [
            {
              "url": "https://reportstream.cdc.gov/fhir/StructureDefinition/hl7v2-date-time",
              "valueString": "20230506050000-0500"
            }
          ]
        },
        "valueCodeableConcept": {
          "coding": [
            {
              "extension": [
                {
                  "url": "https://reportstream.cdc.gov/fhir/StructureDefinition/cwe-coding",
                  "valueString": "coding"
                },
                {
                  "url": "https://reportstream.cdc.gov/fhir/StructureDefinition/cwe-coding-system",
                  "valueString": "LN"
                }
              ],
              "system": "http://loinc.org",
              "code": "LA12418-2",
              "display": "TPN"
            }
          ]
        }
      }
    },
    {
      "fullUrl": "Observation/1707764990652363000.8d98d9f9-ea99-4958-9f51-35f551804dd0",
      "resource": {
        "resourceType": "Observation",
        "id": "1707764990652363000.8d98d9f9-ea99-4958-9f51-35f551804dd0",
        "extension": [
          {
            "url": "https://reportstream.cdc.gov/fhir/StructureDefinition/sub-id",
            "valueString": "2"
          },
          {
            "url": "https://reportstream.cdc.gov/fhir/StructureDefinition/observation-sub-type",
            "valueCode": "AOE"
          },
          {
            "url": "https://reportstream.cdc.gov/fhir/StructureDefinition/obx-observation",
            "extension": [
              {
                "url": "obx-2-value-type",
                "valueId": "CWE"
              },
              {
                "url": "obx-11-observation-status",
                "valueString": "O"
              }
            ]
          }
        ],
        "status": "unknown",
        "subject": {
          "reference": "Patient/1707764990276115000.fe78901f-02a6-4904-a346-0b8c31d3397a"
        },
        "effectiveDateTime": "2023-05-06T05:00:00-05:00",
        "_effectiveDateTime": {
          "extension": [
            {
              "url": "https://reportstream.cdc.gov/fhir/StructureDefinition/hl7v2-date-time",
              "valueString": "20230506050000-0500"
            }
          ]
        },
        "valueCodeableConcept": {
          "coding": [
            {
              "extension": [
                {
                  "url": "https://reportstream.cdc.gov/fhir/StructureDefinition/cwe-coding",
                  "valueString": "coding"
                },
                {
                  "url": "https://reportstream.cdc.gov/fhir/StructureDefinition/cwe-coding-system",
                  "valueString": "LN"
                }
              ],
              "system": "http://loinc.org",
              "code": "LA16914-6",
              "display": "BREAST MILK"
            }
          ]
        }
      }
    },
    {
      "fullUrl": "Observation/1707764990656674000.8646f4c5-8626-49ba-9963-7b6d0442e0e4",
      "resource": {
        "resourceType": "Observation",
        "id": "1707764990656674000.8646f4c5-8626-49ba-9963-7b6d0442e0e4",
        "extension": [
          {
            "url": "https://reportstream.cdc.gov/fhir/StructureDefinition/sub-id",
            "valueString": "1"
          },
          {
            "url": "https://reportstream.cdc.gov/fhir/StructureDefinition/observation-sub-type",
            "valueCode": "AOE"
          },
          {
            "url": "https://reportstream.cdc.gov/fhir/StructureDefinition/obx-observation",
            "extension": [
              {
                "url": "obx-2-value-type",
                "valueId": "CWE"
              },
              {
                "url": "obx-11-observation-status",
                "valueString": "O"
              }
            ]
          }
        ],
        "status": "unknown",
        "subject": {
          "reference": "Patient/1707764990276115000.fe78901f-02a6-4904-a346-0b8c31d3397a"
        },
        "effectiveDateTime": "2023-05-06T05:00:00-05:00",
        "_effectiveDateTime": {
          "extension": [
            {
              "url": "https://reportstream.cdc.gov/fhir/StructureDefinition/hl7v2-date-time",
              "valueString": "20230506050000-0500"
            }
          ]
        },
        "valueCodeableConcept": {
          "coding": [
            {
              "extension": [
                {
                  "url": "https://reportstream.cdc.gov/fhir/StructureDefinition/cwe-coding",
                  "valueString": "coding"
                }
              ],
              "code": "0516199364"
            }
          ]
        }
      }
    },
    {
      "fullUrl": "Observation/1707764990660621000.bfd17623-c203-4325-9b5e-cb1de188f583",
      "resource": {
        "resourceType": "Observation",
        "id": "1707764990660621000.bfd17623-c203-4325-9b5e-cb1de188f583",
        "extension": [
          {
            "url": "https://reportstream.cdc.gov/fhir/StructureDefinition/sub-id",
            "valueString": "1"
          },
          {
            "url": "https://reportstream.cdc.gov/fhir/StructureDefinition/observation-sub-type",
            "valueCode": "AOE"
          },
          {
            "url": "https://reportstream.cdc.gov/fhir/StructureDefinition/obx-observation",
            "extension": [
              {
                "url": "obx-2-value-type",
                "valueId": "ST"
              },
              {
                "url": "obx-11-observation-status",
                "valueString": "O"
              }
            ]
          }
        ],
        "status": "unknown",
        "subject": {
          "reference": "Patient/1707764990276115000.fe78901f-02a6-4904-a346-0b8c31d3397a"
        },
        "effectiveDateTime": "2023-05-06T05:00:00-05:00",
        "_effectiveDateTime": {
          "extension": [
            {
              "url": "https://reportstream.cdc.gov/fhir/StructureDefinition/hl7v2-date-time",
              "valueString": "20230506050000-0500"
            }
          ]
        },
        "valueString": "Daniel Davis/218-555-1000"
      }
    },
    {
      "fullUrl": "Observation/1707764990664808000.f570ee8a-877c-47f6-96c0-08a84b79b1ff",
      "resource": {
        "resourceType": "Observation",
        "id": "1707764990664808000.f570ee8a-877c-47f6-96c0-08a84b79b1ff",
        "extension": [
          {
            "url": "https://reportstream.cdc.gov/fhir/StructureDefinition/sub-id",
            "valueString": "1"
          },
          {
            "url": "https://reportstream.cdc.gov/fhir/StructureDefinition/observation-sub-type",
            "valueCode": "AOE"
          },
          {
            "url": "https://reportstream.cdc.gov/fhir/StructureDefinition/obx-observation",
            "extension": [
              {
                "url": "obx-2-value-type",
                "valueId": "ST"
              },
              {
                "url": "obx-11-observation-status",
                "valueString": "O"
              }
            ]
          }
        ],
        "status": "unknown",
        "subject": {
          "reference": "Patient/1707764990276115000.fe78901f-02a6-4904-a346-0b8c31d3397a"
        },
        "effectiveDateTime": "2023-05-06T05:00:00-05:00",
        "_effectiveDateTime": {
          "extension": [
            {
              "url": "https://reportstream.cdc.gov/fhir/StructureDefinition/hl7v2-date-time",
              "valueString": "20230506050000-0500"
            }
          ]
        },
        "valueString": "DAVIS, DANIEL, MD"
      }
    },
    {
      "fullUrl": "Observation/1707764990668469000.0a0a1e9c-caf0-442b-aa62-ed62d91d5be6",
      "resource": {
        "resourceType": "Observation",
        "id": "1707764990668469000.0a0a1e9c-caf0-442b-aa62-ed62d91d5be6",
        "extension": [
          {
            "url": "https://reportstream.cdc.gov/fhir/StructureDefinition/sub-id",
            "valueString": "1"
          },
          {
            "url": "https://reportstream.cdc.gov/fhir/StructureDefinition/observation-sub-type",
            "valueCode": "AOE"
          },
          {
            "url": "https://reportstream.cdc.gov/fhir/StructureDefinition/obx-observation",
            "extension": [
              {
                "url": "obx-2-value-type",
                "valueId": "ST"
              },
              {
                "url": "obx-11-observation-status",
                "valueString": "O"
              }
            ]
          }
        ],
        "status": "unknown",
        "subject": {
          "reference": "Patient/1707764990276115000.fe78901f-02a6-4904-a346-0b8c31d3397a"
        },
        "effectiveDateTime": "2023-05-06T05:00:00-05:00",
        "_effectiveDateTime": {
          "extension": [
            {
              "url": "https://reportstream.cdc.gov/fhir/StructureDefinition/hl7v2-date-time",
              "valueString": "20230506050000-0500"
            }
          ]
        },
        "valueString": "Lakeridge Health Revere"
      }
    },
    {
      "fullUrl": "Specimen/1707764990684344000.461bdeef-7eed-4313-a32a-de5eda589c37",
      "resource": {
        "resourceType": "Specimen",
        "id": "1707764990684344000.461bdeef-7eed-4313-a32a-de5eda589c37",
        "extension": [
          {
            "url": "https://reportstream.cdc.gov/fhir/StructureDefinition/hl7v2Segment",
            "valueString": "SPM"
          }
        ]
>>>>>>> 44104ccc
      }
    }
  ]
}<|MERGE_RESOLUTION|>--- conflicted
+++ resolved
@@ -1,15 +1,8 @@
 {
-<<<<<<< HEAD
-  "resourceType" : "Bundle",
-  "id" : "1707488681098694000.44144fb1-7b6b-4979-b56f-4adbb8b59986",
-  "meta" : {
-    "lastUpdated" : "2024-02-09T09:24:41.106-05:00"
-=======
   "resourceType": "Bundle",
   "id": "1707764989581045000.057e9c50-7b14-4e84-8286-4a45a0eb05c4",
   "meta": {
     "lastUpdated": "2024-02-12T13:09:49.589-06:00"
->>>>>>> 44104ccc
   },
   "identifier": {
     "system": "https://reportstream.cdc.gov/prime-router",
@@ -55,13 +48,8 @@
                       "url": "https://reportstream.cdc.gov/fhir/StructureDefinition/assigning-authority",
                       "extension": [
                         {
-<<<<<<< HEAD
-                          "url" : "https://reportstream.cdc.gov/fhir/StructureDefinition/universal-id",
-                          "valueString" : "2.16.840.1.113883.9.82"
-=======
                           "url": "https://reportstream.cdc.gov/fhir/StructureDefinition/assigning-authority-universal-id",
                           "valueString": "2.16.840.1.113883.9.82"
->>>>>>> 44104ccc
                         },
                         {
                           "url": "https://reportstream.cdc.gov/fhir/StructureDefinition/universal-id-type",
@@ -81,13 +69,8 @@
                       "url": "https://reportstream.cdc.gov/fhir/StructureDefinition/assigning-authority",
                       "extension": [
                         {
-<<<<<<< HEAD
-                          "url" : "https://reportstream.cdc.gov/fhir/StructureDefinition/universal-id",
-                          "valueString" : "2.16.840.1.113883.9.22"
-=======
                           "url": "https://reportstream.cdc.gov/fhir/StructureDefinition/assigning-authority-universal-id",
                           "valueString": "2.16.840.1.113883.9.22"
->>>>>>> 44104ccc
                         },
                         {
                           "url": "https://reportstream.cdc.gov/fhir/StructureDefinition/universal-id-type",
@@ -107,13 +90,8 @@
                       "url": "https://reportstream.cdc.gov/fhir/StructureDefinition/assigning-authority",
                       "extension": [
                         {
-<<<<<<< HEAD
-                          "url" : "https://reportstream.cdc.gov/fhir/StructureDefinition/universal-id",
-                          "valueString" : "2.16.840.1.113883.9.22"
-=======
                           "url": "https://reportstream.cdc.gov/fhir/StructureDefinition/assigning-authority-universal-id",
                           "valueString": "2.16.840.1.113883.9.22"
->>>>>>> 44104ccc
                         },
                         {
                           "url": "https://reportstream.cdc.gov/fhir/StructureDefinition/universal-id-type",
@@ -149,16 +127,6 @@
                 "valueString": "MSH.5"
               }
             ],
-<<<<<<< HEAD
-            "name" : "NATUS",
-            "receiver" : {
-              "reference" : "Organization/1707488681169361000.7be474ad-7bcc-406f-ae39-514350c72e4e"
-            }
-          }
-        ],
-        "sender" : {
-          "reference" : "Organization/1707488681146924000.6e8a2e3a-72ca-4521-b7a7-4dcb87aa0458"
-=======
             "name": "NATUS",
             "receiver": {
               "reference": "Organization/1707764989696094000.c350f9b7-215f-4e97-a21d-0ea5b127244e"
@@ -167,7 +135,6 @@
         ],
         "sender": {
           "reference": "Organization/1707764989655377000.1c104d4b-7e2d-4184-81d2-19e623d7b86f"
->>>>>>> 44104ccc
         },
         "source": {
           "extension": [
@@ -193,29 +160,16 @@
       }
     },
     {
-<<<<<<< HEAD
-      "fullUrl" : "Organization/1707488681146924000.6e8a2e3a-72ca-4521-b7a7-4dcb87aa0458",
-      "resource" : {
-        "resourceType" : "Organization",
-        "id" : "1707488681146924000.6e8a2e3a-72ca-4521-b7a7-4dcb87aa0458",
-        "identifier" : [
-=======
       "fullUrl": "Organization/1707764989655377000.1c104d4b-7e2d-4184-81d2-19e623d7b86f",
       "resource": {
         "resourceType": "Organization",
         "id": "1707764989655377000.1c104d4b-7e2d-4184-81d2-19e623d7b86f",
         "identifier": [
->>>>>>> 44104ccc
-          {
-            "extension": [
-              {
-<<<<<<< HEAD
-                "url" : "https://reportstream.cdc.gov/fhir/StructureDefinition/hl7v2Field",
-                "valueString" : "HD.1"
-=======
+          {
+            "extension": [
+              {
                 "url": "https://reportstream.cdc.gov/fhir/StructureDefinition/identifier-namespace-id",
                 "valueBoolean": true
->>>>>>> 44104ccc
               }
             ],
             "value": "Centracare"
@@ -223,13 +177,8 @@
           {
             "extension": [
               {
-<<<<<<< HEAD
-                "url" : "https://reportstream.cdc.gov/fhir/StructureDefinition/hl7v2Field",
-                "valueString" : "HD.2,HD.3"
-=======
                 "url": "https://reportstream.cdc.gov/fhir/StructureDefinition/identifier-universal-id",
                 "valueBoolean": true
->>>>>>> 44104ccc
               }
             ],
             "type": {
@@ -246,19 +195,11 @@
       }
     },
     {
-<<<<<<< HEAD
-      "fullUrl" : "Organization/1707488681169361000.7be474ad-7bcc-406f-ae39-514350c72e4e",
-      "resource" : {
-        "resourceType" : "Organization",
-        "id" : "1707488681169361000.7be474ad-7bcc-406f-ae39-514350c72e4e",
-        "extension" : [
-=======
       "fullUrl": "Organization/1707764989696094000.c350f9b7-215f-4e97-a21d-0ea5b127244e",
       "resource": {
         "resourceType": "Organization",
         "id": "1707764989696094000.c350f9b7-215f-4e97-a21d-0ea5b127244e",
         "extension": [
->>>>>>> 44104ccc
           {
             "url": "https://reportstream.cdc.gov/fhir/StructureDefinition/hl7v2Field",
             "valueString": "MSH.6"
@@ -268,13 +209,8 @@
           {
             "extension": [
               {
-<<<<<<< HEAD
-                "url" : "https://reportstream.cdc.gov/fhir/StructureDefinition/hl7v2Field",
-                "valueString" : "HD.1"
-=======
                 "url": "https://reportstream.cdc.gov/fhir/StructureDefinition/identifier-namespace-id",
                 "valueBoolean": true
->>>>>>> 44104ccc
               }
             ],
             "value": "MN Public Health Lab"
@@ -282,13 +218,8 @@
           {
             "extension": [
               {
-<<<<<<< HEAD
-                "url" : "https://reportstream.cdc.gov/fhir/StructureDefinition/hl7v2Field",
-                "valueString" : "HD.2,HD.3"
-=======
                 "url": "https://reportstream.cdc.gov/fhir/StructureDefinition/identifier-universal-id",
                 "valueBoolean": true
->>>>>>> 44104ccc
               }
             ],
             "type": {
@@ -306,34 +237,15 @@
       }
     },
     {
-<<<<<<< HEAD
-      "fullUrl" : "Patient/1707488681545134000.151b561c-b629-47b9-bfd6-0a495acf421f",
-      "resource" : {
-        "resourceType" : "Patient",
-        "id" : "1707488681545134000.151b561c-b629-47b9-bfd6-0a495acf421f",
-        "extension" : [
-=======
       "fullUrl": "Patient/1707764990276115000.fe78901f-02a6-4904-a346-0b8c31d3397a",
       "resource": {
         "resourceType": "Patient",
         "id": "1707764990276115000.fe78901f-02a6-4904-a346-0b8c31d3397a",
         "extension": [
->>>>>>> 44104ccc
           {
             "url": "https://reportstream.cdc.gov/fhir/StructureDefinition/pid-patient",
             "extension": [
               {
-<<<<<<< HEAD
-                "url" : "PID.8"
-              },
-              {
-                "url" : "PID.24",
-                "valueString" : "Y"
-              },
-              {
-                "url" : "PID.30",
-                "valueString" : "N"
-=======
                 "url": "pid-8-administrative-sex"
               },
               {
@@ -343,7 +255,6 @@
               {
                 "url": "pid-30-patient-death-indicator",
                 "valueString": "N"
->>>>>>> 44104ccc
               }
             ]
           },
@@ -372,18 +283,8 @@
           {
             "extension": [
               {
-<<<<<<< HEAD
-                "url" : "https://reportstream.cdc.gov/fhir/StructureDefinition/cx-identifier",
-                "extension" : [
-                  {
-                    "url" : "CX.5",
-                    "valueString" : "MR"
-                  }
-                ]
-=======
                 "url": "https://reportstream.cdc.gov/fhir/StructureDefinition/identifier-type-code",
                 "valueString": "MR"
->>>>>>> 44104ccc
               },
               {
                 "url": "https://reportstream.cdc.gov/fhir/StructureDefinition/hl7v2Field",
@@ -397,15 +298,9 @@
                 }
               ]
             },
-<<<<<<< HEAD
-            "value" : "11102779",
-            "assigner" : {
-              "reference" : "Organization/1707488681520273000.4b1d2abc-3842-4d0e-9c52-b9d96bd3c5a0"
-=======
             "value": "11102779",
             "assigner": {
               "reference": "Organization/1707764990228266000.7d54ef8a-7508-470b-aced-8073eb78b2ca"
->>>>>>> 44104ccc
             }
           }
         ],
@@ -517,13 +412,8 @@
         "multipleBirthInteger": 2,
         "link": [
           {
-<<<<<<< HEAD
-            "other" : {
-              "reference" : "RelatedPerson/1707488681535030000.9a2f6ef8-a918-4140-95f1-e23d80323490"
-=======
             "other": {
               "reference": "RelatedPerson/1707764990258145000.7e57aa97-a689-4b61-a4ff-2f3e2dcacdce"
->>>>>>> 44104ccc
             },
             "type": "seealso"
           }
@@ -531,29 +421,16 @@
       }
     },
     {
-<<<<<<< HEAD
-      "fullUrl" : "Organization/1707488681520273000.4b1d2abc-3842-4d0e-9c52-b9d96bd3c5a0",
-      "resource" : {
-        "resourceType" : "Organization",
-        "id" : "1707488681520273000.4b1d2abc-3842-4d0e-9c52-b9d96bd3c5a0",
-        "identifier" : [
-=======
       "fullUrl": "Organization/1707764990228266000.7d54ef8a-7508-470b-aced-8073eb78b2ca",
       "resource": {
         "resourceType": "Organization",
         "id": "1707764990228266000.7d54ef8a-7508-470b-aced-8073eb78b2ca",
         "identifier": [
->>>>>>> 44104ccc
-          {
-            "extension": [
-              {
-<<<<<<< HEAD
-                "url" : "https://reportstream.cdc.gov/fhir/StructureDefinition/hl7v2Field",
-                "valueString" : "HD.1"
-=======
+          {
+            "extension": [
+              {
                 "url": "https://reportstream.cdc.gov/fhir/StructureDefinition/identifier-namespace-id",
                 "valueBoolean": true
->>>>>>> 44104ccc
               }
             ],
             "value": "CRPMRN"
@@ -562,19 +439,11 @@
       }
     },
     {
-<<<<<<< HEAD
-      "fullUrl" : "RelatedPerson/1707488681535030000.9a2f6ef8-a918-4140-95f1-e23d80323490",
-      "resource" : {
-        "resourceType" : "RelatedPerson",
-        "id" : "1707488681535030000.9a2f6ef8-a918-4140-95f1-e23d80323490",
-        "identifier" : [
-=======
       "fullUrl": "RelatedPerson/1707764990258145000.7e57aa97-a689-4b61-a4ff-2f3e2dcacdce",
       "resource": {
         "resourceType": "RelatedPerson",
         "id": "1707764990258145000.7e57aa97-a689-4b61-a4ff-2f3e2dcacdce",
         "identifier": [
->>>>>>> 44104ccc
           {
             "extension": [
               {
@@ -592,19 +461,11 @@
       }
     },
     {
-<<<<<<< HEAD
-      "fullUrl" : "ServiceRequest/1707488681558081000.be753b27-7486-4ca0-9c76-fbb10186fa48",
-      "resource" : {
-        "resourceType" : "ServiceRequest",
-        "id" : "1707488681558081000.be753b27-7486-4ca0-9c76-fbb10186fa48",
-        "extension" : [
-=======
       "fullUrl": "ServiceRequest/1707764990302191000.74771a39-994b-41f1-b478-565d927f526d",
       "resource": {
         "resourceType": "ServiceRequest",
         "id": "1707764990302191000.74771a39-994b-41f1-b478-565d927f526d",
         "extension": [
->>>>>>> 44104ccc
           {
             "url": "https://reportstream.cdc.gov/fhir/StructureDefinition/business-event",
             "valueCode": "NW"
@@ -617,34 +478,19 @@
             "url": "https://reportstream.cdc.gov/fhir/StructureDefinition/obr-observation-request",
             "extension": [
               {
-<<<<<<< HEAD
-                "url" : "OBR.2",
-                "valueIdentifier" : {
-                  "extension" : [
-=======
                 "url": "obr-2-placer-order-number",
                 "valueIdentifier": {
                   "extension": [
->>>>>>> 44104ccc
                     {
                       "url": "https://reportstream.cdc.gov/fhir/StructureDefinition/assigning-authority",
                       "extension": [
                         {
-<<<<<<< HEAD
-                          "url" : "https://reportstream.cdc.gov/fhir/StructureDefinition/namespace-id",
-                          "valueString" : "EPIC"
-                        },
-                        {
-                          "url" : "https://reportstream.cdc.gov/fhir/StructureDefinition/universal-id",
-                          "valueString" : "1.2.840.114350.1.13.145.2.7.2.695071"
-=======
                           "url": "https://reportstream.cdc.gov/fhir/StructureDefinition/assigning-authority-namespace-id",
                           "valueString": "EPIC"
                         },
                         {
                           "url": "https://reportstream.cdc.gov/fhir/StructureDefinition/assigning-authority-universal-id",
                           "valueString": "1.2.840.114350.1.13.145.2.7.2.695071"
->>>>>>> 44104ccc
                         },
                         {
                           "url": "https://reportstream.cdc.gov/fhir/StructureDefinition/universal-id-type",
@@ -670,21 +516,12 @@
                 "url": "https://reportstream.cdc.gov/fhir/StructureDefinition/assigning-authority",
                 "extension": [
                   {
-<<<<<<< HEAD
-                    "url" : "https://reportstream.cdc.gov/fhir/StructureDefinition/namespace-id",
-                    "valueString" : "EPIC"
-                  },
-                  {
-                    "url" : "https://reportstream.cdc.gov/fhir/StructureDefinition/universal-id",
-                    "valueString" : "1.2.840.114350.1.13.145.2.7.2.695071"
-=======
                     "url": "https://reportstream.cdc.gov/fhir/StructureDefinition/assigning-authority-namespace-id",
                     "valueString": "EPIC"
                   },
                   {
                     "url": "https://reportstream.cdc.gov/fhir/StructureDefinition/assigning-authority-universal-id",
                     "valueString": "1.2.840.114350.1.13.145.2.7.2.695071"
->>>>>>> 44104ccc
                   },
                   {
                     "url": "https://reportstream.cdc.gov/fhir/StructureDefinition/universal-id-type",
@@ -704,15 +541,9 @@
             "value": "421832901"
           }
         ],
-<<<<<<< HEAD
-        "status" : "unknown",
-        "subject" : {
-          "reference" : "Patient/1707488681545134000.151b561c-b629-47b9-bfd6-0a495acf421f"
-=======
         "status": "unknown",
         "subject": {
           "reference": "Patient/1707764990276115000.fe78901f-02a6-4904-a346-0b8c31d3397a"
->>>>>>> 44104ccc
         },
         "authoredOn": "2023-05-06T05:29:13-05:00",
         "_authoredOn": {
@@ -723,19 +554,6 @@
             }
           ]
         },
-<<<<<<< HEAD
-        "requester" : {
-          "reference" : "PractitionerRole/1707488681551916000.45b50167-8a9a-4957-8671-135e39012235"
-        }
-      }
-    },
-    {
-      "fullUrl" : "Organization/1707488681552240000.8afab9bc-62fa-4d37-8b28-b63f1749f7da",
-      "resource" : {
-        "resourceType" : "Organization",
-        "id" : "1707488681552240000.8afab9bc-62fa-4d37-8b28-b63f1749f7da",
-        "identifier" : [
-=======
         "requester": {
           "reference": "PractitionerRole/1707764990287206000.c55f7731-8a92-4146-8ae1-ab52db3cfd3c"
         }
@@ -747,17 +565,11 @@
         "resourceType": "Organization",
         "id": "1707764990287930000.755f56f5-6744-493d-9f8a-a93053230f71",
         "identifier": [
->>>>>>> 44104ccc
-          {
-            "extension": [
-              {
-<<<<<<< HEAD
-                "url" : "https://reportstream.cdc.gov/fhir/StructureDefinition/hl7v2Field",
-                "valueString" : "HD.1"
-=======
+          {
+            "extension": [
+              {
                 "url": "https://reportstream.cdc.gov/fhir/StructureDefinition/identifier-namespace-id",
                 "valueBoolean": true
->>>>>>> 44104ccc
               }
             ],
             "value": "NPI"
@@ -766,19 +578,11 @@
       }
     },
     {
-<<<<<<< HEAD
-      "fullUrl" : "Practitioner/1707488681553532000.04118bb4-d954-4ffe-9fb2-e27ee664f096",
-      "resource" : {
-        "resourceType" : "Practitioner",
-        "id" : "1707488681553532000.04118bb4-d954-4ffe-9fb2-e27ee664f096",
-        "extension" : [
-=======
       "fullUrl": "Practitioner/1707764990290899000.8cc9cc22-9811-4716-be69-c2aa3a14a9b5",
       "resource": {
         "resourceType": "Practitioner",
         "id": "1707764990290899000.8cc9cc22-9811-4716-be69-c2aa3a14a9b5",
         "extension": [
->>>>>>> 44104ccc
           {
             "url": "https://reportstream.cdc.gov/fhir/StructureDefinition/assigning-authority",
             "extension": [
@@ -827,15 +631,9 @@
                 }
               ]
             },
-<<<<<<< HEAD
-            "value" : "1265136360",
-            "assigner" : {
-              "reference" : "Organization/1707488681552240000.8afab9bc-62fa-4d37-8b28-b63f1749f7da"
-=======
             "value": "1265136360",
             "assigner": {
               "reference": "Organization/1707764990287930000.755f56f5-6744-493d-9f8a-a93053230f71"
->>>>>>> 44104ccc
             }
           }
         ],
@@ -851,17 +649,6 @@
       }
     },
     {
-<<<<<<< HEAD
-      "fullUrl" : "Organization/1707488681554794000.fa584300-459c-4c25-82d6-ab2b0090d175",
-      "resource" : {
-        "resourceType" : "Organization",
-        "id" : "1707488681554794000.fa584300-459c-4c25-82d6-ab2b0090d175",
-        "extension" : [
-          {
-            "url" : "https://reportstream.cdc.gov/fhir/StructureDefinition/organization-name-type",
-            "valueCoding" : {
-              "extension" : [
-=======
       "fullUrl": "Organization/1707764990294055000.293428f2-4581-4187-a2c0-f99e6f8e015f",
       "resource": {
         "resourceType": "Organization",
@@ -871,7 +658,6 @@
             "url": "https://reportstream.cdc.gov/fhir/StructureDefinition/organization-name-type",
             "valueCoding": {
               "extension": [
->>>>>>> 44104ccc
                 {
                   "url": "https://reportstream.cdc.gov/fhir/StructureDefinition/cwe-coding",
                   "valueCodeableConcept": {
@@ -936,25 +722,6 @@
       }
     },
     {
-<<<<<<< HEAD
-      "fullUrl" : "PractitionerRole/1707488681551916000.45b50167-8a9a-4957-8671-135e39012235",
-      "resource" : {
-        "resourceType" : "PractitionerRole",
-        "id" : "1707488681551916000.45b50167-8a9a-4957-8671-135e39012235",
-        "practitioner" : {
-          "reference" : "Practitioner/1707488681553532000.04118bb4-d954-4ffe-9fb2-e27ee664f096"
-        },
-        "organization" : {
-          "reference" : "Organization/1707488681554794000.fa584300-459c-4c25-82d6-ab2b0090d175"
-        }
-      }
-    },
-    {
-      "fullUrl" : "Specimen/1707488681749341000.28601c00-8518-476a-8d54-b966336833d9",
-      "resource" : {
-        "resourceType" : "Specimen",
-        "id" : "1707488681749341000.28601c00-8518-476a-8d54-b966336833d9"
-=======
       "fullUrl": "PractitionerRole/1707764990287206000.c55f7731-8a92-4146-8ae1-ab52db3cfd3c",
       "resource": {
         "resourceType": "PractitionerRole",
@@ -1639,7 +1406,6 @@
             "valueString": "SPM"
           }
         ]
->>>>>>> 44104ccc
       }
     }
   ]
