{
  "resourceType" : "Bundle",
  "id" : "1699971060026253000.9b1d40df-a6cf-4eaf-802e-b0bf84ddcaa1",
  "meta" : {
    "lastUpdated" : "2023-11-14T09:11:00.046-05:00"
  },
  "identifier" : {
    "system" : "https://reportstream.cdc.gov/prime-router",
    "value" : "31808297"
  },
  "type" : "message",
  "timestamp" : "2023-05-06T06:29:16.000-04:00",
  "entry" : [ {
    "fullUrl" : "MessageHeader/87c2d0db-6f31-3666-b9e2-7152e039c11f",
    "resource" : {
      "resourceType" : "MessageHeader",
      "id" : "87c2d0db-6f31-3666-b9e2-7152e039c11f",
      "meta" : {
        "tag" : [ {
          "system" : "http://terminology.hl7.org/CodeSystem/v2-0103",
          "code" : "P"
        } ]
      },
      "extension" : [ {
        "url" : "https://reportstream.cdc.gov/fhir/StructureDefinition/application-acknowledgement-type",
        "valueIdentifier" : {
          "type" : {
            "coding" : [ {
              "extension" : [ {
                "url" : "https://reportstream.cdc.gov/fhir/StructureDefinition/code-index-name",
                "valueString" : "identifier"
              } ],
              "system" : "http://terminology.hl7.org/CodeSystem/v3-AcknowledgementCondition",
              "code" : "AL"
            } ]
          }
        }
      }, {
        "url" : "https://reportstream.cdc.gov/fhir/StructureDefinition/accept-acknowledgement-type",
        "valueIdentifier" : {
          "type" : {
            "coding" : [ {
              "extension" : [ {
                "url" : "https://reportstream.cdc.gov/fhir/StructureDefinition/code-index-name",
                "valueString" : "identifier"
              } ],
              "system" : "http://terminology.hl7.org/CodeSystem/v3-AcknowledgementCondition",
              "code" : "AL"
            } ]
          }
<<<<<<< HEAD
=======
        ]
      }
    },
    {
      "fullUrl" : "ServiceRequest/1697736517790031000.a7621acb-1b4f-43ff-ae4d-e630bf51c3f5",
      "resource" : {
        "resourceType" : "ServiceRequest",
        "id" : "1697736517790031000.a7621acb-1b4f-43ff-ae4d-e630bf51c3f5",
        "extension" : [
          {
            "url" : "https://reportstream.cdc.gov/fhir/StructureDefinition/entered-by",
            "valueReference" : {
              "reference" : "Practitioner/1697736517783057000.ea88308d-afe3-4ba9-b1ee-2e9b3a98c2d8"
            }
          },
          {
            "url" : "https://reportstream.cdc.gov/fhir/StructureDefinition/collector-identifier",
            "valueReference" : {
              "reference" : "Practitioner/1697736517785462000.9f6086e7-d8e1-457f-9d4e-f8a1747f9973"
            }
          },
          {
            "url" : "https://reportstream.cdc.gov/fhir/StructureDefinition/order-control",
            "valueCodeableConcept" : {
              "coding" : [
                {
                  "extension" : [
                    {
                      "url" : "https://reportstream.cdc.gov/fhir/StructureDefinition/code-index-name",
                      "valueString" : "identifier"
                    }
                  ],
                  "system" : "http://terminology.hl7.org/CodeSystem/v2-0119",
                  "code" : "NW"
                }
              ]
            }
          },
          {
            "url" : "https://reportstream.cdc.gov/fhir/StructureDefinition/enterers-location",
            "valueReference" : {
              "reference" : "Location/1697736517796321000.73cdf607-fb20-4c6b-92f1-54745bba099b"
            }
          }
        ],
        "identifier" : [
          {
            "type" : {
              "coding" : [
                {
                  "extension" : [
                    {
                      "url" : "https://reportstream.cdc.gov/fhir/StructureDefinition/code-index-name",
                      "valueString" : "identifier"
                    }
                  ],
                  "system" : "http://terminology.hl7.org/CodeSystem/v2-0203",
                  "code" : "VN",
                  "display" : "Visit number"
                }
              ]
            },
            "value" : "20230506052916-0500"
          },
          {
            "type" : {
              "coding" : [
                {
                  "extension" : [
                    {
                      "url" : "https://reportstream.cdc.gov/fhir/StructureDefinition/code-index-name",
                      "valueString" : "identifier"
                    }
                  ],
                  "code" : "CMS"
                }
              ]
            },
            "value" : "1043269798"
          },
          {
            "type" : {
              "coding" : [
                {
                  "extension" : [
                    {
                      "url" : "https://reportstream.cdc.gov/fhir/StructureDefinition/code-index-name",
                      "valueString" : "identifier"
                    }
                  ],
                  "code" : "MN Public Health Lab"
                }
              ]
            },
            "value" : "739"
          },
          {
            "extension" : [
              {
                "url" : "https://reportstream.cdc.gov/fhir/StructureDefinition/universal-id",
                "valueOid" : "urn:oid:1.2.840.114350.1.13.145.2.7.2.695071"
              }
            ],
            "type" : {
              "coding" : [
                {
                  "extension" : [
                    {
                      "url" : "https://reportstream.cdc.gov/fhir/StructureDefinition/code-index-name",
                      "valueString" : "identifier"
                    }
                  ],
                  "system" : "http://terminology.hl7.org/CodeSystem/v2-0203",
                  "code" : "PLAC",
                  "display" : "Placer Identifier"
                }
              ]
            },
            "system" : "urn:id:EPIC",
            "value" : "421832901"
          }
        ],
        "status" : "unknown",
        "intent" : "order",
        "code" : {
          "coding" : [
            {
              "extension" : [
                {
                  "url" : "https://reportstream.cdc.gov/fhir/StructureDefinition/code-index-name",
                  "valueString" : "identifier"
                }
              ],
              "system" : "http://loinc.org",
              "code" : "54089-8",
              "display" : "Newborn screening panel American Health Information Community (AHIC)"
            }
          ]
        },
        "subject" : {
          "reference" : "Patient/1697736517773361000.9b966dcb-e110-4d35-8c78-d9c537161cde"
        },
        "authoredOn" : "2023-05-06T05:29:13-05:00",
        "_authoredOn" : {
          "extension" : [
            {
              "url" : "https://reportstream.cdc.gov/fhir/StructureDefinition/hl7v2-date-time",
              "valueString" : "20230506052913-0500"
            }
          ]
        },
        "requester" : {
          "reference" : "PractitionerRole/1697736517795289000.860afeb5-c280-47b1-ac57-f8bdcf1ce399"
>>>>>>> 5d42da59
        }
      }, {
        "url" : "https://reportstream.cdc.gov/fhir/StructureDefinition/source-message-profile-id",
        "valueIdentifier" : {
          "extension" : [ {
            "url" : "https://reportstream.cdc.gov/fhir/StructureDefinition/universal-id",
            "valueOid" : "urn:oid:2.16.840.1.113883.9.82"
          } ],
          "value" : "LAB_PRU_COMPONENT"
        }
<<<<<<< HEAD
      }, {
        "url" : "https://reportstream.cdc.gov/fhir/StructureDefinition/source-message-profile-id",
        "valueIdentifier" : {
          "extension" : [ {
            "url" : "https://reportstream.cdc.gov/fhir/StructureDefinition/universal-id",
            "valueOid" : "urn:oid:2.16.840.1.113883.9.22"
          } ],
          "value" : "LAB_TO_COMPONENT"
        }
      }, {
        "url" : "https://reportstream.cdc.gov/fhir/StructureDefinition/source-message-profile-id",
        "valueIdentifier" : {
          "extension" : [ {
            "url" : "https://reportstream.cdc.gov/fhir/StructureDefinition/universal-id",
            "valueOid" : "urn:oid:2.16.840.1.113883.9.22"
          } ],
          "value" : "LAB_THREE_COMPONENT"
=======
      }
    },
    {
      "fullUrl" : "Location/1697736517796321000.73cdf607-fb20-4c6b-92f1-54745bba099b",
      "resource" : {
        "resourceType" : "Location",
        "id" : "1697736517796321000.73cdf607-fb20-4c6b-92f1-54745bba099b"
      }
    },
    {
      "fullUrl" : "Observation/1697736517902090000.4e399fd2-73d1-49b0-a254-aaa0e4d8f2e6",
      "resource" : {
        "resourceType" : "Observation",
        "id" : "1697736517902090000.4e399fd2-73d1-49b0-a254-aaa0e4d8f2e6",
        "extension" : [
          {
            "url" : "https://reportstream.cdc.gov/fhir/StructureDefinition/observation-sub-type",
            "valueString" : "AOE"
          },
          {
            "url" : "https://reportstream.cdc.gov/fhir/StructureDefinition/observation-type",
            "valueString" : "QST"
          },
          {
            "url" : "https://reportstream.cdc.gov/fhir/StructureDefinition/observation-status-original-text",
            "valueString" : "O"
          },
          {
            "url" : "https://reportstream.cdc.gov/fhir/StructureDefinition/units",
            "valueCodeableConcept" : {
              "coding" : [
                {
                  "extension" : [
                    {
                      "url" : "https://reportstream.cdc.gov/fhir/StructureDefinition/code-index-name",
                      "valueString" : "identifier"
                    }
                  ],
                  "system" : "http://unitsofmeasure.org",
                  "code" : "g",
                  "display" : "gram"
                }
              ]
            }
          },
          {
            "url" : "https://reportstream.cdc.gov/fhir/StructureDefinition/sub-id",
            "valueString" : "1"
          }
        ],
        "identifier" : [
          {
            "system" : "urn:id:extID",
            "value" : "421832901"
          }
        ],
        "status" : "unknown",
        "code" : {
          "coding" : [
            {
              "extension" : [
                {
                  "url" : "https://reportstream.cdc.gov/fhir/StructureDefinition/code-index-name",
                  "valueString" : "identifier"
                }
              ],
              "system" : "http://loinc.org",
              "code" : "8339-4",
              "display" : "BIRTH WEIGHT MEASURED"
            }
          ]
        },
        "subject" : {
          "reference" : "Patient/1697736517773361000.9b966dcb-e110-4d35-8c78-d9c537161cde"
        },
        "effectiveDateTime" : "2023-05-06T05:00:00-05:00",
        "_effectiveDateTime" : {
          "extension" : [
            {
              "url" : "https://reportstream.cdc.gov/fhir/StructureDefinition/hl7v2-date-time",
              "valueString" : "20230506050000-0500"
            }
          ]
        },
        "valueQuantity" : {
          "extension" : [
            {
              "url" : "https://reportstream.cdc.gov/fhir/StructureDefinition/alternate-value",
              "valueString" : "1769.859285"
            }
          ],
          "value" : 1769.8593,
          "unit" : "g",
          "system" : "http://unitsofmeasure.org",
          "code" : "g"
        }
      }
    },
    {
      "fullUrl" : "Observation/1697736517904095000.f2d19c76-7546-48c5-be89-60c95476128c",
      "resource" : {
        "resourceType" : "Observation",
        "id" : "1697736517904095000.f2d19c76-7546-48c5-be89-60c95476128c",
        "extension" : [
          {
            "url" : "https://reportstream.cdc.gov/fhir/StructureDefinition/observation-sub-type",
            "valueString" : "AOE"
          },
          {
            "url" : "https://reportstream.cdc.gov/fhir/StructureDefinition/observation-type",
            "valueString" : "QST"
          },
          {
            "url" : "https://reportstream.cdc.gov/fhir/StructureDefinition/observation-status-original-text",
            "valueString" : "O"
          },
          {
            "url" : "https://reportstream.cdc.gov/fhir/StructureDefinition/units",
            "valueCodeableConcept" : {
              "coding" : [
                {
                  "extension" : [
                    {
                      "url" : "https://reportstream.cdc.gov/fhir/StructureDefinition/code-index-name",
                      "valueString" : "identifier"
                    }
                  ],
                  "system" : "http://unitsofmeasure.org",
                  "code" : "wk",
                  "display" : "week"
                }
              ]
            }
          },
          {
            "url" : "https://reportstream.cdc.gov/fhir/StructureDefinition/sub-id",
            "valueString" : "1"
          }
        ],
        "identifier" : [
          {
            "system" : "urn:id:extID",
            "value" : "421832901"
          }
        ],
        "status" : "unknown",
        "code" : {
          "coding" : [
            {
              "extension" : [
                {
                  "url" : "https://reportstream.cdc.gov/fhir/StructureDefinition/code-index-name",
                  "valueString" : "identifier"
                }
              ],
              "system" : "http://loinc.org",
              "code" : "57714-8",
              "display" : "OBSTETRIC ESTIMATION OF GESTATIONAL AGE"
            }
          ]
        },
        "subject" : {
          "reference" : "Patient/1697736517773361000.9b966dcb-e110-4d35-8c78-d9c537161cde"
        },
        "effectiveDateTime" : "2023-05-06T05:00:00-05:00",
        "_effectiveDateTime" : {
          "extension" : [
            {
              "url" : "https://reportstream.cdc.gov/fhir/StructureDefinition/hl7v2-date-time",
              "valueString" : "20230506050000-0500"
            }
          ]
        },
        "valueQuantity" : {
          "extension" : [
            {
              "url" : "https://reportstream.cdc.gov/fhir/StructureDefinition/alternate-value",
              "valueString" : "32"
            }
          ],
          "value" : 32,
          "unit" : "wk",
          "system" : "http://unitsofmeasure.org",
          "code" : "wk"
>>>>>>> 5d42da59
        }
      } ],
      "eventCoding" : {
        "system" : "http://terminology.hl7.org/CodeSystem/v2-0003",
        "code" : "O01",
        "display" : "ORM^O01^ORM_O01"
      },
      "destination" : [ {
        "target" : {
          "reference" : "Device/1699971060122563000.bb61ac64-3160-4037-8f18-c2fcc6d10f17"
        },
<<<<<<< HEAD
        "endpoint" : "urn:dns:natus.health.state.mn.us",
        "receiver" : {
          "reference" : "Organization/urn-oid-2.16.840.1.114222.4.1.10080"
=======
        "subject" : {
          "reference" : "Patient/1697736517773361000.9b966dcb-e110-4d35-8c78-d9c537161cde"
        },
        "effectiveDateTime" : "2023-05-06T05:00:00-05:00",
        "_effectiveDateTime" : {
          "extension" : [
            {
              "url" : "https://reportstream.cdc.gov/fhir/StructureDefinition/hl7v2-date-time",
              "valueString" : "20230506050000-0500"
            }
          ]
        },
        "valueCodeableConcept" : {
          "coding" : [
            {
              "extension" : [
                {
                  "url" : "https://reportstream.cdc.gov/fhir/StructureDefinition/code-index-name",
                  "valueString" : "identifier"
                }
              ],
              "system" : "http://loinc.org",
              "code" : "LA12419-0",
              "display" : "INFANT IN NICU AT TIME OF SPECIMEN COLLECTION"
            }
          ]
>>>>>>> 5d42da59
        }
      } ],
      "sender" : {
        "reference" : "Organization/1699971060171860000.d46c3dcb-ff36-4816-86b2-4126c90da8e1"
      },
      "source" : {
        "name" : "Epic",
        "endpoint" : "urn:oid:1.2.840.114350.1.13.145.2.7.2.695071"
      }
    }
  }, {
    "fullUrl" : "Device/1699971060122563000.bb61ac64-3160-4037-8f18-c2fcc6d10f17",
    "resource" : {
      "resourceType" : "Device",
      "id" : "1699971060122563000.bb61ac64-3160-4037-8f18-c2fcc6d10f17",
      "identifier" : [ {
        "value" : "NATUS"
      }, {
        "type" : {
          "coding" : [ {
            "extension" : [ {
              "url" : "https://reportstream.cdc.gov/fhir/StructureDefinition/code-index-name",
              "valueString" : "identifier"
            } ],
            "system" : "http://terminology.hl7.org/CodeSystem/v2-0301",
            "code" : "DNS"
          } ]
        },
        "value" : "urn:dns:natus.health.state.mn.us"
      } ]
    }
  }, {
    "fullUrl" : "Organization/urn-oid-2.16.840.1.114222.4.1.10080",
    "resource" : {
      "resourceType" : "Organization",
      "id" : "urn-oid-2.16.840.1.114222.4.1.10080",
      "identifier" : [ {
        "value" : "MN Public Health Lab"
      }, {
        "system" : "urn:id:ISO",
        "value" : "urn:oid:2.16.840.1.114222.4.1.10080"
      } ],
      "name" : "MN Public Health Lab"
    }
  }, {
    "fullUrl" : "Organization/1699971060171860000.d46c3dcb-ff36-4816-86b2-4126c90da8e1",
    "resource" : {
      "resourceType" : "Organization",
      "id" : "1699971060171860000.d46c3dcb-ff36-4816-86b2-4126c90da8e1",
      "identifier" : [ {
        "extension" : [ {
          "url" : "https://reportstream.cdc.gov/fhir/StructureDefinition/identifier-namespace-id",
          "valueBoolean" : true
        } ],
        "value" : "Centracare"
      }, {
        "extension" : [ {
          "url" : "https://reportstream.cdc.gov/fhir/StructureDefinition/identifier-universal-id",
          "valueBoolean" : true
        } ],
        "type" : {
          "coding" : [ {
            "system" : "http://terminology.hl7.org/CodeSystem/v2-0301",
            "code" : "DNS"
          } ]
        },
<<<<<<< HEAD
        "value" : "centracare.com"
      } ]
    }
  }, {
    "fullUrl" : "ServiceRequest/1699971062287631000.954c37f5-a18c-407b-860e-36f8ffea984b",
    "resource" : {
      "resourceType" : "ServiceRequest",
      "id" : "1699971062287631000.954c37f5-a18c-407b-860e-36f8ffea984b",
      "extension" : [ {
        "url" : "https://reportstream.cdc.gov/fhir/StructureDefinition/entered-by",
        "valueReference" : {
          "reference" : "Practitioner/1699971062275824000.74cc5993-9910-4739-bbb0-b00d78336055"
        }
      }, {
        "url" : "https://reportstream.cdc.gov/fhir/StructureDefinition/collector-identifier",
        "valueReference" : {
          "reference" : "Practitioner/1699971062279964000.e5f4b357-9b31-4a17-85a7-d7a5b0f76df1"
        }
      }, {
        "url" : "https://reportstream.cdc.gov/fhir/StructureDefinition/order-control",
=======
        "effectiveDateTime" : "2023-05-06T05:00:00-05:00",
        "_effectiveDateTime" : {
          "extension" : [
            {
              "url" : "https://reportstream.cdc.gov/fhir/StructureDefinition/hl7v2-date-time",
              "valueString" : "20230506050000-0500"
            }
          ]
        },
>>>>>>> 5d42da59
        "valueCodeableConcept" : {
          "coding" : [ {
            "extension" : [ {
              "url" : "https://reportstream.cdc.gov/fhir/StructureDefinition/code-index-name",
              "valueString" : "identifier"
            } ],
            "system" : "http://terminology.hl7.org/CodeSystem/v2-0119",
            "code" : "NW"
          } ]
        }
      }, {
        "url" : "https://reportstream.cdc.gov/fhir/StructureDefinition/enterers-location",
        "valueReference" : {
          "reference" : "Location/1699971062300490000.b1464fe7-b1e3-4c6d-b6cb-df9b322df5f2"
        }
      } ],
      "identifier" : [ {
        "type" : {
          "coding" : [ {
            "extension" : [ {
              "url" : "https://reportstream.cdc.gov/fhir/StructureDefinition/code-index-name",
              "valueString" : "identifier"
            } ],
            "system" : "http://terminology.hl7.org/CodeSystem/v2-0203",
            "code" : "VN",
            "display" : "Visit number"
          } ]
        },
        "value" : "20230506052916-0500"
      }, {
        "type" : {
          "coding" : [ {
            "extension" : [ {
              "url" : "https://reportstream.cdc.gov/fhir/StructureDefinition/code-index-name",
              "valueString" : "identifier"
            } ],
            "code" : "CMS"
          } ]
        },
<<<<<<< HEAD
        "value" : "1043269798"
      }, {
        "type" : {
          "coding" : [ {
            "extension" : [ {
              "url" : "https://reportstream.cdc.gov/fhir/StructureDefinition/code-index-name",
              "valueString" : "identifier"
            } ],
            "code" : "MN Public Health Lab"
          } ]
=======
        "effectiveDateTime" : "2023-05-06T05:00:00-05:00",
        "_effectiveDateTime" : {
          "extension" : [
            {
              "url" : "https://reportstream.cdc.gov/fhir/StructureDefinition/hl7v2-date-time",
              "valueString" : "20230506050000-0500"
            }
          ]
        },
        "valueCodeableConcept" : {
          "coding" : [
            {
              "extension" : [
                {
                  "url" : "https://reportstream.cdc.gov/fhir/StructureDefinition/code-index-name",
                  "valueString" : "identifier"
                }
              ],
              "system" : "99MDH",
              "code" : "N",
              "display" : "No"
            }
          ]
        }
      }
    },
    {
      "fullUrl" : "Observation/1697736517909565000.46fec5cc-447d-444c-a1a3-1c18ff282db4",
      "resource" : {
        "resourceType" : "Observation",
        "id" : "1697736517909565000.46fec5cc-447d-444c-a1a3-1c18ff282db4",
        "extension" : [
          {
            "url" : "https://reportstream.cdc.gov/fhir/StructureDefinition/observation-sub-type",
            "valueString" : "AOE"
          },
          {
            "url" : "https://reportstream.cdc.gov/fhir/StructureDefinition/observation-type",
            "valueString" : "QST"
          },
          {
            "url" : "https://reportstream.cdc.gov/fhir/StructureDefinition/observation-status-original-text",
            "valueString" : "O"
          },
          {
            "url" : "https://reportstream.cdc.gov/fhir/StructureDefinition/sub-id",
            "valueString" : "1"
          }
        ],
        "identifier" : [
          {
            "system" : "urn:id:extID",
            "value" : "421832901"
          }
        ],
        "status" : "unknown",
        "code" : {
          "coding" : [
            {
              "extension" : [
                {
                  "url" : "https://reportstream.cdc.gov/fhir/StructureDefinition/code-index-name",
                  "valueString" : "identifier"
                }
              ],
              "system" : "99MDH",
              "code" : "MNFAM",
              "display" : "FAMILY HISTORY OF DISORDER ON MN SCREENING PANEL"
            }
          ]
>>>>>>> 5d42da59
        },
        "value" : "739"
      }, {
        "extension" : [ {
          "url" : "https://reportstream.cdc.gov/fhir/StructureDefinition/universal-id",
          "valueOid" : "urn:oid:1.2.840.114350.1.13.145.2.7.2.695071"
        } ],
        "type" : {
          "coding" : [ {
            "extension" : [ {
              "url" : "https://reportstream.cdc.gov/fhir/StructureDefinition/code-index-name",
              "valueString" : "identifier"
            } ],
            "system" : "http://terminology.hl7.org/CodeSystem/v2-0203",
            "code" : "PLAC",
            "display" : "Placer Identifier"
          } ]
        },
<<<<<<< HEAD
        "system" : "urn:id:EPIC",
        "value" : "421832901"
      } ],
      "status" : "unknown",
      "intent" : "order",
      "code" : {
        "coding" : [ {
          "extension" : [ {
            "url" : "https://reportstream.cdc.gov/fhir/StructureDefinition/code-index-name",
            "valueString" : "identifier"
          } ],
          "system" : "http://loinc.org",
          "code" : "54089-8",
          "display" : "Newborn screening panel American Health Information Community (AHIC)"
        } ]
      },
      "subject" : {
        "reference" : "Patient/1699971062253949000.d018061b-0664-4dcf-b41d-769e2fbd536a"
      },
      "authoredOn" : "2023-05-06T05:29:13-05:00",
      "requester" : {
        "reference" : "PractitionerRole/1699971062299215000.75a63068-e643-4eab-9ebe-7c425f5d967c"
      }
    }
  }, {
    "fullUrl" : "Practitioner/1699971062275824000.74cc5993-9910-4739-bbb0-b00d78336055",
    "resource" : {
      "resourceType" : "Practitioner",
      "id" : "1699971062275824000.74cc5993-9910-4739-bbb0-b00d78336055"
    }
  }, {
    "fullUrl" : "Practitioner/1699971062279964000.e5f4b357-9b31-4a17-85a7-d7a5b0f76df1",
    "resource" : {
      "resourceType" : "Practitioner",
      "id" : "1699971062279964000.e5f4b357-9b31-4a17-85a7-d7a5b0f76df1"
    }
  }, {
    "fullUrl" : "Practitioner/1699971062291556000.b6f9346c-823b-4d33-bd2d-22c95b59510d",
    "resource" : {
      "resourceType" : "Practitioner",
      "id" : "1699971062291556000.b6f9346c-823b-4d33-bd2d-22c95b59510d",
      "extension" : [ {
        "url" : "https://reportstream.cdc.gov/fhir/StructureDefinition/identifier-type",
=======
        "effectiveDateTime" : "2023-05-06T05:00:00-05:00",
        "_effectiveDateTime" : {
          "extension" : [
            {
              "url" : "https://reportstream.cdc.gov/fhir/StructureDefinition/hl7v2-date-time",
              "valueString" : "20230506050000-0500"
            }
          ]
        },
>>>>>>> 5d42da59
        "valueCodeableConcept" : {
          "coding" : [ {
            "extension" : [ {
              "url" : "https://reportstream.cdc.gov/fhir/StructureDefinition/code-index-name",
              "valueString" : "identifier"
            } ],
            "system" : "http://terminology.hl7.org/CodeSystem/v2-0203",
            "code" : "NPI"
          } ]
        }
      } ],
      "identifier" : [ {
        "extension" : [ {
          "url" : "https://reportstream.cdc.gov/fhir/StructureDefinition/assigning-authority-namespace-id",
          "valueString" : "NPI"
        } ],
        "type" : {
          "coding" : [ {
            "system" : "http://terminology.hl7.org/CodeSystem/v2-0203",
            "code" : "NPI",
            "display" : "National provider identifier"
          } ]
        },
<<<<<<< HEAD
        "system" : "http://hl7.org/fhir/sid/us-npi",
        "value" : "1265136360"
      } ],
      "name" : [ {
        "use" : "official",
        "text" : "JANE JONES",
        "family" : "JONES",
        "given" : [ "JANE" ]
      } ]
    }
  }, {
    "fullUrl" : "Location/1699971062296325000.73dc849d-6626-4f18-a063-d43812bda750",
    "resource" : {
      "resourceType" : "Location",
      "id" : "1699971062296325000.73dc849d-6626-4f18-a063-d43812bda750"
    }
  }, {
    "fullUrl" : "Organization/1699971062298871000.eb1afbe1-dae5-4644-b8dd-1ea71e459993",
    "resource" : {
      "resourceType" : "Organization",
      "id" : "1699971062298871000.eb1afbe1-dae5-4644-b8dd-1ea71e459993",
      "extension" : [ {
        "url" : "https://reportstream.cdc.gov/fhir/StructureDefinition/organization-name-type",
        "valueCoding" : {
          "extension" : [ {
            "url" : "https://reportstream.cdc.gov/fhir/StructureDefinition/code-index-name",
            "valueString" : "identifier"
          } ],
          "system" : "http://terminology.hl7.org/CodeSystem/v2-0204",
          "code" : "L",
          "display" : "Legal name"
=======
        "effectiveDateTime" : "2023-05-06T05:00:00-05:00",
        "_effectiveDateTime" : {
          "extension" : [
            {
              "url" : "https://reportstream.cdc.gov/fhir/StructureDefinition/hl7v2-date-time",
              "valueString" : "20230506050000-0500"
            }
          ]
        },
        "valueCodeableConcept" : {
          "coding" : [
            {
              "extension" : [
                {
                  "url" : "https://reportstream.cdc.gov/fhir/StructureDefinition/code-index-name",
                  "valueString" : "identifier"
                }
              ],
              "system" : "http://loinc.org",
              "code" : "LA12418-2",
              "display" : "TPN"
            }
          ]
>>>>>>> 5d42da59
        }
      } ],
      "identifier" : [ {
        "extension" : [ {
          "url" : "https://reportstream.cdc.gov/fhir/StructureDefinition/assigning-authority",
          "extension" : [ {
            "url" : "https://reportstream.cdc.gov/fhir/StructureDefinition/namespace-id",
            "valueString" : "CMS"
          } ]
        }, {
          "url" : "https://reportstream.cdc.gov/fhir/StructureDefinition/assigning-facility",
          "valueReference" : {
            "reference" : "Location/1699971062296325000.73dc849d-6626-4f18-a063-d43812bda750"
          }
        } ],
        "type" : {
          "coding" : [ {
            "extension" : [ {
              "url" : "https://reportstream.cdc.gov/fhir/StructureDefinition/code-index-name",
              "valueString" : "identifier"
            } ],
            "system" : "http://terminology.hl7.org/CodeSystem/v2-0203",
            "code" : "NPI"
          } ]
        },
<<<<<<< HEAD
        "value" : "1043269798"
      } ],
      "name" : "ST. CLOUD HOSPITAL"
    }
  }, {
    "fullUrl" : "PractitionerRole/1699971062299215000.75a63068-e643-4eab-9ebe-7c425f5d967c",
    "resource" : {
      "resourceType" : "PractitionerRole",
      "id" : "1699971062299215000.75a63068-e643-4eab-9ebe-7c425f5d967c",
      "practitioner" : {
        "reference" : "Practitioner/1699971062291556000.b6f9346c-823b-4d33-bd2d-22c95b59510d"
      },
      "organization" : {
        "reference" : "Organization/1699971062298871000.eb1afbe1-dae5-4644-b8dd-1ea71e459993"
      }
    }
  }, {
    "fullUrl" : "Location/1699971062300490000.b1464fe7-b1e3-4c6d-b6cb-df9b322df5f2",
    "resource" : {
      "resourceType" : "Location",
      "id" : "1699971062300490000.b1464fe7-b1e3-4c6d-b6cb-df9b322df5f2"
    }
  }, {
    "fullUrl" : "Observation/1699971062515995000.d366e76f-588b-41ac-aead-aca64c3e2848",
    "resource" : {
      "resourceType" : "Observation",
      "id" : "1699971062515995000.d366e76f-588b-41ac-aead-aca64c3e2848",
      "extension" : [ {
        "url" : "https://reportstream.cdc.gov/fhir/StructureDefinition/observation-sub-type",
        "valueString" : "AOE"
      }, {
        "url" : "https://reportstream.cdc.gov/fhir/StructureDefinition/observation-type",
        "valueString" : "QST"
      }, {
        "url" : "https://reportstream.cdc.gov/fhir/StructureDefinition/observation-status-original-text",
        "valueString" : "O"
      }, {
        "url" : "https://reportstream.cdc.gov/fhir/StructureDefinition/units",
=======
        "effectiveDateTime" : "2023-05-06T05:00:00-05:00",
        "_effectiveDateTime" : {
          "extension" : [
            {
              "url" : "https://reportstream.cdc.gov/fhir/StructureDefinition/hl7v2-date-time",
              "valueString" : "20230506050000-0500"
            }
          ]
        },
>>>>>>> 5d42da59
        "valueCodeableConcept" : {
          "coding" : [ {
            "extension" : [ {
              "url" : "https://reportstream.cdc.gov/fhir/StructureDefinition/code-index-name",
              "valueString" : "identifier"
            } ],
            "system" : "http://unitsofmeasure.org",
            "code" : "g",
            "display" : "gram"
          } ]
        }
      }, {
        "url" : "https://reportstream.cdc.gov/fhir/StructureDefinition/sub-id",
        "valueString" : "1"
      } ],
      "identifier" : [ {
        "system" : "urn:id:extID",
        "value" : "421832901"
      } ],
      "status" : "unknown",
      "code" : {
        "coding" : [ {
          "extension" : [ {
            "url" : "https://reportstream.cdc.gov/fhir/StructureDefinition/code-index-name",
            "valueString" : "identifier"
          } ],
          "system" : "http://loinc.org",
          "code" : "8339-4",
          "display" : "BIRTH WEIGHT MEASURED"
        } ]
      },
      "subject" : {
        "reference" : "Patient/1699971062253949000.d018061b-0664-4dcf-b41d-769e2fbd536a"
      },
      "effectiveDateTime" : "2023-05-06T05:00:00-05:00",
      "valueQuantity" : {
        "extension" : [ {
          "url" : "https://reportstream.cdc.gov/fhir/StructureDefinition/alternate-value",
          "valueString" : "1769.859285"
        } ],
        "value" : 1769.8593,
        "unit" : "g",
        "system" : "http://unitsofmeasure.org",
        "code" : "g"
      }
<<<<<<< HEAD
    }
  }, {
    "fullUrl" : "Observation/1699971062522370000.6fd08c5c-e812-45a9-b303-7932e96df12b",
    "resource" : {
      "resourceType" : "Observation",
      "id" : "1699971062522370000.6fd08c5c-e812-45a9-b303-7932e96df12b",
      "extension" : [ {
        "url" : "https://reportstream.cdc.gov/fhir/StructureDefinition/observation-sub-type",
        "valueString" : "AOE"
      }, {
        "url" : "https://reportstream.cdc.gov/fhir/StructureDefinition/observation-type",
        "valueString" : "QST"
      }, {
        "url" : "https://reportstream.cdc.gov/fhir/StructureDefinition/observation-status-original-text",
        "valueString" : "O"
      }, {
        "url" : "https://reportstream.cdc.gov/fhir/StructureDefinition/units",
=======
    },
    {
      "fullUrl" : "Observation/1697736517912656000.3ebd1e28-f506-457f-9849-23851eb2dd86",
      "resource" : {
        "resourceType" : "Observation",
        "id" : "1697736517912656000.3ebd1e28-f506-457f-9849-23851eb2dd86",
        "extension" : [
          {
            "url" : "https://reportstream.cdc.gov/fhir/StructureDefinition/observation-sub-type",
            "valueString" : "AOE"
          },
          {
            "url" : "https://reportstream.cdc.gov/fhir/StructureDefinition/observation-type",
            "valueString" : "QST"
          },
          {
            "url" : "https://reportstream.cdc.gov/fhir/StructureDefinition/observation-status-original-text",
            "valueString" : "O"
          },
          {
            "url" : "https://reportstream.cdc.gov/fhir/StructureDefinition/sub-id",
            "valueString" : "1"
          }
        ],
        "identifier" : [
          {
            "system" : "urn:id:extID",
            "value" : "421832901"
          }
        ],
        "status" : "unknown",
        "code" : {
          "coding" : [
            {
              "extension" : [
                {
                  "url" : "https://reportstream.cdc.gov/fhir/StructureDefinition/code-index-name",
                  "valueString" : "identifier"
                }
              ],
              "system" : "http://loinc.org",
              "code" : "57723-9",
              "display" : "UNIQUE BAR CODE NUMBER OF CURRENT SAMPLE"
            }
          ]
        },
        "subject" : {
          "reference" : "Patient/1697736517773361000.9b966dcb-e110-4d35-8c78-d9c537161cde"
        },
        "effectiveDateTime" : "2023-05-06T05:00:00-05:00",
        "_effectiveDateTime" : {
          "extension" : [
            {
              "url" : "https://reportstream.cdc.gov/fhir/StructureDefinition/hl7v2-date-time",
              "valueString" : "20230506050000-0500"
            }
          ]
        },
>>>>>>> 5d42da59
        "valueCodeableConcept" : {
          "coding" : [ {
            "extension" : [ {
              "url" : "https://reportstream.cdc.gov/fhir/StructureDefinition/code-index-name",
              "valueString" : "identifier"
            } ],
            "system" : "http://unitsofmeasure.org",
            "code" : "wk",
            "display" : "week"
          } ]
        }
      }, {
        "url" : "https://reportstream.cdc.gov/fhir/StructureDefinition/sub-id",
        "valueString" : "1"
      } ],
      "identifier" : [ {
        "system" : "urn:id:extID",
        "value" : "421832901"
      } ],
      "status" : "unknown",
      "code" : {
        "coding" : [ {
          "extension" : [ {
            "url" : "https://reportstream.cdc.gov/fhir/StructureDefinition/code-index-name",
            "valueString" : "identifier"
          } ],
          "system" : "http://loinc.org",
          "code" : "57714-8",
          "display" : "OBSTETRIC ESTIMATION OF GESTATIONAL AGE"
        } ]
      },
      "subject" : {
        "reference" : "Patient/1699971062253949000.d018061b-0664-4dcf-b41d-769e2fbd536a"
      },
      "effectiveDateTime" : "2023-05-06T05:00:00-05:00",
      "valueQuantity" : {
        "extension" : [ {
          "url" : "https://reportstream.cdc.gov/fhir/StructureDefinition/alternate-value",
          "valueString" : "32"
        } ],
        "value" : 32,
        "unit" : "wk",
        "system" : "http://unitsofmeasure.org",
        "code" : "wk"
      }
<<<<<<< HEAD
    }
  }, {
    "fullUrl" : "Observation/1699971062528277000.6117150a-0683-4315-9a9e-fe6f2b134a4c",
    "resource" : {
      "resourceType" : "Observation",
      "id" : "1699971062528277000.6117150a-0683-4315-9a9e-fe6f2b134a4c",
      "extension" : [ {
        "url" : "https://reportstream.cdc.gov/fhir/StructureDefinition/observation-sub-type",
        "valueString" : "AOE"
      }, {
        "url" : "https://reportstream.cdc.gov/fhir/StructureDefinition/observation-type",
        "valueString" : "QST"
      }, {
        "url" : "https://reportstream.cdc.gov/fhir/StructureDefinition/observation-status-original-text",
        "valueString" : "O"
      }, {
        "url" : "https://reportstream.cdc.gov/fhir/StructureDefinition/sub-id",
        "valueString" : "1"
      } ],
      "identifier" : [ {
        "system" : "urn:id:extID",
        "value" : "421832901"
      } ],
      "status" : "unknown",
      "code" : {
        "coding" : [ {
          "extension" : [ {
            "url" : "https://reportstream.cdc.gov/fhir/StructureDefinition/code-index-name",
            "valueString" : "identifier"
          } ],
          "system" : "http://loinc.org",
          "code" : "57713-0",
          "display" : "INFANT FACTORS THAT AFFECT NEWBORN SCREENING INTERPRETATION"
        } ]
      },
      "subject" : {
        "reference" : "Patient/1699971062253949000.d018061b-0664-4dcf-b41d-769e2fbd536a"
      },
      "effectiveDateTime" : "2023-05-06T05:00:00-05:00",
      "valueCodeableConcept" : {
        "coding" : [ {
          "extension" : [ {
            "url" : "https://reportstream.cdc.gov/fhir/StructureDefinition/code-index-name",
            "valueString" : "identifier"
          } ],
          "system" : "http://loinc.org",
          "code" : "LA12419-0",
          "display" : "INFANT IN NICU AT TIME OF SPECIMEN COLLECTION"
        } ]
      }
    }
  }, {
    "fullUrl" : "Observation/1699971062531897000.de218574-3b3b-451d-b5eb-bc4dc35214d3",
    "resource" : {
      "resourceType" : "Observation",
      "id" : "1699971062531897000.de218574-3b3b-451d-b5eb-bc4dc35214d3",
      "extension" : [ {
        "url" : "https://reportstream.cdc.gov/fhir/StructureDefinition/observation-sub-type",
        "valueString" : "AOE"
      }, {
        "url" : "https://reportstream.cdc.gov/fhir/StructureDefinition/observation-type",
        "valueString" : "QST"
      }, {
        "url" : "https://reportstream.cdc.gov/fhir/StructureDefinition/observation-status-original-text",
        "valueString" : "O"
      }, {
        "url" : "https://reportstream.cdc.gov/fhir/StructureDefinition/sub-id",
        "valueString" : "1"
      } ],
      "identifier" : [ {
        "system" : "urn:id:extID",
        "value" : "421832901"
      } ],
      "status" : "unknown",
      "code" : {
        "coding" : [ {
          "extension" : [ {
            "url" : "https://reportstream.cdc.gov/fhir/StructureDefinition/code-index-name",
            "valueString" : "identifier"
          } ],
          "system" : "99MDH",
          "code" : "MNDSIB",
          "display" : "DOES THE BABY HAVE A DECEASED SIBLING?"
        } ]
      },
      "subject" : {
        "reference" : "Patient/1699971062253949000.d018061b-0664-4dcf-b41d-769e2fbd536a"
      },
      "effectiveDateTime" : "2023-05-06T05:00:00-05:00",
      "valueCodeableConcept" : {
        "coding" : [ {
          "extension" : [ {
            "url" : "https://reportstream.cdc.gov/fhir/StructureDefinition/code-index-name",
            "valueString" : "identifier"
          } ],
          "system" : "99MDH",
          "code" : "N",
          "display" : "No"
        } ]
      }
    }
  }, {
    "fullUrl" : "Observation/1699971062534929000.079364b0-abc3-4654-955c-eca51a53947f",
    "resource" : {
      "resourceType" : "Observation",
      "id" : "1699971062534929000.079364b0-abc3-4654-955c-eca51a53947f",
      "extension" : [ {
        "url" : "https://reportstream.cdc.gov/fhir/StructureDefinition/observation-sub-type",
        "valueString" : "AOE"
      }, {
        "url" : "https://reportstream.cdc.gov/fhir/StructureDefinition/observation-type",
        "valueString" : "QST"
      }, {
        "url" : "https://reportstream.cdc.gov/fhir/StructureDefinition/observation-status-original-text",
        "valueString" : "O"
      }, {
        "url" : "https://reportstream.cdc.gov/fhir/StructureDefinition/sub-id",
        "valueString" : "1"
      } ],
      "identifier" : [ {
        "system" : "urn:id:extID",
        "value" : "421832901"
      } ],
      "status" : "unknown",
      "code" : {
        "coding" : [ {
          "extension" : [ {
            "url" : "https://reportstream.cdc.gov/fhir/StructureDefinition/code-index-name",
            "valueString" : "identifier"
          } ],
          "system" : "99MDH",
          "code" : "MNDEFECT",
          "display" : "DOES THE BABY HAVE BIRTH DEFECTS?"
        } ]
      },
      "subject" : {
        "reference" : "Patient/1699971062253949000.d018061b-0664-4dcf-b41d-769e2fbd536a"
      },
      "effectiveDateTime" : "2023-05-06T05:00:00-05:00",
      "valueCodeableConcept" : {
        "coding" : [ {
          "extension" : [ {
            "url" : "https://reportstream.cdc.gov/fhir/StructureDefinition/code-index-name",
            "valueString" : "identifier"
          } ],
          "system" : "99MDH",
          "code" : "N",
          "display" : "No"
        } ]
      }
    }
  }, {
    "fullUrl" : "Observation/1699971062537485000.3dba6f16-44be-4ff5-a05f-0a155f538276",
    "resource" : {
      "resourceType" : "Observation",
      "id" : "1699971062537485000.3dba6f16-44be-4ff5-a05f-0a155f538276",
      "extension" : [ {
        "url" : "https://reportstream.cdc.gov/fhir/StructureDefinition/observation-sub-type",
        "valueString" : "AOE"
      }, {
        "url" : "https://reportstream.cdc.gov/fhir/StructureDefinition/observation-type",
        "valueString" : "QST"
      }, {
        "url" : "https://reportstream.cdc.gov/fhir/StructureDefinition/observation-status-original-text",
        "valueString" : "O"
      }, {
        "url" : "https://reportstream.cdc.gov/fhir/StructureDefinition/sub-id",
        "valueString" : "1"
      } ],
      "identifier" : [ {
        "system" : "urn:id:extID",
        "value" : "421832901"
      } ],
      "status" : "unknown",
      "code" : {
        "coding" : [ {
          "extension" : [ {
            "url" : "https://reportstream.cdc.gov/fhir/StructureDefinition/code-index-name",
            "valueString" : "identifier"
          } ],
          "system" : "99MDH",
          "code" : "MNFAM",
          "display" : "FAMILY HISTORY OF DISORDER ON MN SCREENING PANEL"
        } ]
      },
      "subject" : {
        "reference" : "Patient/1699971062253949000.d018061b-0664-4dcf-b41d-769e2fbd536a"
      },
      "effectiveDateTime" : "2023-05-06T05:00:00-05:00",
      "valueCodeableConcept" : {
        "coding" : [ {
          "extension" : [ {
            "url" : "https://reportstream.cdc.gov/fhir/StructureDefinition/code-index-name",
            "valueString" : "identifier"
          } ],
          "system" : "99MDH",
          "code" : "N",
          "display" : "No"
        } ]
=======
    },
    {
      "fullUrl" : "Observation/1697736517913570000.6d916182-8f2a-4111-8df6-2b462fc54511",
      "resource" : {
        "resourceType" : "Observation",
        "id" : "1697736517913570000.6d916182-8f2a-4111-8df6-2b462fc54511",
        "extension" : [
          {
            "url" : "https://reportstream.cdc.gov/fhir/StructureDefinition/observation-sub-type",
            "valueString" : "AOE"
          },
          {
            "url" : "https://reportstream.cdc.gov/fhir/StructureDefinition/observation-type",
            "valueString" : "QST"
          },
          {
            "url" : "https://reportstream.cdc.gov/fhir/StructureDefinition/observation-status-original-text",
            "valueString" : "O"
          },
          {
            "url" : "https://reportstream.cdc.gov/fhir/StructureDefinition/sub-id",
            "valueString" : "1"
          }
        ],
        "identifier" : [
          {
            "system" : "urn:id:extID",
            "value" : "421832901"
          }
        ],
        "status" : "unknown",
        "code" : {
          "coding" : [
            {
              "extension" : [
                {
                  "url" : "https://reportstream.cdc.gov/fhir/StructureDefinition/code-index-name",
                  "valueString" : "identifier"
                }
              ],
              "system" : "http://loinc.org",
              "code" : "62328-0",
              "display" : "DISCHARGE PROVIDER PRACTICE PHONE NUMBER"
            }
          ]
        },
        "subject" : {
          "reference" : "Patient/1697736517773361000.9b966dcb-e110-4d35-8c78-d9c537161cde"
        },
        "effectiveDateTime" : "2023-05-06T05:00:00-05:00",
        "_effectiveDateTime" : {
          "extension" : [
            {
              "url" : "https://reportstream.cdc.gov/fhir/StructureDefinition/hl7v2-date-time",
              "valueString" : "20230506050000-0500"
            }
          ]
        },
        "valueString" : "Daniel Davis/218-555-1000"
      }
    },
    {
      "fullUrl" : "Observation/1697736517914478000.580e1920-2c85-4a1b-843c-78dce262896c",
      "resource" : {
        "resourceType" : "Observation",
        "id" : "1697736517914478000.580e1920-2c85-4a1b-843c-78dce262896c",
        "extension" : [
          {
            "url" : "https://reportstream.cdc.gov/fhir/StructureDefinition/observation-sub-type",
            "valueString" : "AOE"
          },
          {
            "url" : "https://reportstream.cdc.gov/fhir/StructureDefinition/observation-type",
            "valueString" : "QST"
          },
          {
            "url" : "https://reportstream.cdc.gov/fhir/StructureDefinition/observation-status-original-text",
            "valueString" : "O"
          },
          {
            "url" : "https://reportstream.cdc.gov/fhir/StructureDefinition/sub-id",
            "valueString" : "1"
          }
        ],
        "identifier" : [
          {
            "system" : "urn:id:extID",
            "value" : "421832901"
          }
        ],
        "status" : "unknown",
        "code" : {
          "coding" : [
            {
              "extension" : [
                {
                  "url" : "https://reportstream.cdc.gov/fhir/StructureDefinition/code-index-name",
                  "valueString" : "identifier"
                }
              ],
              "system" : "http://loinc.org",
              "code" : "62324-9",
              "display" : "POST-DISCHARGE PROVIDER NAME"
            }
          ]
        },
        "subject" : {
          "reference" : "Patient/1697736517773361000.9b966dcb-e110-4d35-8c78-d9c537161cde"
        },
        "effectiveDateTime" : "2023-05-06T05:00:00-05:00",
        "_effectiveDateTime" : {
          "extension" : [
            {
              "url" : "https://reportstream.cdc.gov/fhir/StructureDefinition/hl7v2-date-time",
              "valueString" : "20230506050000-0500"
            }
          ]
        },
        "valueString" : "DAVIS, DANIEL, MD"
      }
    },
    {
      "fullUrl" : "Observation/1697736517915363000.93321cf8-114a-48d6-99ad-8708c408e351",
      "resource" : {
        "resourceType" : "Observation",
        "id" : "1697736517915363000.93321cf8-114a-48d6-99ad-8708c408e351",
        "extension" : [
          {
            "url" : "https://reportstream.cdc.gov/fhir/StructureDefinition/observation-sub-type",
            "valueString" : "AOE"
          },
          {
            "url" : "https://reportstream.cdc.gov/fhir/StructureDefinition/observation-type",
            "valueString" : "QST"
          },
          {
            "url" : "https://reportstream.cdc.gov/fhir/StructureDefinition/observation-status-original-text",
            "valueString" : "O"
          },
          {
            "url" : "https://reportstream.cdc.gov/fhir/StructureDefinition/sub-id",
            "valueString" : "1"
          }
        ],
        "identifier" : [
          {
            "system" : "urn:id:extID",
            "value" : "421832901"
          }
        ],
        "status" : "unknown",
        "code" : {
          "coding" : [
            {
              "extension" : [
                {
                  "url" : "https://reportstream.cdc.gov/fhir/StructureDefinition/code-index-name",
                  "valueString" : "identifier"
                }
              ],
              "system" : "http://loinc.org",
              "code" : "62326-4",
              "display" : "POST-DISCHARGE PROVIDER PRACTICE NAME"
            }
          ]
        },
        "subject" : {
          "reference" : "Patient/1697736517773361000.9b966dcb-e110-4d35-8c78-d9c537161cde"
        },
        "effectiveDateTime" : "2023-05-06T05:00:00-05:00",
        "_effectiveDateTime" : {
          "extension" : [
            {
              "url" : "https://reportstream.cdc.gov/fhir/StructureDefinition/hl7v2-date-time",
              "valueString" : "20230506050000-0500"
            }
          ]
        },
        "valueString" : "Lakeridge Health Revere"
      }
    },
    {
      "fullUrl" : "Specimen/1697736517923826000.13bb60ea-0c4b-4bfe-bb65-277315d0d36f",
      "resource" : {
        "resourceType" : "Specimen",
        "id" : "1697736517923826000.13bb60ea-0c4b-4bfe-bb65-277315d0d36f",
        "extension" : [
          {
            "url" : "https://reportstream.cdc.gov/fhir/StructureDefinition/specimen-collection-method",
            "valueString" : "SCT"
          },
          {
            "url" : "https://reportstream.cdc.gov/fhir/StructureDefinition/specimen-source-additives",
            "valueString" : "Blood spot specimen"
          },
          {
            "url" : "https://reportstream.cdc.gov/fhir/StructureDefinition/specimen-name-or-code",
            "valueString" : "440500007"
          }
        ],
        "type" : {
          "coding" : [
            {
              "extension" : [
                {
                  "url" : "https://reportstream.cdc.gov/fhir/StructureDefinition/code-index-name",
                  "valueString" : "identifier"
                }
              ],
              "code" : "440500007"
            }
          ]
        },
        "subject" : {
          "reference" : "Patient/1697736517773361000.9b966dcb-e110-4d35-8c78-d9c537161cde"
        },
        "collection" : {
          "collectedDateTime" : "2023-05-06T05:00:00Z",
          "_collectedDateTime" : {
            "extension" : [
              {
                "url" : "https://reportstream.cdc.gov/fhir/StructureDefinition/hl7v2-date-time",
                "valueString" : "20230506050000"
              }
            ]
          }
        }
>>>>>>> 5d42da59
      }
    }
  }, {
    "fullUrl" : "Observation/1699971062540381000.948e04cb-e95b-4814-9e5a-2d7240e214bf",
    "resource" : {
      "resourceType" : "Observation",
      "id" : "1699971062540381000.948e04cb-e95b-4814-9e5a-2d7240e214bf",
      "extension" : [ {
        "url" : "https://reportstream.cdc.gov/fhir/StructureDefinition/observation-sub-type",
        "valueString" : "AOE"
      }, {
        "url" : "https://reportstream.cdc.gov/fhir/StructureDefinition/observation-type",
        "valueString" : "QST"
      }, {
        "url" : "https://reportstream.cdc.gov/fhir/StructureDefinition/observation-status-original-text",
        "valueString" : "O"
      }, {
        "url" : "https://reportstream.cdc.gov/fhir/StructureDefinition/sub-id",
        "valueString" : "1"
      } ],
      "identifier" : [ {
        "system" : "urn:id:extID",
        "value" : "421832901"
      } ],
      "status" : "unknown",
      "code" : {
        "coding" : [ {
          "extension" : [ {
            "url" : "https://reportstream.cdc.gov/fhir/StructureDefinition/code-index-name",
            "valueString" : "identifier"
          } ],
          "system" : "http://loinc.org",
          "code" : "67704-7",
          "display" : "FEEDING TYPES"
        } ]
      },
      "subject" : {
        "reference" : "Patient/1699971062253949000.d018061b-0664-4dcf-b41d-769e2fbd536a"
      },
      "effectiveDateTime" : "2023-05-06T05:00:00-05:00",
      "valueCodeableConcept" : {
        "coding" : [ {
          "extension" : [ {
            "url" : "https://reportstream.cdc.gov/fhir/StructureDefinition/code-index-name",
            "valueString" : "identifier"
          } ],
          "system" : "http://loinc.org",
          "code" : "LA12418-2",
          "display" : "TPN"
        } ]
      }
    }
  }, {
    "fullUrl" : "Observation/1699971062544163000.48e9107b-4649-48ef-ad94-048322c0022c",
    "resource" : {
      "resourceType" : "Observation",
      "id" : "1699971062544163000.48e9107b-4649-48ef-ad94-048322c0022c",
      "extension" : [ {
        "url" : "https://reportstream.cdc.gov/fhir/StructureDefinition/observation-sub-type",
        "valueString" : "AOE"
      }, {
        "url" : "https://reportstream.cdc.gov/fhir/StructureDefinition/observation-type",
        "valueString" : "QST"
      }, {
        "url" : "https://reportstream.cdc.gov/fhir/StructureDefinition/observation-status-original-text",
        "valueString" : "O"
      }, {
        "url" : "https://reportstream.cdc.gov/fhir/StructureDefinition/sub-id",
        "valueString" : "2"
      } ],
      "identifier" : [ {
        "system" : "urn:id:extID",
        "value" : "421832901"
      } ],
      "status" : "unknown",
      "code" : {
        "coding" : [ {
          "extension" : [ {
            "url" : "https://reportstream.cdc.gov/fhir/StructureDefinition/code-index-name",
            "valueString" : "identifier"
          } ],
          "system" : "http://loinc.org",
          "code" : "67704-7",
          "display" : "FEEDING TYPES"
        } ]
      },
      "subject" : {
        "reference" : "Patient/1699971062253949000.d018061b-0664-4dcf-b41d-769e2fbd536a"
      },
      "effectiveDateTime" : "2023-05-06T05:00:00-05:00",
      "valueCodeableConcept" : {
        "coding" : [ {
          "extension" : [ {
            "url" : "https://reportstream.cdc.gov/fhir/StructureDefinition/code-index-name",
            "valueString" : "identifier"
          } ],
          "system" : "http://loinc.org",
          "code" : "LA16914-6",
          "display" : "BREAST MILK"
        } ]
      }
    }
  }, {
    "fullUrl" : "Observation/1699971062547196000.47ce9d98-40b0-412c-a25f-9232ff3cdbb5",
    "resource" : {
      "resourceType" : "Observation",
      "id" : "1699971062547196000.47ce9d98-40b0-412c-a25f-9232ff3cdbb5",
      "extension" : [ {
        "url" : "https://reportstream.cdc.gov/fhir/StructureDefinition/observation-sub-type",
        "valueString" : "AOE"
      }, {
        "url" : "https://reportstream.cdc.gov/fhir/StructureDefinition/observation-type",
        "valueString" : "QST"
      }, {
        "url" : "https://reportstream.cdc.gov/fhir/StructureDefinition/observation-status-original-text",
        "valueString" : "O"
      }, {
        "url" : "https://reportstream.cdc.gov/fhir/StructureDefinition/sub-id",
        "valueString" : "1"
      } ],
      "identifier" : [ {
        "system" : "urn:id:extID",
        "value" : "421832901"
      } ],
      "status" : "unknown",
      "code" : {
        "coding" : [ {
          "extension" : [ {
            "url" : "https://reportstream.cdc.gov/fhir/StructureDefinition/code-index-name",
            "valueString" : "identifier"
          } ],
          "system" : "http://loinc.org",
          "code" : "57723-9",
          "display" : "UNIQUE BAR CODE NUMBER OF CURRENT SAMPLE"
        } ]
      },
      "subject" : {
        "reference" : "Patient/1699971062253949000.d018061b-0664-4dcf-b41d-769e2fbd536a"
      },
      "effectiveDateTime" : "2023-05-06T05:00:00-05:00",
      "valueCodeableConcept" : {
        "coding" : [ {
          "extension" : [ {
            "url" : "https://reportstream.cdc.gov/fhir/StructureDefinition/code-index-name",
            "valueString" : "identifier"
          } ],
          "code" : "0516199364"
        } ]
      }
    }
  }, {
    "fullUrl" : "Observation/1699971062550307000.4af7bd9f-1a02-4acc-8c9a-a531ac7b2379",
    "resource" : {
      "resourceType" : "Observation",
      "id" : "1699971062550307000.4af7bd9f-1a02-4acc-8c9a-a531ac7b2379",
      "extension" : [ {
        "url" : "https://reportstream.cdc.gov/fhir/StructureDefinition/observation-sub-type",
        "valueString" : "AOE"
      }, {
        "url" : "https://reportstream.cdc.gov/fhir/StructureDefinition/observation-type",
        "valueString" : "QST"
      }, {
        "url" : "https://reportstream.cdc.gov/fhir/StructureDefinition/observation-status-original-text",
        "valueString" : "O"
      }, {
        "url" : "https://reportstream.cdc.gov/fhir/StructureDefinition/sub-id",
        "valueString" : "1"
      } ],
      "identifier" : [ {
        "system" : "urn:id:extID",
        "value" : "421832901"
      } ],
      "status" : "unknown",
      "code" : {
        "coding" : [ {
          "extension" : [ {
            "url" : "https://reportstream.cdc.gov/fhir/StructureDefinition/code-index-name",
            "valueString" : "identifier"
          } ],
          "system" : "http://loinc.org",
          "code" : "62328-0",
          "display" : "DISCHARGE PROVIDER PRACTICE PHONE NUMBER"
        } ]
      },
      "subject" : {
        "reference" : "Patient/1699971062253949000.d018061b-0664-4dcf-b41d-769e2fbd536a"
      },
      "effectiveDateTime" : "2023-05-06T05:00:00-05:00",
      "valueString" : "Daniel Davis/218-555-1000"
    }
  }, {
    "fullUrl" : "Observation/1699971062552239000.dc494f42-6fed-4dc8-a48a-2e286062a568",
    "resource" : {
      "resourceType" : "Observation",
      "id" : "1699971062552239000.dc494f42-6fed-4dc8-a48a-2e286062a568",
      "extension" : [ {
        "url" : "https://reportstream.cdc.gov/fhir/StructureDefinition/observation-sub-type",
        "valueString" : "AOE"
      }, {
        "url" : "https://reportstream.cdc.gov/fhir/StructureDefinition/observation-type",
        "valueString" : "QST"
      }, {
        "url" : "https://reportstream.cdc.gov/fhir/StructureDefinition/observation-status-original-text",
        "valueString" : "O"
      }, {
        "url" : "https://reportstream.cdc.gov/fhir/StructureDefinition/sub-id",
        "valueString" : "1"
      } ],
      "identifier" : [ {
        "system" : "urn:id:extID",
        "value" : "421832901"
      } ],
      "status" : "unknown",
      "code" : {
        "coding" : [ {
          "extension" : [ {
            "url" : "https://reportstream.cdc.gov/fhir/StructureDefinition/code-index-name",
            "valueString" : "identifier"
          } ],
          "system" : "http://loinc.org",
          "code" : "62324-9",
          "display" : "POST-DISCHARGE PROVIDER NAME"
        } ]
      },
      "subject" : {
        "reference" : "Patient/1699971062253949000.d018061b-0664-4dcf-b41d-769e2fbd536a"
      },
      "effectiveDateTime" : "2023-05-06T05:00:00-05:00",
      "valueString" : "DAVIS, DANIEL, MD"
    }
  }, {
    "fullUrl" : "Observation/1699971062554120000.e9bdf4b0-c3e8-4979-90dc-fcc0cc21bb8b",
    "resource" : {
      "resourceType" : "Observation",
      "id" : "1699971062554120000.e9bdf4b0-c3e8-4979-90dc-fcc0cc21bb8b",
      "extension" : [ {
        "url" : "https://reportstream.cdc.gov/fhir/StructureDefinition/observation-sub-type",
        "valueString" : "AOE"
      }, {
        "url" : "https://reportstream.cdc.gov/fhir/StructureDefinition/observation-type",
        "valueString" : "QST"
      }, {
        "url" : "https://reportstream.cdc.gov/fhir/StructureDefinition/observation-status-original-text",
        "valueString" : "O"
      }, {
        "url" : "https://reportstream.cdc.gov/fhir/StructureDefinition/sub-id",
        "valueString" : "1"
      } ],
      "identifier" : [ {
        "system" : "urn:id:extID",
        "value" : "421832901"
      } ],
      "status" : "unknown",
      "code" : {
        "coding" : [ {
          "extension" : [ {
            "url" : "https://reportstream.cdc.gov/fhir/StructureDefinition/code-index-name",
            "valueString" : "identifier"
          } ],
          "system" : "http://loinc.org",
          "code" : "62326-4",
          "display" : "POST-DISCHARGE PROVIDER PRACTICE NAME"
        } ]
      },
      "subject" : {
        "reference" : "Patient/1699971062253949000.d018061b-0664-4dcf-b41d-769e2fbd536a"
      },
      "effectiveDateTime" : "2023-05-06T05:00:00-05:00",
      "valueString" : "Lakeridge Health Revere"
    }
  }, {
    "fullUrl" : "Specimen/1699971062577334000.8bc6ce5f-eddd-40fe-8877-9c7a23bfd9d1",
    "resource" : {
      "resourceType" : "Specimen",
      "id" : "1699971062577334000.8bc6ce5f-eddd-40fe-8877-9c7a23bfd9d1",
      "extension" : [ {
        "url" : "https://reportstream.cdc.gov/fhir/StructureDefinition/specimen-collection-method",
        "valueString" : "SCT"
      }, {
        "url" : "https://reportstream.cdc.gov/fhir/StructureDefinition/specimen-source-additives",
        "valueString" : "Blood spot specimen"
      }, {
        "url" : "https://reportstream.cdc.gov/fhir/StructureDefinition/specimen-name-or-code",
        "valueString" : "440500007"
      } ],
      "type" : {
        "coding" : [ {
          "extension" : [ {
            "url" : "https://reportstream.cdc.gov/fhir/StructureDefinition/code-index-name",
            "valueString" : "identifier"
          } ],
          "code" : "440500007"
        } ]
      },
      "subject" : {
        "reference" : "Patient/1699971062253949000.d018061b-0664-4dcf-b41d-769e2fbd536a"
      },
      "collection" : {
        "collectedDateTime" : "2023-05-06T05:00:00Z"
      }
    }
  }, {
    "fullUrl" : "Patient/1699971062253949000.d018061b-0664-4dcf-b41d-769e2fbd536a",
    "resource" : {
      "resourceType" : "Patient",
      "id" : "1699971062253949000.d018061b-0664-4dcf-b41d-769e2fbd536a",
      "extension" : [ {
        "url" : "http://hl7.org/fhir/StructureDefinition/patient-mothersMaidenName",
        "valueHumanName" : {
          "text" : "BB SARAH SMITH",
          "family" : "SMITH",
          "given" : [ "BB SARAH" ]
        }
      }, {
        "url" : "https://reportstream.cdc.gov/fhir/StructureDefinition/mothers-identifier",
        "valueIdentifier" : {
          "value" : "SMITH"
        }
      } ],
      "identifier" : [ {
        "type" : {
          "coding" : [ {
            "system" : "http://terminology.hl7.org/CodeSystem/v2-0203",
            "code" : "MR",
            "display" : "Medical record number"
          } ]
        },
        "system" : "CRPMRN",
        "value" : "11102779"
      } ],
      "name" : [ {
        "use" : "official",
        "text" : "BB SARAH SMITH",
        "family" : "SMITH",
        "given" : [ "BB SARAH" ]
      } ],
      "telecom" : [ {
        "extension" : [ {
          "url" : "https://reportstream.cdc.gov/fhir/StructureDefinition/xtn9-any-text",
          "valueString" : "(763)555-5555"
        }, {
          "url" : "https://reportstream.cdc.gov/fhir/StructureDefinition/xtn7-local-number",
          "valueString" : "555555"
        }, {
          "url" : "http://hl7.org/fhir/StructureDefinition/contactpoint-area",
          "valueString" : "763"
        }, {
          "url" : "http://hl7.org/fhir/StructureDefinition/contactpoint-local",
          "valueString" : "555555"
        }, {
          "url" : "https://reportstream.cdc.gov/fhir/StructureDefinition/xtn3-telecom-equipment-type",
          "valueString" : "PH"
        } ],
        "system" : "phone",
        "use" : "home"
      } ],
      "gender" : "male",
      "birthDate" : "2023-05-04",
      "_birthDate" : {
        "extension" : [ {
          "url" : "https://reportstream.cdc.gov/fhir/StructureDefinition/hl7v2-date-time",
          "valueString" : "20230504131023-0500"
        }, {
          "url" : "http://hl7.org/fhir/StructureDefinition/patient-birthTime",
          "valueDateTime" : "2023-05-04T13:10:23-05:00"
        } ]
      },
      "deceasedBoolean" : false,
      "address" : [ {
        "use" : "home",
        "line" : [ "555 STATE HIGHWAY 13" ],
        "city" : "DEER CREEK",
        "district" : "OTTER TAIL",
        "state" : "MN",
        "postalCode" : "56527-9657",
        "country" : "USA"
      } ],
      "multipleBirthInteger" : 2
    }
  } ]
}<|MERGE_RESOLUTION|>--- conflicted
+++ resolved
@@ -1,8 +1,8 @@
 {
   "resourceType" : "Bundle",
-  "id" : "1699971060026253000.9b1d40df-a6cf-4eaf-802e-b0bf84ddcaa1",
+  "id" : "1697736516844664000.a8611dc8-407d-42f8-9f73-6ea89b57fff9",
   "meta" : {
-    "lastUpdated" : "2023-11-14T09:11:00.046-05:00"
+    "lastUpdated" : "2023-10-19T13:28:36.855-04:00"
   },
   "identifier" : {
     "system" : "https://reportstream.cdc.gov/prime-router",
@@ -10,46 +10,205 @@
   },
   "type" : "message",
   "timestamp" : "2023-05-06T06:29:16.000-04:00",
-  "entry" : [ {
-    "fullUrl" : "MessageHeader/87c2d0db-6f31-3666-b9e2-7152e039c11f",
-    "resource" : {
-      "resourceType" : "MessageHeader",
-      "id" : "87c2d0db-6f31-3666-b9e2-7152e039c11f",
-      "meta" : {
-        "tag" : [ {
-          "system" : "http://terminology.hl7.org/CodeSystem/v2-0103",
-          "code" : "P"
-        } ]
-      },
-      "extension" : [ {
-        "url" : "https://reportstream.cdc.gov/fhir/StructureDefinition/application-acknowledgement-type",
-        "valueIdentifier" : {
-          "type" : {
-            "coding" : [ {
-              "extension" : [ {
-                "url" : "https://reportstream.cdc.gov/fhir/StructureDefinition/code-index-name",
-                "valueString" : "identifier"
-              } ],
-              "system" : "http://terminology.hl7.org/CodeSystem/v3-AcknowledgementCondition",
-              "code" : "AL"
-            } ]
-          }
+  "entry" : [
+    {
+      "fullUrl" : "MessageHeader/87c2d0db-6f31-3666-b9e2-7152e039c11f",
+      "resource" : {
+        "resourceType" : "MessageHeader",
+        "id" : "87c2d0db-6f31-3666-b9e2-7152e039c11f",
+        "meta" : {
+          "tag" : [
+            {
+              "system" : "http://terminology.hl7.org/CodeSystem/v2-0103",
+              "code" : "P"
+            }
+          ]
+        },
+        "extension" : [
+          {
+            "url" : "https://reportstream.cdc.gov/fhir/StructureDefinition/application-acknowledgement-type",
+            "valueIdentifier" : {
+              "type" : {
+                "coding" : [
+                  {
+                    "extension" : [
+                      {
+                        "url" : "https://reportstream.cdc.gov/fhir/StructureDefinition/code-index-name",
+                        "valueString" : "identifier"
+                      }
+                    ],
+                    "system" : "http://terminology.hl7.org/CodeSystem/v3-AcknowledgementCondition",
+                    "code" : "AL"
+                  }
+                ]
+              }
+            }
+          },
+          {
+            "url" : "https://reportstream.cdc.gov/fhir/StructureDefinition/accept-acknowledgement-type",
+            "valueIdentifier" : {
+              "type" : {
+                "coding" : [
+                  {
+                    "extension" : [
+                      {
+                        "url" : "https://reportstream.cdc.gov/fhir/StructureDefinition/code-index-name",
+                        "valueString" : "identifier"
+                      }
+                    ],
+                    "system" : "http://terminology.hl7.org/CodeSystem/v3-AcknowledgementCondition",
+                    "code" : "AL"
+                  }
+                ]
+              }
+            }
+          },
+          {
+            "url" : "https://reportstream.cdc.gov/fhir/StructureDefinition/source-message-profile-id",
+            "valueIdentifier" : {
+              "extension" : [
+                {
+                  "url" : "https://reportstream.cdc.gov/fhir/StructureDefinition/universal-id",
+                  "valueOid" : "urn:oid:2.16.840.1.113883.9.82"
+                }
+              ],
+              "value" : "LAB_PRU_COMPONENT"
+            }
+          },
+          {
+            "url" : "https://reportstream.cdc.gov/fhir/StructureDefinition/source-message-profile-id",
+            "valueIdentifier" : {
+              "extension" : [
+                {
+                  "url" : "https://reportstream.cdc.gov/fhir/StructureDefinition/universal-id",
+                  "valueOid" : "urn:oid:2.16.840.1.113883.9.22"
+                }
+              ],
+              "value" : "LAB_TO_COMPONENT"
+            }
+          },
+          {
+            "url" : "https://reportstream.cdc.gov/fhir/StructureDefinition/source-message-profile-id",
+            "valueIdentifier" : {
+              "extension" : [
+                {
+                  "url" : "https://reportstream.cdc.gov/fhir/StructureDefinition/universal-id",
+                  "valueOid" : "urn:oid:2.16.840.1.113883.9.22"
+                }
+              ],
+              "value" : "LAB_THREE_COMPONENT"
+            }
+          }
+        ],
+        "eventCoding" : {
+          "system" : "http://terminology.hl7.org/CodeSystem/v2-0003",
+          "code" : "O01",
+          "display" : "ORM^O01^ORM_O01"
+        },
+        "destination" : [
+          {
+            "target" : {
+              "reference" : "Device/1697736516905618000.6865ba64-95ea-493f-8c02-8394a63e703b"
+            },
+            "endpoint" : "urn:dns:natus.health.state.mn.us",
+            "receiver" : {
+              "reference" : "Organization/urn-oid-2.16.840.1.114222.4.1.10080"
+            }
+          }
+        ],
+        "sender" : {
+          "reference" : "Organization/1697736517544672000.03971dd0-a362-46ca-90dc-bc7916e03485"
+        },
+        "source" : {
+          "name" : "Epic",
+          "endpoint" : "urn:oid:1.2.840.114350.1.13.145.2.7.2.695071"
         }
-      }, {
-        "url" : "https://reportstream.cdc.gov/fhir/StructureDefinition/accept-acknowledgement-type",
-        "valueIdentifier" : {
-          "type" : {
-            "coding" : [ {
-              "extension" : [ {
-                "url" : "https://reportstream.cdc.gov/fhir/StructureDefinition/code-index-name",
-                "valueString" : "identifier"
-              } ],
-              "system" : "http://terminology.hl7.org/CodeSystem/v3-AcknowledgementCondition",
-              "code" : "AL"
-            } ]
-          }
-<<<<<<< HEAD
-=======
+      }
+    },
+    {
+      "fullUrl" : "Device/1697736516905618000.6865ba64-95ea-493f-8c02-8394a63e703b",
+      "resource" : {
+        "resourceType" : "Device",
+        "id" : "1697736516905618000.6865ba64-95ea-493f-8c02-8394a63e703b",
+        "identifier" : [
+          {
+            "value" : "NATUS"
+          },
+          {
+            "type" : {
+              "coding" : [
+                {
+                  "extension" : [
+                    {
+                      "url" : "https://reportstream.cdc.gov/fhir/StructureDefinition/code-index-name",
+                      "valueString" : "identifier"
+                    }
+                  ],
+                  "system" : "http://terminology.hl7.org/CodeSystem/v2-0301",
+                  "code" : "DNS"
+                }
+              ]
+            },
+            "value" : "urn:dns:natus.health.state.mn.us"
+          }
+        ]
+      }
+    },
+    {
+      "fullUrl" : "Organization/urn-oid-2.16.840.1.114222.4.1.10080",
+      "resource" : {
+        "resourceType" : "Organization",
+        "id" : "urn-oid-2.16.840.1.114222.4.1.10080",
+        "identifier" : [
+          {
+            "value" : "MN Public Health Lab"
+          },
+          {
+            "system" : "urn:id:ISO",
+            "value" : "urn:oid:2.16.840.1.114222.4.1.10080"
+          }
+        ],
+        "name" : "MN Public Health Lab"
+      }
+    },
+    {
+      "fullUrl" : "Organization/1697736517544672000.03971dd0-a362-46ca-90dc-bc7916e03485",
+      "resource" : {
+        "resourceType" : "Organization",
+        "id" : "1697736517544672000.03971dd0-a362-46ca-90dc-bc7916e03485",
+        "identifier" : [
+          {
+            "extension" : [
+              {
+                "url" : "https://reportstream.cdc.gov/fhir/StructureDefinition/identifier-namespace-id",
+                "valueBoolean" : true
+              }
+            ],
+            "value" : "Centracare"
+          },
+          {
+            "extension" : [
+              {
+                "url" : "https://reportstream.cdc.gov/fhir/StructureDefinition/identifier-universal-id",
+                "valueBoolean" : true
+              }
+            ],
+            "type" : {
+              "coding" : [
+                {
+                  "extension" : [
+                    {
+                      "url" : "https://reportstream.cdc.gov/fhir/StructureDefinition/code-index-name",
+                      "valueString" : "identifier"
+                    }
+                  ],
+                  "system" : "http://terminology.hl7.org/CodeSystem/v2-0301",
+                  "code" : "DNS"
+                }
+              ]
+            },
+            "value" : "centracare.com"
+          }
         ]
       }
     },
@@ -203,36 +362,158 @@
         },
         "requester" : {
           "reference" : "PractitionerRole/1697736517795289000.860afeb5-c280-47b1-ac57-f8bdcf1ce399"
->>>>>>> 5d42da59
         }
-      }, {
-        "url" : "https://reportstream.cdc.gov/fhir/StructureDefinition/source-message-profile-id",
-        "valueIdentifier" : {
-          "extension" : [ {
-            "url" : "https://reportstream.cdc.gov/fhir/StructureDefinition/universal-id",
-            "valueOid" : "urn:oid:2.16.840.1.113883.9.82"
-          } ],
-          "value" : "LAB_PRU_COMPONENT"
+      }
+    },
+    {
+      "fullUrl" : "Practitioner/1697736517783057000.ea88308d-afe3-4ba9-b1ee-2e9b3a98c2d8",
+      "resource" : {
+        "resourceType" : "Practitioner",
+        "id" : "1697736517783057000.ea88308d-afe3-4ba9-b1ee-2e9b3a98c2d8"
+      }
+    },
+    {
+      "fullUrl" : "Practitioner/1697736517785462000.9f6086e7-d8e1-457f-9d4e-f8a1747f9973",
+      "resource" : {
+        "resourceType" : "Practitioner",
+        "id" : "1697736517785462000.9f6086e7-d8e1-457f-9d4e-f8a1747f9973"
+      }
+    },
+    {
+      "fullUrl" : "Practitioner/1697736517791703000.ba58061e-df98-4bd9-8f7d-203ec61d970a",
+      "resource" : {
+        "resourceType" : "Practitioner",
+        "id" : "1697736517791703000.ba58061e-df98-4bd9-8f7d-203ec61d970a",
+        "extension" : [
+          {
+            "url" : "https://reportstream.cdc.gov/fhir/StructureDefinition/identifier-type",
+            "valueCodeableConcept" : {
+              "coding" : [
+                {
+                  "extension" : [
+                    {
+                      "url" : "https://reportstream.cdc.gov/fhir/StructureDefinition/code-index-name",
+                      "valueString" : "identifier"
+                    }
+                  ],
+                  "system" : "http://terminology.hl7.org/CodeSystem/v2-0203",
+                  "code" : "NPI"
+                }
+              ]
+            }
+          }
+        ],
+        "identifier" : [
+          {
+            "extension" : [
+              {
+                "url" : "https://reportstream.cdc.gov/fhir/StructureDefinition/assigning-authority-namespace-id",
+                "valueString" : "NPI"
+              }
+            ],
+            "type" : {
+              "coding" : [
+                {
+                  "system" : "http://terminology.hl7.org/CodeSystem/v2-0203",
+                  "code" : "NPI",
+                  "display" : "National provider identifier"
+                }
+              ]
+            },
+            "system" : "http://hl7.org/fhir/sid/us-npi",
+            "value" : "1265136360"
+          }
+        ],
+        "name" : [
+          {
+            "use" : "official",
+            "text" : "JANE JONES",
+            "family" : "JONES",
+            "given" : [
+              "JANE"
+            ]
+          }
+        ]
+      }
+    },
+    {
+      "fullUrl" : "Location/1697736517794223000.0a1784a8-a52d-41d4-a328-654a43f15ea3",
+      "resource" : {
+        "resourceType" : "Location",
+        "id" : "1697736517794223000.0a1784a8-a52d-41d4-a328-654a43f15ea3"
+      }
+    },
+    {
+      "fullUrl" : "Organization/1697736517795183000.50268329-b9db-41ec-ade9-88ce35b9c018",
+      "resource" : {
+        "resourceType" : "Organization",
+        "id" : "1697736517795183000.50268329-b9db-41ec-ade9-88ce35b9c018",
+        "extension" : [
+          {
+            "url" : "https://reportstream.cdc.gov/fhir/StructureDefinition/organization-name-type",
+            "valueCoding" : {
+              "extension" : [
+                {
+                  "url" : "https://reportstream.cdc.gov/fhir/StructureDefinition/code-index-name",
+                  "valueString" : "identifier"
+                }
+              ],
+              "system" : "http://terminology.hl7.org/CodeSystem/v2-0204",
+              "code" : "L",
+              "display" : "Legal name"
+            }
+          }
+        ],
+        "identifier" : [
+          {
+            "extension" : [
+              {
+                "url" : "https://reportstream.cdc.gov/fhir/StructureDefinition/assigning-authority",
+                "extension" : [
+                  {
+                    "url" : "https://reportstream.cdc.gov/fhir/StructureDefinition/namespace-id",
+                    "valueString" : "CMS"
+                  }
+                ]
+              },
+              {
+                "url" : "https://reportstream.cdc.gov/fhir/StructureDefinition/assigning-facility",
+                "valueReference" : {
+                  "reference" : "Location/1697736517794223000.0a1784a8-a52d-41d4-a328-654a43f15ea3"
+                }
+              }
+            ],
+            "type" : {
+              "coding" : [
+                {
+                  "extension" : [
+                    {
+                      "url" : "https://reportstream.cdc.gov/fhir/StructureDefinition/code-index-name",
+                      "valueString" : "identifier"
+                    }
+                  ],
+                  "system" : "http://terminology.hl7.org/CodeSystem/v2-0203",
+                  "code" : "NPI"
+                }
+              ]
+            },
+            "value" : "1043269798"
+          }
+        ],
+        "name" : "ST. CLOUD HOSPITAL"
+      }
+    },
+    {
+      "fullUrl" : "PractitionerRole/1697736517795289000.860afeb5-c280-47b1-ac57-f8bdcf1ce399",
+      "resource" : {
+        "resourceType" : "PractitionerRole",
+        "id" : "1697736517795289000.860afeb5-c280-47b1-ac57-f8bdcf1ce399",
+        "practitioner" : {
+          "reference" : "Practitioner/1697736517791703000.ba58061e-df98-4bd9-8f7d-203ec61d970a"
+        },
+        "organization" : {
+          "reference" : "Organization/1697736517795183000.50268329-b9db-41ec-ade9-88ce35b9c018"
         }
-<<<<<<< HEAD
-      }, {
-        "url" : "https://reportstream.cdc.gov/fhir/StructureDefinition/source-message-profile-id",
-        "valueIdentifier" : {
-          "extension" : [ {
-            "url" : "https://reportstream.cdc.gov/fhir/StructureDefinition/universal-id",
-            "valueOid" : "urn:oid:2.16.840.1.113883.9.22"
-          } ],
-          "value" : "LAB_TO_COMPONENT"
-        }
-      }, {
-        "url" : "https://reportstream.cdc.gov/fhir/StructureDefinition/source-message-profile-id",
-        "valueIdentifier" : {
-          "extension" : [ {
-            "url" : "https://reportstream.cdc.gov/fhir/StructureDefinition/universal-id",
-            "valueOid" : "urn:oid:2.16.840.1.113883.9.22"
-          } ],
-          "value" : "LAB_THREE_COMPONENT"
-=======
       }
     },
     {
@@ -417,23 +698,54 @@
           "unit" : "wk",
           "system" : "http://unitsofmeasure.org",
           "code" : "wk"
->>>>>>> 5d42da59
         }
-      } ],
-      "eventCoding" : {
-        "system" : "http://terminology.hl7.org/CodeSystem/v2-0003",
-        "code" : "O01",
-        "display" : "ORM^O01^ORM_O01"
-      },
-      "destination" : [ {
-        "target" : {
-          "reference" : "Device/1699971060122563000.bb61ac64-3160-4037-8f18-c2fcc6d10f17"
-        },
-<<<<<<< HEAD
-        "endpoint" : "urn:dns:natus.health.state.mn.us",
-        "receiver" : {
-          "reference" : "Organization/urn-oid-2.16.840.1.114222.4.1.10080"
-=======
+      }
+    },
+    {
+      "fullUrl" : "Observation/1697736517905462000.c6ad2282-0b14-4563-ad31-de071e7be009",
+      "resource" : {
+        "resourceType" : "Observation",
+        "id" : "1697736517905462000.c6ad2282-0b14-4563-ad31-de071e7be009",
+        "extension" : [
+          {
+            "url" : "https://reportstream.cdc.gov/fhir/StructureDefinition/observation-sub-type",
+            "valueString" : "AOE"
+          },
+          {
+            "url" : "https://reportstream.cdc.gov/fhir/StructureDefinition/observation-type",
+            "valueString" : "QST"
+          },
+          {
+            "url" : "https://reportstream.cdc.gov/fhir/StructureDefinition/observation-status-original-text",
+            "valueString" : "O"
+          },
+          {
+            "url" : "https://reportstream.cdc.gov/fhir/StructureDefinition/sub-id",
+            "valueString" : "1"
+          }
+        ],
+        "identifier" : [
+          {
+            "system" : "urn:id:extID",
+            "value" : "421832901"
+          }
+        ],
+        "status" : "unknown",
+        "code" : {
+          "coding" : [
+            {
+              "extension" : [
+                {
+                  "url" : "https://reportstream.cdc.gov/fhir/StructureDefinition/code-index-name",
+                  "valueString" : "identifier"
+                }
+              ],
+              "system" : "http://loinc.org",
+              "code" : "57713-0",
+              "display" : "INFANT FACTORS THAT AFFECT NEWBORN SCREENING INTERPRETATION"
+            }
+          ]
+        },
         "subject" : {
           "reference" : "Patient/1697736517773361000.9b966dcb-e110-4d35-8c78-d9c537161cde"
         },
@@ -460,95 +772,57 @@
               "display" : "INFANT IN NICU AT TIME OF SPECIMEN COLLECTION"
             }
           ]
->>>>>>> 5d42da59
         }
-      } ],
-      "sender" : {
-        "reference" : "Organization/1699971060171860000.d46c3dcb-ff36-4816-86b2-4126c90da8e1"
-      },
-      "source" : {
-        "name" : "Epic",
-        "endpoint" : "urn:oid:1.2.840.114350.1.13.145.2.7.2.695071"
-      }
-    }
-  }, {
-    "fullUrl" : "Device/1699971060122563000.bb61ac64-3160-4037-8f18-c2fcc6d10f17",
-    "resource" : {
-      "resourceType" : "Device",
-      "id" : "1699971060122563000.bb61ac64-3160-4037-8f18-c2fcc6d10f17",
-      "identifier" : [ {
-        "value" : "NATUS"
-      }, {
-        "type" : {
-          "coding" : [ {
-            "extension" : [ {
-              "url" : "https://reportstream.cdc.gov/fhir/StructureDefinition/code-index-name",
-              "valueString" : "identifier"
-            } ],
-            "system" : "http://terminology.hl7.org/CodeSystem/v2-0301",
-            "code" : "DNS"
-          } ]
-        },
-        "value" : "urn:dns:natus.health.state.mn.us"
-      } ]
-    }
-  }, {
-    "fullUrl" : "Organization/urn-oid-2.16.840.1.114222.4.1.10080",
-    "resource" : {
-      "resourceType" : "Organization",
-      "id" : "urn-oid-2.16.840.1.114222.4.1.10080",
-      "identifier" : [ {
-        "value" : "MN Public Health Lab"
-      }, {
-        "system" : "urn:id:ISO",
-        "value" : "urn:oid:2.16.840.1.114222.4.1.10080"
-      } ],
-      "name" : "MN Public Health Lab"
-    }
-  }, {
-    "fullUrl" : "Organization/1699971060171860000.d46c3dcb-ff36-4816-86b2-4126c90da8e1",
-    "resource" : {
-      "resourceType" : "Organization",
-      "id" : "1699971060171860000.d46c3dcb-ff36-4816-86b2-4126c90da8e1",
-      "identifier" : [ {
-        "extension" : [ {
-          "url" : "https://reportstream.cdc.gov/fhir/StructureDefinition/identifier-namespace-id",
-          "valueBoolean" : true
-        } ],
-        "value" : "Centracare"
-      }, {
-        "extension" : [ {
-          "url" : "https://reportstream.cdc.gov/fhir/StructureDefinition/identifier-universal-id",
-          "valueBoolean" : true
-        } ],
-        "type" : {
-          "coding" : [ {
-            "system" : "http://terminology.hl7.org/CodeSystem/v2-0301",
-            "code" : "DNS"
-          } ]
-        },
-<<<<<<< HEAD
-        "value" : "centracare.com"
-      } ]
-    }
-  }, {
-    "fullUrl" : "ServiceRequest/1699971062287631000.954c37f5-a18c-407b-860e-36f8ffea984b",
-    "resource" : {
-      "resourceType" : "ServiceRequest",
-      "id" : "1699971062287631000.954c37f5-a18c-407b-860e-36f8ffea984b",
-      "extension" : [ {
-        "url" : "https://reportstream.cdc.gov/fhir/StructureDefinition/entered-by",
-        "valueReference" : {
-          "reference" : "Practitioner/1699971062275824000.74cc5993-9910-4739-bbb0-b00d78336055"
-        }
-      }, {
-        "url" : "https://reportstream.cdc.gov/fhir/StructureDefinition/collector-identifier",
-        "valueReference" : {
-          "reference" : "Practitioner/1699971062279964000.e5f4b357-9b31-4a17-85a7-d7a5b0f76df1"
-        }
-      }, {
-        "url" : "https://reportstream.cdc.gov/fhir/StructureDefinition/order-control",
-=======
+      }
+    },
+    {
+      "fullUrl" : "Observation/1697736517906624000.f0976c1e-9615-4b51-86a4-167a5b3da353",
+      "resource" : {
+        "resourceType" : "Observation",
+        "id" : "1697736517906624000.f0976c1e-9615-4b51-86a4-167a5b3da353",
+        "extension" : [
+          {
+            "url" : "https://reportstream.cdc.gov/fhir/StructureDefinition/observation-sub-type",
+            "valueString" : "AOE"
+          },
+          {
+            "url" : "https://reportstream.cdc.gov/fhir/StructureDefinition/observation-type",
+            "valueString" : "QST"
+          },
+          {
+            "url" : "https://reportstream.cdc.gov/fhir/StructureDefinition/observation-status-original-text",
+            "valueString" : "O"
+          },
+          {
+            "url" : "https://reportstream.cdc.gov/fhir/StructureDefinition/sub-id",
+            "valueString" : "1"
+          }
+        ],
+        "identifier" : [
+          {
+            "system" : "urn:id:extID",
+            "value" : "421832901"
+          }
+        ],
+        "status" : "unknown",
+        "code" : {
+          "coding" : [
+            {
+              "extension" : [
+                {
+                  "url" : "https://reportstream.cdc.gov/fhir/StructureDefinition/code-index-name",
+                  "valueString" : "identifier"
+                }
+              ],
+              "system" : "99MDH",
+              "code" : "MNDSIB",
+              "display" : "DOES THE BABY HAVE A DECEASED SIBLING?"
+            }
+          ]
+        },
+        "subject" : {
+          "reference" : "Patient/1697736517773361000.9b966dcb-e110-4d35-8c78-d9c537161cde"
+        },
         "effectiveDateTime" : "2023-05-06T05:00:00-05:00",
         "_effectiveDateTime" : {
           "extension" : [
@@ -558,58 +832,71 @@
             }
           ]
         },
->>>>>>> 5d42da59
         "valueCodeableConcept" : {
-          "coding" : [ {
-            "extension" : [ {
-              "url" : "https://reportstream.cdc.gov/fhir/StructureDefinition/code-index-name",
-              "valueString" : "identifier"
-            } ],
-            "system" : "http://terminology.hl7.org/CodeSystem/v2-0119",
-            "code" : "NW"
-          } ]
+          "coding" : [
+            {
+              "extension" : [
+                {
+                  "url" : "https://reportstream.cdc.gov/fhir/StructureDefinition/code-index-name",
+                  "valueString" : "identifier"
+                }
+              ],
+              "system" : "99MDH",
+              "code" : "N",
+              "display" : "No"
+            }
+          ]
         }
-      }, {
-        "url" : "https://reportstream.cdc.gov/fhir/StructureDefinition/enterers-location",
-        "valueReference" : {
-          "reference" : "Location/1699971062300490000.b1464fe7-b1e3-4c6d-b6cb-df9b322df5f2"
-        }
-      } ],
-      "identifier" : [ {
-        "type" : {
-          "coding" : [ {
-            "extension" : [ {
-              "url" : "https://reportstream.cdc.gov/fhir/StructureDefinition/code-index-name",
-              "valueString" : "identifier"
-            } ],
-            "system" : "http://terminology.hl7.org/CodeSystem/v2-0203",
-            "code" : "VN",
-            "display" : "Visit number"
-          } ]
-        },
-        "value" : "20230506052916-0500"
-      }, {
-        "type" : {
-          "coding" : [ {
-            "extension" : [ {
-              "url" : "https://reportstream.cdc.gov/fhir/StructureDefinition/code-index-name",
-              "valueString" : "identifier"
-            } ],
-            "code" : "CMS"
-          } ]
-        },
-<<<<<<< HEAD
-        "value" : "1043269798"
-      }, {
-        "type" : {
-          "coding" : [ {
-            "extension" : [ {
-              "url" : "https://reportstream.cdc.gov/fhir/StructureDefinition/code-index-name",
-              "valueString" : "identifier"
-            } ],
-            "code" : "MN Public Health Lab"
-          } ]
-=======
+      }
+    },
+    {
+      "fullUrl" : "Observation/1697736517908361000.13ca161c-2a9d-420d-8689-f3c09bdc378c",
+      "resource" : {
+        "resourceType" : "Observation",
+        "id" : "1697736517908361000.13ca161c-2a9d-420d-8689-f3c09bdc378c",
+        "extension" : [
+          {
+            "url" : "https://reportstream.cdc.gov/fhir/StructureDefinition/observation-sub-type",
+            "valueString" : "AOE"
+          },
+          {
+            "url" : "https://reportstream.cdc.gov/fhir/StructureDefinition/observation-type",
+            "valueString" : "QST"
+          },
+          {
+            "url" : "https://reportstream.cdc.gov/fhir/StructureDefinition/observation-status-original-text",
+            "valueString" : "O"
+          },
+          {
+            "url" : "https://reportstream.cdc.gov/fhir/StructureDefinition/sub-id",
+            "valueString" : "1"
+          }
+        ],
+        "identifier" : [
+          {
+            "system" : "urn:id:extID",
+            "value" : "421832901"
+          }
+        ],
+        "status" : "unknown",
+        "code" : {
+          "coding" : [
+            {
+              "extension" : [
+                {
+                  "url" : "https://reportstream.cdc.gov/fhir/StructureDefinition/code-index-name",
+                  "valueString" : "identifier"
+                }
+              ],
+              "system" : "99MDH",
+              "code" : "MNDEFECT",
+              "display" : "DOES THE BABY HAVE BIRTH DEFECTS?"
+            }
+          ]
+        },
+        "subject" : {
+          "reference" : "Patient/1697736517773361000.9b966dcb-e110-4d35-8c78-d9c537161cde"
+        },
         "effectiveDateTime" : "2023-05-06T05:00:00-05:00",
         "_effectiveDateTime" : {
           "extension" : [
@@ -680,70 +967,10 @@
               "display" : "FAMILY HISTORY OF DISORDER ON MN SCREENING PANEL"
             }
           ]
->>>>>>> 5d42da59
-        },
-        "value" : "739"
-      }, {
-        "extension" : [ {
-          "url" : "https://reportstream.cdc.gov/fhir/StructureDefinition/universal-id",
-          "valueOid" : "urn:oid:1.2.840.114350.1.13.145.2.7.2.695071"
-        } ],
-        "type" : {
-          "coding" : [ {
-            "extension" : [ {
-              "url" : "https://reportstream.cdc.gov/fhir/StructureDefinition/code-index-name",
-              "valueString" : "identifier"
-            } ],
-            "system" : "http://terminology.hl7.org/CodeSystem/v2-0203",
-            "code" : "PLAC",
-            "display" : "Placer Identifier"
-          } ]
-        },
-<<<<<<< HEAD
-        "system" : "urn:id:EPIC",
-        "value" : "421832901"
-      } ],
-      "status" : "unknown",
-      "intent" : "order",
-      "code" : {
-        "coding" : [ {
-          "extension" : [ {
-            "url" : "https://reportstream.cdc.gov/fhir/StructureDefinition/code-index-name",
-            "valueString" : "identifier"
-          } ],
-          "system" : "http://loinc.org",
-          "code" : "54089-8",
-          "display" : "Newborn screening panel American Health Information Community (AHIC)"
-        } ]
-      },
-      "subject" : {
-        "reference" : "Patient/1699971062253949000.d018061b-0664-4dcf-b41d-769e2fbd536a"
-      },
-      "authoredOn" : "2023-05-06T05:29:13-05:00",
-      "requester" : {
-        "reference" : "PractitionerRole/1699971062299215000.75a63068-e643-4eab-9ebe-7c425f5d967c"
-      }
-    }
-  }, {
-    "fullUrl" : "Practitioner/1699971062275824000.74cc5993-9910-4739-bbb0-b00d78336055",
-    "resource" : {
-      "resourceType" : "Practitioner",
-      "id" : "1699971062275824000.74cc5993-9910-4739-bbb0-b00d78336055"
-    }
-  }, {
-    "fullUrl" : "Practitioner/1699971062279964000.e5f4b357-9b31-4a17-85a7-d7a5b0f76df1",
-    "resource" : {
-      "resourceType" : "Practitioner",
-      "id" : "1699971062279964000.e5f4b357-9b31-4a17-85a7-d7a5b0f76df1"
-    }
-  }, {
-    "fullUrl" : "Practitioner/1699971062291556000.b6f9346c-823b-4d33-bd2d-22c95b59510d",
-    "resource" : {
-      "resourceType" : "Practitioner",
-      "id" : "1699971062291556000.b6f9346c-823b-4d33-bd2d-22c95b59510d",
-      "extension" : [ {
-        "url" : "https://reportstream.cdc.gov/fhir/StructureDefinition/identifier-type",
-=======
+        },
+        "subject" : {
+          "reference" : "Patient/1697736517773361000.9b966dcb-e110-4d35-8c78-d9c537161cde"
+        },
         "effectiveDateTime" : "2023-05-06T05:00:00-05:00",
         "_effectiveDateTime" : {
           "extension" : [
@@ -753,63 +980,71 @@
             }
           ]
         },
->>>>>>> 5d42da59
         "valueCodeableConcept" : {
-          "coding" : [ {
-            "extension" : [ {
-              "url" : "https://reportstream.cdc.gov/fhir/StructureDefinition/code-index-name",
-              "valueString" : "identifier"
-            } ],
-            "system" : "http://terminology.hl7.org/CodeSystem/v2-0203",
-            "code" : "NPI"
-          } ]
+          "coding" : [
+            {
+              "extension" : [
+                {
+                  "url" : "https://reportstream.cdc.gov/fhir/StructureDefinition/code-index-name",
+                  "valueString" : "identifier"
+                }
+              ],
+              "system" : "99MDH",
+              "code" : "N",
+              "display" : "No"
+            }
+          ]
         }
-      } ],
-      "identifier" : [ {
-        "extension" : [ {
-          "url" : "https://reportstream.cdc.gov/fhir/StructureDefinition/assigning-authority-namespace-id",
-          "valueString" : "NPI"
-        } ],
-        "type" : {
-          "coding" : [ {
-            "system" : "http://terminology.hl7.org/CodeSystem/v2-0203",
-            "code" : "NPI",
-            "display" : "National provider identifier"
-          } ]
-        },
-<<<<<<< HEAD
-        "system" : "http://hl7.org/fhir/sid/us-npi",
-        "value" : "1265136360"
-      } ],
-      "name" : [ {
-        "use" : "official",
-        "text" : "JANE JONES",
-        "family" : "JONES",
-        "given" : [ "JANE" ]
-      } ]
-    }
-  }, {
-    "fullUrl" : "Location/1699971062296325000.73dc849d-6626-4f18-a063-d43812bda750",
-    "resource" : {
-      "resourceType" : "Location",
-      "id" : "1699971062296325000.73dc849d-6626-4f18-a063-d43812bda750"
-    }
-  }, {
-    "fullUrl" : "Organization/1699971062298871000.eb1afbe1-dae5-4644-b8dd-1ea71e459993",
-    "resource" : {
-      "resourceType" : "Organization",
-      "id" : "1699971062298871000.eb1afbe1-dae5-4644-b8dd-1ea71e459993",
-      "extension" : [ {
-        "url" : "https://reportstream.cdc.gov/fhir/StructureDefinition/organization-name-type",
-        "valueCoding" : {
-          "extension" : [ {
-            "url" : "https://reportstream.cdc.gov/fhir/StructureDefinition/code-index-name",
-            "valueString" : "identifier"
-          } ],
-          "system" : "http://terminology.hl7.org/CodeSystem/v2-0204",
-          "code" : "L",
-          "display" : "Legal name"
-=======
+      }
+    },
+    {
+      "fullUrl" : "Observation/1697736517910614000.85599b74-4fb5-421e-8a0b-11e89c6591c1",
+      "resource" : {
+        "resourceType" : "Observation",
+        "id" : "1697736517910614000.85599b74-4fb5-421e-8a0b-11e89c6591c1",
+        "extension" : [
+          {
+            "url" : "https://reportstream.cdc.gov/fhir/StructureDefinition/observation-sub-type",
+            "valueString" : "AOE"
+          },
+          {
+            "url" : "https://reportstream.cdc.gov/fhir/StructureDefinition/observation-type",
+            "valueString" : "QST"
+          },
+          {
+            "url" : "https://reportstream.cdc.gov/fhir/StructureDefinition/observation-status-original-text",
+            "valueString" : "O"
+          },
+          {
+            "url" : "https://reportstream.cdc.gov/fhir/StructureDefinition/sub-id",
+            "valueString" : "1"
+          }
+        ],
+        "identifier" : [
+          {
+            "system" : "urn:id:extID",
+            "value" : "421832901"
+          }
+        ],
+        "status" : "unknown",
+        "code" : {
+          "coding" : [
+            {
+              "extension" : [
+                {
+                  "url" : "https://reportstream.cdc.gov/fhir/StructureDefinition/code-index-name",
+                  "valueString" : "identifier"
+                }
+              ],
+              "system" : "http://loinc.org",
+              "code" : "67704-7",
+              "display" : "FEEDING TYPES"
+            }
+          ]
+        },
+        "subject" : {
+          "reference" : "Patient/1697736517773361000.9b966dcb-e110-4d35-8c78-d9c537161cde"
+        },
         "effectiveDateTime" : "2023-05-06T05:00:00-05:00",
         "_effectiveDateTime" : {
           "extension" : [
@@ -833,72 +1068,57 @@
               "display" : "TPN"
             }
           ]
->>>>>>> 5d42da59
         }
-      } ],
-      "identifier" : [ {
-        "extension" : [ {
-          "url" : "https://reportstream.cdc.gov/fhir/StructureDefinition/assigning-authority",
-          "extension" : [ {
-            "url" : "https://reportstream.cdc.gov/fhir/StructureDefinition/namespace-id",
-            "valueString" : "CMS"
-          } ]
-        }, {
-          "url" : "https://reportstream.cdc.gov/fhir/StructureDefinition/assigning-facility",
-          "valueReference" : {
-            "reference" : "Location/1699971062296325000.73dc849d-6626-4f18-a063-d43812bda750"
-          }
-        } ],
-        "type" : {
-          "coding" : [ {
-            "extension" : [ {
-              "url" : "https://reportstream.cdc.gov/fhir/StructureDefinition/code-index-name",
-              "valueString" : "identifier"
-            } ],
-            "system" : "http://terminology.hl7.org/CodeSystem/v2-0203",
-            "code" : "NPI"
-          } ]
-        },
-<<<<<<< HEAD
-        "value" : "1043269798"
-      } ],
-      "name" : "ST. CLOUD HOSPITAL"
-    }
-  }, {
-    "fullUrl" : "PractitionerRole/1699971062299215000.75a63068-e643-4eab-9ebe-7c425f5d967c",
-    "resource" : {
-      "resourceType" : "PractitionerRole",
-      "id" : "1699971062299215000.75a63068-e643-4eab-9ebe-7c425f5d967c",
-      "practitioner" : {
-        "reference" : "Practitioner/1699971062291556000.b6f9346c-823b-4d33-bd2d-22c95b59510d"
-      },
-      "organization" : {
-        "reference" : "Organization/1699971062298871000.eb1afbe1-dae5-4644-b8dd-1ea71e459993"
-      }
-    }
-  }, {
-    "fullUrl" : "Location/1699971062300490000.b1464fe7-b1e3-4c6d-b6cb-df9b322df5f2",
-    "resource" : {
-      "resourceType" : "Location",
-      "id" : "1699971062300490000.b1464fe7-b1e3-4c6d-b6cb-df9b322df5f2"
-    }
-  }, {
-    "fullUrl" : "Observation/1699971062515995000.d366e76f-588b-41ac-aead-aca64c3e2848",
-    "resource" : {
-      "resourceType" : "Observation",
-      "id" : "1699971062515995000.d366e76f-588b-41ac-aead-aca64c3e2848",
-      "extension" : [ {
-        "url" : "https://reportstream.cdc.gov/fhir/StructureDefinition/observation-sub-type",
-        "valueString" : "AOE"
-      }, {
-        "url" : "https://reportstream.cdc.gov/fhir/StructureDefinition/observation-type",
-        "valueString" : "QST"
-      }, {
-        "url" : "https://reportstream.cdc.gov/fhir/StructureDefinition/observation-status-original-text",
-        "valueString" : "O"
-      }, {
-        "url" : "https://reportstream.cdc.gov/fhir/StructureDefinition/units",
-=======
+      }
+    },
+    {
+      "fullUrl" : "Observation/1697736517911654000.eb09f7bc-93bf-4fc0-948b-120bf02b0ecf",
+      "resource" : {
+        "resourceType" : "Observation",
+        "id" : "1697736517911654000.eb09f7bc-93bf-4fc0-948b-120bf02b0ecf",
+        "extension" : [
+          {
+            "url" : "https://reportstream.cdc.gov/fhir/StructureDefinition/observation-sub-type",
+            "valueString" : "AOE"
+          },
+          {
+            "url" : "https://reportstream.cdc.gov/fhir/StructureDefinition/observation-type",
+            "valueString" : "QST"
+          },
+          {
+            "url" : "https://reportstream.cdc.gov/fhir/StructureDefinition/observation-status-original-text",
+            "valueString" : "O"
+          },
+          {
+            "url" : "https://reportstream.cdc.gov/fhir/StructureDefinition/sub-id",
+            "valueString" : "2"
+          }
+        ],
+        "identifier" : [
+          {
+            "system" : "urn:id:extID",
+            "value" : "421832901"
+          }
+        ],
+        "status" : "unknown",
+        "code" : {
+          "coding" : [
+            {
+              "extension" : [
+                {
+                  "url" : "https://reportstream.cdc.gov/fhir/StructureDefinition/code-index-name",
+                  "valueString" : "identifier"
+                }
+              ],
+              "system" : "http://loinc.org",
+              "code" : "67704-7",
+              "display" : "FEEDING TYPES"
+            }
+          ]
+        },
+        "subject" : {
+          "reference" : "Patient/1697736517773361000.9b966dcb-e110-4d35-8c78-d9c537161cde"
+        },
         "effectiveDateTime" : "2023-05-06T05:00:00-05:00",
         "_effectiveDateTime" : {
           "extension" : [
@@ -908,71 +1128,22 @@
             }
           ]
         },
->>>>>>> 5d42da59
         "valueCodeableConcept" : {
-          "coding" : [ {
-            "extension" : [ {
-              "url" : "https://reportstream.cdc.gov/fhir/StructureDefinition/code-index-name",
-              "valueString" : "identifier"
-            } ],
-            "system" : "http://unitsofmeasure.org",
-            "code" : "g",
-            "display" : "gram"
-          } ]
+          "coding" : [
+            {
+              "extension" : [
+                {
+                  "url" : "https://reportstream.cdc.gov/fhir/StructureDefinition/code-index-name",
+                  "valueString" : "identifier"
+                }
+              ],
+              "system" : "http://loinc.org",
+              "code" : "LA16914-6",
+              "display" : "BREAST MILK"
+            }
+          ]
         }
-      }, {
-        "url" : "https://reportstream.cdc.gov/fhir/StructureDefinition/sub-id",
-        "valueString" : "1"
-      } ],
-      "identifier" : [ {
-        "system" : "urn:id:extID",
-        "value" : "421832901"
-      } ],
-      "status" : "unknown",
-      "code" : {
-        "coding" : [ {
-          "extension" : [ {
-            "url" : "https://reportstream.cdc.gov/fhir/StructureDefinition/code-index-name",
-            "valueString" : "identifier"
-          } ],
-          "system" : "http://loinc.org",
-          "code" : "8339-4",
-          "display" : "BIRTH WEIGHT MEASURED"
-        } ]
-      },
-      "subject" : {
-        "reference" : "Patient/1699971062253949000.d018061b-0664-4dcf-b41d-769e2fbd536a"
-      },
-      "effectiveDateTime" : "2023-05-06T05:00:00-05:00",
-      "valueQuantity" : {
-        "extension" : [ {
-          "url" : "https://reportstream.cdc.gov/fhir/StructureDefinition/alternate-value",
-          "valueString" : "1769.859285"
-        } ],
-        "value" : 1769.8593,
-        "unit" : "g",
-        "system" : "http://unitsofmeasure.org",
-        "code" : "g"
-      }
-<<<<<<< HEAD
-    }
-  }, {
-    "fullUrl" : "Observation/1699971062522370000.6fd08c5c-e812-45a9-b303-7932e96df12b",
-    "resource" : {
-      "resourceType" : "Observation",
-      "id" : "1699971062522370000.6fd08c5c-e812-45a9-b303-7932e96df12b",
-      "extension" : [ {
-        "url" : "https://reportstream.cdc.gov/fhir/StructureDefinition/observation-sub-type",
-        "valueString" : "AOE"
-      }, {
-        "url" : "https://reportstream.cdc.gov/fhir/StructureDefinition/observation-type",
-        "valueString" : "QST"
-      }, {
-        "url" : "https://reportstream.cdc.gov/fhir/StructureDefinition/observation-status-original-text",
-        "valueString" : "O"
-      }, {
-        "url" : "https://reportstream.cdc.gov/fhir/StructureDefinition/units",
-=======
+      }
     },
     {
       "fullUrl" : "Observation/1697736517912656000.3ebd1e28-f506-457f-9849-23851eb2dd86",
@@ -1031,253 +1202,20 @@
             }
           ]
         },
->>>>>>> 5d42da59
         "valueCodeableConcept" : {
-          "coding" : [ {
-            "extension" : [ {
-              "url" : "https://reportstream.cdc.gov/fhir/StructureDefinition/code-index-name",
-              "valueString" : "identifier"
-            } ],
-            "system" : "http://unitsofmeasure.org",
-            "code" : "wk",
-            "display" : "week"
-          } ]
+          "coding" : [
+            {
+              "extension" : [
+                {
+                  "url" : "https://reportstream.cdc.gov/fhir/StructureDefinition/code-index-name",
+                  "valueString" : "identifier"
+                }
+              ],
+              "code" : "0516199364"
+            }
+          ]
         }
-      }, {
-        "url" : "https://reportstream.cdc.gov/fhir/StructureDefinition/sub-id",
-        "valueString" : "1"
-      } ],
-      "identifier" : [ {
-        "system" : "urn:id:extID",
-        "value" : "421832901"
-      } ],
-      "status" : "unknown",
-      "code" : {
-        "coding" : [ {
-          "extension" : [ {
-            "url" : "https://reportstream.cdc.gov/fhir/StructureDefinition/code-index-name",
-            "valueString" : "identifier"
-          } ],
-          "system" : "http://loinc.org",
-          "code" : "57714-8",
-          "display" : "OBSTETRIC ESTIMATION OF GESTATIONAL AGE"
-        } ]
-      },
-      "subject" : {
-        "reference" : "Patient/1699971062253949000.d018061b-0664-4dcf-b41d-769e2fbd536a"
-      },
-      "effectiveDateTime" : "2023-05-06T05:00:00-05:00",
-      "valueQuantity" : {
-        "extension" : [ {
-          "url" : "https://reportstream.cdc.gov/fhir/StructureDefinition/alternate-value",
-          "valueString" : "32"
-        } ],
-        "value" : 32,
-        "unit" : "wk",
-        "system" : "http://unitsofmeasure.org",
-        "code" : "wk"
-      }
-<<<<<<< HEAD
-    }
-  }, {
-    "fullUrl" : "Observation/1699971062528277000.6117150a-0683-4315-9a9e-fe6f2b134a4c",
-    "resource" : {
-      "resourceType" : "Observation",
-      "id" : "1699971062528277000.6117150a-0683-4315-9a9e-fe6f2b134a4c",
-      "extension" : [ {
-        "url" : "https://reportstream.cdc.gov/fhir/StructureDefinition/observation-sub-type",
-        "valueString" : "AOE"
-      }, {
-        "url" : "https://reportstream.cdc.gov/fhir/StructureDefinition/observation-type",
-        "valueString" : "QST"
-      }, {
-        "url" : "https://reportstream.cdc.gov/fhir/StructureDefinition/observation-status-original-text",
-        "valueString" : "O"
-      }, {
-        "url" : "https://reportstream.cdc.gov/fhir/StructureDefinition/sub-id",
-        "valueString" : "1"
-      } ],
-      "identifier" : [ {
-        "system" : "urn:id:extID",
-        "value" : "421832901"
-      } ],
-      "status" : "unknown",
-      "code" : {
-        "coding" : [ {
-          "extension" : [ {
-            "url" : "https://reportstream.cdc.gov/fhir/StructureDefinition/code-index-name",
-            "valueString" : "identifier"
-          } ],
-          "system" : "http://loinc.org",
-          "code" : "57713-0",
-          "display" : "INFANT FACTORS THAT AFFECT NEWBORN SCREENING INTERPRETATION"
-        } ]
-      },
-      "subject" : {
-        "reference" : "Patient/1699971062253949000.d018061b-0664-4dcf-b41d-769e2fbd536a"
-      },
-      "effectiveDateTime" : "2023-05-06T05:00:00-05:00",
-      "valueCodeableConcept" : {
-        "coding" : [ {
-          "extension" : [ {
-            "url" : "https://reportstream.cdc.gov/fhir/StructureDefinition/code-index-name",
-            "valueString" : "identifier"
-          } ],
-          "system" : "http://loinc.org",
-          "code" : "LA12419-0",
-          "display" : "INFANT IN NICU AT TIME OF SPECIMEN COLLECTION"
-        } ]
-      }
-    }
-  }, {
-    "fullUrl" : "Observation/1699971062531897000.de218574-3b3b-451d-b5eb-bc4dc35214d3",
-    "resource" : {
-      "resourceType" : "Observation",
-      "id" : "1699971062531897000.de218574-3b3b-451d-b5eb-bc4dc35214d3",
-      "extension" : [ {
-        "url" : "https://reportstream.cdc.gov/fhir/StructureDefinition/observation-sub-type",
-        "valueString" : "AOE"
-      }, {
-        "url" : "https://reportstream.cdc.gov/fhir/StructureDefinition/observation-type",
-        "valueString" : "QST"
-      }, {
-        "url" : "https://reportstream.cdc.gov/fhir/StructureDefinition/observation-status-original-text",
-        "valueString" : "O"
-      }, {
-        "url" : "https://reportstream.cdc.gov/fhir/StructureDefinition/sub-id",
-        "valueString" : "1"
-      } ],
-      "identifier" : [ {
-        "system" : "urn:id:extID",
-        "value" : "421832901"
-      } ],
-      "status" : "unknown",
-      "code" : {
-        "coding" : [ {
-          "extension" : [ {
-            "url" : "https://reportstream.cdc.gov/fhir/StructureDefinition/code-index-name",
-            "valueString" : "identifier"
-          } ],
-          "system" : "99MDH",
-          "code" : "MNDSIB",
-          "display" : "DOES THE BABY HAVE A DECEASED SIBLING?"
-        } ]
-      },
-      "subject" : {
-        "reference" : "Patient/1699971062253949000.d018061b-0664-4dcf-b41d-769e2fbd536a"
-      },
-      "effectiveDateTime" : "2023-05-06T05:00:00-05:00",
-      "valueCodeableConcept" : {
-        "coding" : [ {
-          "extension" : [ {
-            "url" : "https://reportstream.cdc.gov/fhir/StructureDefinition/code-index-name",
-            "valueString" : "identifier"
-          } ],
-          "system" : "99MDH",
-          "code" : "N",
-          "display" : "No"
-        } ]
-      }
-    }
-  }, {
-    "fullUrl" : "Observation/1699971062534929000.079364b0-abc3-4654-955c-eca51a53947f",
-    "resource" : {
-      "resourceType" : "Observation",
-      "id" : "1699971062534929000.079364b0-abc3-4654-955c-eca51a53947f",
-      "extension" : [ {
-        "url" : "https://reportstream.cdc.gov/fhir/StructureDefinition/observation-sub-type",
-        "valueString" : "AOE"
-      }, {
-        "url" : "https://reportstream.cdc.gov/fhir/StructureDefinition/observation-type",
-        "valueString" : "QST"
-      }, {
-        "url" : "https://reportstream.cdc.gov/fhir/StructureDefinition/observation-status-original-text",
-        "valueString" : "O"
-      }, {
-        "url" : "https://reportstream.cdc.gov/fhir/StructureDefinition/sub-id",
-        "valueString" : "1"
-      } ],
-      "identifier" : [ {
-        "system" : "urn:id:extID",
-        "value" : "421832901"
-      } ],
-      "status" : "unknown",
-      "code" : {
-        "coding" : [ {
-          "extension" : [ {
-            "url" : "https://reportstream.cdc.gov/fhir/StructureDefinition/code-index-name",
-            "valueString" : "identifier"
-          } ],
-          "system" : "99MDH",
-          "code" : "MNDEFECT",
-          "display" : "DOES THE BABY HAVE BIRTH DEFECTS?"
-        } ]
-      },
-      "subject" : {
-        "reference" : "Patient/1699971062253949000.d018061b-0664-4dcf-b41d-769e2fbd536a"
-      },
-      "effectiveDateTime" : "2023-05-06T05:00:00-05:00",
-      "valueCodeableConcept" : {
-        "coding" : [ {
-          "extension" : [ {
-            "url" : "https://reportstream.cdc.gov/fhir/StructureDefinition/code-index-name",
-            "valueString" : "identifier"
-          } ],
-          "system" : "99MDH",
-          "code" : "N",
-          "display" : "No"
-        } ]
-      }
-    }
-  }, {
-    "fullUrl" : "Observation/1699971062537485000.3dba6f16-44be-4ff5-a05f-0a155f538276",
-    "resource" : {
-      "resourceType" : "Observation",
-      "id" : "1699971062537485000.3dba6f16-44be-4ff5-a05f-0a155f538276",
-      "extension" : [ {
-        "url" : "https://reportstream.cdc.gov/fhir/StructureDefinition/observation-sub-type",
-        "valueString" : "AOE"
-      }, {
-        "url" : "https://reportstream.cdc.gov/fhir/StructureDefinition/observation-type",
-        "valueString" : "QST"
-      }, {
-        "url" : "https://reportstream.cdc.gov/fhir/StructureDefinition/observation-status-original-text",
-        "valueString" : "O"
-      }, {
-        "url" : "https://reportstream.cdc.gov/fhir/StructureDefinition/sub-id",
-        "valueString" : "1"
-      } ],
-      "identifier" : [ {
-        "system" : "urn:id:extID",
-        "value" : "421832901"
-      } ],
-      "status" : "unknown",
-      "code" : {
-        "coding" : [ {
-          "extension" : [ {
-            "url" : "https://reportstream.cdc.gov/fhir/StructureDefinition/code-index-name",
-            "valueString" : "identifier"
-          } ],
-          "system" : "99MDH",
-          "code" : "MNFAM",
-          "display" : "FAMILY HISTORY OF DISORDER ON MN SCREENING PANEL"
-        } ]
-      },
-      "subject" : {
-        "reference" : "Patient/1699971062253949000.d018061b-0664-4dcf-b41d-769e2fbd536a"
-      },
-      "effectiveDateTime" : "2023-05-06T05:00:00-05:00",
-      "valueCodeableConcept" : {
-        "coding" : [ {
-          "extension" : [ {
-            "url" : "https://reportstream.cdc.gov/fhir/StructureDefinition/code-index-name",
-            "valueString" : "identifier"
-          } ],
-          "system" : "99MDH",
-          "code" : "N",
-          "display" : "No"
-        } ]
-=======
+      }
     },
     {
       "fullUrl" : "Observation/1697736517913570000.6d916182-8f2a-4111-8df6-2b462fc54511",
@@ -1505,385 +1443,114 @@
             ]
           }
         }
->>>>>>> 5d42da59
+      }
+    },
+    {
+      "fullUrl" : "Patient/1697736517773361000.9b966dcb-e110-4d35-8c78-d9c537161cde",
+      "resource" : {
+        "resourceType" : "Patient",
+        "id" : "1697736517773361000.9b966dcb-e110-4d35-8c78-d9c537161cde",
+        "extension" : [
+          {
+            "url" : "http://hl7.org/fhir/StructureDefinition/patient-mothersMaidenName",
+            "valueHumanName" : {
+              "text" : "BB SARAH SMITH",
+              "family" : "SMITH",
+              "given" : [
+                "BB SARAH"
+              ]
+            }
+          },
+          {
+            "url" : "https://reportstream.cdc.gov/fhir/StructureDefinition/mothers-identifier",
+            "valueIdentifier" : {
+              "value" : "SMITH"
+            }
+          }
+        ],
+        "identifier" : [
+          {
+            "type" : {
+              "coding" : [
+                {
+                  "system" : "http://terminology.hl7.org/CodeSystem/v2-0203",
+                  "code" : "MR",
+                  "display" : "Medical record number"
+                }
+              ]
+            },
+            "system" : "CRPMRN",
+            "value" : "11102779"
+          }
+        ],
+        "name" : [
+          {
+            "use" : "official",
+            "text" : "BB SARAH SMITH",
+            "family" : "SMITH",
+            "given" : [
+              "BB SARAH"
+            ]
+          }
+        ],
+        "telecom" : [
+          {
+            "extension" : [
+              {
+                "url" : "https://reportstream.cdc.gov/fhir/StructureDefinition/xtn9-any-text",
+                "valueString" : "(763)555-5555"
+              },
+              {
+                "url" : "https://reportstream.cdc.gov/fhir/StructureDefinition/xtn7-local-number",
+                "valueString" : "555555"
+              },
+              {
+                "url" : "http://hl7.org/fhir/StructureDefinition/contactpoint-area",
+                "valueString" : "763"
+              },
+              {
+                "url" : "http://hl7.org/fhir/StructureDefinition/contactpoint-local",
+                "valueString" : "555555"
+              },
+              {
+                "url" : "https://reportstream.cdc.gov/fhir/StructureDefinition/xtn3-telecom-equipment-type",
+                "valueString" : "PH"
+              }
+            ],
+            "system" : "phone",
+            "use" : "home"
+          }
+        ],
+        "gender" : "male",
+        "birthDate" : "2023-05-04",
+        "_birthDate" : {
+          "extension" : [
+            {
+              "url" : "https://reportstream.cdc.gov/fhir/StructureDefinition/hl7v2-date-time",
+              "valueString" : "20230504131023-0500"
+            },
+            {
+              "url" : "http://hl7.org/fhir/StructureDefinition/patient-birthTime",
+              "valueDateTime" : "2023-05-04T13:10:23-05:00"
+            }
+          ]
+        },
+        "deceasedBoolean" : false,
+        "address" : [
+          {
+            "use" : "home",
+            "line" : [
+              "555 STATE HIGHWAY 13"
+            ],
+            "city" : "DEER CREEK",
+            "district" : "OTTER TAIL",
+            "state" : "MN",
+            "postalCode" : "56527-9657",
+            "country" : "USA"
+          }
+        ],
+        "multipleBirthInteger" : 2
       }
     }
-  }, {
-    "fullUrl" : "Observation/1699971062540381000.948e04cb-e95b-4814-9e5a-2d7240e214bf",
-    "resource" : {
-      "resourceType" : "Observation",
-      "id" : "1699971062540381000.948e04cb-e95b-4814-9e5a-2d7240e214bf",
-      "extension" : [ {
-        "url" : "https://reportstream.cdc.gov/fhir/StructureDefinition/observation-sub-type",
-        "valueString" : "AOE"
-      }, {
-        "url" : "https://reportstream.cdc.gov/fhir/StructureDefinition/observation-type",
-        "valueString" : "QST"
-      }, {
-        "url" : "https://reportstream.cdc.gov/fhir/StructureDefinition/observation-status-original-text",
-        "valueString" : "O"
-      }, {
-        "url" : "https://reportstream.cdc.gov/fhir/StructureDefinition/sub-id",
-        "valueString" : "1"
-      } ],
-      "identifier" : [ {
-        "system" : "urn:id:extID",
-        "value" : "421832901"
-      } ],
-      "status" : "unknown",
-      "code" : {
-        "coding" : [ {
-          "extension" : [ {
-            "url" : "https://reportstream.cdc.gov/fhir/StructureDefinition/code-index-name",
-            "valueString" : "identifier"
-          } ],
-          "system" : "http://loinc.org",
-          "code" : "67704-7",
-          "display" : "FEEDING TYPES"
-        } ]
-      },
-      "subject" : {
-        "reference" : "Patient/1699971062253949000.d018061b-0664-4dcf-b41d-769e2fbd536a"
-      },
-      "effectiveDateTime" : "2023-05-06T05:00:00-05:00",
-      "valueCodeableConcept" : {
-        "coding" : [ {
-          "extension" : [ {
-            "url" : "https://reportstream.cdc.gov/fhir/StructureDefinition/code-index-name",
-            "valueString" : "identifier"
-          } ],
-          "system" : "http://loinc.org",
-          "code" : "LA12418-2",
-          "display" : "TPN"
-        } ]
-      }
-    }
-  }, {
-    "fullUrl" : "Observation/1699971062544163000.48e9107b-4649-48ef-ad94-048322c0022c",
-    "resource" : {
-      "resourceType" : "Observation",
-      "id" : "1699971062544163000.48e9107b-4649-48ef-ad94-048322c0022c",
-      "extension" : [ {
-        "url" : "https://reportstream.cdc.gov/fhir/StructureDefinition/observation-sub-type",
-        "valueString" : "AOE"
-      }, {
-        "url" : "https://reportstream.cdc.gov/fhir/StructureDefinition/observation-type",
-        "valueString" : "QST"
-      }, {
-        "url" : "https://reportstream.cdc.gov/fhir/StructureDefinition/observation-status-original-text",
-        "valueString" : "O"
-      }, {
-        "url" : "https://reportstream.cdc.gov/fhir/StructureDefinition/sub-id",
-        "valueString" : "2"
-      } ],
-      "identifier" : [ {
-        "system" : "urn:id:extID",
-        "value" : "421832901"
-      } ],
-      "status" : "unknown",
-      "code" : {
-        "coding" : [ {
-          "extension" : [ {
-            "url" : "https://reportstream.cdc.gov/fhir/StructureDefinition/code-index-name",
-            "valueString" : "identifier"
-          } ],
-          "system" : "http://loinc.org",
-          "code" : "67704-7",
-          "display" : "FEEDING TYPES"
-        } ]
-      },
-      "subject" : {
-        "reference" : "Patient/1699971062253949000.d018061b-0664-4dcf-b41d-769e2fbd536a"
-      },
-      "effectiveDateTime" : "2023-05-06T05:00:00-05:00",
-      "valueCodeableConcept" : {
-        "coding" : [ {
-          "extension" : [ {
-            "url" : "https://reportstream.cdc.gov/fhir/StructureDefinition/code-index-name",
-            "valueString" : "identifier"
-          } ],
-          "system" : "http://loinc.org",
-          "code" : "LA16914-6",
-          "display" : "BREAST MILK"
-        } ]
-      }
-    }
-  }, {
-    "fullUrl" : "Observation/1699971062547196000.47ce9d98-40b0-412c-a25f-9232ff3cdbb5",
-    "resource" : {
-      "resourceType" : "Observation",
-      "id" : "1699971062547196000.47ce9d98-40b0-412c-a25f-9232ff3cdbb5",
-      "extension" : [ {
-        "url" : "https://reportstream.cdc.gov/fhir/StructureDefinition/observation-sub-type",
-        "valueString" : "AOE"
-      }, {
-        "url" : "https://reportstream.cdc.gov/fhir/StructureDefinition/observation-type",
-        "valueString" : "QST"
-      }, {
-        "url" : "https://reportstream.cdc.gov/fhir/StructureDefinition/observation-status-original-text",
-        "valueString" : "O"
-      }, {
-        "url" : "https://reportstream.cdc.gov/fhir/StructureDefinition/sub-id",
-        "valueString" : "1"
-      } ],
-      "identifier" : [ {
-        "system" : "urn:id:extID",
-        "value" : "421832901"
-      } ],
-      "status" : "unknown",
-      "code" : {
-        "coding" : [ {
-          "extension" : [ {
-            "url" : "https://reportstream.cdc.gov/fhir/StructureDefinition/code-index-name",
-            "valueString" : "identifier"
-          } ],
-          "system" : "http://loinc.org",
-          "code" : "57723-9",
-          "display" : "UNIQUE BAR CODE NUMBER OF CURRENT SAMPLE"
-        } ]
-      },
-      "subject" : {
-        "reference" : "Patient/1699971062253949000.d018061b-0664-4dcf-b41d-769e2fbd536a"
-      },
-      "effectiveDateTime" : "2023-05-06T05:00:00-05:00",
-      "valueCodeableConcept" : {
-        "coding" : [ {
-          "extension" : [ {
-            "url" : "https://reportstream.cdc.gov/fhir/StructureDefinition/code-index-name",
-            "valueString" : "identifier"
-          } ],
-          "code" : "0516199364"
-        } ]
-      }
-    }
-  }, {
-    "fullUrl" : "Observation/1699971062550307000.4af7bd9f-1a02-4acc-8c9a-a531ac7b2379",
-    "resource" : {
-      "resourceType" : "Observation",
-      "id" : "1699971062550307000.4af7bd9f-1a02-4acc-8c9a-a531ac7b2379",
-      "extension" : [ {
-        "url" : "https://reportstream.cdc.gov/fhir/StructureDefinition/observation-sub-type",
-        "valueString" : "AOE"
-      }, {
-        "url" : "https://reportstream.cdc.gov/fhir/StructureDefinition/observation-type",
-        "valueString" : "QST"
-      }, {
-        "url" : "https://reportstream.cdc.gov/fhir/StructureDefinition/observation-status-original-text",
-        "valueString" : "O"
-      }, {
-        "url" : "https://reportstream.cdc.gov/fhir/StructureDefinition/sub-id",
-        "valueString" : "1"
-      } ],
-      "identifier" : [ {
-        "system" : "urn:id:extID",
-        "value" : "421832901"
-      } ],
-      "status" : "unknown",
-      "code" : {
-        "coding" : [ {
-          "extension" : [ {
-            "url" : "https://reportstream.cdc.gov/fhir/StructureDefinition/code-index-name",
-            "valueString" : "identifier"
-          } ],
-          "system" : "http://loinc.org",
-          "code" : "62328-0",
-          "display" : "DISCHARGE PROVIDER PRACTICE PHONE NUMBER"
-        } ]
-      },
-      "subject" : {
-        "reference" : "Patient/1699971062253949000.d018061b-0664-4dcf-b41d-769e2fbd536a"
-      },
-      "effectiveDateTime" : "2023-05-06T05:00:00-05:00",
-      "valueString" : "Daniel Davis/218-555-1000"
-    }
-  }, {
-    "fullUrl" : "Observation/1699971062552239000.dc494f42-6fed-4dc8-a48a-2e286062a568",
-    "resource" : {
-      "resourceType" : "Observation",
-      "id" : "1699971062552239000.dc494f42-6fed-4dc8-a48a-2e286062a568",
-      "extension" : [ {
-        "url" : "https://reportstream.cdc.gov/fhir/StructureDefinition/observation-sub-type",
-        "valueString" : "AOE"
-      }, {
-        "url" : "https://reportstream.cdc.gov/fhir/StructureDefinition/observation-type",
-        "valueString" : "QST"
-      }, {
-        "url" : "https://reportstream.cdc.gov/fhir/StructureDefinition/observation-status-original-text",
-        "valueString" : "O"
-      }, {
-        "url" : "https://reportstream.cdc.gov/fhir/StructureDefinition/sub-id",
-        "valueString" : "1"
-      } ],
-      "identifier" : [ {
-        "system" : "urn:id:extID",
-        "value" : "421832901"
-      } ],
-      "status" : "unknown",
-      "code" : {
-        "coding" : [ {
-          "extension" : [ {
-            "url" : "https://reportstream.cdc.gov/fhir/StructureDefinition/code-index-name",
-            "valueString" : "identifier"
-          } ],
-          "system" : "http://loinc.org",
-          "code" : "62324-9",
-          "display" : "POST-DISCHARGE PROVIDER NAME"
-        } ]
-      },
-      "subject" : {
-        "reference" : "Patient/1699971062253949000.d018061b-0664-4dcf-b41d-769e2fbd536a"
-      },
-      "effectiveDateTime" : "2023-05-06T05:00:00-05:00",
-      "valueString" : "DAVIS, DANIEL, MD"
-    }
-  }, {
-    "fullUrl" : "Observation/1699971062554120000.e9bdf4b0-c3e8-4979-90dc-fcc0cc21bb8b",
-    "resource" : {
-      "resourceType" : "Observation",
-      "id" : "1699971062554120000.e9bdf4b0-c3e8-4979-90dc-fcc0cc21bb8b",
-      "extension" : [ {
-        "url" : "https://reportstream.cdc.gov/fhir/StructureDefinition/observation-sub-type",
-        "valueString" : "AOE"
-      }, {
-        "url" : "https://reportstream.cdc.gov/fhir/StructureDefinition/observation-type",
-        "valueString" : "QST"
-      }, {
-        "url" : "https://reportstream.cdc.gov/fhir/StructureDefinition/observation-status-original-text",
-        "valueString" : "O"
-      }, {
-        "url" : "https://reportstream.cdc.gov/fhir/StructureDefinition/sub-id",
-        "valueString" : "1"
-      } ],
-      "identifier" : [ {
-        "system" : "urn:id:extID",
-        "value" : "421832901"
-      } ],
-      "status" : "unknown",
-      "code" : {
-        "coding" : [ {
-          "extension" : [ {
-            "url" : "https://reportstream.cdc.gov/fhir/StructureDefinition/code-index-name",
-            "valueString" : "identifier"
-          } ],
-          "system" : "http://loinc.org",
-          "code" : "62326-4",
-          "display" : "POST-DISCHARGE PROVIDER PRACTICE NAME"
-        } ]
-      },
-      "subject" : {
-        "reference" : "Patient/1699971062253949000.d018061b-0664-4dcf-b41d-769e2fbd536a"
-      },
-      "effectiveDateTime" : "2023-05-06T05:00:00-05:00",
-      "valueString" : "Lakeridge Health Revere"
-    }
-  }, {
-    "fullUrl" : "Specimen/1699971062577334000.8bc6ce5f-eddd-40fe-8877-9c7a23bfd9d1",
-    "resource" : {
-      "resourceType" : "Specimen",
-      "id" : "1699971062577334000.8bc6ce5f-eddd-40fe-8877-9c7a23bfd9d1",
-      "extension" : [ {
-        "url" : "https://reportstream.cdc.gov/fhir/StructureDefinition/specimen-collection-method",
-        "valueString" : "SCT"
-      }, {
-        "url" : "https://reportstream.cdc.gov/fhir/StructureDefinition/specimen-source-additives",
-        "valueString" : "Blood spot specimen"
-      }, {
-        "url" : "https://reportstream.cdc.gov/fhir/StructureDefinition/specimen-name-or-code",
-        "valueString" : "440500007"
-      } ],
-      "type" : {
-        "coding" : [ {
-          "extension" : [ {
-            "url" : "https://reportstream.cdc.gov/fhir/StructureDefinition/code-index-name",
-            "valueString" : "identifier"
-          } ],
-          "code" : "440500007"
-        } ]
-      },
-      "subject" : {
-        "reference" : "Patient/1699971062253949000.d018061b-0664-4dcf-b41d-769e2fbd536a"
-      },
-      "collection" : {
-        "collectedDateTime" : "2023-05-06T05:00:00Z"
-      }
-    }
-  }, {
-    "fullUrl" : "Patient/1699971062253949000.d018061b-0664-4dcf-b41d-769e2fbd536a",
-    "resource" : {
-      "resourceType" : "Patient",
-      "id" : "1699971062253949000.d018061b-0664-4dcf-b41d-769e2fbd536a",
-      "extension" : [ {
-        "url" : "http://hl7.org/fhir/StructureDefinition/patient-mothersMaidenName",
-        "valueHumanName" : {
-          "text" : "BB SARAH SMITH",
-          "family" : "SMITH",
-          "given" : [ "BB SARAH" ]
-        }
-      }, {
-        "url" : "https://reportstream.cdc.gov/fhir/StructureDefinition/mothers-identifier",
-        "valueIdentifier" : {
-          "value" : "SMITH"
-        }
-      } ],
-      "identifier" : [ {
-        "type" : {
-          "coding" : [ {
-            "system" : "http://terminology.hl7.org/CodeSystem/v2-0203",
-            "code" : "MR",
-            "display" : "Medical record number"
-          } ]
-        },
-        "system" : "CRPMRN",
-        "value" : "11102779"
-      } ],
-      "name" : [ {
-        "use" : "official",
-        "text" : "BB SARAH SMITH",
-        "family" : "SMITH",
-        "given" : [ "BB SARAH" ]
-      } ],
-      "telecom" : [ {
-        "extension" : [ {
-          "url" : "https://reportstream.cdc.gov/fhir/StructureDefinition/xtn9-any-text",
-          "valueString" : "(763)555-5555"
-        }, {
-          "url" : "https://reportstream.cdc.gov/fhir/StructureDefinition/xtn7-local-number",
-          "valueString" : "555555"
-        }, {
-          "url" : "http://hl7.org/fhir/StructureDefinition/contactpoint-area",
-          "valueString" : "763"
-        }, {
-          "url" : "http://hl7.org/fhir/StructureDefinition/contactpoint-local",
-          "valueString" : "555555"
-        }, {
-          "url" : "https://reportstream.cdc.gov/fhir/StructureDefinition/xtn3-telecom-equipment-type",
-          "valueString" : "PH"
-        } ],
-        "system" : "phone",
-        "use" : "home"
-      } ],
-      "gender" : "male",
-      "birthDate" : "2023-05-04",
-      "_birthDate" : {
-        "extension" : [ {
-          "url" : "https://reportstream.cdc.gov/fhir/StructureDefinition/hl7v2-date-time",
-          "valueString" : "20230504131023-0500"
-        }, {
-          "url" : "http://hl7.org/fhir/StructureDefinition/patient-birthTime",
-          "valueDateTime" : "2023-05-04T13:10:23-05:00"
-        } ]
-      },
-      "deceasedBoolean" : false,
-      "address" : [ {
-        "use" : "home",
-        "line" : [ "555 STATE HIGHWAY 13" ],
-        "city" : "DEER CREEK",
-        "district" : "OTTER TAIL",
-        "state" : "MN",
-        "postalCode" : "56527-9657",
-        "country" : "USA"
-      } ],
-      "multipleBirthInteger" : 2
-    }
-  } ]
+  ]
 }