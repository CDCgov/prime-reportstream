--- conflicted
+++ resolved
@@ -667,17 +667,10 @@
       enrichmentSchemaNames: []
       timeZone: "PACIFIC"
       dateTimeFormat: "LOCAL"
-<<<<<<< HEAD
 - name: "nj-doh"
   description: "New Jersey Department of Health"
   jurisdiction: "STATE"
   stateCode: "NJ"
-=======
-- name: "mo-phd"
-  description: "Missouri Public Health Department"
-  jurisdiction: "STATE"
-  stateCode: "MO"
->>>>>>> 9c3c63ef
   countyName: null
   filters: null
   featureFlags: null
@@ -685,7 +678,6 @@
   senders: []
   receivers:
     - name: "full-elr"
-<<<<<<< HEAD
       organizationName: "nj-doh"
       topic: "full-elr"
       customerStatus: "active"
@@ -705,56 +697,23 @@
         reportingFacilityIdType: null
         suppressQstForAoe: false
         suppressHl7Fields: null
-=======
-      organizationName: "mo-phd"
-      topic: "full-elr"
-      customerStatus: "active"
-      translation: !<HL7>
-        schemaName: "azure:/metadata/hl7_mapping/receivers/STLTs/MO/MO-receiver-transform.yml"
-        useTestProcessingMode: false
-        useBatchHeaders: true
-        receivingApplicationName: "MOELR^2.16.840.1.114222.4.3.3.36^ISO"
-        receivingApplicationOID: "2.16.840.1.114222.4.3.3.36"
-        receivingFacilityName: "MODHSS^2.16.840.1.114222.4.3.2.2.1.163^ISO"
-        receivingFacilityOID: "2.16.840.1.114222.4.3.2.2.1.163"
-        messageProfileId: null
-        replaceValue: {}
-        replaceValueAwithB: null
-        reportingFacilityName: "CDC PRIME"
-        reportingFacilityId: "11D2030855"
-        reportingFacilityIdType: null
-        suppressQstForAoe: true
-        suppressHl7Fields: "MSH-19-3, PID-15-3, ORC-14-1, OBR-17-1"
->>>>>>> 9c3c63ef
         suppressAoe: false
         defaultAoeToUnknown: false
         replaceUnicodeWithAscii: false
         useBlankInsteadOfUnknown: null
         truncateHDNamespaceIds: true
-<<<<<<< HEAD
         truncateHl7Fields: "OBX-23-1,ORC-12-3,OBR-16-3,OBX-17-1,ORC-12-1,OBR-16-1"
         usePid14ForPatientEmail: false
         convertTimestampToDateTime: null
         cliaForOutOfStateTesting: null
         cliaForSender: { }
-=======
-        truncateHl7Fields: "MSH-3-1, PID-3-3, PID-3-6, ORC-2-2, ORC-7-10-5, OBR-2-2, OBR-3-2, SPM-2-1-2, SPM-2-2-2, ORC-21-1, OBX-23-1, OBX-15-1, OBX-23-10 "
-        usePid14ForPatientEmail: false
-        convertTimestampToDateTime: null
-        cliaForOutOfStateTesting: null
-        cliaForSender: {}
->>>>>>> 9c3c63ef
         phoneNumberFormatting: "STANDARD"
         suppressNonNPI: false
         processingModeCode: null
         replaceDiiWithOid: null
         applyOTCDefault: false
         useOrderingFacilityName: "STANDARD"
-<<<<<<< HEAD
         valueSetOverrides: { }
-=======
-        valueSetOverrides: {}
->>>>>>> 9c3c63ef
         nameFormat: "STANDARD"
         receivingOrganization: null
         convertPositiveDateTimeOffsetToNegative: false
@@ -765,7 +724,6 @@
         truncationConfig:
           truncateHDNamespaceIds: true
           truncateHl7Fields:
-<<<<<<< HEAD
             - "OBX-23-1"
             - "ORC-12-3"
             - "OBR-16-3"
@@ -795,7 +753,87 @@
         # matches(processing_mode_code, P)
         - "Bundle.entry.resource.ofType(MessageHeader).meta.tag.where(system = 'http://terminology.hl7.org/CodeSystem/v2-0103').code = 'P'"
       reverseTheQualityFilter: false
-=======
+      deidentify: false
+      deidentifiedValue: ""
+      timing:
+        operation: "MERGE"
+        numberPerDay: 1440
+        initialTime: "09:40"
+        timeZone: "EASTERN"
+        maxReportCount: 100
+        whenEmpty:
+          action: "NONE"
+          onlyOncePerDay: false
+      description: ""
+      transport: !<SFTP>
+        type: SFTP
+        host: sftp
+        port: 22
+        filePath: ./upload
+        credentialName: DEFAULT-SFTP
+      conditionFilter: [ ]
+      mappedConditionFilter: [ ]
+      externalName: null
+      enrichmentSchemaNames: ["classpath:/metadata/fhir_transforms/common/suppress-device-information.yml" ]
+      timeZone: null
+      dateTimeFormat: "OFFSET"
+- name: "mo-phd"
+  description: "Missouri Public Health Department"
+  jurisdiction: "STATE"
+  stateCode: "MO"
+  countyName: null
+  filters: null
+  featureFlags: null
+  keys: null
+  senders: []
+  receivers:
+    - name: "full-elr"
+      organizationName: "mo-phd"
+      topic: "full-elr"
+      customerStatus: "active"
+      translation: !<HL7>
+        schemaName: "azure:/metadata/hl7_mapping/receivers/STLTs/MO/MO-receiver-transform.yml"
+        useTestProcessingMode: false
+        useBatchHeaders: true
+        receivingApplicationName: "MOELR^2.16.840.1.114222.4.3.3.36^ISO"
+        receivingApplicationOID: "2.16.840.1.114222.4.3.3.36"
+        receivingFacilityName: "MODHSS^2.16.840.1.114222.4.3.2.2.1.163^ISO"
+        receivingFacilityOID: "2.16.840.1.114222.4.3.2.2.1.163"
+        messageProfileId: null
+        replaceValue: {}
+        replaceValueAwithB: null
+        reportingFacilityName: "CDC PRIME"
+        reportingFacilityId: "11D2030855"
+        reportingFacilityIdType: null
+        suppressQstForAoe: true
+        suppressHl7Fields: "MSH-19-3, PID-15-3, ORC-14-1, OBR-17-1"
+        suppressAoe: false
+        defaultAoeToUnknown: false
+        replaceUnicodeWithAscii: false
+        useBlankInsteadOfUnknown: null
+        truncateHDNamespaceIds: true
+        truncateHl7Fields: "MSH-3-1, PID-3-3, PID-3-6, ORC-2-2, ORC-7-10-5, OBR-2-2, OBR-3-2, SPM-2-1-2, SPM-2-2-2, ORC-21-1, OBX-23-1, OBX-15-1, OBX-23-10 "
+        usePid14ForPatientEmail: false
+        convertTimestampToDateTime: null
+        cliaForOutOfStateTesting: null
+        cliaForSender: {}
+        phoneNumberFormatting: "STANDARD"
+        suppressNonNPI: false
+        processingModeCode: null
+        replaceDiiWithOid: null
+        applyOTCDefault: false
+        useOrderingFacilityName: "STANDARD"
+        valueSetOverrides: {}
+        nameFormat: "STANDARD"
+        receivingOrganization: null
+        convertPositiveDateTimeOffsetToNegative: false
+        stripInvalidCharsRegex: null
+        convertDateTimesToReceiverLocalTime: false
+        useHighPrecisionHeaderDateTimeFormat: false
+        type: "HL7"
+        truncationConfig:
+          truncateHDNamespaceIds: true
+          truncateHl7Fields:
             - "MSH-3-1"
             - "PID-3-3"
             - "PID-3-6"
@@ -830,43 +868,24 @@
         # Accept COVID only
         - "(%resource.code.coding.extension('https://reportstream.cdc.gov/fhir/StructureDefinition/condition-code').value.where(code  in ('840539006')).exists())"
       mappedConditionFilter: []
->>>>>>> 9c3c63ef
       deidentify: false
       deidentifiedValue: ""
       timing:
         operation: "MERGE"
-<<<<<<< HEAD
-        numberPerDay: 1440
-        initialTime: "09:40"
-=======
         numberPerDay: 12
         initialTime: "01:20"
->>>>>>> 9c3c63ef
         timeZone: "EASTERN"
         maxReportCount: 100
         whenEmpty:
           action: "NONE"
           onlyOncePerDay: false
       description: ""
-<<<<<<< HEAD
-      transport: !<SFTP>
-=======
       transport:
->>>>>>> 9c3c63ef
-        type: SFTP
-        host: sftp
-        port: 22
-        filePath: ./upload
-        credentialName: DEFAULT-SFTP
-<<<<<<< HEAD
-      conditionFilter: [ ]
-      mappedConditionFilter: [ ]
-      externalName: null
-      enrichmentSchemaNames: ["classpath:/metadata/fhir_transforms/common/suppress-device-information.yml" ]
-      timeZone: null
-      dateTimeFormat: "OFFSET"
-=======
+        type: SFTP
+        host: sftp
+        port: 22
+        filePath: ./upload
+        credentialName: DEFAULT-SFTP
       enrichmentSchemaNames: []
       timeZone: "CENTRAL"
-      dateTimeFormat: "LOCAL"
->>>>>>> 9c3c63ef
+      dateTimeFormat: "LOCAL"