--- conflicted
+++ resolved
@@ -576,17 +576,10 @@
         - "classpath:/metadata/fhir_transforms/common/suppress-non-npi.yml,classpath:/metadata/fhir_transforms/common/suppress-non-npi.yml"
       timeZone: null
       dateTimeFormat: "OFFSET"
-<<<<<<< HEAD
-- name: "mo-phd"
-  description: "Missouri Public Health Department"
-  jurisdiction: "STATE"
-  stateCode: "MO"
-=======
 - name: "wa-phd"
   description: "Washington Department of Health"
   jurisdiction: "STATE"
   stateCode: "WA"
->>>>>>> 6d53c631
   countyName: null
   filters: null
   featureFlags: null
@@ -594,7 +587,97 @@
   senders: []
   receivers:
     - name: "full-elr"
-<<<<<<< HEAD
+      organizationName: "wa-phd"
+      topic: "full-elr"
+      customerStatus: "active"
+      translation:
+        schemaName: "classpath:/metadata/hl7_mapping/receivers/STLTs/WA/WA-receiver-transform.yml"
+        useTestProcessingMode: false
+        useBatchHeaders: true
+        receivingApplicationName: "WADOHPHRED^2.16.840.1.113883.3.237.4.2^ISO"
+        receivingApplicationOID: "2.16.840.1.113883.3.237.4.2"
+        receivingFacilityName: "dn1fro00^1.3.6.1.4.1.38630.2.1.1.19^ISO"
+        receivingFacilityOID: "1.3.6.1.4.1.38630.2.1.1.19"
+        messageProfileId: null
+        replaceValue: {}
+        replaceValueAwithB: null
+        reportingFacilityName: "7uycso49"
+        reportingFacilityId: "1.3.6.1.4.1.38630.2.1.1.519"
+        reportingFacilityIdType: "ISO"
+        suppressQstForAoe: true
+        suppressHl7Fields: "PID-39-1, PID-39-2, PID-39-3"
+        suppressAoe: false
+        defaultAoeToUnknown: false
+        replaceUnicodeWithAscii: false
+        useBlankInsteadOfUnknown: null
+        truncateHDNamespaceIds: false
+        truncateHl7Fields: null
+        usePid14ForPatientEmail: false
+        convertTimestampToDateTime: null
+        cliaForOutOfStateTesting: null
+        cliaForSender: {}
+        phoneNumberFormatting: "ONLY_DIGITS_IN_COMPONENT_ONE"
+        suppressNonNPI: false
+        processingModeCode: null
+        replaceDiiWithOid: null
+        applyOTCDefault: false
+        useOrderingFacilityName: "ORGANIZATION_NAME"
+        valueSetOverrides: {}
+        nameFormat: "washington"
+        receivingOrganization: null
+        convertPositiveDateTimeOffsetToNegative: true
+        stripInvalidCharsRegex: null
+        convertDateTimesToReceiverLocalTime: true
+        useHighPrecisionHeaderDateTimeFormat: false
+        type: "HL7"
+        truncationConfig:
+          truncateHDNamespaceIds: false
+          truncateHl7Fields: []
+          customLengthHl7Fields: {}
+      jurisdictionalFilter:
+        - "(Bundle.entry.resource.ofType(ServiceRequest)[0].requester.resolve().organization.resolve().address.state = 'WA') or (Bundle.entry.resource.ofType(Patient).address.state = 'WA')"
+      qualityFilter: []
+      routingFilter: []
+      processingModeFilter: []
+      reverseTheQualityFilter: false
+      conditionFilter:
+        # Accept COVID only
+        - "(%resource.code.coding.extension('https://reportstream.cdc.gov/fhir/StructureDefinition/condition-code').value.where(code  in ('840539006')).exists())"
+      mappedConditionFilter: []
+      deidentify: false
+      deidentifiedValue: ""
+      timing:
+        operation: "MERGE"
+        #        numberPerDay: 12
+        numberPerDay: 1440
+        initialTime: "01:35"
+        timeZone: "EASTERN"
+        maxReportCount: 100
+        whenEmpty:
+          action: "NONE"
+          onlyOncePerDay: false
+      description: "WA rest transport to OneHealthPort HIE"
+      transport:
+        type: SFTP
+        host: sftp
+        port: 22
+        filePath: ./upload
+        credentialName: DEFAULT-SFTP
+      externalName: null
+      enrichmentSchemaNames: []
+      timeZone: "PACIFIC"
+      dateTimeFormat: "LOCAL"
+- name: "mo-phd"
+  description: "Missouri Public Health Department"
+  jurisdiction: "STATE"
+  stateCode: "MO"
+  countyName: null
+  filters: null
+  featureFlags: null
+  keys: null
+  senders: []
+  receivers:
+    - name: "full-elr"
       organizationName: "mo-phd"
       topic: "full-elr"
       customerStatus: "active"
@@ -614,52 +697,21 @@
         reportingFacilityIdType: null
         suppressQstForAoe: true
         suppressHl7Fields: "MSH-19-3, PID-15-3, ORC-14-1, OBR-17-1"
-=======
-      organizationName: "wa-phd"
-      topic: "full-elr"
-      customerStatus: "active"
-      translation:
-        schemaName: "classpath:/metadata/hl7_mapping/receivers/STLTs/WA/WA-receiver-transform.yml"
-        useTestProcessingMode: false
-        useBatchHeaders: true
-        receivingApplicationName: "WADOHPHRED^2.16.840.1.113883.3.237.4.2^ISO"
-        receivingApplicationOID: "2.16.840.1.113883.3.237.4.2"
-        receivingFacilityName: "dn1fro00^1.3.6.1.4.1.38630.2.1.1.19^ISO"
-        receivingFacilityOID: "1.3.6.1.4.1.38630.2.1.1.19"
-        messageProfileId: null
-        replaceValue: {}
-        replaceValueAwithB: null
-        reportingFacilityName: "7uycso49"
-        reportingFacilityId: "1.3.6.1.4.1.38630.2.1.1.519"
-        reportingFacilityIdType: "ISO"
-        suppressQstForAoe: true
-        suppressHl7Fields: "PID-39-1, PID-39-2, PID-39-3"
->>>>>>> 6d53c631
         suppressAoe: false
         defaultAoeToUnknown: false
         replaceUnicodeWithAscii: false
         useBlankInsteadOfUnknown: null
-<<<<<<< HEAD
         truncateHDNamespaceIds: true
         truncateHl7Fields: "MSH-3-1, PID-3-3, PID-3-6, ORC-2-2, ORC-7-10-5, OBR-2-2, OBR-3-2, SPM-2-1-2, SPM-2-2-2, ORC-21-1, OBX-23-1, OBX-15-1, OBX-23-10 "
-=======
-        truncateHDNamespaceIds: false
-        truncateHl7Fields: null
->>>>>>> 6d53c631
         usePid14ForPatientEmail: false
         convertTimestampToDateTime: null
         cliaForOutOfStateTesting: null
         cliaForSender: {}
-<<<<<<< HEAD
         phoneNumberFormatting: "STANDARD"
-=======
-        phoneNumberFormatting: "ONLY_DIGITS_IN_COMPONENT_ONE"
->>>>>>> 6d53c631
         suppressNonNPI: false
         processingModeCode: null
         replaceDiiWithOid: null
         applyOTCDefault: false
-<<<<<<< HEAD
         useOrderingFacilityName: "STANDARD"
         valueSetOverrides: {}
         nameFormat: "STANDARD"
@@ -699,24 +751,6 @@
         # Patient has at least a street address(PID-11-1), postal code (PID-11-5),phone(PID-13) or email(PID-13-4)
         - "Bundle.entry.resource.ofType(Patient).where(address.line[0].empty() and address.postalCode.empty() and telecom.where(system = 'phone').value.empty() and telecom.where(system = 'email').value.empty()).count() = 0"
         - "((Bundle.entry.resource.ofType(Specimen).collection.collectedPeriod.exists() or Bundle.entry.resource.ofType(Specimen).collection.collected.exists()) or (Bundle.entry.resource.ofType(ServiceRequest).occurrence.exists() or Bundle.entry.resource.ofType(Observation).effective.exists()))"
-=======
-        useOrderingFacilityName: "ORGANIZATION_NAME"
-        valueSetOverrides: {}
-        nameFormat: "washington"
-        receivingOrganization: null
-        convertPositiveDateTimeOffsetToNegative: true
-        stripInvalidCharsRegex: null
-        convertDateTimesToReceiverLocalTime: true
-        useHighPrecisionHeaderDateTimeFormat: false
-        type: "HL7"
-        truncationConfig:
-          truncateHDNamespaceIds: false
-          truncateHl7Fields: []
-          customLengthHl7Fields: {}
-      jurisdictionalFilter:
-        - "(Bundle.entry.resource.ofType(ServiceRequest)[0].requester.resolve().organization.resolve().address.state = 'WA') or (Bundle.entry.resource.ofType(Patient).address.state = 'WA')"
-      qualityFilter: []
->>>>>>> 6d53c631
       routingFilter: []
       processingModeFilter: []
       reverseTheQualityFilter: false
@@ -728,36 +762,20 @@
       deidentifiedValue: ""
       timing:
         operation: "MERGE"
-<<<<<<< HEAD
         numberPerDay: 12
         initialTime: "01:20"
-=======
-        #        numberPerDay: 12
-        numberPerDay: 1440
-        initialTime: "01:35"
->>>>>>> 6d53c631
         timeZone: "EASTERN"
         maxReportCount: 100
         whenEmpty:
           action: "NONE"
           onlyOncePerDay: false
-<<<<<<< HEAD
       description: ""
-=======
-      description: "WA rest transport to OneHealthPort HIE"
->>>>>>> 6d53c631
-      transport:
-        type: SFTP
-        host: sftp
-        port: 22
-        filePath: ./upload
-        credentialName: DEFAULT-SFTP
-<<<<<<< HEAD
+      transport:
+        type: SFTP
+        host: sftp
+        port: 22
+        filePath: ./upload
+        credentialName: DEFAULT-SFTP
       enrichmentSchemaNames: []
       timeZone: "CENTRAL"
-=======
-      externalName: null
-      enrichmentSchemaNames: []
-      timeZone: "PACIFIC"
->>>>>>> 6d53c631
       dateTimeFormat: "LOCAL"