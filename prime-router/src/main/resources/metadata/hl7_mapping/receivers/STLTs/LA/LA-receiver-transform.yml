hl7Class: ca.uhn.hl7v2.model.v251.message.ORU_R01

extends: classpath:/metadata/hl7_mapping/ORU_R01/ORU_R01-base.yml
constants:
  PID: '/PATIENT_RESULT/PATIENT/PID'

elements:

  - name: xtn-use-code-from-system
    condition: '%resource.system = "email"'
    value: [ '"NET"' ]
    hl7Spec: [ '%{hl7TelecomPath}-2' ]

  - name: la-name-of-the-sender-application-Namespace-Id
    condition: 'true'
    value: [ '"CDC PRIME - Atlanta, Georgia (Dekalb)"' ]
    hl7Spec: [ 'MSH-3-1' ]

  - name: la-sender-application-Universal-Id
    condition: 'true'
    value: [ '"2.16.840.1.114222.4.1.237821"' ]
    hl7Spec: [ 'MSH-3-2' ]

  - name: la-sender-application-Universal-Id-Type
    condition: 'true'
    value: [ '"ISO"' ]
    hl7Spec: [ 'MSH-3-3' ]

  - name: la-name-of-the-receiving-application
    condition: 'true'
    value: [ '"LA-ELR"' ]
    hl7Spec: [ 'MSH-5-1' ]

  - name: la-receiving-application-universal-id
    condition: 'true'
    value: [ '"LA-ELR"' ]
    hl7Spec: [ 'MSH-5-2' ]

  - name: la-receiving-application-universal-id-type
    condition: 'true'
    value: [ '"ISO"' ]
    hl7Spec: [ 'MSH-5-3' ]

  - name: la-receiving-facility-namespace-ID
    condition: 'true'
    value: [ '"LADOH"' ]
    hl7Spec: [ 'MSH-6-1' ]

  - name: la-receiving-facility-universal-id
    condition: 'true'
    value: [ '"LADOH"' ]
    hl7Spec: [ 'MSH-6-2' ]

  - name: la-receiving-facility-universal-id-type
    condition: 'true'
    value: [ '"ISO"' ]
    hl7Spec: [ 'MSH-6-3' ]

  - name: la-patient-race-coding-system
    resource: 'Bundle.entry.resource.ofType(Patient).extension("http://ibm.com/fhir/cdm/StructureDefinition/local-race-cd").value.coding'
    condition: '%resource.code.exists()'
    value: [ '%resource.system.getCodingSystemMapping()' ]
    hl7Spec: [ '%{PID}-10-3' ]

  - name: la-patient-address-type
    condition: 'true'
    value: [ '"L"' ]
    hl7Spec: [ '%{PID}-11-7' ]

  - name: la-patient-county-codes
    condition: 'Bundle.entry.resource.ofType(Patient).address.district.empty().not() and Bundle.entry.resource.ofType(Patient).address.state.empty().not()' 
    hl7Spec: [ '/PATIENT_RESULT/PATIENT/PID-11-9' ]
    value: ["FIPSCountyLookup(Bundle.entry.resource.ofType(Patient).address.district,Bundle.entry.resource.ofType(Patient).address.state)[0]"]

  - name: observation-result-with-aoe
    # LA does not want AOEs at all, so this is overridden to prevent identified AOEs from mapping to an HL7 segment
<<<<<<< HEAD
    resource: '%resource.result.resolve()'
=======
    resource: '%resource.result.resolve()'
>>>>>>> 1dad44fb
<|MERGE_RESOLUTION|>--- conflicted
+++ resolved
@@ -74,8 +74,4 @@
 
   - name: observation-result-with-aoe
     # LA does not want AOEs at all, so this is overridden to prevent identified AOEs from mapping to an HL7 segment
-<<<<<<< HEAD
-    resource: '%resource.result.resolve()'
-=======
-    resource: '%resource.result.resolve()'
->>>>>>> 1dad44fb
+    resource: '%resource.result.resolve()'