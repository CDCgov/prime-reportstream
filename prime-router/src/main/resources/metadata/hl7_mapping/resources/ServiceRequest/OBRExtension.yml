--- conflicted
+++ resolved
@@ -36,15 +36,6 @@
     value: [ '%resource.extension.where(url = "OBR.13").value' ]
     hl7Spec: [ '%{obrFieldPath}-13' ]
 
-<<<<<<< HEAD
-=======
-  - name: ordering-provider-from-extension
-    resource: '%resource.extension.where(url = "OBR.16").value.resolve()'
-    schema: classpath:/metadata/hl7_mapping/resources/Practitioner/XCN.yml
-    constants:
-      hl7XCNField: '%{obrFieldPath}-16'
-
->>>>>>> 9d88e4f6
   - name: call-back-phone-number-obr-from-extension
     condition: '%context.requester.where(extension(%`rsext-callback-number`).value.extension(%`rsext-hl7v2Field`).value[%telecomIndex] = "OBR.17").exists().not()'
     resource: '%resource.extension.where(url = "https://reportstream.cdc.gov/fhir/StructureDefinition/callback-number").value'
