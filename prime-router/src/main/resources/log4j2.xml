--- conflicted
+++ resolved
@@ -11,21 +11,18 @@
             <AppenderRef ref="Console"/>
         </Logger>
 
+        <Logger name="gov.cdc.prime.router.transport.RedoxTransport" level="info"></Logger>
+        <Logger name="gov.cdc.prime.router.credentials" level="info"></Logger>
         <!-- Setting to debug enables logging queries -->
         <Logger name="org.jooq" level="info" additivity="false">
             <AppenderRef ref="Console"/>
         </Logger>
 
-<<<<<<< HEAD
-        <Logger name="gov.cdc.prime.router.transport.RedoxTransport" level="info"></Logger>
-        <Logger name="gov.cdc.prime.router.credentials" level="info"></Logger>
-=======
         <!-- Example to turn on debugging in your favorite package
         <Logger name="gov.cdc.prime.router.azure.DatabaseAccess" level="debug" additivity="false">
             <AppenderRef ref="Console"/>
         </Logger>
         -->
->>>>>>> ae00c6e3
 
         <Root level="INFO">
             <AppenderRef ref="Console"/>
