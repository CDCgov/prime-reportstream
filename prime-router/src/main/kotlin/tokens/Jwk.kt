--- conflicted
+++ resolved
@@ -195,7 +195,6 @@
         }
 
         /**
-<<<<<<< HEAD
          * Removes a key from an JwkSet.  If either the scope or key are found, returns the passed
          * JwkSets unmodified
          *
@@ -218,7 +217,9 @@
             }() ?: return jwkSets
 
             return jwkSets.filter { jwkSet -> jwkSet.scope != scope } + listOf(updatedJwkSet)
-=======
+        }
+
+        /**
          * Checks that the kid is unique within the JwkSet for the requested scope.  This implements the SMART on FHIR
          * spec.
          * http://hl7.org/fhir/uv/bulkdata/authorization/index.html#signature-verification:~:text=The%20identifier%20of%20the%20key%2Dpair%20used%20to%20sign%20this%20JWT.%20This%20identifier%20SHALL%20be%20unique%20within%20the%20client%27s%20JWK%20Set.
@@ -239,7 +240,6 @@
             }
 
             return false
->>>>>>> 41470fb8
         }
     }
 }