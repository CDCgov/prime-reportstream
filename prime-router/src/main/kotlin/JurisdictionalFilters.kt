--- conflicted
+++ resolved
@@ -186,13 +186,8 @@
         if (args.isEmpty()) error("Expecting at least two args for filter $name.  Got none.")
         if (args.size % 2 != 0)
             error(
-<<<<<<< HEAD
-                "For ${receiver.fullName}: Expecting a positive even number of args " +
-                    "to filter $name: (col,val, col,val,...)." +
-=======
                 "For ${receiver.fullName}: Expecting a positive even number " +
                     "of args to filter $name: (col,val, col,val,...)." +
->>>>>>> 5cf8617b
                     " Instead got ${args.size} args"
             )
         val selection = Selection.withRange(0, 0)
