--- conflicted
+++ resolved
@@ -184,11 +184,6 @@
     }
 }
 
-<<<<<<< HEAD
-=======
-
-
->>>>>>> b82d5504
 /**
  * Implements a quality check match.  If a row has valid data for all the columns, the row is selected.
  * If any column name does not exist, nothing passes thru the filter.
@@ -204,18 +199,11 @@
         val columnNames = table.columnNames()
         args.forEach { colName ->
             if (columnNames.contains(colName)) {
-                val before = Selection.with(*selection.toArray())  // hack way to copy to a new Selection obj
+                val before = Selection.with(*selection.toArray()) // hack way to copy to a new Selection obj
                 selection = selection.andNot(table.stringColumn(colName).isEmptyString)
-                JurisdictionalFilters.logFiltering(before, selection,"$name($colName)", receiver)
+                JurisdictionalFilters.logFiltering(before, selection, "$name($colName)", receiver)
             } else {
-<<<<<<< HEAD
-                logger.warn(
-                    "Report for ${receiver.fullName} does not contain column $it." +
-                        "  All data in this report will fail the quality check"
-                )
-=======
-                JurisdictionalFilters.logAllEliminated(table.rowCount(),"$name($colName): column not found", receiver)
->>>>>>> b82d5504
+                JurisdictionalFilters.logAllEliminated(table.rowCount(), "$name($colName): column not found", receiver)
                 return Selection.withRange(0, 0)
             }
         }
@@ -251,12 +239,16 @@
             }
         }
         if (!atLeastOneColumnFound) {
-            JurisdictionalFilters.logAllEliminated(table.rowCount(),
-                "$name(${args.joinToString(",")}): none of these columns found.", receiver)
+            JurisdictionalFilters.logAllEliminated(
+                table.rowCount(),
+                "$name(${args.joinToString(",")}): none of these columns found.", receiver
+            )
         } else {
             if (selection.size() < table.rowCount()) {
-                JurisdictionalFilters.logFiltering(Selection.withRange(0, table.rowCount()), selection,
-                    "$name(${args.joinToString(",")})", receiver)
+                JurisdictionalFilters.logFiltering(
+                    Selection.withRange(0, table.rowCount()), selection,
+                    "$name(${args.joinToString(",")})", receiver
+                )
             }
         }
         return selection
@@ -282,34 +274,23 @@
             }
         }
         if (!atLeastOneColumnFound) {
-<<<<<<< HEAD
-            logger.warn(
-                "Report for ${receiver.fullName} does not contain any of these columns:" +
-                    " ${args.joinToString(",")}" +
-                    ".  All data in this report will fail the quality check"
+            JurisdictionalFilters.logAllEliminated(
+                table.rowCount(),
+                "$name(${args.joinToString(",")}): none of these columns found.", receiver
             )
-=======
-            JurisdictionalFilters.logAllEliminated(table.rowCount(),
-                "$name(${args.joinToString(",")}): none of these columns found.", receiver)
         } else {
             if (selection.size() < table.rowCount()) {
-                JurisdictionalFilters.logFiltering(Selection.withRange(0, table.rowCount()), selection,
-                    "$name(${args.joinToString(",")})", receiver)
-            }
->>>>>>> b82d5504
+                JurisdictionalFilters.logFiltering(
+                    Selection.withRange(0, table.rowCount()), selection,
+                    "$name(${args.joinToString(",")})", receiver
+                )
+            }
         }
         return selection
     }
 }
 
-<<<<<<< HEAD
-object JurisdictionalFilters {
-=======
-
-
-
-object JurisdictionalFilters: Logging {
->>>>>>> b82d5504
+object JurisdictionalFilters : Logging {
     // covid-19 default quality check consists of these filters
     // todo move this to a GLOBAL Setting in the settings table
     val defaultCovid19QualityCheck = listOf(
@@ -351,12 +332,14 @@
         return match.groupValues[1] to match.groupValues[2].split(',').map { it.trim() }
     }
 
-    fun logAllEliminated(beforeSize: Int, filterDescription: String , receiver: Receiver) {
-        logger.warn("For ${receiver.fullName}, qualityFilter $filterDescription" +
-            " reduced the Items from $beforeSize to 0.  All rows eliminated")
-    }
-
-    fun logFiltering(before: Selection, after: Selection, filterDescription: String , receiver: Receiver) {
+    fun logAllEliminated(beforeSize: Int, filterDescription: String, receiver: Receiver) {
+        logger.warn(
+            "For ${receiver.fullName}, qualityFilter $filterDescription" +
+                " reduced the Items from $beforeSize to 0.  All rows eliminated"
+        )
+    }
+
+    fun logFiltering(before: Selection, after: Selection, filterDescription: String, receiver: Receiver) {
         if (after.size() < before.size()) {
             if (after.size() == 0) {
                 logAllEliminated(before.size(), filterDescription, receiver)
@@ -364,10 +347,11 @@
                 // Note:  the expression 'before.andNot(after)' actually changes the 'before' obj!
                 val beforeSize = before.size()
                 val eliminatedRows = before.andNot(after)
-                logger.warn("For ${receiver.fullName}, qualityFilter $filterDescription" +
-                    " reduced the Item count from $beforeSize to ${after.size()}.  " +
-                    "Row numbers eliminated: ${eliminatedRows.joinToString(",")}")
-
+                logger.warn(
+                    "For ${receiver.fullName}, qualityFilter $filterDescription" +
+                        " reduced the Item count from $beforeSize to ${after.size()}.  " +
+                        "Row numbers eliminated: ${eliminatedRows.joinToString(",")}"
+                )
             }
         }
     }
