--- conflicted
+++ resolved
@@ -57,15 +57,9 @@
  */
 data class Hl7Configuration
 @JsonCreator constructor(
-<<<<<<< HEAD
     // SchemaName is added here so that - by default covid 19 schema is used and
     // if provided the input value is consumed.
     override val schemaName: String = HL7_SCHEMA,
-    // deprecated, please don't use
-=======
-    override val schemaName: String = HL7_SCHEMA,
-    // deprecated, please dont use.
->>>>>>> 5f815cf7
     val useTestProcessingMode: Boolean = false,
     val useBatchHeaders: Boolean = true,
     val receivingApplicationName: String?,
@@ -165,14 +159,6 @@
     @get:JsonIgnore
     override val format: Report.Format get() = if (useBatchHeaders) Report.Format.HL7_BATCH else Report.Format.HL7
 
-<<<<<<< HEAD
-    // <editor-fold desc="Description">
-    /*@get:JsonIgnore
-    override val schemaName: String get() = HL7_SCHEMA */
-    // </editor-fold>
-
-=======
->>>>>>> 5f815cf7
     @get:JsonIgnore
     override val defaults: Map<String, String> get() {
         val receivingApplication = when {
