package gov.cdc.prime.router

import com.github.javafaker.Faker
import java.text.SimpleDateFormat
import java.util.Random
import java.util.concurrent.TimeUnit

class FakeReport(val metadata: Metadata) {
    class RowContext(findLookupTable: (String) -> LookupTable?) {
        val faker = Faker()
        val patientName = faker.name()
        val equipmentModel = randomChoice(
            "BinaxNOW COVID-19 Ag Card",
            "BD Veritor System for Rapid Detection of SARS-CoV-2*"
        )

        val state = randomChoice("FL", "PA", "TX", "AZ")
        val county = findLookupTable("fips-county")?.let {
            if (state == "AZ") {
                randomChoice("Pima", "Yuma")
            } else {
                randomChoice(it.filter("State", state, "County"))
            }
        }
    }

    internal fun buildColumn(
        element: Element,
        context: RowContext,
    ): String {
        val faker = context.faker
        return when (element.type) {
            Element.Type.CITY -> faker.address().city()
            Element.Type.POSTAL_CODE -> faker.address().zipCode().toString()
            Element.Type.TEXT -> {
                when {
                    element.nameContains("lab_name") -> "Any lab USA"
                    element.nameContains("facility_name") -> "Any facility USA"
                    else -> faker.lorem().characters(5, 10)
                }
            }
            Element.Type.TEXT_OR_BLANK -> randomChoice("", faker.lorem().characters(5, 10))
            Element.Type.NUMBER -> faker.number().numberBetween(1, 10).toString()
            Element.Type.DATE -> {
                val date = when {
                    element.nameContains("DOB") -> faker.date().birthday(0, 100)
                    else -> faker.date().past(10, TimeUnit.DAYS)
                }
                val formatter = SimpleDateFormat(Element.datePattern)
                formatter.format(date)
            }
            Element.Type.DATETIME -> {
                val date = faker.date().past(10, TimeUnit.DAYS)
                val formatter = SimpleDateFormat(Element.datetimePattern)
                formatter.format(date)
            }
            Element.Type.DURATION -> TODO()
            Element.Type.CODE -> {
                when (element.name) {
                    "specimen_source_site_code" -> "71836000"
<<<<<<< HEAD
=======
//                    "device_type" -> "Antigen"   // @todo   Hack- Faker does not understand $alt format.
>>>>>>> 20effd51
                    else -> {
                        if (! element.altValues.isNullOrEmpty()) {
                            val possibleValues = element.altValues.map { it.code }.toTypedArray()
                            randomChoice(*possibleValues)
                        } else {
                            // Preferentially use the altValues, if they exist.
                            val valueSet = element.valueSetRef
                                ?: error("ValueSet ${element.valueSet} is not available}")
                            val possibleValues = valueSet.values.map { it.code }.toTypedArray()
                            randomChoice(*possibleValues)
                        }
                    }
                }
            }
            Element.Type.TABLE, Element.Type.TABLE_OR_BLANK -> {
                val lookupTable = element.tableRef
                    ?: error("LookupTable ${element.table} is not available")
                when (element.table) {
                    "LIVD-2020-11-18" -> {
                        if (element.tableColumn == null) return ""
                        lookupTable.lookupValue("Model", context.equipmentModel, element.tableColumn)
                            ?: error(
                                "Schema Error: Could not lookup ${context.equipmentModel} " +
                                    "to ${element.tableColumn}"
                            )
                    }
                    "fips-county" -> {
                        when {
                            element.nameContains("state") -> context.state
                            element.nameContains("county") -> context.county ?: ""
                            else -> TODO("Add this column in a table")
                        }
                    }
                    else -> TODO("Add this table")
                }
            }
            Element.Type.HD -> {
                element.default ?: "0.0.0.0.1"
            }
            Element.Type.EI -> {
                element.default ?: "SomeEntityID"
            }
            Element.Type.ID -> faker.numerify("######")
            Element.Type.ID_CLIA -> faker.numerify("##D#######") // Ex, 03D1021379
            Element.Type.ID_DLN -> faker.idNumber().valid()
            Element.Type.ID_SSN -> faker.idNumber().validSvSeSsn()
            Element.Type.ID_NPI -> faker.numerify("##########")
            Element.Type.STREET -> faker.address().streetAddress()
            Element.Type.STREET_OR_BLANK -> ""
            Element.Type.PERSON_NAME -> {
                when {
                    element.nameContains("first") -> context.patientName.firstName()
                    element.nameContains("last") -> context.patientName.lastName()
                    element.nameContains("middle") -> context.patientName.firstName() // no middle name in faker
                    element.nameContains("suffix") -> randomChoice(context.patientName.suffix(), "")
                    else -> TODO()
                }
            }
            Element.Type.TELEPHONE -> faker.numerify("2#########:1:") // faker.phoneNumber().cellPhone()
            Element.Type.EMAIL -> "${context.patientName.username()}@email.com"
            null -> error("Invalid element type for ${element.name}")
        }
    }

    private fun buildRow(schema: Schema): List<String> {
        val context = RowContext(metadata::findLookupTable)
        return schema.elements.map { buildColumn(it, context) }
    }

    fun build(schema: Schema, count: Int = 10, source: Source): Report {
        val rows = (0 until count).map { buildRow(schema) }.toList()
        return Report(schema, rows, listOf(source))
    }

    companion object {
        private fun randomChoice(vararg choices: String): String {
            val random = Random()
            return choices[random.nextInt(choices.size)]
        }

        private fun randomChoice(choices: List<String>): String {
            if (choices.isEmpty()) return ""
            val random = Random()
            return choices[random.nextInt(choices.size)]
        }
    }
}<|MERGE_RESOLUTION|>--- conflicted
+++ resolved
@@ -58,10 +58,6 @@
             Element.Type.CODE -> {
                 when (element.name) {
                     "specimen_source_site_code" -> "71836000"
-<<<<<<< HEAD
-=======
-//                    "device_type" -> "Antigen"   // @todo   Hack- Faker does not understand $alt format.
->>>>>>> 20effd51
                     else -> {
                         if (! element.altValues.isNullOrEmpty()) {
                             val possibleValues = element.altValues.map { it.code }.toTypedArray()
