--- conflicted
+++ resolved
@@ -9,11 +9,8 @@
     class RowContext(
         findLookupTable: (String) -> LookupTable? = { null },
         reportState: String? = null,
-<<<<<<< HEAD
-        val schemaName: String? = null
-=======
+        val schemaName: String? = null,
         reportCounty: String? = null
->>>>>>> 34562042
     ) {
         val faker = Faker()
         val patientName = faker.name()
@@ -23,13 +20,8 @@
             "BD Veritor System for Rapid Detection of SARS-CoV-2*"
         )
 
-<<<<<<< HEAD
         val state = reportState ?: randomChoice("FL", "PA", "TX", "AZ", "ND", "CO")
-        val county = findLookupTable("fips-county")?.let {
-=======
-        val state = reportState ?: randomChoice("FL", "PA", "TX", "AZ", "CO")
         val county = reportCounty ?: findLookupTable("fips-county")?.let {
->>>>>>> 34562042
             when (state) {
                 "AZ" -> randomChoice("Pima", "Yuma")
                 "PA" -> randomChoice("Bucks", "Chester", "Montgomery")
@@ -162,7 +154,6 @@
         }
     }
 
-<<<<<<< HEAD
     internal fun buildMappedColumn(element: Element, rowContext: RowContext): String {
         if (element.mapper.isNullOrEmpty()) error("Cannot build a mapped column without a mapper.")
         if (rowContext.schemaName.isNullOrEmpty()) error("Cannot fake a mapped column without the schema name")
@@ -197,19 +188,14 @@
         }
     }
 
-    private fun buildRow(schema: Schema, targetState: String? = null): List<String> {
-        val context = RowContext(metadata::findLookupTable, targetState, schemaName = schema.name)
+    private fun buildRow(schema: Schema, targetState: String? = null, targetCounty: String? = null): List<String> {
+        val context = RowContext(metadata::findLookupTable, targetState, schemaName = schema.name, targetCounty)
         return schema.elements.map {
             if (it.mapper.isNullOrEmpty())
                 buildColumn(it, context)
             else
                 buildMappedColumn(it, context)
         }
-=======
-    private fun buildRow(schema: Schema, targetState: String? = null, targetCounty: String? = null): List<String> {
-        val context = RowContext(metadata::findLookupTable, targetState, targetCounty)
-        return schema.elements.map { buildColumn(it, context) }
->>>>>>> 34562042
     }
 
     fun build(
