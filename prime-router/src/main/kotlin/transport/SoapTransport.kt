--- conflicted
+++ resolved
@@ -204,7 +204,6 @@
                         context,
                         httpClient ?: createDefaultHttpClient(jksCredential)
                     )
-<<<<<<< HEAD
 
                     if (responseBody.contains("<Success>False</Success>")) {
                         throw HttpResponseException(500, "SOAP transport failed.")
@@ -226,25 +225,6 @@
                         )
                         actionHistory.trackItemLineages(Report.createItemLineagesFromDb(header, sentReportId))
                     }
-=======
-                    // update the action history
-                    val msg = "Success: SOAP transport of $sentReportId to $soapTransportType:\n$responseBody"
-                    context.logger.info("Message successfully sent!")
-                    actionHistory.trackActionResult(msg)
-                    actionHistory.trackSentReport(
-                        receiver,
-                        sentReportId,
-                        externalFileName,
-                        soapTransportType.toString(),
-                        msg,
-                        header,
-                        reportEventService,
-                        reportService,
-                        this::class.java.simpleName,
-                        lineages
-                    )
-                    actionHistory.trackItemLineages(Report.createItemLineagesFromDb(header, sentReportId))
->>>>>>> 8866021d
                 }
             }
             // return null
