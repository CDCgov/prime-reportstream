--- conflicted
+++ resolved
@@ -86,51 +86,10 @@
             sshClient.addHostKeyVerifier(PromiscuousVerifier())
             sshClient.connect(host, port.toInt())
             sshClient.authPassword(user, pass)
-<<<<<<< HEAD
             val client = sshClient.newSFTPClient()
             client.fileTransfer.preserveAttributes = false
             client.use {
                 it.put(makeSourceFile(contents, fileName), "$path/$fileName")
-=======
-
-            var client = sshClient.newSFTPClient()
-            client.getFileTransfer().setPreserveAttributes(false)
-            try {
-
-                client
-                    .put(
-                        object : InMemorySourceFile() {
-                            override fun getName(): String {
-                                return fileName
-                            }
-
-                            override fun getLength(): Long {
-                                return contents.size.toLong()
-                            }
-
-                            override fun getInputStream(): InputStream {
-                                return contents.inputStream()
-                            }
-
-                            override fun isDirectory(): Boolean {
-                                return false
-                            }
-
-                            override fun isFile(): Boolean {
-                                return true
-                            }
-
-                            override fun getPermissions(): Int {
-                                return 777
-                            }
-                        },
-                        path + "/" + fileName
-                    )
-                // TODO: remove this over logging when bug is fixed
-                // context.logger.log(Level.INFO, "SFTP PUT succeeded: $fileName")
-            } finally {
-                client.close()
->>>>>>> 17b59ab8
             }
             // TODO: remove this over logging when bug is fixed
             // context.logger.log(Level.INFO, "SFTP PUT succeeded: $fileName")
