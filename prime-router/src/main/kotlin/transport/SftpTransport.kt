--- conflicted
+++ resolved
@@ -163,13 +163,8 @@
             val lsResults = mutableListOf<String>()
             try {
                 try {
-<<<<<<< HEAD
-                    sshClient.use { client ->
-                        client.newSFTPClient().use {
-=======
                     sshClient.use { ssh_Client ->
                         ssh_Client.newSFTPClient().use {
->>>>>>> 37ac60a8
                             it.ls(path, resourceFilter).map { l -> lsResults.add(l.toString()) }
                         }
                     }
@@ -193,13 +188,8 @@
         fun rm(sshClient: SSHClient, path: String, fileName: String) {
             try {
                 try {
-<<<<<<< HEAD
-                    sshClient.use { client ->
-                        client.newSFTPClient().use {
-=======
                     sshClient.use { ssh_Client ->
                         ssh_Client.newSFTPClient().use {
->>>>>>> 37ac60a8
                             it.rm("$path/$fileName")
                         }
                     }
