package gov.cdc.prime.router

import com.fasterxml.jackson.annotation.JsonCreator
import com.fasterxml.jackson.annotation.JsonSubTypes
import com.fasterxml.jackson.annotation.JsonTypeInfo
import java.time.LocalTime
import java.time.OffsetDateTime
import java.time.ZoneId

/**
 * An `OrganizationService` represents the agent that the data hub sends reports
 * (minus the credentials used by that agent, of course). It contains information about
 * the specific topic and schema that the sender needs.
 *
 * @param name of the service
 * @param topic defines the set of schemas that can translate to each other
 * @param schema defines the schema that the org wishes to receive
 * @param jurisdictionalFilter defines the set of elements and regexs that filter the topic
 * @param transforms defines the number of transforms to apply to the report before sending
 * @param batch defines how to batch reports to the org. If null, then send immediatlely
 * @param format that the org wishes to receive
 * @param transport that the org wishes to recieve
 */
data class OrganizationService(
    val name: String,
    val topic: String,
    val schema: String,
    val jurisdictionalFilter: Map<String, String> = emptyMap(),
    val transforms: Map<String, String> = emptyMap(),
    val batch: Batch? = null,
    val format: Format = Format.CSV,
    val transports: List<Transport> = emptyList()
) {
    lateinit var organization: Organization
    val fullName: String get() = "${organization.name}.$name"

    enum class Format {
        CSV,
        HL7;
        // FHIR

        fun toExt(): String {
            return when (this) {
                CSV -> "csv"
                HL7 -> "hl7"
            }
        }
    }

    /**
     * Defines how batching of sending should proceed. Allows flexibility of
     * frequency and transmission time on daily basis, but not complete flexibility.
     *
     * @param operation MERGE will combine all reports in the batch into a single batch
     * @param numberPerDay Number of batches per day must be 1 to 3600
     * @param initialTime The time of the day to send the first batch. Must be format of hh:mm.
     * @param timeZone the time zone of the initial sending
     */
    data class Batch(
        val operation: BatchOperation = BatchOperation.NONE,
        val numberPerDay: Int = 1,
        val initialBatch: String = "00:00",
        val timeZone: USTimeZone = USTimeZone.EASTERN,
        val maxBatchSize: Int = 100,
    ) {
        /**
         * Calculate the next batch time.
         *
         * @param now is the current time
         * @param minDurationInSeconds in the future
         */
        fun nextBatchTime(now: OffsetDateTime = OffsetDateTime.now(), minDurationInSeconds: Int = 10): OffsetDateTime {
            if (minDurationInSeconds < 1) error("MinDuration must be at least 1 second")
            val zoneId = ZoneId.of(timeZone.zoneId)
            var zonedNow = now
                .atZoneSameInstant(zoneId)
                .plusSeconds(minDurationInSeconds.toLong())
                .withNano(0)

            val initialSeconds = LocalTime.parse(initialBatch).toSecondOfDay()
            val durationFromInitial = zonedNow.toLocalTime().toSecondOfDay() - initialSeconds
            val period = (24 * 60 * 60) / numberPerDay
            val secondsLeftInPeriod = period - ((durationFromInitial + (24 * 60 * 60)) % period)
            return zonedNow
                .plusSeconds(secondsLeftInPeriod.toLong())
                .toOffsetDateTime()
        }

        fun isValid(): Boolean {
            return numberPerDay in 1..(24 * 60)
        }
    }

    enum class BatchOperation {
        NONE,
        MERGE
    }

<<<<<<< HEAD
    enum class BatchTimeZone(val zoneId: String) {
        PACIFIC("US/Pacific"),
        MOUNTAIN("US/Mountain"),
        ARIZONA("US/Arizona"),
        CENTRAL("US/Central"),
        EASTERN("US/Eastern"),
        SOMOA("US/Somoa"),
        HAWAII("US/Hawaii"),
        EAST_INDIANA("US/East-Indiana"),
        INDIANA_STARKE("US/Indiana-Starke"),
        MICHIGAN("US/Michigan"),
    }

    @JsonTypeInfo(use = JsonTypeInfo.Id.NAME, include = JsonTypeInfo.As.EXISTING_PROPERTY, property = "type")
    @JsonSubTypes(
        JsonSubTypes.Type(SFTP::class, name = "SFTP"),
        JsonSubTypes.Type(Email::class, name = "EMAIL")
    )
    abstract class Transport(val type: String)
    data class SFTP @JsonCreator constructor(val host: String, val port: String, val filePath: String) : Transport("SFTP")
    data class Email @JsonCreator constructor(val addresses: List<String>) : Transport("EMAIL")
=======
    data class Transport(
        val type: TransportType = TransportType.DEFAULT,
        val host: String = "localhost",
        val port: String = "22",
        val filePath: String = "."
    ) {
        enum class TransportType {
            SFTP,
            DEFAULT
            // EMAIL
            // DROPBOX
            // API
        }
    }
>>>>>>> 1a549b17

    companion object {
        fun mapByServices(input: Report, organizationServices: List<OrganizationService>): List<Report> {
            return organizationServices.map { service -> mapByService(input, service) }
        }

        fun filterAndMapByService(
            input: Report,
            organizationServices: List<OrganizationService>,
        ): List<Pair<Report, OrganizationService>> {
            if (input.isEmpty()) return emptyList()
            return organizationServices.filter { service ->
                service.topic == input.schema.topic
            }.mapNotNull { service ->
                val mappedReport = mapByService(input, service)
                if (mappedReport.itemCount == 0) return@mapNotNull null
                Pair(mappedReport, service)
            }
        }

        private fun mapByService(input: Report, organizationService: OrganizationService): Report {
            // Filter according to receiver patterns
            val filteredReport = input.filter(organizationService.jurisdictionalFilter)

            // Apply mapping to change schema
            val toReport: Report = if (organizationService.schema != filteredReport.schema.name) {
                val toSchema = Metadata
                    .findSchema(organizationService.schema)
                    ?: error("${organizationService.schema} schema is missing from catalog")
                val mapping = filteredReport.schema.buildMapping(toSchema)
                filteredReport.applyMapping(mapping)
            } else {
                filteredReport
            }

            // Transform reports
            var transformed = toReport
            organizationService.transforms.forEach { (transform, transformValue) ->
                when (transform) {
                    "deidentify" -> if (transformValue == "true") {
                        transformed = transformed.deidentify()
                    }
                }
            }
            return transformed.copy(destination = organizationService)
        }
    }
}<|MERGE_RESOLUTION|>--- conflicted
+++ resolved
@@ -96,7 +96,6 @@
         MERGE
     }
 
-<<<<<<< HEAD
     enum class BatchTimeZone(val zoneId: String) {
         PACIFIC("US/Pacific"),
         MOUNTAIN("US/Mountain"),
@@ -118,22 +117,6 @@
     abstract class Transport(val type: String)
     data class SFTP @JsonCreator constructor(val host: String, val port: String, val filePath: String) : Transport("SFTP")
     data class Email @JsonCreator constructor(val addresses: List<String>) : Transport("EMAIL")
-=======
-    data class Transport(
-        val type: TransportType = TransportType.DEFAULT,
-        val host: String = "localhost",
-        val port: String = "22",
-        val filePath: String = "."
-    ) {
-        enum class TransportType {
-            SFTP,
-            DEFAULT
-            // EMAIL
-            // DROPBOX
-            // API
-        }
-    }
->>>>>>> 1a549b17
 
     companion object {
         fun mapByServices(input: Report, organizationServices: List<OrganizationService>): List<Report> {
