--- conflicted
+++ resolved
@@ -19,15 +19,9 @@
  * @property reportItemCount number of tests (data rows) contained in the report
  * @property receivingOrg the name of the organization that's receiving this submission
  * @property receivingOrgSvc the name of the organization's service that's receiving this submission
-<<<<<<< HEAD
- * @property bodyUrl
- * @property schemaName
- * @property bodyFormat
-=======
  * @property bodyUrl url used for generating the filename
  * @property schemaName schema used for generating the filename
  * @property bodyFormat filetype, used for generating the filename
->>>>>>> a040376c
  */
 @JsonIgnoreProperties(ignoreUnknown = true)
 @JsonPropertyOrder(
