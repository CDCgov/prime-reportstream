package gov.cdc.prime.router.history

import com.fasterxml.jackson.annotation.JsonIgnore
import com.fasterxml.jackson.annotation.JsonIgnoreProperties
import com.fasterxml.jackson.annotation.JsonProperty
import com.fasterxml.jackson.annotation.JsonPropertyOrder
import gov.cdc.prime.router.Report
import gov.cdc.prime.router.ReportId
import java.time.OffsetDateTime

/**
 * This class handles ReportFileHistory for Deliveries for a receiver.
 *
 * @property actionId reference to the `action` table for the action that created this file
 * @property createdAt when the file was created
<<<<<<< HEAD
=======
 * @property receivingOrg the name of the organization that's receiving this submission
 * @property receivingOrgSvc the name of the organization's service that's receiving this submission
 * @property httpStatus response code for the user fetching this report file
>>>>>>> a947386c
 * @property externalName actual filename of the file
 * @property reportId unique identifier for this specific report file
 * @property topic the kind of data contained in the report (e.g. "covid-19")
 * @property reportItemCount number of tests (data rows) contained in the report
 * @property receivingOrg the name of the organization that's receiving this submission
 * @property receivingOrgSvc the name of the organization's service that's receiving this submission
 * @property bodyUrl
 * @property schemaName
 * @property bodyFormat
 */
@JsonIgnoreProperties(ignoreUnknown = true)
@JsonPropertyOrder(
    value = [
        "deliveryId", "sent", "expires", "receivingOrg", "receivingOrgSvc", "httpStatus",
<<<<<<< HEAD
        "reportId", "topic", "reportItemCount", "fileName", "fileType", "displayName",
=======
        "reportId", "topic", "reportItemCount", "fileName", "fileType",
>>>>>>> a947386c
    ]
)
class DeliveryHistory(
    @JsonProperty("deliveryId")
    actionId: Long,
    @JsonProperty("sent")
    createdAt: OffsetDateTime,
    externalName: String? = "",
    reportId: String? = null,
    topic: String? = null,
    @JsonProperty("reportItemCount")
    reportItemCount: Int? = null,
    val receivingOrg: String,
    val receivingOrgSvc: String,
    @JsonIgnore
    val bodyUrl: String? = null,
    @JsonIgnore
    val schemaName: String,
    @JsonProperty("fileType")
    val bodyFormat: String,
) : ReportHistory(
    actionId,
    createdAt,
    externalName,
    reportId,
    topic,
    reportItemCount,
) {
    @JsonIgnore
    private val DAYS_TO_SHOW = 30L

    /**
     * The time that the report is expected to no longer be available.
     */
    val expires: OffsetDateTime get() {
        return this.createdAt.plusDays(DAYS_TO_SHOW)
    }

    /**
     * The actual download path for the file.
     */
    val fileName: String get() {
        return Report.formExternalFilename(
            this.bodyUrl,
            ReportId.fromString(this.reportId),
            this.schemaName,
            Report.Format.safeValueOf(this.bodyFormat),
            this.createdAt
        )
    }

    /**
     * User-friendly name to describe this report file.
     */
    val displayName: String get() {
        return if (externalName.isNullOrBlank()) receivingOrgSvc else externalName!!
    }
}<|MERGE_RESOLUTION|>--- conflicted
+++ resolved
@@ -13,12 +13,6 @@
  *
  * @property actionId reference to the `action` table for the action that created this file
  * @property createdAt when the file was created
-<<<<<<< HEAD
-=======
- * @property receivingOrg the name of the organization that's receiving this submission
- * @property receivingOrgSvc the name of the organization's service that's receiving this submission
- * @property httpStatus response code for the user fetching this report file
->>>>>>> a947386c
  * @property externalName actual filename of the file
  * @property reportId unique identifier for this specific report file
  * @property topic the kind of data contained in the report (e.g. "covid-19")
@@ -33,11 +27,7 @@
 @JsonPropertyOrder(
     value = [
         "deliveryId", "sent", "expires", "receivingOrg", "receivingOrgSvc", "httpStatus",
-<<<<<<< HEAD
-        "reportId", "topic", "reportItemCount", "fileName", "fileType", "displayName",
-=======
         "reportId", "topic", "reportItemCount", "fileName", "fileType",
->>>>>>> a947386c
     ]
 )
 class DeliveryHistory(
@@ -88,11 +78,4 @@
             this.createdAt
         )
     }
-
-    /**
-     * User-friendly name to describe this report file.
-     */
-    val displayName: String get() {
-        return if (externalName.isNullOrBlank()) receivingOrgSvc else externalName!!
-    }
 }