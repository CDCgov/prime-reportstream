package gov.cdc.prime.router.history.azure

import com.fasterxml.jackson.annotation.JsonProperty
import com.microsoft.azure.functions.HttpMethod
import com.microsoft.azure.functions.HttpRequestMessage
import com.microsoft.azure.functions.HttpResponseMessage
import com.microsoft.azure.functions.annotation.AuthorizationLevel
import com.microsoft.azure.functions.annotation.BindingName
import com.microsoft.azure.functions.annotation.FunctionName
import com.microsoft.azure.functions.annotation.HttpTrigger
import gov.cdc.prime.router.Sender
import gov.cdc.prime.router.azure.ApiResponse
import gov.cdc.prime.router.azure.HttpUtilities
import gov.cdc.prime.router.azure.WorkflowEngine
import gov.cdc.prime.router.azure.db.enums.TaskAction
import gov.cdc.prime.router.azure.db.tables.pojos.Action
import gov.cdc.prime.router.common.BaseEngine
import gov.cdc.prime.router.common.JacksonMapperUtilities
import gov.cdc.prime.router.history.DeliveryHistory
import gov.cdc.prime.router.history.db.DeliveryApiSearch
import gov.cdc.prime.router.history.db.DeliveryDatabaseAccess
import gov.cdc.prime.router.history.db.ReportGraph
import gov.cdc.prime.router.history.db.SubmitterApiSearch
import gov.cdc.prime.router.history.db.SubmitterDatabaseAccess
import gov.cdc.prime.router.tokens.AuthenticatedClaims
import gov.cdc.prime.router.tokens.authenticationFailure
import java.util.UUID

/**
 * Deliveries API
 * Returns a list of Actions from `public.action`. combined with `public.report_file`.
 *
 * @property reportFileFacade Facade class containing business logic to handle the data.
 * @property workflowEngine Container for helpers and accessors used when dealing with the workflow.
 */
class DeliveryFunction(
    val deliveryFacade: DeliveryFacade = DeliveryFacade.instance,
    workflowEngine: WorkflowEngine = WorkflowEngine()
) : ReportFileFunction(
    deliveryFacade,
    workflowEngine
) {
    // Ignoring unknown properties because we don't require them. -DK
    private val mapper = JacksonMapperUtilities.allowUnknownsMapper

<<<<<<< HEAD
    private val submitterDatabaseAccess = SubmitterDatabaseAccess()
=======
    private val submitterDatabaseAccess = SubmittersDatabaseAccess()
    private val deliveryDatabaseAccess = DeliveryDatabaseAccess()
>>>>>>> 9e7e4ec2

    /**
     * Authorization and shared logic uses the organization name without the service
     * We store the service name here to pass to the facade
     */
    var receivingOrgSvc: String? = null

    /**
     * Verify the correct name for an organization based on the name
     *
     * @param organization Name of organization and optionally a receiver channel in the format {orgName}.{receiver}
     * @return Name for the organization
     */
    override fun validateOrgSvcName(organization: String): String? {
        return if (organization.contains(Sender.fullNameSeparator)) {
            workflowEngine.settings.findReceiver(organization).also { receivingOrgSvc = it?.name }?.organizationName
        } else {
            workflowEngine.settings.findOrganization(organization)?.name
        }
    }

    /**
     * Verify that the action being checked has the correct data/parameters
     * for the type of report being viewed.
     *
     * @param action DB Action that we are reviewing
     * @return true if action is valid, else false
     */
    override fun actionIsValid(action: Action): Boolean {
        return action.actionName == TaskAction.batch
    }

    /**
     * Get a list of delivery history
     *
     * @param queryParams Parameters extracted from the HTTP Request
     * @param userOrgName Name of the organization
     * @return json list of deliveries
     */
    override fun historyAsJson(queryParams: MutableMap<String, String>, userOrgName: String): String {
        val params = HistoryApiParameters(queryParams)

        val deliveries = deliveryFacade.findDeliveries(
            userOrgName,
            receivingOrgSvc,
            params.sortDir,
            params.sortColumn,
            params.cursor,
            params.since,
            params.until,
            params.pageSize
        )

        return mapper.writeValueAsString(deliveries)
    }

    /**
     * Get expanded details for a single report
     *
     * @param queryParams Parameters extracted from the HTTP Request
     * @param action Action from which the data for the delivery is loaded
     * @return
     */
    override fun singleDetailedHistory(queryParams: MutableMap<String, String>, action: Action): DeliveryHistory? {
        return deliveryFacade.findDetailedDeliveryHistory(action.actionId)
    }

    @FunctionName("getDeliveriesV1")
    fun getDeliveriesV1(
        @HttpTrigger(
            name = "getDeliveriesV1",
            methods = [HttpMethod.POST],
            authLevel = AuthorizationLevel.ANONYMOUS,
            route = "v1/receivers/{receiverName}/deliveries"
        ) request: HttpRequestMessage<String?>,
        @BindingName("receiverName") receiverName: String
    ): HttpResponseMessage {
        val claims = AuthenticatedClaims.authenticate(request)
        val receiver =
            BaseEngine.settingsProviderSingleton.findReceiver(receiverName) ?: return HttpUtilities.notFoundResponse(
                request,
                "No such receiver $receiverName"
            )
        if (claims == null || !claims.authorizedForSendOrReceive(
                requiredOrganization = receiver.organizationName,
                request = request
            )
        ) {
            logger.warn("User '${claims?.userName}' FAILED authorization for endpoint ${request.uri}")
            return HttpUtilities.unauthorizedResponse(request, authenticationFailure)
        }
        request.body ?: HttpUtilities.badRequestResponse(request, "Search body must be included")
        val search = DeliveryApiSearch.parse(request)
        val results = deliveryDatabaseAccess.getDeliveries(search, receiver)
        val response = ApiResponse.buildFromApiSearch("delivery", search, results)
        return HttpUtilities.okJSONResponse(request, response)
    }

    /**
     * This endpoint is meant for use by either an Admin or a User.
     * It does not assume the user belongs to a single Organization.  Rather, it uses
     * the organization in the URL path, after first confirming authorization to access that organization.
     *
     * @param request HTML request body.
     * @param organization Name of organization and service
     * @return json list of deliveries
     */
    @FunctionName("getDeliveries")
    fun getDeliveries(
        @HttpTrigger(
            name = "getDeliveries",
            methods = [HttpMethod.GET],
            authLevel = AuthorizationLevel.ANONYMOUS,
            route = "waters/org/{organization}/deliveries"
        ) request: HttpRequestMessage<String?>,
        @BindingName("organization") organization: String
    ): HttpResponseMessage {
        return this.getListByOrg(request, organization)
    }

    /**
     * Get expanded details for a single report
     *
     * @param request HTML request body.
     * @param id Report or Delivery id
     * @return json formatted delivery
     */
    @FunctionName("getDeliveryDetails")
    fun getDeliveryDetails(
        @HttpTrigger(
            name = "getDeliveryDetails",
            methods = [HttpMethod.GET],
            authLevel = AuthorizationLevel.ANONYMOUS,
            route = "waters/report/{id}/delivery"
        ) request: HttpRequestMessage<String?>,
        @BindingName("id") id: String
    ): HttpResponseMessage {
        return this.getDetailedView(request, id)
    }

    /**
     * Get a sortable list of delivery facilities
     *
     * @param request HTML request body.
     * @param id Report or Delivery id for the report to get facilities from
     * @return JSON of the facility list or errors.
     */
    @FunctionName("getDeliveryFacilities")
    fun getDeliveryFacilities(
        @HttpTrigger(
            name = "getDeliveryFacilities",
            methods = [HttpMethod.GET],
            authLevel = AuthorizationLevel.ANONYMOUS,
            route = "waters/report/{id}/facilities"
        ) request: HttpRequestMessage<String?>,
        @BindingName("id") id: String
    ): HttpResponseMessage {
        try {
            // Do authentication
            val authResult = this.authSingleBlocks(request, id)

            return if (authResult != null) {
                authResult
            } else {
                val actionId = id.toLongOrNull()

                val reportId = if (actionId == null) {
                    this.toUuidOrNull(id)
                } else {
                    deliveryFacade.fetchReportForActionId(actionId)?.reportId
                }

                val facilities = deliveryFacade.findDeliveryFacilities(
                    reportId!!,
                    HistoryApiParameters(request.queryParameters).sortDir,
                    FacilityListApiParameters(request.queryParameters).sortColumn
                )

                HttpUtilities.okResponse(
                    request,
                    mapper.writeValueAsString(
                        facilities.map {
                            Facility(
                                it.testingLabName,
                                it.location,
                                it.testingLabClia,
                                it.positive,
                                it.countRecords
                            )
                        }
                    )
                )
            }
        } catch (e: IllegalArgumentException) {
            return HttpUtilities.badRequestResponse(request, HttpUtilities.errorJson(e.message ?: "Invalid Request"))
        } catch (ex: IllegalStateException) {
            logger.error(ex)
            // Errors above are actionId or UUID not found errors.
            return HttpUtilities.notFoundResponse(request, ex.message)
        }
    }

    /**
     * Fetches the items that were contained in the passed in report ID walking up the report lineage if necessary
     */
    @FunctionName("getReportItemsV1")
    fun getReportItems(
        @HttpTrigger(
            name = "getReportItemsV1",
            methods = [HttpMethod.GET],
            authLevel = AuthorizationLevel.ANONYMOUS,
            route = "v1/report/{reportId}/items"
        ) request: HttpRequestMessage<String?>,
        @BindingName("reportId") reportId: UUID
    ): HttpResponseMessage {
        val claims = AuthenticatedClaims.authenticate(request)
        if (claims == null || !claims.authorized(setOf("*.*.primeadmin"))) {
            logger.warn("User '${claims?.userName}' FAILED authorized for endpoint ${request.uri}")
            return HttpUtilities.unauthorizedResponse(request, authenticationFailure)
        }

        val reportGraph = ReportGraph(workflowEngine.db)
        val metadata = reportGraph.getMetadataForReports(listOf(reportId))

        return HttpUtilities.okJSONResponse(request, metadata)
    }

    /**
     * Container for extracted History API parameters exclusively related to Deliveries.
     *
     * @property sortColumn sort the table by specific column; default created_at.
     */
    data class FacilityListApiParameters(
        val sortColumn: DatabaseDeliveryAccess.FacilitySortColumn
    ) {
        constructor(query: Map<String, String>) : this (
            sortColumn = extractSortCol(query)
        )

        companion object {
            /**
             * Convert sorting column from query into param used for the DB
             * @param query Incoming query params
             * @return converted params
             */
            fun extractSortCol(query: Map<String, String>): DatabaseDeliveryAccess.FacilitySortColumn {
                val col = query["sortcol"]
                return if (col == null) {
                    DatabaseDeliveryAccess.FacilitySortColumn.NAME
                } else {
                    DatabaseDeliveryAccess.FacilitySortColumn.valueOf(col)
                }
            }
        }
    }

    /**
     * API for searching for submitters for a specific receiver
     */
    @FunctionName("getSubmittersV1")
    fun getSubmitters(
        @HttpTrigger(
            name = "getSubmittersV1",
            methods = [HttpMethod.POST],
            authLevel = AuthorizationLevel.ANONYMOUS,
            route = "v1/receivers/{receiverName}/deliveries/submitters/search"
        ) request: HttpRequestMessage<String?>,
        @BindingName("receiverName") receiverName: String
    ): HttpResponseMessage {
        val claims = AuthenticatedClaims.authenticate(request)
        val receiver =
            BaseEngine.settingsProviderSingleton.findReceiver(receiverName) ?: return HttpUtilities.notFoundResponse(
                request,
                "No such receiver $receiverName"
            )
        if (claims == null || !claims.authorizedForSendOrReceive(
                requiredOrganization = receiver.organizationName,
                request = request
            )
        ) {
            logger.warn("User '${claims?.userName}' FAILED authorization for endpoint ${request.uri}")
            return HttpUtilities.unauthorizedResponse(request, authenticationFailure)
        }
        request.body ?: HttpUtilities.badRequestResponse(request, "Search body must be included")
        val search = SubmitterApiSearch.parse(request)
        val results = submitterDatabaseAccess.getSubmitters(search, receiver)
        val response = ApiResponse.buildFromApiSearch("submitter", search, results)
        return HttpUtilities.okJSONResponse(request, response)
    }

    /**
     * Container for the output data of a facility
     *
     * @property facility the full name of the facility
     * @property location the city and state of the facility
     * @property clia The CLIA number (10-digit alphanumeric) of the facility
     * @property positive the result (conclusion) of the test. 0 = negative (good usually)
     * @property total number of facilities included in the object
     */
    data class Facility(
        val facility: String?,
        val location: String?,
        @JsonProperty("CLIA")
        val clia: String?,
        val positive: Long?,
        val total: Long?
    )
}<|MERGE_RESOLUTION|>--- conflicted
+++ resolved
@@ -43,12 +43,8 @@
     // Ignoring unknown properties because we don't require them. -DK
     private val mapper = JacksonMapperUtilities.allowUnknownsMapper
 
-<<<<<<< HEAD
     private val submitterDatabaseAccess = SubmitterDatabaseAccess()
-=======
-    private val submitterDatabaseAccess = SubmittersDatabaseAccess()
     private val deliveryDatabaseAccess = DeliveryDatabaseAccess()
->>>>>>> 9e7e4ec2
 
     /**
      * Authorization and shared logic uses the organization name without the service
