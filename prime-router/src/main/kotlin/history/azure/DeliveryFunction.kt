package gov.cdc.prime.router.history.azure

import com.fasterxml.jackson.annotation.JsonProperty
import com.microsoft.azure.functions.HttpMethod
import com.microsoft.azure.functions.HttpRequestMessage
import com.microsoft.azure.functions.HttpResponseMessage
import com.microsoft.azure.functions.annotation.AuthorizationLevel
import com.microsoft.azure.functions.annotation.BindingName
import com.microsoft.azure.functions.annotation.FunctionName
import com.microsoft.azure.functions.annotation.HttpTrigger
import gov.cdc.prime.router.Sender
import gov.cdc.prime.router.azure.ApiResponse
import gov.cdc.prime.router.azure.HttpUtilities
import gov.cdc.prime.router.azure.WorkflowEngine
import gov.cdc.prime.router.azure.db.enums.TaskAction
import gov.cdc.prime.router.azure.db.tables.pojos.Action
import gov.cdc.prime.router.common.BaseEngine
import gov.cdc.prime.router.common.JacksonMapperUtilities
import gov.cdc.prime.router.history.DeliveryHistory
import gov.cdc.prime.router.history.db.DeliveryApiSearch
import gov.cdc.prime.router.history.db.DeliveryDatabaseAccess
import gov.cdc.prime.router.history.db.ReportGraph
import gov.cdc.prime.router.history.db.SubmitterApiSearch
import gov.cdc.prime.router.history.db.SubmitterDatabaseAccess
import gov.cdc.prime.router.tokens.AuthenticatedClaims
import gov.cdc.prime.router.tokens.authenticationFailure
import java.util.UUID

/**
 * Deliveries API
 * Returns a list of Actions from `public.action`. combined with `public.report_file`.
 *
 * @property reportFileFacade Facade class containing business logic to handle the data.
 * @property workflowEngine Container for helpers and accessors used when dealing with the workflow.
 */
class DeliveryFunction(
    val deliveryFacade: DeliveryFacade = DeliveryFacade.instance,
    workflowEngine: WorkflowEngine = WorkflowEngine()
) : ReportFileFunction(
    deliveryFacade,
    workflowEngine
) {
    // Ignoring unknown properties because we don't require them. -DK
    private val mapper = JacksonMapperUtilities.allowUnknownsMapper

    private val submitterDatabaseAccess = SubmitterDatabaseAccess()
<<<<<<< HEAD
=======
    private val deliveryDatabaseAccess = DeliveryDatabaseAccess()
>>>>>>> 67fe2899

    /**
     * Authorization and shared logic uses the organization name without the service
     * We store the service name here to pass to the facade
     */
    var receivingOrgSvc: String? = null

    /**
     * Verify the correct name for an organization based on the name
     *
     * @param organization Name of organization and optionally a receiver channel in the format {orgName}.{receiver}
     * @return Name for the organization
     */
    override fun validateOrgSvcName(organization: String): String? {
        return if (organization.contains(Sender.fullNameSeparator)) {
            workflowEngine.settings.findReceiver(organization).also { receivingOrgSvc = it?.name }?.organizationName
        } else {
            workflowEngine.settings.findOrganization(organization)?.name
        }
    }

    /**
     * Verify that the action being checked has the correct data/parameters
     * for the type of report being viewed.
     *
     * @param action DB Action that we are reviewing
     * @return true if action is valid, else false
     */
    override fun actionIsValid(action: Action): Boolean {
        return action.actionName == TaskAction.batch
    }

    /**
     * Get a list of delivery history
     *
     * @param queryParams Parameters extracted from the HTTP Request
     * @param userOrgName Name of the organization
     * @return json list of deliveries
     */
    override fun historyAsJson(queryParams: MutableMap<String, String>, userOrgName: String): String {
        val params = HistoryApiParameters(queryParams)

        val deliveries = deliveryFacade.findDeliveries(
            userOrgName,
            receivingOrgSvc,
            params.sortDir,
            params.sortColumn,
            params.cursor,
            params.since,
            params.until,
            params.pageSize
        )

        return mapper.writeValueAsString(deliveries)
    }

    /**
     * Get expanded details for a single report
     *
     * @param queryParams Parameters extracted from the HTTP Request
     * @param action Action from which the data for the delivery is loaded
     * @return
     */
    override fun singleDetailedHistory(queryParams: MutableMap<String, String>, action: Action): DeliveryHistory? {
        return deliveryFacade.findDetailedDeliveryHistory(action.actionId)
    }

    @FunctionName("getDeliveriesV1")
    fun getDeliveriesV1(
        @HttpTrigger(
            name = "getDeliveriesV1",
            methods = [HttpMethod.POST],
            authLevel = AuthorizationLevel.ANONYMOUS,
            route = "v1/receivers/{receiverName}/deliveries"
        ) request: HttpRequestMessage<String?>,
        @BindingName("receiverName") receiverName: String
    ): HttpResponseMessage {
        val claims = AuthenticatedClaims.authenticate(request)
        val receiver =
            BaseEngine.settingsProviderSingleton.findReceiver(receiverName) ?: return HttpUtilities.notFoundResponse(
                request,
                "No such receiver $receiverName"
            )
        if (claims == null || !claims.authorizedForSendOrReceive(
                requiredOrganization = receiver.organizationName,
                request = request
            )
        ) {
            logger.warn("User '${claims?.userName}' FAILED authorization for endpoint ${request.uri}")
            return HttpUtilities.unauthorizedResponse(request, authenticationFailure)
        }
        request.body ?: HttpUtilities.badRequestResponse(request, "Search body must be included")
        val search = DeliveryApiSearch.parse(request)
        val results = deliveryDatabaseAccess.getDeliveries(search, receiver)
        val response = ApiResponse.buildFromApiSearch("delivery", search, results)
        return HttpUtilities.okJSONResponse(request, response)
    }

    /**
     * This endpoint is meant for use by either an Admin or a User.
     * It does not assume the user belongs to a single Organization.  Rather, it uses
     * the organization in the URL path, after first confirming authorization to access that organization.
     *
     * @param request HTML request body.
     * @param organization Name of organization and service
     * @return json list of deliveries
     */
    @FunctionName("getDeliveries")
    fun getDeliveries(
        @HttpTrigger(
            name = "getDeliveries",
            methods = [HttpMethod.GET],
            authLevel = AuthorizationLevel.ANONYMOUS,
            route = "waters/org/{organization}/deliveries"
        ) request: HttpRequestMessage<String?>,
        @BindingName("organization") organization: String
    ): HttpResponseMessage {
        return this.getListByOrg(request, organization)
    }

    /**
     * Get expanded details for a single report
     *
     * @param request HTML request body.
     * @param id Report or Delivery id
     * @return json formatted delivery
     */
    @FunctionName("getDeliveryDetails")
    fun getDeliveryDetails(
        @HttpTrigger(
            name = "getDeliveryDetails",
            methods = [HttpMethod.GET],
            authLevel = AuthorizationLevel.ANONYMOUS,
            route = "waters/report/{id}/delivery"
        ) request: HttpRequestMessage<String?>,
        @BindingName("id") id: String
    ): HttpResponseMessage {
        return this.getDetailedView(request, id)
    }

    /**
     * Get a sortable list of delivery facilities
     *
     * @param request HTML request body.
     * @param id Report or Delivery id for the report to get facilities from
     * @return JSON of the facility list or errors.
     */
    @FunctionName("getDeliveryFacilities")
    fun getDeliveryFacilities(
        @HttpTrigger(
            name = "getDeliveryFacilities",
            methods = [HttpMethod.GET],
            authLevel = AuthorizationLevel.ANONYMOUS,
            route = "waters/report/{id}/facilities"
        ) request: HttpRequestMessage<String?>,
        @BindingName("id") id: String
    ): HttpResponseMessage {
        try {
            // Do authentication
            val authResult = this.authSingleBlocks(request, id)

            return if (authResult != null) {
                authResult
            } else {
                val actionId = id.toLongOrNull()

                val reportId = if (actionId == null) {
                    this.toUuidOrNull(id)
                } else {
                    deliveryFacade.fetchReportForActionId(actionId)?.reportId
                }

                val facilities = deliveryFacade.findDeliveryFacilities(
                    reportId!!,
                    HistoryApiParameters(request.queryParameters).sortDir,
                    FacilityListApiParameters(request.queryParameters).sortColumn
                )

                HttpUtilities.okResponse(
                    request,
                    mapper.writeValueAsString(
                        facilities.map {
                            Facility(
                                it.testingLabName,
                                it.location,
                                it.testingLabClia,
                                it.positive,
                                it.countRecords
                            )
                        }
                    )
                )
            }
        } catch (e: IllegalArgumentException) {
            return HttpUtilities.badRequestResponse(request, HttpUtilities.errorJson(e.message ?: "Invalid Request"))
        } catch (ex: IllegalStateException) {
            logger.error(ex)
            // Errors above are actionId or UUID not found errors.
            return HttpUtilities.notFoundResponse(request, ex.message)
        }
    }

    /**
     * Fetches the items that were contained in the passed in report ID walking up the report lineage if necessary
     */
    @FunctionName("getReportItemsV1")
    fun getReportItems(
        @HttpTrigger(
            name = "getReportItemsV1",
            methods = [HttpMethod.GET],
            authLevel = AuthorizationLevel.ANONYMOUS,
            route = "v1/report/{reportId}/items"
        ) request: HttpRequestMessage<String?>,
        @BindingName("reportId") reportId: UUID
    ): HttpResponseMessage {
        val claims = AuthenticatedClaims.authenticate(request)
        if (claims == null || !claims.authorized(setOf("*.*.primeadmin"))) {
            logger.warn("User '${claims?.userName}' FAILED authorized for endpoint ${request.uri}")
            return HttpUtilities.unauthorizedResponse(request, authenticationFailure)
        }

        val reportGraph = ReportGraph(workflowEngine.db)
        val metadata = reportGraph.getMetadataForReports(listOf(reportId))

        return HttpUtilities.okJSONResponse(request, metadata)
    }

    /**
     * Container for extracted History API parameters exclusively related to Deliveries.
     *
     * @property sortColumn sort the table by specific column; default created_at.
     */
    data class FacilityListApiParameters(
        val sortColumn: DatabaseDeliveryAccess.FacilitySortColumn
    ) {
        constructor(query: Map<String, String>) : this (
            sortColumn = extractSortCol(query)
        )

        companion object {
            /**
             * Convert sorting column from query into param used for the DB
             * @param query Incoming query params
             * @return converted params
             */
            fun extractSortCol(query: Map<String, String>): DatabaseDeliveryAccess.FacilitySortColumn {
                val col = query["sortcol"]
                return if (col == null) {
                    DatabaseDeliveryAccess.FacilitySortColumn.NAME
                } else {
                    DatabaseDeliveryAccess.FacilitySortColumn.valueOf(col)
                }
            }
        }
    }

    /**
     * API for searching for submitters for a specific receiver
     */
    @FunctionName("getSubmittersV1")
    fun getSubmitters(
        @HttpTrigger(
            name = "getSubmittersV1",
            methods = [HttpMethod.POST],
            authLevel = AuthorizationLevel.ANONYMOUS,
            route = "v1/receivers/{receiverName}/deliveries/submitters/search"
        ) request: HttpRequestMessage<String?>,
        @BindingName("receiverName") receiverName: String
    ): HttpResponseMessage {
        val claims = AuthenticatedClaims.authenticate(request)
        val receiver =
            BaseEngine.settingsProviderSingleton.findReceiver(receiverName) ?: return HttpUtilities.notFoundResponse(
                request,
                "No such receiver $receiverName"
            )
        if (claims == null || !claims.authorizedForSendOrReceive(
                requiredOrganization = receiver.organizationName,
                request = request
            )
        ) {
            logger.warn("User '${claims?.userName}' FAILED authorization for endpoint ${request.uri}")
            return HttpUtilities.unauthorizedResponse(request, authenticationFailure)
        }
        request.body ?: HttpUtilities.badRequestResponse(request, "Search body must be included")
        val search = SubmitterApiSearch.parse(request)
        val results = submitterDatabaseAccess.getSubmitters(search, receiver)
        val response = ApiResponse.buildFromApiSearch("submitter", search, results)
        return HttpUtilities.okJSONResponse(request, response)
    }

    /**
     * Container for the output data of a facility
     *
     * @property facility the full name of the facility
     * @property location the city and state of the facility
     * @property clia The CLIA number (10-digit alphanumeric) of the facility
     * @property positive the result (conclusion) of the test. 0 = negative (good usually)
     * @property total number of facilities included in the object
     */
    data class Facility(
        val facility: String?,
        val location: String?,
        @JsonProperty("CLIA")
        val clia: String?,
        val positive: Long?,
        val total: Long?
    )
}<|MERGE_RESOLUTION|>--- conflicted
+++ resolved
@@ -44,10 +44,7 @@
     private val mapper = JacksonMapperUtilities.allowUnknownsMapper
 
     private val submitterDatabaseAccess = SubmitterDatabaseAccess()
-<<<<<<< HEAD
-=======
     private val deliveryDatabaseAccess = DeliveryDatabaseAccess()
->>>>>>> 67fe2899
 
     /**
      * Authorization and shared logic uses the organization name without the service
