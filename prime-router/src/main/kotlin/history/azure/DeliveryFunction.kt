package gov.cdc.prime.router.history.azure

import com.microsoft.azure.functions.HttpMethod
import com.microsoft.azure.functions.HttpRequestMessage
import com.microsoft.azure.functions.HttpResponseMessage
import com.microsoft.azure.functions.annotation.AuthorizationLevel
import com.microsoft.azure.functions.annotation.BindingName
import com.microsoft.azure.functions.annotation.FunctionName
import com.microsoft.azure.functions.annotation.HttpTrigger
import gov.cdc.prime.router.azure.HttpUtilities
import gov.cdc.prime.router.azure.WorkflowEngine
import gov.cdc.prime.router.azure.db.tables.pojos.Action
<<<<<<< HEAD
import gov.cdc.prime.router.history.DeliveryHistory
=======
>>>>>>> 842c129d

/**
 * Deliveries API
 * Returns a list of Actions from `public.action`. combined with `public.report_file`.
 *
 * @property reportFileFacade Facade class containing business logic to handle the data.
 * @property workflowEngine Container for helpers and accessors used when dealing with the workflow.
 */
class DeliveryFunction(
    val deliveryFacade: DeliveryFacade = DeliveryFacade.instance,
    workflowEngine: WorkflowEngine = WorkflowEngine(),
) : ReportFileFunction(
    deliveryFacade,
    workflowEngine,
) {
    /**
     * Authorization and shared logic uses the organization name without the service
     * We store the service name here to pass to the facade
     */
    var receivingOrgSvc: String? = null

    /**
     * Get the correct name for an organization receiver based on the name.
     *
     * @param organization Name of organization and client in the format {orgName}.{client}
     * @return Name for the organization
     */
    override fun userOrgName(organization: String): String? {
        val receiver = workflowEngine.settings.findReceiver(organization)
        receivingOrgSvc = receiver?.name
        return receiver?.organizationName
    }

    /**
     * Get a list of delivery history
     *
     * @param queryParams Parameters extracted from the HTTP Request
     * @param userOrgName Name of the organization
     * @return json list of deliveries
     */
    override fun historyAsJson(queryParams: MutableMap<String, String>, userOrgName: String): String {
        val params = HistoryApiParameters(queryParams)

        return deliveryFacade.findDeliveriesAsJson(
            userOrgName,
            receivingOrgSvc,
            params.sortDir,
            params.sortColumn,
            params.cursor,
            params.since,
            params.until,
            params.pageSize,
        )
    }

    /**
     * Get expanded details for a single report
     *
<<<<<<< HEAD
     * @param queryParams Parameters extracted from the HTTP Request
     * @param action Action from which the data for the delivery is loaded
     * @return
     */
    override fun singleDetailedHistory(queryParams: MutableMap<String, String>, action: Action): DeliveryHistory? {
        return deliveryFacade.findDetailedDeliveryHistory(action.sendingOrg, action.actionId)
=======
     * @param request HTTP Request to extract parameters from
     * @param action Action from which the data for the delivery is loaded
     * @return
     */
    override fun singleDetailedHistory(request: HttpRequestMessage<String?>, action: Action): HttpResponseMessage {
        val submission = deliveryFacade.findDetailedDeliveryHistory(action.sendingOrg, action.actionId)
        return if (submission != null)
            HttpUtilities.okJSONResponse(request, submission)
        else
            HttpUtilities.notFoundResponse(request, "Submission ${action.actionId} was not found.")
>>>>>>> 842c129d
    }

    /**
     * This endpoint is meant for use by either an Admin or a User.
     * It does not assume the user belongs to a single Organization.  Rather, it uses
     * the organization in the URL path, after first confirming authorization to access that organization.
     *
     * @param request HTTP Request params
     * @param organization Name of organization and service
     * @return json list of deliveries
     */
    @FunctionName("getDeliveries")
    fun getDeliveries(
        @HttpTrigger(
            name = "getDeliveries",
            methods = [HttpMethod.GET],
            authLevel = AuthorizationLevel.ANONYMOUS,
            route = "waters/org/{organization}/deliveries"
        ) request: HttpRequestMessage<String?>,
        @BindingName("organization") organization: String,
    ): HttpResponseMessage {
        return this.getListByOrg(request, organization)
    }

    /**
     * Get expanded details for a single report
     *
     * @param request HTTP Request params
     * @param id Report or Delivery id
     * @return json formatted delivery
     */
    @FunctionName("getDeliveryDetails")
    fun getDeliveryDetails(
        @HttpTrigger(
            name = "getDeliveryDetails",
            methods = [HttpMethod.GET],
            authLevel = AuthorizationLevel.ANONYMOUS,
            route = "waters/report/{deliveryId}/delivery"
        ) request: HttpRequestMessage<String?>,
        @BindingName("deliveryId") deliveryId: String,
    ): HttpResponseMessage {
        return this.getDetailedView(request, deliveryId)
    }
}<|MERGE_RESOLUTION|>--- conflicted
+++ resolved
@@ -7,13 +7,9 @@
 import com.microsoft.azure.functions.annotation.BindingName
 import com.microsoft.azure.functions.annotation.FunctionName
 import com.microsoft.azure.functions.annotation.HttpTrigger
-import gov.cdc.prime.router.azure.HttpUtilities
 import gov.cdc.prime.router.azure.WorkflowEngine
 import gov.cdc.prime.router.azure.db.tables.pojos.Action
-<<<<<<< HEAD
 import gov.cdc.prime.router.history.DeliveryHistory
-=======
->>>>>>> 842c129d
 
 /**
  * Deliveries API
@@ -72,25 +68,12 @@
     /**
      * Get expanded details for a single report
      *
-<<<<<<< HEAD
      * @param queryParams Parameters extracted from the HTTP Request
      * @param action Action from which the data for the delivery is loaded
      * @return
      */
     override fun singleDetailedHistory(queryParams: MutableMap<String, String>, action: Action): DeliveryHistory? {
         return deliveryFacade.findDetailedDeliveryHistory(action.sendingOrg, action.actionId)
-=======
-     * @param request HTTP Request to extract parameters from
-     * @param action Action from which the data for the delivery is loaded
-     * @return
-     */
-    override fun singleDetailedHistory(request: HttpRequestMessage<String?>, action: Action): HttpResponseMessage {
-        val submission = deliveryFacade.findDetailedDeliveryHistory(action.sendingOrg, action.actionId)
-        return if (submission != null)
-            HttpUtilities.okJSONResponse(request, submission)
-        else
-            HttpUtilities.notFoundResponse(request, "Submission ${action.actionId} was not found.")
->>>>>>> 842c129d
     }
 
     /**
@@ -119,7 +102,7 @@
      * Get expanded details for a single report
      *
      * @param request HTTP Request params
-     * @param id Report or Delivery id
+     * @param deliveryId Report or Delivery id
      * @return json formatted delivery
      */
     @FunctionName("getDeliveryDetails")
