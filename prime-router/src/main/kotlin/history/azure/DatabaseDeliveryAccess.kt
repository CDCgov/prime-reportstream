package gov.cdc.prime.router.history.azure

import gov.cdc.prime.router.azure.DatabaseAccess
import gov.cdc.prime.router.azure.db.Tables.ACTION
import gov.cdc.prime.router.azure.db.Tables.REPORT_FILE
import gov.cdc.prime.router.azure.db.enums.TaskAction
import gov.cdc.prime.router.common.BaseEngine
import org.jooq.Condition
import org.jooq.SortField
import org.jooq.impl.DSL
import java.time.OffsetDateTime

/**
 * Class to access lookup tables stored in the database.
 */
class DatabaseDeliveryAccess(private val db: DatabaseAccess = BaseEngine.databaseAccessSingleton) :
    ReportFileAccess {

    /**
     * Get multiple results based on a particular organization.
     *
     * @param organization is the Organization Name returned from the Okta JWT Claim.
<<<<<<< HEAD
     * @param orgSuffix is a specifier for an organization, such as the client or service used to send/receive
=======
     * @param orgService is a specifier for an organization, such as the client or service used to send/receive
>>>>>>> ca819f61
     * @param sortDir sort the table in ASC or DESC order.
     * @param sortColumn sort the table by specific column; default created_at.
     * @param cursor is the OffsetDateTime of the last result in the previous list.
     * @param since is the OffsetDateTime that dictates how far back returned results date.
     * @param until is the OffsetDateTime that dictates how recently returned results date.
     * @param pageSize is an Integer used for setting the number of results per page.
     * @param showFailed whether to include actions that failed to be sent.
     * @param klass the class that the found data will be converted to.
     * @return a list of results matching the SQL Query.
     */
    override fun <T> fetchActions(
        organization: String,
<<<<<<< HEAD
        orgSuffix: String?,
=======
        orgService: String?,
>>>>>>> ca819f61
        sortDir: ReportFileAccess.SortDir,
        sortColumn: ReportFileAccess.SortColumn,
        cursor: OffsetDateTime?,
        since: OffsetDateTime?,
        until: OffsetDateTime?,
        pageSize: Int,
        showFailed: Boolean,
        klass: Class<T>
    ): List<T> {
        val sortedColumn = createColumnSort(sortColumn, sortDir)
<<<<<<< HEAD
        val whereClause = createWhereCondition(organization, orgSuffix, since, until, showFailed)
=======
        val whereClause = createWhereCondition(organization, orgService, since, until, showFailed)
>>>>>>> ca819f61

        return db.transactReturning { txn ->
            val query = DSL.using(txn)
                // Note the report file and action tables have columns with the same name, so we must specify what we need.
                .select(
                    ACTION.ACTION_ID, ACTION.CREATED_AT, REPORT_FILE.RECEIVING_ORG, REPORT_FILE.RECEIVING_ORG_SVC,
                    ACTION.HTTP_STATUS, ACTION.EXTERNAL_NAME, REPORT_FILE.REPORT_ID, REPORT_FILE.SCHEMA_TOPIC,
                    REPORT_FILE.ITEM_COUNT, REPORT_FILE.BODY_URL, REPORT_FILE.SCHEMA_NAME, REPORT_FILE.BODY_FORMAT
                )
                .from(
                    ACTION.join(REPORT_FILE).on(
                        REPORT_FILE.ACTION_ID.eq(ACTION.ACTION_ID)
                    )
                )
                .where(whereClause)
                .orderBy(sortedColumn)

            if (cursor != null) {
                query.seek(cursor)
            }

            query.limit(pageSize)
                .fetchInto(klass)
        }
    }

    /**
     * Add sorting elements to the DB query.
     *
     * @param sortColumn sort the table by specific column; default created_at.
     * @param sortDir sort the table in ASC or DESC order.
     * @return a jooq sorting statement.
     */
    private fun createColumnSort(
        sortColumn: ReportFileAccess.SortColumn,
        sortDir: ReportFileAccess.SortDir
    ): SortField<OffsetDateTime> {
        val column = when (sortColumn) {
            /* Decides sort column by enum */
            ReportFileAccess.SortColumn.CREATED_AT -> ACTION.CREATED_AT
        }

        val sortedColumn = when (sortDir) {
            /* Applies sort order by enum */
            ReportFileAccess.SortDir.ASC -> column.asc()
            ReportFileAccess.SortDir.DESC -> column.desc()
        }

        return sortedColumn
    }

    /**
     * Add various filters to the DB query.
     *
     * @param organization is the Organization Name returned from the Okta JWT Claim.
<<<<<<< HEAD
     * @param orgSuffix is a specifier for an organization, such as the client or service used to send/receive
=======
     * @param orgService is a specifier for an organization, such as the client or service used to send/receive
>>>>>>> ca819f61
     * @param since is the OffsetDateTime that dictates how far back returned results date.
     * @param until is the OffsetDateTime that dictates how recently returned results date.
     * @param showFailed filter out submissions that failed to send.
     * @return a jooq Condition statement to use in where().
     */
    private fun createWhereCondition(
        organization: String,
<<<<<<< HEAD
        orgSuffix: String?,
=======
        orgService: String?,
>>>>>>> ca819f61
        since: OffsetDateTime?,
        until: OffsetDateTime?,
        showFailed: Boolean
    ): Condition {
        var senderFilter = ACTION.ACTION_NAME.eq(TaskAction.receive)
            .and(REPORT_FILE.RECEIVING_ORG.eq(organization))

<<<<<<< HEAD
        if (orgSuffix != null) {
            senderFilter = senderFilter.and(REPORT_FILE.RECEIVING_ORG_SVC.eq(orgSuffix))
=======
        if (orgService != null) {
            senderFilter = senderFilter.and(REPORT_FILE.RECEIVING_ORG_SVC.eq(orgService))
>>>>>>> ca819f61
        }

        if (since != null) {
            senderFilter = senderFilter.and(ACTION.CREATED_AT.ge(since))
        }

        if (until != null) {
            senderFilter = senderFilter.and(ACTION.CREATED_AT.lt(until))
        }

        val failedFilter: Condition = when (showFailed) {
            true -> {
                ACTION.HTTP_STATUS.between(200, 600)
            }
            false -> {
                ACTION.HTTP_STATUS.between(200, 299)
            }
        }

        return senderFilter.and(failedFilter)
    }

    /**
     * Fetch the details of a single delivery.
     *
     * @param organization is the Organization Name returned from the Okta JWT Claim.
     * @param actionId the action id attached to this delivery.
     * @param klass the class that the found data will be converted to.
     * @return the submission matching the given query parameters, or null.
     */
    override fun <T> fetchAction(
        organization: String,
        actionId: Long,
        klass: Class<T>
    ): T? {
        println("$organization $actionId $klass")
        return null
    }

    /**
     * Fetch the details of an action's relations (descendants).
     * This is done through a recursive query on the report_lineage table.
     *
     * @param actionId the action id attached to the action to find relations for.
     * @param klass the class that the found data will be converted to.
     * @return a list of descendants for the given action id.
     */
    override fun <T> fetchRelatedActions(
        actionId: Long,
        klass: Class<T>
    ): List<T> {
        println("$actionId $klass")
        return emptyList()
    }
}<|MERGE_RESOLUTION|>--- conflicted
+++ resolved
@@ -20,11 +20,7 @@
      * Get multiple results based on a particular organization.
      *
      * @param organization is the Organization Name returned from the Okta JWT Claim.
-<<<<<<< HEAD
-     * @param orgSuffix is a specifier for an organization, such as the client or service used to send/receive
-=======
      * @param orgService is a specifier for an organization, such as the client or service used to send/receive
->>>>>>> ca819f61
      * @param sortDir sort the table in ASC or DESC order.
      * @param sortColumn sort the table by specific column; default created_at.
      * @param cursor is the OffsetDateTime of the last result in the previous list.
@@ -37,11 +33,7 @@
      */
     override fun <T> fetchActions(
         organization: String,
-<<<<<<< HEAD
-        orgSuffix: String?,
-=======
         orgService: String?,
->>>>>>> ca819f61
         sortDir: ReportFileAccess.SortDir,
         sortColumn: ReportFileAccess.SortColumn,
         cursor: OffsetDateTime?,
@@ -52,11 +44,7 @@
         klass: Class<T>
     ): List<T> {
         val sortedColumn = createColumnSort(sortColumn, sortDir)
-<<<<<<< HEAD
-        val whereClause = createWhereCondition(organization, orgSuffix, since, until, showFailed)
-=======
         val whereClause = createWhereCondition(organization, orgService, since, until, showFailed)
->>>>>>> ca819f61
 
         return db.transactReturning { txn ->
             val query = DSL.using(txn)
@@ -112,11 +100,7 @@
      * Add various filters to the DB query.
      *
      * @param organization is the Organization Name returned from the Okta JWT Claim.
-<<<<<<< HEAD
-     * @param orgSuffix is a specifier for an organization, such as the client or service used to send/receive
-=======
      * @param orgService is a specifier for an organization, such as the client or service used to send/receive
->>>>>>> ca819f61
      * @param since is the OffsetDateTime that dictates how far back returned results date.
      * @param until is the OffsetDateTime that dictates how recently returned results date.
      * @param showFailed filter out submissions that failed to send.
@@ -124,11 +108,7 @@
      */
     private fun createWhereCondition(
         organization: String,
-<<<<<<< HEAD
-        orgSuffix: String?,
-=======
         orgService: String?,
->>>>>>> ca819f61
         since: OffsetDateTime?,
         until: OffsetDateTime?,
         showFailed: Boolean
@@ -136,13 +116,8 @@
         var senderFilter = ACTION.ACTION_NAME.eq(TaskAction.receive)
             .and(REPORT_FILE.RECEIVING_ORG.eq(organization))
 
-<<<<<<< HEAD
-        if (orgSuffix != null) {
-            senderFilter = senderFilter.and(REPORT_FILE.RECEIVING_ORG_SVC.eq(orgSuffix))
-=======
         if (orgService != null) {
             senderFilter = senderFilter.and(REPORT_FILE.RECEIVING_ORG_SVC.eq(orgService))
->>>>>>> ca819f61
         }
 
         if (since != null) {
