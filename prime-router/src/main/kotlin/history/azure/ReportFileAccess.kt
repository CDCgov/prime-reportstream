--- conflicted
+++ resolved
@@ -22,11 +22,7 @@
      * Get multiple results based on a particular organization.
      *
      * @param organization is the Organization Name returned from the Okta JWT Claim.
-<<<<<<< HEAD
-     * @param orgSuffix is a specifier for an organization, such as the client or service used to send/receive
-=======
      * @param orgService is a specifier for an organization, such as the client or service used to send/receive
->>>>>>> ca819f61
      * @param sortDir sort the table in ASC or DESC order.
      * @param sortColumn sort the table by specific column; default created_at.
      * @param cursor is the OffsetDateTime of the last result in the previous list.
@@ -39,11 +35,7 @@
      */
     fun <T> fetchActions(
         organization: String,
-<<<<<<< HEAD
-        orgSuffix: String?,
-=======
         orgService: String?,
->>>>>>> ca819f61
         sortDir: SortDir,
         sortColumn: SortColumn,
         cursor: OffsetDateTime?,
