package gov.cdc.prime.router.history.azure

import gov.cdc.prime.router.ReportId
import gov.cdc.prime.router.azure.DatabaseAccess
import gov.cdc.prime.router.common.BaseEngine
import gov.cdc.prime.router.history.DeliveryFacility
import gov.cdc.prime.router.history.DeliveryHistory
import java.time.OffsetDateTime

/**
 * Deliveries API
 * Contains all business logic regarding deliveries and JSON serialization.
 */
class DeliveryFacade(
    private val dbDeliveryAccess: DatabaseDeliveryAccess = DatabaseDeliveryAccess(),
    dbAccess: DatabaseAccess = BaseEngine.databaseAccessSingleton
) : ReportFileFacade(
    dbAccess,
) {
    /**
     * Find deliveries based on parameters.
     *
     * @param organization from JWT Claim.
     * @param receivingOrgSvc is a specifier for the receiving organization's service.
     * @param sortDir sort the table by date in ASC or DESC order; defaults to DESC.
     * @param sortColumn sort the table by a specific column; defaults to sorting by CREATED_AT.
     * @param cursor is the OffsetDateTime of the last result in the previous list.
     * @param since is the OffsetDateTime minimum date to get results for.
     * @param until is the OffsetDateTime maximum date to get results for.
     * @param pageSize Int of items to return per page.
     *
     * @return a List of Actions
     */
    fun findDeliveries(
        organization: String,
        receivingOrgSvc: String?,
        sortDir: HistoryDatabaseAccess.SortDir,
        sortColumn: HistoryDatabaseAccess.SortColumn,
        cursor: OffsetDateTime?,
        since: OffsetDateTime?,
        until: OffsetDateTime?,
        pageSize: Int
    ): List<DeliveryHistory> {
        require(organization.isNotBlank()) {
            "Invalid organization."
        }
        require(pageSize > 0) {
            "pageSize must be a positive integer."
        }
        require(since == null || until == null || until > since) {
            "End date must be after start date."
        }

        return dbDeliveryAccess.fetchActions(
            organization,
            receivingOrgSvc,
            sortDir,
            sortColumn,
            cursor,
            since,
            until,
            pageSize,
<<<<<<< HEAD
            null,
=======
            true,
>>>>>>> 98513fdf
            DeliveryHistory::class.java
        )
    }

    /**
     * Get expanded details for a single report
     *
     * @param organizationName Name of the organization receiving this report.
     * @param deliveryId id for the delivery being used
     * @return Report details
     */
    fun findDetailedDeliveryHistory(
        organizationName: String,
        deliveryId: Long,
    ): DeliveryHistory? {
        return DeliveryHistory(
            deliveryId,
            OffsetDateTime.parse("2022-04-12T17:06:10.534Z"),
            null,
            "c3c8e304-8eff-4882-9000-3645054a30b7",
            "covid-19",
            1,
            organizationName,
            "elr-secondary",
            null,
            "covid-19",
            "HL7_BATCH",
        )
//        return dbDeliveryAccess.fetchAction(
//            organizationName,
//            deliveryId,
//            DeliveryHistory::class.java
//        )
    }

    /**
     * Get facilities for a single delivery.
     *
     * @param reportId ID of report whose details we want to see
     * @param sortDir sort the table in ASC or DESC order.
     * @param sortColumn sort the table by specific column
     * @return a list of facilities
     */
    fun findDeliveryFacilities(
        reportId: ReportId,
        sortDir: HistoryDatabaseAccess.SortDir,
        sortColumn: DatabaseDeliveryAccess.FacilitySortColumn,
    ): List<DeliveryFacility> {
        return dbDeliveryAccess.fetchFacilityList(
            reportId,
            sortDir,
            sortColumn,
        )
    }

    companion object {
        val instance: DeliveryFacade by lazy(LazyThreadSafetyMode.SYNCHRONIZED) {
            DeliveryFacade()
        }
    }
}<|MERGE_RESOLUTION|>--- conflicted
+++ resolved
@@ -60,11 +60,7 @@
             since,
             until,
             pageSize,
-<<<<<<< HEAD
-            null,
-=======
             true,
->>>>>>> 98513fdf
             DeliveryHistory::class.java
         )
     }
