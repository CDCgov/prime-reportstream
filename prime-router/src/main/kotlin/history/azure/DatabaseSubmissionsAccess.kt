--- conflicted
+++ resolved
@@ -25,13 +25,10 @@
     ReportFileAccess {
 
     /**
-     * Get multiple results based on a particular organization.
+     * Get multiple submissions based on a particular organization.
      *
      * @param organization is the Organization Name returned from the Okta JWT Claim.
-<<<<<<< HEAD
      * @param orgSuffix is a specifier for an organization, such as the client or service used to send/receive
-=======
->>>>>>> e71ce51a
      * @param sortDir sort the table in ASC or DESC order.
      * @param sortColumn sort the table by specific column; default created_at.
      * @param cursor is the OffsetDateTime of the last result in the previous list.
@@ -44,10 +41,7 @@
      */
     override fun <T> fetchActions(
         organization: String,
-<<<<<<< HEAD
         orgSuffix: String?,
-=======
->>>>>>> e71ce51a
         sortDir: ReportFileAccess.SortDir,
         sortColumn: ReportFileAccess.SortColumn,
         cursor: OffsetDateTime?,
@@ -58,11 +52,7 @@
         klass: Class<T>
     ): List<T> {
         val sortedColumn = createColumnSort(sortColumn, sortDir)
-<<<<<<< HEAD
         val whereClause = createWhereCondition(organization, orgSuffix, since, until, showFailed)
-=======
-        val whereClause = createWhereCondition(organization, since, until, showFailed)
->>>>>>> e71ce51a
 
         return db.transactReturning { txn ->
             val query = DSL.using(txn)
@@ -102,11 +92,7 @@
      */
     private fun createColumnSort(
         sortColumn: ReportFileAccess.SortColumn,
-<<<<<<< HEAD
         sortDir: ReportFileAccess.SortDir
-=======
-        order: ReportFileAccess.SortDir
->>>>>>> e71ce51a
     ): SortField<OffsetDateTime> {
         val column = when (sortColumn) {
             /* Decides sort column by enum */
@@ -126,10 +112,7 @@
      * Add various filters to the DB query.
      *
      * @param organization is the Organization Name returned from the Okta JWT Claim.
-<<<<<<< HEAD
      * @param orgSuffix is a specifier for an organization, such as the client or service used to send/receive
-=======
->>>>>>> e71ce51a
      * @param since is the OffsetDateTime that dictates how far back returned results date.
      * @param until is the OffsetDateTime that dictates how recently returned results date.
      * @param showFailed filter out submissions that failed to send.
@@ -137,23 +120,17 @@
      */
     private fun createWhereCondition(
         organization: String,
-<<<<<<< HEAD
         orgSuffix: String?,
-=======
->>>>>>> e71ce51a
         since: OffsetDateTime?,
         until: OffsetDateTime?,
         showFailed: Boolean
     ): Condition {
         var senderFilter = ACTION.ACTION_NAME.eq(TaskAction.receive)
             .and(ACTION.SENDING_ORG.eq(organization))
-<<<<<<< HEAD
 
         if (orgSuffix != null) {
-            senderFilter = senderFilter.and(ACTION.SENDING_ORG_CLIENT.ge(orgSuffix))
-        }
-=======
->>>>>>> e71ce51a
+            senderFilter = senderFilter.and(ACTION.SENDING_ORG_CLIENT.eq(orgSuffix))
+        }
 
         if (since != null) {
             senderFilter = senderFilter.and(ACTION.CREATED_AT.ge(since))
