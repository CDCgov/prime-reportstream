--- conflicted
+++ resolved
@@ -21,13 +21,8 @@
 /**
  * Class to access lookup tables stored in the database.
  */
-<<<<<<< HEAD
 class DatabaseSubmissionsAccess(private val db: DatabaseAccess = BaseEngine.databaseAccessSingleton) :
-    SubmissionAccess {
-=======
-class DatabaseSubmissionsAccess(private val db: DatabaseAccess = WorkflowEngine.databaseAccessSingleton) :
     ReportFileAccess {
->>>>>>> 1e6ac135
 
     /**
      * Get multiple submissions based on a particular organization.
