--- conflicted
+++ resolved
@@ -23,8 +23,6 @@
 
     abstract fun historyAsJson(request: HttpRequestMessage<String?>, userOrgName: String): String
 
-<<<<<<< HEAD
-=======
     /**
      * Get a list of reports for a given organization.
      *
@@ -32,7 +30,6 @@
      * @param organization Name of the organization sending or receiving this report.
      * @return JSON of the report list or errors.
      */
->>>>>>> e71ce51a
     fun getListByOrg(
         request: HttpRequestMessage<String?>,
         organization: String,
@@ -61,11 +58,7 @@
 
             return HttpUtilities.okResponse(request, this.historyAsJson(request, userOrgName))
         } catch (e: IllegalArgumentException) {
-<<<<<<< HEAD
             return HttpUtilities.badRequestResponse(request, HttpUtilities.errorJson(e.message ?: "Invalid Request"))
-=======
-            return HttpUtilities.badRequestResponse(request, e.message ?: "Invalid Request")
->>>>>>> e71ce51a
         }
     }
 
@@ -95,11 +88,7 @@
              * @return converted params
              */
             fun extractSortDir(query: Map<String, String>): ReportFileAccess.SortDir {
-<<<<<<< HEAD
                 val sort = query["sortdir"]
-=======
-                val sort = query["sort"]
->>>>>>> e71ce51a
                 return if (sort == null)
                     ReportFileAccess.SortDir.DESC
                 else
