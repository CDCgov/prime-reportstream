--- conflicted
+++ resolved
@@ -12,13 +12,8 @@
  * Contains all business logic regarding submissions and JSON serialization.
  */
 class SubmissionsFacade(
-<<<<<<< HEAD
-    private val dbSubmissionAccess: SubmissionAccess = DatabaseSubmissionsAccess(),
+    private val dbSubmissionAccess: ReportFileAccess = DatabaseSubmissionsAccess(),
     dbAccess: DatabaseAccess = BaseEngine.databaseAccessSingleton
-=======
-    private val dbSubmissionAccess: ReportFileAccess = DatabaseSubmissionsAccess(),
-    dbAccess: DatabaseAccess = WorkflowEngine.databaseAccessSingleton
->>>>>>> 1e6ac135
 ) : ReportFileFacade(
     dbAccess,
 ) {
