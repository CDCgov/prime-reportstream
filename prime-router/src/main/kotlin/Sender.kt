package gov.cdc.prime.router

import com.fasterxml.jackson.annotation.JsonIgnore
import com.fasterxml.jackson.annotation.JsonProperty
import gov.cdc.prime.router.tokens.Jwk
import gov.cdc.prime.router.tokens.JwkSet

/**
 * A `Sender` represents the agent that is sending reports to
 * the data hub (minus the credentials used by that agent, of course). It
 * contains information about the specific topic and schema that the sender uses.
 */
open class Sender(
    val name: String,
    val organizationName: String,
    val format: Format,
    val topic: String,
    val customerStatus: CustomerStatus = CustomerStatus.INACTIVE,
    val schemaName: String,
    val keys: List<JwkSet>? = null, // used to track server-to-server auths for this Sender via public keys sets
    val processingType: ProcessingType = ProcessingType.sync,
<<<<<<< HEAD
    val senderType: SenderType? = null,
    val primarySubmissionMethod: PrimarySubmissionMethod? = null,
=======
    val allowDuplicates: Boolean = true
>>>>>>> 22172bb8
) {
    /**
     * Enumeration representing whether a submission will be processed follow the synchronous or asynchronous
     * message pipeline. Within the code this defaults to Sync unless the PROCESSING_TYPE_PARAMETER query
     * string value is 'async'
     */
    enum class ProcessingType {
        sync,
        async;

        companion object {
            fun valueOfIgnoreCase(value: String): ProcessingType {
                ProcessingType.values().forEach {
                    if (it.name.equals(value, true)) {
                        return it
                    }
                }
                throw IllegalArgumentException()
            }
        }
    }

    /**
     * @property testManufacturer Sender a test manufacturer (Abbott, Roche, Quidel)
     * @property dataAggregator Sender is a data aggregator (LifePoint, ImageMover, SimpleReport, Prescryptyve)
     * @property facility Sender is a facility (CSV-uploader, urgent care, nursing homes, A1 Health--home health and hospice)
     * @property hospitalSystem Sender is a hospital or large hospital system (HCA)
     */
    enum class SenderType {
        @JsonProperty("testManufacturer")
        testManufacturer,
        @JsonProperty("dataAggregator")
        dataAggregator,
        @JsonProperty("facility")
        facility,
        @JsonProperty("hospitalSystem")
        hospitalSystem
    }

    /**
     * @property automated ?????????????
     * @property manual ?????????????
     */
    enum class PrimarySubmissionMethod {
        @JsonProperty("automated")
        automated,
        @JsonProperty("manual")
        manual
    }

    constructor(copy: Sender) : this(
        copy.name,
        copy.organizationName,
        copy.format,
        copy.topic,
        copy.customerStatus,
        copy.schemaName,
        if (copy.keys != null) ArrayList(copy.keys) else null
    )

    // constructor that copies and adds a key
    constructor(copy: Sender, newScope: String, newJwk: Jwk) : this(
        copy.name,
        copy.organizationName,
        copy.format,
        copy.topic,
        copy.customerStatus,
        copy.schemaName,
        addJwkSet(copy.keys, newScope, newJwk)
    )

    @get:JsonIgnore
    val fullName: String get() = "$organizationName$fullNameSeparator$name"

    /**
     * Calculate the customer's default processingModeCode based on their
     * CustomerStatus value. Note that the default customerStatus is
     * INACTIVE which will put that customer in "T" mode.
     * Official values for processing_mode_code are in hl70103.
     * Don't remove this - it is used via reflection, not by a direct usage.
     */
    @get:JsonIgnore
    val processingModeCode: String get() = when (customerStatus) {
        CustomerStatus.ACTIVE -> "P"
        CustomerStatus.INACTIVE -> "T"
        CustomerStatus.TESTING -> "T"
    }

    enum class Format(val mimeType: String) {
        CSV("text/csv"),
        HL7("application/hl7-v2"),
    }

    /**
     * Validate the object and return null or an error message
     */
    fun consistencyErrorMessage(metadata: Metadata): String? {
        if (metadata.findSchema(schemaName) == null) return "Invalid schemaName: $schemaName"
        return null
    }

    fun findKeySetByScope(scope: String): JwkSet? {
        if (keys == null) return null
        return keys.find { it.scope == scope }
    }

    companion object {
        const val fullNameSeparator = "."

        /**
         * Copy an old set of authorizations to a new set, and add one to it, if needed.
         * This whole list of lists thing is confusing:
         * The 'orig' obj, and the return val, are list of JwkSets.   And each JwkSet has a list of Jwks.
         */
        fun addJwkSet(orig: List<JwkSet>?, newScope: String, newJwk: Jwk): List<JwkSet> {
            if (orig == null) {
                return listOf(JwkSet(newScope, listOf(newJwk))) // create brand new
            }
            val newJwkSetList = mutableListOf<JwkSet>()
            var done = false
            orig.forEach {
                if (it.scope == newScope) {
                    if (it.keys.contains(newJwk)) {
                        // The orig already has this key with this scope.  Just use it.
                        newJwkSetList.add(it)
                    } else {
                        // Don't create a whole new JwkSet.   Instead, add this Jwk to existing JwkSet.
                        val newJwkList = it.keys.toMutableList()
                        newJwkList.add(newJwk)
                        newJwkSetList.add(JwkSet(newScope, newJwkList))
                    }
                    done = true
                } else {
                    newJwkSetList.add(it) // existing different scope, make sure we keep it.
                }
            }
            // If the old/new scopes didn't match, then the new scope was never added.  Add a new JwkSet now.
            if (!done) {
                newJwkSetList.add(JwkSet(newScope, listOf(newJwk)))
            }
            return newJwkSetList
        }

        fun parseFullName(fullName: String): Pair<String, String> {
            val splits = fullName.split(fullNameSeparator)
            return when (splits.size) {
                1 -> Pair(splits[0], "default")
                2 -> Pair(splits[0], splits[1])
                else -> error("Internal Error: Invalid fullName: $fullName")
            }
        }

        fun canonicalizeFullName(fullName: String): String {
            val splits = fullName.split(fullNameSeparator)
            return when (splits.size) {
                1 -> "${fullName}${fullNameSeparator}default"
                2 -> fullName
                else -> error("Internal Error: Invalid fullName: $fullName")
            }
        }
    }
}<|MERGE_RESOLUTION|>--- conflicted
+++ resolved
@@ -19,12 +19,9 @@
     val schemaName: String,
     val keys: List<JwkSet>? = null, // used to track server-to-server auths for this Sender via public keys sets
     val processingType: ProcessingType = ProcessingType.sync,
-<<<<<<< HEAD
+    val allowDuplicates: Boolean = true,
     val senderType: SenderType? = null,
-    val primarySubmissionMethod: PrimarySubmissionMethod? = null,
-=======
-    val allowDuplicates: Boolean = true
->>>>>>> 22172bb8
+    val primarySubmissionMethod: PrimarySubmissionMethod? = null
 ) {
     /**
      * Enumeration representing whether a submission will be processed follow the synchronous or asynchronous
