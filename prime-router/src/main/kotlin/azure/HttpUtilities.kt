--- conflicted
+++ resolved
@@ -7,8 +7,6 @@
 import gov.cdc.prime.router.PAYLOAD_MAX_BYTES
 import gov.cdc.prime.router.Report
 import gov.cdc.prime.router.Sender
-import kotlinx.serialization.json.JsonObject
-import kotlinx.serialization.json.JsonPrimitive
 import org.apache.logging.log4j.kotlin.Logging
 import java.io.File
 import java.io.IOException
@@ -132,11 +130,7 @@
         ): HttpResponseMessage {
             val response = request.createResponseBuilder(HttpStatus.NOT_FOUND)
             if (!errorMessage.isNullOrBlank())
-<<<<<<< HEAD
-                response.body(JsonObject(mapOf("error" to JsonPrimitive(errorMessage))).toString())
-=======
                 response.body(errorJson(errorMessage))
->>>>>>> 52d60bc2
             return response.build()
         }
 
