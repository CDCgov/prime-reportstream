--- conflicted
+++ resolved
@@ -17,21 +17,6 @@
     USER
 }
 
-<<<<<<< HEAD
-/**
- * Data class generated during auth check, indicating if the user is authenticated and their status.
- */
-data class AuthenticationResult(
-    val authenticated: Boolean,
-    val status: String?
-)
-
-interface Authenticator {
-    fun checkAccess(request: HttpRequestMessage<String?>, sender: String): AuthenticationResult
-}
-
-=======
->>>>>>> ca80203a
 data class AuthenticatedClaims(
     val userName: String,
     val principalLevel: PrincipalLevel,
