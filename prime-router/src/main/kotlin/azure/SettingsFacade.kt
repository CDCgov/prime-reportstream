--- conflicted
+++ resolved
@@ -10,16 +10,11 @@
 import gov.cdc.prime.router.SettingsProvider
 import gov.cdc.prime.router.azure.db.enums.SettingType
 import gov.cdc.prime.router.azure.db.tables.pojos.Setting
-<<<<<<< HEAD
 import gov.cdc.prime.router.messages.OrganizationMessage
 import gov.cdc.prime.router.messages.ReceiverMessage
 import gov.cdc.prime.router.messages.SenderMessage
 import gov.cdc.prime.router.messages.SettingMessage
 import gov.cdc.prime.router.messages.SettingMetadata
-=======
-import gov.cdc.prime.router.common.StringUtilities.Companion.trimToNull
-import gov.cdc.prime.router.tokens.JwkSet
->>>>>>> 24f4f814
 import org.jooq.JSONB
 import java.time.OffsetDateTime
 
@@ -285,105 +280,4 @@
             return """{"error": "$message"}"""
         }
     }
-<<<<<<< HEAD
-}
-=======
-}
-
-/**
- * Classes for JSON serialization
- */
-
-data class SettingMetadata(
-    val version: Int,
-    val createdBy: String,
-    val createdAt: OffsetDateTime
-)
-
-interface SettingAPI {
-    val name: String
-    val organizationName: String?
-    var meta: SettingMetadata?
-    fun consistencyErrorMessage(metadata: Metadata): String?
-}
-
-class OrganizationAPI
-@JsonCreator constructor(
-    name: String,
-    description: String,
-    jurisdiction: Jurisdiction,
-    stateCode: String?,
-    countyName: String?,
-    filters: List<ReportStreamFilters>?,
-    override var meta: SettingMetadata?,
-) : Organization(name, description, jurisdiction, stateCode.trimToNull(), countyName.trimToNull(), filters),
-    SettingAPI {
-    @get:JsonIgnore
-    override val organizationName: String? = null
-    override fun consistencyErrorMessage(metadata: Metadata): String? { return this.consistencyErrorMessage() }
-}
-
-class SenderAPI
-@JsonCreator constructor(
-    name: String,
-    organizationName: String,
-    format: Format,
-    topic: String,
-    customerStatus: CustomerStatus = CustomerStatus.INACTIVE,
-    schemaName: String,
-    keys: List<JwkSet>? = null,
-    processingType: ProcessingType = ProcessingType.sync,
-    allowDuplicates: Boolean = true,
-    senderType: SenderType? = null,
-    primarySubmissionMethod: PrimarySubmissionMethod? = null,
-    override var meta: SettingMetadata?,
-) : Sender(
-    name,
-    organizationName,
-    format,
-    topic,
-    customerStatus,
-    schemaName,
-    keys,
-    processingType,
-    allowDuplicates,
-    senderType,
-    primarySubmissionMethod,
-),
-    SettingAPI
-
-class ReceiverAPI
-@JsonCreator constructor(
-    name: String,
-    organizationName: String,
-    topic: String,
-    customerStatus: CustomerStatus = CustomerStatus.INACTIVE,
-    translation: TranslatorConfiguration,
-    jurisdictionalFilter: ReportStreamFilter = emptyList(),
-    qualityFilter: ReportStreamFilter = emptyList(),
-    routingFilter: ReportStreamFilter = emptyList(),
-    processingModeFilter: ReportStreamFilter = emptyList(),
-    reverseTheQualityFilter: Boolean = false,
-    deidentify: Boolean = false,
-    timing: Timing? = null,
-    description: String = "",
-    transport: TransportType? = null,
-    override var meta: SettingMetadata?,
-) : Receiver(
-    name,
-    organizationName,
-    topic,
-    customerStatus,
-    translation,
-    jurisdictionalFilter,
-    qualityFilter,
-    routingFilter,
-    processingModeFilter,
-    reverseTheQualityFilter,
-    deidentify,
-    timing,
-    description,
-    transport
-),
-    SettingAPI
->>>>>>> 24f4f814
+}