package gov.cdc.prime.router.azure

import com.fasterxml.jackson.databind.SerializationFeature
import com.fasterxml.jackson.datatype.jsr310.JavaTimeModule
import com.fasterxml.jackson.module.kotlin.jacksonObjectMapper
import gov.cdc.prime.router.Metadata
import gov.cdc.prime.router.Organization
import gov.cdc.prime.router.Receiver
import gov.cdc.prime.router.Sender
import gov.cdc.prime.router.SettingsProvider
import gov.cdc.prime.router.azure.db.enums.SettingType
import gov.cdc.prime.router.azure.db.tables.pojos.Setting
import gov.cdc.prime.router.messages.OrganizationMessage
import gov.cdc.prime.router.messages.ReceiverMessage
import gov.cdc.prime.router.messages.SenderMessage
import gov.cdc.prime.router.messages.SettingMessage
import gov.cdc.prime.router.messages.SettingMetadata
import org.jooq.JSONB
import java.time.OffsetDateTime

/**
 * Settings for Organization, Receivers, and Senders from the Azure Database.
 * Contains all business logic regarding settings as well as JSON serialization.
 */
class SettingsFacade(
    private val metadata: Metadata,
    private val db: DatabaseAccess = DatabaseAccess()
) : SettingsProvider {
    enum class AccessResult {
        SUCCESS,
        CREATED,
        NOT_FOUND,
        BAD_REQUEST
    }

    private val mapper = jacksonObjectMapper()

    init {
        // Format OffsetDateTime as an ISO string
        mapper.registerModule(JavaTimeModule())
        mapper.disable(SerializationFeature.WRITE_DATES_AS_TIMESTAMPS)
    }

    override val organizations: Collection<Organization>
        get() = findSettings(OrganizationMessage::class.java)

    override val senders: Collection<Sender>
        get() = findSettings(SenderMessage::class.java)

    override val receivers: Collection<Receiver>
        get() = findSettings(ReceiverMessage::class.java)

    override fun findOrganization(name: String): Organization? {
        return findSetting(name, OrganizationMessage::class.java)
    }

    override fun findReceiver(fullName: String): Receiver? {
        val pair = Receiver.parseFullName(fullName)
        return findSetting(pair.second, ReceiverMessage::class.java, pair.first)
    }

    override fun findSender(fullName: String): Sender? {
        val pair = Sender.parseFullName(fullName)
        return findSetting(pair.second, SenderMessage::class.java, pair.first)
    }

    override fun findOrganizationAndReceiver(fullName: String): Pair<Organization, Receiver>? {
        return findOrganizationAndReceiver(fullName, null)
    }

    fun <T : SettingMessage> findSettingAsJson(
        name: String,
        clazz: Class<T>,
        organizationName: String? = null,
    ): String? {
        val result = findSetting(name, clazz, organizationName) ?: return null
        return mapper.writeValueAsString(result)
    }

    fun getLastModified(): OffsetDateTime? {
        return db.fetchLastModified()
    }

    private fun <T : SettingMessage> findSetting(
        name: String,
        clazz: Class<T>,
        organizationName: String? = null
    ): T? {
        val setting = db.transactReturning { txn ->
            val settingType = settingTypeFromClass(clazz.name)
            if (organizationName != null)
                db.fetchSetting(settingType, name, organizationName, txn)
            else
                db.fetchSetting(settingType, name, parentId = null, txn)
        } ?: return null
        val result = mapper.readValue(setting.values.data(), clazz)
        result.meta = SettingMetadata(setting.version, setting.createdBy, setting.createdAt)
        return result
    }

    fun <T : SettingMessage> findSettingsAsJson(clazz: Class<T>): String {
        val list = findSettings(clazz)
        return mapper.writeValueAsString(list)
    }

    private fun <T : SettingMessage> findSettings(clazz: Class<T>): List<T> {
        val settingType = settingTypeFromClass(clazz.name)
        val settings = db.transactReturning { txn ->
            db.fetchSettings(settingType, txn)
        }
        return settings.map {
            val result = mapper.readValue(it.values.data(), clazz)
            result.meta = SettingMetadata(it.version, it.createdBy, it.createdAt)
            result
        }
    }

    fun <T : SettingMessage> findSettingsAsJson(organizationName: String, clazz: Class<T>): Pair<AccessResult, String> {
        val (result, settings, errorMessage) = db.transactReturning { txn ->
            val organization = db.fetchSetting(SettingType.ORGANIZATION, organizationName, null, txn)
                ?: return@transactReturning Triple(
                    AccessResult.NOT_FOUND, emptyList(), errorJson("Organization not found")
                )
            val settingType = settingTypeFromClass(clazz.name)
            val settings = db.fetchSettings(settingType, organization.settingId, txn)
            Triple(AccessResult.SUCCESS, settings, "")
        }
        return if (result == AccessResult.SUCCESS) {
            val settingsWithMeta = settings.map {
                val setting = mapper.readValue(it.values.data(), clazz)
                setting.meta = SettingMetadata(it.version, it.createdBy, it.createdAt)
                setting
            }
            val json = mapper.writeValueAsString(settingsWithMeta)
            Pair(result, json)
        } else {
            Pair(result, errorMessage)
        }
    }

    fun findOrganizationAndReceiver(fullName: String, txn: DataAccessTransaction?): Pair<Organization, Receiver>? {
        val (organizationName, receiverName) = Receiver.parseFullName(fullName)
        val (organizationSetting, receiverSetting) = db.fetchOrganizationAndSetting(
            SettingType.RECEIVER, receiverName, organizationName, txn
        ) ?: return null
        val receiver = mapper.readValue(receiverSetting.values.data(), ReceiverMessage::class.java)
        val organization = mapper.readValue(organizationSetting.values.data(), OrganizationMessage::class.java)
        return Pair(organization, receiver)
    }

    fun <T : SettingMessage> putSetting(
        name: String,
        json: String,
        claims: AuthenticatedClaims,
        clazz: Class<T>,
        organizationName: String? = null
    ): Pair<AccessResult, String> {
        return db.transactReturning { txn ->
            // Check that the orgName is valid (or null)
            val organizationId = organizationName?.let {
                val organization = db.fetchSetting(SettingType.ORGANIZATION, organizationName, null, txn)
                    ?: return@transactReturning Pair(AccessResult.BAD_REQUEST, errorJson("No organization match"))
                organization.settingId
            }
            // Check the payload
            val (valid, error, normalizedJson) = validateAndNormalize(json, clazz, name, organizationName)
            if (!valid)
                return@transactReturning Pair(AccessResult.BAD_REQUEST, errorJson(error ?: "validation error"))
            if (normalizedJson == null) error("Internal Error: validation error")

            // Find the current setting to see if this is a create or an update operation
            val settingType = settingTypeFromClass(clazz.name)
            val current = db.fetchSetting(settingType, name, organizationId, txn)
            val currentVersion = current?.version ?: db.findSettingVersion(settingType, name, organizationId, txn)

            // Form the new setting
            val settingMetadata = SettingMetadata(currentVersion + 1, claims.userName, OffsetDateTime.now())
            val setting = Setting(
                null, settingType, name, organizationId,
                normalizedJson, false, true,
                settingMetadata.version, settingMetadata.createdBy, settingMetadata.createdAt
            )

            // Now insert
            val (accessResult, resultMetadata) = when {
                current == null -> {
                    // No existing setting, just add to the new setting to the table
                    db.insertSetting(setting, txn)
                    Pair(AccessResult.CREATED, settingMetadata)
                }
                current.values == normalizedJson -> {
                    // Don't create a new version if the payload matches the current version
                    Pair(AccessResult.SUCCESS, SettingMetadata(current.version, current.createdBy, current.createdAt))
                }
                else -> {
                    // Update existing setting by deactivate the current setting and inserting a new version
                    db.deactivateSetting(current.settingId, txn)
                    val newId = db.insertSetting(setting, txn)
                    // If inserting an org, update all children settings to point to the new org
                    if (settingType == SettingType.ORGANIZATION)
                        db.updateOrganizationId(current.settingId, newId, txn)
                    Pair(AccessResult.SUCCESS, settingMetadata)
                }
            }

            val settingResult = mapper.readValue(setting.values.data(), clazz)
            settingResult.meta = SettingMetadata(
                resultMetadata.version,
                resultMetadata.createdBy,
                resultMetadata.createdAt
            )

            val outputJson = mapper.writeValueAsString(settingResult)
            Pair(accessResult, outputJson)
        }
    }

    /**
     * Make sure the input json is valid, consistent and normalized
     */
    private fun <T : SettingMessage> validateAndNormalize(
        json: String,
        clazz: Class<T>,
        name: String,
        organizationName: String? = null,
    ): Triple<Boolean, String?, JSONB?> {
        val input = try {
            mapper.readValue(json, clazz)
        } catch (ex: Exception) {
            null
        } ?: return Triple(false, "Could not parse JSON payload", null)
        if (input.name != name)
            return Triple(false, "Payload and path name do not match", null)
        if (input.organizationName != organizationName)
            return Triple(false, "Payload and path organization name do not match", null)
        input.consistencyErrorMessage(metadata) ?.let { return Triple(false, it, null) }
        val normalizedJson = JSONB.valueOf(mapper.writeValueAsString(input))
        return Triple(true, null, normalizedJson)
    }

    fun <T : SettingMessage> deleteSetting(
        name: String,
        claims: AuthenticatedClaims,
        clazz: Class<T>,
        organizationName: String? = null
    ): Pair<AccessResult, String> {
        return db.transactReturning { txn ->
            val settingType = settingTypeFromClass(clazz.name)
            val current = if (organizationName != null)
                db.fetchSetting(settingType, name, organizationName, txn)
            else
                db.fetchSetting(settingType, name, parentId = null, txn)
            if (current == null) return@transactReturning Pair(AccessResult.NOT_FOUND, errorJson("Item not found"))
            val settingMetadata = SettingMetadata(current.version + 1, claims.userName, OffsetDateTime.now())

            db.insertDeletedSettingAndChildren(current.settingId, settingMetadata, txn)
            db.deactivateSettingAndChildren(current.settingId, txn)

            val outputJson = mapper.writeValueAsString(settingMetadata)
            Pair(AccessResult.SUCCESS, outputJson)
        }
    }

    companion object {
        // The SettingAccess is heavy-weight object (because it contains a Jackson Mapper) so reuse it when possible
        val common: SettingsFacade by lazy {
            SettingsFacade(Metadata.getInstance(), DatabaseAccess())
        }

        private fun settingTypeFromClass(className: String): SettingType {
            return when (className) {
                OrganizationMessage::class.qualifiedName -> SettingType.ORGANIZATION
                ReceiverMessage::class.qualifiedName -> SettingType.RECEIVER
                SenderMessage::class.qualifiedName -> SettingType.SENDER
                else -> error("Internal Error: Unknown classname: $className")
            }
        }

        private fun errorJson(message: String): String {
            return """{"error": "$message"}"""
        }
    }
<<<<<<< HEAD
}
=======
}

/**
 * Classes for JSON serialization
 */

data class SettingMetadata(
    val version: Int,
    val createdBy: String,
    val createdAt: OffsetDateTime
)

interface SettingAPI {
    val name: String
    val organizationName: String?
    var meta: SettingMetadata?
    fun consistencyErrorMessage(metadata: Metadata): String?
}

class OrganizationAPI
@JsonCreator constructor(
    name: String,
    description: String,
    jurisdiction: Jurisdiction,
    stateCode: String?,
    countyName: String?,
    filters: List<ReportStreamFilters>?,
    override var meta: SettingMetadata?,
) : Organization(name, description, jurisdiction, stateCode.trimToNull(), countyName.trimToNull(), filters),
    SettingAPI {
    @get:JsonIgnore
    override val organizationName: String? = null
    override fun consistencyErrorMessage(metadata: Metadata): String? { return this.consistencyErrorMessage() }
}

/**
 * A `SenderAPI` is a facade a class that combines two or more classes into a more-simple interface
 * for property details, see the following classes:
 * s = class Sender in src main kotlin Sender.kt
 * m = class SettingMetadata above
 * @property name s
 * @property organizationName s
 * @property format s
 * @property topic s
 * @property customerStatus s
 * @property schemaName s
 * @property keys  s
 * @property processingType s
 * @property allowDuplicates s
 * @property senderType s
 * @property primarySubmissionMethod s
 * @property meta m
 */

class SenderAPI
@JsonCreator constructor(
    name: String,
    organizationName: String,
    format: Format,
    topic: String,
    customerStatus: CustomerStatus = CustomerStatus.INACTIVE,
    schemaName: String,
    keys: List<JwkSet>? = null,
    processingType: ProcessingType = ProcessingType.sync,
    allowDuplicates: Boolean = true,
    senderType: SenderType? = null,
    primarySubmissionMethod: PrimarySubmissionMethod? = null,
    override var meta: SettingMetadata?,
) : Sender(
    name,
    organizationName,
    format,
    topic,
    customerStatus,
    schemaName,
    keys,
    processingType,
    allowDuplicates,
    senderType,
    primarySubmissionMethod,
),
    SettingAPI

class ReceiverAPI
@JsonCreator constructor(
    name: String,
    organizationName: String,
    topic: String,
    customerStatus: CustomerStatus = CustomerStatus.INACTIVE,
    translation: TranslatorConfiguration,
    jurisdictionalFilter: ReportStreamFilter = emptyList(),
    qualityFilter: ReportStreamFilter = emptyList(),
    routingFilter: ReportStreamFilter = emptyList(),
    processingModeFilter: ReportStreamFilter = emptyList(),
    reverseTheQualityFilter: Boolean = false,
    deidentify: Boolean = false,
    timing: Timing? = null,
    description: String = "",
    transport: TransportType? = null,
    override var meta: SettingMetadata?,
) : Receiver(
    name,
    organizationName,
    topic,
    customerStatus,
    translation,
    jurisdictionalFilter,
    qualityFilter,
    routingFilter,
    processingModeFilter,
    reverseTheQualityFilter,
    deidentify,
    timing,
    description,
    transport
),
    SettingAPI
>>>>>>> 7f2673fe
<|MERGE_RESOLUTION|>--- conflicted
+++ resolved
@@ -280,124 +280,4 @@
             return """{"error": "$message"}"""
         }
     }
-<<<<<<< HEAD
-}
-=======
-}
-
-/**
- * Classes for JSON serialization
- */
-
-data class SettingMetadata(
-    val version: Int,
-    val createdBy: String,
-    val createdAt: OffsetDateTime
-)
-
-interface SettingAPI {
-    val name: String
-    val organizationName: String?
-    var meta: SettingMetadata?
-    fun consistencyErrorMessage(metadata: Metadata): String?
-}
-
-class OrganizationAPI
-@JsonCreator constructor(
-    name: String,
-    description: String,
-    jurisdiction: Jurisdiction,
-    stateCode: String?,
-    countyName: String?,
-    filters: List<ReportStreamFilters>?,
-    override var meta: SettingMetadata?,
-) : Organization(name, description, jurisdiction, stateCode.trimToNull(), countyName.trimToNull(), filters),
-    SettingAPI {
-    @get:JsonIgnore
-    override val organizationName: String? = null
-    override fun consistencyErrorMessage(metadata: Metadata): String? { return this.consistencyErrorMessage() }
-}
-
-/**
- * A `SenderAPI` is a facade a class that combines two or more classes into a more-simple interface
- * for property details, see the following classes:
- * s = class Sender in src main kotlin Sender.kt
- * m = class SettingMetadata above
- * @property name s
- * @property organizationName s
- * @property format s
- * @property topic s
- * @property customerStatus s
- * @property schemaName s
- * @property keys  s
- * @property processingType s
- * @property allowDuplicates s
- * @property senderType s
- * @property primarySubmissionMethod s
- * @property meta m
- */
-
-class SenderAPI
-@JsonCreator constructor(
-    name: String,
-    organizationName: String,
-    format: Format,
-    topic: String,
-    customerStatus: CustomerStatus = CustomerStatus.INACTIVE,
-    schemaName: String,
-    keys: List<JwkSet>? = null,
-    processingType: ProcessingType = ProcessingType.sync,
-    allowDuplicates: Boolean = true,
-    senderType: SenderType? = null,
-    primarySubmissionMethod: PrimarySubmissionMethod? = null,
-    override var meta: SettingMetadata?,
-) : Sender(
-    name,
-    organizationName,
-    format,
-    topic,
-    customerStatus,
-    schemaName,
-    keys,
-    processingType,
-    allowDuplicates,
-    senderType,
-    primarySubmissionMethod,
-),
-    SettingAPI
-
-class ReceiverAPI
-@JsonCreator constructor(
-    name: String,
-    organizationName: String,
-    topic: String,
-    customerStatus: CustomerStatus = CustomerStatus.INACTIVE,
-    translation: TranslatorConfiguration,
-    jurisdictionalFilter: ReportStreamFilter = emptyList(),
-    qualityFilter: ReportStreamFilter = emptyList(),
-    routingFilter: ReportStreamFilter = emptyList(),
-    processingModeFilter: ReportStreamFilter = emptyList(),
-    reverseTheQualityFilter: Boolean = false,
-    deidentify: Boolean = false,
-    timing: Timing? = null,
-    description: String = "",
-    transport: TransportType? = null,
-    override var meta: SettingMetadata?,
-) : Receiver(
-    name,
-    organizationName,
-    topic,
-    customerStatus,
-    translation,
-    jurisdictionalFilter,
-    qualityFilter,
-    routingFilter,
-    processingModeFilter,
-    reverseTheQualityFilter,
-    deidentify,
-    timing,
-    description,
-    transport
-),
-    SettingAPI
->>>>>>> 7f2673fe
+}