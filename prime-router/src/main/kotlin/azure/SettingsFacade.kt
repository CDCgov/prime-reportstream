package gov.cdc.prime.router.azure

import com.fasterxml.jackson.annotation.JsonCreator
import com.fasterxml.jackson.annotation.JsonIgnore
import com.fasterxml.jackson.annotation.JsonIgnoreProperties
import com.fasterxml.jackson.databind.SerializationFeature
import com.fasterxml.jackson.datatype.jsr310.JavaTimeModule
import com.fasterxml.jackson.module.kotlin.jacksonObjectMapper
import gov.cdc.prime.router.CustomerStatus
import gov.cdc.prime.router.Metadata
import gov.cdc.prime.router.Organization
import gov.cdc.prime.router.Receiver
import gov.cdc.prime.router.ReportStreamFilter
import gov.cdc.prime.router.ReportStreamFilters
import gov.cdc.prime.router.Sender
import gov.cdc.prime.router.SettingsProvider
import gov.cdc.prime.router.TranslatorConfiguration
import gov.cdc.prime.router.TransportType
import gov.cdc.prime.router.azure.db.enums.SettingType
import gov.cdc.prime.router.azure.db.tables.pojos.Setting
import gov.cdc.prime.router.tokens.AuthenticatedClaims
<<<<<<< HEAD
import gov.cdc.prime.router.tokens.JwkSet
import org.apache.commons.lang3.StringUtils
=======
>>>>>>> 4c196300
import org.apache.logging.log4j.kotlin.Logging
import org.jooq.JSONB
import java.time.OffsetDateTime

/**
 * Settings for Organization, Receivers, and Senders from the Azure Database.
 * Contains all business logic regarding settings as well as JSON serialization.
 */
class SettingsFacade(
    private val metadata: Metadata,
    private val db: DatabaseAccess = DatabaseAccess()
) : SettingsProvider, Logging {
    enum class AccessResult {
        SUCCESS,
        CREATED,
        NOT_FOUND,
        BAD_REQUEST
    }

    private val mapper = jacksonObjectMapper()

    init {
        // Format OffsetDateTime as an ISO string
        mapper.registerModule(JavaTimeModule())
        mapper.disable(SerializationFeature.WRITE_DATES_AS_TIMESTAMPS)
    }

    override val organizations: Collection<Organization>
        get() = findSettings(OrganizationAPI::class.java)

    override val senders: Collection<Sender>
        get() = findSettings(Sender::class.java)

    override val receivers: Collection<Receiver>
        get() = findSettings(ReceiverAPI::class.java)

    override fun findOrganization(name: String): Organization? {
        return findSetting(name, OrganizationAPI::class.java)
    }

    override fun findReceiver(fullName: String): Receiver? {
        try {
            val pair = Receiver.parseFullName(fullName)
            return findSetting(pair.second, ReceiverAPI::class.java, pair.first)
        } catch (e: RuntimeException) {
            logger.warn("Cannot find receiver: ${e.localizedMessage} ${e.stackTraceToString()}")
            return null
        }
    }

    override fun findSender(fullName: String): Sender? {
        try {
            val pair = Sender.parseFullName(fullName)
            return findSetting(pair.second, Sender::class.java, pair.first)
        } catch (e: RuntimeException) {
            logger.warn("Cannot find sender: ${e.localizedMessage} ${e.stackTraceToString()}")
            return null
        }
    }

    override fun findOrganizationAndReceiver(fullName: String): Pair<Organization, Receiver>? {
        return findOrganizationAndReceiver(fullName, null)
    }

    fun <T : SettingAPI> findSettingAsJson(
        name: String,
        clazz: Class<T>,
        organizationName: String? = null,
    ): String? {
        val result = findSetting(name, clazz, organizationName) ?: return null
        return mapper.writeValueAsString(result)
    }

    fun getLastModified(): OffsetDateTime? {
        return db.fetchLastModified()
    }

    private fun <T : SettingAPI> findSetting(
        name: String,
        clazz: Class<T>,
        organizationName: String? = null
    ): T? {
        val setting = db.transactReturning { txn ->
            val settingType = settingTypeFromClass(clazz.name)
            if (organizationName != null)
                db.fetchSetting(settingType, name, organizationName, txn)
            else
                db.fetchSetting(settingType, name, parentId = null, txn)
        } ?: return null
        val result = mapper.readValue(setting.values.data(), clazz)
        return result
    }

    fun <T : SettingAPI> findSettingsAsJson(clazz: Class<T>): String {
        val list = findSettings(clazz)
        return mapper.writeValueAsString(list)
    }

    private fun <T : SettingAPI> findSettings(clazz: Class<T>): List<T> {
        val settingType = settingTypeFromClass(clazz.name)
        val settings = db.transactReturning { txn ->
            db.fetchSettings(settingType, txn)
        }
        return settings.map {
            val result = mapper.readValue(it.values.data(), clazz)
            result
        }
    }

    fun <T : SettingAPI> findSettingsAsJson(organizationName: String, clazz: Class<T>): Pair<AccessResult, String> {
        val (result, settings, errorMessage) = db.transactReturning { txn ->
            val organization = db.fetchSetting(SettingType.ORGANIZATION, organizationName, null, txn)
                ?: return@transactReturning Triple(
                    AccessResult.NOT_FOUND, emptyList(), errorJson("Organization not found")
                )
            val settingType = settingTypeFromClass(clazz.name)
            val settings = db.fetchSettings(settingType, organization.settingId, txn)
            Triple(AccessResult.SUCCESS, settings, "")
        }
        return if (result == AccessResult.SUCCESS) {
            val settingsWithMeta = settings.map {
                val setting = mapper.readValue(it.values.data(), clazz)
                setting
            }
            val json = mapper.writeValueAsString(settingsWithMeta)
            Pair(result, json)
        } else {
            Pair(result, errorMessage)
        }
    }

    fun findOrganizationAndReceiver(fullName: String, txn: DataAccessTransaction?): Pair<Organization, Receiver>? {
        val (organizationName, receiverName) = Receiver.parseFullName(fullName)
        val (organizationSetting, receiverSetting) = db.fetchOrganizationAndSetting(
            SettingType.RECEIVER, receiverName, organizationName, txn
        ) ?: return null
        val receiver = mapper.readValue(receiverSetting.values.data(), ReceiverAPI::class.java)
        val organization = mapper.readValue(organizationSetting.values.data(), OrganizationAPI::class.java)
        return Pair(organization, receiver)
    }

    fun <T : SettingAPI> putSetting(
        name: String,
        json: String,
        claims: AuthenticatedClaims,
        clazz: Class<T>,
        organizationName: String? = null
    ): Pair<AccessResult, String> {
        return db.transactReturning { txn ->
            // Check that the orgName is valid (or null)
            val organizationId = organizationName?.let {
                val organization = db.fetchSetting(SettingType.ORGANIZATION, organizationName, null, txn)
                    ?: return@transactReturning Pair(AccessResult.BAD_REQUEST, errorJson("No organization match"))
                organization.settingId
            }
            // Check the payload
            val (valid, error, normalizedJson) = validateAndNormalize(json, clazz, name, organizationName)
            if (!valid)
                return@transactReturning Pair(AccessResult.BAD_REQUEST, errorJson(error ?: "validation error"))
            if (normalizedJson == null) error("Internal Error: validation error")

            // Find the current setting to see if this is a create or an update operation
            val settingType = settingTypeFromClass(clazz.name)
            val current = db.fetchSetting(settingType, name, organizationId, txn)
            val currentVersion = current?.version ?: db.findSettingVersion(settingType, name, organizationId, txn)

            // Form the new setting
            val setting = Setting(
                null, settingType, name, organizationId,
                normalizedJson, false, true,
                currentVersion + 1, claims.userName, OffsetDateTime.now()
            )

            // Now insert
            val accessResult = when {
                current == null -> {
                    // No existing setting, just add to the new setting to the table
                    db.insertSetting(setting, txn)
                    AccessResult.CREATED
                }
                current.values == normalizedJson -> {
                    // Don't create a new version if the payload matches the current version
                    AccessResult.SUCCESS
                }
                else -> {
                    // Update existing setting by deactivate the current setting and inserting a new version
                    db.deactivateSetting(current.settingId, txn)
                    val newId = db.insertSetting(setting, txn)
                    // If inserting an org, update all children settings to point to the new org
                    if (settingType == SettingType.ORGANIZATION)
                        db.updateOrganizationId(current.settingId, newId, txn)
                    AccessResult.SUCCESS
                }
            }

            val settingResult = mapper.readValue(setting.values.data(), clazz)

            val outputJson = mapper.writeValueAsString(settingResult)
            Pair(accessResult, outputJson)
        }
    }

    /**
     * Make sure the input json is valid, consistent and normalized
     */
    private fun <T : SettingAPI> validateAndNormalize(
        json: String,
        clazz: Class<T>,
        name: String,
        organizationName: String? = null,
    ): Triple<Boolean, String?, JSONB?> {
        val input = try {
            mapper.readValue(json, clazz)
        } catch (ex: Exception) {
            null
        } ?: return Triple(false, "Could not parse JSON payload", null)
        if (input.name != name)
            return Triple(false, "Payload and path name do not match", null)
        if (input.organizationName != organizationName)
            return Triple(false, "Payload and path organization name do not match", null)
        input.consistencyErrorMessage(metadata) ?.let { return Triple(false, it, null) }
        val normalizedJson = JSONB.valueOf(mapper.writeValueAsString(input))
        return Triple(true, null, normalizedJson)
    }

    fun <T : SettingAPI> deleteSetting(
        name: String,
        claims: AuthenticatedClaims,
        clazz: Class<T>,
        organizationName: String? = null
    ): Pair<AccessResult, String> {
        return db.transactReturning { txn ->
            val settingType = settingTypeFromClass(clazz.name)
            val current = if (organizationName != null)
                db.fetchSetting(settingType, name, organizationName, txn)
            else
                db.fetchSetting(settingType, name, parentId = null, txn)
            if (current == null) return@transactReturning Pair(AccessResult.NOT_FOUND, errorJson("Item not found"))

            db.insertDeletedSettingAndChildren(current.settingId, claims.userName, OffsetDateTime.now(), txn)
            db.deactivateSettingAndChildren(current.settingId, txn)

            Pair(AccessResult.SUCCESS, "")
        }
    }

    companion object {
        // The SettingAccess is heavy-weight object (because it contains a Jackson Mapper) so reuse it when possible
        val common: SettingsFacade by lazy {
            SettingsFacade(Metadata.getInstance(), DatabaseAccess())
        }

        private fun settingTypeFromClass(className: String): SettingType {
            return when (className) {
                OrganizationAPI::class.qualifiedName -> SettingType.ORGANIZATION
                ReceiverAPI::class.qualifiedName -> SettingType.RECEIVER
                Sender::class.qualifiedName -> SettingType.SENDER
                else -> error("Internal Error: Unknown classname: $className")
            }
        }

        private fun errorJson(message: String): String {
            return """{"error": "$message"}"""
        }
    }
}

interface SettingAPI {
    val name: String
    val organizationName: String?
    fun consistencyErrorMessage(metadata: Metadata): String?
}

@JsonIgnoreProperties(ignoreUnknown = true)
class OrganizationAPI
@JsonCreator constructor(
    name: String,
    description: String,
    jurisdiction: Jurisdiction,
    stateCode: String?,
    countyName: String?,
    filters: List<ReportStreamFilters>?,
<<<<<<< HEAD
    override var meta: SettingMetadata?,
) : Organization(
    name,
    description,
    jurisdiction,
    StringUtils.trimToNull(stateCode),
    StringUtils.trimToNull(countyName),
    filters
),
=======
) : Organization(name, description, jurisdiction, stateCode.trimToNull(), countyName.trimToNull(), filters),
>>>>>>> 4c196300
    SettingAPI {
    @get:JsonIgnore
    override val organizationName: String? = null
    override fun consistencyErrorMessage(metadata: Metadata): String? { return this.consistencyErrorMessage() }
}

@JsonIgnoreProperties(ignoreUnknown = true)
class ReceiverAPI
@JsonCreator constructor(
    name: String,
    organizationName: String,
    topic: String,
    customerStatus: CustomerStatus = CustomerStatus.INACTIVE,
    translation: TranslatorConfiguration,
    jurisdictionalFilter: ReportStreamFilter = emptyList(),
    qualityFilter: ReportStreamFilter = emptyList(),
    routingFilter: ReportStreamFilter = emptyList(),
    processingModeFilter: ReportStreamFilter = emptyList(),
    reverseTheQualityFilter: Boolean = false,
    deidentify: Boolean = false,
    timing: Timing? = null,
    description: String = "",
    transport: TransportType? = null,
) : Receiver(
    name,
    organizationName,
    topic,
    customerStatus,
    translation,
    jurisdictionalFilter,
    qualityFilter,
    routingFilter,
    processingModeFilter,
    reverseTheQualityFilter,
    deidentify,
    timing,
    description,
    transport
),
    SettingAPI<|MERGE_RESOLUTION|>--- conflicted
+++ resolved
@@ -18,12 +18,8 @@
 import gov.cdc.prime.router.TransportType
 import gov.cdc.prime.router.azure.db.enums.SettingType
 import gov.cdc.prime.router.azure.db.tables.pojos.Setting
+import gov.cdc.prime.router.common.StringUtilities.trimToNull
 import gov.cdc.prime.router.tokens.AuthenticatedClaims
-<<<<<<< HEAD
-import gov.cdc.prime.router.tokens.JwkSet
-import org.apache.commons.lang3.StringUtils
-=======
->>>>>>> 4c196300
 import org.apache.logging.log4j.kotlin.Logging
 import org.jooq.JSONB
 import java.time.OffsetDateTime
@@ -306,19 +302,8 @@
     stateCode: String?,
     countyName: String?,
     filters: List<ReportStreamFilters>?,
-<<<<<<< HEAD
-    override var meta: SettingMetadata?,
-) : Organization(
-    name,
-    description,
-    jurisdiction,
-    StringUtils.trimToNull(stateCode),
-    StringUtils.trimToNull(countyName),
-    filters
-),
-=======
 ) : Organization(name, description, jurisdiction, stateCode.trimToNull(), countyName.trimToNull(), filters),
->>>>>>> 4c196300
+
     SettingAPI {
     @get:JsonIgnore
     override val organizationName: String? = null
