package gov.cdc.prime.router.azure

import com.fasterxml.jackson.databind.SerializationFeature
import com.fasterxml.jackson.datatype.jsr310.JavaTimeModule
import com.fasterxml.jackson.module.kotlin.jacksonObjectMapper
import gov.cdc.prime.router.Metadata
import gov.cdc.prime.router.Organization
import gov.cdc.prime.router.Receiver
import gov.cdc.prime.router.Sender
import gov.cdc.prime.router.SettingsProvider
import gov.cdc.prime.router.azure.db.enums.SettingType
import gov.cdc.prime.router.azure.db.tables.pojos.Setting
import gov.cdc.prime.router.messages.OrganizationMessage
import gov.cdc.prime.router.messages.ReceiverMessage
import gov.cdc.prime.router.messages.SenderMessage
import gov.cdc.prime.router.messages.SettingMessage
import gov.cdc.prime.router.messages.SettingMetadata
import gov.cdc.prime.router.tokens.AuthenticatedClaims
<<<<<<< HEAD
=======
import gov.cdc.prime.router.tokens.JwkSet
import org.apache.logging.log4j.kotlin.Logging
>>>>>>> 23d3593f
import org.jooq.JSONB
import java.time.OffsetDateTime

/**
 * Settings for Organization, Receivers, and Senders from the Azure Database.
 * Contains all business logic regarding settings as well as JSON serialization.
 */
class SettingsFacade(
    private val metadata: Metadata,
    private val db: DatabaseAccess = DatabaseAccess()
) : SettingsProvider, Logging {
    enum class AccessResult {
        SUCCESS,
        CREATED,
        NOT_FOUND,
        BAD_REQUEST
    }

    private val mapper = jacksonObjectMapper()

    init {
        // Format OffsetDateTime as an ISO string
        mapper.registerModule(JavaTimeModule())
        mapper.disable(SerializationFeature.WRITE_DATES_AS_TIMESTAMPS)
    }

    override val organizations: Collection<Organization>
        get() = findSettings(OrganizationMessage::class.java)

    override val senders: Collection<Sender>
        get() = findSettings(SenderMessage::class.java)

    override val receivers: Collection<Receiver>
        get() = findSettings(ReceiverMessage::class.java)

    override fun findOrganization(name: String): Organization? {
        return findSetting(name, OrganizationMessage::class.java)
    }

    override fun findReceiver(fullName: String): Receiver? {
<<<<<<< HEAD
        val pair = Receiver.parseFullName(fullName)
        return findSetting(pair.second, ReceiverMessage::class.java, pair.first)
    }

    override fun findSender(fullName: String): Sender? {
        val pair = Sender.parseFullName(fullName)
        return findSetting(pair.second, SenderMessage::class.java, pair.first)
=======
        try {
            val pair = Receiver.parseFullName(fullName)
            return findSetting(pair.second, ReceiverAPI::class.java, pair.first)
        } catch (e: RuntimeException) {
            logger.warn("Cannot find receiver: ${e.localizedMessage} ${e.stackTraceToString()}")
            return null
        }
    }

    override fun findSender(fullName: String): Sender? {
        try {
            val pair = Sender.parseFullName(fullName)
            return findSetting(pair.second, SenderAPI::class.java, pair.first)
        } catch (e: RuntimeException) {
            logger.warn("Cannot find sender: ${e.localizedMessage} ${e.stackTraceToString()}")
            return null
        }
>>>>>>> 23d3593f
    }

    override fun findOrganizationAndReceiver(fullName: String): Pair<Organization, Receiver>? {
        return findOrganizationAndReceiver(fullName, null)
    }

    fun <T : SettingMessage> findSettingAsJson(
        name: String,
        clazz: Class<T>,
        organizationName: String? = null,
    ): String? {
        val result = findSetting(name, clazz, organizationName) ?: return null
        return mapper.writeValueAsString(result)
    }

    fun getLastModified(): OffsetDateTime? {
        return db.fetchLastModified()
    }

    private fun <T : SettingMessage> findSetting(
        name: String,
        clazz: Class<T>,
        organizationName: String? = null
    ): T? {
        val setting = db.transactReturning { txn ->
            val settingType = settingTypeFromClass(clazz.name)
            if (organizationName != null)
                db.fetchSetting(settingType, name, organizationName, txn)
            else
                db.fetchSetting(settingType, name, parentId = null, txn)
        } ?: return null
        val result = mapper.readValue(setting.values.data(), clazz)
        result.meta = SettingMetadata(setting.version, setting.createdBy, setting.createdAt)
        return result
    }

    fun <T : SettingMessage> findSettingsAsJson(clazz: Class<T>): String {
        val list = findSettings(clazz)
        return mapper.writeValueAsString(list)
    }

    private fun <T : SettingMessage> findSettings(clazz: Class<T>): List<T> {
        val settingType = settingTypeFromClass(clazz.name)
        val settings = db.transactReturning { txn ->
            db.fetchSettings(settingType, txn)
        }
        return settings.map {
            val result = mapper.readValue(it.values.data(), clazz)
            result.meta = SettingMetadata(it.version, it.createdBy, it.createdAt)
            result
        }
    }

    fun <T : SettingMessage> findSettingsAsJson(organizationName: String, clazz: Class<T>): Pair<AccessResult, String> {
        val (result, settings, errorMessage) = db.transactReturning { txn ->
            val organization = db.fetchSetting(SettingType.ORGANIZATION, organizationName, null, txn)
                ?: return@transactReturning Triple(
                    AccessResult.NOT_FOUND, emptyList(), errorJson("Organization not found")
                )
            val settingType = settingTypeFromClass(clazz.name)
            val settings = db.fetchSettings(settingType, organization.settingId, txn)
            Triple(AccessResult.SUCCESS, settings, "")
        }
        return if (result == AccessResult.SUCCESS) {
            val settingsWithMeta = settings.map {
                val setting = mapper.readValue(it.values.data(), clazz)
                setting.meta = SettingMetadata(it.version, it.createdBy, it.createdAt)
                setting
            }
            val json = mapper.writeValueAsString(settingsWithMeta)
            Pair(result, json)
        } else {
            Pair(result, errorMessage)
        }
    }

    fun findOrganizationAndReceiver(fullName: String, txn: DataAccessTransaction?): Pair<Organization, Receiver>? {
        val (organizationName, receiverName) = Receiver.parseFullName(fullName)
        val (organizationSetting, receiverSetting) = db.fetchOrganizationAndSetting(
            SettingType.RECEIVER, receiverName, organizationName, txn
        ) ?: return null
        val receiver = mapper.readValue(receiverSetting.values.data(), ReceiverMessage::class.java)
        val organization = mapper.readValue(organizationSetting.values.data(), OrganizationMessage::class.java)
        return Pair(organization, receiver)
    }

    fun <T : SettingMessage> putSetting(
        name: String,
        json: String,
        claims: AuthenticatedClaims,
        clazz: Class<T>,
        organizationName: String? = null
    ): Pair<AccessResult, String> {
        return db.transactReturning { txn ->
            // Check that the orgName is valid (or null)
            val organizationId = organizationName?.let {
                val organization = db.fetchSetting(SettingType.ORGANIZATION, organizationName, null, txn)
                    ?: return@transactReturning Pair(AccessResult.BAD_REQUEST, errorJson("No organization match"))
                organization.settingId
            }
            // Check the payload
            val (valid, error, normalizedJson) = validateAndNormalize(json, clazz, name, organizationName)
            if (!valid)
                return@transactReturning Pair(AccessResult.BAD_REQUEST, errorJson(error ?: "validation error"))
            if (normalizedJson == null) error("Internal Error: validation error")

            // Find the current setting to see if this is a create or an update operation
            val settingType = settingTypeFromClass(clazz.name)
            val current = db.fetchSetting(settingType, name, organizationId, txn)
            val currentVersion = current?.version ?: db.findSettingVersion(settingType, name, organizationId, txn)

            // Form the new setting
            val settingMetadata = SettingMetadata(currentVersion + 1, claims.userName, OffsetDateTime.now())
            val setting = Setting(
                null, settingType, name, organizationId,
                normalizedJson, false, true,
                settingMetadata.version, settingMetadata.createdBy, settingMetadata.createdAt
            )

            // Now insert
            val (accessResult, resultMetadata) = when {
                current == null -> {
                    // No existing setting, just add to the new setting to the table
                    db.insertSetting(setting, txn)
                    Pair(AccessResult.CREATED, settingMetadata)
                }
                current.values == normalizedJson -> {
                    // Don't create a new version if the payload matches the current version
                    Pair(AccessResult.SUCCESS, SettingMetadata(current.version, current.createdBy, current.createdAt))
                }
                else -> {
                    // Update existing setting by deactivate the current setting and inserting a new version
                    db.deactivateSetting(current.settingId, txn)
                    val newId = db.insertSetting(setting, txn)
                    // If inserting an org, update all children settings to point to the new org
                    if (settingType == SettingType.ORGANIZATION)
                        db.updateOrganizationId(current.settingId, newId, txn)
                    Pair(AccessResult.SUCCESS, settingMetadata)
                }
            }

            val settingResult = mapper.readValue(setting.values.data(), clazz)
            settingResult.meta = SettingMetadata(
                resultMetadata.version,
                resultMetadata.createdBy,
                resultMetadata.createdAt
            )

            val outputJson = mapper.writeValueAsString(settingResult)
            Pair(accessResult, outputJson)
        }
    }

    /**
     * Make sure the input json is valid, consistent and normalized
     */
    private fun <T : SettingMessage> validateAndNormalize(
        json: String,
        clazz: Class<T>,
        name: String,
        organizationName: String? = null,
    ): Triple<Boolean, String?, JSONB?> {
        val input = try {
            mapper.readValue(json, clazz)
        } catch (ex: Exception) {
            null
        } ?: return Triple(false, "Could not parse JSON payload", null)
        if (input.name != name)
            return Triple(false, "Payload and path name do not match", null)
        if (input.organizationName != organizationName)
            return Triple(false, "Payload and path organization name do not match", null)
        input.consistencyErrorMessage(metadata) ?.let { return Triple(false, it, null) }
        val normalizedJson = JSONB.valueOf(mapper.writeValueAsString(input))
        return Triple(true, null, normalizedJson)
    }

    fun <T : SettingMessage> deleteSetting(
        name: String,
        claims: AuthenticatedClaims,
        clazz: Class<T>,
        organizationName: String? = null
    ): Pair<AccessResult, String> {
        return db.transactReturning { txn ->
            val settingType = settingTypeFromClass(clazz.name)
            val current = if (organizationName != null)
                db.fetchSetting(settingType, name, organizationName, txn)
            else
                db.fetchSetting(settingType, name, parentId = null, txn)
            if (current == null) return@transactReturning Pair(AccessResult.NOT_FOUND, errorJson("Item not found"))
            val settingMetadata = SettingMetadata(current.version + 1, claims.userName, OffsetDateTime.now())

            db.insertDeletedSettingAndChildren(current.settingId, settingMetadata, txn)
            db.deactivateSettingAndChildren(current.settingId, txn)

            val outputJson = mapper.writeValueAsString(settingMetadata)
            Pair(AccessResult.SUCCESS, outputJson)
        }
    }

    companion object {
        // The SettingAccess is heavy-weight object (because it contains a Jackson Mapper) so reuse it when possible
        val common: SettingsFacade by lazy {
            SettingsFacade(Metadata.getInstance(), DatabaseAccess())
        }

        private fun settingTypeFromClass(className: String): SettingType {
            return when (className) {
                OrganizationMessage::class.qualifiedName -> SettingType.ORGANIZATION
                ReceiverMessage::class.qualifiedName -> SettingType.RECEIVER
                SenderMessage::class.qualifiedName -> SettingType.SENDER
                else -> error("Internal Error: Unknown classname: $className")
            }
        }

        private fun errorJson(message: String): String {
            return """{"error": "$message"}"""
        }
    }
}<|MERGE_RESOLUTION|>--- conflicted
+++ resolved
@@ -16,11 +16,8 @@
 import gov.cdc.prime.router.messages.SettingMessage
 import gov.cdc.prime.router.messages.SettingMetadata
 import gov.cdc.prime.router.tokens.AuthenticatedClaims
-<<<<<<< HEAD
-=======
 import gov.cdc.prime.router.tokens.JwkSet
 import org.apache.logging.log4j.kotlin.Logging
->>>>>>> 23d3593f
 import org.jooq.JSONB
 import java.time.OffsetDateTime
 
@@ -61,15 +58,6 @@
     }
 
     override fun findReceiver(fullName: String): Receiver? {
-<<<<<<< HEAD
-        val pair = Receiver.parseFullName(fullName)
-        return findSetting(pair.second, ReceiverMessage::class.java, pair.first)
-    }
-
-    override fun findSender(fullName: String): Sender? {
-        val pair = Sender.parseFullName(fullName)
-        return findSetting(pair.second, SenderMessage::class.java, pair.first)
-=======
         try {
             val pair = Receiver.parseFullName(fullName)
             return findSetting(pair.second, ReceiverAPI::class.java, pair.first)
@@ -87,7 +75,6 @@
             logger.warn("Cannot find sender: ${e.localizedMessage} ${e.stackTraceToString()}")
             return null
         }
->>>>>>> 23d3593f
     }
 
     override fun findOrganizationAndReceiver(fullName: String): Pair<Organization, Receiver>? {
