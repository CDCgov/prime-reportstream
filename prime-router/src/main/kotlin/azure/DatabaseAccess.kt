--- conflicted
+++ resolved
@@ -2,25 +2,12 @@
 
 import com.zaxxer.hikari.HikariConfig
 import com.zaxxer.hikari.HikariDataSource
-<<<<<<< HEAD
-import gov.cdc.prime.router.OrganizationService
 import gov.cdc.prime.router.Report
 import gov.cdc.prime.router.ReportId
-import gov.cdc.prime.router.Schema
-import gov.cdc.prime.router.azure.db.Tables.TASK
-=======
-import gov.cdc.prime.router.ClientSource
-import gov.cdc.prime.router.Report
-import gov.cdc.prime.router.ReportId
-import gov.cdc.prime.router.ReportSource
-import gov.cdc.prime.router.Source
-import gov.cdc.prime.router.TestSource
 import gov.cdc.prime.router.azure.db.Tables
 import gov.cdc.prime.router.azure.db.Tables.SETTING
 import gov.cdc.prime.router.azure.db.Tables.TASK
-import gov.cdc.prime.router.azure.db.Tables.TASK_SOURCE
 import gov.cdc.prime.router.azure.db.enums.SettingType
->>>>>>> 81b81cdf
 import gov.cdc.prime.router.azure.db.enums.TaskAction
 import gov.cdc.prime.router.azure.db.tables.ReportFile.REPORT_FILE
 import gov.cdc.prime.router.azure.db.tables.pojos.ItemLineage
@@ -59,37 +46,6 @@
     constructor(dataSource: DataSource = commonDataSource) : this(DSL.using(dataSource, SQLDialect.POSTGRES))
     constructor(connection: Connection) : this(DSL.using(connection, SQLDialect.POSTGRES))
 
-<<<<<<< HEAD
-    class Header(
-        val task: Task,
-        val reportFile: ReportFile,
-        val itemLineages: List<ItemLineage>?, // ok to not have item-level lineage
-        val engine: WorkflowEngine = WorkflowEngine(),
-        var orgSvc: OrganizationService? = null,
-    ) {
-        // Populate the header with useful metadata objs, and the blob body.
-        val schema: Schema?
-        val content: ByteArray?
-
-        init {
-            val metadata = engine.metadata
-            if (orgSvc == null && reportFile.receivingOrg != null && reportFile.receivingOrgSvc != null) {
-                orgSvc = metadata.findService(reportFile.receivingOrg, reportFile.receivingOrgSvc)
-                // note:  orgSvc might still be null if not found.
-            }
-
-            schema = if (reportFile.schemaName != null)
-                metadata.findSchema(reportFile.schemaName)
-            else null
-
-            content = if (reportFile.bodyUrl != null)
-                engine.blob.downloadBlob(reportFile.bodyUrl)
-            else null
-        }
-    }
-
-=======
->>>>>>> 81b81cdf
     fun checkConnection() {
         create.selectFrom(REPORT_FILE).where(REPORT_FILE.REPORT_ID.eq(UUID.randomUUID())).fetch()
     }
@@ -153,25 +109,6 @@
             .into(Task::class.java)
     }
 
-    fun fetchDownloadableTasks(
-        since: OffsetDateTime?,
-        organizationName: String,
-    ): List<Task> {
-        val cond = if (since == null) {
-            TASK.SENT_AT.isNotNull
-                .and(TASK.RECEIVER_NAME.like("$organizationName%"))
-        } else {
-            TASK.RECEIVER_NAME.like("$organizationName%")
-                .and(TASK.CREATED_AT.ge(since))
-                .and(TASK.SENT_AT.isNotNull)
-        }
-        return create
-            .selectFrom(TASK)
-            .where(cond)
-            .fetch()
-            .into(Task::class.java)
-    }
-
     fun fetchTask(reportId: ReportId, orgName: String): Task {
         return create
             .selectFrom(TASK)
@@ -206,8 +143,6 @@
         }
     }
 
-<<<<<<< HEAD
-=======
     fun updateTask(
         reportId: ReportId,
         nextAction: TaskAction,
@@ -274,7 +209,7 @@
         since: OffsetDateTime?,
         orgName: String,
         txn: DataAccessTransaction? = null,
-    ): Map<ReportId, ReportFile> {
+    ): List<ReportFile> {
         val ctx = if (txn != null) DSL.using(txn) else create
         val cond = if (since == null) {
             Tables.REPORT_FILE.RECEIVING_ORG.eq(orgName)
@@ -289,100 +224,12 @@
             .selectFrom(Tables.REPORT_FILE)
             .where(cond)
             .fetch()
-            .into(ReportFile::class.java).map { (it.reportId as ReportId) to it }.toMap()
-    }
-
-    /*
-     * Task Source queries
-     */
-
-    fun fetchTaskSources(reportId: ReportId, txn: DataAccessTransaction? = null): List<TaskSource> {
-        val ctx = if (txn != null) DSL.using(txn) else create
-        return ctx
-            .selectFrom(TASK_SOURCE)
-            .where(TASK_SOURCE.REPORT_ID.eq(reportId))
-            .fetch()
-            .into(TaskSource::class.java)
-    }
-
-    fun fetchTaskSources(ids: List<ReportId>, txn: DataAccessTransaction? = null): List<TaskSource> {
-        val ctx = if (txn != null) DSL.using(txn) else create
-        return ctx
-            .selectFrom(TASK_SOURCE)
-            .where(TASK_SOURCE.REPORT_ID.`in`(ids))
-            .fetch()
-            .into(TaskSource::class.java)
-    }
-
-    private fun insertTaskSource(report: Report, source: Source, txn: DataAccessTransaction) {
-        fun insertReportSource(report: Report, source: ReportSource) {
-            DSL.using(txn)
-                .insertInto(
-                    TASK_SOURCE,
-                    TASK_SOURCE.REPORT_ID,
-                    TASK_SOURCE.FROM_REPORT_ID,
-                    TASK_SOURCE.FROM_REPORT_ACTION,
-                ).values(
-                    report.id,
-                    source.id,
-                    source.action,
-                ).execute()
-        }
-
-        fun insertClientSource(report: Report, source: ClientSource) {
-            DSL.using(txn)
-                .insertInto(
-                    TASK_SOURCE,
-                    TASK_SOURCE.REPORT_ID,
-                    TASK_SOURCE.FROM_SENDER,
-                    TASK_SOURCE.FROM_SENDER_ORGANIZATION,
-                ).values(
-                    report.id,
-                    source.client,
-                    source.organization,
-                ).execute()
-        }
-
-        fun insertTestSource(report: Report) {
-            DSL.using(txn)
-                .insertInto(
-                    TASK_SOURCE,
-                    TASK_SOURCE.REPORT_ID
-                ).values(
-                    report.id,
-                ).execute()
-        }
-
-        when (source) {
-            is ReportSource -> insertReportSource(report, source)
-            is ClientSource -> insertClientSource(report, source)
-            is TestSource -> insertTestSource(report)
-            else -> TODO()
-        }
-    }
-
->>>>>>> 81b81cdf
+            .into(ReportFile::class.java).toList()
+    }
+
     /**
      * Settings queries
      */
-<<<<<<< HEAD
-    fun fetchAndLockHeader(reportId: ReportId, txn: DataAccessTransaction): Header {
-        val ctx = DSL.using(txn)
-        val task = ctx
-            .selectFrom(TASK)
-            .where(TASK.REPORT_ID.eq(reportId))
-            .forUpdate()
-            .fetchOne()
-            ?.into(Task::class.java)
-            ?: error("Could not find $reportId that matches a task")
-
-        val reportFile = ActionHistory.fetchReportFile(reportId, ctx)
-        ActionHistory.sanityCheckReport(task, reportFile, false)
-        val itemLineages = ActionHistory.fetchItemLineagesForReport(reportId, reportFile.itemCount, ctx)
-
-        return Header(task, reportFile, itemLineages)
-=======
-
     fun fetchSetting(type: SettingType, name: String, parentId: Int?, txn: DataAccessTransaction): Setting? {
         return DSL
             .using(txn)
@@ -416,56 +263,11 @@
             )
             .fetchOne()
             ?.into(Setting::class.java)
->>>>>>> 81b81cdf
     }
 
     /**
      * Fetch both the item and the organization of the item at the same time to optimize db queries
      */
-<<<<<<< HEAD
-    fun fetchAndLockHeaders(
-        nextAction: TaskAction,
-        at: OffsetDateTime?,
-        receiver: OrganizationService,
-        limit: Int,
-        txn: DataAccessTransaction,
-    ): List<Header> {
-        val cond = if (at == null) {
-            TASK.RECEIVER_NAME.eq(receiver.fullName)
-                .and(TASK.NEXT_ACTION.eq(nextAction))
-        } else {
-            TASK.RECEIVER_NAME.eq(receiver.fullName)
-                .and(TASK.NEXT_ACTION.eq(nextAction))
-                .and(TASK.NEXT_ACTION_AT.eq(at))
-        }
-        val ctx = DSL.using(txn)
-        val tasks = ctx
-            .selectFrom(TASK)
-            .where(cond)
-            .limit(limit)
-            .forUpdate()
-            .skipLocked() // Allows the same query to run in parallel. Otherwise, the query would lock the table.
-            .fetch()
-            .into(Task::class.java)
-
-        val ids = tasks.map { it.reportId }
-        val reportFiles = ids
-            .map { ActionHistory.fetchReportFile(it, ctx) }
-            .map { (it.reportId as ReportId) to it }
-            .toMap()
-        ActionHistory.sanityCheckReports(tasks, reportFiles, false)
-
-        // taskSources seems erroneous.  All the sources for all Tasks are attached to each indiv. task. ?
-        // todo remove the !!
-        return tasks.map { Header(it, reportFiles[it.reportId]!!, null) }
-    }
-
-    fun fetchDownloadableReportFiles(
-        since: OffsetDateTime?,
-        receiverName: String,
-    ): List<ReportFile> {
-        return ActionHistory.fetchDownloadableReportFiles(since, receiverName, create)
-=======
     fun fetchOrganizationAndSetting(
         type: SettingType,
         name: String,
@@ -542,7 +344,6 @@
             )
             .fetch()
             .into(Setting::class.java)
->>>>>>> 81b81cdf
     }
 
     fun insertSetting(setting: Setting, txn: DataAccessTransaction): Int {
@@ -561,15 +362,6 @@
             .set(SETTING.CREATED_BY, setting.createdBy)
             .returningResult(SETTING.SETTING_ID)
             .fetchOne()
-<<<<<<< HEAD
-            ?.into(Task::class.java)
-            ?: error("Could not find $reportId/$orgName that matches a task")
-
-        val reportFile = ActionHistory.fetchReportFile(reportId, create)
-        ActionHistory.sanityCheckReport(task, reportFile, false)
-        val itemLineages = ActionHistory.fetchItemLineagesForReport(reportId, reportFile.itemCount, create)
-        return Header(task, reportFile, itemLineages)
-=======
             ?.value1() ?: error("Fetch error")
     }
 
@@ -583,7 +375,6 @@
                 SETTING.IS_ACTIVE.isTrue
             )
             .execute()
->>>>>>> 81b81cdf
     }
 
     /**
