--- conflicted
+++ resolved
@@ -220,12 +220,8 @@
             .fetch()
             .into(TaskSource::class.java)
 
-<<<<<<< HEAD
-        val reportFiles = ids.map { ActionHistory.fetchReportFile(it, ctx) }
-=======
         val reportFiles = ids
             .map { ActionHistory.fetchReportFile(it, ctx) }
->>>>>>> 61adb98d
             .map { (it.reportId as ReportId) to it }
             .toMap()
         ActionHistory.sanityCheckReports(tasks, reportFiles, false)
