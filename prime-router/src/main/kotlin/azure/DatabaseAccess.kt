--- conflicted
+++ resolved
@@ -994,7 +994,6 @@
     }
 
     /**
-<<<<<<< HEAD
      * Save all information that has been added into [actionHistory] to the database, using [txn] as the context
      */
     fun saveActionHistoryToDb(actionHistory: ActionHistory, txn: Configuration) {
@@ -1091,7 +1090,9 @@
             "Inserted ${itemLineages.size} " +
                 "Item lineages into db for action ${action.actionId}: ${action.actionName}"
         )
-=======
+    }
+
+    /**
      * Returns all resend
      * Nothing found returns empty Result
      */
@@ -1112,7 +1113,6 @@
             )
             .limit(MAX_RECORDS_TO_RETURN)
             .fetchInto(Action::class.java)
->>>>>>> 35e34283
     }
 
     /** Common companion object */
