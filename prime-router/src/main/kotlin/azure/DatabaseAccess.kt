package gov.cdc.prime.router.azure

import com.zaxxer.hikari.HikariConfig
import com.zaxxer.hikari.HikariDataSource
import gov.cdc.prime.router.Organization
import gov.cdc.prime.router.Report
import gov.cdc.prime.router.ReportId
import gov.cdc.prime.router.azure.db.Tables
import gov.cdc.prime.router.azure.db.Tables.JTI_CACHE
import gov.cdc.prime.router.azure.db.Tables.COVID_RESULT_METADATA
import gov.cdc.prime.router.azure.db.Tables.EMAIL_SCHEDULE
import gov.cdc.prime.router.azure.db.Tables.REPORT_LINEAGE
import gov.cdc.prime.router.azure.db.Tables.SETTING
import gov.cdc.prime.router.azure.db.Tables.TASK
import gov.cdc.prime.router.azure.db.enums.SettingType
import gov.cdc.prime.router.azure.db.enums.TaskAction
import gov.cdc.prime.router.azure.db.tables.ReportFile.REPORT_FILE
import gov.cdc.prime.router.azure.db.tables.pojos.CovidResultMetadata
import gov.cdc.prime.router.azure.db.tables.pojos.ItemLineage
import gov.cdc.prime.router.azure.db.tables.pojos.JtiCache
import gov.cdc.prime.router.azure.db.tables.pojos.ReportFile
import gov.cdc.prime.router.azure.db.tables.pojos.Setting
import gov.cdc.prime.router.azure.db.tables.pojos.Task
import gov.cdc.prime.router.azure.db.tables.records.CovidResultMetadataRecord
import gov.cdc.prime.router.azure.db.tables.records.TaskRecord
import org.apache.logging.log4j.kotlin.Logging
import org.flywaydb.core.Flyway
import org.jooq.Configuration
import org.jooq.DSLContext
import org.jooq.Field
import org.jooq.JSON
import org.jooq.SQLDialect
import org.jooq.impl.DSL
import org.jooq.impl.DSL.inline
import org.postgresql.Driver
import java.sql.Connection
import java.sql.DriverManager
import java.time.OffsetDateTime
import java.util.UUID
import javax.sql.DataSource

const val databaseVariable = "POSTGRES_URL"
const val userVariable = "POSTGRES_USER"
const val passwordVariable = "POSTGRES_PASSWORD"

// general max length of free from metadata strings since jooq/postgres
// does not truncate values when persisting to the database
const val METADATA_MAX_LENGTH = 512

typealias DataAccessTransaction = Configuration

/**
 * A data access layer for the database. The idea or abstraction is CRUD on tables in the database.
 * The interface uses the POJO abstractions of the database tables.
 *
 * The companion object does the connection pooling and settings.
 */
class DatabaseAccess(private val create: DSLContext) : Logging {
    constructor(
        dataSource: DataSource = commonDataSource
    ) : this(DSL.using(dataSource, SQLDialect.POSTGRES))
    constructor(connection: Connection) : this(DSL.using(connection, SQLDialect.POSTGRES))

    fun checkConnection() {
        create.selectFrom(REPORT_FILE).where(REPORT_FILE.REPORT_ID.eq(UUID.randomUUID())).fetch()
    }

    /** Make the other calls in the context of a SQL transaction */
    fun transact(block: (txn: DataAccessTransaction) -> Unit) {
        create.transaction { txn: Configuration -> block(txn) }
    }

    /** Make the other calls in the context of a SQL transaction, returning a result */
    fun <T> transactReturning(block: (txn: DataAccessTransaction) -> T): T {
        return create.transactionResult { txn: Configuration -> block(txn) }
    }

    /*
     * Task queries
     */

    /** Fetch a task record and lock it so other connections can grab it */
    fun fetchAndLockTask(reportId: ReportId, txn: DataAccessTransaction): Task {
        return DSL.using(txn)
            .selectFrom(TASK)
            .where(TASK.REPORT_ID.eq(reportId))
            .forUpdate()
            .fetchOne()
            ?.into(Task::class.java)
            ?: error("Could not find $reportId that matches a task")
    }

    /** Fetch multiple task records and lock them so other connections can not grab them */
    fun fetchAndLockTasks(
        nextAction: TaskAction,
        at: OffsetDateTime?,
        receiverFullName: String,
        limit: Int,
        txn: DataAccessTransaction
    ): List<Task> {
        val cond =
            if (at == null) {
                TASK.RECEIVER_NAME.eq(receiverFullName).and(TASK.NEXT_ACTION.eq(nextAction))
            } else {
                TASK.RECEIVER_NAME
                    .eq(receiverFullName)
                    .and(TASK.NEXT_ACTION.eq(nextAction))
                    .and(TASK.NEXT_ACTION_AT.eq(at))
            }
        return DSL.using(txn)
            .selectFrom(TASK)
            .where(cond)
            .limit(limit)
            .forUpdate()
            .skipLocked() // Allows the same query to run in parallel. Otherwise, the query
            // would lock the table.
            .fetch()
            .into(Task::class.java)
    }

    fun fetchTask(reportId: ReportId): Task {
        return create.selectFrom(TASK)
            .where(TASK.REPORT_ID.eq(reportId))
            .fetchOne()
            ?.into(Task::class.java)
            ?: error("Could not find $reportId that matches a task")
    }

    /** Take a report and put into the database after already serializing the body of the report */
    fun insertTask(
        report: Report,
        bodyFormat: String,
        bodyUrl: String,
        nextAction: Event,
        txn: DataAccessTransaction? = null,
    ) {
        fun insert(txn: Configuration) {
            val task = createTaskRecord(report, bodyFormat, bodyUrl, nextAction)
            DSL.using(txn).executeInsert(task)
        }

        if (txn != null) {
            insert(txn)
        } else {
            create.transaction { innerTxn -> insert(innerTxn) }
        }
    }

    fun updateTask(
        reportId: ReportId,
        nextAction: TaskAction,
        nextActionAt: OffsetDateTime?,
        retryToken: String?,
        finishedField: Field<OffsetDateTime>,
        txn: DataAccessTransaction?
    ) {
        val ctx = if (txn != null) DSL.using(txn) else create
        ctx.update(TASK)
            .set(TASK.NEXT_ACTION, nextAction)
            .set(TASK.NEXT_ACTION_AT, nextActionAt)
            .set(TASK.RETRY_TOKEN, if (retryToken != null) JSON.valueOf(retryToken) else null)
            .set(finishedField, OffsetDateTime.now())
            .where(TASK.REPORT_ID.eq(reportId))
            .execute()
    }

    /*
     * ActionHistory queries
     */

    /** You should include org as a search criteria to enforce authorization to get that report. */
    fun fetchReportFile(
        reportId: ReportId,
        org: Organization? = null,
        txn: DataAccessTransaction? = null
    ): ReportFile {
        val ctx = if (txn != null) DSL.using(txn) else create
        val cond =
            if (org == null) {
                Tables.REPORT_FILE.REPORT_ID.eq(reportId)
            } else {
                Tables.REPORT_FILE
                    .REPORT_ID
                    .eq(reportId)
                    .and(Tables.REPORT_FILE.RECEIVING_ORG.eq(org.name))
            }
        return ctx.selectFrom(Tables.REPORT_FILE)
            .where(cond)
            .fetchOne()
            ?.into(ReportFile::class.java)
            ?: error(
                "Could not find $reportId in REPORT_FILE" +
                    if (org != null) {
                        " associated with organization ${org.name}"
                    } else ""
            )
    }

    fun fetchAllInternalReports(
        createdDateTime: OffsetDateTime? = null,
        txn: DataAccessTransaction? = null
    ): List<ReportFile> {
        val createdDt = createdDateTime ?: OffsetDateTime.now().minusDays(30)
        val ctx = if (txn != null) DSL.using(txn) else create
        val cond =
            Tables.REPORT_FILE
                .SENDING_ORG
                .isNotNull
                .and(Tables.REPORT_FILE.BODY_FORMAT.eq("INTERNAL"))
                .and(Tables.REPORT_FILE.CREATED_AT.ge(createdDt))
        return ctx.selectFrom(Tables.REPORT_FILE).where(cond).fetchArray().map {
            it.into(ReportFile::class.java)
        }
    }

    /** Returns null if report has no item-level lineage info tracked. */
    fun fetchItemLineagesForReport(
        reportId: ReportId,
        itemCount: Int,
        txn: DataAccessTransaction? = null
    ): List<ItemLineage>? {
        val ctx = if (txn != null) DSL.using(txn) else create
        val itemLineages =
            ctx.selectFrom(Tables.ITEM_LINEAGE)
                .where(Tables.ITEM_LINEAGE.CHILD_REPORT_ID.eq(reportId))
                .orderBy(
                    Tables.ITEM_LINEAGE.CHILD_INDEX
                ) // todo Don't know if this will be too slow?  Use a map in mem?
                .fetch()
                .into(ItemLineage::class.java)
                .toList()
        // sanity check.  If there are lineages, every record up to itemCount should have at least
        // one lineage.
        // OK to have more than one lineage.  Eg, a merge.
        if (itemLineages.isEmpty()) {
            return null
        } else {
            if (itemLineages.size < itemCount)
                error(
                    "For $reportId, must have at least $itemCount item lineages. There were ${itemLineages.size}"
                )
            val uniqueIndexCount = itemLineages.map { it.childIndex }.toSet().size
            if (uniqueIndexCount != itemCount)
                error(
                    "For report $reportId, expected $itemCount unique indexes; there were $uniqueIndexCount"
                )
        }
        return itemLineages
    }

    fun fetchDownloadableReportFiles(
        since: OffsetDateTime?,
        orgName: String,
        txn: DataAccessTransaction? = null,
    ): List<ReportFile> {
        val ctx = if (txn != null) DSL.using(txn) else create
        val cond =
            if (since == null) {
                Tables.REPORT_FILE
                    .RECEIVING_ORG
                    .eq(orgName)
                    .and(Tables.REPORT_FILE.NEXT_ACTION.eq(TaskAction.send))
            } else {
                Tables.REPORT_FILE
                    .RECEIVING_ORG
                    .eq(orgName)
                    .and(Tables.REPORT_FILE.NEXT_ACTION.eq(TaskAction.send))
                    .and(Tables.REPORT_FILE.CREATED_AT.ge(since))
            }

        return ctx.selectFrom(Tables.REPORT_FILE)
            .where(cond)
            .fetch()
            .into(ReportFile::class.java)
            .toList()
    }

    fun fetchChildReports(
        parentReportId: UUID,
        txn: DataAccessTransaction? = null,
    ): List<ReportId> {
        val ctx = if (txn != null) DSL.using(txn) else create
        return ctx.select(REPORT_LINEAGE.CHILD_REPORT_ID)
            .from(REPORT_LINEAGE)
            .where(REPORT_LINEAGE.PARENT_REPORT_ID.eq(parentReportId))
            .fetch()
            .into(ReportId::class.java)
            .toList()
    }

    /** Settings queries */
    fun fetchSetting(
        type: SettingType,
        name: String,
        parentId: Int?,
        txn: DataAccessTransaction
    ): Setting? {
        return DSL.using(txn)
            .selectFrom(SETTING)
            .where(
                SETTING.IS_ACTIVE.isTrue,
                SETTING.TYPE.eq(type),
                SETTING.NAME.eq(name),
                if (parentId != null) SETTING.ORGANIZATION_ID.eq(parentId)
                else SETTING.ORGANIZATION_ID.isNull
            )
            .fetchOne()
            ?.into(Setting::class.java)
    }

    fun fetchSetting(
        type: SettingType,
        name: String,
        organizationName: String,
        txn: DataAccessTransaction
    ): Setting? {
        val org = SETTING.`as`("org")
        val item = SETTING.`as`("item")
        return DSL.using(txn)
            .select(item.asterisk())
            .from(item)
            .join(org)
            .on(item.ORGANIZATION_ID.eq(org.SETTING_ID))
            .where(
                item.IS_ACTIVE.isTrue,
                item.TYPE.eq(type),
                item.NAME.eq(name),
                org.IS_ACTIVE.isTrue,
                org.TYPE.eq(SettingType.ORGANIZATION),
                org.ORGANIZATION_ID.isNull,
                org.NAME.eq(organizationName),
            )
            .fetchOne()
            ?.into(Setting::class.java)
    }

    /**
     * Fetch both the item and the organization of the item at the same time to optimize db queries
     */
    fun fetchOrganizationAndSetting(
        type: SettingType,
        name: String,
        organizationName: String,
        txn: DataAccessTransaction? = null
    ): Pair<Setting, Setting>? {
        val org = SETTING.`as`("org")
        val item = SETTING.`as`("item")
        val ctx = if (txn != null) DSL.using(txn) else create
        val result =
            ctx.select(item.asterisk(), org.asterisk())
                .from(item)
                .join(org)
                .on(item.ORGANIZATION_ID.eq(org.SETTING_ID))
                .where(
                    item.IS_ACTIVE.isTrue,
                    item.TYPE.eq(type),
                    item.NAME.eq(name),
                    org.IS_ACTIVE.isTrue,
                    org.TYPE.eq(SettingType.ORGANIZATION),
                    org.ORGANIZATION_ID.isNull,
                    org.NAME.eq(organizationName),
                )
                .fetchOne()
                ?: return null

        val itemSetting =
            Setting(
                result.get(item.SETTING_ID),
                result.get(item.TYPE),
                result.get(item.NAME),
                result.get(item.ORGANIZATION_ID),
                result.get(item.VALUES),
                result.get(item.IS_DELETED),
                result.get(item.IS_ACTIVE),
                result.get(item.VERSION),
                result.get(item.CREATED_BY),
                result.get(item.CREATED_AT)
            )
        val orgSetting =
            Setting(
                result.get(org.SETTING_ID),
                result.get(org.TYPE),
                result.get(org.NAME),
                result.get(org.ORGANIZATION_ID),
                result.get(org.VALUES),
                result.get(org.IS_DELETED),
                result.get(org.IS_ACTIVE),
                result.get(org.VERSION),
                result.get(org.CREATED_BY),
                result.get(org.CREATED_AT)
            )
        return Pair(orgSetting, itemSetting)
    }

    fun fetchSettings(type: SettingType, txn: DataAccessTransaction): List<Setting> {
        return DSL.using(txn)
            .selectFrom(SETTING)
            .where(SETTING.IS_ACTIVE.isTrue, SETTING.TYPE.eq(type))
            .orderBy(SETTING.SETTING_ID)
            .fetch()
            .into(Setting::class.java)
    }

    fun fetchSettings(
        type: SettingType,
        organizationId: Int,
        txn: DataAccessTransaction
    ): List<Setting> {
        return DSL.using(txn)
            .select()
            .from(SETTING)
            .where(
                SETTING.IS_ACTIVE.isTrue,
                SETTING.TYPE.eq(type),
                SETTING.ORGANIZATION_ID.eq(organizationId)
            )
            .orderBy(SETTING.SETTING_ID)
            .fetch()
            .into(Setting::class.java)
    }

    fun insertSetting(setting: Setting, txn: DataAccessTransaction): Int {
        return DSL.using(txn)
            .insertInto(SETTING)
            .set(SETTING.SETTING_ID, DSL.defaultValue(SETTING.SETTING_ID))
            .set(SETTING.TYPE, setting.type)
            .set(SETTING.ORGANIZATION_ID, setting.organizationId)
            .set(SETTING.NAME, setting.name)
            .set(SETTING.IS_ACTIVE, setting.isActive)
            .set(SETTING.IS_DELETED, setting.isDeleted)
            .set(SETTING.VALUES, setting.values)
            .set(SETTING.VERSION, setting.version)
            .set(SETTING.CREATED_AT, setting.createdAt)
            .set(SETTING.CREATED_BY, setting.createdBy)
            .returningResult(SETTING.SETTING_ID)
            .fetchOne()
            ?.value1()
            ?: error("Fetch error")
    }

    fun updateOrganizationId(
        currentOrganizationId: Int,
        newOrganizationId: Int,
        txn: DataAccessTransaction
    ) {
        DSL.using(txn)
            .update(SETTING)
            .set(SETTING.ORGANIZATION_ID, newOrganizationId)
            .where(SETTING.ORGANIZATION_ID.eq(currentOrganizationId), SETTING.IS_ACTIVE.isTrue)
            .execute()
    }

    /** search for a setting and it children, insert a deleted setting for those found */
    fun insertDeletedSettingAndChildren(
        settingId: Int,
        settingMetadata: SettingMetadata,
        txn: DataAccessTransaction
    ) {
        DSL.using(txn)
            .insertInto(
                SETTING,
                SETTING.TYPE,
                SETTING.ORGANIZATION_ID,
                SETTING.NAME,
                SETTING.VALUES,
                SETTING.IS_DELETED,
                SETTING.IS_ACTIVE,
                SETTING.VERSION,
                SETTING.CREATED_BY,
                SETTING.CREATED_AT
            )
            .select(
                DSL.select(
                    SETTING.TYPE,
                    SETTING.ORGANIZATION_ID,
                    SETTING.NAME,
                    SETTING.VALUES,
                    DSL.value(true, SETTING.IS_DELETED),
                    DSL.value(false, SETTING.IS_ACTIVE),
                    SETTING.VERSION.plus(1),
                    DSL.value(settingMetadata.createdBy, SETTING.CREATED_BY),
                    DSL.value(settingMetadata.createdAt, SETTING.CREATED_AT)
                )
                    .from(SETTING)
                    .where(
                        SETTING.SETTING_ID
                            .eq(settingId)
                            .or(SETTING.ORGANIZATION_ID.eq(settingId)),
                        SETTING.IS_ACTIVE.isTrue
                    )
            )
            .execute()
    }

    fun deactivateSetting(settingId: Int, txn: DataAccessTransaction) {
        DSL.using(txn)
            .update(SETTING)
            .set(SETTING.IS_ACTIVE, false)
            .where(SETTING.SETTING_ID.eq(settingId))
            .execute()
    }

    fun deactivateSettingAndChildren(settingId: Int, txn: DataAccessTransaction) {
        DSL.using(txn)
            .update(SETTING)
            .set(SETTING.IS_ACTIVE, false)
            .where(
                SETTING.SETTING_ID.eq(settingId).or(SETTING.ORGANIZATION_ID.eq(settingId)),
                SETTING.IS_ACTIVE.isTrue
            )
            .execute()
    }

    /**
     * Find the current setting version looking through inactive and active settings. Return -1 no
     * setting is found.
     */
    fun findSettingVersion(
        type: SettingType,
        name: String,
        organizationId: Int?,
        txn: DataAccessTransaction
    ): Int {
        return DSL.using(txn)
            .select(DSL.max(SETTING.VERSION))
            .from(SETTING)
            .where(
                SETTING.TYPE.eq(type),
                SETTING.NAME.eq(name),
                if (organizationId == null) SETTING.ORGANIZATION_ID.isNull
                else SETTING.ORGANIZATION_ID.eq(organizationId)
            )
            .fetchOne()
            ?.getValue(DSL.max(SETTING.VERSION))
            ?: -1
    }

<<<<<<< HEAD
    fun insertJti(jti: String, expiresAt: OffsetDateTime? = null, txn: DataAccessTransaction) {
        val jtiCache = JtiCache()
        jtiCache.jti = jti
        jtiCache.expiresAt = expiresAt
        DSL.using(txn).newRecord(JTI_CACHE, jtiCache).store()
    }

    fun deleteExpiredJtis(txn: DataAccessTransaction) {
        DSL.using(txn).deleteFrom(JTI_CACHE).where(JTI_CACHE.EXPIRES_AT.lt(OffsetDateTime.now())).execute()
    }

    fun fetchJti(jti: String, txn: DataAccessTransaction): JtiCache? {
        return DSL.using(txn)
            .selectFrom(JTI_CACHE)
            .where(JTI_CACHE.JTI.eq(jti))
            .fetchOne()
            ?.into(JtiCache::class.java)
    }

=======
    /** EmailSchedule queries */
    fun fetchEmailSchedules(txn: DataAccessTransaction? = null): List<String> {

        val ctx = if (txn != null) DSL.using(txn) else create
        return ctx.select(EMAIL_SCHEDULE.VALUES)
            .from(EMAIL_SCHEDULE)
            .where(EMAIL_SCHEDULE.IS_ACTIVE.eq(true))
            .fetch()
            .into(String::class.java)
    }

    fun insertEmailSchedule(body: String?, user: String, txn: DataAccessTransaction? = null): Int? {
        val ctx = if (txn != null) DSL.using(txn) else create
        return ctx.insertInto(EMAIL_SCHEDULE)
            .set(
                EMAIL_SCHEDULE.EMAIL_SCHEDULE_ID,
                DSL.defaultValue(EMAIL_SCHEDULE.EMAIL_SCHEDULE_ID)
            )
            .set(EMAIL_SCHEDULE.VALUES, JSON.valueOf(body))
            .set(EMAIL_SCHEDULE.IS_ACTIVE, true)
            .set(EMAIL_SCHEDULE.VERSION, 1)
            .set(EMAIL_SCHEDULE.CREATED_BY, user)
            .set(EMAIL_SCHEDULE.CREATED_AT, OffsetDateTime.now())
            .returningResult(EMAIL_SCHEDULE.EMAIL_SCHEDULE_ID)
            .fetchOne()
            ?.into(Int::class.java)
    }

    fun deleteEmailSchedule(id: Int, txn: DataAccessTransaction? = null) {
        val ctx = if (txn != null) DSL.using(txn) else create
        ctx.update(EMAIL_SCHEDULE)
            .set(EMAIL_SCHEDULE.IS_ACTIVE, false)
            .where(EMAIL_SCHEDULE.EMAIL_SCHEDULE_ID.eq(id))
            .execute()
    }

    /**
     * Saves metadata to database. Since jooq/postgres does not truncate data that
     * is too long, any columns that can be of varying length are truncated so the
     * batch transaction is not lost. All of these columns have been normalized to
     * METADATA_MAX_LENGTH out of convenience.
     * @param testData : the report meta data to persist
     * @param txn : the database transaction to use for this insert/update
     */
>>>>>>> 975554c3
    fun saveTestData(testData: List<CovidResultMetadata>, txn: DataAccessTransaction) {
        DSL.using(txn)
            .batchInsert(
                testData.map { td ->
                    CovidResultMetadataRecord().also { record ->
                        record.messageId = td.messageId?.take(METADATA_MAX_LENGTH)
                        record.reportId = td.reportId
                        record.reportIndex = td.reportIndex
                        record.orderingProviderName = td.orderingProviderName?.take(METADATA_MAX_LENGTH)
                        record.orderingProviderCounty = td.orderingProviderCounty?.take(METADATA_MAX_LENGTH)
                        record.orderingProviderId = td.orderingProviderId?.take(METADATA_MAX_LENGTH)
                        record.orderingProviderPostalCode = td.orderingProviderPostalCode
                        record.orderingProviderState = td.orderingProviderState?.take(METADATA_MAX_LENGTH)
                        record.orderingFacilityCity = td.orderingFacilityCity?.take(METADATA_MAX_LENGTH)
                        record.orderingFacilityCounty = td.orderingFacilityCounty?.take(METADATA_MAX_LENGTH)
                        record.orderingFacilityName = td.orderingFacilityName?.take(METADATA_MAX_LENGTH)
                        record.orderingFacilityPostalCode = td.orderingFacilityPostalCode
                        record.orderingFacilityState = td.orderingFacilityState?.take(METADATA_MAX_LENGTH)
                        record.testResult = td.testResult?.take(METADATA_MAX_LENGTH)
                        record.testResultCode = td.testResultCode
                        record.equipmentModel = td.equipmentModel?.take(METADATA_MAX_LENGTH)
                        record.specimenCollectionDateTime = td.specimenCollectionDateTime
                        record.testingLabCity = td.testingLabCity?.take(METADATA_MAX_LENGTH)
                        record.testingLabClia = td.testingLabClia
                        record.testingLabCounty = td.testingLabCounty?.take(METADATA_MAX_LENGTH)
                        record.testingLabName = td.testingLabName?.take(METADATA_MAX_LENGTH)
                        record.testingLabPostalCode = td.testingLabPostalCode
                        record.testingLabState = td.testingLabState?.take(METADATA_MAX_LENGTH)
                        record.patientAge = td.patientAge
                        record.patientCounty = td.patientCounty?.take(METADATA_MAX_LENGTH)
                        record.patientEthnicity = td.patientEthnicity
                        record.patientEthnicityCode = td.patientEthnicityCode
                        record.patientGender = td.patientGender
                        record.patientGenderCode = td.patientGenderCode
                        record.patientPostalCode = td.patientPostalCode
                        record.patientRace = td.patientRace
                        record.patientRaceCode = td.patientRaceCode
                        record.patientState = td.patientState?.take(METADATA_MAX_LENGTH)
                        record.siteOfCare = td.siteOfCare?.take(METADATA_MAX_LENGTH)
                    }
                }
            )
            .execute()
    }

    fun deleteTestDataForReportId(reportId: UUID, txn: DataAccessTransaction) {
        DSL.using(txn)
            .deleteFrom(COVID_RESULT_METADATA)
            .where(COVID_RESULT_METADATA.REPORT_ID.eq(reportId))
            .execute()
    }

    fun checkReportExists(reportId: ReportId, txn: DataAccessTransaction): Boolean {
        // this is how you do a select 1 from ... in jooq
        return (
            DSL.using(txn)
                .select(inline(1))
                .from(REPORT_FILE)
                .where(REPORT_FILE.REPORT_ID.eq(reportId))
                .count()
            ) > 0
    }

    /** Fetch the newest CreatedAt timestamp, active or deleted, or return [ifEmptySettings] */
    fun fetchLastModified(txn: DataAccessTransaction? = null): OffsetDateTime? {
        val ctx = if (txn != null) DSL.using(txn) else create
        return ctx.select(DSL.max(SETTING.CREATED_AT))
            .from(SETTING)
            .fetchOne()
            ?.getValue(DSL.max(SETTING.CREATED_AT))
    }

    /** Common companion object */
    companion object {
        /** Global var. Set to false prior to the lazy init, to prevent flyway migrations */
        var isFlywayMigrationOK = true

        /**
         * Create a connection pool
         *
         * Dev Note: Why a connection pool with a "stateless" Azure function? The reason is that
         * Azure functions are actually deployed in a web server. That is functions amortize startup
         * costs by reusing an existing process for a function invocation. Hence, a connection pool
         * is a win in latency after the first initialization.
         */
        private val hikariDataSource: HikariDataSource by lazy {
            DriverManager.registerDriver(Driver())

            val password = System.getenv(passwordVariable)
            val user = System.getenv(userVariable)
            val databaseUrl = System.getenv(databaseVariable)
            val config = HikariConfig()
            config.jdbcUrl = databaseUrl
            config.username = user
            config.password = password
            config.addDataSourceProperty(
                "dataSourceClassName",
                "org.postgresql.ds.PGSimpleDataSource"
            )
            config.addDataSourceProperty("cachePrepStmts", "true")
            config.addDataSourceProperty("prepStmtCacheSize", "250")
            config.addDataSourceProperty("prepStmtCacheSqlLimit", "2048")
            config.addDataSourceProperty(
                "connectionTimeout",
                "60000"
            ) // Default is 30000 (30 seconds)

            // See this info why these are a good value
            //  https://github.com/brettwooldridge/HikariCP/wiki/About-Pool-Sizing
            config.minimumIdle = 2
            config.maximumPoolSize = 25
            // This strongly recommended to be set "be several seconds shorter than any database or
            // infrastructure
            // imposed connection time limit". Not sure what value is but have observed that
            // connection are closed
            // after about 10 minutes
            config.maxLifetime = 180000
            val dataSource = HikariDataSource(config)

            val flyway = Flyway.configure().dataSource(dataSource).load()
            if (isFlywayMigrationOK) {
                flyway.migrate()
            }

            dataSource
        }

        val commonDataSource: DataSource
            get() = hikariDataSource

        fun createTaskRecord(
            report: Report,
            bodyFormat: String,
            bodyUrl: String,
            nextAction: Event,
        ): TaskRecord {
            return TaskRecord(
                report.id,
                nextAction.eventAction.toTaskAction(),
                nextAction.at,
                report.schema.name,
                report.destination?.fullName ?: "",
                report.itemCount,
                bodyFormat,
                bodyUrl,
                report.createdDateTime,
                null,
                null,
                null,
                null,
                null,
                null
            )
        }

        fun createTask(
            report: Report,
            bodyFormat: String,
            bodyUrl: String,
            nextAction: Event,
        ): Task {
            return Task(
                report.id,
                nextAction.eventAction.toTaskAction(),
                nextAction.at,
                report.schema.name,
                report.destination?.fullName ?: "",
                report.itemCount,
                bodyFormat,
                bodyUrl,
                report.createdDateTime,
                null,
                null,
                null,
                null,
                null,
                null,
            )
        }
    }
}<|MERGE_RESOLUTION|>--- conflicted
+++ resolved
@@ -6,9 +6,9 @@
 import gov.cdc.prime.router.Report
 import gov.cdc.prime.router.ReportId
 import gov.cdc.prime.router.azure.db.Tables
-import gov.cdc.prime.router.azure.db.Tables.JTI_CACHE
 import gov.cdc.prime.router.azure.db.Tables.COVID_RESULT_METADATA
 import gov.cdc.prime.router.azure.db.Tables.EMAIL_SCHEDULE
+import gov.cdc.prime.router.azure.db.Tables.JTI_CACHE
 import gov.cdc.prime.router.azure.db.Tables.REPORT_LINEAGE
 import gov.cdc.prime.router.azure.db.Tables.SETTING
 import gov.cdc.prime.router.azure.db.Tables.TASK
@@ -535,7 +535,6 @@
             ?: -1
     }
 
-<<<<<<< HEAD
     fun insertJti(jti: String, expiresAt: OffsetDateTime? = null, txn: DataAccessTransaction) {
         val jtiCache = JtiCache()
         jtiCache.jti = jti
@@ -555,7 +554,6 @@
             ?.into(JtiCache::class.java)
     }
 
-=======
     /** EmailSchedule queries */
     fun fetchEmailSchedules(txn: DataAccessTransaction? = null): List<String> {
 
@@ -600,7 +598,6 @@
      * @param testData : the report meta data to persist
      * @param txn : the database transaction to use for this insert/update
      */
->>>>>>> 975554c3
     fun saveTestData(testData: List<CovidResultMetadata>, txn: DataAccessTransaction) {
         DSL.using(txn)
             .batchInsert(
