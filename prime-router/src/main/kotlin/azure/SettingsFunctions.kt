--- conflicted
+++ resolved
@@ -13,10 +13,7 @@
 import gov.cdc.prime.router.tokens.AuthenticatedClaims
 import gov.cdc.prime.router.tokens.AuthenticatedClaims.Companion.authenticateAdmin
 import gov.cdc.prime.router.tokens.authenticationFailure
-<<<<<<< HEAD
-=======
 import gov.cdc.prime.router.tokens.authorizationFailure
->>>>>>> e20ac26b
 import org.apache.logging.log4j.kotlin.Logging
 
 /*
@@ -277,11 +274,6 @@
         clazz: Class<T>,
         organizationName: String? = null
     ): HttpResponseMessage {
-<<<<<<< HEAD
-        authenticateAdmin(request)
-            ?: return HttpUtilities.unauthorizedResponse(request, authenticationFailure)
-
-=======
         val claims = AuthenticatedClaims.authenticate(request)
         if (claims == null ||
             !claims.authorized(setOf(PRIME_ADMIN_PATTERN, "$organizationName.*.admin", "$organizationName.*.user"))
@@ -289,7 +281,6 @@
             logger.warn("User '${claims?.userName}' FAILED authorized for endpoint ${request.uri}")
             return HttpUtilities.unauthorizedResponse(request, authorizationFailure)
         }
->>>>>>> e20ac26b
         return if (organizationName != null) {
             val (result, outputBody) = facade.findSettingsAsJson(organizationName, clazz)
             facadeResultToResponse(request, result, outputBody)
@@ -313,11 +304,6 @@
         organizationName: String,
         settingType: SettingType
     ): HttpResponseMessage {
-<<<<<<< HEAD
-        authenticateAdmin(request)
-            ?: return HttpUtilities.unauthorizedResponse(request, authenticationFailure)
-
-=======
         val claims = AuthenticatedClaims.authenticate(request)
         if (claims == null || !claims.authorized(
                 setOf(PRIME_ADMIN_PATTERN, "$organizationName.*.admin", "$organizationName.*.user")
@@ -326,7 +312,6 @@
             logger.warn("User '${claims?.userName}' FAILED authorized for endpoint ${request.uri}")
             return HttpUtilities.unauthorizedResponse(request, authorizationFailure)
         }
->>>>>>> e20ac26b
         val settings = facade.findSettingHistoryAsJson(organizationName, settingType)
         return HttpUtilities.okResponse(request, settings, facade.getLastModified())
     }
@@ -336,10 +321,6 @@
     ): HttpResponseMessage {
         authenticateAdmin(request)
             ?: return HttpUtilities.unauthorizedResponse(request, authenticationFailure)
-<<<<<<< HEAD
-
-=======
->>>>>>> e20ac26b
         val lastModified = facade.getLastModified()
         return HttpUtilities.okResponse(request, lastModified = lastModified)
     }
@@ -357,11 +338,6 @@
         clazz: Class<T>,
         organizationName: String? = null
     ): HttpResponseMessage {
-<<<<<<< HEAD
-        authenticateAdmin(request)
-            ?: return HttpUtilities.unauthorizedResponse(request, authenticationFailure)
-
-=======
         val claims = AuthenticatedClaims.authenticate(request)
         if (claims == null || !claims.authorized(
                 setOf(PRIME_ADMIN_PATTERN, "$organizationName.*.admin", "$organizationName.*.user")
@@ -370,7 +346,6 @@
             logger.warn("User '${claims?.userName}' FAILED authorized for endpoint ${request.uri}")
             return HttpUtilities.unauthorizedResponse(request, authorizationFailure)
         }
->>>>>>> e20ac26b
         val setting = facade.findSettingAsJson(settingName, clazz, organizationName)
         return if (setting == null) {
             HttpUtilities.notFoundResponse(request)
@@ -397,15 +372,10 @@
                     ?: return HttpUtilities.badRequestResponse(request, errorJson("missing payload"))
                 facade.putSetting(settingName, body, claims, clazz, organizationName)
             }
-<<<<<<< HEAD
+
             HttpMethod.DELETE ->
                 facade.deleteSetting(settingName, claims, clazz, organizationName)
-=======
-
-            HttpMethod.DELETE ->
-                facade.deleteSetting(settingName, claims, clazz, organizationName)
-
->>>>>>> e20ac26b
+
             else ->
                 return HttpUtilities.badRequestResponse(request, errorJson("unsupported method"))
         }
@@ -426,5 +396,4 @@
     }
 
     private fun errorJson(message: String): String = HttpUtilities.errorJson(message)
-
 }