--- conflicted
+++ resolved
@@ -19,13 +19,6 @@
 /*
  * Settings API
  */
-<<<<<<< HEAD
-
-class GetOrganizations(
-    settingsFacade: SettingsFacade = SettingsFacade.common,
-) :
-    BaseFunction(settingsFacade) {
-=======
 class SettingsFunction(
     settingsFacade: SettingsFacade = SettingsFacade.common
 ) : BaseFunction(settingsFacade) {
@@ -35,7 +28,6 @@
      *      Expected Headers: authorization, content-type
      * @return HttpResponseMessage List of all organizations and settings
      */
->>>>>>> a62db6c2
     @FunctionName("getOrganizations")
     fun getOrganizations(
         @HttpTrigger(
@@ -52,12 +44,6 @@
         }
     }
 
-<<<<<<< HEAD
-class GetOneOrganization(
-    settingsFacade: SettingsFacade = SettingsFacade.common,
-) :
-    BaseFunction(settingsFacade) {
-=======
     /**
      * Get settings for the given organization.
      * @param request Incoming http request
@@ -65,7 +51,6 @@
      * @param organizationName Organization to get settings for
      * @return HttpResponseMessage List of settings for the organization
      */
->>>>>>> a62db6c2
     @FunctionName("getOneOrganization")
     fun getOneOrganization(
         @HttpTrigger(
@@ -79,12 +64,6 @@
         return getOne(request, organizationName, OrganizationAPI::class.java, organizationName)
     }
 
-<<<<<<< HEAD
-class UpdateOrganization(
-    settingsFacade: SettingsFacade = SettingsFacade.common,
-) :
-    BaseFunction(settingsFacade) {
-=======
     /**
      * Update settings for an organization
      * @param request Incoming http request
@@ -93,7 +72,6 @@
      * @param organizationName Organization to update settings for
      * @return HttpResponseMessage Result of update attempt and new value if successful
      */
->>>>>>> a62db6c2
     @FunctionName("updateOneOrganization")
     fun updateOneOrganization(
         @HttpTrigger(
@@ -111,15 +89,6 @@
         )
     }
 
-<<<<<<< HEAD
-/**
- * Sender APIs
- */
-class GetSenders(
-    settingsFacade: SettingsFacade = SettingsFacade.common,
-) :
-    BaseFunction(settingsFacade) {
-=======
     /**
      * Get senders for an organization
      * @param request Incoming http request
@@ -127,7 +96,6 @@
      * @param organizationName Organization to get senders for
      * @return HttpResponseMessage List of senders for the organization
      */
->>>>>>> a62db6c2
     @FunctionName("getSenders")
     fun getSenders(
         @HttpTrigger(
@@ -141,12 +109,6 @@
         return getList(request, Sender::class.java, organizationName)
     }
 
-<<<<<<< HEAD
-class GetOneSender(
-    settingsFacade: SettingsFacade = SettingsFacade.common,
-) :
-    BaseFunction(settingsFacade) {
-=======
     /**
      * Get a single sender for an organization
      * @param request Incoming http request
@@ -155,7 +117,6 @@
      * @param senderName Name of the sender we're looking for
      * @return HttpResponseMessage Sender data if found
      */
->>>>>>> a62db6c2
     @FunctionName("getOneSender")
     fun getOneSender(
         @HttpTrigger(
@@ -170,12 +131,6 @@
         return getOne(request, senderName, Sender::class.java, organizationName)
     }
 
-<<<<<<< HEAD
-class UpdateSender(
-    settingsFacade: SettingsFacade = SettingsFacade.common,
-) :
-    BaseFunction(settingsFacade) {
-=======
     /**
      * Update a single sender for an organization
      * @param request Incoming http request
@@ -185,7 +140,6 @@
      * @param senderName Name of the sender we're updating
      * @return HttpResponseMessage Result of update attempt and new value if successful
      */
->>>>>>> a62db6c2
     @FunctionName("updateOneSender")
     fun updateOneSender(
         @HttpTrigger(
@@ -205,12 +159,6 @@
         )
     }
 
-<<<<<<< HEAD
-class GetReceiver(
-    settingsFacade: SettingsFacade = SettingsFacade.common,
-) :
-    BaseFunction(settingsFacade) {
-=======
     /**
      * Get receiver for an organization
      * @param request Incoming http request
@@ -219,7 +167,6 @@
      * @param organizationName Organization to get receivers for
      * @return HttpResponseMessage List of receivers for the organization
      */
->>>>>>> a62db6c2
     @FunctionName("getReceivers")
     fun getReceivers(
         @HttpTrigger(
@@ -233,12 +180,6 @@
         return getList(request, ReceiverAPI::class.java, organizationName)
     }
 
-<<<<<<< HEAD
-class GetOneReceiver(
-    settingsFacade: SettingsFacade = SettingsFacade.common,
-) :
-    BaseFunction(settingsFacade) {
-=======
     /**
      * Get a single receiver for an organization
      * @param request Incoming http request
@@ -247,7 +188,6 @@
      * @param receiverName Name of the receiver we're looking for
      * @return HttpResponseMessage Receiver if found
      */
->>>>>>> a62db6c2
     @FunctionName("getOneReceiver")
     fun getOneReceiver(
         @HttpTrigger(
@@ -262,12 +202,6 @@
         return getOne(request, receiverName, ReceiverAPI::class.java, organizationName)
     }
 
-<<<<<<< HEAD
-class UpdateReceiver(
-    settingsFacade: SettingsFacade = SettingsFacade.common,
-) :
-    BaseFunction(settingsFacade) {
-=======
     /**
      * Update one receiver for an organization
      * @param request Incoming http request
@@ -277,7 +211,6 @@
      * @param receiverName Name of the receiver we're updating
      * @return HttpResponseMessage Result of update attempt and new value if successful
      */
->>>>>>> a62db6c2
     @FunctionName("updateOneReceiver")
     fun updateOneReceiver(
         @HttpTrigger(
@@ -297,29 +230,6 @@
         )
     }
 
-<<<<<<< HEAD
-/**
- * Get a history of revisions for an Org's settings (by type).
- * It includes all the Setting data for the full history to enable
- * quick client diffs across revisions.
- *
- * Type returned depends on the request settingSelector parameter.
- * ALL named settings are return and the caller must group accordingly.
- * Return ALL names solves the problem where knowing a deleted name become impossible
- *
- * From the OpenAPI view, this is just 3 different api calls
- *   `settings/revision/organizations/{organizationName}/sender`
- *   `settings/revision/organizations/{organizationName}/receiver`
- *   `settings/revision/organizations/{organizationName}/organization`
- *   @param settingsFacade Same pattern as the rest of the funs in this module
- *   @param oktaAuthentication Default to require org admin, caller can override
- *   @return Spring HttpTrigger call
- */
-class GetSettingRevisionHistory(
-    settingsFacade: SettingsFacade = SettingsFacade.common,
-) :
-    BaseFunction(settingsFacade) {
-=======
     /**
      * Get a history of revisions for an organization's settings (by type).
      * It includes all the Setting data for the full history to enable
@@ -337,7 +247,6 @@
      * @param settingSelector Name of setting type we're looking for. See SettingType for options
      * @return HttpResponseMessage List of settings changes based on the parameters
      */
->>>>>>> a62db6c2
     @FunctionName("getSettingRevisionHistory")
     fun getSettingRevisionHistory(
         @HttpTrigger(
