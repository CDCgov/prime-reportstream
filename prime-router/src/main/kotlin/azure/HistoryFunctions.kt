--- conflicted
+++ resolved
@@ -23,400 +23,503 @@
 
 class Facility
 private constructor(
-        val organization: String?,
-        val facility: String?,
-        val location: String?,
-        val CLIA: String?,
-        val positive: Long?,
-        val total: Long?
+                val organization: String?,
+                val facility: String?,
+                val location: String?,
+                val CLIA: String?,
+                val positive: Long?,
+                val total: Long?
 ) {
 
-    data class Builder(
-            var organization: String? = null,
-            var facility: String? = null,
-            var location: String? = null,
-            var CLIA: String? = null,
-            var positive: Long? = null,
-            var total: Long? = null
-    ) {
-
-        fun organization(organization: String) = apply { this.organization = organization }
-        fun facility(facility: String) = apply { this.facility = facility }
-        fun location(location: String) = apply { this.location = location }
-        fun CLIA(CLIA: String) = apply { this.CLIA = CLIA }
-        fun positive(positive: Long) = apply { this.positive = positive }
-        fun total(total: Long) = apply { this.total = total }
-        fun build() = Facility(organization, facility, location, CLIA, positive, total)
-    }
+        data class Builder(
+                        var organization: String? = null,
+                        var facility: String? = null,
+                        var location: String? = null,
+                        var CLIA: String? = null,
+                        var positive: Long? = null,
+                        var total: Long? = null
+        ) {
+
+                fun organization(organization: String) = apply { this.organization = organization }
+                fun facility(facility: String) = apply { this.facility = facility }
+                fun location(location: String) = apply { this.location = location }
+                fun CLIA(CLIA: String) = apply { this.CLIA = CLIA }
+                fun positive(positive: Long) = apply { this.positive = positive }
+                fun total(total: Long) = apply { this.total = total }
+                fun build() = Facility(organization, facility, location, CLIA, positive, total)
+        }
 }
 
 class Action private constructor(val date: String?, val user: String?, val action: String?) {
 
-    data class Builder(
-            var date: String? = null,
-            var user: String? = null,
-            var action: String? = null
-    ) {
-
-        fun date(date: String) = apply { this.date = date }
-        fun user(user: String) = apply { this.user = user }
-        fun action(action: String) = apply { this.action = action }
-        fun build() = Action(date, user, action)
-    }
+        data class Builder(
+                        var date: String? = null,
+                        var user: String? = null,
+                        var action: String? = null
+        ) {
+
+                fun date(date: String) = apply { this.date = date }
+                fun user(user: String) = apply { this.user = user }
+                fun action(action: String) = apply { this.action = action }
+                fun build() = Action(date, user, action)
+        }
 }
 
 class ReportView
 private constructor(
-        val sent: Long?,
-        val via: String?,
-        val positive: Long?,
-        val total: Long?,
-        val fileType: String?,
-        val type: String?,
-        val reportId: String?,
-        val expires: Long?,
-        val sendingOrg: String?,
-        val receivingOrg: String?,
-        val receivingOrgSvc: String?,
-        val facilities: ArrayList<Facility>?,
-        val actions: ArrayList<Action>?,
-        val displayName: String?,
-        val content: String?,
-        val fileName: String?,
-        val mimeType: String?
+                val sent: Long?,
+                val via: String?,
+                val positive: Long?,
+                val total: Long?,
+                val fileType: String?,
+                val type: String?,
+                val reportId: String?,
+                val expires: Long?,
+                val sendingOrg: String?,
+                val receivingOrg: String?,
+                val receivingOrgSvc: String?,
+                val facilities: ArrayList<Facility>?,
+                val actions: ArrayList<Action>?,
+                val displayName: String?,
+                val content: String?,
+                val fileName: String?,
+                val mimeType: String?
 ) {
-    data class Builder(
-            var sent: Long? = null,
-            var via: String? = null,
-            var positive: Long? = null,
-            var total: Long? = null,
-            var fileType: String? = null,
-            var type: String? = null,
-            var reportId: String? = null,
-            var expires: Long? = null,
-            var sendingOrg: String? = null,
-            var receivingOrg: String? = null,
-            var receivingOrgSvc: String? = null,
-            var facilities: ArrayList<Facility>? = ArrayList<Facility>(),
-            var actions: ArrayList<Action>? = ArrayList<Action>(),
-            var displayName: String? = null,
-            var content: String? = null,
-            var fileName: String? = null,
-            var mimeType: String? = null
-    ) {
-
-        fun sent(sent: Long) = apply { this.sent = sent }
-        fun via(via: String) = apply { this.via = via }
-        fun positive(positive: Long) = apply { this.positive = positive }
-        fun total(total: Long) = apply { this.total = total }
-        fun fileType(fileType: String) = apply { this.fileType = fileType }
-        fun type(type: String) = apply { this.type = type }
-        fun reportId(reportId: String) = apply { this.reportId = reportId }
-        fun expires(expires: Long) = apply { this.expires = expires }
-        fun sendingOrg(sendingOrg: String) = apply { this.sendingOrg = sendingOrg }
-        fun receivingOrg(receivingOrg: String) = apply { this.receivingOrg = receivingOrg }
-        fun receivingOrgSvc(receivingOrgSvc: String) = apply {
-            this.receivingOrgSvc = receivingOrgSvc
-        }
-        fun facilities(facilities: ArrayList<Facility>) = apply { this.facilities = facilities }
-        fun actions(actions: ArrayList<Action>) = apply { this.actions = actions }
-        fun displayName(displayName: String) = apply { this.displayName = displayName }
-        fun content(content: String) = apply { this.content = content }
-        fun fileName(fileName: String) = apply { this.fileName = fileName }
-        fun mimeType(mimeType: String) = apply { this.mimeType = mimeType }
-
-        fun build() =
-                ReportView(
-                        sent,
-                        via,
-                        positive,
-                        total,
-                        fileType,
-                        type,
-                        reportId,
-                        expires,
-                        sendingOrg,
-                        receivingOrg,
-                        receivingOrgSvc,
-                        facilities,
-                        actions,
-                        displayName,
-                        content,
-                        fileName,
-                        mimeType
-                )
-    }
+        data class Builder(
+                        var sent: Long? = null,
+                        var via: String? = null,
+                        var positive: Long? = null,
+                        var total: Long? = null,
+                        var fileType: String? = null,
+                        var type: String? = null,
+                        var reportId: String? = null,
+                        var expires: Long? = null,
+                        var sendingOrg: String? = null,
+                        var receivingOrg: String? = null,
+                        var receivingOrgSvc: String? = null,
+                        var facilities: ArrayList<Facility>? = ArrayList<Facility>(),
+                        var actions: ArrayList<Action>? = ArrayList<Action>(),
+                        var displayName: String? = null,
+                        var content: String? = null,
+                        var fileName: String? = null,
+                        var mimeType: String? = null
+        ) {
+
+                fun sent(sent: Long) = apply { this.sent = sent }
+                fun via(via: String) = apply { this.via = via }
+                fun positive(positive: Long) = apply { this.positive = positive }
+                fun total(total: Long) = apply { this.total = total }
+                fun fileType(fileType: String) = apply { this.fileType = fileType }
+                fun type(type: String) = apply { this.type = type }
+                fun reportId(reportId: String) = apply { this.reportId = reportId }
+                fun expires(expires: Long) = apply { this.expires = expires }
+                fun sendingOrg(sendingOrg: String) = apply { this.sendingOrg = sendingOrg }
+                fun receivingOrg(receivingOrg: String) = apply { this.receivingOrg = receivingOrg }
+                fun receivingOrgSvc(receivingOrgSvc: String) = apply {
+                        this.receivingOrgSvc = receivingOrgSvc
+                }
+                fun facilities(facilities: ArrayList<Facility>) = apply {
+                        this.facilities = facilities
+                }
+                fun actions(actions: ArrayList<Action>) = apply { this.actions = actions }
+                fun displayName(displayName: String) = apply { this.displayName = displayName }
+                fun content(content: String) = apply { this.content = content }
+                fun fileName(fileName: String) = apply { this.fileName = fileName }
+                fun mimeType(mimeType: String) = apply { this.mimeType = mimeType }
+
+                fun build() =
+                                ReportView(
+                                                sent,
+                                                via,
+                                                positive,
+                                                total,
+                                                fileType,
+                                                type,
+                                                reportId,
+                                                expires,
+                                                sendingOrg,
+                                                receivingOrg,
+                                                receivingOrgSvc,
+                                                facilities,
+                                                actions,
+                                                displayName,
+                                                content,
+                                                fileName,
+                                                mimeType
+                                )
+        }
 }
 
 data class FileReturn(val content: String, val filename: String, val mimetype: String)
 
 class GetReports : BaseHistoryFunction() {
 
-    @FunctionName("getReports")
-    @StorageAccount("AzureWebJobsStorage")
-    fun run(
-            @HttpTrigger(
-                    name = "getReports",
-                    methods = [HttpMethod.GET, HttpMethod.HEAD, HttpMethod.OPTIONS],
-                    authLevel = AuthorizationLevel.ANONYMOUS,
-                    route = "history/report"
-            )
-            request: HttpRequestMessage<String?>,
-            context: ExecutionContext,
-    ): HttpResponseMessage {
-        val organization = request.headers["organization"] ?: ""
-        context.logger.info("organization = $organization")
-        return if (organization.isBlank()) getReports(request, context)
-        else getReports(request, context, organization)
-    }
+        @FunctionName("getReports")
+        @StorageAccount("AzureWebJobsStorage")
+        fun run(
+                        @HttpTrigger(
+                                        name = "getReports",
+                                        methods =
+                                                        [
+                                                                        HttpMethod.GET,
+                                                                        HttpMethod.HEAD,
+                                                                        HttpMethod.OPTIONS],
+                                        authLevel = AuthorizationLevel.ANONYMOUS,
+                                        route = "history/report"
+                        )
+                        request: HttpRequestMessage<String?>,
+                        context: ExecutionContext,
+        ): HttpResponseMessage {
+                val organization = request.headers["organization"] ?: ""
+                context.logger.info("organization = $organization")
+                return if (organization.isBlank()) getReports(request, context)
+                else getReports(request, context, organization)
+        }
 }
 
 class GetReportById : BaseHistoryFunction() {
-    @FunctionName("getReportById")
-    @StorageAccount("AzureWebJobsStorage")
-    fun run(
-            @HttpTrigger(
-                    name = "getReportById",
-                    methods = [HttpMethod.GET],
-                    authLevel = AuthorizationLevel.ANONYMOUS,
-                    route = "history/report/{reportId}"
-            )
-            request: HttpRequestMessage<String?>,
-            @BindingName("reportId") reportId: String,
-            context: ExecutionContext,
-    ): HttpResponseMessage {
-        return getReportById(request, reportId, context)
-    }
+        @FunctionName("getReportById")
+        @StorageAccount("AzureWebJobsStorage")
+        fun run(
+                        @HttpTrigger(
+                                        name = "getReportById",
+                                        methods = [HttpMethod.GET],
+                                        authLevel = AuthorizationLevel.ANONYMOUS,
+                                        route = "history/report/{reportId}"
+                        )
+                        request: HttpRequestMessage<String?>,
+                        @BindingName("reportId") reportId: String,
+                        context: ExecutionContext,
+        ): HttpResponseMessage {
+                return getReportById(request, reportId, context)
+        }
 }
 
 open class BaseHistoryFunction : Logging {
-    val DAYS_TO_SHOW = 30L
-    val workflowEngine = WorkflowEngine()
-
-    fun getReports(
-            request: HttpRequestMessage<String?>,
-            context: ExecutionContext,
-            organizationName: String? = null
-    ): HttpResponseMessage {
-        logger.info("Checking authorization for getReports")
-        val authClaims =
-                checkAuthenticated(request, context)
-                        ?: return request.createResponseBuilder(HttpStatus.UNAUTHORIZED).build()
-        var response: HttpResponseMessage
-        try {
-            logger.info("Getting reports for ${organizationName ?: authClaims.organization.name}")
-            val headers =
-                    workflowEngine.db.fetchDownloadableReportFiles(
-                            OffsetDateTime.now().minusDays(DAYS_TO_SHOW),
-                            organizationName ?: authClaims.organization.name
-                    )
-            @Suppress("NEW_INFERENCE_NO_INFORMATION_FOR_PARAMETER")
-            val reports =
-                    headers.sortedByDescending { it.createdAt }.mapNotNull {
-                        val facilities =
-                                workflowEngine.db.getFacilitiesForDownloadableReport(it.reportId)
-                        val actions = arrayListOf<Action>()
-                        // get the org passed in
-                        val adminOrg =
-                                workflowEngine.settings.organizations.firstOrNull { org ->
-                                    org.name.lowercase() == organizationName
-                                }
-                        val header =
-                                try {
-                                    workflowEngine.fetchHeader(
-                                            it.reportId,
-                                            adminOrg ?: authClaims.organization
-                                    )
-                                } catch (ex: Exception) {
-                                    context.logger.severe(
-                                            "Unable to find file for ${it.reportId} ${ex.message}"
-                                    )
-                                    null
-                                }
-
-                        if (header != null) {
-                            val content =
-                                    if (header.content !== null) String(header.content) else ""
-                            val filename = Report.formExternalFilename(header)
-                            val mimeType =
-                                    Report.Format.safeValueOf(header.reportFile.bodyFormat).mimeType
-                            val externalOrgName = header.receiver?.displayName
-
-                            ReportView.Builder()
-                                    .reportId(it.reportId.toString())
-                                    .sent(it.createdAt.toEpochSecond() * 1000)
-                                    .via(it.bodyFormat)
-                                    .total(it.itemCount.toLong())
-                                    .fileType(it.bodyFormat)
-                                    .type("ELR")
-                                    .expires(
-                                            it.createdAt.plusDays(DAYS_TO_SHOW).toEpochSecond() *
-                                                    1000
-                                    )
-                                    .facilities(ArrayList(facilities))
-                                    .actions(actions)
-                                    .receivingOrg(it.receivingOrg)
-                                    .receivingOrgSvc(externalOrgName ?: it.receivingOrgSvc)
-                                    .displayName(
-                                            if (it.externalName.isNullOrBlank()) it.receivingOrgSvc
-                                            else it.externalName
-                                    )
-                                    .content(
-                                            ""
-                                    ) // don't get the content for now. that can get beefy
-                                    .fileName(filename)
-                                    .mimeType(mimeType)
-                                    .build()
+        val DAYS_TO_SHOW = 30L
+        val workflowEngine = WorkflowEngine()
+
+        fun getReports(
+                        request: HttpRequestMessage<String?>,
+                        context: ExecutionContext,
+                        organizationName: String? = null
+        ): HttpResponseMessage {
+                logger.info("Checking authorization for getReports")
+                val authClaims =
+                                checkAuthenticated(request, context)
+                                                ?: return request.createResponseBuilder(
+                                                                                HttpStatus
+                                                                                                .UNAUTHORIZED
+                                                                )
+                                                                .build()
+                var response: HttpResponseMessage
+                try {
+                        logger.info(
+                                        "Getting reports for ${organizationName ?: authClaims.organization.name}"
+                        )
+                        val headers =
+                                        workflowEngine.db.fetchDownloadableReportFiles(
+                                                        OffsetDateTime.now()
+                                                                        .minusDays(DAYS_TO_SHOW),
+                                                        organizationName
+                                                                        ?: authClaims.organization
+                                                                                        .name
+                                        )
+                        @Suppress("NEW_INFERENCE_NO_INFORMATION_FOR_PARAMETER")
+                        val reports =
+                                        headers.sortedByDescending { it.createdAt }.mapNotNull {
+                                                val facilities =
+                                                                workflowEngine.db
+                                                                                .getFacilitiesForDownloadableReport(
+                                                                                                it.reportId
+                                                                                )
+                                                val actions = arrayListOf<Action>()
+                                                // get the org passed in
+                                                val adminOrg =
+                                                                workflowEngine.settings
+                                                                                .organizations
+                                                                                .firstOrNull { org
+                                                                                        ->
+                                                                                        org.name
+                                                                                                        .lowercase() ==
+                                                                                                        organizationName
+                                                                                }
+                                                val header =
+                                                                try {
+                                                                        workflowEngine.fetchHeader(
+                                                                                        it.reportId,
+                                                                                        adminOrg
+                                                                                                        ?: authClaims.organization
+                                                                        )
+                                                                } catch (ex: Exception) {
+                                                                        context.logger.severe(
+                                                                                        "Unable to find file for ${it.reportId} ${ex.message}"
+                                                                        )
+                                                                        null
+                                                                }
+
+                                                if (header != null) {
+                                                        val content =
+                                                                        if (header.content !== null)
+                                                                                        String(
+                                                                                                        header.content
+                                                                                        )
+                                                                        else ""
+                                                        val filename =
+                                                                        Report.formExternalFilename(
+                                                                                        header
+                                                                        )
+                                                        val mimeType =
+                                                                        Report.Format.safeValueOf(
+                                                                                                        header.reportFile
+                                                                                                                        .bodyFormat
+                                                                                        )
+                                                                                        .mimeType
+                                                        val externalOrgName =
+                                                                        header.receiver?.displayName
+
+                                                        ReportView.Builder()
+                                                                        .reportId(
+                                                                                        it.reportId
+                                                                                                        .toString()
+                                                                        )
+                                                                        .sent(
+                                                                                        it.createdAt
+                                                                                                        .toEpochSecond() *
+                                                                                                        1000
+                                                                        )
+                                                                        .via(it.bodyFormat)
+                                                                        .total(
+                                                                                        it.itemCount
+                                                                                                        .toLong()
+                                                                        )
+                                                                        .fileType(it.bodyFormat)
+                                                                        .type("ELR")
+                                                                        .expires(
+                                                                                        it.createdAt.plusDays(
+                                                                                                                        DAYS_TO_SHOW
+                                                                                                        )
+                                                                                                        .toEpochSecond() *
+                                                                                                        1000
+                                                                        )
+                                                                        .facilities(
+                                                                                        ArrayList(
+                                                                                                        facilities
+                                                                                        )
+                                                                        )
+                                                                        .actions(actions)
+                                                                        .receivingOrg(
+                                                                                        it.receivingOrg
+                                                                        )
+                                                                        .receivingOrgSvc(
+                                                                                        externalOrgName
+                                                                                                        ?: it.receivingOrgSvc
+                                                                        )
+                                                                        .displayName(
+                                                                                        if (it
+                                                                                                                        .externalName
+                                                                                                                        .isNullOrBlank()
+                                                                                        )
+                                                                                                        it.receivingOrgSvc
+                                                                                        else
+                                                                                                        it.externalName
+                                                                        )
+                                                                        .content(
+                                                                                        ""
+                                                                        ) // don't get the content
+                                                                        // for now. that can get
+                                                                        // beefy
+                                                                        .fileName(filename)
+                                                                        .mimeType(mimeType)
+                                                                        .build()
+                                                } else {
+                                                        null
+                                                }
+                                        }
+
+                        response =
+                                        request.createResponseBuilder(HttpStatus.OK)
+                                                        .body(reports)
+                                                        .header("Content-Type", "application/json")
+                                                        .build()
+                } catch (ex: Exception) {
+                        context.logger.info(
+                                        "Exception during creating of reports list - file not found"
+                        )
+                        context.logger.severe(ex.message)
+                        context.logger.severe(ex.stackTraceToString())
+                        response =
+                                        request.createResponseBuilder(HttpStatus.NOT_FOUND)
+                                                        .body("File not found")
+                                                        .header("Content-Type", "text/html")
+                                                        .build()
+                }
+                return response
+        }
+
+        fun getReportById(
+                        request: HttpRequestMessage<String?>,
+                        reportIdIn: String,
+                        context: ExecutionContext
+        ): HttpResponseMessage {
+                val authClaims =
+                                checkAuthenticated(request, context)
+                                                ?: return request.createResponseBuilder(
+                                                                                HttpStatus
+                                                                                                .UNAUTHORIZED
+                                                                )
+                                                                .build()
+
+                var response: HttpResponseMessage
+                try {
+                        // get the organization based on the header, if it exists, and if it
+                        // doesn't, use the organization from the authClaim
+                        val reportOrg =
+                                        workflowEngine.settings.organizations.firstOrNull {
+                                                it.name.lowercase() ==
+                                                                request.headers["organization"]
+                                                                                ?.lowercase()
+                                        }
+                                                        ?: authClaims.organization
+                        val reportId = ReportId.fromString(reportIdIn)
+                        val header = workflowEngine.fetchHeader(reportId, reportOrg)
+                        if (header.content == null || header.content.isEmpty())
+                                        response =
+                                                        request.createResponseBuilder(
+                                                                                        HttpStatus
+                                                                                                        .NOT_FOUND
+                                                                        )
+                                                                        .build()
+                        else {
+                                val filename = Report.formExternalFilename(header)
+                                val mimeType =
+                                                Report.Format.safeValueOf(
+                                                                                header.reportFile
+                                                                                                .bodyFormat
+                                                                )
+                                                                .mimeType
+
+                                val fileReturn =
+                                                FileReturn(
+                                                                String(header.content),
+                                                                filename,
+                                                                mimeType
+                                                )
+                                response =
+                                                request.createResponseBuilder(HttpStatus.OK)
+                                                                .header(
+                                                                                "Content-Type",
+                                                                                "application/json"
+                                                                )
+                                                                .body(fileReturn)
+                                                                .build()
+
+                                val actionHistory = ActionHistory(TaskAction.download, context)
+                                actionHistory.trackActionRequestResponse(request, response)
+                                // Give the external report_file a new UUID, so we can track its
+                                // history distinct
+                                // from the
+                                // internal blob.   This is going to be very confusing.
+                                val externalReportId = UUID.randomUUID()
+                                actionHistory.trackDownloadedReport(
+                                                header,
+                                                filename,
+                                                externalReportId,
+                                                authClaims.userName,
+                                )
+                                actionHistory.trackItemLineages(
+                                                Report.createItemLineagesFromDb(
+                                                                header,
+                                                                externalReportId
+                                                )
+                                )
+                                WorkflowEngine().recordAction(actionHistory)
+
+                                return response
+                        }
+                } catch (ex: Exception) {
+                        context.logger.warning(
+                                        "Exception during download of $reportIdIn - file not found"
+                        )
+                        response =
+                                        request.createResponseBuilder(HttpStatus.NOT_FOUND)
+                                                        .body("File $reportIdIn not found")
+                                                        .header("Content-Type", "text/html")
+                                                        .build()
+                }
+                return response
+        }
+
+        data class AuthClaims(val userName: String, val organization: Organization)
+
+        /** returns null if not authorized, otherwise returns a set of claims. */
+        fun checkAuthenticated(
+                        request: HttpRequestMessage<String?>,
+                        context: ExecutionContext
+        ): AuthClaims? {
+                var userName = ""
+                // orgs in the settings table of the database have a format of "zz-phd",
+                // while the auth service claims has a format of "DHzz_phd"
+                // claimsOrgName will have the format of "DHzz_phd"
+                val claimsOrgName = request.headers["organization"] ?: ""
+
+                // orgName will have the format of "zz-phd" and is used to look up in the settings
+                // table of
+                // the database
+                var orgName = getOrgNameFromHeader(claimsOrgName)
+
+                var jwtToken = request.headers["authorization"] ?: ""
+
+                jwtToken = if (jwtToken.length > 7) jwtToken.substring(7) else ""
+
+                if (jwtToken.isNotBlank()) {
+                        try {
+                                // get the access token verifier
+                                val jwtVerifier =
+                                                JwtVerifiers.accessTokenVerifierBuilder()
+                                                                .setIssuer(
+                                                                                "https://${System.getenv("OKTA_baseUrl")}/oauth2/default"
+                                                                )
+                                                                .build()
+                                // get it to decode the token from the header
+                                val jwt =
+                                                jwtVerifier.decode(jwtToken)
+                                                                ?: throw Throwable(
+                                                                                "Error in validation of jwt token"
+                                                                )
+                                // get the user name and org
+                                userName = jwt.claims["sub"].toString()
+                                val orgs = jwt.claims["organization"]
+                                @Suppress("UNCHECKED_CAST")
+                                val org = if (orgs !== null) (orgs as List<String>)[0] else ""
+                                orgName = if (org.length > 3) org.substring(2) else ""
+                        } catch (ex: Throwable) {
+                                context.logger.log(
+                                                Level.WARNING,
+                                                "Error in verification of token",
+                                                ex
+                                )
+                                return null
+                        }
+                }
+                if (userName.isNotBlank() && orgName.isNotBlank()) {
+                        val organization =
+                                        workflowEngine.settings.findOrganization(
+                                                        orgName.replace('_', '-')
+                                        )
+                        if (organization != null) {
+                                return AuthClaims(userName, organization)
                         } else {
-                            null
+                                context.logger.info(
+                                                "User $userName failed auth: Organization $orgName is unknown to the system."
+                                )
                         }
-                    }
-
-            response =
-                    request.createResponseBuilder(HttpStatus.OK)
-                            .body(reports)
-                            .header("Content-Type", "application/json")
-                            .build()
-        } catch (ex: Exception) {
-            context.logger.info("Exception during creating of reports list - file not found")
-            context.logger.severe(ex.message)
-            context.logger.severe(ex.stackTraceToString())
-            response =
-                    request.createResponseBuilder(HttpStatus.NOT_FOUND)
-                            .body("File not found")
-                            .header("Content-Type", "text/html")
-                            .build()
-        }
-        return response
-    }
-
-    fun getReportById(
-            request: HttpRequestMessage<String?>,
-            reportIdIn: String,
-            context: ExecutionContext
-    ): HttpResponseMessage {
-        val authClaims =
-                checkAuthenticated(request, context)
-                        ?: return request.createResponseBuilder(HttpStatus.UNAUTHORIZED).build()
-
-        var response: HttpResponseMessage
-        try {
-            // get the organization based on the header, if it exists, and if it
-            // doesn't, use the organization from the authClaim
-            val reportOrg =
-                    workflowEngine.settings.organizations.firstOrNull {
-                        it.name.lowercase() == request.headers["organization"]?.lowercase()
-                    }
-                            ?: authClaims.organization
-            val reportId = ReportId.fromString(reportIdIn)
-            val header = workflowEngine.fetchHeader(reportId, reportOrg)
-            if (header.content == null || header.content.isEmpty())
-                    response = request.createResponseBuilder(HttpStatus.NOT_FOUND).build()
-            else {
-                val filename = Report.formExternalFilename(header)
-                val mimeType = Report.Format.safeValueOf(header.reportFile.bodyFormat).mimeType
-
-                val fileReturn = FileReturn(String(header.content), filename, mimeType)
-                response =
-                        request.createResponseBuilder(HttpStatus.OK)
-                                .header("Content-Type", "application/json")
-                                .body(fileReturn)
-                                .build()
-
-                val actionHistory = ActionHistory(TaskAction.download, context)
-                actionHistory.trackActionRequestResponse(request, response)
-                // Give the external report_file a new UUID, so we can track its history distinct
-                // from the
-                // internal blob.   This is going to be very confusing.
-                val externalReportId = UUID.randomUUID()
-                actionHistory.trackDownloadedReport(
-                        header,
-                        filename,
-                        externalReportId,
-                        authClaims.userName,
-                )
-                actionHistory.trackItemLineages(
-                        Report.createItemLineagesFromDb(header, externalReportId)
-                )
-<<<<<<< HEAD
-                WorkflowEngine().recordAction(actionHistory)
-=======
-                actionHistory.trackItemLineages(Report.createItemLineagesFromDb(header, externalReportId))
-                workflowEngine.recordAction(actionHistory)
->>>>>>> b3ba62af
-
-                return response
-            }
-        } catch (ex: Exception) {
-            context.logger.warning("Exception during download of $reportIdIn - file not found")
-            response =
-                    request.createResponseBuilder(HttpStatus.NOT_FOUND)
-                            .body("File $reportIdIn not found")
-                            .header("Content-Type", "text/html")
-                            .build()
-        }
-        return response
-    }
-
-    data class AuthClaims(val userName: String, val organization: Organization)
-
-    /** returns null if not authorized, otherwise returns a set of claims. */
-    fun checkAuthenticated(
-            request: HttpRequestMessage<String?>,
-            context: ExecutionContext
-    ): AuthClaims? {
-        var userName = ""
-        // orgs in the settings table of the database have a format of "zz-phd",
-        // while the auth service claims has a format of "DHzz_phd"
-        // claimsOrgName will have the format of "DHzz_phd"
-        val claimsOrgName = request.headers["organization"] ?: ""
-
-        // orgName will have the format of "zz-phd" and is used to look up in the settings table of
-        // the database
-        var orgName = getOrgNameFromHeader(claimsOrgName)
-
-        var jwtToken = request.headers["authorization"] ?: ""
-
-        jwtToken = if (jwtToken.length > 7) jwtToken.substring(7) else ""
-
-        if (jwtToken.isNotBlank()) {
-            try {
-                // get the access token verifier
-                val jwtVerifier =
-                        JwtVerifiers.accessTokenVerifierBuilder()
-                                .setIssuer(
-                                        "https://${System.getenv("OKTA_baseUrl")}/oauth2/default"
-                                )
-                                .build()
-                // get it to decode the token from the header
-                val jwt =
-                        jwtVerifier.decode(jwtToken)
-                                ?: throw Throwable("Error in validation of jwt token")
-                // get the user name and org
-                userName = jwt.claims["sub"].toString()
-                val orgs = jwt.claims["organization"]
-                @Suppress("UNCHECKED_CAST")
-                val org = if (orgs !== null) (orgs as List<String>)[0] else ""
-                orgName = if (org.length > 3) org.substring(2) else ""
-            } catch (ex: Throwable) {
-                context.logger.log(Level.WARNING, "Error in verification of token", ex)
+                }
                 return null
-            }
-        }
-        if (userName.isNotBlank() && orgName.isNotBlank()) {
-            val organization = workflowEngine.settings.findOrganization(orgName.replace('_', '-'))
-            if (organization != null) {
-                return AuthClaims(userName, organization)
-            } else {
-                context.logger.info(
-                        "User $userName failed auth: Organization $orgName is unknown to the system."
-                )
-            }
-        }
-        return null
-    }
-
-    fun getOrgNameFromHeader(orgNameHeader: String): String {
-        return if (orgNameHeader.isNotEmpty()) orgNameHeader.substring(2).replace("_", "-") else ""
-    }
+        }
+
+        fun getOrgNameFromHeader(orgNameHeader: String): String {
+                return if (orgNameHeader.isNotEmpty()) orgNameHeader.substring(2).replace("_", "-")
+                else ""
+        }
 }