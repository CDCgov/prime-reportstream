--- conflicted
+++ resolved
@@ -17,10 +17,13 @@
 import gov.cdc.prime.router.Report
 import gov.cdc.prime.router.ReportId
 import gov.cdc.prime.router.azure.WorkflowEngine.Header
+import gov.cdc.prime.router.azure.db.enums.TaskAction
 import java.io.StringReader
 import java.time.OffsetDateTime
 import java.time.temporal.ChronoUnit
+import java.util.*
 import java.util.logging.Level
+import kotlin.collections.ArrayList
 
 class Facility private constructor(
     val organization: String?,
@@ -296,8 +299,10 @@
         reportIdIn: String,
         context: ExecutionContext
     ): HttpResponseMessage {
+
         val authClaims = checkAuthenticated(request, context)
-        if (authClaims == null) return request.createResponseBuilder(HttpStatus.UNAUTHORIZED).build()
+            ?: return request.createResponseBuilder(HttpStatus.UNAUTHORIZED).build()
+
         var response: HttpResponseMessage
         try {
             val reportId = ReportId.fromString(reportIdIn)
@@ -308,13 +313,8 @@
                 val filename = Report.formExternalFilename(header)
                 val mimeType = Report.Format.safeValueOf(header.reportFile.bodyFormat).mimeType
 
-<<<<<<< HEAD
-                val fileReturn = FileReturn( String(header.content), filename, mimeType);
+                val fileReturn = FileReturn(String(header.content), filename, mimeType)
                 response = request
-=======
-                val fileReturn = FileReturn(String(header.content), filename, mimeType)
-                return request
->>>>>>> 8dbdaf4e
                     .createResponseBuilder(HttpStatus.OK)
                     .header("Content-Type", "application/json")
                     .body(fileReturn)
