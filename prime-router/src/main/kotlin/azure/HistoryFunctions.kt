package gov.cdc.prime.router.azure

import com.microsoft.azure.functions.ExecutionContext
import com.microsoft.azure.functions.HttpMethod
import com.microsoft.azure.functions.HttpRequestMessage
import com.microsoft.azure.functions.HttpResponseMessage
import com.microsoft.azure.functions.HttpStatus
import com.microsoft.azure.functions.annotation.AuthorizationLevel
import com.microsoft.azure.functions.annotation.BindingName
import com.microsoft.azure.functions.annotation.FunctionName
import com.microsoft.azure.functions.annotation.HttpTrigger
import com.microsoft.azure.functions.annotation.StorageAccount
<<<<<<< HEAD
import com.google.errorprone.annotations.CompatibleWith
import gov.cdc.prime.router.Organization
import gov.cdc.prime.router.Report
import gov.cdc.prime.router.ReportId
import gov.cdc.prime.router.azure.WorkflowEngine.Header;
import gov.cdc.prime.router.azure.db.enums.TaskAction
import java.time.OffsetDateTime
import java.time.format.DateTimeFormatter
import java.time.temporal.ChronoUnit
import java.util.Calendar
import java.util.Base64
import org.json.JSONObject
=======
import com.okta.jwt.JwtVerifiers
import gov.cdc.prime.router.Organization
import gov.cdc.prime.router.Report
import gov.cdc.prime.router.ReportId
import gov.cdc.prime.router.azure.db.enums.TaskAction
import org.apache.logging.log4j.kotlin.Logging
import java.time.OffsetDateTime
>>>>>>> 7b714995
import java.util.UUID
import java.util.logging.Level
import fuzzycsv.FuzzyCSVTable
import java.io.StringReader
import fuzzycsv.FuzzyStaticApi.count
 
class Facility private constructor(
    val organization: String?,
    val facility: String?,
    val CLIA: String?,
    val positive: Long?,
    val total: Long? ){
    
    data class Builder(
        var organization: String? = null,
        var facility: String? = null,
        var CLIA: String? = null,
        var positive: Long? = null,
        var total: Long? = null ){
        
        fun organization( organization: String ) = apply { this.organization = organization }
        fun facility( facility: String ) = apply { this.facility = facility }
        fun CLIA( CLIA: String ) = apply { this.CLIA = CLIA }
        fun positive( positive: Long ) = apply { this.positive = positive }
        fun total( total: Long ) = apply { this.total = total }
        fun build() = Facility( organization, facility, CLIA, positive, total )
    }
}

class Action private constructor(
    val date: String?,
    val user: String?,
    val action: String? ){
    
    data class Builder(
        var date: String? = null,
        var user: String? = null,
        var action: String? = null ){

        fun date( date: String ) = apply { this.date = date }
        fun user( user: String ) = apply { this.user = user }
        fun action( action: String ) = apply { this.action = action }
        fun build() = Action( date, user, action )
    }
}

class ReportView private constructor( 
    val sent: Long?,
    val via: String?,
    val positive: Long?,
    val total: Long?,
    val fileType: String?,
    val type: String?,
    val reportId: String?,
    val expires: Long?,
    val sendingOrg: String?,
    val receivingOrg: String?,
    val receivingOrgSvc: String?,
    val facilities: ArrayList<Facility>?,
<<<<<<< HEAD
    val actions: ArrayList<Action>? ){
    
=======
    val actions: ArrayList<Action>?,
    val displayName: String?,
    val content: String?,
    val fileName: String?,
    val mimeType: String?
) {
>>>>>>> 7b714995
    data class Builder(
        var sent: Long? = null,
        var via: String? = null,
        var positive: Long? = null,
        var total: Long? = null, 
        var fileType: String? = null,
        var type: String? = null,
        var reportId: String? = null, 
        var expires: Long? = null,
        var sendingOrg: String? = null,
        var receivingOrg: String? = null,
        var receivingOrgSvc: String? = null,
        var facilities: ArrayList<Facility>? = ArrayList<Facility>(),
<<<<<<< HEAD
        var actions: ArrayList<Action>? = ArrayList<Action>() ){

        fun sent( sent: Long ) = apply { this.sent = sent }
        fun via( via: String ) = apply { this.via = via }
        fun positive( positive: Long ) = apply { this.positive = positive }
        fun total( total: Long ) = apply{ this.total = total }
        fun fileType( fileType: String ) = apply { this.fileType = fileType }
        fun type( type: String ) = apply { this.type = type }
        fun reportId( reportId: String ) = apply { this.reportId = reportId }
        fun expires( expires: Long ) = apply { this.expires = expires }
        fun sendingOrg( sendingOrg: String ) = apply { this.sendingOrg = sendingOrg }
        fun receivingOrg( receivingOrg: String ) = apply { this.receivingOrg = receivingOrg }
        fun facilities( facilities: ArrayList<Facility> ) = apply { this.facilities = facilities }
        fun actions( actions: ArrayList<Action> ) = apply { this.actions = actions }
        fun build() = ReportView( sent, via, positive, total, fileType, type, reportId, expires, sendingOrg, receivingOrg, facilities, actions )
=======
        var actions: ArrayList<Action>? = ArrayList<Action>(),
        var displayName: String? = null,
        var content: String? = null,
        var fileName: String? = null,
        var mimeType: String? = null
    ) {

        fun sent(sent: Long) = apply { this.sent = sent }
        fun via(via: String) = apply { this.via = via }
        fun positive(positive: Long) = apply { this.positive = positive }
        fun total(total: Long) = apply { this.total = total }
        fun fileType(fileType: String) = apply { this.fileType = fileType }
        fun type(type: String) = apply { this.type = type }
        fun reportId(reportId: String) = apply { this.reportId = reportId }
        fun expires(expires: Long) = apply { this.expires = expires }
        fun sendingOrg(sendingOrg: String) = apply { this.sendingOrg = sendingOrg }
        fun receivingOrg(receivingOrg: String) = apply { this.receivingOrg = receivingOrg }
        fun receivingOrgSvc(receivingOrgSvc: String) = apply { this.receivingOrgSvc = receivingOrgSvc }
        fun facilities(facilities: ArrayList<Facility>) = apply { this.facilities = facilities }
        fun actions(actions: ArrayList<Action>) = apply { this.actions = actions }
        fun displayName(displayName: String) = apply { this.displayName = displayName }
        fun content(content: String) = apply { this.content = content }
        fun fileName(fileName: String) = apply { this.fileName = fileName }
        fun mimeType(mimeType: String) = apply { this.mimeType = mimeType }

        fun build() = ReportView(
            sent,
            via,
            positive,
            total,
            fileType,
            type,
            reportId,
            expires,
            sendingOrg,
            receivingOrg,
            receivingOrgSvc,
            facilities,
            actions,
            displayName,
            content,
            fileName,
            mimeType
        )
>>>>>>> 7b714995
    }

}

<<<<<<< HEAD
class CardView private constructor(
    val id: String?,
    val title: String?,
    val subtitle: String?,
    val daily: Long?,
    val last: Double?,
    val positive: Boolean?,
    val change: Double?,
    val pct_change: Double?,
    val data: Array<Long>? ){
    
    data class Builder(
        var id: String? = null,
        var title: String? = null,
        var subtitle: String? = null,
        var daily: Long? = null,
        var last: Double? = null,
        var positive: Boolean? = null,
        var change: Double? = null,
        var pct_change: Double? = null,
        var data: Array<Long>? = emptyArray<Long>()){

        fun id( id: String ) = apply { this.id = id }
        fun title( title: String ) = apply {this.title = title}
        fun subtitle( subtitle: String ) = apply {this.subtitle = subtitle}
        fun daily( daily: Long ) = apply {this.daily = daily}
        fun last( last: Double ) = apply {this.last = last}
        fun positive( positive: Boolean ) = apply { this.positive = positive}
        fun change( change: Double ) = apply {this.change = change}
        fun pct_change( pct_change: Double ) = apply {this.pct_change = pct_change}
        fun data( data: Array<Long>) = apply {this.data = data}
        fun build() = CardView( id, title, subtitle, daily, last, positive, change, pct_change, data )
    }
}

data class FileReturn(val content: String, val filename: String, val mimetype: String);
=======
data class FileReturn(val content: String, val filename: String, val mimetype: String)
>>>>>>> 7b714995

class GetReports :
    BaseHistoryFunction() {

    @FunctionName("getReports")
    @StorageAccount("AzureWebJobsStorage")
    fun run(
        @HttpTrigger(
            name = "getReports",
            methods = [HttpMethod.GET, HttpMethod.HEAD, HttpMethod.OPTIONS],
            authLevel = AuthorizationLevel.ANONYMOUS,
            route = "history/report"
        ) request: HttpRequestMessage<String?>,
        context: ExecutionContext,
    ): HttpResponseMessage {
        val organization = request.headers["organization"] ?: ""
        context.logger.info("organization = $organization")
        return if (organization.isBlank()) getReports(request, context) else getReports(request, context, organization)
    }
}

class GetReportById :
    BaseHistoryFunction() {
    @FunctionName("getReportById")
    @StorageAccount("AzureWebJobsStorage")
    fun run(
        @HttpTrigger(
            name = "getReportById",
            methods = [HttpMethod.GET],
            authLevel = AuthorizationLevel.ANONYMOUS,
            route = "history/report/{reportId}"
        ) request: HttpRequestMessage<String?>,
        @BindingName("reportId") reportId: String,
        context: ExecutionContext,
<<<<<<< HEAD
    ): HttpResponseMessage {        
        return GetReportById(request, reportId, context)
    }
}

class GetSummaryTests: 
    BaseHistoryFunction() {
    
    @FunctionName("getSummaryTests")
    @StorageAccount("AzureWebJobsStorage")
    fun run(
        @HttpTrigger(
            name = "getSummaryTest",
            methods = [HttpMethod.GET],
            authLevel = AuthorizationLevel.ANONYMOUS,
            route = "history/summary/tests"
        ) request: HttpRequestMessage<String?>,
        context: ExecutionContext
    ): HttpResponseMessage {
        return GetSummaryTests( request, context); 
    }
}

class GetSummary: BaseHistoryFunction() {
    @FunctionName("getSummary")
    @StorageAccount("AzureWebJobsStorage")
    fun run(
        @HttpTrigger(
            name = "getSummary",
            methods = [HttpMethod.GET],
            authLevel = AuthorizationLevel.ANONYMOUS,
            route = "history/summary/field/{field}"
        ) request: HttpRequestMessage<String?>,
        @BindingName("field") field: String,   
        context: ExecutionContext
    ): HttpResponseMessage {
        return GetSummary(request, field, context)
    }
}

open class BaseHistoryFunction {

=======
    ): HttpResponseMessage {
        return getReportById(request, reportId, context)
    }
}

open class BaseHistoryFunction : Logging {
>>>>>>> 7b714995
    val DAYS_TO_SHOW = 30L
    val workflowEngine = WorkflowEngine()

    fun getReports(
        request: HttpRequestMessage<String?>,
        context: ExecutionContext,
        organizationName: String? = null
    ): HttpResponseMessage {
        logger.info("Checking authorization for getReports")
        val authClaims = checkAuthenticated(request, context)
<<<<<<< HEAD
        if( authClaims == null ) return request.createResponseBuilder(HttpStatus.UNAUTHORIZED).build()
        var response: HttpResponseMessage;
        try{
=======
            ?: return request.createResponseBuilder(HttpStatus.UNAUTHORIZED).build()
        var response: HttpResponseMessage
        try {
            logger.info("Getting reports for ${organizationName ?: authClaims.organization.name}")
>>>>>>> 7b714995
            val headers = workflowEngine.db.fetchDownloadableReportFiles(
                OffsetDateTime.now().minusDays(DAYS_TO_SHOW),
                organizationName ?: authClaims.organization.name
            )
<<<<<<< HEAD

            @Suppress( "NEW_INFERENCE_NO_INFORMATION_FOR_PARAMETER" )
            var reports = headers.sortedByDescending{ it.createdAt }.map {

                var facilities = arrayListOf<Facility>();
                if( it.bodyFormat == "CSV")
                    try{ 
                        facilities = getFieldSummaryForReportId(arrayOf("Testing_lab_name","Testing_lab_CLIA"),it.reportId.toString(), authClaims)
                    }catch( ex: Exception ){
                        //context.logger.info( "Exception during getFieldSummaryForReportId - TestingLabName was not found - no facilities data will be published" );
                    }

                var actions = getActionsForReportId( it.reportId.toString(), authClaims );

                ReportView.Builder()
                    .reportId( it.reportId.toString() )
                    .sent( it.createdAt.toEpochSecond() * 1000 )
                    .via( it.bodyFormat )
                    .total( it.itemCount.toLong() )
                    .fileType( it.bodyFormat )
                    .type( "ELR" )
                    .expires( it.createdAt.plusDays( DAYS_TO_SHOW ).toEpochSecond() * 1000 )
                    .facilities(facilities)
                    .actions(actions)
                .build()        
=======
            @Suppress("NEW_INFERENCE_NO_INFORMATION_FOR_PARAMETER")
            val reports = headers.sortedByDescending { it.createdAt }.mapNotNull {
                val facilities = workflowEngine.db.getFacilitiesForDownloadableReport(it.reportId)
                val actions = arrayListOf<Action>()
                // get the org passed in
                val adminOrg = workflowEngine.settings.organizations.firstOrNull { org ->
                    org.name.lowercase() == organizationName
                }
                val receiver = workflowEngine.settings.findReceiver("${it.receivingOrg}.${it.receivingOrgSvc}")

                val filename = Report.formExternalFilename(
                    it.bodyUrl,
                    it.reportId,
                    it.schemaName,
                    Report.Format.safeValueOf(it.bodyFormat),
                    it.createdAt
                )
                val mimeType = Report.Format.safeValueOf(it.bodyFormat).mimeType
                val externalOrgName = receiver?.displayName

                ReportView.Builder()
                    .reportId(it.reportId.toString())
                    .sent(it.createdAt.toEpochSecond() * 1000)
                    .via(it.bodyFormat)
                    .total(it.itemCount.toLong())
                    .fileType(it.bodyFormat)
                    .type("ELR")
                    .expires(it.createdAt.plusDays(DAYS_TO_SHOW).toEpochSecond() * 1000)
                    .facilities(ArrayList(facilities))
                    .actions(actions)
                    .receivingOrg(it.receivingOrg)
                    .receivingOrgSvc(externalOrgName ?: it.receivingOrgSvc)
                    .displayName(if (it.externalName.isNullOrBlank()) it.receivingOrgSvc else it.externalName)
                    .content("") // don't get the content for now. that can get beefy
                    .fileName(filename)
                    .mimeType(mimeType)
                    .build()
>>>>>>> 7b714995
            }

            response = request.createResponseBuilder(HttpStatus.OK)
                .body( reports )
                .header("Content-Type", "application/json")
                .build()
        }catch (ex: Exception) {
            context.logger.info("Exception during creating of reports list - file not found")
            context.logger.severe(ex.message)
            context.logger.severe(ex.stackTraceToString())
            response = request.createResponseBuilder(HttpStatus.NOT_FOUND)
                .body("File not found")
                .header("Content-Type", "text/html")
                .build()
        }
        return response
    }

<<<<<<< HEAD
    fun GetReportById( request: HttpRequestMessage<String?>,  reportIdIn: String, context: ExecutionContext ): HttpResponseMessage {
=======
    fun getReportById(
        request: HttpRequestMessage<String?>,
        reportIdIn: String,
        context: ExecutionContext
    ): HttpResponseMessage {
>>>>>>> 7b714995
        val authClaims = checkAuthenticated(request, context)
        if( authClaims == null ) return request.createResponseBuilder(HttpStatus.UNAUTHORIZED).build()
        var response: HttpResponseMessage
        try {
            // get the organization based on the header, if it exists, and if it
            // doesn't, use the organization from the authClaim
            val reportOrg = workflowEngine.settings.organizations.firstOrNull {
                it.name.lowercase() == request.headers["organization"]?.lowercase()
            } ?: authClaims.organization
            val reportId = ReportId.fromString(reportIdIn)
            val header = workflowEngine.fetchHeader(reportId, reportOrg)
            if (header.content == null || header.content.isEmpty())
                response = request.createResponseBuilder(HttpStatus.NOT_FOUND).build();
            else {
                val filename = Report.formExternalFilename(header)
                val mimeType = Report.Format.safeValueOf(header.reportFile.bodyFormat).mimeType

                val fileReturn = FileReturn( String(header.content), filename, mimeType);
                return request
                    .createResponseBuilder(HttpStatus.OK)
                    .header("Content-Type", "application/json")
                    .body( fileReturn )
                    .build()
            }
        } catch (ex: Exception) {
            context.logger.warning("Exception during download of $reportIdIn - file not found")
            response = request.createResponseBuilder(HttpStatus.NOT_FOUND)
                .body("File $reportIdIn not found")
                .header("Content-Type", "text/html")
                .build()
        }
        return response


    }

<<<<<<< HEAD
    fun isToday( date: OffsetDateTime ) : Boolean {
        return date.monthValue == OffsetDateTime.now().monthValue &&
               date.dayOfMonth == OffsetDateTime.now().dayOfMonth &&
               date.year == OffsetDateTime.now().year;
    }

    fun isYesterday( date: OffsetDateTime ) : Boolean {
        var yesterday = OffsetDateTime.now().minusDays(1L);
        return date.monthValue == yesterday.monthValue &&
               date.dayOfMonth == yesterday.dayOfMonth &&
               date.year == yesterday.year;
    }

    fun GetSummaryTests(
        request: HttpRequestMessage<String?>,
        context: ExecutionContext
    ) : HttpResponseMessage {
        val authClaims = checkAuthenticated(request, context)
        if( authClaims == null ) return request.createResponseBuilder(HttpStatus.UNAUTHORIZED).build()
        var response: HttpResponseMessage

        try{
            val headers = workflowEngine.db.fetchDownloadableReportFiles(
                OffsetDateTime.now().minusDays(DAYS_TO_SHOW), 
                authClaims.organization.name
            )
            var daily: Long = 0L
            var sum : Long = 0L
            var data : Array<Long> = arrayOf(0,0,0,0,0,0,0,0)

            @Suppress( "NEW_INFERENCE_NO_INFORMATION_FOR_PARAMETER" )
            headers.sortedByDescending{ it.createdAt }.forEach {
                if( isToday( it.createdAt ) ) daily += it.itemCount.toLong();
                sum += it.itemCount.toLong();
                val expires: Int = (DAYS_TO_SHOW - it.createdAt.until(OffsetDateTime.now(), ChronoUnit.DAYS)).toInt();
                data.set(expires, data.get(expires) + it.itemCount.toLong()); 
            }

            var avg: Double = 0.0;
            data.forEach { avg += it };
            avg = avg / data.size;

            var card = CardView.Builder()
                        .id( "summary-tests")
                        .title("Tests")
                        .subtitle("Tests reported")
                        .daily(daily)
                        .last( avg )
                        .positive( true )
                        .change( daily - avg )
                        .data( data )
                        .build();
            response = request.createResponseBuilder(HttpStatus.OK)
                        .body( card )
                        .build();

        } 
        catch (ex: Exception) {
            context.logger.info("Exception during download of summary/tests")
            response = request.createResponseBuilder(HttpStatus.NOT_FOUND)
                .body("File not found")
                .header("Content-Type", "text/html")
                .build()
        }           
        return response;
    }

    fun GetSummary(request: HttpRequestMessage<String?>, 
                    field: String,
                   context: ExecutionContext): HttpResponseMessage {
        val authClaims = checkAuthenticated(request, context)
        if( authClaims == null ) return request.createResponseBuilder(HttpStatus.UNAUTHORIZED).build()
        var response: HttpResponseMessage;
        try{
            val headers = workflowEngine.db.fetchDownloadableReportFiles(
                OffsetDateTime.now().minusDays(DAYS_TO_SHOW), authClaims.organization.name
            )

            @Suppress( "NEW_INFERENCE_NO_INFORMATION_FOR_PARAMETER" )
            var reports = headers.sortedByDescending{ it.createdAt }.map{
                if( it.bodyFormat == "CSV") getFieldSummaryForReportId(arrayOf(field),it.reportId.toString(), authClaims) else arrayListOf()
            }

            response = request.createResponseBuilder(HttpStatus.OK)
                .body( reports )
                .header("Content-Type", "application/json")
                .build()
        }catch (ex: Exception) {
            context.logger.info("Exception during download of summary")
            response = request.createResponseBuilder(HttpStatus.INTERNAL_SERVER_ERROR)
                .body("Exception during GetSummary()")
                .header("Content-Type", "text/html")
                .build()
        }
        return response
    }

    fun getFieldSummaryForReportId( fieldName: Array<String>, reportId: String, authClaim: AuthClaims ): ArrayList<Facility> {
        var header: Header?
        var csv: FuzzyCSVTable? = null
        var facilties: ArrayList<Facility> = ArrayList<Facility>();

        try{
            header = workflowEngine.fetchHeader( ReportId.fromString(reportId), authClaim.organization )
        } catch (ex:Exception){ header = null }
        if( header !== null )
            csv = FuzzyCSVTable.parseCsv( StringReader( String(header.content!!) ) );
        if( csv !== null ){
            csv = csv.summarize( *fieldName, count( fieldName[0] ).az( "Count" ) )
            csv.forEach{
                facilties.add( Facility.Builder()
                                .facility( it.getAt(0).toString() )
                                .CLIA( it.getAt(1).toString() )
                                .total( it.getAt(2).toString().toLong() )
                                .build()
                                )
            }
        }
        return facilties;
    }

    fun getActionsForReportId( reportId: String, authClaim: AuthClaims): ArrayList<Action> {
        var header: Header?
        var actions: ArrayList<Action> = ArrayList<Action>();

        try{
            header = workflowEngine.fetchHeader( ReportId.fromString(reportId), authClaim.organization )
        } catch (ex:Exception){ header = null }

        /* 
        if( header !== null && header.itemLineages !== null ){
            header.itemLineages
                actions.add( Action.Builder()
                                .date( it.createdAt.format(DateTimeFormatter.ofPattern("yyyy-MM-dd HH:mm:ss")) )
                                .user( "USER" )
                                .action( it.transportResult )
                                .build() )                                   
            }
        }
        */
        return actions;
    }

=======
>>>>>>> 7b714995
    data class AuthClaims(
        val userName: String,
        val organization: Organization
    )

    /**
     * returns null if not authorized, otherwise returns a set of claims.
     */
    fun checkAuthenticated(request: HttpRequestMessage<String?>, context: ExecutionContext): AuthClaims? {
        var userName = ""
        var orgName = "" //request.headers["organization"] ?: ""
        var jwtToken = request.headers["authorization"] ?: ""

        jwtToken = if( jwtToken.length > 7 ) jwtToken.substring(7) else "";

        if (jwtToken.isNotBlank()) {
            try {
                val jwtClaims = JSONObject(String(Base64.getDecoder().decode(jwtToken.split('.')[1])))
                userName = jwtClaims.getString("sub")

                //if (orgName.isEmpty()) {
                    val orgs = jwtClaims.getJSONArray("organization")
                    var org = if (orgs !== null) orgs.getString(0) else ""
                    orgName = if (org.length > 3) org.substring(2) else ""
                //}

            } catch (ex: Throwable) {
                System.out.println(ex)
            }
        }
        if (userName.isNotBlank() && orgName.isNotBlank()) {
            val organization = WorkflowEngine().settings.findOrganization(orgName.replace('_', '-'))
            if (organization != null) {
                return AuthClaims(userName, organization)
            } else {
                context.logger.info("User $userName failed auth: Organization $orgName is unknown to the system.")
            }
        }
        return null
    }
<<<<<<< HEAD
=======

    fun getOrgNameFromHeader(orgNameHeader: String): String {
        return if (orgNameHeader.isNotEmpty()) orgNameHeader.substring(2).replace("_", "-") else ""
    }
>>>>>>> 7b714995
}<|MERGE_RESOLUTION|>--- conflicted
+++ resolved
@@ -10,20 +10,6 @@
 import com.microsoft.azure.functions.annotation.FunctionName
 import com.microsoft.azure.functions.annotation.HttpTrigger
 import com.microsoft.azure.functions.annotation.StorageAccount
-<<<<<<< HEAD
-import com.google.errorprone.annotations.CompatibleWith
-import gov.cdc.prime.router.Organization
-import gov.cdc.prime.router.Report
-import gov.cdc.prime.router.ReportId
-import gov.cdc.prime.router.azure.WorkflowEngine.Header;
-import gov.cdc.prime.router.azure.db.enums.TaskAction
-import java.time.OffsetDateTime
-import java.time.format.DateTimeFormatter
-import java.time.temporal.ChronoUnit
-import java.util.Calendar
-import java.util.Base64
-import org.json.JSONObject
-=======
 import com.okta.jwt.JwtVerifiers
 import gov.cdc.prime.router.Organization
 import gov.cdc.prime.router.Report
@@ -31,54 +17,55 @@
 import gov.cdc.prime.router.azure.db.enums.TaskAction
 import org.apache.logging.log4j.kotlin.Logging
 import java.time.OffsetDateTime
->>>>>>> 7b714995
 import java.util.UUID
 import java.util.logging.Level
-import fuzzycsv.FuzzyCSVTable
-import java.io.StringReader
-import fuzzycsv.FuzzyStaticApi.count
- 
+import kotlin.collections.ArrayList
+
 class Facility private constructor(
     val organization: String?,
     val facility: String?,
     val CLIA: String?,
     val positive: Long?,
-    val total: Long? ){
-    
+    val total: Long?
+) {
+
     data class Builder(
         var organization: String? = null,
         var facility: String? = null,
         var CLIA: String? = null,
         var positive: Long? = null,
-        var total: Long? = null ){
-        
-        fun organization( organization: String ) = apply { this.organization = organization }
-        fun facility( facility: String ) = apply { this.facility = facility }
-        fun CLIA( CLIA: String ) = apply { this.CLIA = CLIA }
-        fun positive( positive: Long ) = apply { this.positive = positive }
-        fun total( total: Long ) = apply { this.total = total }
-        fun build() = Facility( organization, facility, CLIA, positive, total )
+        var total: Long? = null
+    ) {
+
+        fun organization(organization: String) = apply { this.organization = organization }
+        fun facility(facility: String) = apply { this.facility = facility }
+        fun CLIA(CLIA: String) = apply { this.CLIA = CLIA }
+        fun positive(positive: Long) = apply { this.positive = positive }
+        fun total(total: Long) = apply { this.total = total }
+        fun build() = Facility(organization, facility, CLIA, positive, total)
     }
 }
 
 class Action private constructor(
     val date: String?,
     val user: String?,
-    val action: String? ){
-    
+    val action: String?
+) {
+
     data class Builder(
         var date: String? = null,
         var user: String? = null,
-        var action: String? = null ){
-
-        fun date( date: String ) = apply { this.date = date }
-        fun user( user: String ) = apply { this.user = user }
-        fun action( action: String ) = apply { this.action = action }
-        fun build() = Action( date, user, action )
-    }
-}
-
-class ReportView private constructor( 
+        var action: String? = null
+    ) {
+
+        fun date(date: String) = apply { this.date = date }
+        fun user(user: String) = apply { this.user = user }
+        fun action(action: String) = apply { this.action = action }
+        fun build() = Action(date, user, action)
+    }
+}
+
+class ReportView private constructor(
     val sent: Long?,
     val via: String?,
     val positive: Long?,
@@ -91,47 +78,25 @@
     val receivingOrg: String?,
     val receivingOrgSvc: String?,
     val facilities: ArrayList<Facility>?,
-<<<<<<< HEAD
-    val actions: ArrayList<Action>? ){
-    
-=======
     val actions: ArrayList<Action>?,
     val displayName: String?,
     val content: String?,
     val fileName: String?,
     val mimeType: String?
 ) {
->>>>>>> 7b714995
     data class Builder(
         var sent: Long? = null,
         var via: String? = null,
         var positive: Long? = null,
-        var total: Long? = null, 
+        var total: Long? = null,
         var fileType: String? = null,
         var type: String? = null,
-        var reportId: String? = null, 
+        var reportId: String? = null,
         var expires: Long? = null,
         var sendingOrg: String? = null,
         var receivingOrg: String? = null,
         var receivingOrgSvc: String? = null,
         var facilities: ArrayList<Facility>? = ArrayList<Facility>(),
-<<<<<<< HEAD
-        var actions: ArrayList<Action>? = ArrayList<Action>() ){
-
-        fun sent( sent: Long ) = apply { this.sent = sent }
-        fun via( via: String ) = apply { this.via = via }
-        fun positive( positive: Long ) = apply { this.positive = positive }
-        fun total( total: Long ) = apply{ this.total = total }
-        fun fileType( fileType: String ) = apply { this.fileType = fileType }
-        fun type( type: String ) = apply { this.type = type }
-        fun reportId( reportId: String ) = apply { this.reportId = reportId }
-        fun expires( expires: Long ) = apply { this.expires = expires }
-        fun sendingOrg( sendingOrg: String ) = apply { this.sendingOrg = sendingOrg }
-        fun receivingOrg( receivingOrg: String ) = apply { this.receivingOrg = receivingOrg }
-        fun facilities( facilities: ArrayList<Facility> ) = apply { this.facilities = facilities }
-        fun actions( actions: ArrayList<Action> ) = apply { this.actions = actions }
-        fun build() = ReportView( sent, via, positive, total, fileType, type, reportId, expires, sendingOrg, receivingOrg, facilities, actions )
-=======
         var actions: ArrayList<Action>? = ArrayList<Action>(),
         var displayName: String? = null,
         var content: String? = null,
@@ -176,51 +141,10 @@
             fileName,
             mimeType
         )
->>>>>>> 7b714995
-    }
-
-}
-
-<<<<<<< HEAD
-class CardView private constructor(
-    val id: String?,
-    val title: String?,
-    val subtitle: String?,
-    val daily: Long?,
-    val last: Double?,
-    val positive: Boolean?,
-    val change: Double?,
-    val pct_change: Double?,
-    val data: Array<Long>? ){
-    
-    data class Builder(
-        var id: String? = null,
-        var title: String? = null,
-        var subtitle: String? = null,
-        var daily: Long? = null,
-        var last: Double? = null,
-        var positive: Boolean? = null,
-        var change: Double? = null,
-        var pct_change: Double? = null,
-        var data: Array<Long>? = emptyArray<Long>()){
-
-        fun id( id: String ) = apply { this.id = id }
-        fun title( title: String ) = apply {this.title = title}
-        fun subtitle( subtitle: String ) = apply {this.subtitle = subtitle}
-        fun daily( daily: Long ) = apply {this.daily = daily}
-        fun last( last: Double ) = apply {this.last = last}
-        fun positive( positive: Boolean ) = apply { this.positive = positive}
-        fun change( change: Double ) = apply {this.change = change}
-        fun pct_change( pct_change: Double ) = apply {this.pct_change = pct_change}
-        fun data( data: Array<Long>) = apply {this.data = data}
-        fun build() = CardView( id, title, subtitle, daily, last, positive, change, pct_change, data )
-    }
-}
-
-data class FileReturn(val content: String, val filename: String, val mimetype: String);
-=======
+    }
+}
+
 data class FileReturn(val content: String, val filename: String, val mimetype: String)
->>>>>>> 7b714995
 
 class GetReports :
     BaseHistoryFunction() {
@@ -255,57 +179,12 @@
         ) request: HttpRequestMessage<String?>,
         @BindingName("reportId") reportId: String,
         context: ExecutionContext,
-<<<<<<< HEAD
-    ): HttpResponseMessage {        
-        return GetReportById(request, reportId, context)
-    }
-}
-
-class GetSummaryTests: 
-    BaseHistoryFunction() {
-    
-    @FunctionName("getSummaryTests")
-    @StorageAccount("AzureWebJobsStorage")
-    fun run(
-        @HttpTrigger(
-            name = "getSummaryTest",
-            methods = [HttpMethod.GET],
-            authLevel = AuthorizationLevel.ANONYMOUS,
-            route = "history/summary/tests"
-        ) request: HttpRequestMessage<String?>,
-        context: ExecutionContext
-    ): HttpResponseMessage {
-        return GetSummaryTests( request, context); 
-    }
-}
-
-class GetSummary: BaseHistoryFunction() {
-    @FunctionName("getSummary")
-    @StorageAccount("AzureWebJobsStorage")
-    fun run(
-        @HttpTrigger(
-            name = "getSummary",
-            methods = [HttpMethod.GET],
-            authLevel = AuthorizationLevel.ANONYMOUS,
-            route = "history/summary/field/{field}"
-        ) request: HttpRequestMessage<String?>,
-        @BindingName("field") field: String,   
-        context: ExecutionContext
-    ): HttpResponseMessage {
-        return GetSummary(request, field, context)
-    }
-}
-
-open class BaseHistoryFunction {
-
-=======
     ): HttpResponseMessage {
         return getReportById(request, reportId, context)
     }
 }
 
 open class BaseHistoryFunction : Logging {
->>>>>>> 7b714995
     val DAYS_TO_SHOW = 30L
     val workflowEngine = WorkflowEngine()
 
@@ -316,47 +195,14 @@
     ): HttpResponseMessage {
         logger.info("Checking authorization for getReports")
         val authClaims = checkAuthenticated(request, context)
-<<<<<<< HEAD
-        if( authClaims == null ) return request.createResponseBuilder(HttpStatus.UNAUTHORIZED).build()
-        var response: HttpResponseMessage;
-        try{
-=======
             ?: return request.createResponseBuilder(HttpStatus.UNAUTHORIZED).build()
         var response: HttpResponseMessage
         try {
             logger.info("Getting reports for ${organizationName ?: authClaims.organization.name}")
->>>>>>> 7b714995
             val headers = workflowEngine.db.fetchDownloadableReportFiles(
                 OffsetDateTime.now().minusDays(DAYS_TO_SHOW),
                 organizationName ?: authClaims.organization.name
             )
-<<<<<<< HEAD
-
-            @Suppress( "NEW_INFERENCE_NO_INFORMATION_FOR_PARAMETER" )
-            var reports = headers.sortedByDescending{ it.createdAt }.map {
-
-                var facilities = arrayListOf<Facility>();
-                if( it.bodyFormat == "CSV")
-                    try{ 
-                        facilities = getFieldSummaryForReportId(arrayOf("Testing_lab_name","Testing_lab_CLIA"),it.reportId.toString(), authClaims)
-                    }catch( ex: Exception ){
-                        //context.logger.info( "Exception during getFieldSummaryForReportId - TestingLabName was not found - no facilities data will be published" );
-                    }
-
-                var actions = getActionsForReportId( it.reportId.toString(), authClaims );
-
-                ReportView.Builder()
-                    .reportId( it.reportId.toString() )
-                    .sent( it.createdAt.toEpochSecond() * 1000 )
-                    .via( it.bodyFormat )
-                    .total( it.itemCount.toLong() )
-                    .fileType( it.bodyFormat )
-                    .type( "ELR" )
-                    .expires( it.createdAt.plusDays( DAYS_TO_SHOW ).toEpochSecond() * 1000 )
-                    .facilities(facilities)
-                    .actions(actions)
-                .build()        
-=======
             @Suppress("NEW_INFERENCE_NO_INFORMATION_FOR_PARAMETER")
             val reports = headers.sortedByDescending { it.createdAt }.mapNotNull {
                 val facilities = workflowEngine.db.getFacilitiesForDownloadableReport(it.reportId)
@@ -394,14 +240,13 @@
                     .fileName(filename)
                     .mimeType(mimeType)
                     .build()
->>>>>>> 7b714995
             }
 
             response = request.createResponseBuilder(HttpStatus.OK)
-                .body( reports )
+                .body(reports)
                 .header("Content-Type", "application/json")
                 .build()
-        }catch (ex: Exception) {
+        } catch (ex: Exception) {
             context.logger.info("Exception during creating of reports list - file not found")
             context.logger.severe(ex.message)
             context.logger.severe(ex.stackTraceToString())
@@ -413,17 +258,14 @@
         return response
     }
 
-<<<<<<< HEAD
-    fun GetReportById( request: HttpRequestMessage<String?>,  reportIdIn: String, context: ExecutionContext ): HttpResponseMessage {
-=======
     fun getReportById(
         request: HttpRequestMessage<String?>,
         reportIdIn: String,
         context: ExecutionContext
     ): HttpResponseMessage {
->>>>>>> 7b714995
         val authClaims = checkAuthenticated(request, context)
-        if( authClaims == null ) return request.createResponseBuilder(HttpStatus.UNAUTHORIZED).build()
+            ?: return request.createResponseBuilder(HttpStatus.UNAUTHORIZED).build()
+
         var response: HttpResponseMessage
         try {
             // get the organization based on the header, if it exists, and if it
@@ -434,17 +276,33 @@
             val reportId = ReportId.fromString(reportIdIn)
             val header = workflowEngine.fetchHeader(reportId, reportOrg)
             if (header.content == null || header.content.isEmpty())
-                response = request.createResponseBuilder(HttpStatus.NOT_FOUND).build();
+                response = request.createResponseBuilder(HttpStatus.NOT_FOUND).build()
             else {
                 val filename = Report.formExternalFilename(header)
                 val mimeType = Report.Format.safeValueOf(header.reportFile.bodyFormat).mimeType
 
-                val fileReturn = FileReturn( String(header.content), filename, mimeType);
-                return request
+                val fileReturn = FileReturn(String(header.content), filename, mimeType)
+                response = request
                     .createResponseBuilder(HttpStatus.OK)
                     .header("Content-Type", "application/json")
-                    .body( fileReturn )
+                    .body(fileReturn)
                     .build()
+
+                val actionHistory = ActionHistory(TaskAction.download, context)
+                actionHistory.trackActionRequestResponse(request, response)
+                // Give the external report_file a new UUID, so we can track its history distinct from the
+                // internal blob.   This is going to be very confusing.
+                val externalReportId = UUID.randomUUID()
+                actionHistory.trackDownloadedReport(
+                    header,
+                    filename,
+                    externalReportId,
+                    authClaims.userName,
+                )
+                actionHistory.trackItemLineages(Report.createItemLineagesFromDb(header, externalReportId))
+                WorkflowEngine().recordAction(actionHistory)
+
+                return response
             }
         } catch (ex: Exception) {
             context.logger.warning("Exception during download of $reportIdIn - file not found")
@@ -454,156 +312,8 @@
                 .build()
         }
         return response
-
-
-    }
-
-<<<<<<< HEAD
-    fun isToday( date: OffsetDateTime ) : Boolean {
-        return date.monthValue == OffsetDateTime.now().monthValue &&
-               date.dayOfMonth == OffsetDateTime.now().dayOfMonth &&
-               date.year == OffsetDateTime.now().year;
-    }
-
-    fun isYesterday( date: OffsetDateTime ) : Boolean {
-        var yesterday = OffsetDateTime.now().minusDays(1L);
-        return date.monthValue == yesterday.monthValue &&
-               date.dayOfMonth == yesterday.dayOfMonth &&
-               date.year == yesterday.year;
-    }
-
-    fun GetSummaryTests(
-        request: HttpRequestMessage<String?>,
-        context: ExecutionContext
-    ) : HttpResponseMessage {
-        val authClaims = checkAuthenticated(request, context)
-        if( authClaims == null ) return request.createResponseBuilder(HttpStatus.UNAUTHORIZED).build()
-        var response: HttpResponseMessage
-
-        try{
-            val headers = workflowEngine.db.fetchDownloadableReportFiles(
-                OffsetDateTime.now().minusDays(DAYS_TO_SHOW), 
-                authClaims.organization.name
-            )
-            var daily: Long = 0L
-            var sum : Long = 0L
-            var data : Array<Long> = arrayOf(0,0,0,0,0,0,0,0)
-
-            @Suppress( "NEW_INFERENCE_NO_INFORMATION_FOR_PARAMETER" )
-            headers.sortedByDescending{ it.createdAt }.forEach {
-                if( isToday( it.createdAt ) ) daily += it.itemCount.toLong();
-                sum += it.itemCount.toLong();
-                val expires: Int = (DAYS_TO_SHOW - it.createdAt.until(OffsetDateTime.now(), ChronoUnit.DAYS)).toInt();
-                data.set(expires, data.get(expires) + it.itemCount.toLong()); 
-            }
-
-            var avg: Double = 0.0;
-            data.forEach { avg += it };
-            avg = avg / data.size;
-
-            var card = CardView.Builder()
-                        .id( "summary-tests")
-                        .title("Tests")
-                        .subtitle("Tests reported")
-                        .daily(daily)
-                        .last( avg )
-                        .positive( true )
-                        .change( daily - avg )
-                        .data( data )
-                        .build();
-            response = request.createResponseBuilder(HttpStatus.OK)
-                        .body( card )
-                        .build();
-
-        } 
-        catch (ex: Exception) {
-            context.logger.info("Exception during download of summary/tests")
-            response = request.createResponseBuilder(HttpStatus.NOT_FOUND)
-                .body("File not found")
-                .header("Content-Type", "text/html")
-                .build()
-        }           
-        return response;
-    }
-
-    fun GetSummary(request: HttpRequestMessage<String?>, 
-                    field: String,
-                   context: ExecutionContext): HttpResponseMessage {
-        val authClaims = checkAuthenticated(request, context)
-        if( authClaims == null ) return request.createResponseBuilder(HttpStatus.UNAUTHORIZED).build()
-        var response: HttpResponseMessage;
-        try{
-            val headers = workflowEngine.db.fetchDownloadableReportFiles(
-                OffsetDateTime.now().minusDays(DAYS_TO_SHOW), authClaims.organization.name
-            )
-
-            @Suppress( "NEW_INFERENCE_NO_INFORMATION_FOR_PARAMETER" )
-            var reports = headers.sortedByDescending{ it.createdAt }.map{
-                if( it.bodyFormat == "CSV") getFieldSummaryForReportId(arrayOf(field),it.reportId.toString(), authClaims) else arrayListOf()
-            }
-
-            response = request.createResponseBuilder(HttpStatus.OK)
-                .body( reports )
-                .header("Content-Type", "application/json")
-                .build()
-        }catch (ex: Exception) {
-            context.logger.info("Exception during download of summary")
-            response = request.createResponseBuilder(HttpStatus.INTERNAL_SERVER_ERROR)
-                .body("Exception during GetSummary()")
-                .header("Content-Type", "text/html")
-                .build()
-        }
-        return response
-    }
-
-    fun getFieldSummaryForReportId( fieldName: Array<String>, reportId: String, authClaim: AuthClaims ): ArrayList<Facility> {
-        var header: Header?
-        var csv: FuzzyCSVTable? = null
-        var facilties: ArrayList<Facility> = ArrayList<Facility>();
-
-        try{
-            header = workflowEngine.fetchHeader( ReportId.fromString(reportId), authClaim.organization )
-        } catch (ex:Exception){ header = null }
-        if( header !== null )
-            csv = FuzzyCSVTable.parseCsv( StringReader( String(header.content!!) ) );
-        if( csv !== null ){
-            csv = csv.summarize( *fieldName, count( fieldName[0] ).az( "Count" ) )
-            csv.forEach{
-                facilties.add( Facility.Builder()
-                                .facility( it.getAt(0).toString() )
-                                .CLIA( it.getAt(1).toString() )
-                                .total( it.getAt(2).toString().toLong() )
-                                .build()
-                                )
-            }
-        }
-        return facilties;
-    }
-
-    fun getActionsForReportId( reportId: String, authClaim: AuthClaims): ArrayList<Action> {
-        var header: Header?
-        var actions: ArrayList<Action> = ArrayList<Action>();
-
-        try{
-            header = workflowEngine.fetchHeader( ReportId.fromString(reportId), authClaim.organization )
-        } catch (ex:Exception){ header = null }
-
-        /* 
-        if( header !== null && header.itemLineages !== null ){
-            header.itemLineages
-                actions.add( Action.Builder()
-                                .date( it.createdAt.format(DateTimeFormatter.ofPattern("yyyy-MM-dd HH:mm:ss")) )
-                                .user( "USER" )
-                                .action( it.transportResult )
-                                .build() )                                   
-            }
-        }
-        */
-        return actions;
-    }
-
-=======
->>>>>>> 7b714995
+    }
+
     data class AuthClaims(
         val userName: String,
         val organization: Organization
@@ -614,24 +324,36 @@
      */
     fun checkAuthenticated(request: HttpRequestMessage<String?>, context: ExecutionContext): AuthClaims? {
         var userName = ""
-        var orgName = "" //request.headers["organization"] ?: ""
+        // orgs in the settings table of the database have a format of "zz-phd",
+        // while the auth service claims has a format of "DHzz_phd"
+        // claimsOrgName will have the format of "DHzz_phd"
+        val claimsOrgName = request.headers["organization"] ?: ""
+
+        // orgName will have the format of "zz-phd" and is used to look up in the settings table of the database
+        var orgName = getOrgNameFromHeader(claimsOrgName)
+
         var jwtToken = request.headers["authorization"] ?: ""
 
-        jwtToken = if( jwtToken.length > 7 ) jwtToken.substring(7) else "";
+        jwtToken = if (jwtToken.length > 7) jwtToken.substring(7) else ""
 
         if (jwtToken.isNotBlank()) {
             try {
-                val jwtClaims = JSONObject(String(Base64.getDecoder().decode(jwtToken.split('.')[1])))
-                userName = jwtClaims.getString("sub")
-
-                //if (orgName.isEmpty()) {
-                    val orgs = jwtClaims.getJSONArray("organization")
-                    var org = if (orgs !== null) orgs.getString(0) else ""
-                    orgName = if (org.length > 3) org.substring(2) else ""
-                //}
-
+                // get the access token verifier
+                val jwtVerifier = JwtVerifiers.accessTokenVerifierBuilder()
+                    .setIssuer("https://${System.getenv("OKTA_baseUrl")}/oauth2/default")
+                    .build()
+                // get it to decode the token from the header
+                val jwt = jwtVerifier.decode(jwtToken)
+                    ?: throw Throwable("Error in validation of jwt token")
+                // get the user name and org
+                userName = jwt.claims["sub"].toString()
+                val orgs = jwt.claims["organization"]
+                @Suppress("UNCHECKED_CAST")
+                val org = if (orgs !== null) (orgs as List<String>)[0] else ""
+                orgName = if (org.length > 3) org.substring(2) else ""
             } catch (ex: Throwable) {
-                System.out.println(ex)
+                context.logger.log(Level.WARNING, "Error in verification of token", ex)
+                return null
             }
         }
         if (userName.isNotBlank() && orgName.isNotBlank()) {
@@ -644,11 +366,8 @@
         }
         return null
     }
-<<<<<<< HEAD
-=======
 
     fun getOrgNameFromHeader(orgNameHeader: String): String {
         return if (orgNameHeader.isNotEmpty()) orgNameHeader.substring(2).replace("_", "-") else ""
     }
->>>>>>> 7b714995
 }