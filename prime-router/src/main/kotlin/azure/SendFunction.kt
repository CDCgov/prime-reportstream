package gov.cdc.prime.router.azure

import com.microsoft.azure.functions.ExecutionContext
import com.microsoft.azure.functions.annotation.BindingName
import com.microsoft.azure.functions.annotation.FunctionName
import com.microsoft.azure.functions.annotation.QueueTrigger
import com.microsoft.azure.functions.annotation.StorageAccount
import gov.cdc.prime.reportstream.shared.azure.IEvent
import gov.cdc.prime.router.AS2TransportType
import gov.cdc.prime.router.BlobStoreTransportType
import gov.cdc.prime.router.CustomerStatus
import gov.cdc.prime.router.GAENTransportType
import gov.cdc.prime.router.NullTransportType
import gov.cdc.prime.router.RESTTransportType
import gov.cdc.prime.router.Receiver
import gov.cdc.prime.router.Report
import gov.cdc.prime.router.ReportId
import gov.cdc.prime.router.SFTPTransportType
import gov.cdc.prime.router.SoapTransportType
import gov.cdc.prime.router.TransportType
import gov.cdc.prime.router.azure.db.enums.TaskAction
import gov.cdc.prime.router.azure.observability.context.SendFunctionLoggingContext
import gov.cdc.prime.router.azure.observability.context.withLoggingContext
import gov.cdc.prime.router.azure.observability.event.ReportSentEvent
import gov.cdc.prime.router.transport.ITransport
import gov.cdc.prime.router.transport.NullTransport
import gov.cdc.prime.router.transport.RetryToken
import org.apache.logging.log4j.kotlin.Logging
import java.time.OffsetDateTime
import java.util.Date
import java.util.UUID
import kotlin.random.Random

/**
 * Azure Functions with HTTP Trigger. Write to blob.
 */
const val send = "send"

// needed in case retry index is out-of-bounds call but should not be every be used
const val defaultMaxDurationValue = 120L

// exact time of next retry is slightly randomized to avoid the situation when
// there's a system-wide failure and everything that's failed retries at the exact
// same time producing a spike that makes things worse.
// This is +/- around the actual retry, so they are spread out by up to 2x the value
// It should always be > than the first entry of the retryDurationInMin above
const val initialRetryInMin = 10
const val ditherRetriesInSec = (initialRetryInMin / 2 * 60)

// Note: failure point is the SUM of all retry delays.
val retryDurationInMin =
    mapOf(
        1 to (initialRetryInMin * 1L), // dither might subtract half from this value
        2 to 60L, // 1hr10m later
        3 to (4 * 60L), // 5hr 10m since submission
        4 to (12 * 60L), // 17hr 10m since submission
        5 to (24 * 60L), //  1d 17r 10m since submission
    )

// Use this for testing retries:
// val retryDuration = mapOf(1 to 1L, 2 to 1L, 3 to 1L, 4 to 1L, 5 to 1L)

class SendFunction(private val workflowEngine: WorkflowEngine = WorkflowEngine()) : Logging {
    @FunctionName(send)
    @StorageAccount("AzureWebJobsStorage")
    fun run(
        @QueueTrigger(name = "msg", queueName = send) message: String,
        context: ExecutionContext,
        @BindingName("Id") messageId: String? = null,
        @BindingName("DequeueCount") dequeueCount: Int? = null,
        @BindingName("NextVisibleTime") nextVisibleTime: Date? = null,
        @BindingName("InsertionTime") insertionTime: Date? = null,
    ) {
        val event = Event.parseQueueMessage(message) as ReportEvent
        val actionHistory = ActionHistory(TaskAction.send, event.isEmptyBatch)
        var receiverStatus: CustomerStatus = CustomerStatus.INACTIVE
        actionHistory.trackActionParams(message)
        logger.info(
            "Started Send Function: $message, id=$messageId," +
                " dequeueCount=$dequeueCount, " +
                " nextVisibleTime=$nextVisibleTime, insertionTime=$insertionTime",
        )
        try {
            if (event.eventAction != IEvent.EventAction.SEND) {
                logger.warn("Send function received a message of incorrect type: $message")
                return
            }
            workflowEngine.handleReportEvent(event) { header, retryToken, _ ->
                val receiver =
                    header.receiver
                        ?: error("Internal Error: could not find ${header.task.receiverName}")
                actionHistory.trackActionReceiverInfo(receiver.organizationName, receiver.name)
                receiverStatus = receiver.customerStatus
                val inputReportId = header.reportFile.reportId
                actionHistory.trackExistingInputReport(inputReportId)
                val serviceName = receiver.fullName
                val nextRetryItems = mutableListOf<String>()
                if (receiver.transport == null) {
                    actionHistory.setActionType(TaskAction.send_warning)
                    actionHistory.trackActionResult("Not sending $inputReportId to $serviceName: No transports defined")
                    workflowEngine.azureEventService.trackEvent(
                        ReportSentEvent(
                            receiver,
                            workflowEngine.reportService.getRootReports(inputReportId),
                            inputReportId,
                            BlobAccess.BlobInfo.getBlobFilename(header.reportFile.bodyUrl),
                        )
                    )
                } else {
                    val retryItems = retryToken?.items
                    val sentReportId = UUID.randomUUID() // each sent report gets its own UUID
<<<<<<< HEAD
                    val nextRetry =
                        getTransport(receiver.transport)?.send(
                            receiver.transport,
                            header,
                            sentReportId,
                            retryItems,
                            context,
                            actionHistory,
                        )
=======
                    val externalFileName = Report.formExternalFilename(header, workflowEngine.reportService)
                    val nextRetry = getTransport(receiver.transport)?.send(
                        receiver.transport,
                        header,
                        sentReportId,
                        externalFileName,
                        retryItems,
                        context,
                        actionHistory,
                    )
>>>>>>> 96623574
                    if (nextRetry != null) {
                        nextRetryItems += nextRetry
                    }
                }
                logger.info("For $inputReportId:  finished send().  Checking to see if a retry is needed.")
                handleRetry(
                    nextRetryItems,
                    inputReportId,
                    receiver,
                    retryToken,
                    actionHistory,
                    event.isEmptyBatch,
<<<<<<< HEAD
=======
                    header
>>>>>>> 96623574
                )
            }
        } catch (t: Throwable) {
            // For debugging and auditing purposes
            val msg = "Send function unrecoverable exception: ${t.message} Event: $message"
            actionHistory.setActionType(TaskAction.send_error)
            actionHistory.trackActionResult(msg)
            if (receiverStatus == CustomerStatus.ACTIVE) {
                logger.fatal("${actionHistory.action.actionResult}", t)
            } else {
                logger.error("${actionHistory.action.actionResult}", t)
            }
        } finally {
            // Note this is operating in a different transaction than the one that did the fetch/lock of the report
            logger.debug("About to save ActionHistory for $message")
            workflowEngine.recordAction(actionHistory)
            logger.debug("Done saving ActionHistory for $message")
        }
    }

    private fun getTransport(transportType: TransportType): ITransport? =
        when (transportType) {
            is SFTPTransportType -> workflowEngine.sftpTransport
            is BlobStoreTransportType -> workflowEngine.blobStoreTransport
            is AS2TransportType -> workflowEngine.as2Transport
            is SoapTransportType -> workflowEngine.soapTransport
            is GAENTransportType -> workflowEngine.gaenTransport
            is RESTTransportType -> workflowEngine.restTransport
            is NullTransportType -> NullTransport()
            else -> null
        }

    private fun handleRetry(
        nextRetryItems: List<String>,
        reportId: ReportId,
        receiver: Receiver,
        retryToken: RetryToken?,
        actionHistory: ActionHistory,
        isEmptyBatch: Boolean,
        header: WorkflowEngine.Header,
    ): ReportEvent {
        withLoggingContext(SendFunctionLoggingContext(reportId, receiver.fullName)) {
            return if (nextRetryItems.isEmpty()) {
                workflowEngine.azureEventService.trackEvent(
                    ReportSentEvent(
                        receiver,
                        workflowEngine.reportService.getRootReports(reportId),
                        reportId,
                        Report.formExternalFilename(header, workflowEngine.reportService)
                    )
                )
                // All OK
                logger.info("Successfully sent report: $reportId to ${receiver.fullName}")
                ReportEvent(IEvent.EventAction.NONE, reportId, isEmptyBatch)
            } else {
                // mapOf() in kotlin is `1` based (not `0`), but always +1
                val nextRetryCount = (retryToken?.retryCount ?: 0) + 1
                if (nextRetryCount > retryDurationInMin.size) {
                    // Stop retrying and just put the task into an error state
                    val msg =
                        "All retries failed.  Manual Intervention Required.  " +
                            "Send Error report for: $reportId to ${receiver.fullName}"
                    actionHistory.setActionType(TaskAction.send_error)
                    actionHistory.trackActionResult(msg)
                    logger.warn("Failed to send report: $reportId to ${receiver.fullName}")
                    if (receiver.customerStatus == CustomerStatus.ACTIVE) {
                        logger.fatal("${actionHistory.action.actionResult}")
                    } else {
                        logger.error("${actionHistory.action.actionResult}")
                    }
                    ReportEvent(IEvent.EventAction.SEND_ERROR, reportId, isEmptyBatch)
                } else {
                    // retry using a back-off strategy
                    val waitMinutes = retryDurationInMin.getOrDefault(nextRetryCount, defaultMaxDurationValue)
                    val randomSeconds = Random.nextInt(ditherRetriesInSec * -1, ditherRetriesInSec)
                    val nextRetryTime = OffsetDateTime.now().plusSeconds(waitMinutes * 60 + randomSeconds)
                    val nextRetryToken = RetryToken(nextRetryCount, nextRetryItems)
                    val msg =
                        "Send Failed.  Will retry sending report: $reportId to ${receiver.fullName}" +
                            " in $waitMinutes minutes and $randomSeconds seconds at $nextRetryTime"
                    logger.warn(msg)
                    actionHistory.setActionType(TaskAction.send_warning)
                    actionHistory.trackActionResult(msg)
                    ReportEvent(IEvent.EventAction.SEND, reportId, isEmptyBatch, nextRetryTime, nextRetryToken)
                }
            }
        }
    }
}<|MERGE_RESOLUTION|>--- conflicted
+++ resolved
@@ -5,7 +5,6 @@
 import com.microsoft.azure.functions.annotation.FunctionName
 import com.microsoft.azure.functions.annotation.QueueTrigger
 import com.microsoft.azure.functions.annotation.StorageAccount
-import gov.cdc.prime.reportstream.shared.azure.IEvent
 import gov.cdc.prime.router.AS2TransportType
 import gov.cdc.prime.router.BlobStoreTransportType
 import gov.cdc.prime.router.CustomerStatus
@@ -48,14 +47,13 @@
 const val ditherRetriesInSec = (initialRetryInMin / 2 * 60)
 
 // Note: failure point is the SUM of all retry delays.
-val retryDurationInMin =
-    mapOf(
-        1 to (initialRetryInMin * 1L), // dither might subtract half from this value
-        2 to 60L, // 1hr10m later
-        3 to (4 * 60L), // 5hr 10m since submission
-        4 to (12 * 60L), // 17hr 10m since submission
-        5 to (24 * 60L), //  1d 17r 10m since submission
-    )
+val retryDurationInMin = mapOf(
+    1 to (initialRetryInMin * 1L), // dither might subtract half from this value
+    2 to 60L, // 1hr10m later
+    3 to (4 * 60L), // 5hr 10m since submission
+    4 to (12 * 60L), // 17hr 10m since submission
+    5 to (24 * 60L) //  1d 17r 10m since submission
+)
 
 // Use this for testing retries:
 // val retryDuration = mapOf(1 to 1L, 2 to 1L, 3 to 1L, 4 to 1L, 5 to 1L)
@@ -78,17 +76,16 @@
         logger.info(
             "Started Send Function: $message, id=$messageId," +
                 " dequeueCount=$dequeueCount, " +
-                " nextVisibleTime=$nextVisibleTime, insertionTime=$insertionTime",
+                " nextVisibleTime=$nextVisibleTime, insertionTime=$insertionTime"
         )
         try {
-            if (event.eventAction != IEvent.EventAction.SEND) {
+            if (event.eventAction != Event.EventAction.SEND) {
                 logger.warn("Send function received a message of incorrect type: $message")
                 return
             }
             workflowEngine.handleReportEvent(event) { header, retryToken, _ ->
-                val receiver =
-                    header.receiver
-                        ?: error("Internal Error: could not find ${header.task.receiverName}")
+                val receiver = header.receiver
+                    ?: error("Internal Error: could not find ${header.task.receiverName}")
                 actionHistory.trackActionReceiverInfo(receiver.organizationName, receiver.name)
                 receiverStatus = receiver.customerStatus
                 val inputReportId = header.reportFile.reportId
@@ -109,17 +106,6 @@
                 } else {
                     val retryItems = retryToken?.items
                     val sentReportId = UUID.randomUUID() // each sent report gets its own UUID
-<<<<<<< HEAD
-                    val nextRetry =
-                        getTransport(receiver.transport)?.send(
-                            receiver.transport,
-                            header,
-                            sentReportId,
-                            retryItems,
-                            context,
-                            actionHistory,
-                        )
-=======
                     val externalFileName = Report.formExternalFilename(header, workflowEngine.reportService)
                     val nextRetry = getTransport(receiver.transport)?.send(
                         receiver.transport,
@@ -130,7 +116,6 @@
                         context,
                         actionHistory,
                     )
->>>>>>> 96623574
                     if (nextRetry != null) {
                         nextRetryItems += nextRetry
                     }
@@ -143,10 +128,7 @@
                     retryToken,
                     actionHistory,
                     event.isEmptyBatch,
-<<<<<<< HEAD
-=======
                     header
->>>>>>> 96623574
                 )
             }
         } catch (t: Throwable) {
@@ -167,8 +149,8 @@
         }
     }
 
-    private fun getTransport(transportType: TransportType): ITransport? =
-        when (transportType) {
+    private fun getTransport(transportType: TransportType): ITransport? {
+        return when (transportType) {
             is SFTPTransportType -> workflowEngine.sftpTransport
             is BlobStoreTransportType -> workflowEngine.blobStoreTransport
             is AS2TransportType -> workflowEngine.as2Transport
@@ -178,6 +160,7 @@
             is NullTransportType -> NullTransport()
             else -> null
         }
+    }
 
     private fun handleRetry(
         nextRetryItems: List<String>,
@@ -200,15 +183,14 @@
                 )
                 // All OK
                 logger.info("Successfully sent report: $reportId to ${receiver.fullName}")
-                ReportEvent(IEvent.EventAction.NONE, reportId, isEmptyBatch)
+                ReportEvent(Event.EventAction.NONE, reportId, isEmptyBatch)
             } else {
                 // mapOf() in kotlin is `1` based (not `0`), but always +1
                 val nextRetryCount = (retryToken?.retryCount ?: 0) + 1
                 if (nextRetryCount > retryDurationInMin.size) {
                     // Stop retrying and just put the task into an error state
-                    val msg =
-                        "All retries failed.  Manual Intervention Required.  " +
-                            "Send Error report for: $reportId to ${receiver.fullName}"
+                    val msg = "All retries failed.  Manual Intervention Required.  " +
+                        "Send Error report for: $reportId to ${receiver.fullName}"
                     actionHistory.setActionType(TaskAction.send_error)
                     actionHistory.trackActionResult(msg)
                     logger.warn("Failed to send report: $reportId to ${receiver.fullName}")
@@ -217,20 +199,19 @@
                     } else {
                         logger.error("${actionHistory.action.actionResult}")
                     }
-                    ReportEvent(IEvent.EventAction.SEND_ERROR, reportId, isEmptyBatch)
+                    ReportEvent(Event.EventAction.SEND_ERROR, reportId, isEmptyBatch)
                 } else {
                     // retry using a back-off strategy
                     val waitMinutes = retryDurationInMin.getOrDefault(nextRetryCount, defaultMaxDurationValue)
                     val randomSeconds = Random.nextInt(ditherRetriesInSec * -1, ditherRetriesInSec)
                     val nextRetryTime = OffsetDateTime.now().plusSeconds(waitMinutes * 60 + randomSeconds)
                     val nextRetryToken = RetryToken(nextRetryCount, nextRetryItems)
-                    val msg =
-                        "Send Failed.  Will retry sending report: $reportId to ${receiver.fullName}" +
-                            " in $waitMinutes minutes and $randomSeconds seconds at $nextRetryTime"
+                    val msg = "Send Failed.  Will retry sending report: $reportId to ${receiver.fullName}" +
+                        " in $waitMinutes minutes and $randomSeconds seconds at $nextRetryTime"
                     logger.warn(msg)
                     actionHistory.setActionType(TaskAction.send_warning)
                     actionHistory.trackActionResult(msg)
-                    ReportEvent(IEvent.EventAction.SEND, reportId, isEmptyBatch, nextRetryTime, nextRetryToken)
+                    ReportEvent(Event.EventAction.SEND, reportId, isEmptyBatch, nextRetryTime, nextRetryToken)
                 }
             }
         }
