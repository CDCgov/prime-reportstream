package gov.cdc.prime.router.azure

import com.azure.storage.blob.BlobClient
import com.azure.storage.blob.BlobClientBuilder
import com.azure.storage.blob.BlobContainerClient
import com.azure.storage.blob.BlobServiceClientBuilder
import com.azure.storage.blob.models.BlobErrorCode
import com.azure.storage.blob.models.BlobStorageException
import gov.cdc.prime.router.Report
import gov.cdc.prime.router.serializers.CsvSerializer
import gov.cdc.prime.router.serializers.Hl7Serializer
import org.apache.commons.io.FilenameUtils
import org.apache.logging.log4j.kotlin.Logging
import java.io.ByteArrayInputStream
import java.io.ByteArrayOutputStream
import java.net.MalformedURLException
import java.net.URL
import java.net.URLDecoder
import java.nio.charset.Charset
import java.security.MessageDigest

const val defaultBlobContainerName = "reports"

class BlobAccess(
<<<<<<< HEAD
    private val csvSerializer: CsvSerializer,
    private val hl7Serializer: Hl7Serializer,
=======
    private val csvSerializer: CsvSerializer? = null,
    private val hl7Serializer: Hl7Serializer? = null,
    private val redoxSerializer: RedoxSerializer? = null,
>>>>>>> 84f9f649
) : Logging {
    private val defaultConnEnvVar = "AzureWebJobsStorage"

    /**
     * Metadata of a blob container.
     */
    private data class BlobContainerMetadata(val name: String, val connectionString: String)

    /**
     * THe blob containers.
     */
    private val blobContainerClients = mutableMapOf<BlobContainerMetadata, BlobContainerClient>()

    // Basic info about a blob: its format, url in azure, and its sha256 hash
    data class BlobInfo(
        val format: Report.Format,
        val blobUrl: String,
        val digest: ByteArray
    ) {
        companion object {
            /**
             * Get the blob filename from a [blobUrl]
             * @return the blob filename
             * @throws MalformedURLException if the blob URL is malformed
             */
            fun getBlobFilename(blobUrl: String): String {
                return if (blobUrl.isNotBlank())
                    FilenameUtils.getName(URL(URLDecoder.decode(blobUrl, Charset.defaultCharset())).path) else ""
            }
        }
    }

    /**
     * Upload the [report] to the blob store using the [action] to determine a folder as needed.  A [subfolderName]
     * is optional and is added as a prefix to the blob filename.
     * @return the information about the uploaded blob
     */
    fun generateBodyAndUploadReport(
        report: Report,
        subfolderName: String? = null,
        action: Event.EventAction = Event.EventAction.NONE,
        sendingApplicationReport: String? = null,
        receivingApplicationReport: String? = null,
        receivingFacilityReport: String? = null
    ): BlobInfo {
        val (bodyFormat, blobBytes) = createBodyBytes(
            report,
            sendingApplicationReport,
            receivingApplicationReport,
            receivingFacilityReport
        )
        return uploadBody(bodyFormat, blobBytes, report.name, subfolderName, action)
    }

    /**
     * Upload a raw [blobBytes] in the [bodyFormat] for a given [reportName].  The [action] is used to determine
     * the folder to store the blob in.  A [subfolderName] name is optional.
     * @return the information about the uploaded blob
     */
    fun uploadBody(
        bodyFormat: Report.Format,
        blobBytes: ByteArray,
        reportName: String,
        subfolderName: String? = null,
        action: Event.EventAction = Event.EventAction.NONE
    ): BlobInfo {
        val subfolderNameChecked = if (subfolderName.isNullOrBlank()) "" else "$subfolderName/"
        val blobName = when (action) {
            Event.EventAction.RECEIVE -> "receive/$subfolderNameChecked$reportName"
            Event.EventAction.SEND -> "ready/$subfolderNameChecked$reportName"
            Event.EventAction.BATCH -> "batch/$subfolderNameChecked$reportName"
            Event.EventAction.PROCESS -> "process/$subfolderNameChecked$reportName"
            else -> "other/$subfolderNameChecked$reportName"
        }
        val digest = sha256Digest(blobBytes)
        val blobUrl = uploadBlob(blobName, blobBytes)
        return BlobInfo(bodyFormat, blobUrl, digest)
    }

    /**
     * Uses a serializer that matches the bodyFormat of the passed in [report] to generate a ByteArray to upload
     * to the blobstore. [sendingApplicationReport], [receivingApplicationReport], and [receivingFacilityReport] are
     * optional parameter that should be populated solely for empty HL7_BATCH files.
     */
    private fun createBodyBytes(
        report: Report,
        sendingApplicationReport: String? = null,
        receivingApplicationReport: String? = null,
        receivingFacilityReport: String? = null
    ): Pair<Report.Format, ByteArray> {
        val outputStream = ByteArrayOutputStream()
        when (report.bodyFormat) {
            Report.Format.INTERNAL -> csvSerializer?.writeInternal(report, outputStream)
            // HL7 needs some additional configuration we set on the translation in organization
            Report.Format.HL7 -> hl7Serializer?.write(report, outputStream)
            Report.Format.HL7_BATCH -> hl7Serializer?.writeBatch(
                report,
                outputStream,
                sendingApplicationReport,
                receivingApplicationReport,
                receivingFacilityReport
            )
<<<<<<< HEAD
            Report.Format.CSV, Report.Format.CSV_SINGLE -> csvSerializer.write(report, outputStream)
=======
            Report.Format.CSV, Report.Format.CSV_SINGLE -> csvSerializer?.write(report, outputStream)
            Report.Format.REDOX -> redoxSerializer?.write(report, outputStream)
>>>>>>> 84f9f649
        }
        val contentBytes = outputStream.toByteArray()
        return Pair(report.bodyFormat, contentBytes)
    }

    private fun uploadBlob(
        blobName: String,
        bytes: ByteArray,
        blobContainerName: String = defaultBlobContainerName,
        blobConnEnvVar: String = defaultConnEnvVar
    ): String {
        logger.info("Starting uploadBlob of $blobName")
        val blobClient = getBlobContainer(blobContainerName, blobConnEnvVar).getBlobClient(blobName)
        blobClient.upload(
            ByteArrayInputStream(bytes),
            bytes.size.toLong()
        )
        logger.info("Done uploadBlob of $blobName")
        return blobClient.blobUrl
    }

    /** Checks if a blob actually exists in the blobstore */
    fun exists(blobUrl: String): Boolean {
        return getBlobClient(blobUrl).exists()
    }

    fun downloadBlob(blobUrl: String): ByteArray {
        val stream = ByteArrayOutputStream()
        stream.use { getBlobClient(blobUrl).download(it) }
        return stream.toByteArray()
    }

    fun copyBlob(fromBlobUrl: String, toBlobContainer: String, toBlobConnEnvVar: String): String {
        val fromBytes = this.downloadBlob(fromBlobUrl)
        logger.info("Ready to copy ${fromBytes.size} bytes from $fromBlobUrl")
        val toFilename = BlobInfo.getBlobFilename(fromBlobUrl)
        logger.info("New blob filename will be $toFilename")
        val toBlobUrl = uploadBlob(toFilename, fromBytes, toBlobContainer, toBlobConnEnvVar)
        logger.info("New blob URL is $toBlobUrl")
        return toBlobUrl
    }

    fun deleteBlob(blobUrl: String) {
        getBlobClient(blobUrl).delete()
    }

    fun checkConnection(blobConnEnvVar: String = defaultConnEnvVar) {
        val blobConnection = System.getenv(blobConnEnvVar)
        BlobServiceClientBuilder().connectionString(blobConnection).buildClient()
    }

    /**
     * Creates the blob container client for the given blob [name] and connection string (obtained from the
     * environment variable [blobConnEnvVar], or reuses an existing one.
     * @return the blob container client
     */
    fun getBlobContainer(name: String, blobConnEnvVar: String = defaultConnEnvVar): BlobContainerClient {
        val blobConnection = System.getenv(blobConnEnvVar)
        val blobContainerMetadata = BlobContainerMetadata(name, blobConnection)

        return if (blobContainerClients.containsKey(blobContainerMetadata)) {
            blobContainerClients[blobContainerMetadata]!!
        } else {
            val blobServiceClient = BlobServiceClientBuilder().connectionString(blobConnection).buildClient()
            val containerClient = blobServiceClient.getBlobContainerClient(name)
            try {
                if (!containerClient.exists()) containerClient.create()
            } catch (error: BlobStorageException) {
                // This can happen when there are concurrent calls to the API
                if (error.errorCode.equals(BlobErrorCode.CONTAINER_ALREADY_EXISTS)) {
                    logger.warn("Container $name already exists")
                } else {
                    throw error
                }
            }
            containerClient
        }
    }

    fun getBlobClient(blobUrl: String, blobConnEnvVar: String = defaultConnEnvVar): BlobClient {
        val blobConnection = System.getenv(blobConnEnvVar)
        return BlobClientBuilder().connectionString(blobConnection).endpoint(blobUrl).buildClient()
    }

    companion object {

        /**
         * Create a hex string style of a digest.
         */
        fun digestToString(digest: ByteArray): String {
            return digest.joinToString(separator = "", limit = 40) { Integer.toHexString(it.toInt()) }
        }

        fun sha256Digest(input: ByteArray): ByteArray {
            return hashBytes("SHA-256", input)
        }

        fun hashBytes(type: String, input: ByteArray): ByteArray {
            return MessageDigest
                .getInstance(type)
                .digest(input)
        }
    }
}<|MERGE_RESOLUTION|>--- conflicted
+++ resolved
@@ -22,14 +22,8 @@
 const val defaultBlobContainerName = "reports"
 
 class BlobAccess(
-<<<<<<< HEAD
-    private val csvSerializer: CsvSerializer,
-    private val hl7Serializer: Hl7Serializer,
-=======
     private val csvSerializer: CsvSerializer? = null,
-    private val hl7Serializer: Hl7Serializer? = null,
-    private val redoxSerializer: RedoxSerializer? = null,
->>>>>>> 84f9f649
+    private val hl7Serializer: Hl7Serializer? = null
 ) : Logging {
     private val defaultConnEnvVar = "AzureWebJobsStorage"
 
@@ -132,12 +126,7 @@
                 receivingApplicationReport,
                 receivingFacilityReport
             )
-<<<<<<< HEAD
-            Report.Format.CSV, Report.Format.CSV_SINGLE -> csvSerializer.write(report, outputStream)
-=======
             Report.Format.CSV, Report.Format.CSV_SINGLE -> csvSerializer?.write(report, outputStream)
-            Report.Format.REDOX -> redoxSerializer?.write(report, outputStream)
->>>>>>> 84f9f649
         }
         val contentBytes = outputStream.toByteArray()
         return Pair(report.bodyFormat, contentBytes)
