package gov.cdc.prime.router.azure

import com.azure.core.util.BinaryData
import com.azure.storage.blob.BlobClient
import com.azure.storage.blob.BlobClientBuilder
import com.azure.storage.blob.BlobContainerClient
import com.azure.storage.blob.BlobServiceClientBuilder
import com.azure.storage.blob.models.BlobErrorCode
import com.azure.storage.blob.models.BlobStorageException
import com.azure.storage.blob.models.DownloadRetryOptions
import gov.cdc.prime.router.BlobStoreTransportType
import gov.cdc.prime.router.Report
import gov.cdc.prime.router.common.Environment
import org.apache.commons.io.FilenameUtils
import org.apache.logging.log4j.kotlin.Logging
import java.io.ByteArrayInputStream
import java.io.ByteArrayOutputStream
import java.net.URL
import java.net.URLDecoder
import java.nio.charset.Charset
import java.security.MessageDigest

const val defaultBlobContainerName = "reports"
const val defaultBlobDownloadRetryCount = 5

/**
 * Accessor for Azure blob storage.
 */
class BlobAccess() : Logging {
    /**
     * Contains basic info about a Report blob: format, url in Azure, and SHA256 hash
     */
    data class BlobInfo(
        val format: Report.Format,
        val blobUrl: String,
        val digest: ByteArray,
    ) {
        companion object {
            /**
             * Get the blob filename from a [blobUrl]
             * @return the blob filename
             */
            fun getBlobFilename(blobUrl: String): String {
                return if (blobUrl.isNotBlank()) {
                    FilenameUtils.getName(URL(URLDecoder.decode(blobUrl, Charset.defaultCharset())).path)
                } else {
                    ""
                }
            }

            /**
             * Get a file extension from a [blobUrl]
             * @return the blob's file extension
             */
            fun getBlobFileExtension(blobUrl: String): String {
                return if (blobUrl.isNotBlank()) {
                    FilenameUtils.getExtension(URL(URLDecoder.decode(blobUrl, Charset.defaultCharset())).path)
                } else {
                    ""
                }
            }
        }
    }

    /**
     * Data structure for configuring reusable blob store container access.
     */
    data class BlobContainerMetadata(
        val containerName: String,
        val connectionString: String
    ) {
        companion object {
            /**
             * Builds a [BlobContainerMetadata] object. [envVar] will be resolved to the blobstore connection string.
             */
            fun build(containerName: String, envVar: String): BlobContainerMetadata {
                return BlobContainerMetadata(containerName, getBlobConnection(envVar))
            }

            /**
             * Builds a [BlobContainerMetadata] object. [blobTransport].storageName will be resolved to the blobstore
             * connection string.
             */
            fun build(blobTransport: BlobStoreTransportType): BlobContainerMetadata {
                return BlobContainerMetadata(blobTransport.containerName, getBlobConnection(blobTransport.storageName))
            }
        }
    }

    /**
     * Upload the [report] to the blob store using the [action] to determine a folder as needed.
     * A [subfolderName] is optional and is added as a prefix to the blob filename.
     * @return the information about the uploaded blob
     */
    fun uploadReport(
        report: Report,
        blobBytes: ByteArray,
        subfolderName: String? = null,
        action: Event.EventAction = Event.EventAction.NONE,
    ): BlobInfo {
        return uploadBody(report.bodyFormat, blobBytes, report.name, subfolderName, action)
    }

    companion object : Logging {
        private const val defaultBlobDownloadRetryVar = "AzureBlobDownloadRetryCount"
        private val defaultEnvVar = Environment.get().blobEnvVar
        private val defaultBlobMetadata by lazy {
            BlobContainerMetadata.build(
                defaultBlobContainerName,
                defaultEnvVar
            )
        }
        private val blobDownloadRetryCount = System.getenv(defaultBlobDownloadRetryVar)?.toIntOrNull()
            ?: defaultBlobDownloadRetryCount

        /**
         * Map of reusable blob containers corresponding with specific blob container Metadata.
         */
        private val blobContainerClients = mutableMapOf<BlobContainerMetadata, BlobContainerClient>()

        /**
         * Upload a raw [blobBytes] in the [bodyFormat] for a given [reportName].
         * The [action] is used to determine the folder to store the blob in.
         * A [subfolderName] name is optional.
         * @return the information about the uploaded blob
         */
        fun uploadBody(
            bodyFormat: Report.Format,
            blobBytes: ByteArray,
            reportName: String,
            subfolderName: String? = null,
            action: Event.EventAction = Event.EventAction.NONE,
        ): BlobInfo {
            val subfolderNameChecked = if (subfolderName.isNullOrBlank()) "" else "$subfolderName/"
            val blobName = when (action) {
                Event.EventAction.RECEIVE -> "receive/$subfolderNameChecked$reportName"
                Event.EventAction.SEND -> "ready/$subfolderNameChecked$reportName"
                Event.EventAction.BATCH -> "batch/$subfolderNameChecked$reportName"
                Event.EventAction.PROCESS -> "process/$subfolderNameChecked$reportName"
                Event.EventAction.ROUTE -> "route/$subfolderNameChecked$reportName"
                Event.EventAction.TRANSLATE -> "translate/$subfolderNameChecked$reportName"
                Event.EventAction.NONE -> "none/$subfolderNameChecked$reportName"
                else -> "other/$subfolderNameChecked$reportName"
            }
            val digest = sha256Digest(blobBytes)
            val blobUrl = uploadBlob(blobName, blobBytes)
            return BlobInfo(bodyFormat, blobUrl, digest)
        }

        /**
         * Obtain the blob connection string for a given environment variable name.
         */
        fun getBlobConnection(blobConnEnvVar: String = defaultEnvVar): String {
            return System.getenv(blobConnEnvVar)
        }

        /**
         * Obtain a client for interacting with the blob store.
         */
        private fun getBlobClient(
            blobUrl: String,
            blobConnInfo: BlobContainerMetadata = defaultBlobMetadata
        ): BlobClient {
            return BlobClientBuilder().connectionString(blobConnInfo.connectionString).endpoint(blobUrl).buildClient()
        }

        /**
         * Upload a raw blob [bytes] as [blobName]
         * @return the url for the uploaded blob
         */
        internal fun uploadBlob(
            blobName: String,
            bytes: ByteArray,
<<<<<<< HEAD
            blobContainerName: String = defaultBlobContainerName,
            blobConnEnvVar: String = defaultConnEnvVar,
=======
            blobConnInfo: BlobContainerMetadata = defaultBlobMetadata
>>>>>>> a62db6c2
        ): String {
            logger.info("Starting uploadBlob of $blobName")
            val blobClient = getBlobContainer(blobConnInfo).getBlobClient(blobName)
            blobClient.upload(
                ByteArrayInputStream(bytes),
                bytes.size.toLong()
            )
            logger.info("Done uploadBlob of $blobName")
            return blobClient.blobUrl
        }

        /** Checks if a blob actually exists in the blobstore */
        fun exists(blobUrl: String, blobConnInfo: BlobContainerMetadata = defaultBlobMetadata): Boolean {
            return getBlobClient(blobUrl, blobConnInfo).exists()
        }

        /**
         * Download the blob at the given [blobUrl] as a ByteArray
         */
        fun downloadBlobAsByteArray(
            blobUrl: String,
            blobConnInfo: BlobContainerMetadata = defaultBlobMetadata,
            retries: Int = blobDownloadRetryCount
        ): ByteArray {
            val stream = ByteArrayOutputStream()
            logger.debug("BlobAccess Starting download for blobUrl $blobUrl")
            val options = DownloadRetryOptions().setMaxRetryRequests(retries)
            stream.use {
                getBlobClient(blobUrl, blobConnInfo).downloadStreamWithResponse(
                    it,
                    null,
                    options,
                    null,
                    false,
                    null,
                    null
                )
            }
            logger.debug("BlobAccess Finished download for blobUrl $blobUrl")
            return stream.toByteArray()
        }

        /**
         * Download the blob at the given [blobUrl] as BinaryData
         */
        fun downloadBlobAsBinaryData(
            blobUrl: String,
            blobConnInfo: BlobContainerMetadata = defaultBlobMetadata,
            retries: Int = blobDownloadRetryCount
        ): BinaryData {
            logger.debug("BlobAccess Starting download for blobUrl $blobUrl")
            val options = DownloadRetryOptions().setMaxRetryRequests(retries)
            val binaryData = getBlobClient(blobUrl, blobConnInfo).downloadContentWithResponse(
                options,
                null,
                null,
                null
            ).value
            logger.debug("BlobAccess Finished download for blobUrl $blobUrl")
            return binaryData
        }

        /**
         * Copy a blob at [fromBlobUrl] to a blob in [blobConnInfo]
         */
        fun copyBlob(fromBlobUrl: String, blobConnInfo: BlobContainerMetadata): String {
            val fromBytes = downloadBlobAsByteArray(fromBlobUrl)
            logger.info("Ready to copy ${fromBytes.size} bytes from $fromBlobUrl")
            val toFilename = BlobInfo.getBlobFilename(fromBlobUrl)
            logger.info("New blob filename will be $toFilename")
            val toBlobUrl = uploadBlob(toFilename, fromBytes, blobConnInfo)
            logger.info("New blob URL is $toBlobUrl")
            return toBlobUrl
        }

        /**
         * Delete a blob at [blobUrl]
         */
        fun deleteBlob(blobUrl: String, blobConnInfo: BlobContainerMetadata = defaultBlobMetadata) {
            getBlobClient(blobUrl, blobConnInfo).delete()
        }

        /**
         * Check the connection to the blob store
         */
        fun checkConnection(blobConnInfo: BlobContainerMetadata = defaultBlobMetadata) {
            BlobServiceClientBuilder().connectionString(blobConnInfo.connectionString).buildClient()
        }

        /**
         * Creates the blob container client for the given [blobConnInfo].
         * If one exists for the container name and connection string, the existing one will be reused.
         * @return the blob container client
         */
        private fun getBlobContainer(blobConnInfo: BlobContainerMetadata): BlobContainerClient {
            return if (blobContainerClients.containsKey(blobConnInfo)) {
                blobContainerClients[blobConnInfo]!!
            } else {
                val blobServiceClient = BlobServiceClientBuilder()
                    .connectionString(blobConnInfo.connectionString)
                    .buildClient()
                val containerClient = blobServiceClient
                    .getBlobContainerClient(blobConnInfo.containerName)
                try {
                    if (!containerClient.exists()) containerClient.create()
                    blobContainerClients[blobConnInfo] = containerClient
                } catch (error: BlobStorageException) {
                    // This can happen when there are concurrent calls to the API
                    if (error.errorCode.equals(BlobErrorCode.CONTAINER_ALREADY_EXISTS)) {
                        logger.warn("Container ${blobConnInfo.containerName} already exists")
                    } else {
                        throw error
                    }
                }
                containerClient
            }
        }

        /**
         * Create a hex string style of a digest.
         */
        fun digestToString(digest: ByteArray): String {
            return digest.joinToString(separator = "", limit = 40) { Integer.toHexString(it.toInt()) }
        }

        /**
         * Hash a ByteArray [input] with SHA 256
         */
        fun sha256Digest(input: ByteArray): ByteArray {
            return hashBytes("SHA-256", input)
        }

        /**
         * Hash a ByteArray [input] with method [type]
         */
        private fun hashBytes(type: String, input: ByteArray): ByteArray {
            return MessageDigest
                .getInstance(type)
                .digest(input)
        }
    }
}<|MERGE_RESOLUTION|>--- conflicted
+++ resolved
@@ -171,12 +171,7 @@
         internal fun uploadBlob(
             blobName: String,
             bytes: ByteArray,
-<<<<<<< HEAD
-            blobContainerName: String = defaultBlobContainerName,
-            blobConnEnvVar: String = defaultConnEnvVar,
-=======
             blobConnInfo: BlobContainerMetadata = defaultBlobMetadata
->>>>>>> a62db6c2
         ): String {
             logger.info("Starting uploadBlob of $blobName")
             val blobClient = getBlobContainer(blobConnInfo).getBlobClient(blobName)
