package gov.cdc.prime.router.azure

import gov.cdc.prime.router.FileSettings
import gov.cdc.prime.router.Metadata
<<<<<<< HEAD
import gov.cdc.prime.router.OrganizationService
=======
import gov.cdc.prime.router.Organization
import gov.cdc.prime.router.Receiver
>>>>>>> 81b81cdf
import gov.cdc.prime.router.Report
import gov.cdc.prime.router.ReportId
import gov.cdc.prime.router.Schema
import gov.cdc.prime.router.SettingsProvider
import gov.cdc.prime.router.Translator
import gov.cdc.prime.router.azure.db.Tables
import gov.cdc.prime.router.azure.db.tables.pojos.ItemLineage
import gov.cdc.prime.router.azure.db.tables.pojos.ReportFile
import gov.cdc.prime.router.azure.db.tables.pojos.Task
import gov.cdc.prime.router.azure.db.tables.pojos.TaskSource
import gov.cdc.prime.router.serializers.CsvSerializer
import gov.cdc.prime.router.serializers.Hl7Serializer
import gov.cdc.prime.router.serializers.RedoxSerializer
import gov.cdc.prime.router.transport.RedoxTransport
import gov.cdc.prime.router.transport.RetryToken
import gov.cdc.prime.router.transport.SftpTransport
import org.jooq.Configuration
import org.jooq.Field
import java.io.ByteArrayInputStream
import java.time.OffsetDateTime

/**
 * A top-level object that contains all the helpers and accessors to power the workflow.
 * Workflow objects are heavy-weight and should only be created once per function lifetime.
 *
 * @see gov.cdc.prime.router.Report
 * @see QueueAccess
 * @see DatabaseAccess.Header
 */
class WorkflowEngine(
    // Immutable objects can be shared between every function call
    val metadata: Metadata = WorkflowEngine.metadata,
    val settings: SettingsProvider = WorkflowEngine.settings,
    val hl7Serializer: Hl7Serializer = WorkflowEngine.hl7Serializer,
    val csvSerializer: CsvSerializer = WorkflowEngine.csvSerializer,
    val redoxSerializer: RedoxSerializer = WorkflowEngine.redoxSerializer,
    val translator: Translator = Translator(metadata, settings),
    // New connection for every function
    val db: DatabaseAccess = WorkflowEngine.databaseAccess,
    val blob: BlobAccess = BlobAccess(csvSerializer, hl7Serializer, redoxSerializer),
    val queue: QueueAccess = QueueAccess(),
    val sftpTransport: SftpTransport = SftpTransport(),
    val redoxTransport: RedoxTransport = RedoxTransport(),
) {
    /**
     * Check the connections to Azure Storage and DB
     */
    fun checkConnections() {
        db.checkConnection()
        blob.checkConnection()
    }

    /**
     * Place a report into the workflow
     */
    fun receiveReport(
        validatedRequest: ReportFunction.ValidatedRequest,
        actionHistory: ActionHistory,
        txn: Configuration? = null
    ) {
        if (validatedRequest.report == null) error("Cannot receive a null report")
        val blobInfo = blob.uploadBody(validatedRequest.report)
        try {
<<<<<<< HEAD
            val receiveEvent = ReportEvent(Event.EventAction.RECEIVE, validatedRequest.report.id, null)
            db.insertHeader(validatedRequest.report, blobInfo.format.toString(), blobInfo.blobUrl, receiveEvent, txn)
            // todo bodyURL is no longer needed in report; its in 'blobInfo'
            validatedRequest.report.bodyURL = blobInfo.blobUrl
            actionHistory.trackExternalInputReport(validatedRequest, blobInfo)
=======
            val receiveEvent = ReportEvent(Event.EventAction.RECEIVE, report.id, null)
            db.insertTask(report, bodyFormat, bodyUrl, receiveEvent, txn)
            report.bodyURL = bodyUrl
>>>>>>> 81b81cdf
        } catch (e: Exception) {
            // Clean up
            blob.deleteBlob(blobInfo.blobUrl)
            throw e
        }
    }

    /**
     * Place a report into the workflow (Note:  I moved queueing the message to after the Action is saved)
     */
    fun dispatchReport(
        nextAction: Event,
        report: Report,
        actionHistory: ActionHistory,
        receiver: OrganizationService,
        txn: Configuration? = null
    ) {
        val blobInfo = blob.uploadBody(report)
        try {
<<<<<<< HEAD
            db.insertHeader(report, blobInfo.format.toString(), blobInfo.blobUrl, nextAction, txn)
            // todo remove this; its now tracked in BlobInfo
            report.bodyURL = blobInfo.blobUrl
            actionHistory.trackCreatedReport(nextAction, report, receiver, blobInfo)
=======
            db.insertTask(report, bodyFormat, bodyUrl, nextAction, txn)
            report.bodyURL = bodyUrl
>>>>>>> 81b81cdf
        } catch (e: Exception) {
            // Clean up
            blob.deleteBlob(blobInfo.blobUrl)
            throw e
        }
    }

    /**
     * Handle a single report event. Callback returns the next action for the report.
     *
     * @param messageEvent received from the message queue
     * @param updateBlock is wrapped in a DB transaction and called
     */
    fun handleReportEvent(
        messageEvent: ReportEvent,
        actionHistory: ActionHistory,
        updateBlock: (header: Header, retryToken: RetryToken?, txn: Configuration?) -> ReportEvent,
    ) {
        lateinit var nextEvent: ReportEvent
        db.transact { txn ->
            val reportId = messageEvent.reportId
            val task = db.fetchAndLockTask(reportId, txn)
            val taskSources = db.fetchTaskSources(reportId, txn)
            val (organization, receiver) = findOrganizationAndReceiver(task.receiverName, txn)
            val reportFile = db.fetchReportFile(reportId, txn)
            ActionHistory.sanityCheckReport(task, reportFile, false)
            val itemLineages = db.fetchItemLineagesForReport(reportId, reportFile.itemCount, txn)
            val header = createHeader(task, taskSources, reportFile, itemLineages, organization, receiver)
            val currentEventAction = Event.EventAction.parseQueueMessage(header.task.nextAction.literal)
            // Ignore messages that are not consistent with the current header
            if (currentEventAction != messageEvent.eventAction) return@transact
            val retryToken = RetryToken.fromJSON(header.task.retryToken?.data())

            nextEvent = updateBlock(header, retryToken, txn)

            val retryJson = nextEvent.retryToken?.toJSON()
            updateHeader(
                header.task.reportId,
                currentEventAction,
                nextEvent.eventAction,
                nextEvent.at,
                retryJson,
                txn
            )
            recordAction(actionHistory, txn)
        }
        queue.sendMessage(nextEvent) // Avoid race condition by doing after txn completes.
    }

    /**
     * Handle a receiver specific event. Fetch all pending tasks for the specified receiver and nextAction
     *
     * @param messageEvent that was received
     * @param maxCount of headers to process
     * @param updateBlock called with headers to process
     */
    fun handleReceiverEvent(
        messageEvent: ReceiverEvent,
        maxCount: Int,
        updateBlock: (headers: List<Header>, txn: Configuration?) -> Unit,
    ) {
        db.transact { txn ->
            val tasks = db.fetchAndLockTasks(
                messageEvent.eventAction.toTaskAction(),
                messageEvent.at,
                messageEvent.receiverName,
                maxCount,
                txn
            )
            val ids = tasks.map { it.reportId }
            val taskSources = db.fetchTaskSources(ids, txn)
            val reportFiles = ids
                .map { db.fetchReportFile(it, txn) }
                .map { (it.reportId as ReportId) to it }
                .toMap()
            val (organization, receiver) = findOrganizationAndReceiver(messageEvent.receiverName, txn)
            ActionHistory.sanityCheckReports(tasks, reportFiles, false)
            // taskSources seems erroneous.  All the sources for all Tasks are attached to each indiv. task. ?
            // todo remove the !!
            val headers = tasks.map {
                createHeader(it, taskSources, reportFiles[it.reportId]!!, null, organization, receiver)
            }

            updateBlock(headers, txn)

            headers.forEach {
                val currentAction = Event.EventAction.parseQueueMessage(it.task.nextAction.literal)
                updateHeader(
                    it.task.reportId,
                    currentAction,
                    Event.EventAction.NONE,
                    nextActionAt = null,
                    retryToken = null,
                    txn
                )
            }
        }
    }

    /**
     * Create a report object from a header including loading the blob data associated with it
     */
    fun createReport(header: Header): Report {
        // todo All of this info is already populated in the Header obj.
        val schema = metadata.findSchema(header.task.schemaName)
            ?: error("Invalid schema in queue: ${header.task.schemaName}")
        val bytes = blob.downloadBlob(header.task.bodyUrl)
        return when (header.task.bodyFormat) {
            // TODO after the CSV internal format is flushed from the system, this code will be safe to remove
            "CSV" -> {
<<<<<<< HEAD
                val result =
                    csvSerializer.readExternal(schema.name, ByteArrayInputStream(bytes), emptyList(), destination)
=======
                val result = csvSerializer.readExternal(
                    schema.name, ByteArrayInputStream(bytes), sources, header.receiver
                )
>>>>>>> 81b81cdf
                if (result.report == null || result.errors.isNotEmpty()) {
                    error("Internal Error: Could not read a saved CSV blob: ${header.task.bodyUrl}")
                }
                result.report
            }
            "INTERNAL" -> {
                csvSerializer.readInternal(
                    schema.name,
                    ByteArrayInputStream(bytes),
<<<<<<< HEAD
                    emptyList(),
                    destination,
=======
                    sources,
                    header.receiver,
>>>>>>> 81b81cdf
                    header.reportFile.reportId
                )
            }
            else -> error("Unsupported read format")
        }
    }

    /**
     * Create a report object from a header including loading the blob data associated with it
     */
    fun readBody(header: Header): ByteArray {
        return blob.downloadBlob(header.task.bodyUrl)
    }

    fun recordAction(actionHistory: ActionHistory, txn: Configuration? = null) {
        if (txn != null) {
            actionHistory.saveToDb(txn)
        } else {
            db.transact { innerTxn -> actionHistory.saveToDb(innerTxn) }
        }
    }

    private fun findOrganizationAndReceiver(
        fullName: String,
        txn: DataAccessTransaction? = null
    ): Pair<Organization, Receiver> {
        return if (settings is SettingsFacade) {
            val (organization, receiver) = settings.findOrganizationAndReceiver(fullName, txn)
                ?: error("Receiver not found in database: $fullName")
            Pair(organization, receiver)
        } else {
            val (organization, receiver) = settings.findOrganizationAndReceiver(fullName)
                ?: error("Invalid receiver name: $fullName")
            Pair(organization, receiver)
        }
    }

    /**
     * The header class provides the information needed to process a task.
     */
    data class Header(
        val task: Task,
        val sources: List<TaskSource>,
        val reportFile: ReportFile,
        val itemLineages: List<ItemLineage>?, // ok to not have item-level lineage
        val organization: Organization?,
        val receiver: Receiver?,
        val schema: Schema?,
        val content: ByteArray?
    )

    private fun createHeader(
        task: Task,
        sources: List<TaskSource>,
        reportFile: ReportFile,
        itemLineages: List<ItemLineage>?,
        organization: Organization?,
        receiver: Receiver?
    ): Header {
        val schema = if (reportFile.schemaName != null)
            metadata.findSchema(reportFile.schemaName)
        else null

        val content = if (reportFile.bodyUrl != null)
            blob.downloadBlob(reportFile.bodyUrl)
        else null
        return Header(task, sources, reportFile, itemLineages, organization, receiver, schema, content)
    }

    fun fetchDownloadableHeaders(
        since: OffsetDateTime?,
        organizationName: String,
    ): List<Header> {
        val tasks = db.fetchDownloadableTasks(since, organizationName)
        val ids = tasks.map { it.reportId }
        val taskSources = db.fetchTaskSources(ids)

        val reportFiles = db.fetchDownloadableReportFiles(since, organizationName)
//        val itemLineagesPerReport = ActionHistory.fetchItemLineagesForReports(reportFiles.values, create)
        ActionHistory.sanityCheckReports(tasks, reportFiles, false)

        // todo fix the !!.  Right now the sanityCheck guarantees non-null.
//        return tasks.map { Header(it, taskSources, reportFiles[it.reportId]!!, itemLineagesPerReport[it.reportId]) }
        return tasks.map {
            val (organization, receiver) = findOrganizationAndReceiver(it.receiverName)
            createHeader(it, taskSources, reportFiles[it.reportId]!!, null, organization, receiver)
        }
    }

    fun fetchHeader(
        reportId: ReportId,
        orgName: String
    ): Header {
        val task = db.fetchTask(reportId, orgName)
        val taskSources = db.fetchTaskSources(reportId)
        val (organization, receiver) = findOrganizationAndReceiver(task.receiverName)
        val reportFile = db.fetchReportFile(reportId)
        ActionHistory.sanityCheckReport(task, reportFile, false)
        val itemLineages = db.fetchItemLineagesForReport(reportId, reportFile.itemCount)

        return createHeader(task, taskSources, reportFile, itemLineages, organization, receiver)
    }

    /**
     * Update the header of a report with new values
     */
    private fun updateHeader(
        reportId: ReportId,
        currentEventAction: Event.EventAction,
        nextEventAction: Event.EventAction,
        nextActionAt: OffsetDateTime? = null,
        retryToken: String? = null,
        txn: DataAccessTransaction,
    ) {
        fun finishedField(currentEventAction: Event.EventAction): Field<OffsetDateTime> {
            return when (currentEventAction) {
                Event.EventAction.RECEIVE -> Tables.TASK.TRANSLATED_AT
                Event.EventAction.TRANSLATE -> Tables.TASK.TRANSLATED_AT
                Event.EventAction.BATCH -> Tables.TASK.BATCHED_AT
                Event.EventAction.SEND -> Tables.TASK.SENT_AT
                Event.EventAction.WIPE -> Tables.TASK.WIPED_AT

                Event.EventAction.BATCH_ERROR,
                Event.EventAction.SEND_ERROR,
                Event.EventAction.WIPE_ERROR -> Tables.TASK.ERRORED_AT

                Event.EventAction.NONE -> error("Internal Error: NONE currentAction")
            }
        }
        db.updateTask(
            reportId, nextEventAction.toTaskAction(), nextActionAt, retryToken, finishedField(currentEventAction), txn
        )
    }

    companion object {
        /**
         * These are all potentially heavy weight objects that
         * should only be created once.
         */
        val metadata: Metadata by lazy {
            val baseDir = System.getenv("AzureWebJobsScriptRoot")
            Metadata("$baseDir/metadata")
        }

        val databaseAccess: DatabaseAccess by lazy {
            DatabaseAccess()
        }

        val settings: SettingsProvider by lazy {
            val baseDir = System.getenv("AzureWebJobsScriptRoot")
            val primeEnv = System.getenv("PRIME_ENVIRONMENT")
            val settingsEnabled = System.getenv("FEATURE_FLAG_SETTINGS_ENABLED")
            if (settingsEnabled.equals("true", ignoreCase = true)) {
                SettingsFacade(metadata, databaseAccess)
            } else {
                val ext = primeEnv?.let { "-$it" } ?: ""
                FileSettings("$baseDir/settings", orgExt = ext)
            }
        }

        val csvSerializer: CsvSerializer by lazy {
            CsvSerializer(metadata)
        }

        val hl7Serializer: Hl7Serializer by lazy {
            Hl7Serializer(metadata)
        }

        val redoxSerializer: RedoxSerializer by lazy {
            RedoxSerializer(metadata)
        }
    }
}<|MERGE_RESOLUTION|>--- conflicted
+++ resolved
@@ -2,12 +2,8 @@
 
 import gov.cdc.prime.router.FileSettings
 import gov.cdc.prime.router.Metadata
-<<<<<<< HEAD
-import gov.cdc.prime.router.OrganizationService
-=======
 import gov.cdc.prime.router.Organization
 import gov.cdc.prime.router.Receiver
->>>>>>> 81b81cdf
 import gov.cdc.prime.router.Report
 import gov.cdc.prime.router.ReportId
 import gov.cdc.prime.router.Schema
@@ -17,7 +13,6 @@
 import gov.cdc.prime.router.azure.db.tables.pojos.ItemLineage
 import gov.cdc.prime.router.azure.db.tables.pojos.ReportFile
 import gov.cdc.prime.router.azure.db.tables.pojos.Task
-import gov.cdc.prime.router.azure.db.tables.pojos.TaskSource
 import gov.cdc.prime.router.serializers.CsvSerializer
 import gov.cdc.prime.router.serializers.Hl7Serializer
 import gov.cdc.prime.router.serializers.RedoxSerializer
@@ -71,17 +66,13 @@
         if (validatedRequest.report == null) error("Cannot receive a null report")
         val blobInfo = blob.uploadBody(validatedRequest.report)
         try {
-<<<<<<< HEAD
             val receiveEvent = ReportEvent(Event.EventAction.RECEIVE, validatedRequest.report.id, null)
-            db.insertHeader(validatedRequest.report, blobInfo.format.toString(), blobInfo.blobUrl, receiveEvent, txn)
+            db.insertTask(
+                validatedRequest.report, blobInfo.format.toString(), blobInfo.blobUrl, receiveEvent, txn
+            )
             // todo bodyURL is no longer needed in report; its in 'blobInfo'
             validatedRequest.report.bodyURL = blobInfo.blobUrl
             actionHistory.trackExternalInputReport(validatedRequest, blobInfo)
-=======
-            val receiveEvent = ReportEvent(Event.EventAction.RECEIVE, report.id, null)
-            db.insertTask(report, bodyFormat, bodyUrl, receiveEvent, txn)
-            report.bodyURL = bodyUrl
->>>>>>> 81b81cdf
         } catch (e: Exception) {
             // Clean up
             blob.deleteBlob(blobInfo.blobUrl)
@@ -96,20 +87,15 @@
         nextAction: Event,
         report: Report,
         actionHistory: ActionHistory,
-        receiver: OrganizationService,
+        receiver: Receiver,
         txn: Configuration? = null
     ) {
         val blobInfo = blob.uploadBody(report)
         try {
-<<<<<<< HEAD
-            db.insertHeader(report, blobInfo.format.toString(), blobInfo.blobUrl, nextAction, txn)
+            db.insertTask(report, blobInfo.format.toString(), blobInfo.blobUrl, nextAction, txn)
             // todo remove this; its now tracked in BlobInfo
             report.bodyURL = blobInfo.blobUrl
             actionHistory.trackCreatedReport(nextAction, report, receiver, blobInfo)
-=======
-            db.insertTask(report, bodyFormat, bodyUrl, nextAction, txn)
-            report.bodyURL = bodyUrl
->>>>>>> 81b81cdf
         } catch (e: Exception) {
             // Clean up
             blob.deleteBlob(blobInfo.blobUrl)
@@ -132,12 +118,12 @@
         db.transact { txn ->
             val reportId = messageEvent.reportId
             val task = db.fetchAndLockTask(reportId, txn)
-            val taskSources = db.fetchTaskSources(reportId, txn)
             val (organization, receiver) = findOrganizationAndReceiver(task.receiverName, txn)
             val reportFile = db.fetchReportFile(reportId, txn)
+            // todo remove this once things are permanently sane ;)
             ActionHistory.sanityCheckReport(task, reportFile, false)
             val itemLineages = db.fetchItemLineagesForReport(reportId, reportFile.itemCount, txn)
-            val header = createHeader(task, taskSources, reportFile, itemLineages, organization, receiver)
+            val header = createHeader(task, reportFile, itemLineages, organization, receiver)
             val currentEventAction = Event.EventAction.parseQueueMessage(header.task.nextAction.literal)
             // Ignore messages that are not consistent with the current header
             if (currentEventAction != messageEvent.eventAction) return@transact
@@ -180,17 +166,16 @@
                 txn
             )
             val ids = tasks.map { it.reportId }
-            val taskSources = db.fetchTaskSources(ids, txn)
             val reportFiles = ids
                 .map { db.fetchReportFile(it, txn) }
                 .map { (it.reportId as ReportId) to it }
                 .toMap()
             val (organization, receiver) = findOrganizationAndReceiver(messageEvent.receiverName, txn)
+            // todo remove this check
             ActionHistory.sanityCheckReports(tasks, reportFiles, false)
-            // taskSources seems erroneous.  All the sources for all Tasks are attached to each indiv. task. ?
-            // todo remove the !!
+            // todo Note that the sanity check means the !! is safe.
             val headers = tasks.map {
-                createHeader(it, taskSources, reportFiles[it.reportId]!!, null, organization, receiver)
+                createHeader(it, reportFiles[it.reportId]!!, null, organization, receiver)
             }
 
             updateBlock(headers, txn)
@@ -220,14 +205,12 @@
         return when (header.task.bodyFormat) {
             // TODO after the CSV internal format is flushed from the system, this code will be safe to remove
             "CSV" -> {
-<<<<<<< HEAD
-                val result =
-                    csvSerializer.readExternal(schema.name, ByteArrayInputStream(bytes), emptyList(), destination)
-=======
                 val result = csvSerializer.readExternal(
-                    schema.name, ByteArrayInputStream(bytes), sources, header.receiver
+                    schema.name,
+                    ByteArrayInputStream(bytes),
+                    emptyList(),
+                    header.receiver
                 )
->>>>>>> 81b81cdf
                 if (result.report == null || result.errors.isNotEmpty()) {
                     error("Internal Error: Could not read a saved CSV blob: ${header.task.bodyUrl}")
                 }
@@ -237,13 +220,8 @@
                 csvSerializer.readInternal(
                     schema.name,
                     ByteArrayInputStream(bytes),
-<<<<<<< HEAD
                     emptyList(),
-                    destination,
-=======
-                    sources,
                     header.receiver,
->>>>>>> 81b81cdf
                     header.reportFile.reportId
                 )
             }
@@ -281,12 +259,18 @@
         }
     }
 
+    fun fetchDownloadableReportFiles(
+        since: OffsetDateTime?,
+        organizationName: String,
+    ): List<ReportFile> {
+        return db.fetchDownloadableReportFiles(since, organizationName)
+    }
+
     /**
      * The header class provides the information needed to process a task.
      */
     data class Header(
         val task: Task,
-        val sources: List<TaskSource>,
         val reportFile: ReportFile,
         val itemLineages: List<ItemLineage>?, // ok to not have item-level lineage
         val organization: Organization?,
@@ -297,7 +281,6 @@
 
     private fun createHeader(
         task: Task,
-        sources: List<TaskSource>,
         reportFile: ReportFile,
         itemLineages: List<ItemLineage>?,
         organization: Organization?,
@@ -310,27 +293,7 @@
         val content = if (reportFile.bodyUrl != null)
             blob.downloadBlob(reportFile.bodyUrl)
         else null
-        return Header(task, sources, reportFile, itemLineages, organization, receiver, schema, content)
-    }
-
-    fun fetchDownloadableHeaders(
-        since: OffsetDateTime?,
-        organizationName: String,
-    ): List<Header> {
-        val tasks = db.fetchDownloadableTasks(since, organizationName)
-        val ids = tasks.map { it.reportId }
-        val taskSources = db.fetchTaskSources(ids)
-
-        val reportFiles = db.fetchDownloadableReportFiles(since, organizationName)
-//        val itemLineagesPerReport = ActionHistory.fetchItemLineagesForReports(reportFiles.values, create)
-        ActionHistory.sanityCheckReports(tasks, reportFiles, false)
-
-        // todo fix the !!.  Right now the sanityCheck guarantees non-null.
-//        return tasks.map { Header(it, taskSources, reportFiles[it.reportId]!!, itemLineagesPerReport[it.reportId]) }
-        return tasks.map {
-            val (organization, receiver) = findOrganizationAndReceiver(it.receiverName)
-            createHeader(it, taskSources, reportFiles[it.reportId]!!, null, organization, receiver)
-        }
+        return Header(task, reportFile, itemLineages, organization, receiver, schema, content)
     }
 
     fun fetchHeader(
@@ -338,13 +301,12 @@
         orgName: String
     ): Header {
         val task = db.fetchTask(reportId, orgName)
-        val taskSources = db.fetchTaskSources(reportId)
         val (organization, receiver) = findOrganizationAndReceiver(task.receiverName)
         val reportFile = db.fetchReportFile(reportId)
+        // todo remove this sanity check
         ActionHistory.sanityCheckReport(task, reportFile, false)
         val itemLineages = db.fetchItemLineagesForReport(reportId, reportFile.itemCount)
-
-        return createHeader(task, taskSources, reportFile, itemLineages, organization, receiver)
+        return createHeader(task, reportFile, itemLineages, organization, receiver)
     }
 
     /**
@@ -384,7 +346,7 @@
          * should only be created once.
          */
         val metadata: Metadata by lazy {
-            val baseDir = System.getenv("AzureWebJobsScriptRoot")
+            val baseDir = System.getenv("AzureWebJobsScriptRoot") ?: "."
             Metadata("$baseDir/metadata")
         }
 
@@ -393,7 +355,7 @@
         }
 
         val settings: SettingsProvider by lazy {
-            val baseDir = System.getenv("AzureWebJobsScriptRoot")
+            val baseDir = System.getenv("AzureWebJobsScriptRoot") ?: "."
             val primeEnv = System.getenv("PRIME_ENVIRONMENT")
             val settingsEnabled = System.getenv("FEATURE_FLAG_SETTINGS_ENABLED")
             if (settingsEnabled.equals("true", ignoreCase = true)) {
