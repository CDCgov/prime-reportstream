package gov.cdc.prime.router.azure

import com.microsoft.azure.functions.ExecutionContext
import gov.cdc.prime.router.ActionError
import gov.cdc.prime.router.ActionLog
import gov.cdc.prime.router.ClientSource
import gov.cdc.prime.router.FileSettings
import gov.cdc.prime.router.Hl7Configuration
import gov.cdc.prime.router.Metadata
import gov.cdc.prime.router.Options
import gov.cdc.prime.router.Organization
import gov.cdc.prime.router.Receiver
import gov.cdc.prime.router.Report
import gov.cdc.prime.router.ReportId
import gov.cdc.prime.router.Schema
import gov.cdc.prime.router.Sender
import gov.cdc.prime.router.SettingsProvider
import gov.cdc.prime.router.Translator
import gov.cdc.prime.router.azure.db.Tables
import gov.cdc.prime.router.azure.db.enums.TaskAction
import gov.cdc.prime.router.azure.db.tables.pojos.ItemLineage
import gov.cdc.prime.router.azure.db.tables.pojos.ReportFile
import gov.cdc.prime.router.azure.db.tables.pojos.Task
import gov.cdc.prime.router.common.Environment
import gov.cdc.prime.router.serializers.CsvSerializer
import gov.cdc.prime.router.serializers.Hl7Serializer
<<<<<<< HEAD
=======
import gov.cdc.prime.router.serializers.ReadResult
import gov.cdc.prime.router.serializers.RedoxSerializer
>>>>>>> 46f858ab
import gov.cdc.prime.router.transport.AS2Transport
import gov.cdc.prime.router.transport.BlobStoreTransport
import gov.cdc.prime.router.transport.FTPSTransport
import gov.cdc.prime.router.transport.GAENTransport
import gov.cdc.prime.router.transport.RetryItems
import gov.cdc.prime.router.transport.RetryToken
import gov.cdc.prime.router.transport.SftpTransport
import gov.cdc.prime.router.transport.SoapTransport
import org.apache.logging.log4j.kotlin.logger
import org.jooq.Configuration
import org.jooq.Field
import java.io.ByteArrayInputStream
import java.time.OffsetDateTime

/**
 * A top-level object that contains all the helpers and accessors to power the workflow.
 * Workflow objects are heavy-weight and should only be created once per function lifetime.
 *
 * @see gov.cdc.prime.router.Report
 * @see QueueAccess
 * @see DatabaseAccess.Header
 */
class WorkflowEngine(
    val metadata: Metadata = Metadata.getInstance(),
    val settings: SettingsProvider = settingsProviderSingleton,
    val hl7Serializer: Hl7Serializer = hl7SerializerSingleton,
    val csvSerializer: CsvSerializer = csvSerializerSingleton,
    val db: DatabaseAccess = databaseAccessSingleton,
    val blob: BlobAccess = BlobAccess(csvSerializer, hl7Serializer),
    val queue: QueueAccess = QueueAccess,
    val translator: Translator = Translator(metadata, settings),
    val sftpTransport: SftpTransport = SftpTransport(),
    val as2Transport: AS2Transport = AS2Transport(),
    val ftpsTransport: FTPSTransport = FTPSTransport(),
    val soapTransport: SoapTransport = SoapTransport(),
    val gaenTransport: GAENTransport = GAENTransport()
) {

    /**
     * Custom builder for Workflow engine
     */
    data class Builder(
        var metadata: Metadata? = null,
        var settingsProvider: SettingsProvider? = null,
        var databaseAccess: DatabaseAccess? = null,
        var blobAccess: BlobAccess? = null,
        var queueAccess: QueueAccess? = null,
        var hl7Serializer: Hl7Serializer? = null,
        var csvSerializer: CsvSerializer? = null,
    ) {
        /**
         * Set the metadata instance.
         * @return the modified workflow engine
         */
        fun metadata(metadata: Metadata) = apply { this.metadata = metadata }

        /**
         * Set the settings provider instance.
         * @return the modified workflow engine
         */
        fun settingsProvider(settingsProvider: SettingsProvider) = apply { this.settingsProvider = settingsProvider }

        /**
         * Set the database access instance.
         * @return the modified workflow engine
         */
        fun databaseAccess(databaseAccess: DatabaseAccess) = apply { this.databaseAccess = databaseAccess }

        /**
         * Set the blob access instance.
         * @return the modified workflow engine
         */
        fun blobAccess(blobAccess: BlobAccess) = apply { this.blobAccess = blobAccess }

        /**
         * Set the queue access instance.
         * @return the modified workflow engine
         */
        fun queueAccess(queueAccess: QueueAccess) = apply { this.queueAccess = queueAccess }

        /**
         * Set the HL7 serializer instance.
         * @return the modified workflow engine
         */
        fun hl7Serializer(hl7Serializer: Hl7Serializer) = apply { this.hl7Serializer = hl7Serializer }

        /**
         * Set the CSV serializer instance.
         * @return the modified workflow engine
         */
        fun csvSerializer(csvSerializer: CsvSerializer) = apply { this.csvSerializer = csvSerializer }

        /**
         * Build the workflow engine instance.
         * @return the workflow engine instance
         */
        fun build(): WorkflowEngine {
            if (metadata != null) {
                settingsProvider = settingsProvider ?: getSettingsProvider(metadata!!)
                hl7Serializer = hl7Serializer ?: Hl7Serializer(metadata!!, settingsProvider!!)
                csvSerializer = csvSerializer ?: CsvSerializer(metadata!!)
            } else {
                settingsProvider = settingsProvider ?: settingsProviderSingleton
                hl7Serializer = hl7Serializer ?: hl7SerializerSingleton
                csvSerializer = csvSerializer ?: csvSerializerSingleton
            }

            return WorkflowEngine(
                metadata ?: Metadata.getInstance(),
                settingsProvider!!,
                hl7Serializer!!,
                csvSerializer!!,
                databaseAccess ?: databaseAccessSingleton,
                blobAccess ?: BlobAccess(csvSerializer!!, hl7Serializer!!),
                queueAccess ?: QueueAccess
            )
        }
    }

    val blobStoreTransport: BlobStoreTransport = BlobStoreTransport(this)

    /**
     * Check the connections to Azure Storage and DB
     */
    fun checkConnections() {
        db.checkConnection()
        blob.checkConnection()
    }

    /**
     * Record a received [report] from a [sender] into the action history and save the original [rawBody]
     * of the received message. Return the blobUrl string to the calling function to save as part of the report
     */
    fun recordReceivedReport(
        report: Report,
        rawBody: ByteArray,
        sender: Sender,
        actionHistory: ActionHistory,
        payloadName: String? = null,
    ): String {
        // Save a copy of the original report
        val senderReportFormat = Report.Format.safeValueOf(sender.format.toString())
        val blobFilename = report.name.replace(report.bodyFormat.ext, senderReportFormat.ext)
        val blobInfo = blob.uploadBody(
            senderReportFormat, rawBody,
            blobFilename, sender.fullName, Event.EventAction.RECEIVE
        )

        actionHistory.trackExternalInputReport(report, blobInfo, payloadName)
        return blobInfo.blobUrl
    }

    fun insertProcessTask(
        report: Report,
        reportFormat: String,
        reportUrl: String,
        nextAction: Event
    ) {
        db.insertTask(report, reportFormat, reportUrl, nextAction, null)
    }

    /**
     * Place a report into the workflow (Note:  I moved queueing the message to after the Action is saved)
     */
    fun dispatchReport(
        nextAction: Event,
        report: Report,
        actionHistory: ActionHistory,
        receiver: Receiver,
        txn: Configuration? = null,
        context: ExecutionContext? = null,
        isEmptyReport: Boolean = false
    ) {
        val receiverName = "${receiver.organizationName}.${receiver.name}"

        // these values come from the first item in a batched report, except for empty batches which have no items\
        //  in the generateBodyAndUploadReport function these values are only used if it is an HL7 batch
        // todo when generateBodyAndUploadReport is refactored, this can be changed
        val sendingApp: String? = if (isEmptyReport) "CDC PRIME - Atlanta" else null
        val receivingApp: String? = if (isEmptyReport && receiver.translation is Hl7Configuration)
            receiver.translation.receivingApplicationName
        else null
        val receivingFacility: String? = if (isEmptyReport && receiver.translation is Hl7Configuration)
            receiver.translation.receivingFacilityName
        else null

        val blobInfo = try {
            // formatting errors can occur down in here.
            blob.generateBodyAndUploadReport(
                report,
                receiverName,
                nextAction.eventAction,
                sendingApp,
                receivingApp,
                receivingFacility
            )
        } catch (ex: Exception) {
            context?.logger?.warning(
                "Got exception while dispatching to schema ${report.schema.name}" +
                    ", and rcvr ${receiver.fullName}"
            )
            throw ex
        }
        context?.logger?.fine(
            "Saved dispatched report for receiver $receiverName" +
                " to blob ${blobInfo.blobUrl}"
        )
        try {
            db.insertTask(report, blobInfo.format.toString(), blobInfo.blobUrl, nextAction, txn)
            // todo remove this; its now tracked in BlobInfo
            report.bodyURL = blobInfo.blobUrl

            // if this is a newly generated empty report, track it as a 'new report'
            if (isEmptyReport)
                actionHistory.trackGeneratedEmptyReport(nextAction, report, receiver, blobInfo)
            else
                actionHistory.trackCreatedReport(nextAction, report, receiver, blobInfo)
        } catch (e: Exception) {
            // Clean up
            blob.deleteBlob(blobInfo.blobUrl)
            throw e
        }
    }

    /**
     * Handle a single report event. Callback returns the next action for the report.
     *
     * @param messageEvent received from the message queue
     * @param updateBlock is wrapped in a DB transaction and called
     */
    fun handleReportEvent(
        messageEvent: ReportEvent,
        context: ExecutionContext? = null,
        updateBlock: (header: Header, retryToken: RetryToken?, txn: Configuration?) -> ReportEvent,
    ) {
        var nextEvent: ReportEvent? = null
        db.transact { txn ->
            val reportId = messageEvent.reportId
            val task = db.fetchAndLockTask(reportId, txn)
            val (organization, receiver) = findOrganizationAndReceiver(task.receiverName, txn)
            val reportFile = db.fetchReportFile(reportId, org = null, txn = txn)
            // todo remove this once things are permanently sane ;)
            ActionHistory.sanityCheckReport(task, reportFile, false)
            val itemLineages = db.fetchItemLineagesForReport(reportId, reportFile.itemCount, txn)
            val header = createHeader(task, reportFile, itemLineages, organization, receiver)
            val currentEventAction = Event.EventAction.parseQueueMessage(header.task.nextAction.literal)
            // Ignore messages that are not consistent with the current header
            if (currentEventAction != messageEvent.eventAction) {
                context?.let {
                    context.logger.warning(
                        "Weirdness for $reportId: queue event = ${messageEvent.eventAction.name}, " +
                            " but task.nextAction = ${currentEventAction.name} "
                    )
                }
                return@transact
            }
            val retryToken = RetryToken.fromJSON(header.task.retryToken?.data())

            nextEvent = updateBlock(header, retryToken, txn)
            context?.let { context.logger.info("Finished updateBlock for $reportId") }
            val retryJson = nextEvent!!.retryToken?.toJSON()
            updateHeader(
                header.task.reportId,
                currentEventAction,
                nextEvent!!.eventAction,
                nextEvent!!.at,
                retryJson,
                txn
            )
        }
        if (nextEvent != null) queue.sendMessage(nextEvent!!) // Avoid race condition by doing after txn completes.
    }

    /**
     * Atomic read and set: sanity checks on the state of the report to be resent plus setting the state.
     */
    fun resendEvent(
        reportId: ReportId,
        receiver: Receiver,
        isTest: Boolean,
        msgs: MutableList<String>,
    ) {
        // Send immediately.
        val nextEvent = ReportEvent(Event.EventAction.SEND, reportId, at = null, isEmptyBatch = false)
        db.transact { txn ->
            db.fetchAndLockTask(reportId, txn) // Required, it creates lock.
            val organization = settings.findOrganization(receiver.organizationName)
                ?: throw Exception("No such organization ${receiver.organizationName}")
            val header = fetchHeader(reportId, organization) // exception if not found
            val reportFile = header.reportFile
            if (reportFile.nextAction != TaskAction.send) {
                throw Exception("Cannot send $reportId. Its next action is ${reportFile.nextAction}")
            }
            if (reportFile.bodyUrl.isEmpty()) {
                throw Exception("Cannot send $reportId.  Its not in the blob store.")
            }
            // The report might be old and the receiver has disappeared for some reason.
            if (receiver.fullName != "${reportFile.receivingOrg}.${reportFile.receivingOrgSvc}") {
                throw Exception("Cannot send $reportId. It is not associated with receiver ${receiver.fullName}")
            }
            if (header.task.nextActionAt != null && header.task.nextActionAt.isAfter(OffsetDateTime.now())) {
                throw Exception(
                    "Cannot send $reportId. Its already scheduled to ${header.task.nextAction}" +
                        " at ${header.task.nextActionAt}"
                )
            }
            val retryItems: RetryItems = RetryToken.allItems

            if (retryItems.isEmpty()) {
                msgs.add("All Items in $reportId successfully sent.  Nothing to resend. DONE")
            } else {
                if (retryItems == RetryToken.allItems) {
                    msgs.add("Will resend all (${reportFile.itemCount}) items in $reportId")
                } else {
                    msgs.add(
                        "Will resend these failed/not-sent items in $reportId: ${retryItems.joinToString(",")}"
                    )
                }
                if (!isTest) {
                    updateHeader(
                        reportId,
                        Event.EventAction.RESEND,
                        nextEvent.eventAction,
                        nextEvent.at,
                        RetryToken(1, retryItems).toJSON(),
                        txn
                    )
                    msgs.add("$reportId has been queued to resend immediately to ${receiver.fullName}\n")
                } else {
                    msgs.add("Nothing sent.  This was just a test")
                }
            }
        }
        if (!isTest) queue.sendMessage(nextEvent) // Avoid race condition by doing after txn completes.
    }

<<<<<<< HEAD
=======
    /**
     * Given a batched report, look at its children 'sent' reports, and gather the disposition
     * of every item in the batched report.   If there are no children,
     * this will return a map with all item statuses == NEVER_ATTEMPTED
     */
    fun fetchItemDispositions(reportFile: ReportFile): Map<Int, RedoxTransport.ResultStatus> {
        if (reportFile.nextAction != TaskAction.send) {
            throw Exception("Cannot send ${reportFile.reportId}. Its next action is ${reportFile.nextAction}")
        }
        if (reportFile.bodyFormat != Report.Format.REDOX.name) {
            throw Exception("SendFailed option only applies to REDOX reports.  This report is ${reportFile.bodyFormat}")
        }
        // Track what happened to each item.
        val itemsDispositionMap = mutableMapOf<Int, RedoxTransport.ResultStatus>().apply {
            // Initialize all to assume nothing was every done
            for (i in 0 until reportFile.itemCount) this[i] = RedoxTransport.ResultStatus.NEVER_ATTEMPTED
        }
        val childReportIds = db.fetchChildReports(reportFile.reportId)
        childReportIds.forEach childIdFor@{ childId ->
            val lineages = db.fetchItemLineagesForReport(childId, reportFile.itemCount)
            lineages?.forEach lineageFor@{ lineage ->
                // Once a success, always a success
                if (itemsDispositionMap[lineage.parentIndex] == RedoxTransport.ResultStatus.SUCCESS)
                    return@lineageFor
                itemsDispositionMap[lineage.parentIndex] = when {
                    lineage.transportResult.startsWith(RedoxTransport.ResultStatus.FAILURE.name) ->
                        RedoxTransport.ResultStatus.FAILURE
                    lineage.transportResult.startsWith(RedoxTransport.ResultStatus.NOT_SENT.name) ->
                        RedoxTransport.ResultStatus.FAILURE
                    else -> RedoxTransport.ResultStatus.SUCCESS
                }
            }
        }
        return itemsDispositionMap
    }

    /**
     * Creates an empty report to send to a [receiver] that is configured to receive empty batches.
     */
    fun generateEmptyReport(
        context: ExecutionContext?,
        actionHistory: ActionHistory,
        receiver: Receiver,
    ) {
        // generate empty report for receiver's specified foramt
        val toSchema = metadata.findSchema(receiver.schemaName)
            ?: error("${receiver.schemaName} schema is missing from catalog")
        val clientSource = ClientSource("ReportStream", "EmptyBatch")

        val emptyReport = Report(
            toSchema,
            emptyList(),
            listOf(clientSource),
            destination = receiver,
            bodyFormat = receiver.format,
            metadata = Metadata.getInstance(),
            itemLineage = emptyList()
        )

        // set the empty report to be sent to the receiver
        this.db.transact { txn ->
            val sendEvent = ReportEvent(Event.EventAction.SEND, emptyReport.id, true)
            this.dispatchReport(sendEvent, emptyReport, actionHistory, receiver, txn, context, true)
        }
    }

>>>>>>> 46f858ab
    // routeReport does all filtering and translating per receiver, generating one file per receiver to then be batched
    fun routeReport(
        context: ExecutionContext,
        report: Report,
        options: Options,
        defaults: Map<String, String>,
        routeTo: List<String>,
        actionHistory: ActionHistory,
    ): List<ActionLog> {
        val (routedReports, warnings) = this.translator
            .filterAndTranslateByReceiver(
                report,
                defaults,
                routeTo,
            )

        val (emptyReports, preparedReports) = routedReports.partition { (report, _) -> report.isEmpty() }

        emptyReports.forEach { (filteredReport, receiver) ->
            if (!filteredReport.filteringResults.isEmpty()) {
                actionHistory.trackFilteredReport(report, filteredReport, receiver)
            }
        }

        this.db.transact { txn ->
            preparedReports.forEach { (report, receiver) ->
                sendToDestination(
                    report,
                    receiver,
                    context,
                    options,
                    actionHistory,
                    txn
                )
            }
        }
        return warnings
    }

    // 1. create <event, report> pair or pairs depending on input
    // 2. dispatchReport
    // 3. log
    private fun sendToDestination(
        report: Report,
        receiver: Receiver,
        context: ExecutionContext,
        options: Options,
        actionHistory: ActionHistory,
        txn: DataAccessTransaction
    ) {
        val loggerMsg: String
        when {
            options == Options.SkipSend -> {
                // Note that SkipSend should really be called SkipBothTimingAndSend  ;)
                val event = ReportEvent(Event.EventAction.NONE, report.id, actionHistory.generatingEmptyReport)
                this.dispatchReport(event, report, actionHistory, receiver, txn, context)
                loggerMsg = "Queue: ${event.toQueueMessage()}"
            }
            receiver.timing != null && options != Options.SendImmediately -> {
                val time = receiver.timing.nextTime()
                // Always force a batched report to be saved in our INTERNAL format
                val batchReport = report.copy(bodyFormat = Report.Format.INTERNAL)
                val event = BatchEvent(Event.EventAction.BATCH, receiver.fullName, false, time)
                this.dispatchReport(event, batchReport, actionHistory, receiver, txn, context)
                loggerMsg = "Queue: ${event.toQueueMessage()}"
            }
            receiver.format.isSingleItemFormat -> {
                report.filteringResults.forEach {
                    val emptyReport = Report(
                        report.schema,
                        emptyList(),
                        emptyList(),
                        destination = report.destination,
                        bodyFormat = report.bodyFormat,
                        metadata = Metadata.getInstance()
                    )
                    emptyReport.filteringResults.add(it)
                    actionHistory.trackFilteredReport(report, emptyReport, receiver)
                }

                report
                    .split()
                    .forEach {
                        val event = ReportEvent(Event.EventAction.SEND, it.id, actionHistory.generatingEmptyReport)
                        this.dispatchReport(event, it, actionHistory, receiver, txn, context)
                    }
                loggerMsg = "Queued to send immediately: HL7 split into ${report.itemCount} individual reports"
            }
            else -> {
                val event = ReportEvent(Event.EventAction.SEND, report.id, actionHistory.generatingEmptyReport)
                this.dispatchReport(event, report, actionHistory, receiver, txn, context)
                loggerMsg = "Queued to send immediately: ${event.toQueueMessage()}"
            }
        }
        context.logger.info(loggerMsg)
    }

    /**
     * The process step has failed. Ensure the actionHistory gets a 'warning' if it is not yet the 5th attempt
     *  at this record. If it is the 5th attempt, set it to process_error
     */
    fun handleProcessFailure(
        numAttempts: Int,
        actionHistory: ActionHistory
    ) {
        // if there are already four process_warning records in the database for this reportId, this is the last try
        val actionStatus = if (numAttempts >= 5) TaskAction.process_error else TaskAction.process_warning
        // if count is < 5, add a process_warning status to the task
        // if count is >= 5, add a process_error status to the task
        actionHistory.setActionType(actionStatus)
        actionHistory.trackActionResult(
            "Failed to process $numAttempts times, setting status to $actionStatus."
        )

        // save action record to db
        db.transact { txn ->
            actionHistory.saveToDb(txn)
        }
    }

    /**
     * Handle a receiver specific event. Fetch all pending tasks for the specified receiver and nextAction
     * @param messageEvent that was received
     * @param context execution context
     * @param actionHistory action history being passed through for this message process
     */
    fun handleProcessEvent(
        messageEvent: ProcessEvent,
        context: ExecutionContext,
        actionHistory: ActionHistory
    ) {
        db.transact { txn ->
            val task = db.fetchAndLockTask(messageEvent.reportId, txn)

            val blobContent = blob.downloadBlob(task.bodyUrl)
            val currentAction = Event.EventAction.parseQueueMessage(task.nextAction.literal)

            val report = csvSerializer.readInternal(
                task.schemaName,
                ByteArrayInputStream(blobContent),
                emptyList(),
                blobReportId = messageEvent.reportId
            )

            actionHistory.trackExistingInputReport(report.id)

            //  send to routeReport
            val warnings = routeReport(
                context,
                report,
                messageEvent.options,
                messageEvent.defaults,
                messageEvent.routeTo,
                actionHistory
            )

            actionHistory.trackLogs(warnings)
            // track response body
            val responseBody = actionHistory.createResponseBody(
                true,
                report
            )
            actionHistory.trackActionResponse(responseBody)

            // record action history records
            recordAction(actionHistory)

            // queue messages here after all task / action records are in
            actionHistory.queueMessages(this)

            updateHeader(
                messageEvent.reportId,
                currentAction,
                Event.EventAction.NONE,
                nextActionAt = null,
                retryToken = null,
                txn
            )
        }
    }

    /**
     * Handle a batch event for a receiver. Fetch all pending tasks for the specified receiver and nextAction
     *
     * @param messageEvent that was received
     * @param maxCount of headers to process
     * @param updateBlock called with headers to process
     */
    fun handleBatchEvent(
        messageEvent: BatchEvent,
        maxCount: Int,
        backstopTime: OffsetDateTime?,
        updateBlock: (headers: List<Header>, txn: Configuration?) -> Unit,
    ) {
        db.transact { txn ->
            val tasks = db.fetchAndLockBatchTasksForOneReceiver(
                messageEvent.at,
                messageEvent.receiverName,
                maxCount,
                backstopTime,
                txn
            )
            val ids = tasks.map { it.reportId }
            val reportFiles = ids
                .mapNotNull {
                    try {
                        db.fetchReportFile(it, org = null, txn = txn)
                    } catch (e: Exception) {
                        println(e.printStackTrace())
                        // Call to sanityCheckReports further below will log the problem in better detail.
                        // note that we are logging but ignoring this error, so that it doesn't poison the entire batch
                        null // id not found. Can occur if errors in ReportFunction fail to write to REPORT_FILE
                    }
                }
                .map { (it.reportId as ReportId) to it }
                .toMap()
            val (organization, receiver) = findOrganizationAndReceiver(messageEvent.receiverName, txn)
            // This check is needed as long as TASK does not FK to REPORT_FILE.  @todo FK TASK to REPORT_FILE
            ActionHistory.sanityCheckReports(tasks, reportFiles, false)
            val headers = tasks.mapNotNull {
                if (reportFiles[it.reportId] != null) {
                    createHeader(it, reportFiles[it.reportId]!!, null, organization, receiver)
                } else {
                    null
                }
            }

            updateBlock(headers, txn)
            // Here we iterate through the original tasks, rather than headers.
            // So even TASK entries whose report_id is missing from REPORT_FILE are marked as done,
            // because missing report_id is an unrecoverable error. @todo  See #2185 for better solution.
            tasks.forEach {
                val currentAction = Event.EventAction.parseQueueMessage(it.nextAction.literal)
                updateHeader(
                    it.reportId,
                    currentAction,
                    Event.EventAction.NONE,
                    nextActionAt = null,
                    retryToken = null,
                    txn
                )
            }
        }
    }

    /**
     * Create a report object from a header including loading the blob data associated with it
     */
    fun createReport(header: Header): Report {
        // todo All of this info is already populated in the Header obj.
        val schema = metadata.findSchema(header.task.schemaName)
            ?: error("Invalid schema in queue: ${header.task.schemaName}")
        val bytes = blob.downloadBlob(header.task.bodyUrl)
        return when (header.task.bodyFormat) {
            // TODO after the CSV internal format is flushed from the system, this code will be safe to remove
            "CSV", "CSV_SINGLE" -> {
                val result = csvSerializer.readExternal(
                    schema.name,
                    ByteArrayInputStream(bytes),
                    emptyList(),
                    header.receiver
                )
                if (result.errors.isNotEmpty()) {
                    error("Internal Error: Could not read a saved CSV blob: ${header.task.bodyUrl}")
                }
                result.report
            }
            "INTERNAL" -> {
                csvSerializer.readInternal(
                    schema.name,
                    ByteArrayInputStream(bytes),
                    emptyList(),
                    header.receiver,
                    header.reportFile.reportId,
                    true
                )
            }
            else -> error("Unsupported read format")
        }
    }

    /**
     * Create a report object from a header including loading the blob data associated with it
     */
    fun readBody(header: Header): ByteArray {
        return blob.downloadBlob(header.task.bodyUrl)
    }

    fun recordAction(actionHistory: ActionHistory, txn: Configuration? = null) {
        if (txn != null) {
            actionHistory.saveToDb(txn)
        } else {
            db.transact { innerTxn -> actionHistory.saveToDb(innerTxn) }
        }
    }

    private fun findOrganizationAndReceiver(
        fullName: String,
        txn: DataAccessTransaction? = null
    ): Pair<Organization, Receiver> {
        return if (settings is SettingsFacade) {
            val (organization, receiver) = (settings).findOrganizationAndReceiver(fullName, txn)
                ?: error("Receiver not found in database: $fullName")
            Pair(organization, receiver)
        } else {
            val (organization, receiver) = settings.findOrganizationAndReceiver(fullName)
                ?: error("Invalid receiver name: $fullName")
            Pair(organization, receiver)
        }
    }

    fun fetchDownloadableReportFiles(
        since: OffsetDateTime?,
        organizationName: String,
    ): List<ReportFile> {
        return db.fetchDownloadableReportFiles(since, organizationName)
    }

    /**
     * The header class provides the information needed to process a task.
     */
    data class Header(
        val task: Task,
        val reportFile: ReportFile,
        val itemLineages: List<ItemLineage>?, // ok to not have item-level lineage
        val organization: Organization?,
        val receiver: Receiver?,
        val schema: Schema?,
        val content: ByteArray?,
        // todo: until this can be refactored, we need a way for the calling functions to know
        //  if this header is expecting to have content to detect errors on download (IE, file does not exist
        //  see #3505
        val expectingContent: Boolean
    )

    private fun createHeader(
        task: Task,
        reportFile: ReportFile,
        itemLineages: List<ItemLineage>?,
        organization: Organization?,
        receiver: Receiver?,
        fetchBlobBody: Boolean = true
    ): Header {
        val schema = if (reportFile.schemaName != null)
            metadata.findSchema(reportFile.schemaName)
        else null

        val downloadContent = (reportFile.bodyUrl != null && fetchBlobBody)
        val content = if (downloadContent && blob.exists(reportFile.bodyUrl)) {
            blob.downloadBlob(reportFile.bodyUrl)
        } else null
        return Header(task, reportFile, itemLineages, organization, receiver, schema, content, downloadContent)
    }

    fun fetchHeader(
        reportId: ReportId,
        organization: Organization,
        fetchBlobBody: Boolean = true
    ): Header {
        val reportFile = db.fetchReportFile(reportId, organization)
        val task = db.fetchTask(reportId)
        val (org2, receiver) = findOrganizationAndReceiver(
            reportFile.receivingOrg + "." + reportFile.receivingOrgSvc
        )
        if (org2.name != organization.name) error("${org2.name} != ${organization.name}: Org Name Mismatch check fail")
        // todo remove this sanity check
        ActionHistory.sanityCheckReport(task, reportFile, false)
        val itemLineages = db.fetchItemLineagesForReport(reportId, reportFile.itemCount)
        return createHeader(task, reportFile, itemLineages, organization, receiver, fetchBlobBody)
    }

    /**
     * Update the header of a report with new values
     */
    private fun updateHeader(
        reportId: ReportId,
        currentEventAction: Event.EventAction,
        nextEventAction: Event.EventAction,
        nextActionAt: OffsetDateTime? = null,
        retryToken: String? = null,
        txn: DataAccessTransaction,
    ) {
        fun finishedField(currentEventAction: Event.EventAction): Field<OffsetDateTime> {
            return when (currentEventAction) {
                Event.EventAction.RECEIVE -> Tables.TASK.TRANSLATED_AT
                Event.EventAction.PROCESS -> Tables.TASK.PROCESSED_AT
                Event.EventAction.TRANSLATE -> Tables.TASK.TRANSLATED_AT
                Event.EventAction.REBATCH -> Tables.TASK.TRANSLATED_AT // overwrites prior date
                Event.EventAction.BATCH -> Tables.TASK.BATCHED_AT
                Event.EventAction.RESEND -> Tables.TASK.BATCHED_AT // overwrites prior date
                Event.EventAction.SEND -> Tables.TASK.SENT_AT
                Event.EventAction.WIPE -> Tables.TASK.WIPED_AT

                Event.EventAction.BATCH_ERROR,
                Event.EventAction.SEND_ERROR,
                Event.EventAction.PROCESS_ERROR,
                Event.EventAction.PROCESS_WARNING,
                Event.EventAction.WIPE_ERROR -> Tables.TASK.ERRORED_AT

                Event.EventAction.NONE -> error("Internal Error: NONE currentAction")
            }
        }
        db.updateTask(
            reportId, nextEventAction.toTaskAction(), nextActionAt, retryToken, finishedField(currentEventAction), txn
        )
    }

    companion object {
        /**
         * These are all potentially heavy weight objects that
         * should only be created once.
         */
        val databaseAccessSingleton: DatabaseAccess by lazy {
            DatabaseAccess()
        }

        val settingsProviderSingleton: SettingsProvider by lazy {
            getSettingsProvider(Metadata.getInstance())
        }

        private val csvSerializerSingleton: CsvSerializer by lazy {
            CsvSerializer(Metadata.getInstance())
        }

        private val hl7SerializerSingleton: Hl7Serializer by lazy {
            Hl7Serializer(Metadata.getInstance(), settingsProviderSingleton)
        }

        /**
         * Get a settings provider for a given [metadata] instance.
         * @return a settings provider
         */
        private fun getSettingsProvider(metadata: Metadata): SettingsProvider {
            val baseDir = System.getenv("AzureWebJobsScriptRoot") ?: "."
            val settingsEnabled: String? = System.getenv("FEATURE_FLAG_SETTINGS_ENABLED")
            return if (settingsEnabled == null || settingsEnabled.equals("true", ignoreCase = true)) {
                SettingsFacade(metadata, databaseAccessSingleton)
            } else {
                val ext = "-${Environment.get().toString().lowercase()}"
                FileSettings("$baseDir/settings", orgExt = ext)
            }
        }

        /**
         * Always find tasks at least this old.  This covers for  extended downtime due to a crash,
         * as well as for 25 hour days etc.
         */
        const val BATCH_LOOKBACK_PADDING_MINS: Long = 180 // 3 hours

        /**
         * BatchFunction uses a backstop time to prevent it from processing too-old records.
         * We also use this to prevent it from retrying unrecoverable batches over and over.
         * So the backstop time is based on the frequency of batching for that receiver,
         * as found in the receiver's [Receiver.Timing.numberPerDay].
         *
         * Note the effect of the padding is that for frequent batching, we'll actually allow
         * more than [minNumRetries] retries.
         *
         * Calculation is done in minutes.
         */
        fun getBatchLookbackMins(numberBatchesPerDay: Int, minNumRetries: Int): Long {
            val frequencyMins = if (numberBatchesPerDay > 0)
                1440 / numberBatchesPerDay
            else
                1440
            return ((minNumRetries + 1) * frequencyMins + BATCH_LOOKBACK_PADDING_MINS).toLong()
        }
    }

    // 1. detect format and get serializer
    // 2. readExternal and return result / errors / warnings
    // TODO: This could be moved to a utility/reports.kt or something like that, as it is not really part of workflow
    /**
     * Reads in a received message of HL7 or CSV format, generates an in-memory report instance
     * @param sender Sender information, pulled from database based on sender name
     * @param content Content of incoming message
     * @param defaults Default values that can be passed in as part of the request
     * @param errors Transactional store of errors produced while processing this message
     * @param warnings Transaction store of warnings produced while processing this message
     * @return Returns a generated report object, or null
     */
    fun parseReport(
        sender: Sender,
        content: String,
        defaults: Map<String, String>,
    ): ReadResult {
        return when (sender.format) {
            Sender.Format.CSV -> {
                try {
                    this.csvSerializer.readExternal(
                        schemaName = sender.schemaName,
                        input = ByteArrayInputStream(content.toByteArray()),
                        sources = listOf(ClientSource(organization = sender.organizationName, client = sender.name)),
                        defaultValues = defaults,
                        sender = sender,
                    )
                } catch (e: Exception) {
                    throw ActionError(
                        ActionLog.report(
                            "An unexpected error occurred requiring additional help. Contact the ReportStream " +
                                "team at reportstream@cdc.gov."
                        ),
                        e.message,
                    )
                }
            }
            Sender.Format.HL7 -> {
                try {
                    this.hl7Serializer.readExternal(
                        schemaName = sender.schemaName,
                        input = ByteArrayInputStream(content.toByteArray()),
                        ClientSource(organization = sender.organizationName, client = sender.name),
                        sender = sender,
                    )
                } catch (e: Exception) {
                    throw ActionError(
                        ActionLog.report(
                            "An unexpected error occurred requiring additional help. Contact the ReportStream " +
                                "team at reportstream@cdc.gov."
                        ),
                        e.message,
                    )
                }
            }
        }
    }
}<|MERGE_RESOLUTION|>--- conflicted
+++ resolved
@@ -24,15 +24,13 @@
 import gov.cdc.prime.router.common.Environment
 import gov.cdc.prime.router.serializers.CsvSerializer
 import gov.cdc.prime.router.serializers.Hl7Serializer
-<<<<<<< HEAD
-=======
 import gov.cdc.prime.router.serializers.ReadResult
 import gov.cdc.prime.router.serializers.RedoxSerializer
->>>>>>> 46f858ab
 import gov.cdc.prime.router.transport.AS2Transport
 import gov.cdc.prime.router.transport.BlobStoreTransport
 import gov.cdc.prime.router.transport.FTPSTransport
 import gov.cdc.prime.router.transport.GAENTransport
+import gov.cdc.prime.router.transport.RedoxTransport
 import gov.cdc.prime.router.transport.RetryItems
 import gov.cdc.prime.router.transport.RetryToken
 import gov.cdc.prime.router.transport.SftpTransport
@@ -56,11 +54,13 @@
     val settings: SettingsProvider = settingsProviderSingleton,
     val hl7Serializer: Hl7Serializer = hl7SerializerSingleton,
     val csvSerializer: CsvSerializer = csvSerializerSingleton,
+    val redoxSerializer: RedoxSerializer = redoxSerializerSingleton,
     val db: DatabaseAccess = databaseAccessSingleton,
-    val blob: BlobAccess = BlobAccess(csvSerializer, hl7Serializer),
+    val blob: BlobAccess = BlobAccess(csvSerializer, hl7Serializer, redoxSerializer),
     val queue: QueueAccess = QueueAccess,
     val translator: Translator = Translator(metadata, settings),
     val sftpTransport: SftpTransport = SftpTransport(),
+    val redoxTransport: RedoxTransport = RedoxTransport(),
     val as2Transport: AS2Transport = AS2Transport(),
     val ftpsTransport: FTPSTransport = FTPSTransport(),
     val soapTransport: SoapTransport = SoapTransport(),
@@ -78,6 +78,7 @@
         var queueAccess: QueueAccess? = null,
         var hl7Serializer: Hl7Serializer? = null,
         var csvSerializer: CsvSerializer? = null,
+        var redoxSerializer: RedoxSerializer? = null
     ) {
         /**
          * Set the metadata instance.
@@ -120,6 +121,12 @@
          * @return the modified workflow engine
          */
         fun csvSerializer(csvSerializer: CsvSerializer) = apply { this.csvSerializer = csvSerializer }
+
+        /**
+         * Set the Redox serializer instance.
+         * @return the modified workflow engine
+         */
+        fun redoxSerializer(redoxSerializer: RedoxSerializer) = apply { this.redoxSerializer = redoxSerializer }
 
         /**
          * Build the workflow engine instance.
@@ -130,10 +137,12 @@
                 settingsProvider = settingsProvider ?: getSettingsProvider(metadata!!)
                 hl7Serializer = hl7Serializer ?: Hl7Serializer(metadata!!, settingsProvider!!)
                 csvSerializer = csvSerializer ?: CsvSerializer(metadata!!)
+                redoxSerializer = redoxSerializer ?: RedoxSerializer(metadata!!)
             } else {
                 settingsProvider = settingsProvider ?: settingsProviderSingleton
                 hl7Serializer = hl7Serializer ?: hl7SerializerSingleton
                 csvSerializer = csvSerializer ?: csvSerializerSingleton
+                redoxSerializer = redoxSerializer ?: redoxSerializerSingleton
             }
 
             return WorkflowEngine(
@@ -141,8 +150,9 @@
                 settingsProvider!!,
                 hl7Serializer!!,
                 csvSerializer!!,
+                redoxSerializer!!,
                 databaseAccess ?: databaseAccessSingleton,
-                blobAccess ?: BlobAccess(csvSerializer!!, hl7Serializer!!),
+                blobAccess ?: BlobAccess(csvSerializer!!, hl7Serializer!!, redoxSerializer!!),
                 queueAccess ?: QueueAccess
             )
         }
@@ -308,6 +318,7 @@
     fun resendEvent(
         reportId: ReportId,
         receiver: Receiver,
+        sendFailedOnly: Boolean,
         isTest: Boolean,
         msgs: MutableList<String>,
     ) {
@@ -335,8 +346,22 @@
                         " at ${header.task.nextActionAt}"
                 )
             }
-            val retryItems: RetryItems = RetryToken.allItems
-
+            val retryItems: RetryItems = if (sendFailedOnly) {
+                val itemDispositions = fetchItemDispositions(reportFile)
+                // Yet another delightful feature of kotlin: groupingBy
+                val counts = itemDispositions.values.groupingBy { it }.eachCount()
+                msgs.add(
+                    "Of ${reportFile.itemCount} items, " +
+                        "${counts[RedoxTransport.ResultStatus.SUCCESS] ?: 0 } were sent successfully, " +
+                        "${counts[RedoxTransport.ResultStatus.FAILURE] ?: 0} were attempted but failed, " +
+                        "${counts[RedoxTransport.ResultStatus.NEVER_ATTEMPTED] ?: 0} were never attempted."
+                )
+                itemDispositions.filter { (_, disp) ->
+                    disp != RedoxTransport.ResultStatus.SUCCESS
+                }.map { (key, _) -> key.toString() }
+            } else {
+                RetryToken.allItems
+            }
             if (retryItems.isEmpty()) {
                 msgs.add("All Items in $reportId successfully sent.  Nothing to resend. DONE")
             } else {
@@ -365,8 +390,6 @@
         if (!isTest) queue.sendMessage(nextEvent) // Avoid race condition by doing after txn completes.
     }
 
-<<<<<<< HEAD
-=======
     /**
      * Given a batched report, look at its children 'sent' reports, and gather the disposition
      * of every item in the batched report.   If there are no children,
@@ -433,7 +456,6 @@
         }
     }
 
->>>>>>> 46f858ab
     // routeReport does all filtering and translating per receiver, generating one file per receiver to then be batched
     fun routeReport(
         context: ExecutionContext,
@@ -862,6 +884,10 @@
             Hl7Serializer(Metadata.getInstance(), settingsProviderSingleton)
         }
 
+        private val redoxSerializerSingleton: RedoxSerializer by lazy {
+            RedoxSerializer(Metadata.getInstance())
+        }
+
         /**
          * Get a settings provider for a given [metadata] instance.
          * @return a settings provider
