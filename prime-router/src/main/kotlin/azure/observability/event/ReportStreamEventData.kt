--- conflicted
+++ resolved
@@ -65,11 +65,8 @@
     FILE_LENGTH,
     SENDER_NAME,
     BUNDLE_DIGEST,
-<<<<<<< HEAD
+    INGESTION_TYPE,
     POISON_QUEUE_MESSAGE_ID,
-=======
-    INGESTION_TYPE,
->>>>>>> d69cfb58
     ;
 
     @JsonKey
