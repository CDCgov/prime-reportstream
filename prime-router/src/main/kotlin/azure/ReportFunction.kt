package gov.cdc.prime.router.azure

import com.fasterxml.jackson.core.JsonFactory
import com.google.common.net.HttpHeaders
import com.microsoft.azure.functions.ExecutionContext
import com.microsoft.azure.functions.HttpMethod
import com.microsoft.azure.functions.HttpRequestMessage
import com.microsoft.azure.functions.HttpResponseMessage
import com.microsoft.azure.functions.HttpStatus
import com.microsoft.azure.functions.annotation.AuthorizationLevel
import com.microsoft.azure.functions.annotation.FunctionName
import com.microsoft.azure.functions.annotation.HttpTrigger
import com.microsoft.azure.functions.annotation.StorageAccount
import gov.cdc.prime.router.ClientSource
import gov.cdc.prime.router.Receiver
import gov.cdc.prime.router.Report
import gov.cdc.prime.router.ResultDetail
import gov.cdc.prime.router.Sender
import gov.cdc.prime.router.azure.db.enums.TaskAction
import org.postgresql.util.PSQLException
import java.io.ByteArrayInputStream
import java.io.ByteArrayOutputStream
import java.time.Instant
import java.time.format.DateTimeFormatter
import java.util.logging.Level

private const val CLIENT_PARAMETER = "client"
private const val OPTION_PARAMETER = "option"
private const val DEFAULT_PARAMETER = "default"
private const val DEFAULT_SEPARATOR = ":"
private const val ROUTE_TO_PARAMETER = "routeTo"
private const val ROUTE_TO_SEPARATOR = ","
private const val VERBOSE_PARAMETER = "verbose"
private const val VERBOSE_TRUE = "true"
/**
 * Azure Functions with HTTP Trigger.
 * This is basically the "front end" of the Hub. Reports come in here.
 */
class ReportFunction {
    enum class Options {
        None,
        ValidatePayload,
        CheckConnections,
        SkipSend,
        SkipInvalidItems,
        SendImmediately,
    }

    data class ValidatedRequest(
        val httpStatus: HttpStatus,
        val errors: MutableList<ResultDetail> = mutableListOf<ResultDetail>(),
        val warnings: MutableList<ResultDetail> = mutableListOf<ResultDetail>(),
        val options: Options = Options.None,
        val defaults: Map<String, String> = emptyMap(),
        val routeTo: List<String> = emptyList(),
        val report: Report? = null,
<<<<<<< HEAD
        val verbose: String = "",
    )

    data class ItemRouting(
        val reportIndex: Int,
        val trackingId: String?,
        val destinations: MutableList<String> = mutableListOf(),
=======
        val sender: Sender? = null
>>>>>>> 20943c1e
    )

    /**
     * POST a report to the router
     *
     * @see ../../../docs/openapi.yml
     */
    @FunctionName("reports")
    @StorageAccount("AzureWebJobsStorage")
    fun run(
        @HttpTrigger(
            name = "req",
            methods = [HttpMethod.POST],
            authLevel = AuthorizationLevel.FUNCTION
        ) request: HttpRequestMessage<String?>,
        context: ExecutionContext,
    ): HttpResponseMessage {
        val workflowEngine = WorkflowEngine()
        val actionHistory = ActionHistory(TaskAction.receive, context)
        var report: Report? = null
        actionHistory.trackActionParams(request)
        val httpResponseMessage = try {
            val validatedRequest = validateRequest(workflowEngine, request)
            when {
                validatedRequest.options == Options.CheckConnections -> {
                    workflowEngine.checkConnections()
                    HttpUtilities.okResponse(request, createResponseBody(validatedRequest))
                }
                validatedRequest.report == null -> {
                    HttpUtilities.httpResponse(
                        request,
                        createResponseBody(validatedRequest),
                        validatedRequest.httpStatus
                    )
                }
                validatedRequest.options == Options.ValidatePayload -> {
                    HttpUtilities.okResponse(request, createResponseBody(validatedRequest))
                }
                else -> {
                    // Regular happy path workflow is here
                    context.logger.info("Successfully reported: ${validatedRequest.report.id}.")
                    report = validatedRequest.report
                    routeReport(context, workflowEngine, validatedRequest, actionHistory)
                    if (request.body != null && validatedRequest.sender != null) {
                        workflowEngine.recordReceivedReport(
                            report, request.body!!.toByteArray(), validatedRequest.sender!!,
                            actionHistory, workflowEngine
                        )
                    } else error(
                        // This should never happen after the validation, but we do not want a mystery exception here
                        "Unable to save original report ${report.name} due to null " +
                            "request body or sender"
                    )
                    val responseBody = createResponseBody(validatedRequest, actionHistory)
                    HttpUtilities.createdResponse(request, responseBody)
                }
            }
        } catch (e: Exception) {
            context.logger.log(Level.SEVERE, e.message, e)
            actionHistory.trackActionResult("Exception: ${e.message ?: e}")
            HttpUtilities.internalErrorResponse(request)
        }
        actionHistory.trackActionResult(httpResponseMessage)
        workflowEngine.recordAction(actionHistory)
        actionHistory.queueMessages() // Must be done after creating TASK record.
        // write the data to the table if we're dealing with covid-19. this has to happen
        // here AFTER we've written the report to the DB
        writeCovidResultMetadataForReport(report, context, workflowEngine)
        return httpResponseMessage
    }

    /**
     * Given a report object, it collects the non-PII, non-PHI out of it and then saves it to the
     * database in the covid_results_metadata table.
     */
    private fun writeCovidResultMetadataForReport(
        report: Report?,
        context: ExecutionContext,
        workflowEngine: WorkflowEngine
    ) {
        if (report != null && report.schema.topic.lowercase() == "covid-19") {
            // next check that we're dealing with an external file
            val clientSource = report.sources.firstOrNull { it is ClientSource }
            if (clientSource != null) {
                context.logger.info("Writing deidentified report data to the DB")
                // wrap the insert into an exception handler
                try {
                    workflowEngine.db.transact { txn ->
                        // verify the file exists in report_file before continuing
                        if (workflowEngine.db.checkReportExists(report.id, txn)) {
                            val deidentifiedData = report.getDeidentifiedResultMetaData()
                            workflowEngine.db.saveTestData(deidentifiedData, txn)
                            context.logger.info("Wrote ${deidentifiedData.count()} rows to test data table")
                        } else {
                            // warn if it does not exist
                            context.logger.warning(
                                "Skipping write to metadata table because " +
                                    "reportId ${report.id} does not exist in report_file."
                            )
                        }
                    }
                } catch (pse: PSQLException) {
                    // report this but move on
                    context.logger.severe(
                        "Exception writing COVID test metadata " +
                            "for ${report.id}: ${pse.localizedMessage}.\n" +
                            pse.stackTraceToString()
                    )
                }
            }
        }
    }

    private fun validateRequest(engine: WorkflowEngine, request: HttpRequestMessage<String?>): ValidatedRequest {
        val errors = mutableListOf<ResultDetail>()
        val warnings = mutableListOf<ResultDetail>()
        val (sizeStatus, errMsg) = HttpUtilities.payloadSizeCheck(request)
        if (sizeStatus != HttpStatus.OK) {
            errors.add(ResultDetail.report(errMsg))
            // If size is too big, we ignore the option.
            return ValidatedRequest(sizeStatus, errors, warnings)
        }

        val optionsText = request.queryParameters.getOrDefault(OPTION_PARAMETER, "")
        val options = if (optionsText.isNotBlank()) {
            try {
                Options.valueOf(optionsText)
            } catch (e: IllegalArgumentException) {
                errors.add(ResultDetail.param(OPTION_PARAMETER, "'$optionsText' is not valid"))
                Options.None
            }
        } else {
            Options.None
        }

        if (options == Options.CheckConnections) {
            return ValidatedRequest(HttpStatus.OK, errors, warnings, options = options)
        }

        val receiverNamesText = request.queryParameters.getOrDefault(ROUTE_TO_PARAMETER, "")
        val routeTo = if (receiverNamesText.isNotBlank()) receiverNamesText.split(ROUTE_TO_SEPARATOR) else emptyList()
        val receiverNameErrors = routeTo
            .filter { engine.settings.findReceiver(it) == null }
            .map { ResultDetail.param(ROUTE_TO_PARAMETER, "Invalid receiver name: $it") }
        errors.addAll(receiverNameErrors)

        val clientName = request.headers[CLIENT_PARAMETER] ?: request.queryParameters.getOrDefault(CLIENT_PARAMETER, "")
        if (clientName.isBlank())
            errors.add(ResultDetail.param(CLIENT_PARAMETER, "Expected a '$CLIENT_PARAMETER' query parameter"))

        val sender = engine.settings.findSender(clientName)
        if (sender == null)
            errors.add(ResultDetail.param(CLIENT_PARAMETER, "'$CLIENT_PARAMETER:$clientName': unknown sender"))

        val schema = engine.metadata.findSchema(sender?.schemaName ?: "")
        if (sender != null && schema == null)
            errors.add(
                ResultDetail.param(
                    CLIENT_PARAMETER, "'$CLIENT_PARAMETER:$clientName': unknown schema '${sender.schemaName}'"
                )
            )

        // extract the verbose param and default to empty if not present
        val verboseParam = request.queryParameters.getOrDefault(VERBOSE_PARAMETER, "")
        val verbose = if (verboseParam.equals(VERBOSE_TRUE, true)) verboseParam else ""

        val contentType = request.headers.getOrDefault(HttpHeaders.CONTENT_TYPE.lowercase(), "")
        if (contentType.isBlank()) {
            errors.add(ResultDetail.param(HttpHeaders.CONTENT_TYPE, "missing"))
        } else if (sender != null && sender.format.mimeType != contentType) {
            errors.add(ResultDetail.param(HttpHeaders.CONTENT_TYPE, "expecting '${sender.format.mimeType}'"))
        }

        val content = request.body ?: ""
        if (content.isEmpty()) {
            errors.add(ResultDetail.param("Content", "expecting a post message with content"))
        }

        if (sender == null || schema == null || content.isEmpty() || errors.isNotEmpty()) {
            return ValidatedRequest(HttpStatus.BAD_REQUEST, errors, warnings)
        }

        val defaultValues = if (request.queryParameters.containsKey(DEFAULT_PARAMETER)) {
            val values = request.queryParameters.getOrDefault(DEFAULT_PARAMETER, "").split(",")
            values.mapNotNull {
                val parts = it.split(DEFAULT_SEPARATOR)
                if (parts.size != 2) {
                    errors.add(ResultDetail.report("'$it' is not a valid default"))
                    return@mapNotNull null
                }
                val element = schema.findElement(parts[0])
                if (element == null) {
                    errors.add(ResultDetail.report("'${parts[0]}' is not a valid element name"))
                    return@mapNotNull null
                }
                val error = element.checkForError(parts[1])
                if (error != null) {
                    errors.add(ResultDetail.param(DEFAULT_PARAMETER, error))
                    return@mapNotNull null
                }
                Pair(parts[0], parts[1])
            }.toMap()
        } else {
            emptyMap()
        }

        if (content.isEmpty() || errors.isNotEmpty()) {
            return ValidatedRequest(HttpStatus.BAD_REQUEST, errors, warnings)
        }

        var report = createReport(engine, sender, content, defaultValues, errors, warnings)

        var status = HttpStatus.OK
        if (options != Options.SkipInvalidItems && errors.isNotEmpty()) {
            report = null
            status = HttpStatus.BAD_REQUEST
        }
<<<<<<< HEAD
        return ValidatedRequest(status, errors, warnings, options, defaultValues, routeTo, report, verbose)
=======
        return ValidatedRequest(status, errors, warnings, options, defaultValues, routeTo, report, sender)
>>>>>>> 20943c1e
    }

    private fun createReport(
        engine: WorkflowEngine,
        sender: Sender,
        content: String,
        defaults: Map<String, String>,
        errors: MutableList<ResultDetail>,
        warnings: MutableList<ResultDetail>
    ): Report? {
        return when (sender.format) {
            Sender.Format.CSV -> {
                try {
                    val readResult = engine.csvSerializer.readExternal(
                        schemaName = sender.schemaName,
                        input = ByteArrayInputStream(content.toByteArray()),
                        sources = listOf(ClientSource(organization = sender.organizationName, client = sender.name)),
                        defaultValues = defaults
                    )
                    errors += readResult.errors
                    warnings += readResult.warnings
                    readResult.report
                } catch (e: Exception) {
                    errors.add(ResultDetail.report(e.message ?: ""))
                    null
                }
            }
            Sender.Format.HL7 -> {
                try {
                    val readResult = engine.hl7Serializer.readExternal(
                        schemaName = sender.schemaName,
                        input = ByteArrayInputStream(content.toByteArray()),
                        ClientSource(organization = sender.organizationName, client = sender.name)
                    )
                    errors += readResult.errors
                    warnings += readResult.warnings
                    readResult.report
                } catch (e: Exception) {
                    errors.add(ResultDetail.report(e.message ?: ""))
                    null
                }
            }
        }
    }

    private fun routeReport(
        context: ExecutionContext,
        workflowEngine: WorkflowEngine,
        validatedRequest: ValidatedRequest,
        actionHistory: ActionHistory,
    ) {
        if (validatedRequest.options == Options.ValidatePayload ||
            validatedRequest.options == Options.CheckConnections
        ) return
        workflowEngine.db.transact { txn ->
            workflowEngine
                .translator
                .filterAndTranslateByReceiver(
                    validatedRequest.report!!,
                    validatedRequest.defaults,
                    validatedRequest.routeTo,
                    validatedRequest.warnings,
                )
                .forEach { (report, receiver) ->
                    sendToDestination(
                        report,
                        receiver,
                        context,
                        workflowEngine,
                        validatedRequest,
                        actionHistory,
                        txn
                    )
                }
        }
    }

    private fun sendToDestination(
        report: Report,
        receiver: Receiver,
        context: ExecutionContext,
        workflowEngine: WorkflowEngine,
        validatedRequest: ValidatedRequest,
        actionHistory: ActionHistory,
        txn: DataAccessTransaction
    ) {
        val loggerMsg: String
        when {
            validatedRequest.options == Options.SkipSend -> {
                // Note that SkipSend should really be called SkipBothTimingAndSend  ;)
                val event = ReportEvent(Event.EventAction.NONE, report.id)
                workflowEngine.dispatchReport(event, report, actionHistory, receiver, txn, context)
                loggerMsg = "Queue: ${event.toQueueMessage()}"
            }
            receiver.timing != null && validatedRequest.options != Options.SendImmediately -> {
                val time = receiver.timing.nextTime()
                // Always force a batched report to be saved in our INTERNAL format
                val batchReport = report.copy(bodyFormat = Report.Format.INTERNAL)
                val event = ReceiverEvent(Event.EventAction.BATCH, receiver.fullName, time)
                workflowEngine.dispatchReport(event, batchReport, actionHistory, receiver, txn, context)
                loggerMsg = "Queue: ${event.toQueueMessage()}"
            }
            receiver.format == Report.Format.HL7 -> {
                report
                    .split()
                    .forEach {
                        val event = ReportEvent(Event.EventAction.SEND, it.id)
                        workflowEngine.dispatchReport(event, it, actionHistory, receiver, txn, context)
                    }
                loggerMsg = "Queued to send immediately: HL7 split into ${report.itemCount} individual reports"
            }
            else -> {
                val event = ReportEvent(Event.EventAction.SEND, report.id)
                workflowEngine.dispatchReport(event, report, actionHistory, receiver, txn, context)
                loggerMsg = "Queued to send immediately: ${event.toQueueMessage()}"
            }
        }
        context.logger.info(loggerMsg)
    }

    // todo I think all of this info is now in ActionHistory.  Move to there.   Already did destinations.
    private fun createResponseBody(
        result: ValidatedRequest,
        actionHistory: ActionHistory? = null,
    ): String {
        val factory = JsonFactory()
        val outStream = ByteArrayOutputStream()
        val itemRouting: List<ItemRouting> = createItemJurisdictionRouting(result, actionHistory)
        factory.createGenerator(outStream).use {
            it.useDefaultPrettyPrinter()
            it.writeStartObject()
            if (result.report != null) {
                it.writeStringField("id", result.report.id.toString())
                it.writeStringField("timestamp", DateTimeFormatter.ISO_INSTANT.format(Instant.now()))
                it.writeStringField("topic", result.report.schema.topic.toString())
                it.writeNumberField("reportItemCount", result.report.itemCount)
            } else
                it.writeNullField("id")

            actionHistory?.prettyPrintDestinationsJson(it, WorkflowEngine.settings, result.options)
            // print the report routing when in verbose mode
            if (VERBOSE_TRUE.equals(result.verbose, true)) {
                it.writeArrayFieldStart("routing")
                itemRouting.forEach { ij ->
                    it.writeStartObject()
                    it.writeNumberField("reportIndex", ij.reportIndex)
                    it.writeStringField("trackingId", ij.trackingId)
                    it.writeArrayFieldStart("destinations")
                    ij.destinations.sorted().forEach { d -> it.writeString(d) }
                    it.writeEndArray()
                    it.writeEndObject()
                }
                it.writeEndArray()
            }

            it.writeNumberField("warningCount", result.warnings.size)
            it.writeNumberField("errorCount", result.errors.size)

            fun writeDetailsArray(field: String, array: List<ResultDetail>) {
                it.writeArrayFieldStart(field)
                array.forEach { error ->
                    it.writeStartObject()
                    it.writeStringField("scope", error.scope.toString())
                    it.writeStringField("id", error.id)
                    it.writeStringField("details", error.details)
                    it.writeEndObject()
                }
                it.writeEndArray()
            }
            writeDetailsArray("errors", result.errors)
            writeDetailsArray("warnings", result.warnings)
            it.writeEndObject()
        }
        return outStream.toString()
    }

    /**
     * Creates a list of [ItemRouting] instances with the report index
     * and trackingId along with the list of the receiver organizations where
     * the report was routed.
     * @param validatedRequest the instance generated while processing the report
     * @param actionHistory the instance generated while processing the report
     * @return the report routing for each item
     */
    private fun createItemJurisdictionRouting(
        validatedRequest: ValidatedRequest,
        actionHistory: ActionHistory? = null,
    ): List<ItemRouting> {
        // create the item routing from the item lineage
        val routingMap = mutableMapOf<Int, ItemRouting>()
        actionHistory?.let { ah ->
            ah.itemLineages.forEach { il ->
                val item = routingMap.getOrPut(il.parentIndex) { ItemRouting(il.parentIndex, il.trackingId) }
                ah.reportsOut[il.childReportId]?.let { rf ->
                    item.destinations.add("${rf.receivingOrg}.${rf.receivingOrgSvc}")
                }
            }
        }
        // account for any items that routed no where and were not in the item lineage
        return validatedRequest.report?.let { report ->
            val items = mutableListOf<ItemRouting>()
            // the report has all the submitted items
            report.itemIndices.forEach { i ->
                // if an item was not present, create the routing with empty destinations
                items.add(routingMap.getOrDefault(
                    i,
                    ItemRouting(i, report.getString(i, report.schema.trackingElement ?: ""))
                ))
            }
            items
        } ?: run {
            // unlikely, but in case the report is null...
            routingMap.toSortedMap().values.map{ it }
        }
    }
}<|MERGE_RESOLUTION|>--- conflicted
+++ resolved
@@ -54,7 +54,7 @@
         val defaults: Map<String, String> = emptyMap(),
         val routeTo: List<String> = emptyList(),
         val report: Report? = null,
-<<<<<<< HEAD
+        val sender: Sender? = null,
         val verbose: String = "",
     )
 
@@ -62,9 +62,6 @@
         val reportIndex: Int,
         val trackingId: String?,
         val destinations: MutableList<String> = mutableListOf(),
-=======
-        val sender: Sender? = null
->>>>>>> 20943c1e
     )
 
     /**
@@ -276,17 +273,12 @@
         }
 
         var report = createReport(engine, sender, content, defaultValues, errors, warnings)
-
         var status = HttpStatus.OK
         if (options != Options.SkipInvalidItems && errors.isNotEmpty()) {
             report = null
             status = HttpStatus.BAD_REQUEST
         }
-<<<<<<< HEAD
-        return ValidatedRequest(status, errors, warnings, options, defaultValues, routeTo, report, verbose)
-=======
-        return ValidatedRequest(status, errors, warnings, options, defaultValues, routeTo, report, sender)
->>>>>>> 20943c1e
+        return ValidatedRequest(status, errors, warnings, options, defaultValues, routeTo, report, sender, verbose)
     }
 
     private fun createReport(
