--- conflicted
+++ resolved
@@ -34,12 +34,8 @@
 private const val ROUTE_TO_PARAMETER = "routeTo"
 private const val ROUTE_TO_SEPARATOR = ","
 private const val VERBOSE_PARAMETER = "verbose"
-<<<<<<< HEAD
-private const val VERBOSE_ALL = "all"
-
-=======
 private const val VERBOSE_TRUE = "true"
->>>>>>> fbf8cc7f
+
 /**
  * Azure Functions with HTTP Trigger.
  * This is basically the "front end" of the Hub. Reports come in here.
@@ -62,9 +58,6 @@
         val defaults: Map<String, String> = emptyMap(),
         val routeTo: List<String> = emptyList(),
         val report: Report? = null,
-<<<<<<< HEAD
-        val verbose: String = "",
-=======
         val sender: Sender? = null,
         val verbose: Boolean = false,
     )
@@ -73,7 +66,6 @@
         val reportIndex: Int,
         val trackingId: String?,
         val destinations: MutableList<String> = mutableListOf(),
->>>>>>> fbf8cc7f
     )
 
     /**
@@ -197,9 +189,9 @@
     private fun validateRequest(engine: WorkflowEngine, request: HttpRequestMessage<String?>): ValidatedRequest {
         val errors = mutableListOf<ResultDetail>()
         val warnings = mutableListOf<ResultDetail>()
-        val (sizeStatus, errMsg) = HttpUtilities.payloadSizeCheck(request)
+        val (sizeStatus, responseMsg) = HttpUtilities.payloadSizeCheck(request)
         if (sizeStatus != HttpStatus.OK) {
-            errors.add(ResultDetail.report(errMsg))
+            errors.add(ResultDetail.report(responseMsg))
             // If size is too big, we ignore the option.
             return ValidatedRequest(sizeStatus, errors, warnings)
         }
@@ -247,10 +239,6 @@
         val verboseParam = request.queryParameters.getOrDefault(VERBOSE_PARAMETER, "")
         val verbose = verboseParam.equals(VERBOSE_TRUE, true)
 
-        val verboseParam = request.queryParameters.getOrDefault(VERBOSE_PARAMETER, "")
-        val verbose = if (verboseParam.equals(VERBOSE_ALL, true)) verboseParam else
-            schema?.findElementByCsvName(verboseParam)?.fieldMapping ?: ""
-
         val contentType = request.headers.getOrDefault(HttpHeaders.CONTENT_TYPE.lowercase(), "")
         if (contentType.isBlank()) {
             errors.add(ResultDetail.param(HttpHeaders.CONTENT_TYPE, "missing"))
@@ -282,7 +270,7 @@
                 }
                 val error = element.checkForError(parts[1])
                 if (error != null) {
-                    errors.add(ResultDetail.param(DEFAULT_PARAMETER, GenericMessage(ResponseMsgType.NONE, error)))
+                    errors.add(ResultDetail.param(DEFAULT_PARAMETER, error))
                     return@mapNotNull null
                 }
                 Pair(parts[0], parts[1])
@@ -302,11 +290,7 @@
             report = null
             status = HttpStatus.BAD_REQUEST
         }
-<<<<<<< HEAD
-        return ValidatedRequest(status, errors, warnings, options, defaultValues, routeTo, report, verbose)
-=======
         return ValidatedRequest(status, errors, warnings, options, defaultValues, routeTo, report, sender, verbose)
->>>>>>> fbf8cc7f
     }
 
     private fun createReport(
@@ -484,24 +468,33 @@
         return outStream.toString()
     }
 
-<<<<<<< HEAD
-    private fun summarizeMessages(messages: List<ResultDetail>, verbose: String = ""): List<ResultDetailSummary> {
+    /**
+     * Condenses or aggregates messages based on grouping them by scope and column/type.
+     * @param messages the list of error/warning messages collected throughout the report
+     * ingestion and processing
+     * @param verbose if true, all messages are displayed and nothing is condensed
+     */
+    private fun summarizeMessages(messages: List<ResultDetail>, verbose: Boolean): List<ResultDetailSummary> {
         val summaryMessages: MutableList<ResultDetailSummary> = mutableListOf()
-        if (VERBOSE_ALL.equals(verbose, true)) {
+        if (verbose) {
+            // if we are in verbose mode, return all messages as is
             messages.forEach {
                 summaryMessages.add(ResultDetailSummary.resultSummaryFromDetail(it))
             }
         } else {
+            // group the messages by message type (enum in ReportDetail)
             val grouping = mutableMapOf<ResultDetail.ResponseMsgType, MutableList<ResultDetail>>()
             messages.forEach {
                 grouping.getOrPut(it.message.type) { mutableListOf() }.add(it)
             }
+            // create summary messages for each message type grouping
             grouping.forEach { (msgType, details) ->
-                summaryMessages.addAll(ResultDetailSummary.summaryMsg(msgType, details, verbose))
-            }
-        }
-        return summaryMessages.toList()
-=======
+                summaryMessages.addAll(ResultDetailSummary.summaryMsg(msgType, details))
+            }
+        }
+        return summaryMessages
+    }
+
     /**
      * Creates a list of [ItemRouting] instances with the report index
      * and trackingId along with the list of the receiver organizations where
@@ -531,8 +524,7 @@
             report.itemIndices.forEach { i ->
                 // if an item was not present, create the routing with empty destinations
                 items.add(
-                    routingMap.getOrDefault
-                    (
+                    routingMap.getOrDefault(
                         i,
                         ItemRouting(i, report.getString(i, report.schema.trackingElement ?: ""))
                     )
@@ -543,6 +535,5 @@
             // unlikely, but in case the report is null...
             routingMap.toSortedMap().values.map { it }
         }
->>>>>>> fbf8cc7f
     }
 }