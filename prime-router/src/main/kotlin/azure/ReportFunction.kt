package gov.cdc.prime.router.azure

import com.google.common.net.HttpHeaders
import com.microsoft.azure.functions.ExecutionContext
import com.microsoft.azure.functions.HttpMethod
import com.microsoft.azure.functions.HttpRequestMessage
import com.microsoft.azure.functions.HttpResponseMessage
import com.microsoft.azure.functions.HttpStatus
import com.microsoft.azure.functions.annotation.AuthorizationLevel
import com.microsoft.azure.functions.annotation.FunctionName
import com.microsoft.azure.functions.annotation.HttpTrigger
import com.microsoft.azure.functions.annotation.StorageAccount
import gov.cdc.prime.router.DEFAULT_SEPARATOR
import gov.cdc.prime.router.InvalidParamMessage
import gov.cdc.prime.router.InvalidReportMessage
import gov.cdc.prime.router.Options
import gov.cdc.prime.router.ROUTE_TO_SEPARATOR
import gov.cdc.prime.router.Report
import gov.cdc.prime.router.ResultDetail
import gov.cdc.prime.router.Sender
import gov.cdc.prime.router.azure.db.enums.TaskAction
import gov.cdc.prime.router.tokens.AuthenticationStrategy
import gov.cdc.prime.router.tokens.OktaAuthentication
import gov.cdc.prime.router.tokens.TokenAuthentication
import org.apache.logging.log4j.kotlin.Logging

private const val CLIENT_PARAMETER = "client"
private const val OPTION_PARAMETER = "option"
private const val DEFAULT_PARAMETER = "default"
private const val ROUTE_TO_PARAMETER = "routeTo"
private const val VERBOSE_PARAMETER = "verbose"
private const val VERBOSE_TRUE = "true"
private const val PROCESSING_TYPE_PARAMETER = "processing"

/**
 * Azure Functions with HTTP Trigger.
 * This is basically the "front end" of the Hub. Reports come in here.
 */
class ReportFunction : Logging {

    /**
     * Enumeration representing whether a submission will be processed follow the synchronous or asynchronous
     * message pipeline. Within the code this defaults to Sync unless the PROCESSING_TYPE_PARAMETER query
     * string value is 'async'
     */
    enum class ProcessingType {
        Sync,
        Async,
    }

    data class ValidatedRequest(
        val valid: Boolean,
        val httpStatus: HttpStatus,
        val errors: MutableList<ResultDetail> = mutableListOf(),
        val warnings: MutableList<ResultDetail> = mutableListOf(),
        val content: String = "",
        val options: Options = Options.None,
        val defaults: Map<String, String> = emptyMap(),
        val routeTo: List<String> = emptyList(),
        val sender: Sender? = null,
        val verbose: Boolean = false,
    )

    /**
     * POST a report to the router
     *
     * @see ../../../docs/openapi.yml
     */
    @FunctionName("reports")
    @StorageAccount("AzureWebJobsStorage")
    fun run(
        @HttpTrigger(
            name = "req",
            methods = [HttpMethod.POST],
            authLevel = AuthorizationLevel.FUNCTION
        ) request: HttpRequestMessage<String?>,
        context: ExecutionContext,
    ): HttpResponseMessage {
        val workflowEngine = WorkflowEngine()

        val senderName = extractClientHeader(request)
        if (senderName.isNullOrBlank())
            return HttpUtilities.bad(request, "Expected a '$CLIENT_PARAMETER' query parameter")

        // Sender should eventually be obtained directly from who is authenticated
        val sender = workflowEngine.settings.findSender(senderName)
            ?: return HttpUtilities.bad(request, "'$CLIENT_PARAMETER:$senderName': unknown sender")
        val actionHistory = ActionHistory(TaskAction.receive, context)
        actionHistory.trackActionParams(request)

        try {
            return processRequest(request, sender, context, workflowEngine, actionHistory)
        } catch (ex: Exception) {
            if (ex.message != null)
                logger.error(ex.message!!, ex)
            else
                logger.error(ex)
            return HttpUtilities.internalErrorResponse(request)
        }
    }

    /**
     * The Waters API, in memory of Dr. Michael Waters
     * (The older version of this API is "/api/reports")
     * POST a report to the router, using FHIR auth security
     */
    @FunctionName("waters")
    @StorageAccount("AzureWebJobsStorage")
    fun report(
        @HttpTrigger(
            name = "waters",
            methods = [HttpMethod.POST],
            authLevel = AuthorizationLevel.ANONYMOUS
        ) request: HttpRequestMessage<String?>,
        context: ExecutionContext,
    ): HttpResponseMessage {
        val workflowEngine = WorkflowEngine()

        val senderName = extractClientHeader(request)
        if (senderName.isNullOrBlank())
            return HttpUtilities.bad(request, "Expected a '$CLIENT_PARAMETER' query parameter")

        // Sender should eventually be obtained directly from who is authenticated
        val sender = workflowEngine.settings.findSender(senderName)
            ?: return HttpUtilities.bad(request, "'$CLIENT_PARAMETER:$senderName': unknown sender")

        val authenticationStrategy = AuthenticationStrategy.authStrategy(
            request.headers["authentication-type"],
            PrincipalLevel.USER,
            workflowEngine
        )

        try {
            val actionHistory = ActionHistory(TaskAction.receive, context)
            actionHistory.trackActionParams(request)

            if (authenticationStrategy is OktaAuthentication) {
                // The report is coming from a sender that is using Okta, so set "oktaSender" to true
                return authenticationStrategy.checkAccess(request, senderName, true) {
                    return@checkAccess processRequest(request, sender, context, workflowEngine, actionHistory)
                }
            }

            if (authenticationStrategy is TokenAuthentication) {
                val claims = authenticationStrategy.checkAccessToken(request, "${sender.fullName}.report")
                    ?: return HttpUtilities.unauthorizedResponse(request)
                logger.info("Claims for ${claims["sub"]} validated.  Beginning ingestReport.")
                return processRequest(request, sender, context, workflowEngine, actionHistory)
            }
        } catch (ex: Exception) {
            if (ex.message != null)
                logger.error(ex.message!!, ex)
            else
                logger.error(ex)
            return HttpUtilities.internalErrorResponse(request)
        }
        return HttpUtilities.bad(request, "Failed authorization")
    }

    /**
     * Handles an incoming request after it has been authenticated by either /reports or /waters endpoint.
     * Does basic validation and either pushes it into the sync or async pipeline, based on the value
     * of the incoming PROCESSING_TYPE_PARAMETER query string value
     * @param request The incoming request
     * @param sender The sender record, pulled from the database based on sender name on the request
     * @param context Execution context
     * @param workflowEngine WorkflowEngine instance used through the entire
     * @param actionHistory ActionHistory instance to track messages and lineages\
     * @return Returns an HttpResponseMessage indicating the result of the operation and any resulting information
     */
    private fun processRequest(
        request: HttpRequestMessage<String?>,
        sender: Sender,
        context: ExecutionContext,
        workflowEngine: WorkflowEngine,
        actionHistory: ActionHistory
    ): HttpResponseMessage {
        // determine if we should be following the sync or async workflow
        val isAsync = processingType(request) == ProcessingType.Async
        val errors: MutableList<ResultDetail> = mutableListOf()
        val warnings: MutableList<ResultDetail> = mutableListOf()
        // The following is identical to waters (for arch reasons)
        val validatedRequest = validateRequest(workflowEngine, request)
        warnings += validatedRequest.warnings
        handleValidation(validatedRequest, request, actionHistory, workflowEngine)?.let {
            return it
        }

        var report = workflowEngine.createReport(
            sender,
            validatedRequest.content,
            validatedRequest.defaults,
            errors,
            warnings
        )

        // if we are processing a message asynchronously, the report's next action will be 'process'
        if (isAsync && report != null) {
            report.nextAction = TaskAction.process
        }

        var response: HttpResponseMessage

        // default response body, will be overwritten if message is successfully processed
        var responseBody = actionHistory.createResponseBody(
            validatedRequest.options,
            warnings,
            errors,
            false
        )

        // checks for errors from createReport
        if (validatedRequest.options != Options.SkipInvalidItems && errors.isNotEmpty()) {
            response = HttpUtilities.httpResponse(
                request,
                responseBody,
                HttpStatus.BAD_REQUEST
            )
            actionHistory.trackActionResult(response)
            actionHistory.trackActionResponse(response, responseBody)
            workflowEngine.recordAction(actionHistory)
        }
        // if no errors resulting in a bad request, move forward with processing
        else {
            if (report != null) {
                report.bodyURL = workflowEngine.recordReceivedReport(
                    // should make createReport always return a report or error
                    report, validatedRequest.content.toByteArray(), sender,
                    actionHistory, workflowEngine
                )

                // call the correct processing function based on processing type
                if (isAsync) {
                    processAsync(
                        report,
                        workflowEngine,
                        validatedRequest.options,
                        validatedRequest.defaults,
                        validatedRequest.routeTo,
                        actionHistory
                    )
                } else {
                    workflowEngine.routeReport(
                        context,
                        report,
                        validatedRequest.options,
                        validatedRequest.defaults,
                        validatedRequest.routeTo,
                        warnings,
                        actionHistory
                    )
                }
                responseBody = actionHistory.createResponseBody(
                    validatedRequest.options,
                    warnings,
                    errors,
                    validatedRequest.verbose,
                    report
                )
            }
            response = HttpUtilities.createdResponse(request, responseBody)
            actionHistory.trackActionResult(response)
            actionHistory.trackActionResponse(response, responseBody)
            workflowEngine.recordAction(actionHistory)

            // queue messages here after all task / action records are in
            actionHistory.queueMessages(workflowEngine)
        }
        return response
    }

    /**
     * Extract client header from request headers or query string parameters
     * @param request the http request message from the client
     */
    private fun extractClientHeader(request: HttpRequestMessage<String?>): String {
        // client can be in the header or in the url parameters:
        return request.headers[CLIENT_PARAMETER]
            ?: request.queryParameters.getOrDefault(CLIENT_PARAMETER, "")
    }

    // TODO: Make this so that we check sender's configuration if there is no param type, this is blocked by
    //  adding the 'processingType' attribute to a sender
    private fun processingType(request: HttpRequestMessage<String?>): ProcessingType {
        // uppercase first char, so it matches enum when 'async' is passed in
        val processingTypeString = request.queryParameters.getOrDefault(PROCESSING_TYPE_PARAMETER, "Sync")
            .replaceFirstChar { it.uppercase() }
        val processingType = try {
            ProcessingType.valueOf(processingTypeString)
        } catch (e: IllegalArgumentException) {
            ProcessingType.Sync
        }
        return processingType
    }

    private fun processAsync(
        report: Report,
        workflowEngine: WorkflowEngine,
        options: Options,
        defaults: Map<String, String>,
        routeTo: List<String>,
        actionHistory: ActionHistory
    ) {
        // add 'Process' queue event to the actionHistory
        val processEvent = ProcessEvent(Event.EventAction.PROCESS, report.id, options, defaults, routeTo)
        actionHistory.trackEvent(processEvent)

        // add task to task table
        workflowEngine.insertProcessTask(report, report.bodyFormat.toString(), report.bodyURL, processEvent)
    }

    private fun handleValidation(
        validatedRequest: ValidatedRequest,
        request: HttpRequestMessage<String?>,
        actionHistory: ActionHistory,
        workflowEngine: WorkflowEngine
    ): HttpResponseMessage? {
        var response: HttpResponseMessage? = when {
            !validatedRequest.valid -> {
                HttpUtilities.httpResponse(
                    request,
                    actionHistory.createResponseBody(
                        validatedRequest.options,
                        validatedRequest.warnings,
                        validatedRequest.errors,
                        false
                    ),
                    validatedRequest.httpStatus
                )
            }
            validatedRequest.options == Options.CheckConnections -> {
                workflowEngine.checkConnections()
                HttpUtilities.okResponse(
                    request,
                    actionHistory.createResponseBody(
                        validatedRequest.options,
                        validatedRequest.warnings,
                        validatedRequest.errors,
                        false
                    )
                )
            }
            // is this meant to happen after the creation of a report?
            validatedRequest.options == Options.ValidatePayload -> {
                HttpUtilities.okResponse(
                    request,
                    actionHistory.createResponseBody(
                        validatedRequest.options,
                        validatedRequest.warnings,
                        validatedRequest.errors,
                        false
                    )
                )
            }
            else -> null
        }

        if (response != null) {
            actionHistory.trackActionResult(response)
            actionHistory.trackActionResponse(
                response,
                actionHistory.createResponseBody(
                    validatedRequest.options,
                    validatedRequest.warnings,
                    validatedRequest.errors,
                    false
                )
            )
            workflowEngine.recordAction(actionHistory)
        }

        return response
    }

    private fun validateRequest(engine: WorkflowEngine, request: HttpRequestMessage<String?>): ValidatedRequest {
        val errors = mutableListOf<ResultDetail>()
        val warnings = mutableListOf<ResultDetail>()
        val (sizeStatus, errMsg) = HttpUtilities.payloadSizeCheck(request)
        if (sizeStatus != HttpStatus.OK) {
            errors.add(ResultDetail.report(InvalidReportMessage.new(errMsg)))
            // If size is too big, we ignore the option.
            return ValidatedRequest(false, sizeStatus, errors, warnings)
        }

        val optionsText = request.queryParameters.getOrDefault(OPTION_PARAMETER, "")
        val options = if (optionsText.isNotBlank()) {
            try {
                Options.valueOf(optionsText)
            } catch (e: IllegalArgumentException) {
                errors.add(ResultDetail.param(OPTION_PARAMETER, InvalidParamMessage.new("'$optionsText' is not valid")))
                Options.None
            }
        } else {
            Options.None
        }

        if (options == Options.CheckConnections) {
            return ValidatedRequest(false, HttpStatus.OK, errors, warnings, options = options)
        }

        val receiverNamesText = request.queryParameters.getOrDefault(ROUTE_TO_PARAMETER, "")
        val routeTo = if (receiverNamesText.isNotBlank()) receiverNamesText.split(ROUTE_TO_SEPARATOR) else emptyList()
        val receiverNameErrors = routeTo
            .filter { engine.settings.findReceiver(it) == null }
            .map { ResultDetail.param(ROUTE_TO_PARAMETER, InvalidParamMessage.new("Invalid receiver name: $it")) }
        errors.addAll(receiverNameErrors)

        val clientName = extractClientHeader(request)
        if (clientName.isBlank())
            errors.add(
                ResultDetail.param(
                    CLIENT_PARAMETER, InvalidParamMessage.new("Expected a '$CLIENT_PARAMETER' query parameter")
                )
            )

        val sender = engine.settings.findSender(clientName)
        if (sender == null)
            errors.add(
                ResultDetail.param(
                    CLIENT_PARAMETER, InvalidParamMessage.new("'$CLIENT_PARAMETER:$clientName': unknown sender")
                )
            )

        val schema = engine.metadata.findSchema(sender?.schemaName ?: "")
        if (sender != null && schema == null)
            errors.add(
                ResultDetail.param(
                    CLIENT_PARAMETER,
                    InvalidParamMessage.new(
                        "'$CLIENT_PARAMETER:$clientName': unknown schema '${sender.schemaName}'"
                    )
                )
            )

        // extract the verbose param and default to empty if not present
        val verboseParam = request.queryParameters.getOrDefault(VERBOSE_PARAMETER, "")
        val verbose = verboseParam.equals(VERBOSE_TRUE, true)

        val contentType = request.headers.getOrDefault(HttpHeaders.CONTENT_TYPE.lowercase(), "")
        if (contentType.isBlank()) {
            errors.add(ResultDetail.param(HttpHeaders.CONTENT_TYPE, InvalidParamMessage.new("missing")))
        } else if (sender != null && sender.format.mimeType != contentType) {
            errors.add(
                ResultDetail.param(
                    HttpHeaders.CONTENT_TYPE, InvalidParamMessage.new("expecting '${sender.format.mimeType}'")
                )
            )
        }

        val content = request.body ?: ""
        if (content.isEmpty()) {
            errors.add(ResultDetail.param("Content", InvalidParamMessage.new("expecting a post message with content")))
        }

        val defaultValues = if (request.queryParameters.containsKey(DEFAULT_PARAMETER)) {
            val values = request.queryParameters.getOrDefault(DEFAULT_PARAMETER, "").split(",")
            values.mapNotNull {
                val parts = it.split(DEFAULT_SEPARATOR)
                if (parts.size != 2) {
                    errors.add(ResultDetail.report(InvalidReportMessage.new("'$it' is not a valid default")))
                    return@mapNotNull null
                }
                val element = schema!!.findElement(parts[0])
                if (element == null) {
                    errors.add(
                        ResultDetail.report(InvalidReportMessage.new("'${parts[0]}' is not a valid element name"))
                    )
                    return@mapNotNull null
                }
                val error = element.checkForError(parts[1])
                if (error != null) {
                    errors.add(ResultDetail.param(DEFAULT_PARAMETER, error))
                    return@mapNotNull null
                }
                Pair(parts[0], parts[1])
            }.toMap()
        } else {
            emptyMap()
        }

<<<<<<< HEAD
        if (sender == null || schema == null || content.isEmpty() || errors.isNotEmpty()) {
            return ValidatedRequest(false, HttpStatus.BAD_REQUEST, errors, warnings)
=======
        if (content.isEmpty() || errors.isNotEmpty()) {
            return ValidatedRequest(HttpStatus.BAD_REQUEST, errors, warnings)
        }

        var report = createReport(engine, sender, content, defaultValues, errors, warnings)

        var status = HttpStatus.OK
        if (options != Options.SkipInvalidItems && errors.isNotEmpty()) {
            report = null
            status = HttpStatus.BAD_REQUEST
        }
        return ValidatedRequest(status, errors, warnings, options, defaultValues, routeTo, report, sender, verbose)
    }

    private fun createReport(
        engine: WorkflowEngine,
        sender: Sender,
        content: String,
        defaults: Map<String, String>,
        errors: MutableList<ResultDetail>,
        warnings: MutableList<ResultDetail>
    ): Report? {
        return when (sender.format) {
            Sender.Format.CSV -> {
                try {
                    val readResult = engine.csvSerializer.readExternal(
                        schemaName = sender.schemaName,
                        input = ByteArrayInputStream(content.toByteArray()),
                        sources = listOf(ClientSource(organization = sender.organizationName, client = sender.name)),
                        defaultValues = defaults
                    )
                    errors += readResult.errors
                    warnings += readResult.warnings
                    readResult.report
                } catch (e: Exception) {
                    errors.add(
                        ResultDetail.report(
                            InvalidReportMessage.new(
                                "An unexpected error occurred requiring additional help. Contact the ReportStream " +
                                    "team at reportstream@cdc.gov."
                            )
                        )
                    )
                    null
                }
            }
            Sender.Format.HL7 -> {
                try {
                    val readResult = engine.hl7Serializer.readExternal(
                        schemaName = sender.schemaName,
                        input = ByteArrayInputStream(content.toByteArray()),
                        ClientSource(organization = sender.organizationName, client = sender.name)
                    )
                    errors += readResult.errors
                    warnings += readResult.warnings
                    readResult.report
                } catch (e: Exception) {
                    errors.add(
                        ResultDetail.report(
                            InvalidReportMessage.new(
                                "An unexpected error occurred requiring " +
                                    "additional help. Contact the ReportStream team at reportstream@cdc.gov."
                            )
                        )
                    )
                    null
                }
            }
        }
    }

    private fun routeReport(
        context: ExecutionContext,
        workflowEngine: WorkflowEngine,
        validatedRequest: ValidatedRequest,
        actionHistory: ActionHistory,
    ) {
        if (validatedRequest.options == Options.ValidatePayload ||
            validatedRequest.options == Options.CheckConnections
        ) return
        workflowEngine.db.transact { txn ->
            workflowEngine
                .translator
                .filterAndTranslateByReceiver(
                    validatedRequest.report!!,
                    validatedRequest.defaults,
                    validatedRequest.routeTo,
                    validatedRequest.warnings,
                )
                .forEach { (report, receiver) ->
                    sendToDestination(
                        report,
                        receiver,
                        context,
                        workflowEngine,
                        validatedRequest,
                        actionHistory,
                        txn
                    )
                }
        }
    }

    private fun sendToDestination(
        report: Report,
        receiver: Receiver,
        context: ExecutionContext,
        workflowEngine: WorkflowEngine,
        validatedRequest: ValidatedRequest,
        actionHistory: ActionHistory,
        txn: DataAccessTransaction
    ) {
        val loggerMsg: String
        when {
            validatedRequest.options == Options.SkipSend -> {
                // Note that SkipSend should really be called SkipBothTimingAndSend  ;)
                val event = ReportEvent(Event.EventAction.NONE, report.id)
                workflowEngine.dispatchReport(event, report, actionHistory, receiver, txn, context)
                loggerMsg = "Queue: ${event.toQueueMessage()}"
            }
            receiver.timing != null && validatedRequest.options != Options.SendImmediately -> {
                val time = receiver.timing.nextTime()
                // Always force a batched report to be saved in our INTERNAL format
                val batchReport = report.copy(bodyFormat = Report.Format.INTERNAL)
                val event = ReceiverEvent(Event.EventAction.BATCH, receiver.fullName, time)
                workflowEngine.dispatchReport(event, batchReport, actionHistory, receiver, txn, context)
                loggerMsg = "Queue: ${event.toQueueMessage()}"
            }
            receiver.format == Report.Format.HL7 -> {
                report
                    .split()
                    .forEach {
                        val event = ReportEvent(Event.EventAction.SEND, it.id)
                        workflowEngine.dispatchReport(event, it, actionHistory, receiver, txn, context)
                    }
                loggerMsg = "Queued to send immediately: HL7 split into ${report.itemCount} individual reports"
            }
            else -> {
                val event = ReportEvent(Event.EventAction.SEND, report.id)
                workflowEngine.dispatchReport(event, report, actionHistory, receiver, txn, context)
                loggerMsg = "Queued to send immediately: ${event.toQueueMessage()}"
            }
        }
        context.logger.info(loggerMsg)
    }

    // todo I think all of this info is now in ActionHistory.  Move to there.   Already did destinations.
    private fun createResponseBody(
        result: ValidatedRequest,
        verbose: Boolean,
        actionHistory: ActionHistory? = null,
    ): String {
        val factory = JsonFactory()
        val outStream = ByteArrayOutputStream()
        factory.createGenerator(outStream).use {
            it.useDefaultPrettyPrinter()
            it.writeStartObject()
            if (result.report != null) {
                it.writeStringField("id", result.report.id.toString())
                it.writeStringField("timestamp", DateTimeFormatter.ISO_INSTANT.format(Instant.now()))
                it.writeStringField("topic", result.report.schema.topic)
                it.writeNumberField("reportItemCount", result.report.itemCount)
            } else
                it.writeNullField("id")

            actionHistory?.prettyPrintDestinationsJson(it, WorkflowEngine.settings, result.options)
            // print the report routing when in verbose mode
            if (verbose) {
                it.writeArrayFieldStart("routing")
                createItemRouting(result, actionHistory).forEach { ij ->
                    it.writeStartObject()
                    it.writeNumberField("reportIndex", ij.reportIndex)
                    it.writeStringField("trackingId", ij.trackingId)
                    it.writeArrayFieldStart("destinations")
                    ij.destinations.sorted().forEach { d -> it.writeString(d) }
                    it.writeEndArray()
                    it.writeEndObject()
                }
                it.writeEndArray()
            }

            it.writeNumberField("warningCount", result.warnings.size)
            it.writeNumberField("errorCount", result.errors.size)

            fun writeDetailsArray(field: String, array: List<ResultDetail>) {
                it.writeArrayFieldStart(field)
                array.forEach { error ->
                    it.writeStartObject()
                    it.writeStringField("scope", error.scope.toString())
                    it.writeStringField("id", error.id)
                    it.writeStringField("details", error.responseMessage.detailMsg())
                    it.writeEndObject()
                }
                it.writeEndArray()
            }
            writeDetailsArray("errors", result.errors)
            writeDetailsArray("warnings", result.warnings)

            fun createRowsDescription(rows: MutableList<Int>?): String {
                // Consolidate row ranges, e.g. 1,2,3,5,7,8,9 -> 1-3,5,7-9
                if (rows == null || rows.isEmpty()) return ""
                rows.sort() // should already be sorted, just in case
                val sb = StringBuilder().append("Rows: ")
                var isListing = false
                rows.forEachIndexed { i, row ->
                    if (i == 0) {
                        sb.append(row.toString())
                    } else if (row == rows[i - 1] || row == rows[i - 1] + 1) {
                        isListing = true
                    } else if (isListing) {
                        sb.append(" to " + rows[i - 1].toString() + ", " + row.toString())
                        isListing = false
                    } else {
                        sb.append(", " + row.toString())
                        isListing = false
                    }
                    if (i == rows.lastIndex && isListing) {
                        sb.append(" to " + rows[rows.lastIndex].toString())
                    }
                }
                return sb.toString()
            }

            fun writeConsolidatedArray(field: String, array: List<ResultDetail>) {
                val rowsByGroupingId = hashMapOf<String, MutableList<Int>>()
                val messageByGroupingId = hashMapOf<String, String>()
                array.forEach { resultDetail ->
                    val groupingId = resultDetail.responseMessage.groupingId()
                    if (!rowsByGroupingId.containsKey(groupingId)) {
                        rowsByGroupingId[groupingId] = mutableListOf()
                        messageByGroupingId[groupingId] = resultDetail.responseMessage.detailMsg()
                    }
                    if (resultDetail.row != -1) {
                        // Add 2 to account for array offset and csv header
                        rowsByGroupingId[groupingId]?.add(resultDetail.row + 1)
                    }
                }
                it.writeArrayFieldStart(field)
                rowsByGroupingId.keys.forEach { groupingId ->
                    it.writeStartObject()
                    it.writeStringField("message", messageByGroupingId[groupingId])
                    it.writeStringField("rows", createRowsDescription(rowsByGroupingId[groupingId]))
                    it.writeEndObject()
                }
                it.writeEndArray()
            }
            writeConsolidatedArray("consolidatedErrors", result.errors)
            writeConsolidatedArray("consolidatedWarnings", result.warnings)
>>>>>>> e90575cf
        }

        return ValidatedRequest(
            true,
            HttpStatus.OK,
            errors,
            warnings,
            content,
            options,
            defaultValues,
            routeTo,
            sender,
            verbose
        )
    }
}<|MERGE_RESOLUTION|>--- conflicted
+++ resolved
@@ -452,6 +452,10 @@
             errors.add(ResultDetail.param("Content", InvalidParamMessage.new("expecting a post message with content")))
         }
 
+        if (sender == null || schema == null || content.isEmpty() || errors.isNotEmpty()) {
+            return ValidatedRequest(false, HttpStatus.BAD_REQUEST, errors, warnings)
+        }
+
         val defaultValues = if (request.queryParameters.containsKey(DEFAULT_PARAMETER)) {
             val values = request.queryParameters.getOrDefault(DEFAULT_PARAMETER, "").split(",")
             values.mapNotNull {
@@ -460,7 +464,7 @@
                     errors.add(ResultDetail.report(InvalidReportMessage.new("'$it' is not a valid default")))
                     return@mapNotNull null
                 }
-                val element = schema!!.findElement(parts[0])
+                val element = schema.findElement(parts[0])
                 if (element == null) {
                     errors.add(
                         ResultDetail.report(InvalidReportMessage.new("'${parts[0]}' is not a valid element name"))
@@ -478,259 +482,8 @@
             emptyMap()
         }
 
-<<<<<<< HEAD
-        if (sender == null || schema == null || content.isEmpty() || errors.isNotEmpty()) {
+        if (content.isEmpty() || errors.isNotEmpty()) {
             return ValidatedRequest(false, HttpStatus.BAD_REQUEST, errors, warnings)
-=======
-        if (content.isEmpty() || errors.isNotEmpty()) {
-            return ValidatedRequest(HttpStatus.BAD_REQUEST, errors, warnings)
-        }
-
-        var report = createReport(engine, sender, content, defaultValues, errors, warnings)
-
-        var status = HttpStatus.OK
-        if (options != Options.SkipInvalidItems && errors.isNotEmpty()) {
-            report = null
-            status = HttpStatus.BAD_REQUEST
-        }
-        return ValidatedRequest(status, errors, warnings, options, defaultValues, routeTo, report, sender, verbose)
-    }
-
-    private fun createReport(
-        engine: WorkflowEngine,
-        sender: Sender,
-        content: String,
-        defaults: Map<String, String>,
-        errors: MutableList<ResultDetail>,
-        warnings: MutableList<ResultDetail>
-    ): Report? {
-        return when (sender.format) {
-            Sender.Format.CSV -> {
-                try {
-                    val readResult = engine.csvSerializer.readExternal(
-                        schemaName = sender.schemaName,
-                        input = ByteArrayInputStream(content.toByteArray()),
-                        sources = listOf(ClientSource(organization = sender.organizationName, client = sender.name)),
-                        defaultValues = defaults
-                    )
-                    errors += readResult.errors
-                    warnings += readResult.warnings
-                    readResult.report
-                } catch (e: Exception) {
-                    errors.add(
-                        ResultDetail.report(
-                            InvalidReportMessage.new(
-                                "An unexpected error occurred requiring additional help. Contact the ReportStream " +
-                                    "team at reportstream@cdc.gov."
-                            )
-                        )
-                    )
-                    null
-                }
-            }
-            Sender.Format.HL7 -> {
-                try {
-                    val readResult = engine.hl7Serializer.readExternal(
-                        schemaName = sender.schemaName,
-                        input = ByteArrayInputStream(content.toByteArray()),
-                        ClientSource(organization = sender.organizationName, client = sender.name)
-                    )
-                    errors += readResult.errors
-                    warnings += readResult.warnings
-                    readResult.report
-                } catch (e: Exception) {
-                    errors.add(
-                        ResultDetail.report(
-                            InvalidReportMessage.new(
-                                "An unexpected error occurred requiring " +
-                                    "additional help. Contact the ReportStream team at reportstream@cdc.gov."
-                            )
-                        )
-                    )
-                    null
-                }
-            }
-        }
-    }
-
-    private fun routeReport(
-        context: ExecutionContext,
-        workflowEngine: WorkflowEngine,
-        validatedRequest: ValidatedRequest,
-        actionHistory: ActionHistory,
-    ) {
-        if (validatedRequest.options == Options.ValidatePayload ||
-            validatedRequest.options == Options.CheckConnections
-        ) return
-        workflowEngine.db.transact { txn ->
-            workflowEngine
-                .translator
-                .filterAndTranslateByReceiver(
-                    validatedRequest.report!!,
-                    validatedRequest.defaults,
-                    validatedRequest.routeTo,
-                    validatedRequest.warnings,
-                )
-                .forEach { (report, receiver) ->
-                    sendToDestination(
-                        report,
-                        receiver,
-                        context,
-                        workflowEngine,
-                        validatedRequest,
-                        actionHistory,
-                        txn
-                    )
-                }
-        }
-    }
-
-    private fun sendToDestination(
-        report: Report,
-        receiver: Receiver,
-        context: ExecutionContext,
-        workflowEngine: WorkflowEngine,
-        validatedRequest: ValidatedRequest,
-        actionHistory: ActionHistory,
-        txn: DataAccessTransaction
-    ) {
-        val loggerMsg: String
-        when {
-            validatedRequest.options == Options.SkipSend -> {
-                // Note that SkipSend should really be called SkipBothTimingAndSend  ;)
-                val event = ReportEvent(Event.EventAction.NONE, report.id)
-                workflowEngine.dispatchReport(event, report, actionHistory, receiver, txn, context)
-                loggerMsg = "Queue: ${event.toQueueMessage()}"
-            }
-            receiver.timing != null && validatedRequest.options != Options.SendImmediately -> {
-                val time = receiver.timing.nextTime()
-                // Always force a batched report to be saved in our INTERNAL format
-                val batchReport = report.copy(bodyFormat = Report.Format.INTERNAL)
-                val event = ReceiverEvent(Event.EventAction.BATCH, receiver.fullName, time)
-                workflowEngine.dispatchReport(event, batchReport, actionHistory, receiver, txn, context)
-                loggerMsg = "Queue: ${event.toQueueMessage()}"
-            }
-            receiver.format == Report.Format.HL7 -> {
-                report
-                    .split()
-                    .forEach {
-                        val event = ReportEvent(Event.EventAction.SEND, it.id)
-                        workflowEngine.dispatchReport(event, it, actionHistory, receiver, txn, context)
-                    }
-                loggerMsg = "Queued to send immediately: HL7 split into ${report.itemCount} individual reports"
-            }
-            else -> {
-                val event = ReportEvent(Event.EventAction.SEND, report.id)
-                workflowEngine.dispatchReport(event, report, actionHistory, receiver, txn, context)
-                loggerMsg = "Queued to send immediately: ${event.toQueueMessage()}"
-            }
-        }
-        context.logger.info(loggerMsg)
-    }
-
-    // todo I think all of this info is now in ActionHistory.  Move to there.   Already did destinations.
-    private fun createResponseBody(
-        result: ValidatedRequest,
-        verbose: Boolean,
-        actionHistory: ActionHistory? = null,
-    ): String {
-        val factory = JsonFactory()
-        val outStream = ByteArrayOutputStream()
-        factory.createGenerator(outStream).use {
-            it.useDefaultPrettyPrinter()
-            it.writeStartObject()
-            if (result.report != null) {
-                it.writeStringField("id", result.report.id.toString())
-                it.writeStringField("timestamp", DateTimeFormatter.ISO_INSTANT.format(Instant.now()))
-                it.writeStringField("topic", result.report.schema.topic)
-                it.writeNumberField("reportItemCount", result.report.itemCount)
-            } else
-                it.writeNullField("id")
-
-            actionHistory?.prettyPrintDestinationsJson(it, WorkflowEngine.settings, result.options)
-            // print the report routing when in verbose mode
-            if (verbose) {
-                it.writeArrayFieldStart("routing")
-                createItemRouting(result, actionHistory).forEach { ij ->
-                    it.writeStartObject()
-                    it.writeNumberField("reportIndex", ij.reportIndex)
-                    it.writeStringField("trackingId", ij.trackingId)
-                    it.writeArrayFieldStart("destinations")
-                    ij.destinations.sorted().forEach { d -> it.writeString(d) }
-                    it.writeEndArray()
-                    it.writeEndObject()
-                }
-                it.writeEndArray()
-            }
-
-            it.writeNumberField("warningCount", result.warnings.size)
-            it.writeNumberField("errorCount", result.errors.size)
-
-            fun writeDetailsArray(field: String, array: List<ResultDetail>) {
-                it.writeArrayFieldStart(field)
-                array.forEach { error ->
-                    it.writeStartObject()
-                    it.writeStringField("scope", error.scope.toString())
-                    it.writeStringField("id", error.id)
-                    it.writeStringField("details", error.responseMessage.detailMsg())
-                    it.writeEndObject()
-                }
-                it.writeEndArray()
-            }
-            writeDetailsArray("errors", result.errors)
-            writeDetailsArray("warnings", result.warnings)
-
-            fun createRowsDescription(rows: MutableList<Int>?): String {
-                // Consolidate row ranges, e.g. 1,2,3,5,7,8,9 -> 1-3,5,7-9
-                if (rows == null || rows.isEmpty()) return ""
-                rows.sort() // should already be sorted, just in case
-                val sb = StringBuilder().append("Rows: ")
-                var isListing = false
-                rows.forEachIndexed { i, row ->
-                    if (i == 0) {
-                        sb.append(row.toString())
-                    } else if (row == rows[i - 1] || row == rows[i - 1] + 1) {
-                        isListing = true
-                    } else if (isListing) {
-                        sb.append(" to " + rows[i - 1].toString() + ", " + row.toString())
-                        isListing = false
-                    } else {
-                        sb.append(", " + row.toString())
-                        isListing = false
-                    }
-                    if (i == rows.lastIndex && isListing) {
-                        sb.append(" to " + rows[rows.lastIndex].toString())
-                    }
-                }
-                return sb.toString()
-            }
-
-            fun writeConsolidatedArray(field: String, array: List<ResultDetail>) {
-                val rowsByGroupingId = hashMapOf<String, MutableList<Int>>()
-                val messageByGroupingId = hashMapOf<String, String>()
-                array.forEach { resultDetail ->
-                    val groupingId = resultDetail.responseMessage.groupingId()
-                    if (!rowsByGroupingId.containsKey(groupingId)) {
-                        rowsByGroupingId[groupingId] = mutableListOf()
-                        messageByGroupingId[groupingId] = resultDetail.responseMessage.detailMsg()
-                    }
-                    if (resultDetail.row != -1) {
-                        // Add 2 to account for array offset and csv header
-                        rowsByGroupingId[groupingId]?.add(resultDetail.row + 1)
-                    }
-                }
-                it.writeArrayFieldStart(field)
-                rowsByGroupingId.keys.forEach { groupingId ->
-                    it.writeStartObject()
-                    it.writeStringField("message", messageByGroupingId[groupingId])
-                    it.writeStringField("rows", createRowsDescription(rowsByGroupingId[groupingId]))
-                    it.writeEndObject()
-                }
-                it.writeEndArray()
-            }
-            writeConsolidatedArray("consolidatedErrors", result.errors)
-            writeConsolidatedArray("consolidatedWarnings", result.warnings)
->>>>>>> e90575cf
         }
 
         return ValidatedRequest(
