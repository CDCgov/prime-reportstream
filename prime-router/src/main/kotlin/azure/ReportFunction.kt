--- conflicted
+++ resolved
@@ -487,261 +487,6 @@
             return ValidatedRequest(false, HttpStatus.BAD_REQUEST, errors, warnings)
         }
 
-<<<<<<< HEAD
-    private fun routeReport(
-        context: ExecutionContext,
-        workflowEngine: WorkflowEngine,
-        validatedRequest: ValidatedRequest,
-        actionHistory: ActionHistory,
-    ) {
-        if (validatedRequest.options == Options.ValidatePayload ||
-            validatedRequest.options == Options.CheckConnections
-        ) return
-        workflowEngine.db.transact { txn ->
-            workflowEngine
-                .translator
-                .filterAndTranslateByReceiver(
-                    validatedRequest.report!!,
-                    validatedRequest.defaults,
-                    validatedRequest.routeTo,
-                    validatedRequest.warnings,
-                )
-                .forEach { (report, receiver) ->
-                    sendToDestination(
-                        report,
-                        receiver,
-                        context,
-                        workflowEngine,
-                        validatedRequest,
-                        actionHistory,
-                        txn
-                    )
-                }
-        }
-    }
-
-    private fun sendToDestination(
-        report: Report,
-        receiver: Receiver,
-        context: ExecutionContext,
-        workflowEngine: WorkflowEngine,
-        validatedRequest: ValidatedRequest,
-        actionHistory: ActionHistory,
-        txn: DataAccessTransaction
-    ) {
-        val loggerMsg: String
-        when {
-            validatedRequest.options == Options.SkipSend -> {
-                // Note that SkipSend should really be called SkipBothTimingAndSend  ;)
-                val event = ReportEvent(Event.EventAction.NONE, report.id)
-                workflowEngine.dispatchReport(event, report, actionHistory, receiver, txn, context)
-                loggerMsg = "Queue: ${event.toQueueMessage()}"
-            }
-            receiver.timing != null && validatedRequest.options != Options.SendImmediately -> {
-                val time = receiver.timing.nextTime()
-                // Always force a batched report to be saved in our INTERNAL format
-                val batchReport = report.copy(bodyFormat = Report.Format.INTERNAL)
-                val event = ReceiverEvent(Event.EventAction.BATCH, receiver.fullName, time)
-                workflowEngine.dispatchReport(event, batchReport, actionHistory, receiver, txn, context)
-                loggerMsg = "Queue: ${event.toQueueMessage()}"
-            }
-            receiver.format == Report.Format.HL7 -> {
-                report
-                    .split()
-                    .forEach {
-                        val event = ReportEvent(Event.EventAction.SEND, it.id)
-                        workflowEngine.dispatchReport(event, it, actionHistory, receiver, txn, context)
-                    }
-                loggerMsg = "Queued to send immediately: HL7 split into ${report.itemCount} individual reports"
-            }
-            else -> {
-                val event = ReportEvent(Event.EventAction.SEND, report.id)
-                workflowEngine.dispatchReport(event, report, actionHistory, receiver, txn, context)
-                loggerMsg = "Queued to send immediately: ${event.toQueueMessage()}"
-            }
-        }
-        context.logger.info(loggerMsg)
-    }
-
-    data class GroupedProperties(
-        val itemsByGroupingId: MutableMap<String, MutableList<Int>>,
-        val messageByGroupingId: MutableMap<String, String>,
-        val scopesByGroupingId: MutableMap<String, String>,
-        val itemDetailsWithGroupingId: MutableMap<String, MutableList<Int>>
-    )
-
-    // todo I think all of this info is now in ActionHistory.  Move to there.   Already did destinations.
-    private fun createResponseBody(
-        result: ValidatedRequest,
-        verbose: Boolean,
-        actionHistory: ActionHistory? = null,
-    ): String {
-        val factory = JsonFactory()
-        val outStream = ByteArrayOutputStream()
-        factory.createGenerator(outStream).use {
-            it.useDefaultPrettyPrinter()
-            it.writeStartObject()
-            if (result.report != null) {
-                it.writeStringField("id", result.report.id.toString())
-                it.writeStringField("timestamp", DateTimeFormatter.ISO_INSTANT.format(Instant.now()))
-                it.writeStringField("topic", result.report.schema.topic)
-                it.writeNumberField("reportItemCount", result.report.itemCount)
-            } else
-                it.writeNullField("id")
-
-            actionHistory?.prettyPrintDestinationsJson(it, WorkflowEngine.settings, result.options)
-            // print the report routing when in verbose mode
-            if (verbose) {
-                it.writeArrayFieldStart("routing")
-                createItemRouting(result, actionHistory).forEach { ij ->
-                    it.writeStartObject()
-                    it.writeNumberField("reportIndex", ij.reportIndex)
-                    it.writeStringField("trackingId", ij.trackingId)
-                    it.writeArrayFieldStart("destinations")
-                    ij.destinations.sorted().forEach { d -> it.writeString(d) }
-                    it.writeEndArray()
-                    it.writeEndObject()
-                }
-                it.writeEndArray()
-            }
-
-            it.writeNumberField("warningCount", result.warnings.size)
-            it.writeNumberField("errorCount", result.errors.size)
-
-            fun createRowsDescription(rows: MutableList<Int>?): String {
-                // Consolidate row ranges, e.g. 1,2,3,5,7,8,9 -> 1-3,5,7-9
-                if (rows == null || rows.isEmpty()) return ""
-                rows.sort() // should already be sorted, just in case
-                val sb = StringBuilder().append("Rows: ")
-                var isListing = false
-                rows.forEachIndexed { i, row ->
-                    if (i == 0) {
-                        sb.append(row.toString())
-                    } else if (row == rows[i - 1] || row == rows[i - 1] + 1) {
-                        isListing = true
-                    } else if (isListing) {
-                        sb.append(" to " + rows[i - 1].toString() + ", " + row.toString())
-                        isListing = false
-                    } else {
-                        sb.append(", " + row.toString())
-                        isListing = false
-                    }
-                    if (i == rows.lastIndex && isListing) {
-                        sb.append(" to " + rows[rows.lastIndex].toString())
-                    }
-                }
-                return sb.toString()
-            }
-
-            fun createPropertiesByGroupingId(array: List<ResultDetail>): GroupedProperties {
-                val itemsByGroupingId = mutableMapOf<String, MutableList<Int>>()
-                val messageByGroupingId = mutableMapOf<String, String>()
-                val scopesByGroupingId = mutableMapOf<String, String>()
-                val itemDetailsWithGroupingId = mutableMapOf<String, MutableList<Int>>()
-                array.forEach { resultDetail ->
-                    val groupingId = resultDetail.responseMessage.groupingId()
-                    if (!itemsByGroupingId.containsKey(groupingId)) {
-                        itemsByGroupingId[groupingId] = mutableListOf()
-                        messageByGroupingId[groupingId] = resultDetail.responseMessage.detailMsg()
-                        scopesByGroupingId[groupingId] = resultDetail.scope.toString()
-                        itemDetailsWithGroupingId[groupingId] = mutableListOf()
-                    }
-                    if (resultDetail.row != -1) {
-                        // Add 2 to account for array offset and csv header
-                        itemsByGroupingId[groupingId]?.add(resultDetail.row + 2)
-                        itemDetailsWithGroupingId[groupingId]?.add(resultDetail.row + 2)
-                    }
-                }
-                return GroupedProperties(
-                    itemsByGroupingId,
-                    messageByGroupingId,
-                    scopesByGroupingId,
-                    itemDetailsWithGroupingId
-                )
-            }
-
-            fun writeConsolidatedArray(field: String, array: List<ResultDetail>) {
-                val (
-                    itemsByGroupingId,
-                    messageByGroupingId,
-                    scopesByGroupId,
-                    itemDetailsWithGroupingId
-                ) = createPropertiesByGroupingId(array)
-                it.writeArrayFieldStart(field)
-                itemsByGroupingId.keys.forEach { groupingId ->
-                    it.writeStartObject()
-                    it.writeStringField("scope", scopesByGroupId[groupingId] as String)
-                    it.writeStringField("message", messageByGroupingId[groupingId] as String?)
-                    if (scopesByGroupId[groupingId] as String === "ITEM") {
-                        it.writeStringField(
-                            "itemNums",
-                            createRowsDescription(itemsByGroupingId[groupingId] as MutableList<Int>?)
-                        )
-                        if (verbose) {
-                            val filtered = itemDetailsWithGroupingId.filter { item -> item.key === groupingId }
-                            it.writeArrayFieldStart("itemDetails")
-                            filtered.forEach { itemGroupingId ->
-                                itemGroupingId.value.forEach { itemNum ->
-                                    it.writeStartObject()
-                                    it.writeStringField("itemNum", itemNum.toString())
-                                    it.writeStringField("groupingId", itemGroupingId.key)
-                                    it.writeEndObject()
-                                }
-                            }
-                            it.writeEndArray()
-                        }
-                    }
-                    it.writeEndObject()
-                }
-                it.writeEndArray()
-            }
-            writeConsolidatedArray("errors", result.errors)
-            writeConsolidatedArray("warnings", result.warnings)
-        }
-        return outStream.toString()
-    }
-
-    /**
-     * Creates a list of [ItemRouting] instances with the report index
-     * and trackingId along with the list of the receiver organizations where
-     * the report was routed.
-     * @param validatedRequest the instance generated while processing the report
-     * @param actionHistory the instance generated while processing the report
-     * @return the report routing for each item
-     */
-    private fun createItemRouting(
-        validatedRequest: ValidatedRequest,
-        actionHistory: ActionHistory? = null,
-    ): List<ItemRouting> {
-        // create the item routing from the item lineage
-        val routingMap = mutableMapOf<Int, ItemRouting>()
-        actionHistory?.let { ah ->
-            ah.itemLineages.forEach { il ->
-                val item = routingMap.getOrPut(il.parentIndex) { ItemRouting(il.parentIndex, il.trackingId) }
-                ah.reportsOut[il.childReportId]?.let { rf ->
-                    item.destinations.add("${rf.receivingOrg}.${rf.receivingOrgSvc}")
-                }
-            }
-        }
-        // account for any items that routed no where and were not in the item lineage
-        return validatedRequest.report?.let { report ->
-            val items = mutableListOf<ItemRouting>()
-            // the report has all the submitted items
-            report.itemIndices.forEach { i ->
-                // if an item was not present, create the routing with empty destinations
-                items.add(
-                    routingMap.getOrDefault(
-                        i,
-                        ItemRouting(i, report.getString(i, report.schema.trackingElement ?: ""))
-                    )
-                )
-            }
-            items
-        } ?: run {
-            // unlikely, but in case the report is null...
-            routingMap.toSortedMap().values.map { it }
-        }
-=======
         return ValidatedRequest(
             true,
             HttpStatus.OK,
@@ -754,6 +499,5 @@
             sender,
             verbose
         )
->>>>>>> 961c2616
     }
 }