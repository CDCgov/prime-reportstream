--- conflicted
+++ resolved
@@ -174,65 +174,11 @@
     ): HttpResponseMessage {
         // determine if we should be following the sync or async workflow
         val isAsync = processingType(request) == ProcessingType.Async
-<<<<<<< HEAD
         val responseBuilder = request.createResponseBuilder(HttpStatus.BAD_REQUEST)
             .header(HttpHeaders.CONTENT_TYPE, "application/json")
         try {
             val optionsText = request.queryParameters.getOrDefault(OPTION_PARAMETER, "None")
             val options = Options.valueOf(optionsText)
-=======
-        val errors: MutableList<ResultDetail> = mutableListOf()
-        val warnings: MutableList<ResultDetail> = mutableListOf()
-        // The following is identical to waters (for arch reasons)
-        val validatedRequest = validateRequest(workflowEngine, request)
-        // optional useful sender-specified name for us to track.  Not used by ReportStream.
-        val payloadName = extractPayloadName(request)
-        // track info about the sending organization and client, etc
-        actionHistory.trackActionSenderInfo(extractClient(request), payloadName)
-        warnings += validatedRequest.warnings
-        handleValidation(validatedRequest, request, actionHistory, workflowEngine)?.let {
-            return it
-        }
-
-        var report = workflowEngine.createReport(
-            sender,
-            validatedRequest.content,
-            validatedRequest.defaults,
-            errors,
-            warnings
-        )
-
-        var response: HttpResponseMessage
-
-        // default response body, will be overwritten if message is successfully processed
-        var responseBody = actionHistory.createResponseBody(
-            validatedRequest.options,
-            warnings,
-            errors,
-            false
-        )
-
-        // checks for errors from createReport
-        if (validatedRequest.options != Options.SkipInvalidItems && errors.isNotEmpty()) {
-            response = HttpUtilities.httpResponse(
-                request,
-                responseBody,
-                HttpStatus.BAD_REQUEST
-            )
-            actionHistory.trackActionResult(response)
-            actionHistory.trackActionResponse(response, responseBody)
-            workflowEngine.recordAction(actionHistory)
-        }
-        // if no errors resulting in a bad request, move forward with processing
-        else {
-            if (report != null) {
-
-                report.bodyURL = workflowEngine.recordReceivedReport(
-                    // should make createReport always return a report or error
-                    report, validatedRequest.content.toByteArray(), sender,
-                    actionHistory, workflowEngine, payloadName
-                )
->>>>>>> 94b2deef
 
             // extract the verbose param and default to empty if not present
             val verboseParam = request.queryParameters.getOrDefault(VERBOSE_PARAMETER, "")
@@ -240,7 +186,8 @@
             // track the sending organization and client based on the header
             try {
                 val validatedRequest = validateRequest(workflowEngine, request)
-                actionHistory.trackActionSender(validatedRequest.sender.fullName)
+                val payloadName = extractPayloadName(request)
+                actionHistory.trackActionSenderInfo(validatedRequest.sender.fullName, payloadName)
                 when (options) {
                     Options.CheckConnections, Options.ValidatePayload -> {
                         responseBuilder.body(
@@ -267,7 +214,7 @@
                         report.bodyURL = workflowEngine.recordReceivedReport(
                             // should make createReport always return a report or error
                             report, validatedRequest.content.toByteArray(), sender,
-                            actionHistory, workflowEngine
+                            actionHistory, workflowEngine, payloadName
                         )
 
                         // call the correct processing function based on processing type
