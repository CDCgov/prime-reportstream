--- conflicted
+++ resolved
@@ -206,14 +206,12 @@
             errors.add(ResultDetail.param(CLIENT_PARAMETER, "'$CLIENT_PARAMETER:$clientName': unknown sender"))
 
         val schema = engine.metadata.findSchema(sender?.schemaName ?: "")
-<<<<<<< HEAD
+        if(sender != null && schema == null)
+            errors.add(ResultDetail.param(CLIENT_PARAMETER, "'$CLIENT_PARAMETER:${clientName}': unknown schema '${sender.schemaName}'"))
+
         val verboseParam = request.queryParameters.getOrDefault(VERBOSE_PARAMETER, "")
         val verbose = if (verboseParam.equals(VERBOSE_ALL, true)) verboseParam else
             schema?.findElementByCsvName(verboseParam)?.fieldMapping ?: ""
-=======
-        if(sender != null && schema == null)
-            errors.add(ResultDetail.param(CLIENT_PARAMETER, "'$CLIENT_PARAMETER:${clientName}': unknown schema '${sender.schemaName}'"))
->>>>>>> ccf6bc29
 
         val contentType = request.headers.getOrDefault(HttpHeaders.CONTENT_TYPE.lowercase(), "")
         if (contentType.isBlank()) {
