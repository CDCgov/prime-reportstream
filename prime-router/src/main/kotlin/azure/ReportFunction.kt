package gov.cdc.prime.router.azure

import com.fasterxml.jackson.core.JsonFactory
import com.google.common.net.HttpHeaders
import com.microsoft.azure.functions.ExecutionContext
import com.microsoft.azure.functions.HttpMethod
import com.microsoft.azure.functions.HttpRequestMessage
import com.microsoft.azure.functions.HttpResponseMessage
import com.microsoft.azure.functions.HttpStatus
import com.microsoft.azure.functions.annotation.AuthorizationLevel
import com.microsoft.azure.functions.annotation.FunctionName
import com.microsoft.azure.functions.annotation.HttpTrigger
import com.microsoft.azure.functions.annotation.StorageAccount
import gov.cdc.prime.router.ClientSource
import gov.cdc.prime.router.OrganizationClient
import gov.cdc.prime.router.OrganizationService
import gov.cdc.prime.router.Report
import gov.cdc.prime.router.ResultDetail
import gov.cdc.prime.router.azure.db.enums.TaskAction
import java.io.ByteArrayInputStream
import java.io.ByteArrayOutputStream
import java.time.OffsetDateTime
import java.util.logging.Level

/**
 * Azure Functions with HTTP Trigger.
 * This is basically the "front end" of the Hub. Reports come in here.
 */
class ReportFunction {
    private val clientParameter = "client"
    private val optionParameter = "option"
    private val defaultParameter = "default"
    private val defaultSeparator = ":"
    private val jsonMediaType = "application/json" // TODO: find a good media library

    enum class Options {
        None,
        ValidatePayload,
        CheckConnections,
        SkipSend,
        SkipInvalidItems,
    }

    data class ValidatedRequest(
        val options: Options,
        val defaults: Map<String, String>,
        val errors: List<ResultDetail>,
        val warnings: List<ResultDetail>,
        val report: Report?
    )

    /**
     * @see docs/openapi.yml
     */
    @FunctionName("reports")
    @StorageAccount("AzureWebJobsStorage")
    fun run(
        @HttpTrigger(
            name = "req",
            methods = [HttpMethod.POST],
            authLevel = AuthorizationLevel.FUNCTION
        ) request: HttpRequestMessage<String?>,
        context: ExecutionContext,
    ): HttpResponseMessage {
        try {
            val workflowEngine = WorkflowEngine()
            val actionHistory = ActionHistory(TaskAction.receive, context)
            actionHistory.trackActionParams(request)
            val validatedRequest = validateRequest(workflowEngine, request)
            val httpResponseMessage = when {
                validatedRequest.options == Options.CheckConnections -> {
                    workflowEngine.checkConnections()
                    okResponse(request, validatedRequest)
                }
                validatedRequest.report == null -> {
                    badRequestResponse(request, validatedRequest)
                }
                validatedRequest.options == Options.ValidatePayload -> {
                    okResponse(request, validatedRequest)
                }
                else -> {
                    context.logger.info("Successfully reported: ${validatedRequest.report.id}.")
                    val destinations = mutableListOf<String>()
                    routeReport(context, workflowEngine, validatedRequest, destinations, actionHistory)
                    val responseBody = createResponseBody(validatedRequest, destinations)
                    workflowEngine.receiveReport(validatedRequest.report)
                    actionHistory.trackExternalInputReport(validatedRequest)
                    createdResponse(request, validatedRequest, responseBody)
                }
            }
            actionHistory.trackActionResult(httpResponseMessage)
            workflowEngine.recordAction(actionHistory)
            actionHistory.queueMessages() // Must be done after creating db records.
            return httpResponseMessage
        } catch (e: Exception) {
            context.logger.log(Level.SEVERE, e.message, e)
            return internalErrorResponse(request)
        }
    }

    private fun validateRequest(engine: WorkflowEngine, request: HttpRequestMessage<String?>): ValidatedRequest {
        val errors = mutableListOf<ResultDetail>()
        val warnings = mutableListOf<ResultDetail>()

        val optionsText = request.queryParameters.getOrDefault(optionParameter, "")
        val options = if (optionsText.isNotBlank()) {
            try {
                Options.valueOf(optionsText)
            } catch (e: IllegalArgumentException) {
                errors.add(ResultDetail.param(optionParameter, "'$optionsText' is not valid"))
                Options.None
            }
        } else {
            Options.None
        }
        if (options == Options.CheckConnections) {
            return ValidatedRequest(options, emptyMap(), errors, warnings, null)
        }

        val clientName = request.headers[clientParameter] ?: request.queryParameters.getOrDefault(clientParameter, "")
        if (clientName.isBlank())
            errors.add(ResultDetail.param(clientParameter, "Expected a '$clientParameter' query parameter"))
        val client = engine.metadata.findClient(clientName)
        if (client == null)
            errors.add(ResultDetail.param(clientParameter, "'$clientName' is not a valid"))
        val schema = engine.metadata.findSchema(client?.schema ?: "")

        val contentType = request.headers.getOrDefault(HttpHeaders.CONTENT_TYPE.toLowerCase(), "")
        if (contentType.isBlank()) {
            errors.add(ResultDetail.param(HttpHeaders.CONTENT_TYPE, "missing"))
        } else if (client != null && client.format.mimeType != contentType) {
            errors.add(ResultDetail.param(HttpHeaders.CONTENT_TYPE, "expecting '${client.format.mimeType}'"))
        }

        val content = request.body ?: ""
        if (content.isEmpty()) {
            errors.add(ResultDetail.param("Content", "expecting a post message with content"))
        }

        if (client == null || schema == null || content.isEmpty() || errors.isNotEmpty()) {
            return ValidatedRequest(options, emptyMap(), errors, warnings, null)
        }

        val defaultValues = if (request.queryParameters.containsKey(defaultParameter)) {
            val values = request.queryParameters.getOrDefault(defaultParameter, "").split(",")
            values.mapNotNull {
                val parts = it.split(defaultSeparator)
                if (parts.size != 2) {
                    errors.add(ResultDetail.report("'$it' is not a valid default"))
                    return@mapNotNull null
                }
                val element = schema.findElement(parts[0])
                if (element == null) {
                    errors.add(ResultDetail.report("'${parts[0]}' is not a valid element name"))
                    return@mapNotNull null
                }
                val error = element.checkForError(parts[1])
                if (error != null) {
                    errors.add(ResultDetail.param(defaultParameter, error))
                    return@mapNotNull null
                }
                Pair(parts[0], parts[1])
            }.toMap()
        } else {
            emptyMap()
        }

        if (content.isEmpty() || errors.isNotEmpty()) {
            return ValidatedRequest(options, defaultValues, errors, warnings, null)
        }

        var report = createReport(engine, client, content, defaultValues, errors, warnings)
        if (options != Options.SkipInvalidItems && errors.isNotEmpty()) {
            report = null
        }
        return ValidatedRequest(options, defaultValues, errors, warnings, report)
    }

    private fun createReport(
        engine: WorkflowEngine,
        client: OrganizationClient,
        content: String,
        defaults: Map<String, String>,
        errors: MutableList<ResultDetail>,
        warnings: MutableList<ResultDetail>
    ): Report? {
        return when (client.format) {
            OrganizationClient.Format.CSV -> {
                try {
                    val readResult = engine.csvSerializer.read(
                        schemaName = client.schema,
                        input = ByteArrayInputStream(content.toByteArray()),
                        sources = listOf(ClientSource(organization = client.organization.name, client = client.name)),
                        defaultValues = defaults
                    )
                    errors += readResult.errors
                    warnings += readResult.warnings
                    readResult.report
                } catch (e: Exception) {
                    errors.add(ResultDetail.report(e.message ?: ""))
                    null
                }
            }
        }
    }

    private fun routeReport(
        context: ExecutionContext,
        workflowEngine: WorkflowEngine,
        validatedRequest: ValidatedRequest,
        destinations: MutableList<String>,
        actionHistory: ActionHistory,
    ) {
        if (validatedRequest.options == Options.ValidatePayload ||
            validatedRequest.options == Options.CheckConnections
        ) return
        workflowEngine.db.transact { txn ->
            workflowEngine
                .translator
                .filterAndTranslateByService(validatedRequest.report!!, validatedRequest.defaults)
                .forEach { (report, service) ->
                    sendToDestination(report, service, context, workflowEngine, validatedRequest, destinations, actionHistory, txn)
                }
        }
    }

    private fun sendToDestination(
        report: Report,
        service: OrganizationService,
        context: ExecutionContext,
        workflowEngine: WorkflowEngine,
        validatedRequest: ValidatedRequest,
        destinations: MutableList<String>,
        actionHistory: ActionHistory,
        txn: DataAccessTransaction
    ) {
        val serviceDescription = if (service.organization.services.size > 1)
            "${service.organization.description} (${service.name})"
        else
            service.organization.description
        val loggerMsg: String
        when {
            validatedRequest.options == Options.SkipSend -> {
                val event = ReportEvent(Event.EventAction.NONE, report.id)
                workflowEngine.dispatchReport(event, report, txn)
                actionHistory.trackCreatedReport(event, report, service)
                loggerMsg = "Queue: ${event.toQueueMessage()}"
            }
            service.batch != null -> {
                val time = service.batch.nextBatchTime()
                // Always force a batched report to be saved in our INTERNAL format
                val batchReport = report.copy(destination = null)
                destinations += "Sending ${batchReport.itemCount} items to $serviceDescription at $time"
                val event = ReceiverEvent(Event.EventAction.BATCH, service.fullName, time)
                workflowEngine.dispatchReport(event, batchReport, txn)
                actionHistory.trackCreatedReport(event, batchReport, service)
                loggerMsg = "Queue: ${event.toQueueMessage()}"
            }
            service.format == Report.Format.HL7 -> {
                destinations += "Sending ${report.itemCount} reports to $serviceDescription immediately"
                report
                    .split()
                    .forEach {
                        val event = ReportEvent(Event.EventAction.SEND, it.id)
                        workflowEngine.dispatchReport(event, it, txn)
                        actionHistory.trackCreatedReport(event, it, service)
                    }
                loggerMsg = "Queue: ${report.itemCount} reports"
            }
            else -> {
                destinations += "Sending ${report.itemCount} items to $serviceDescription immediately"
                val event = ReportEvent(Event.EventAction.SEND, report.id)
                workflowEngine.dispatchReport(event, report, txn)
                actionHistory.trackCreatedReport(event, report, service)
                loggerMsg = "Queue: ${event.toQueueMessage()}"
            }
        }
<<<<<<< HEAD
        context.logger.info(loggerMsg)
=======
        workflowEngine.dispatchReport(event, report, txn)
        actionHistory.trackCreatedReport(event, report, service)
>>>>>>> 17b59ab8
    }

    private fun createResponseBody(result: ValidatedRequest, destinations: List<String> = emptyList()): String {
        val factory = JsonFactory()
        val outStream = ByteArrayOutputStream()
        factory.createGenerator(outStream).use {
            it.useDefaultPrettyPrinter()
            it.writeStartObject()
            if (result.report != null) {
                it.writeStringField("id", result.report.id.toString())
                it.writeNumberField("reportItemCount", result.report.itemCount)
            } else
                it.writeNullField("id")
            it.writeArrayFieldStart("destinations")
            destinations.forEach { destination -> it.writeString(destination) }
            it.writeEndArray()

            it.writeNumberField("warningCount", result.warnings.size)
            it.writeNumberField("errorCount", result.errors.size)

            fun writeDetailsArray(field: String, array: List<ResultDetail>) {
                it.writeArrayFieldStart(field)
                array.forEach { error ->
                    it.writeStartObject()
                    it.writeStringField("scope", error.scope.toString())
                    it.writeStringField("id", error.id)
                    it.writeStringField("details", error.details)
                    it.writeEndObject()
                }
                it.writeEndArray()
            }

            writeDetailsArray("errors", result.errors)
            writeDetailsArray("warnings", result.warnings)
            it.writeEndObject()
        }
        return outStream.toString()
    }

    private fun okResponse(request: HttpRequestMessage<String?>, validatedRequest: ValidatedRequest): HttpResponseMessage {
        return request
            .createResponseBuilder(HttpStatus.OK)
            .body(createResponseBody(validatedRequest))
            .header(HttpHeaders.CONTENT_TYPE, jsonMediaType)
            .build()
    }

    private fun badRequestResponse(
        request: HttpRequestMessage<String?>,
        validatedRequest: ValidatedRequest,
    ): HttpResponseMessage {
        return request
            .createResponseBuilder(HttpStatus.BAD_REQUEST)
            .body(createResponseBody(validatedRequest))
            .header(HttpHeaders.CONTENT_TYPE, jsonMediaType)
            .build()
    }

    private fun createdResponse(
        request: HttpRequestMessage<String?>,
        validatedRequest: ValidatedRequest,
        responseBody: String,
    ): HttpResponseMessage {
        return request
            .createResponseBuilder(HttpStatus.CREATED)
            .body(responseBody)
            .header(HttpHeaders.CONTENT_TYPE, jsonMediaType)
            .build()
    }

    private fun internalErrorResponse(
        request: HttpRequestMessage<String?>
    ): HttpResponseMessage {
        return request
            .createResponseBuilder(HttpStatus.INTERNAL_SERVER_ERROR)
            .body("Internal error at ${OffsetDateTime.now()}")
            .build()
    }
}<|MERGE_RESOLUTION|>--- conflicted
+++ resolved
@@ -275,12 +275,7 @@
                 loggerMsg = "Queue: ${event.toQueueMessage()}"
             }
         }
-<<<<<<< HEAD
         context.logger.info(loggerMsg)
-=======
-        workflowEngine.dispatchReport(event, report, txn)
-        actionHistory.trackCreatedReport(event, report, service)
->>>>>>> 17b59ab8
     }
 
     private fun createResponseBody(result: ValidatedRequest, destinations: List<String> = emptyList()): String {
