--- conflicted
+++ resolved
@@ -7,7 +7,10 @@
 import com.microsoft.azure.functions.HttpRequestMessage
 import com.microsoft.azure.functions.HttpResponseMessage
 import com.microsoft.azure.functions.HttpStatus
-import com.microsoft.azure.functions.annotation.*
+import com.microsoft.azure.functions.annotation.AuthorizationLevel
+import com.microsoft.azure.functions.annotation.FunctionName
+import com.microsoft.azure.functions.annotation.HttpTrigger
+import com.microsoft.azure.functions.annotation.StorageAccount
 import gov.cdc.prime.router.ClientSource
 import gov.cdc.prime.router.Receiver
 import gov.cdc.prime.router.Report
@@ -66,29 +69,6 @@
     )
 
     /**
-     * POST uploads a report to the router via user to system
-     *
-     * @see ../../../docs/openapi.yml
-     */
-
-        @FunctionName("uploadReport")
-        @StorageAccount("AzureWebJobsStorage")
-        fun uploadReport(
-            @HttpTrigger(
-                name = "uploadReport",
-                methods = [HttpMethod.POST],
-                authLevel = AuthorizationLevel.ANONYMOUS,
-                route = "reports/upload"
-            ) request: HttpRequestMessage<String?>,
-            context: ExecutionContext,
-        ): HttpResponseMessage {
-//            val authClaims = checkAuthenticated(request, context)
-//            if (authClaims == null) return request.createResponseBuilder(HttpStatus.UNAUTHORIZED).build()
-//            return handleRequest(request)
-            return generateReport(request, context);
-        }
-
-    /**
      * POST a report to the router
      *
      * @see ../../../docs/openapi.yml
@@ -103,13 +83,6 @@
         ) request: HttpRequestMessage<String?>,
         context: ExecutionContext,
     ): HttpResponseMessage {
-<<<<<<< HEAD
-        return generateReport(request, context);
-    }
-
-    private fun generateReport(request: HttpRequestMessage<String?>,
-                               context: ExecutionContext): HttpResponseMessage {
-=======
         return ingestReport(request, context)
     }
 
@@ -159,7 +132,6 @@
     }
 
     private fun ingestReport(request: HttpRequestMessage<String?>, context: ExecutionContext): HttpResponseMessage {
->>>>>>> 7b714995
         val workflowEngine = WorkflowEngine()
         val actionHistory = ActionHistory(TaskAction.receive, context)
         var report: Report? = null
