package gov.cdc.prime.router.azure

import com.fasterxml.jackson.core.JsonFactory
import com.google.common.net.HttpHeaders
import com.microsoft.azure.functions.ExecutionContext
import com.microsoft.azure.functions.HttpMethod
import com.microsoft.azure.functions.HttpRequestMessage
import com.microsoft.azure.functions.HttpResponseMessage
import com.microsoft.azure.functions.HttpStatus
import com.microsoft.azure.functions.annotation.AuthorizationLevel
import com.microsoft.azure.functions.annotation.FunctionName
import com.microsoft.azure.functions.annotation.HttpTrigger
import com.microsoft.azure.functions.annotation.StorageAccount
import gov.cdc.prime.router.ClientSource
import gov.cdc.prime.router.InvalidParamMessage
import gov.cdc.prime.router.InvalidReportMessage
import gov.cdc.prime.router.Receiver
import gov.cdc.prime.router.Report
import gov.cdc.prime.router.ResultDetail
import gov.cdc.prime.router.Sender
import gov.cdc.prime.router.azure.db.enums.TaskAction
import gov.cdc.prime.router.tokens.AuthenticationStrategy
import gov.cdc.prime.router.tokens.OktaAuthentication
import gov.cdc.prime.router.tokens.TokenAuthentication
import org.apache.logging.log4j.kotlin.Logging
import org.postgresql.util.PSQLException
import java.io.ByteArrayInputStream
import java.io.ByteArrayOutputStream
import java.time.Instant
import java.time.format.DateTimeFormatter
import java.util.logging.Level

private const val CLIENT_PARAMETER = "client"
private const val OPTION_PARAMETER = "option"
private const val DEFAULT_PARAMETER = "default"
private const val DEFAULT_SEPARATOR = ":"
private const val ROUTE_TO_PARAMETER = "routeTo"
private const val ROUTE_TO_SEPARATOR = ","
private const val VERBOSE_PARAMETER = "verbose"
private const val VERBOSE_TRUE = "true"
/**
 * Azure Functions with HTTP Trigger.
 * This is basically the "front end" of the Hub. Reports come in here.
 */
class ReportFunction : Logging {
    enum class Options {
        None,
        ValidatePayload,
        CheckConnections,
        SkipSend,
        SkipInvalidItems,
        SendImmediately,
    }

    data class ValidatedRequest(
        val httpStatus: HttpStatus,
        val errors: MutableList<ResultDetail> = mutableListOf(),
        val warnings: MutableList<ResultDetail> = mutableListOf(),
        val options: Options = Options.None,
        val defaults: Map<String, String> = emptyMap(),
        val routeTo: List<String> = emptyList(),
        val report: Report? = null,
        val sender: Sender? = null,
        val verbose: Boolean = false,
    )

    data class ItemRouting(
        val reportIndex: Int,
        val trackingId: String?,
        val destinations: MutableList<String> = mutableListOf(),
    )

    /**
     * POST a report to the router
     *
     * @see ../../../docs/openapi.yml
     */
    @FunctionName("reports")
    @StorageAccount("AzureWebJobsStorage")
    fun run(
        @HttpTrigger(
            name = "req",
            methods = [HttpMethod.POST],
            authLevel = AuthorizationLevel.FUNCTION
        ) request: HttpRequestMessage<String?>,
        context: ExecutionContext,
    ): HttpResponseMessage {
        return ingestReport(request, context)
    }

    /**
     * The Waters API, in memory of Dr. Michael Waters
     * (The older version of this API is "/api/reports")
     * POST a report to the router, using FHIR auth security
     */
    @FunctionName("waters")
    @StorageAccount("AzureWebJobsStorage")
    fun report(
        @HttpTrigger(
            name = "waters",
            methods = [HttpMethod.POST],
            authLevel = AuthorizationLevel.ANONYMOUS
        ) request: HttpRequestMessage<String?>,
        context: ExecutionContext,
    ): HttpResponseMessage {

        val workflowEngine = WorkflowEngine()
        val authenticationStrategy = AuthenticationStrategy.authStrategy(
            request.headers["authentication-type"],
            PrincipalLevel.USER,
            workflowEngine
        )
        val senderName = extractClientHeader(request)
        if (senderName.isNullOrBlank())
            return HttpUtilities.bad(request, "Expected a '$CLIENT_PARAMETER' query parameter")
        val sender = workflowEngine.settings.findSender(senderName)
            ?: return HttpUtilities.bad(request, "'$CLIENT_PARAMETER:$senderName': unknown sender")
        if (authenticationStrategy is OktaAuthentication) {
            // The report is coming from a sender that is using Okta, so set "oktaSender" to true
            return authenticationStrategy.checkAccess(request, senderName, true) {
                return@checkAccess ingestReport(request, context)
            }
        }

        if (authenticationStrategy is TokenAuthentication) {
            val claims = authenticationStrategy.checkAccessToken(request, "${sender.fullName}.report")
                ?: return HttpUtilities.unauthorizedResponse(request)
            logger.info("Claims for ${claims["sub"]} validated.  Beginning ingestReport.")
            return ingestReport(request, context)
        }
        return HttpUtilities.bad(request, "Failed authorization") // unreachable code.
    }

    private fun ingestReport(request: HttpRequestMessage<String?>, context: ExecutionContext): HttpResponseMessage {
        val workflowEngine = WorkflowEngine()
        val actionHistory = ActionHistory(TaskAction.receive, context)
        var report: Report? = null
        val verboseResponse = StringBuilder()
        actionHistory.trackActionParams(request)
        val httpResponseMessage = try {
            val validatedRequest = validateRequest(workflowEngine, request)
            // track the sending organization and client based on the header
            actionHistory.trackActionSender(extractClientHeader(request))
            when {
                validatedRequest.options == Options.CheckConnections -> {
                    workflowEngine.checkConnections()
                    verboseResponse.append(createResponseBody(validatedRequest, false))
                    HttpUtilities.okResponse(request, verboseResponse.toString())
                }
                validatedRequest.report == null -> {
                    verboseResponse.append(createResponseBody(validatedRequest, false))
                    HttpUtilities.httpResponse(
                        request,
                        verboseResponse.toString(),
                        validatedRequest.httpStatus
                    )
                }
                validatedRequest.options == Options.ValidatePayload -> {
                    verboseResponse.append(createResponseBody(validatedRequest, false))
                    HttpUtilities.okResponse(request, verboseResponse.toString())
                }
                else -> {
                    // Regular happy path workflow is here
                    context.logger.info("Successfully reported: ${validatedRequest.report.id}.")
                    report = validatedRequest.report
                    routeReport(context, workflowEngine, validatedRequest, actionHistory)
                    if (request.body != null && validatedRequest.sender != null) {
                        workflowEngine.recordReceivedReport(
                            report, request.body!!.toByteArray(), validatedRequest.sender,
                            actionHistory, workflowEngine
                        )
                    } else error(
                        // This should never happen after the validation, but we do not want a mystery exception here
                        "Unable to save original report ${report.name} due to null " +
                            "request body or sender"
                    )
                    val responseBody = createResponseBody(validatedRequest, validatedRequest.verbose, actionHistory)
                    // if a verbose response was not requested, then generate one for the actionResponse
                    verboseResponse.append(
                        if (validatedRequest.verbose)
                            responseBody
                        else
                            createResponseBody(validatedRequest, true, actionHistory)
                    )
                    HttpUtilities.createdResponse(request, responseBody)
                }
            }
        } catch (e: Exception) {
            context.logger.log(Level.SEVERE, e.message, e)
            actionHistory.trackActionResult("Exception: ${e.message ?: e}")
            HttpUtilities.internalErrorResponse(request)
        }
        actionHistory.trackActionResult(httpResponseMessage)
        // add the response to the action table as JSONB and record the httpsStatus
        actionHistory.trackActionResponse(httpResponseMessage, verboseResponse.toString())
        workflowEngine.recordAction(actionHistory)
        actionHistory.queueMessages(workflowEngine) // Must be done after creating TASK record.

        // Write the data to the table if we're dealing with covid-19. this has to happen
        // here AFTER we've written the report to the DB
        writeCovidResultMetadataForReport(report, context, workflowEngine)
        return httpResponseMessage
    }

    /**
     * Given a report object, it collects the non-PII, non-PHI out of it and then saves it to the
     * database in the covid_results_metadata table.
     */
    private fun writeCovidResultMetadataForReport(
        report: Report?,
        context: ExecutionContext,
        workflowEngine: WorkflowEngine
    ) {
        if (report != null && report.schema.topic.lowercase() == "covid-19") {
            // next check that we're dealing with an external file
            val clientSource = report.sources.firstOrNull { it is ClientSource }
            if (clientSource != null) {
                context.logger.info("Writing deidentified report data to the DB")
                // wrap the insert into an exception handler
                try {
                    workflowEngine.db.transact { txn ->
                        // verify the file exists in report_file before continuing
                        if (workflowEngine.db.checkReportExists(report.id, txn)) {
                            val deidentifiedData = report.getDeidentifiedResultMetaData()
                            workflowEngine.db.saveTestData(deidentifiedData, txn)
                            context.logger.info("Wrote ${deidentifiedData.count()} rows to test data table")
                        } else {
                            // warn if it does not exist
                            context.logger.warning(
                                "Skipping write to metadata table because " +
                                    "reportId ${report.id} does not exist in report_file."
                            )
                        }
                    }
                } catch (pse: PSQLException) {
                    // report this but move on
                    context.logger.severe(
                        "Exception writing COVID test metadata " +
                            "for ${report.id}: ${pse.localizedMessage}.\n" +
                            pse.stackTraceToString()
                    )
                } catch (e: Exception) {
                    // catch all as we have seen jooq Exceptions thrown
                    context.logger.severe(
                        "Exception writing COVID test metadata " +
                            "for ${report.id}: ${e.localizedMessage}.\n" +
                            e.stackTraceToString()
                    )
                }
            }
        }
    }

    /**
     * Extract client header from request headers or query string parameters
     * @param request the http request message from the client
     */
    private fun extractClientHeader(request: HttpRequestMessage<String?>): String {
        // client can be in the header or in the url parameters:
        return request.headers[CLIENT_PARAMETER]
            ?: request.queryParameters.getOrDefault(CLIENT_PARAMETER, "")
    }

    private fun validateRequest(engine: WorkflowEngine, request: HttpRequestMessage<String?>): ValidatedRequest {
        val errors = mutableListOf<ResultDetail>()
        val warnings = mutableListOf<ResultDetail>()
        val (sizeStatus, errMsg) = HttpUtilities.payloadSizeCheck(request)
        if (sizeStatus != HttpStatus.OK) {
            errors.add(ResultDetail.report(InvalidReportMessage.new(errMsg)))
            // If size is too big, we ignore the option.
            return ValidatedRequest(sizeStatus, errors, warnings)
        }

        val optionsText = request.queryParameters.getOrDefault(OPTION_PARAMETER, "")
        val options = if (optionsText.isNotBlank()) {
            try {
                Options.valueOf(optionsText)
            } catch (e: IllegalArgumentException) {
                errors.add(ResultDetail.param(OPTION_PARAMETER, InvalidParamMessage.new("'$optionsText' is not valid")))
                Options.None
            }
        } else {
            Options.None
        }

        if (options == Options.CheckConnections) {
            return ValidatedRequest(HttpStatus.OK, errors, warnings, options = options)
        }

        val receiverNamesText = request.queryParameters.getOrDefault(ROUTE_TO_PARAMETER, "")
        val routeTo = if (receiverNamesText.isNotBlank()) receiverNamesText.split(ROUTE_TO_SEPARATOR) else emptyList()
        val receiverNameErrors = routeTo
            .filter { engine.settings.findReceiver(it) == null }
            .map { ResultDetail.param(ROUTE_TO_PARAMETER, InvalidParamMessage.new("Invalid receiver name: $it")) }
        errors.addAll(receiverNameErrors)

        val clientName = extractClientHeader(request)
        if (clientName.isBlank())
            errors.add(
                ResultDetail.param(
                    CLIENT_PARAMETER, InvalidParamMessage.new("Expected a '$CLIENT_PARAMETER' query parameter")
                )
            )

        val sender = engine.settings.findSender(clientName)
        if (sender == null)
            errors.add(
                ResultDetail.param(
                    CLIENT_PARAMETER, InvalidParamMessage.new("'$CLIENT_PARAMETER:$clientName': unknown sender")
                )
            )

        val schema = engine.metadata.findSchema(sender?.schemaName ?: "")
        if (sender != null && schema == null)
            errors.add(
                ResultDetail.param(
                    CLIENT_PARAMETER,
                    InvalidParamMessage.new(
                        "'$CLIENT_PARAMETER:$clientName': unknown schema '${sender.schemaName}'"
                    )
                )
            )

        // extract the verbose param and default to empty if not present
        val verboseParam = request.queryParameters.getOrDefault(VERBOSE_PARAMETER, "")
        val verbose = verboseParam.equals(VERBOSE_TRUE, true)

        val contentType = request.headers.getOrDefault(HttpHeaders.CONTENT_TYPE.lowercase(), "")
        if (contentType.isBlank()) {
            errors.add(ResultDetail.param(HttpHeaders.CONTENT_TYPE, InvalidParamMessage.new("missing")))
        } else if (sender != null && sender.format.mimeType != contentType) {
            errors.add(
                ResultDetail.param(
                    HttpHeaders.CONTENT_TYPE, InvalidParamMessage.new("expecting '${sender.format.mimeType}'")
                )
            )
        }

        val content = request.body ?: ""
        if (content.isEmpty()) {
            errors.add(ResultDetail.param("Content", InvalidParamMessage.new("expecting a post message with content")))
        }

        if (sender == null || schema == null || content.isEmpty() || errors.isNotEmpty()) {
            return ValidatedRequest(HttpStatus.BAD_REQUEST, errors, warnings)
        }

        val defaultValues = if (request.queryParameters.containsKey(DEFAULT_PARAMETER)) {
            val values = request.queryParameters.getOrDefault(DEFAULT_PARAMETER, "").split(",")
            values.mapNotNull {
                val parts = it.split(DEFAULT_SEPARATOR)
                if (parts.size != 2) {
                    errors.add(ResultDetail.report(InvalidReportMessage.new("'$it' is not a valid default")))
                    return@mapNotNull null
                }
                val element = schema.findElement(parts[0])
                if (element == null) {
                    errors.add(
                        ResultDetail.report(InvalidReportMessage.new("'${parts[0]}' is not a valid element name"))
                    )
                    return@mapNotNull null
                }
                val error = element.checkForError(parts[1])
                if (error != null) {
                    errors.add(ResultDetail.param(DEFAULT_PARAMETER, error))
                    return@mapNotNull null
                }
                Pair(parts[0], parts[1])
            }.toMap()
        } else {
            emptyMap()
        }

        if (content.isEmpty() || errors.isNotEmpty()) {
            return ValidatedRequest(HttpStatus.BAD_REQUEST, errors, warnings)
        }

        var report = createReport(engine, sender, content, defaultValues, errors, warnings)

        var status = HttpStatus.OK
        if (options != Options.SkipInvalidItems && errors.isNotEmpty()) {
            report = null
            status = HttpStatus.BAD_REQUEST
        }
        return ValidatedRequest(status, errors, warnings, options, defaultValues, routeTo, report, sender, verbose)
    }

    private fun createReport(
        engine: WorkflowEngine,
        sender: Sender,
        content: String,
        defaults: Map<String, String>,
        errors: MutableList<ResultDetail>,
        warnings: MutableList<ResultDetail>
    ): Report? {
        return when (sender.format) {
            Sender.Format.CSV -> {
                try {
                    val readResult = engine.csvSerializer.readExternal(
                        schemaName = sender.schemaName,
                        input = ByteArrayInputStream(content.toByteArray()),
                        sources = listOf(ClientSource(organization = sender.organizationName, client = sender.name)),
                        defaultValues = defaults
                    )
                    errors += readResult.errors
                    warnings += readResult.warnings
                    readResult.report
                } catch (e: Exception) {
                    errors.add(
                        ResultDetail.report(
                            InvalidReportMessage.new(
                                "An unexpected error occurred requiring additional help. Contact the ReportStream " +
                                    "team at reportstream@cdc.gov."
                            )
                        )
                    )
                    null
                }
            }
            Sender.Format.HL7 -> {
                try {
                    val readResult = engine.hl7Serializer.readExternal(
                        schemaName = sender.schemaName,
                        input = ByteArrayInputStream(content.toByteArray()),
                        ClientSource(organization = sender.organizationName, client = sender.name)
                    )
                    errors += readResult.errors
                    warnings += readResult.warnings
                    readResult.report
                } catch (e: Exception) {
                    errors.add(
                        ResultDetail.report(
                            InvalidReportMessage.new(
                                "An unexpected error occurred requiring " +
                                    "additional help. Contact the ReportStream team at reportstream@cdc.gov."
                            )
                        )
                    )
                    null
                }
            }
        }
    }

    private fun routeReport(
        context: ExecutionContext,
        workflowEngine: WorkflowEngine,
        validatedRequest: ValidatedRequest,
        actionHistory: ActionHistory,
    ) {
        if (validatedRequest.options == Options.ValidatePayload ||
            validatedRequest.options == Options.CheckConnections
        ) return
        workflowEngine.db.transact { txn ->
            val (emptyReports, preparedReports) = workflowEngine
                .translator
                .filterAndTranslateByReceiver(
                    validatedRequest.report!!,
                    validatedRequest.defaults,
                    validatedRequest.routeTo,
                    validatedRequest.warnings,
                ).partition { (report, _) -> report.isEmpty() }

            emptyReports.forEach { (report, receiver) ->
                if (!report.filteredItems.isEmpty()) {
                    actionHistory.trackFilteredReport(report, receiver)
                }
            }

            preparedReports.forEach { (report, receiver) ->
                sendToDestination(
                    report,
                    receiver,
                    context,
                    workflowEngine,
                    validatedRequest,
                    actionHistory,
                    txn
                )
            }
        }
    }

    private fun sendToDestination(
        report: Report,
        receiver: Receiver,
        context: ExecutionContext,
        workflowEngine: WorkflowEngine,
        validatedRequest: ValidatedRequest,
        actionHistory: ActionHistory,
        txn: DataAccessTransaction
    ) {
        val loggerMsg: String
        when {
            validatedRequest.options == Options.SkipSend -> {
                // Note that SkipSend should really be called SkipBothTimingAndSend  ;)
                val event = ReportEvent(Event.EventAction.NONE, report.id)
                workflowEngine.dispatchReport(event, report, actionHistory, receiver, txn, context)
                loggerMsg = "Queue: ${event.toQueueMessage()}"
            }
            receiver.timing != null && validatedRequest.options != Options.SendImmediately -> {
                val time = receiver.timing.nextTime()
                // Always force a batched report to be saved in our INTERNAL format
                val batchReport = report.copy(bodyFormat = Report.Format.INTERNAL)
                val event = ReceiverEvent(Event.EventAction.BATCH, receiver.fullName, time)
                workflowEngine.dispatchReport(event, batchReport, actionHistory, receiver, txn, context)
                loggerMsg = "Queue: ${event.toQueueMessage()}"
            }
            receiver.format == Report.Format.HL7 -> {
                report
                    .split()
                    .forEach {
                        val event = ReportEvent(Event.EventAction.SEND, it.id)
                        workflowEngine.dispatchReport(event, it, actionHistory, receiver, txn, context)
                    }
                loggerMsg = "Queued to send immediately: HL7 split into ${report.itemCount} individual reports"
            }
            else -> {
                val event = ReportEvent(Event.EventAction.SEND, report.id)
                workflowEngine.dispatchReport(event, report, actionHistory, receiver, txn, context)
                loggerMsg = "Queued to send immediately: ${event.toQueueMessage()}"
            }
        }
        context.logger.info(loggerMsg)
    }

    // todo I think all of this info is now in ActionHistory.  Move to there.   Already did destinations.
    private fun createResponseBody(
        result: ValidatedRequest,
        verbose: Boolean,
        actionHistory: ActionHistory? = null,
    ): String {
        val factory = JsonFactory()
        val outStream = ByteArrayOutputStream()
        factory.createGenerator(outStream).use {
            it.useDefaultPrettyPrinter()
            it.writeStartObject()
            if (result.report != null) {
                it.writeStringField("id", result.report.id.toString())
                it.writeStringField("timestamp", DateTimeFormatter.ISO_INSTANT.format(Instant.now()))
                it.writeStringField("topic", result.report.schema.topic)
                it.writeNumberField("reportItemCount", result.report.itemCount)
            } else
                it.writeNullField("id")

            actionHistory?.prettyPrintDestinationsJson(it, WorkflowEngine.settings, result.options)
            // print the report routing when in verbose mode
            if (verbose) {
                it.writeArrayFieldStart("routing")
                createItemRouting(result, actionHistory).forEach { ij ->
                    it.writeStartObject()
                    it.writeNumberField("reportIndex", ij.reportIndex)
                    it.writeStringField("trackingId", ij.trackingId)
                    it.writeArrayFieldStart("destinations")
                    ij.destinations.sorted().forEach { d -> it.writeString(d) }
                    it.writeEndArray()
                    it.writeEndObject()
                }
                it.writeEndArray()
            }

            it.writeNumberField("warningCount", result.warnings.size)
            it.writeNumberField("errorCount", result.errors.size)

            fun writeDetailsArray(field: String, array: List<ResultDetail>) {
                it.writeArrayFieldStart(field)
                array.forEach { error ->
                    it.writeStartObject()
                    it.writeStringField("scope", error.scope.toString())
                    it.writeStringField("id", error.id)
                    it.writeStringField("details", error.responseMessage.detailMsg())
                    if (error.rowNumber > 0) {
                        it.writeStringField("row", error.rowNumber.toString())
                    }
                    it.writeEndObject()
                }
                it.writeEndArray()
            }
            writeDetailsArray("errors", result.errors)
            writeDetailsArray("warnings", result.warnings)

            fun createRowsDescription(rows: MutableList<Int>?): String {
                // Consolidate row ranges, e.g. 1,2,3,5,7,8,9 -> 1-3,5,7-9
                if (rows == null || rows.isEmpty()) return ""
                rows.sort() // should already be sorted, just in case
                val sb = StringBuilder().append("Rows: ")
                var isListing = false
                rows.forEachIndexed { i, row ->
                    if (i == 0) {
                        sb.append(row.toString())
                    } else if (row == rows[i - 1] || row == rows[i - 1] + 1) {
                        isListing = true
                    } else if (isListing) {
                        sb.append(" to " + rows[i - 1].toString() + ", " + row.toString())
                        isListing = false
                    } else {
                        sb.append(", " + row.toString())
                        isListing = false
                    }
                    if (i == rows.lastIndex && isListing) {
                        sb.append(" to " + rows[rows.lastIndex].toString())
                    }
                }
                return sb.toString()
            }

            fun writeConsolidatedArray(field: String, array: List<ResultDetail>) {
                val rowsByGroupingId = hashMapOf<String, MutableList<Int>>()
                val messageByGroupingId = hashMapOf<String, String>()
                array.forEach { resultDetail ->
                    val groupingId = resultDetail.responseMessage.groupingId()
                    if (!rowsByGroupingId.containsKey(groupingId)) {
                        rowsByGroupingId[groupingId] = mutableListOf()
                        messageByGroupingId[groupingId] = resultDetail.responseMessage.detailMsg()
                    }
                    if (resultDetail.row != -1) {
                        // Add 2 to account for array offset and csv header
<<<<<<< HEAD
                        rowsByGroupingId[groupingId]?.add(resultDetail.rowNumber)
=======
                        rowsByGroupingId[groupingId]?.add(resultDetail.row + 1)
>>>>>>> 7dbb6f0c
                    }
                }
                it.writeArrayFieldStart(field)
                rowsByGroupingId.keys.forEach { groupingId ->
                    it.writeStartObject()
                    it.writeStringField("message", messageByGroupingId[groupingId])
                    it.writeStringField("rows", createRowsDescription(rowsByGroupingId[groupingId]))
                    it.writeEndObject()
                }
                it.writeEndArray()
            }
            writeConsolidatedArray("consolidatedErrors", result.errors)
            writeConsolidatedArray("consolidatedWarnings", result.warnings)
        }
        return outStream.toString()
    }

    /**
     * Creates a list of [ItemRouting] instances with the report index
     * and trackingId along with the list of the receiver organizations where
     * the report was routed.
     * @param validatedRequest the instance generated while processing the report
     * @param actionHistory the instance generated while processing the report
     * @return the report routing for each item
     */
    private fun createItemRouting(
        validatedRequest: ValidatedRequest,
        actionHistory: ActionHistory? = null,
    ): List<ItemRouting> {
        // create the item routing from the item lineage
        val routingMap = mutableMapOf<Int, ItemRouting>()
        actionHistory?.let { ah ->
            ah.itemLineages.forEach { il ->
                val item = routingMap.getOrPut(il.parentIndex) { ItemRouting(il.parentIndex, il.trackingId) }
                ah.reportsOut[il.childReportId]?.let { rf ->
                    item.destinations.add("${rf.receivingOrg}.${rf.receivingOrgSvc}")
                }
            }
        }
        // account for any items that routed no where and were not in the item lineage
        return validatedRequest.report?.let { report ->
            val items = mutableListOf<ItemRouting>()
            // the report has all the submitted items
            report.itemIndices.forEach { i ->
                // if an item was not present, create the routing with empty destinations
                items.add(
                    routingMap.getOrDefault(
                        i,
                        ItemRouting(i, report.getString(i, report.schema.trackingElement ?: ""))
                    )
                )
            }
            items
        } ?: run {
            // unlikely, but in case the report is null...
            routingMap.toSortedMap().values.map { it }
        }
    }
}<|MERGE_RESOLUTION|>--- conflicted
+++ resolved
@@ -613,13 +613,8 @@
                         rowsByGroupingId[groupingId] = mutableListOf()
                         messageByGroupingId[groupingId] = resultDetail.responseMessage.detailMsg()
                     }
-                    if (resultDetail.row != -1) {
-                        // Add 2 to account for array offset and csv header
-<<<<<<< HEAD
+                    if (resultDetail.rowNumber > 0) {
                         rowsByGroupingId[groupingId]?.add(resultDetail.rowNumber)
-=======
-                        rowsByGroupingId[groupingId]?.add(resultDetail.row + 1)
->>>>>>> 7dbb6f0c
                     }
                 }
                 it.writeArrayFieldStart(field)
