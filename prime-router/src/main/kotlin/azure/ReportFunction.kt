--- conflicted
+++ resolved
@@ -176,12 +176,6 @@
                     false
                 )
                 file.delete()
-<<<<<<< HEAD
-                return HttpUtilities.okResponse(
-                    request,
-                    ObjectMapper().writeValueAsString(
-                        result
-=======
                 val message = if (result.message != null) {
                     result.message.toString()
                 } else {
@@ -210,7 +204,6 @@
                             result.filterErrors,
                             result.filtersPassed
                         )
->>>>>>> 204ddee8
                     )
                 )
             } catch (exception: CliktError) {
@@ -221,8 +214,6 @@
         return HttpUtilities.unauthorizedResponse(request)
     }
 
-<<<<<<< HEAD
-=======
     class MessageOrBundleStringified(
         var message: String? = null,
         var bundle: String? = null,
@@ -239,7 +230,6 @@
         override var filtersPassed: Boolean = true,
     ) : ProcessFhirCommands.MessageOrBundleParent()
 
->>>>>>> 204ddee8
     /**
      * Moved the logic to a separate function for testing purposes
      */
