package gov.cdc.prime.router.azure

import com.fasterxml.jackson.databind.ObjectMapper
import com.fasterxml.jackson.databind.json.JsonMapper
import com.fasterxml.jackson.datatype.jsr310.JavaTimeModule
import com.github.ajalt.clikt.core.CliktError
import com.google.common.net.HttpHeaders
import com.microsoft.azure.functions.HttpMethod
import com.microsoft.azure.functions.HttpRequestMessage
import com.microsoft.azure.functions.HttpResponseMessage
import com.microsoft.azure.functions.HttpStatus
import com.microsoft.azure.functions.annotation.AuthorizationLevel
import com.microsoft.azure.functions.annotation.FunctionName
import com.microsoft.azure.functions.annotation.HttpTrigger
import com.microsoft.azure.functions.annotation.StorageAccount
import gov.cdc.prime.router.ActionError
import gov.cdc.prime.router.ActionLog
import gov.cdc.prime.router.ActionLogLevel
import gov.cdc.prime.router.InvalidParamMessage
import gov.cdc.prime.router.InvalidReportMessage
import gov.cdc.prime.router.Options
import gov.cdc.prime.router.ReportId
import gov.cdc.prime.router.Sender
import gov.cdc.prime.router.Sender.ProcessingType
import gov.cdc.prime.router.SubmissionReceiver
import gov.cdc.prime.router.UniversalPipelineReceiver
import gov.cdc.prime.router.azure.BlobAccess.Companion.defaultBlobMetadata
import gov.cdc.prime.router.azure.BlobAccess.Companion.getBlobContainer
import gov.cdc.prime.router.azure.db.enums.TaskAction
import gov.cdc.prime.router.azure.db.tables.pojos.ReportFile
import gov.cdc.prime.router.azure.observability.event.IReportStreamEventService
import gov.cdc.prime.router.azure.observability.event.ReportStreamEventName
import gov.cdc.prime.router.azure.observability.event.ReportStreamEventProperties
import gov.cdc.prime.router.azure.observability.event.ReportStreamEventService
import gov.cdc.prime.router.cli.PIIRemovalCommands
import gov.cdc.prime.router.cli.ProcessFhirCommands
import gov.cdc.prime.router.common.AzureHttpUtils.getSenderIP
import gov.cdc.prime.router.common.Environment
import gov.cdc.prime.router.common.JacksonMapperUtilities
import gov.cdc.prime.router.fhirengine.engine.encodePreserveEncodingChars
import gov.cdc.prime.router.fhirengine.utils.FhirTranscoder
import gov.cdc.prime.router.history.azure.SubmissionsFacade
import gov.cdc.prime.router.tokens.AuthenticatedClaims
import gov.cdc.prime.router.tokens.Scope
import gov.cdc.prime.router.tokens.authenticationFailure
import gov.cdc.prime.router.tokens.authorizationFailure
import kotlinx.serialization.Serializable
import kotlinx.serialization.json.Json
import org.apache.logging.log4j.kotlin.Logging
import java.io.File
import java.nio.charset.StandardCharsets
import java.util.UUID

private const val PROCESSING_TYPE_PARAMETER = "processing"

/**
 * Azure Functions with HTTP Trigger.
 * This is basically the "front end" of the Hub. Reports come in here.
 */
class ReportFunction(
    private val workflowEngine: WorkflowEngine = WorkflowEngine(),
    private val actionHistory: ActionHistory = ActionHistory(TaskAction.receive),
    private val reportEventService: IReportStreamEventService = ReportStreamEventService(
        workflowEngine.db,
        workflowEngine.azureEventService,
        workflowEngine.reportService
    ),
) : RequestFunction(workflowEngine),
    Logging {

    /**
     * POST a report to the router
     *
     * @see ../../../docs/api/reports.yml
     */
    @FunctionName("reports")
    @StorageAccount("AzureWebJobsStorage")
    fun run(
        @HttpTrigger(
            name = "req",
            methods = [HttpMethod.POST],
            authLevel = AuthorizationLevel.FUNCTION
        ) request: HttpRequestMessage<String?>,
    ): HttpResponseMessage {
        val senderName = extractClient(request)
        if (senderName.isBlank()) {
            return HttpUtilities.bad(request, "Expected a '$CLIENT_PARAMETER' query parameter")
        }

        // Sender should eventually be obtained directly from who is authenticated
        val sender = workflowEngine.settings.findSender(senderName)
            ?: return HttpUtilities.bad(request, "'$CLIENT_PARAMETER:$senderName': unknown sender")
        actionHistory.trackActionParams(request)

        return try {
            processRequest(request, sender)
        } catch (ex: Exception) {
            if (ex.message != null) {
                logger.error(ex.message!!, ex)
            } else {
                logger.error(ex)
            }
            HttpUtilities.internalErrorResponse(request)
        }
    }

    /**
     * GET messages from test bank
     *
     * @see ../../../docs/api/reports.yml
     */
    @FunctionName("getMessagesFromTestBank")
    fun getMessagesFromTestBank(
        @HttpTrigger(
            name = "getMessagesFromTestBank",
            methods = [HttpMethod.GET],
            authLevel = AuthorizationLevel.ANONYMOUS,
            route = "reports/testing"
        ) request: HttpRequestMessage<String?>,
    ): HttpResponseMessage {
        val claims = AuthenticatedClaims.authenticate(request)
        if (claims != null && claims.authorized(setOf(Scope.primeAdminScope))) {
            return processGetMessageFromTestBankRequest(request)
        }
        return HttpUtilities.unauthorizedResponse(request)
    }

    /**
     * Run a message through the fhirdata cli
     *
     * @see ../../../docs/api/reports.yml
     */
    @FunctionName("processFhirDataRequest")
    fun processFhirDataRequest(
        @HttpTrigger(
            name = "processFhirDataRequest",
            methods = [HttpMethod.POST],
            authLevel = AuthorizationLevel.ANONYMOUS,
            route = "reports/testing/test"
        ) request: HttpRequestMessage<String?>,
    ): HttpResponseMessage {
        val claims = AuthenticatedClaims.authenticate(request)
        if (claims != null && claims.authorized(setOf(Scope.primeAdminScope))) {
            val receiverName = request.queryParameters["receiverName"]
            val organizationName = request.queryParameters["organizationName"]
            val senderSchema = request.queryParameters["senderSchema"]
            if (receiverName.isNullOrBlank()) {
                return HttpUtilities.badRequestResponse(
                    request,
                    "The receiver name is required"
                )
            }
            if (organizationName.isNullOrBlank()) {
                return HttpUtilities.badRequestResponse(
                    request,
                    "The organization name is required"
                )
            }
            if (request.body.isNullOrBlank()) {
                return HttpUtilities.badRequestResponse(
                    request,
                    "A message to process must be included in the body"
                )
            }
            val file = File("filename.fhir")
            file.createNewFile()
            file.bufferedWriter().use { out ->
                out.write(request.body)
            }

            try {
                val result = ProcessFhirCommands().processFhirDataRequest(
                    file,
                    Environment.get().envName,
                    receiverName,
                    organizationName,
                    senderSchema,
                    false
                )
                file.delete()
<<<<<<< HEAD
=======
                val bundle = if (result.bundle != null) {
                    FhirTranscoder.encode(result.bundle!!)
                } else {
                    null
                }
>>>>>>> 8e44e56a
                return HttpUtilities.okResponse(
                    request,
                        Json.encodeToString(
                        MessageOrBundleString.serializer(),
                        MessageOrBundleString(
<<<<<<< HEAD
                            result.message?.encodePreserveEncodingChars(),
                            result.bundle.toString(),
=======
                            result.message.toString(),
                            bundle,
>>>>>>> 8e44e56a
                            result.senderTransformPassed,
                            result.senderTransformErrors,
                            result.senderTransformWarnings,
                            result.enrichmentSchemaPassed,
                            result.enrichmentSchemaErrors,
                            result.enrichmentSchemaWarnings,
                            result.receiverTransformPassed,
                            result.receiverTransformErrors,
                            result.receiverTransformWarnings
                        )
                    )
                )
            } catch (exception: CliktError) {
                file.delete()
                return HttpUtilities.badRequestResponse(request, "${exception.message}")
            }
        }
        return HttpUtilities.unauthorizedResponse(request)
    }

    @Serializable
    class MessageOrBundleString(
        var message: String? = null,
        var bundle: String? = null,
        var senderTransformPassed: Boolean = true,
        var senderTransformErrors: MutableList<String> = mutableListOf(),
        var senderTransformWarnings: MutableList<String> = mutableListOf(),
        var enrichmentSchemaPassed: Boolean = true,
        var enrichmentSchemaErrors: MutableList<String> = mutableListOf(),
        var enrichmentSchemaWarnings: MutableList<String> = mutableListOf(),
        var receiverTransformPassed: Boolean = true,
        var receiverTransformErrors: MutableList<String> = mutableListOf(),
        var receiverTransformWarnings: MutableList<String> = mutableListOf(),
    )

    /**
     * Moved the logic to a separate function for testing purposes
     */
    fun processGetMessageFromTestBankRequest(
        request: HttpRequestMessage<String?>,
        blobAccess: BlobAccess.Companion = BlobAccess,
        defaultBlobMetadata: BlobAccess.BlobContainerMetadata = BlobAccess.defaultBlobMetadata,
    ): HttpResponseMessage {
        return try {
            val updatedBlobMetadata = defaultBlobMetadata.copy(containerName = "test-bank")
            val results = blobAccess.listBlobs("", updatedBlobMetadata)
            val reports = mutableListOf<TestReportInfo>()
            val sourceContainer = getBlobContainer(updatedBlobMetadata)
            results.forEach { currentResult ->
                if (currentResult.currentBlobItem.name.endsWith(".fhir")) {
                    val sourceBlobClient = sourceContainer.getBlobClient(currentResult.currentBlobItem.name)
                    val data = sourceBlobClient.downloadContent()

                    val currentTestReportInfo = TestReportInfo(
                        currentResult.currentBlobItem.properties.creationTime.toString(),
                        currentResult.currentBlobItem.name,
                        data.toString()
                    )
                    reports.add(currentTestReportInfo)
                }
            }

            val mapper: ObjectMapper = JsonMapper.builder()
                .addModule(JavaTimeModule())
                .build()
            HttpUtilities.okResponse(request, mapper.writeValueAsString(reports) ?: "[]")
        } catch (e: Exception) {
            logger.error("Unable to fetch messages from test bank", e)
            HttpUtilities.internalErrorResponse(request)
        }
    }

    class TestReportInfo(
        var dateCreated: String,
        var fileName: String,
        var reportBody: String,
    )

    /**
     * GET report to download
     *
     * @see ../../../docs/api/reports.yml
     */
    @FunctionName("downloadReport")
    fun downloadReport(
        @HttpTrigger(
            name = "downloadReport",
            methods = [HttpMethod.GET],
            authLevel = AuthorizationLevel.FUNCTION,
            route = "reports/download"
        ) request: HttpRequestMessage<String?>,
    ): HttpResponseMessage {
        val reportId = request.queryParameters[REPORT_ID_PARAMETER]
        val removePIIRaw = request.queryParameters[REMOVE_PII]
        var removePII = false
        if (removePIIRaw.isNullOrBlank() || removePIIRaw.toBoolean()) {
            removePII = true
        }
        if (reportId.isNullOrBlank()) {
            return HttpUtilities.badRequestResponse(request, "Must provide a reportId.")
        }
        return processDownloadReport(
            request,
            ReportId.fromString(reportId),
            removePII,
            Environment.get().envName
        )
    }

    fun processDownloadReport(
        request: HttpRequestMessage<String?>,
        reportId: UUID,
        removePII: Boolean?,
        envName: String,
        databaseAccess: DatabaseAccess = DatabaseAccess(),
        piiRemovalCommands: PIIRemovalCommands = PIIRemovalCommands(),
    ): HttpResponseMessage {
        var requestedReport = ReportFile()
        try {
            requestedReport = databaseAccess.fetchReportFile(reportId)
        } catch (e: Exception) {
            HttpUtilities.badRequestResponse(request, "The requested report does not exist.")
        }

        return if (requestedReport.bodyUrl != null && requestedReport.bodyUrl.toString().lowercase().endsWith("fhir")) {
            val contents = BlobAccess.downloadBlobAsByteArray(requestedReport.bodyUrl)

            val content = if (removePII == null || removePII) {
                piiRemovalCommands.removePii(FhirTranscoder.decode(contents.toString(Charsets.UTF_8)))
            } else {
                if (envName == "prod") {
                    return HttpUtilities.badRequestResponse(request, "Must remove PII for messages from prod.")
                }
                String(contents, StandardCharsets.UTF_8)
            }

            HttpUtilities.okJSONResponse(request, Json.parseToJsonElement(content))
        } else if (requestedReport.bodyUrl == null) {
            HttpUtilities.badRequestResponse(request, "The requested report does not exist.")
        } else {
            HttpUtilities.badRequestResponse(request, "The requested report is not fhir.")
        }
    }

    /**
     * The Waters API, in memory of Dr. Michael Waters
     * (The older version of this API is "/api/reports")
     * POST a report to the router, using FHIR auth security
     */
    @FunctionName("waters")
    @StorageAccount("AzureWebJobsStorage")
    fun submitToWaters(
        @HttpTrigger(
            name = "waters",
            methods = [HttpMethod.POST],
            authLevel = AuthorizationLevel.ANONYMOUS
        ) request: HttpRequestMessage<String?>,
    ): HttpResponseMessage {
        val senderName = extractClient(request)
        if (senderName.isBlank()) {
            return HttpUtilities.bad(request, "Expected a '$CLIENT_PARAMETER' query parameter")
        }

        actionHistory.trackActionParams(request)
        try {
            val claims = AuthenticatedClaims.authenticate(request)
                ?: return HttpUtilities.unauthorizedResponse(request, authenticationFailure)

            val sender = workflowEngine.settings.findSender(senderName)
                ?: return HttpUtilities.bad(request, "'$CLIENT_PARAMETER:$senderName': unknown client")

            if (!claims.authorizedForSendOrReceive(sender, request)) {
                return HttpUtilities.unauthorizedResponse(request, authorizationFailure)
            }

            return processRequest(request, sender)
        } catch (ex: Exception) {
            if (ex.message != null) {
                logger.error(ex.message!!, ex)
            } else {
                logger.error(ex)
            }
            return HttpUtilities.internalErrorResponse(request)
        }
    }

    /**
     * Handles an incoming request after it has been authenticated by either /reports or /waters endpoint.
     * Does basic validation and either pushes it into the sync or async pipeline, based on the value
     * of the incoming PROCESSING_TYPE_PARAMETER query string value
     * @param request The incoming request
     * @param sender The sender record, pulled from the database based on sender name on the request
     * @return Returns an HttpResponseMessage indicating the result of the operation and any resulting information
     */
    internal fun processRequest(
        request: HttpRequestMessage<String?>,
        sender: Sender,
    ): HttpResponseMessage {
        // determine if we should be following the sync or async workflow
        val isAsync = processingType(request, sender) == ProcessingType.async
        // allow duplicates 'override' param
        val allowDuplicatesParam = request.queryParameters.getOrDefault(ALLOW_DUPLICATES_PARAMETER, null)
        val optionsText = request.queryParameters.getOrDefault(OPTION_PARAMETER, "None")
        val httpStatus: HttpStatus =
            try {
                val option = Options.valueOfOrNone(optionsText)
                if (option.isDeprecated) {
                    actionHistory.trackLogs(
                        ActionLog(
                            InvalidParamMessage(
                                "Url Options Parameter, $optionsText has been deprecated. " +
                                    "Valid options: ${Options.activeValues.joinToString()}"
                            ),
                            type = ActionLogLevel.warning
                        )
                    )
                }
                val payloadName = extractPayloadName(request)
                // track the sending organization and client based on the header
                actionHistory.trackActionSenderInfo(sender.fullName, payloadName)
                val validatedRequest = validateRequest(request)

                // if the override parameter is populated, use that, otherwise use the sender value
                val allowDuplicates =
                    if (!allowDuplicatesParam.isNullOrEmpty()) {
                        allowDuplicatesParam == "true"
                    } else {
                        sender.allowDuplicates
                    }

                // Only process the report if we are not checking for connection or validation.
                if (option != Options.CheckConnections && option != Options.ValidatePayload) {
                    val receiver = SubmissionReceiver.getSubmissionReceiver(sender, workflowEngine, actionHistory)
                    val content =
                        if (receiver is UniversalPipelineReceiver) {
                            validatedRequest.content
                        } // removes incoming '#' if included in separation characters
                        else {
                            validatedRequest.content.replace("|^~\\&#", "|^~\\&")
                        }
                    val rawBody = content.toByteArray()
                    // send report on its way, either via the COVID pipeline or the full ELR pipeline
                    val report = receiver.validateAndMoveToProcessing(
                        sender,
                        content,
                        validatedRequest.defaults,
                        option,
                        validatedRequest.routeTo,
                        isAsync,
                        allowDuplicates,
                        rawBody,
                        payloadName
                    )

                    reportEventService.sendReportEvent(
                        eventName = ReportStreamEventName.REPORT_RECEIVED,
                        childReport = report,
                        pipelineStepName = TaskAction.receive
                    ) {
                        params(
                            listOfNotNull(
                                ReportStreamEventProperties.REQUEST_PARAMETERS
                                    to actionHistory.filterParameters(request),
                                ReportStreamEventProperties.SENDER_NAME to sender.fullName,
                                ReportStreamEventProperties.FILE_LENGTH to request.headers["content-length"].toString(),
                                getSenderIP(request)?.let { ReportStreamEventProperties.SENDER_IP to it }
                            ).toMap()
                        )
                    }

                    // return CREATED status, report submission was successful
                    HttpStatus.CREATED
                } else {
                    HttpStatus.OK
                }
            } catch (e: ActionError) {
                actionHistory.trackLogs(e.details)
                HttpStatus.BAD_REQUEST
            } catch (e: IllegalArgumentException) {
                actionHistory.trackLogs(
                    ActionLog(InvalidReportMessage(e.message ?: "Invalid request."), type = ActionLogLevel.error)
                )
                HttpStatus.BAD_REQUEST
            } catch (e: IllegalStateException) {
                actionHistory.trackLogs(
                    ActionLog(InvalidReportMessage(e.message ?: "Invalid request."), type = ActionLogLevel.error)
                )
                HttpStatus.BAD_REQUEST
            } catch (e: Options.InvalidOptionException) {
                actionHistory.trackLogs(
                    ActionLog(InvalidParamMessage(e.message ?: "Invalid request."), type = ActionLogLevel.error)
                )
                HttpStatus.BAD_REQUEST
            }

        actionHistory.trackActionResult(httpStatus)
        workflowEngine.recordAction(actionHistory)

        check(actionHistory.action.actionId > 0)
        val submission = workflowEngine.db.transactReturning { txn ->
            SubmissionsFacade.instance.findDetailedSubmissionHistory(txn, null, actionHistory.action)
        }

        val response = request.createResponseBuilder(httpStatus)
            .header(HttpHeaders.CONTENT_TYPE, "application/json")
            .body(
                JacksonMapperUtilities.allowUnknownsMapper
                    .writeValueAsString(submission)
            )
            .header(
                HttpHeaders.LOCATION,
                request.uri.resolve(
                    "/api/waters/report/${submission?.reportId}/history"
                ).toString()
            )
            .build()

        // queue messages here after all task / action records are in
        actionHistory.queueMessages(workflowEngine)

        return response
    }

    private fun processingType(request: HttpRequestMessage<String?>, sender: Sender): ProcessingType {
        val processingTypeString = request.queryParameters[PROCESSING_TYPE_PARAMETER]
        return if (processingTypeString == null) {
            sender.processingType
        } else {
            try {
                ProcessingType.valueOfIgnoreCase(processingTypeString)
            } catch (e: IllegalArgumentException) {
                sender.processingType
            }
        }
    }
}<|MERGE_RESOLUTION|>--- conflicted
+++ resolved
@@ -37,7 +37,6 @@
 import gov.cdc.prime.router.common.AzureHttpUtils.getSenderIP
 import gov.cdc.prime.router.common.Environment
 import gov.cdc.prime.router.common.JacksonMapperUtilities
-import gov.cdc.prime.router.fhirengine.engine.encodePreserveEncodingChars
 import gov.cdc.prime.router.fhirengine.utils.FhirTranscoder
 import gov.cdc.prime.router.history.azure.SubmissionsFacade
 import gov.cdc.prime.router.tokens.AuthenticatedClaims
@@ -178,26 +177,18 @@
                     false
                 )
                 file.delete()
-<<<<<<< HEAD
-=======
                 val bundle = if (result.bundle != null) {
                     FhirTranscoder.encode(result.bundle!!)
                 } else {
                     null
                 }
->>>>>>> 8e44e56a
                 return HttpUtilities.okResponse(
                     request,
                         Json.encodeToString(
                         MessageOrBundleString.serializer(),
                         MessageOrBundleString(
-<<<<<<< HEAD
-                            result.message?.encodePreserveEncodingChars(),
-                            result.bundle.toString(),
-=======
                             result.message.toString(),
                             bundle,
->>>>>>> 8e44e56a
                             result.senderTransformPassed,
                             result.senderTransformErrors,
                             result.senderTransformWarnings,
