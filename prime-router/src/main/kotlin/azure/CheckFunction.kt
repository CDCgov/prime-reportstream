--- conflicted
+++ resolved
@@ -17,11 +17,8 @@
 import gov.cdc.prime.router.common.BaseEngine
 import gov.cdc.prime.router.common.JacksonMapperUtilities
 import gov.cdc.prime.router.credentials.RestCredential
-<<<<<<< HEAD
 import gov.cdc.prime.router.tokens.AuthenticatedClaims
 import gov.cdc.prime.router.tokens.authenticationFailure
-=======
->>>>>>> 99700889
 import gov.cdc.prime.router.transport.RESTTransport
 import gov.cdc.prime.router.transport.SftpTransport
 import kotlinx.coroutines.launch
@@ -223,11 +220,7 @@
             // note: SFTP and REST are supports, but we should still expand!
             return when (receiverSetting.transport) {
                 is SFTPTransportType -> true
-<<<<<<< HEAD
                 is RESTTransportType -> true
-=======
-                // TODO: add REST as a type
->>>>>>> 99700889
                 else -> false
             }
         }
