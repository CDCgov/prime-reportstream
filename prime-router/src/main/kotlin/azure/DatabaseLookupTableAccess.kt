package gov.cdc.prime.router.azure

import com.fasterxml.jackson.databind.exc.MismatchedInputException
import com.fasterxml.jackson.module.kotlin.jacksonObjectMapper
import com.fasterxml.jackson.module.kotlin.readValue
import com.google.common.base.Preconditions
import gov.cdc.prime.router.azure.db.Tables
import gov.cdc.prime.router.azure.db.tables.pojos.LookupTableRow
import gov.cdc.prime.router.azure.db.tables.pojos.LookupTableVersion
<<<<<<< HEAD
import kotlinx.serialization.json.Json
import kotlinx.serialization.json.JsonObject
=======
>>>>>>> 52d60bc2
import org.jooq.JSONB
import org.jooq.impl.DSL
import java.lang.IllegalArgumentException

/**
 * Class to access lookup tables stored in the database.
 */
class DatabaseLookupTableAccess(private val db: DatabaseAccess = DatabaseAccess()) {
    /**
     * Get the active version of a [tableName] if action.
     * @return the active version or null if no version is active
     */
    fun fetchActiveVersion(tableName: String): Int? {
        var version: Int? = null
        db.transact { txn ->
            version = DSL.using(txn).select(Tables.LOOKUP_TABLE_VERSION.TABLE_VERSION).from(
                Tables.LOOKUP_TABLE_VERSION
            )
                .where(
                    Tables.LOOKUP_TABLE_VERSION.TABLE_NAME.eq(tableName)
                        .and(Tables.LOOKUP_TABLE_VERSION.IS_ACTIVE.eq(true))
                )
                .fetchOneInto(Int::class.java)
        }
        return version
    }

    /**
     * Get the latest version of a [tableName].
     * @return the latest version or null if the table does not exist
     */
    fun fetchLatestVersion(tableName: String): Int? {
        var version: Int? = null
        db.transact { txn ->
            version = DSL.using(txn).select(Tables.LOOKUP_TABLE_VERSION.TABLE_VERSION).from(
                Tables.LOOKUP_TABLE_VERSION
            )
                .where(Tables.LOOKUP_TABLE_VERSION.TABLE_NAME.eq(tableName))
                .orderBy(Tables.LOOKUP_TABLE_VERSION.TABLE_VERSION.desc())
                .limit(1)
                .fetchOneInto(Int::class.java)
        }
        return version
    }

    /**
     * Get the list of tables.
     * @return the list of tables or an empty list if no tables are present
     */
    fun fetchTableList(fetchInactive: Boolean = false): List<LookupTableVersion> {
        var tables = emptyList<LookupTableVersion>()
        db.transact { txn ->
            val dsl = DSL.using(txn).selectFrom(Tables.LOOKUP_TABLE_VERSION)
            if (!fetchInactive) dsl.where(Tables.LOOKUP_TABLE_VERSION.IS_ACTIVE.eq(true))
            tables = dsl
                .orderBy(Tables.LOOKUP_TABLE_VERSION.TABLE_NAME.asc(), Tables.LOOKUP_TABLE_VERSION.TABLE_VERSION.asc())
                .fetchInto(LookupTableVersion::class.java)
        }
        return tables
    }

    /**
     * Test if a [tableName] and [version] exists.
     * @return true if the table exists, false otherwise.
     */
    fun doesTableExist(tableName: String, version: Int): Boolean {
        var retVal = false
        db.transact { txn ->
            retVal = DSL.using(txn).fetchCount(
                Tables.LOOKUP_TABLE_VERSION,
                Tables.LOOKUP_TABLE_VERSION.TABLE_NAME.eq(tableName)
                    .and(Tables.LOOKUP_TABLE_VERSION.TABLE_VERSION.eq(version))
            ) == 1
        }
        return retVal
    }

    /**
     * Test if a [tableName] regardless of version exists.
     * @return true if the table exists, false otherwise.
     */
    fun doesTableExist(tableName: String): Boolean {
        var retVal = false
        db.transact { txn ->
            retVal = DSL.using(txn).fetchCount(
                Tables.LOOKUP_TABLE_VERSION,
                Tables.LOOKUP_TABLE_VERSION.TABLE_NAME.eq(tableName)
            ) >= 1
        }
        return retVal
    }

    /**
     * Fetch a give [version] of a [tableName].
     * @return the table data or an empty list if no data is found
     */
    fun fetchTable(tableName: String, version: Int): List<LookupTableRow> {
        var rows = emptyList<LookupTableRow>()
        db.transact { txn ->
            rows = DSL.using(txn).select().from(Tables.LOOKUP_TABLE_ROW).join(
                Tables.LOOKUP_TABLE_VERSION
            )
                .on(
                    Tables.LOOKUP_TABLE_ROW.LOOKUP_TABLE_VERSION_ID
                        .eq(Tables.LOOKUP_TABLE_VERSION.LOOKUP_TABLE_VERSION_ID)
                )
                .where(
                    Tables.LOOKUP_TABLE_VERSION.TABLE_NAME.eq(tableName)
                        .and(Tables.LOOKUP_TABLE_VERSION.TABLE_VERSION.eq(version))
                )
                .fetchInto(LookupTableRow::class.java)
        }
        return rows
    }

    /**
     * Activate a [tableName].
     * @return true if the table was activated, false if the table was already active
     */
    fun activateTable(tableName: String, version: Int): Boolean {
        var updateCount = 0
        db.transact { txn ->
            // First deactivate the table if it is active
            DSL.using(txn).update(Tables.LOOKUP_TABLE_VERSION).set(
                Tables.LOOKUP_TABLE_VERSION.IS_ACTIVE, false
            )
                .where(
                    Tables.LOOKUP_TABLE_VERSION.TABLE_NAME.eq(tableName)
                        .and(Tables.LOOKUP_TABLE_VERSION.IS_ACTIVE.eq(true))
                ).execute()

            // Now activate it
            updateCount = DSL.using(txn).update(Tables.LOOKUP_TABLE_VERSION)
                .set(Tables.LOOKUP_TABLE_VERSION.IS_ACTIVE, true)
                .where(
                    Tables.LOOKUP_TABLE_VERSION.TABLE_NAME.eq(tableName)
                        .and(Tables.LOOKUP_TABLE_VERSION.TABLE_VERSION.eq(version))
                ).execute()
        }

        return updateCount == 1
    }

    /**
     * Create a new table [version] for a [tableName] using the provided [tableData].
     * This function will throw an exception upon an error and rollback any data inserted into the database.
     */
<<<<<<< HEAD
    fun createTable(tableName: String, version: Int, tableData: List<JSONB>) {
=======
    fun createTable(tableName: String, version: Int, tableData: List<JSONB>, username: String) {
>>>>>>> 52d60bc2
        db.transact { txn ->
            val newVersion = DSL.using(txn).newRecord(Tables.LOOKUP_TABLE_VERSION)
            newVersion.isActive = false
            newVersion.createdBy = username
            newVersion.tableName = tableName
            newVersion.tableVersion = version
            if (newVersion.store() != 1) error("Error creating new version in database.")

            val versionId = newVersion.lookupTableVersionId
            tableData.forEachIndexed { index, row ->
                val newRow = DSL.using(txn).newRecord(Tables.LOOKUP_TABLE_ROW)
                newRow.data = row
                newRow.rowNum = index + 1
                newRow.lookupTableVersionId = versionId
                if (newRow.store() != 1) error("Error creating new table row in database.")
            }
        }
    }

    /**
     * Get the version information for a given [tableName] and [version].
     * @return table version information or null if not found
     */
    fun fetchVersionInfo(tableName: String, version: Int): LookupTableVersion? {
        var retVal: LookupTableVersion? = null
        db.transact { txn ->
            retVal = DSL.using(txn).selectFrom(Tables.LOOKUP_TABLE_VERSION)
                .where(
                    Tables.LOOKUP_TABLE_VERSION.TABLE_NAME.eq(tableName)
                        .and(Tables.LOOKUP_TABLE_VERSION.TABLE_VERSION.eq(version))
                ).fetchOne()?.into(LookupTableVersion::class.java)
        }
        return retVal
    }

    companion object {
        /**
         * Extract table column names from the [row] JSON data.
         * @return the list of column names
         */
        internal fun extractTableHeadersFromJson(row: JSONB): List<String> {
<<<<<<< HEAD
            val jsonData = Json.parseToJsonElement(row.data())
            return (jsonData as JsonObject).keys.toList()
=======
            try {
                val rows = jacksonObjectMapper().readValue<Map<String, String>>(row.data())
                Preconditions.checkArgument(rows.isNotEmpty())
                return rows.keys.toList()
            } catch (e: MismatchedInputException) {
                throw IllegalArgumentException(e)
            }
>>>>>>> 52d60bc2
        }
    }
}<|MERGE_RESOLUTION|>--- conflicted
+++ resolved
@@ -7,11 +7,6 @@
 import gov.cdc.prime.router.azure.db.Tables
 import gov.cdc.prime.router.azure.db.tables.pojos.LookupTableRow
 import gov.cdc.prime.router.azure.db.tables.pojos.LookupTableVersion
-<<<<<<< HEAD
-import kotlinx.serialization.json.Json
-import kotlinx.serialization.json.JsonObject
-=======
->>>>>>> 52d60bc2
 import org.jooq.JSONB
 import org.jooq.impl.DSL
 import java.lang.IllegalArgumentException
@@ -159,11 +154,7 @@
      * Create a new table [version] for a [tableName] using the provided [tableData].
      * This function will throw an exception upon an error and rollback any data inserted into the database.
      */
-<<<<<<< HEAD
-    fun createTable(tableName: String, version: Int, tableData: List<JSONB>) {
-=======
     fun createTable(tableName: String, version: Int, tableData: List<JSONB>, username: String) {
->>>>>>> 52d60bc2
         db.transact { txn ->
             val newVersion = DSL.using(txn).newRecord(Tables.LOOKUP_TABLE_VERSION)
             newVersion.isActive = false
@@ -205,10 +196,6 @@
          * @return the list of column names
          */
         internal fun extractTableHeadersFromJson(row: JSONB): List<String> {
-<<<<<<< HEAD
-            val jsonData = Json.parseToJsonElement(row.data())
-            return (jsonData as JsonObject).keys.toList()
-=======
             try {
                 val rows = jacksonObjectMapper().readValue<Map<String, String>>(row.data())
                 Preconditions.checkArgument(rows.isNotEmpty())
@@ -216,7 +203,6 @@
             } catch (e: MismatchedInputException) {
                 throw IllegalArgumentException(e)
             }
->>>>>>> 52d60bc2
         }
     }
 }