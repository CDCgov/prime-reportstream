package gov.cdc.prime.router.azure

import com.microsoft.azure.functions.ExecutionContext
import com.microsoft.azure.functions.annotation.FunctionName
import com.microsoft.azure.functions.annotation.QueueTrigger
import com.microsoft.azure.functions.annotation.StorageAccount
import gov.cdc.prime.router.OrganizationService
import gov.cdc.prime.router.Report
import java.util.logging.Level

const val batch = "batch"
const val defaultBatchSize = 100

/**
 * Batch will find all the reports waiting to with a next "batch" action for a receiver name.
 * It will either send the reports directly or merge them together.
 */
class BatchFunction {
    @FunctionName(batch)
    @StorageAccount("AzureWebJobsStorage")
    fun run(
        @QueueTrigger(name = "message", queueName = batch)
        message: String,
        context: ExecutionContext,
    ) {
        try {
            context.logger.info("Batch message: $message")
            val workflowEngine = WorkflowEngine()
            val event = Event.parseQueueMessage(message) as ReceiverEvent
            if (event.eventAction != Event.EventAction.BATCH) {
                context.logger.warning("Batch function received a $message")
                return
            }
            val receiver = workflowEngine.metadata.findService(event.receiverName)
                ?: error("Internal Error: receiver name ${event.receiverName}")
            val maxBatchSize = receiver.batch?.maxReportCount ?: defaultBatchSize
            val actionHistory = ActionHistory(event.eventAction.toTaskAction(), context)
            actionHistory.trackActionParams(message)

            workflowEngine.handleReceiverEvent(event, maxBatchSize) { headers, txn ->
                if (headers.isEmpty()) {
                    context.logger.info("Batch: empty batch")
                    return@handleReceiverEvent
                } else {
                    context.logger.info("Batch contains ${headers.size} reports")
                }
<<<<<<< HEAD
                val inReports = headers.map { workflowEngine.createReport(it) }
                val operationReports = when (receiver.batch?.operation) {
=======
                val inReports = headers.map {
                    val report = workflowEngine.createReport(it)
                    // todo replace the use of Event.Header.Task with info from ReportFile.
                    // todo also I think we don't need `sources` any more.
                    actionHistory.trackExistingInputReport(it.task.reportId)
                    report
                }
                val outReports = when (receiver.batch?.operation) {
>>>>>>> 8249ec96
                    OrganizationService.BatchOperation.MERGE -> listOf(Report.merge(inReports))
                    else -> inReports
                }
                val outReports = when (receiver.format) {
                    OrganizationService.Format.HL7 -> operationReports.flatMap { it.split() }
                    else -> operationReports
                }
                outReports.forEach {
                    val outReport = it.copy(destination = receiver)
                    val outEvent = ReportEvent(Event.EventAction.SEND, outReport.id)
                    workflowEngine.dispatchReport(outEvent, outReport, txn)
                    actionHistory.trackCreatedReport(outEvent, outReport, receiver)
                    context.logger.info("Batch: queued to send ${outEvent.toQueueMessage()}")
                }
                val msg = if (inReports.size == 1 && outReports.size == 1) "Success: No merging needed - batch of 1"
                else "Success: merged ${inReports.size} reports into ${outReports.size} reports"
                actionHistory.trackActionResult(msg)
                workflowEngine.recordAction(actionHistory, txn)
            }
        } catch (e: Exception) {
            context.logger.log(Level.SEVERE, "Batch exception", e)
        }
    }
}<|MERGE_RESOLUTION|>--- conflicted
+++ resolved
@@ -44,10 +44,6 @@
                 } else {
                     context.logger.info("Batch contains ${headers.size} reports")
                 }
-<<<<<<< HEAD
-                val inReports = headers.map { workflowEngine.createReport(it) }
-                val operationReports = when (receiver.batch?.operation) {
-=======
                 val inReports = headers.map {
                     val report = workflowEngine.createReport(it)
                     // todo replace the use of Event.Header.Task with info from ReportFile.
@@ -55,8 +51,7 @@
                     actionHistory.trackExistingInputReport(it.task.reportId)
                     report
                 }
-                val outReports = when (receiver.batch?.operation) {
->>>>>>> 8249ec96
+                val operationReports = when (receiver.batch?.operation) {
                     OrganizationService.BatchOperation.MERGE -> listOf(Report.merge(inReports))
                     else -> inReports
                 }
