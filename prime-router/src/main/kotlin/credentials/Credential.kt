package gov.cdc.prime.router.credentials

import com.fasterxml.jackson.annotation.JsonSubTypes
import com.fasterxml.jackson.annotation.JsonTypeInfo
import com.fasterxml.jackson.databind.ObjectMapper
import com.fasterxml.jackson.module.kotlin.KotlinFeature
import com.fasterxml.jackson.module.kotlin.KotlinModule

// All credential classes must exist in this file to inherit from a sealed class
// https://kotlinlang.org/docs/reference/sealed-classes.html

/**
 * A simple user & password credential. Can be used for SFTP transports.
 */
data class UserPassCredential(val user: String, val pass: String) : Credential(), SftpCredential, SoapCredential

/**
 * A PPK credential. Can be used for SFTP transports.
 */
data class UserPpkCredential(
    val user: String,
    val key: String,
    val keyPass: String,
    val pass: String? = null,
) : Credential(), SftpCredential

/**
 * A PEM credential. Can be used for SFTP transports.
 */
data class UserPemCredential(
    val user: String,
    val key: String,
    val keyPass: String,
    val pass: String? = null,
) : Credential(), SftpCredential

/**
 * A credential that is saved in a Java Key Store (JKS)
 */
data class UserJksCredential(
    /**
     * [user] is the name of the person who writes this credential.
     */
    val user: String,

    /**
     * [jks] is the keystore data base-64 encoded
     */
    val jks: String,

    /**
     * [jksPasscode] is the passcode for the JKS
     */
    val jksPasscode: String,

    /**
     * [privateAlias] is the alias for the public/private certificate stored in the JKS.
     */
    val privateAlias: String,

    /**
     * [trustAlias] is the alias for the trust/public certificate stored in the JKS
     */
    val trustAlias: String
) : Credential()

/**
<<<<<<< HEAD
 * The credential base class for all other credentials to inherit from
 */
=======
 * An API Key credential along with the user who stored it
 */
data class UserApiKeyCredential(
    /**
     * [user] is the name of the person who writes this credential.
     */
    val user: String,
    /**
     * [apiKey] is the api key
     */
    val apiKey: String
) : Credential()

>>>>>>> c2d5a80c
@JsonTypeInfo(
    use = JsonTypeInfo.Id.NAME,
    include = JsonTypeInfo.As.PROPERTY,
    property = "@type"
)
@JsonSubTypes(
    JsonSubTypes.Type(value = UserPassCredential::class, name = "UserPass"),
    JsonSubTypes.Type(value = UserPemCredential::class, name = "UserPem"),
    JsonSubTypes.Type(value = UserPpkCredential::class, name = "UserPpk"),
    JsonSubTypes.Type(value = UserJksCredential::class, name = "UserJks"),
    JsonSubTypes.Type(value = UserApiKeyCredential::class, name = "UserApiKey")
)
sealed class Credential {
    /** Converts the [Credential] class to JSON */
    fun toJSON(): String = mapper.writeValueAsString(this)

    companion object {
        private val mapper = ObjectMapper().registerModule(
            KotlinModule.Builder()
                .withReflectionCacheSize(512)
                .configure(KotlinFeature.NullToEmptyCollection, false)
                .configure(KotlinFeature.NullToEmptyMap, false)
                .configure(KotlinFeature.NullIsSameAsDefault, false)
                .configure(KotlinFeature.StrictNullChecks, false)
                .build()
        )

        /** Turns a JSON object into a [Credential] object */
        fun fromJSON(json: String?): Credential? {
            if (json == null || json.isBlank()) return null
            return mapper.readValue(json, Credential::class.java)
        }
    }
}

/** Wraps any credentials that can be used by an SFTP connection */
interface SftpCredential

/** Wraps any credentials that can be used by a SOAP connection */
interface SoapCredential<|MERGE_RESOLUTION|>--- conflicted
+++ resolved
@@ -65,10 +65,6 @@
 ) : Credential()
 
 /**
-<<<<<<< HEAD
- * The credential base class for all other credentials to inherit from
- */
-=======
  * An API Key credential along with the user who stored it
  */
 data class UserApiKeyCredential(
@@ -82,7 +78,9 @@
     val apiKey: String
 ) : Credential()
 
->>>>>>> c2d5a80c
+/**
+ * The credential base class for all other credentials to inherit from
+ */
 @JsonTypeInfo(
     use = JsonTypeInfo.Id.NAME,
     include = JsonTypeInfo.As.PROPERTY,
