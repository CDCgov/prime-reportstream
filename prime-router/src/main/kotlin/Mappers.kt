--- conflicted
+++ resolved
@@ -550,14 +550,6 @@
     }
 }
 
-/**
- * Split a string based on a provided delimiter and obtain the string at the specified split index.
- * Arguments:
- *   element (required)
- *   index to extract (required)
- *   delimiter (optional) - defaults to space
- * Returns: a string
- */
 class SplitMapper : Mapper {
     override val name = "split"
 
@@ -616,24 +608,6 @@
 }
 
 /**
-<<<<<<< HEAD
- * This mapper performs no operation and is meant to override mappers set on parent schemas, so no mapper runs.
- * Arguments: None
- * Returns: null
- */
-class NullMapper : Mapper {
-    override val name = "none"
-
-    override fun valueNames(element: Element, args: List<String>): List<String> {
-        if (args.isNotEmpty())
-            error("Schema Error: none mapper does not expect args")
-        return emptyList()
-    }
-
-    override fun apply(element: Element, args: List<String>, values: List<ElementAndValue>): String? {
-        return null
-    }
-=======
  * Create a SHA-256 digest hash of the concatenation of values
  * Example:   hash(patient_last_name,patient_first_name)
  */
@@ -657,7 +631,25 @@
         }
     }
 
->>>>>>> 0330b5f9
+}
+
+/**
+ * This mapper performs no operation and is meant to override mappers set on parent schemas, so no mapper runs.
+ * Arguments: None
+ * Returns: null
+ */
+class NullMapper : Mapper {
+    override val name = "none"
+
+    override fun valueNames(element: Element, args: List<String>): List<String> {
+        if (args.isNotEmpty())
+            error("Schema Error: none mapper does not expect args")
+        return emptyList()
+    }
+
+    override fun apply(element: Element, args: List<String>, values: List<ElementAndValue>): String? {
+        return null
+    }
 }
 
 object Mappers {
