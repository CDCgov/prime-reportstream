--- conflicted
+++ resolved
@@ -490,7 +490,6 @@
                 "895231008" -> "N" // Not detected in pooled specimen
                 "462371000124108" -> "A" // Detected in pooled specimen
                 "419984006" -> "N" // Inconclusive
-<<<<<<< HEAD
                 "125154007" -> "N" // Specimen unsatisfactory for evaluation
                 "455371000124106" -> "N" // Invalid result
                 "840539006" -> "A" // Disease caused by sever acute respiratory syndrome coronavirus 2 (disorder)
@@ -500,9 +499,7 @@
                 "840536004" -> "A" // Antigen of severe acute respiratory syndrome coronavirus 2 (substance)
                 "840535000" -> "A" // Antibody to severe acute respiratory syndrome coronavirus 2 (substance)
                 "840534001" -> "A" // Severe acute respiratory syndrome coronavirus 2 vaccination (procedure)
-=======
                 "373121007" -> "N" // Test not done
->>>>>>> 4e1bdd8e
                 else -> null
             }
         }
