--- conflicted
+++ resolved
@@ -839,11 +839,7 @@
 
 object Mappers {
     fun parseMapperField(field: String): Pair<String, List<String>> {
-<<<<<<< HEAD
-        val match = Regex("([a-zA-Z0-9]+)\\x28([a-z, \\x2E_\\x2DA-Z0-9?&$*:^]*)\\x29").find(field)
-=======
         val match = Regex("([a-zA-Z0-9]+)\\x28([a-z, \\x2E_\\x2DA-Z0-9?&$:^]*)\\x29").find(field)
->>>>>>> 75092919
             ?: error("Mapper field $field does not parse")
         val args = if (match.groupValues[2].isEmpty())
             emptyList()
