--- conflicted
+++ resolved
@@ -112,14 +112,9 @@
                     ActionEvent.report(
                         InvalidReportMessage.new(
                             "There's an issue parsing your file on row: ${ex.rowNum}. " +
-<<<<<<< HEAD
-                                "For additional help, contact the ReportStream team at $REPORSTREAM_SUPPORT_EMAIL."
+                                "For additional help, contact the ReportStream team at $REPORTSTREAM_SUPPORT_EMAIL."
                         ),
                         ActionEvent.Type.error
-=======
-                                "For additional help, contact the ReportStream team at $REPORTSTREAM_SUPPORT_EMAIL."
-                        )
->>>>>>> 8a1b4ac5
                     )
                 )
             } catch (ex: MalformedCSVException) {
@@ -127,14 +122,9 @@
                     ActionEvent.report(
                         InvalidReportMessage.new(
                             "There's an issue parsing your file (Error: ${ex.message}) " +
-<<<<<<< HEAD
-                                "For additional help, contact the ReportStream team at $REPORSTREAM_SUPPORT_EMAIL."
+                                "For additional help, contact the ReportStream team at $REPORTSTREAM_SUPPORT_EMAIL."
                         ),
                         ActionEvent.Type.error
-=======
-                                "For additional help, contact the ReportStream team at $REPORTSTREAM_SUPPORT_EMAIL."
-                        )
->>>>>>> 8a1b4ac5
                     )
                 )
             }
@@ -170,14 +160,9 @@
                 ActionEvent.report(
                     InvalidReportMessage.new(
                         "Report file failed: Number of errors exceeded threshold. Contact the ReportStream team at " +
-<<<<<<< HEAD
-                            "$REPORSTREAM_SUPPORT_EMAIL for assistance."
+                            "$REPORTSTREAM_SUPPORT_EMAIL for assistance."
                     ),
                     ActionEvent.Type.error
-=======
-                            "$REPORTSTREAM_SUPPORT_EMAIL for assistance."
-                    )
->>>>>>> 8a1b4ac5
                 )
             )
             throw ActionError(errors + warnings)
@@ -193,14 +178,17 @@
             var trackingId = if (trackingColumn != null) result.row[trackingColumn] else ""
             if (trackingId.isEmpty())
                 trackingId = "row$index"
-<<<<<<< HEAD
-            errors.addAll(result.errors.map { ActionEvent.item(trackingId, it, index, ActionEvent.Type.error) })
-            warnings.addAll(result.warnings.map { ActionEvent.item(trackingId, it, index, ActionEvent.Type.warning) })
-=======
             // Add only add unique errors and warnings
-            errors.addAll(result.errors.map { ResultDetail.item(trackingId, it, index) }.distinct())
-            warnings.addAll(result.warnings.map { ResultDetail.item(trackingId, it, index) }.distinct())
->>>>>>> 8a1b4ac5
+            errors.addAll(
+                result.errors.map {
+                    ActionEvent.item(trackingId, it, index, ActionEvent.Type.error)
+                }.distinct()
+            )
+            warnings.addAll(
+                result.warnings.map {
+                    ActionEvent.item(trackingId, it, index, ActionEvent.Type.warning)
+                }.distinct()
+            )
             if (result.errors.isEmpty()) {
                 result.row
             } else {
@@ -212,14 +200,9 @@
                 ActionEvent.report(
                     InvalidReportMessage.new(
                         "Report file failed: Number of errors exceeded threshold. Contact the ReportStream team at " +
-<<<<<<< HEAD
-                            "$REPORSTREAM_SUPPORT_EMAIL for assistance."
+                            "$REPORTSTREAM_SUPPORT_EMAIL for assistance."
                     ),
                     ActionEvent.Type.error
-=======
-                            "$REPORTSTREAM_SUPPORT_EMAIL for assistance."
-                    )
->>>>>>> 8a1b4ac5
                 )
             )
             throw ActionError(errors + warnings)
