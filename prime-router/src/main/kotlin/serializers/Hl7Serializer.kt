package gov.cdc.prime.router.serializers

import ca.uhn.hl7v2.DefaultHapiContext
import ca.uhn.hl7v2.HL7Exception
import ca.uhn.hl7v2.model.Type
import ca.uhn.hl7v2.model.v251.datatype.DR
import ca.uhn.hl7v2.model.v251.datatype.DT
import ca.uhn.hl7v2.model.v251.datatype.TS
import ca.uhn.hl7v2.model.v251.datatype.XTN
import ca.uhn.hl7v2.model.v251.message.ORU_R01
import ca.uhn.hl7v2.parser.CanonicalModelClassFactory
import ca.uhn.hl7v2.parser.EncodingNotSupportedException
import ca.uhn.hl7v2.parser.ModelClassFactory
import ca.uhn.hl7v2.preparser.PreParser
import ca.uhn.hl7v2.util.Terser
import gov.cdc.prime.router.Element
import gov.cdc.prime.router.ElementAndValue
import gov.cdc.prime.router.Hl7Configuration
import gov.cdc.prime.router.InvalidHL7Message
import gov.cdc.prime.router.Mapper
import gov.cdc.prime.router.Metadata
import gov.cdc.prime.router.Report
import gov.cdc.prime.router.ResultDetail
import gov.cdc.prime.router.Schema
import gov.cdc.prime.router.SettingsProvider
import gov.cdc.prime.router.Source
import gov.cdc.prime.router.ValueSet
import gov.cdc.prime.router.metadata.LookupTable
import org.apache.logging.log4j.kotlin.Logging
import java.io.InputStream
import java.io.OutputStream
import java.time.Instant
import java.time.LocalDate
import java.time.OffsetDateTime
import java.time.ZoneId
import java.time.format.DateTimeFormatter
import java.util.Properties
import java.util.TimeZone
import kotlin.math.min

class Hl7Serializer(
    val metadata: Metadata,
    val settings: SettingsProvider
) : Logging {
    data class Hl7Mapping(
        val mappedRows: Map<String, List<String>>,
        val rows: List<RowResult>,
        val errors: List<String>,
        val warnings: List<String>,
    )
    data class RowResult(
        val row: Map<String, List<String>>,
        val errors: List<String>,
        val warnings: List<String>,
    )

    private val hl7SegmentDelimiter: String = "\r"
    private val hapiContext = DefaultHapiContext()
    private val modelClassFactory: ModelClassFactory = CanonicalModelClassFactory(HL7_SPEC_VERSION)
    private val buildVersion: String
    private val buildDate: String
    private val formatter = DateTimeFormatter.ofPattern("yyyyMMddHHmmss.SSSSZZZ")
    private var hl7Config: Hl7Configuration? = null
    private val hdFieldMaximumLength: Int? get() = if (hl7Config?.truncateHDNamespaceIds == true) {
        HD_TRUNCATION_LIMIT
    } else {
        null
    }

    init {
        val buildProperties = Properties()
        val propFileStream = this::class.java.classLoader.getResourceAsStream("build.properties")
            ?: error("Could not find the properties file")
        propFileStream.use {
            buildProperties.load(it)
            buildVersion = buildProperties.getProperty("buildVersion", "0.0.0.0")
            buildDate = buildProperties.getProperty("buildDate", "20200101")
        }
        hapiContext.modelClassFactory = modelClassFactory
    }

    /**
     * Write a report with a single item
     */
    fun write(report: Report, outputStream: OutputStream) {
        if (report.itemCount != 1)
            error("Internal Error: multiple item report cannot be written as a single HL7 message")
        val message = createMessage(report, 0)
        outputStream.write(message.toByteArray())
    }

    /**
     * Write a report with BHS and FHS segments and multiple items
     */
    fun writeBatch(
        report: Report,
        outputStream: OutputStream,
    ) {
        // Dev Note: HAPI doesn't support a batch of messages, so this code creates
        // these segments by hand
        outputStream.write(createHeaders(report).toByteArray())
        report.itemIndices.map {
            val message = createMessage(report, it)
            outputStream.write(message.toByteArray())
        }
        outputStream.write(createFooters(report).toByteArray())
    }

    /*
     * Read in a file
     */
    fun convertBatchMessagesToMap(message: String, schema: Schema): Hl7Mapping {
        val mappedRows: MutableMap<String, MutableList<String>> = mutableMapOf()
        val errors = mutableListOf<String>()
        val warnings = mutableListOf<String>()
        val rowResults = mutableListOf<RowResult>()
        val reg = "[\r\n]".toRegex()
        val cleanedMessage = reg.replace(message, hl7SegmentDelimiter)
        val messageLines = cleanedMessage.split(hl7SegmentDelimiter)
        val nextMessage = StringBuilder()
        var reportNumber = 1

        /**
         * Parse an HL7 [message] from a string.
         */
        fun parseStringMessage(message: String) {
            val parsedMessage = convertMessageToMap(message, schema)
            parsedMessage.errors.forEach {
                errors.add("Report $reportNumber: $it")
            }
            parsedMessage.warnings.forEach {
                warnings.add("Report $reportNumber: $it")
            }
            if (parsedMessage.row.isNotEmpty())
                rowResults.add(parsedMessage)
            parsedMessage.row.forEach { (k, v) ->
                if (!mappedRows.containsKey(k))
                    mappedRows[k] = mutableListOf()

                mappedRows[k]?.addAll(v)
            }
        }

        messageLines.forEach {
            if (it.startsWith("FHS"))
                return@forEach
            if (it.startsWith("BHS"))
                return@forEach
            if (it.startsWith("BTS"))
                return@forEach
            if (it.startsWith("FTS"))
                return@forEach

            if (nextMessage.isNotBlank() && it.startsWith("MSH")) {
                parseStringMessage(nextMessage.toString())
                nextMessage.clear()
                reportNumber++
            }

            if (it.isNotBlank()) {
                nextMessage.append("$it\r")
            }
        }

        // catch the last message
        if (nextMessage.isNotBlank()) {
            parseStringMessage(nextMessage.toString())
        }

        return Hl7Mapping(mappedRows, rowResults, errors, warnings)
    }

    /**
     * Convert an HL7 [message] based on the specified [schema].
     * @returns the resulting data
     */
    fun convertMessageToMap(message: String, schema: Schema): RowResult {
        /**
         * Query the terser and get a value.
         * @param terser the HAPI terser
         * @param terserSpec the HL7 field to fetch as a terser spec
         * @param errors the list of errors for this message decoding
         * @return the value from the HL7 message or an empty string if no value found
         */
        fun queryTerserForValue(
            terser: Terser,
            terserSpec: String,
            errors: MutableList<String>,
        ): String {
            val parsedValue = try {
                terser.get(terserSpec)
            } catch (e: HL7Exception) {
                errors.add("Exception for $terserSpec: ${e.message}")
                null
            }

            return parsedValue ?: ""
        }

        /**
         * Decode answers to AOE questions
         * @param element the element for the AOE question
         * @param terser the HAPI terser
         * @param errors the list of errors for this message decoding
         * @return the value from the HL7 message or an empty string if no value found
         */
        fun decodeAOEQuestion(
            element: Element,
            terser: Terser,
            errors: MutableList<String>
        ): String {
            var value = ""
            val question = element.hl7AOEQuestion!!
            val countObservations = 10
            // todo: map each AOE by the AOE question ID
            for (c in 0 until countObservations) {
                var spec = "/.OBSERVATION($c)/OBX-3-1"
                val questionCode = try {
                    terser.get(spec)
                } catch (e: HL7Exception) {
                    // todo: convert to result detail, maybe
                    errors.add("Exception for $spec: ${e.message}")
                    null
                }
                if (questionCode?.startsWith(question) == true) {
                    spec = "/.OBSERVATION($c)/OBX-5"
                    value = queryTerserForValue(terser, spec, errors)
                }
            }
            return value
        }

        val errors = mutableListOf<String>()
        val warnings = mutableListOf<String>()
        // key of the map is the column header, list is the values in the column
        val mappedRows: MutableMap<String, String> = mutableMapOf()
        hapiContext.modelClassFactory = modelClassFactory
        val parser = hapiContext.pipeParser
        val reg = "[\r\n]".toRegex()
        val cleanedMessage = reg.replace(message, hl7SegmentDelimiter).trim()
        // if the message is empty, return a row result that warns of empty data
        if (cleanedMessage.isEmpty()) {
            logger.debug("Skipping empty message during parsing")
            return RowResult(emptyMap(), emptyList(), listOf("Cannot parse empty HL7 message"))
        }

        val hapiMsg = try {
            // First check that we have an HL7 message we can parse.  Note some older messages may have
            // only MSH 9-1 and MSH-9-2, or even just MSH-9-1, so we need use those two fields to compare
            val msgType = PreParser.getFields(cleanedMessage, "MSH-9-1", "MSH-9-2")
            when {
                msgType.isNullOrEmpty() || msgType[0] == null -> {
                    errors.add("Missing required HL7 message type field MSH-9")
                    return RowResult(emptyMap(), errors, warnings)
                }
                arrayOf("ORU", "R01") contentEquals msgType -> parser.parse(cleanedMessage)
                else -> {
                    warnings.add("Ignoring unsupported HL7 message type ${msgType.joinToString(",")}")
                    return RowResult(emptyMap(), errors, warnings)
                }
            }
        } catch (e: HL7Exception) {
            logger.error("${e.localizedMessage} ${e.stackTraceToString()}")
            if (e is EncodingNotSupportedException) {
                // This exception error message is a bit cryptic, so let's provide a better one.
                errors.add("Error parsing HL7 message: Invalid HL7 message format")
            } else {
                errors.add("Error parsing HL7 message: ${e.localizedMessage}")
            }
            return RowResult(emptyMap(), errors, warnings)
        }

        try {
            val terser = Terser(hapiMsg)

            // First, extract any data elements from the HL7 message.
            schema.elements.forEach { element ->
                // If there is no value for the key, then initialize it.
                if (!mappedRows.containsKey(element.name)) {
                    mappedRows[element.name] = ""
                }

                // Make a list of all the HL7 primary and alternate fields to look into.
                // Note that the hl7Fields list will be empty if no fields is specified
                val hl7Fields = ArrayList<String>()
                if (!element.hl7Field.isNullOrEmpty()) hl7Fields.add(element.hl7Field)
                if (!element.hl7OutputFields.isNullOrEmpty()) hl7Fields.addAll(element.hl7OutputFields)
                var value = ""
                for (i in 0 until hl7Fields.size) {
                    val hl7Field = hl7Fields[i]
                    value = when {
                        // Decode a phone number
                        element.type == Element.Type.TELEPHONE ||
                            element.type == Element.Type.EMAIL ->
                            decodeHl7TelecomData(terser, element, hl7Field)

                        // Decode a timestamp
                        element.type == Element.Type.DATETIME ||
                            element.type == Element.Type.DATE ->
                            decodeHl7DateTime(terser, element, hl7Field, warnings)

                        // Decode an AOE question
                        hl7Field == "AOE" ->
                            decodeAOEQuestion(element, terser, errors)

                        // Process a CODE type field.  IMPORTANT: Must be checked after AOE as AOE is a CODE field
                        element.type == Element.Type.CODE -> {
                            val rawValue = queryTerserForValue(
                                terser, getTerserSpec(hl7Field), errors
                            )
                            // This verifies the code received is good.  Note the translated value will be the same as
                            // the raw value for valuesets and altvalues
                            try {
                                when {
                                    rawValue.isBlank() -> ""

                                    element.altValues != null && element.altValues.isNotEmpty() ->
                                        element.toNormalized(rawValue, Element.altDisplayToken)

                                    !element.valueSet.isNullOrEmpty() ->
                                        element.toNormalized(rawValue, Element.codeToken)

                                    else -> rawValue
                                }
                            } catch (e: IllegalStateException) {
                                warnings.add("The code $rawValue for field $hl7Field is invalid.")
                                ""
                            }
                        }

                        // No special case here, so get a value from an HL7 field
                        else ->
                            queryTerserForValue(
                                terser, getTerserSpec(hl7Field), errors
                            )
                    }
                    if (value.isNotBlank()) break
                }

                if (value.isNotBlank()) {
                    mappedRows[element.name] = value
                }
            }

            // Second, we process all the element raw values through mappers and defaults.
            schema.elements.forEach {
                mappedRows[it.name] = it.processValue(mappedRows, schema)
            }
        } catch (e: Exception) {
            val msg = "${e.localizedMessage} ${e.stackTraceToString()}"
            logger.error(msg)
            errors.add(msg)
        }

        // Check for required fields now that we are done processing all the fields
        schema.elements.forEach { element ->
            if (!element.isOptional && mappedRows[element.name]!!.isBlank()) {
                errors.add("The Value for ${element.name} for field ${element.hl7Field} is required")
            }
        }

        // convert sets to lists
        val rows = mappedRows.keys.associateWith {
            if (mappedRows[it] != null) listOf(mappedRows[it]!!) else emptyList()
        }

        return RowResult(rows, errors, warnings)
    }

    fun readExternal(
        schemaName: String,
        input: InputStream,
        source: Source
    ): ReadResult {
        val errors = mutableListOf<ResultDetail>()
        val warnings = mutableListOf<ResultDetail>()
        val messageBody = input.bufferedReader().use { it.readText() }
        val schema = metadata.findSchema(schemaName) ?: error("Schema name $schemaName not found")
        val mapping = convertBatchMessagesToMap(messageBody, schema)
        val mappedRows = mapping.mappedRows
        errors.addAll(mapping.errors.map { ResultDetail(ResultDetail.DetailScope.ITEM, "", InvalidHL7Message.new(it)) })
        warnings.addAll(
            mapping.warnings.map {
                ResultDetail(ResultDetail.DetailScope.ITEM, "", InvalidHL7Message.new(it))
            }
        )
        mappedRows.forEach {
            logger.debug("${it.key} -> ${it.value.joinToString()}")
        }
        val report = if (errors.size > 0) null else Report(schema, mappedRows, source, metadata = metadata)
        return ReadResult(report, errors, warnings)
    }

    internal fun createMessage(report: Report, row: Int): String {
        val message = ORU_R01()
        val hl7Config = report.destination?.translation as? Hl7Configuration?
        val processingId = if (hl7Config?.useTestProcessingMode == true) {
            "T"
        } else {
            "P"
        }
        message.initQuickstart(MESSAGE_CODE, MESSAGE_TRIGGER_EVENT, processingId)
        buildMessage(message, report, row, processingId)
        hapiContext.modelClassFactory = modelClassFactory
        return hapiContext.pipeParser.encode(message)
    }

    private fun buildMessage(
        message: ORU_R01,
        report: Report,
        row: Int,
        processingId: String = "T",
    ) {
        // set up our configuration
        val hl7Config = report.destination?.translation as? Hl7Configuration
        val replaceValue = hl7Config?.replaceValue ?: emptyMap()
        val cliaForSender = hl7Config?.cliaForSender ?: emptyMap()
        val suppressQst = hl7Config?.suppressQstForAoe ?: false
        val suppressAoe = hl7Config?.suppressAoe ?: false
        val useOrderingFacilityName = hl7Config?.useOrderingFacilityName
            ?: Hl7Configuration.OrderingFacilityName.STANDARD

        // and we have some fields to suppress
        val suppressedFields = hl7Config
            ?.suppressHl7Fields
            ?.split(",")
            ?.map { it.trim() } ?: emptyList()
        // or maybe we're going to suppress UNK/ASKU for some fields
        val blanksForUnknownFields = hl7Config
            ?.useBlankInsteadOfUnknown
            ?.split(",")
            ?.map { it.lowercase().trim() } ?: emptyList()
        val convertTimestampToDateTimeFields = hl7Config
            ?.convertTimestampToDateTime
            ?.split(",")
            ?.map { it.trim() } ?: emptyList()
        // start processing
        var aoeSequence = 1
        val terser = Terser(message)
        setLiterals(terser)
        // serialize the rest of the elements
        report.schema.elements.forEach { element ->
            val value = report.getString(row, element.name).let {
                if (it.isNullOrEmpty()) {
                    element.default ?: ""
                } else {
                    it
                }
            }

            if (suppressedFields.contains(element.hl7Field) && element.hl7OutputFields.isNullOrEmpty())
                return@forEach

            if (element.hl7Field == "AOE" && suppressAoe)
                return@forEach

            // some fields need to be blank instead of passing in UNK
            // so in this case we'll just go by field name and set the value to blank
            if (blanksForUnknownFields.contains(element.name) &&
                element.hl7Field != null &&
                (value.equals("ASKU", true) || value.equals("UNK", true))
            ) {
                setComponent(terser, element, element.hl7Field, "", report)
                return@forEach
            }

            if (element.hl7OutputFields != null) {
                element.hl7OutputFields.forEach outputFields@{ hl7Field ->
                    if (suppressedFields.contains(hl7Field))
                        return@outputFields

                    // some of our schema elements are actually subcomponents of the HL7 fields, and are individually
                    // text, but need to be truncated because they're the first part of an HD field. For example,
                    // ORC-2-2 and ORC-3-2, so we are manually pulling them aside to truncate them
                    val truncatedValue = if (
                        value.length > HD_TRUNCATION_LIMIT &&
                        element.type == Element.Type.TEXT &&
                        hl7Field in HD_FIELDS_LOCAL &&
                        hl7Config?.truncateHDNamespaceIds == true
                    ) {
                        value.substring(0, getTruncationLimitWithEncoding(value, HD_TRUNCATION_LIMIT))
                    } else {
                        value
                    }
                    if (element.hl7Field != null && element.isTableLookup) {
                        setComponentForTable(terser, element, hl7Field, report, row, hl7Config)
                    } else {
                        setComponent(terser, element, hl7Field, truncatedValue, report)
                    }
                }
            } else if (element.hl7Field == "AOE" && element.type == Element.Type.NUMBER && !suppressAoe) {
                if (value.isNotBlank()) {
                    val units = report.getString(row, "${element.name}_units")
                    val date = report.getString(row, "specimen_collection_date_time") ?: ""
                    setAOE(terser, element, aoeSequence++, date, value, report, row, units, suppressQst)
                }
            } else if (element.hl7Field == "AOE" && !suppressAoe) {
                if (value.isNotBlank()) {
                    val date = report.getString(row, "specimen_collection_date_time") ?: ""
                    setAOE(terser, element, aoeSequence++, date, value, report, row, suppressQst = suppressQst)
                } else {
                    // if the value is null but we're defaulting
                    if (hl7Config?.defaultAoeToUnknown == true) {
                        val date = report.getString(row, "specimen_collection_date_time") ?: ""
                        setAOE(terser, element, aoeSequence++, date, "UNK", report, row, suppressQst = suppressQst)
                    }
                }
            } else if (element.hl7Field == "ORC-21-1") {
                setOrderingFacilityComponent(terser, rawFacilityName = value, useOrderingFacilityName, report, row)
            } else if (element.hl7Field == "NTE-3") {
                setNote(terser, value)
            } else if (element.hl7Field == "MSH-7") {
                setComponent(terser, element, "MSH-7", formatter.format(report.createdDateTime), report)
            } else if (element.hl7Field == "MSH-11") {
                setComponent(terser, element, "MSH-11", processingId, report)
            } else if (element.hl7Field != null && element.isTableLookup) {
                setComponentForTable(terser, element, report, row, hl7Config)
            } else if (
                element.type == Element.Type.TEXT &&
                !element.hl7Field.isNullOrEmpty() &&
                element.hl7Field in HD_FIELDS_LOCAL
            ) {
                // some of our schema elements are actually subcomponents of the HL7 fields, and are individually
                // text, but need to be truncated because they're the first part of an HD field. For example,
                // ORC-2-2 and ORC-3-2, so we are manually pulling them aside to truncate them
                val truncatedValue = if (
                    value.length > HD_TRUNCATION_LIMIT &&
                    hl7Config?.truncateHDNamespaceIds == true
                ) {
                    value.substring(0, getTruncationLimitWithEncoding(value, HD_TRUNCATION_LIMIT))
                } else {
                    value
                }
                setComponent(terser, element, element.hl7Field, truncatedValue, report)
            } else if (!element.hl7Field.isNullOrEmpty()) {
                setComponent(terser, element, element.hl7Field, value, report)
            }
        }
        // make sure all fields we're suppressing are empty
        suppressedFields.forEach {
            val pathSpec = formPathSpec(it)
            terser.set(pathSpec, "")
        }
        convertTimestampToDateTimeFields.forEach {
            val pathSpec = formPathSpec(it)
            val tsValue = terser.get(pathSpec)
            if (!tsValue.isNullOrEmpty()) {
                try {
                    val dtFormatter = DateTimeFormatter.ofPattern("yyyMMddHHmmss")
                    val parsedDate = OffsetDateTime.parse(tsValue, formatter).format(dtFormatter)
                    terser.set(pathSpec, parsedDate)
                } catch (_: Exception) {
                    // for now do nothing
                }
            }
        }
        // check for reporting facility overrides
        if (!hl7Config?.reportingFacilityName.isNullOrEmpty()) {
            val pathSpec = formPathSpec("MSH-4-1")
            terser.set(pathSpec, hl7Config?.reportingFacilityName)
        }
        if (!hl7Config?.reportingFacilityId.isNullOrEmpty()) {
            var pathSpec = formPathSpec("MSH-4-2")
            terser.set(pathSpec, hl7Config?.reportingFacilityId)
            if (!hl7Config?.reportingFacilityIdType.isNullOrEmpty()) {
                pathSpec = formPathSpec("MSH-4-3")
                terser.set(pathSpec, hl7Config?.reportingFacilityIdType)
            }
        }

        // check for alt CLIA for out of state testing
        if (!hl7Config?.cliaForOutOfStateTesting.isNullOrEmpty()) {
            val testingStateField = "OBX-24-4"
            val pathSpecTestingState = formPathSpec(testingStateField)
            var originState = terser.get(pathSpecTestingState)

            if (originState.isEmpty()) {
                val orderingStateField = "ORC-24-4"
                val pathSpecOrderingState = formPathSpec(orderingStateField)
                originState = terser.get(pathSpecOrderingState)
            }

            val stateCode = report.destination?.let { settings.findOrganization(it.organizationName)?.stateCode }

            if (!originState.equals(stateCode)) {
                val sendingFacility = "MSH-4-2"
                val pathSpecSendingFacility = formPathSpec(sendingFacility)
                terser.set(pathSpecSendingFacility, hl7Config?.cliaForOutOfStateTesting)
            }
        }

        // get sender id for the record
        val senderID = report.getDeidentifiedResultMetaData()[row].senderId

        // loop through CLIA resets
        cliaForSender.forEach { sender, clia ->
            try {
                // find that sender in the map
                if (sender.equals(senderID.trim(), ignoreCase = true) && !clia.isNullOrEmpty()) {
                    // if the sender needs should have a specific CLIA then overwrite the CLIA here
                    val pathSpecSendingFacilityID = formPathSpec("MSH-4-2")
                    terser.set(pathSpecSendingFacilityID, clia)
                }
            } catch (e: Exception) {
                val msg = "${e.localizedMessage} ${e.stackTraceToString()}"
                logger.error(msg)
            }
        }

<<<<<<< HEAD
=======
        replaceValue(replaceValue, terser, message.patienT_RESULT.ordeR_OBSERVATION.observationReps)
    }

    /**
     * Loop through all [replaceValueMap] key value pairs to fill all non-empty
     * values in the [terser] message. Loop through the number OBX segments sent in
     * [observationRepeats]. Other segments should not repeat.
     */
    private fun replaceValue(
        replaceValueMap: Map<String, String>,
        terser: Terser,
        observationRepeats: Int
    ) {

>>>>>>> 64785be9
        // after all values have been set or blanked, check for values that need replacement
        // isNotEmpty returns true only when a value exists. Whitespace only is considered a value
        replaceValueMap.forEach { element ->

            // value can be set as a comma separated list. First split the list .
            val valueList = element.value.split(",").map { it.trim() }
            var value = ""

            valueList.forEach { field ->

                // value could be a literal or a reference to a different HL7 field. When the terser.get fails
                // the assumption is to add the string as a literal
                val valueInMessage = try {
                    val pathSpec = formPathSpec(field)
                    terser.get(pathSpec)
                } catch (e: Exception) {
                    field
                }
                value = value.plus(valueInMessage)
            }

            // OBX segment can repeat. All repeats need to be looped
            if (element.key.length >= 3 && element.key.substring(0, 3) == "OBX") {

                for (i in 0..observationRepeats.minus(1)) {
                    val pathSpec = formPathSpec(element.key, i)
                    val valueInMessage = terser.get(pathSpec) ?: ""
                    if (valueInMessage.isNotEmpty()) {
                        terser.set(pathSpec, value)
                    }
                }
            } else {
                try {
                    val pathSpec = formPathSpec(element.key)
                    val valueInMessage = terser.get(pathSpec)
                    if (valueInMessage.isNotEmpty()) {
                        terser.set(pathSpec, value)
                    }
                } catch (e: Exception) {
                }
            }
        }
    }

    /**
     * Set the [terser]'s ORC-21 in accordance to the [useOrderingFacilityName] value.
     */
    internal fun setOrderingFacilityComponent(
        terser: Terser,
        rawFacilityName: String,
        useOrderingFacilityName: Hl7Configuration.OrderingFacilityName,
        report: Report,
        row: Int,
    ) {
        when (useOrderingFacilityName) {
            // No overrides
            Hl7Configuration.OrderingFacilityName.STANDARD -> {
                setPlainOrderingFacility(terser, rawFacilityName)
            }

            // Override with NCES ID if available
            Hl7Configuration.OrderingFacilityName.NCES -> {
                val ncesId = getSchoolId(report, row, rawFacilityName)
                if (ncesId == null)
                    setPlainOrderingFacility(terser, rawFacilityName)
                else
                    setNCESOrderingFacility(terser, rawFacilityName, ncesId)
            }

            // Override with organization name if available
            Hl7Configuration.OrderingFacilityName.ORGANIZATION_NAME -> {
                val organizationName = report.getString(row, "organization_name") ?: rawFacilityName
                setPlainOrderingFacility(terser, organizationName)
            }
        }
    }

    /**
     * Set the [terser]'s ORC-21-1 with just the [rawFacilityName]
     */
    internal fun setPlainOrderingFacility(
        terser: Terser,
        rawFacilityName: String,
    ) {
        terser.set(formPathSpec("ORC-21-1"), rawFacilityName.trim().take(50))
    }

    /**
     * Set the [terser]'s ORC-21 in accordance to APHL guidance using the [rawFacilityName]
     * and the [ncesId] value.
     */
    internal fun setNCESOrderingFacility(
        terser: Terser,
        rawFacilityName: String,
        ncesId: String
    ) {
        // Implement APHL guidance for ORC-21 when NCES is known
        val facilityName = "${rawFacilityName.trim().take(32)}$NCES_EXTENSION$ncesId"
        terser.set(formPathSpec("ORC-21-1"), facilityName)
        terser.set(formPathSpec("ORC-21-6-1"), "NCES.IES")
        terser.set(formPathSpec("ORC-21-6-2"), "2.16.840.1.113883.3.8589.4.1.119")
        terser.set(formPathSpec("ORC-21-6-3"), "ISO")
        terser.set(formPathSpec("ORC-21-7"), "XX")
        terser.set(formPathSpec("ORC-21-10"), ncesId)
    }

    /**
     * Lookup the NCES id if the site_type is a k12 school
     */
    internal fun getSchoolId(report: Report, row: Int, rawFacilityName: String): String? {
        // This code only works on the COVID-19 schema or its extensions
        if (!report.schema.containsElement("ordering_facility_name")) return null
        // This recommendation only applies to k-12 schools
        if (report.getString(row, "site_of_care") != "k12") return null

        // NCES lookup is based on school name and zip code
        val zipCode = report.getString(row, "ordering_facility_zip_code", 5) ?: ""
        return ncesLookupTable.value.lookupBestMatch(
            lookupColumn = "NCESID",
            searchColumn = "SCHNAME",
            searchValue = rawFacilityName,
            filterColumn = "LZIP",
            filterValue = zipCode,
            canonicalize = { canonicalizeSchoolName(it) },
            commonWords = listOf("ELEMENTARY", "JUNIOR", "HIGH", "MIDDLE")
        )
    }

    /**
     * Prepare the string for matching by throwing away non-searchable characters and spacing
     */
    internal fun canonicalizeSchoolName(schoolName: String): String {
        val normalizeSchoolType = schoolName
            .uppercase()
            .replace("SCHOOL", "")
            .replace("(H)", "HIGH")
            .replace("(M)", "MIDDLE")
            .replace("K-8", "K8")
            .replace("K-12", "K12")
            .replace("\\(E\\)|ELEM\\.|EL\\.".toRegex(), "ELEMENTARY")
            .replace("ELEM\\s|ELEM$".toRegex(), "ELEMENTARY ")
            .replace("SR HIGH", "SENIOR HIGH")
            .replace("JR HIGH", "JUNIOR HIGH")

        val possesive = normalizeSchoolType
            .replace("\'S", "S")
        val onlyLettersAndSpaces = possesive
            .replace("[^A-Z0-9\\s]".toRegex(), " ")

        // Throw away single letter words
        return onlyLettersAndSpaces
            .split(" ")
            .filter { it.length > 1 }
            .joinToString(" ")
    }

    private fun setComponentForTable(
        terser: Terser,
        element: Element,
        report: Report,
        row: Int,
        config: Hl7Configuration? = null
    ) {
        setComponentForTable(terser, element, element.hl7Field!!, report, row, config)
    }

    private fun setComponentForTable(
        terser: Terser,
        element: Element,
        hl7Field: String,
        report: Report,
        row: Int,
        config: Hl7Configuration? = null
    ) {
        val lookupValues = mutableMapOf<String, String>()
        val pathSpec = formPathSpec(hl7Field)
        val mapper: Mapper? = element.mapperRef
        val args = element.mapperArgs ?: emptyList()
        val valueNames = mapper?.valueNames(element, args)
        report.schema.elements.forEach {
            lookupValues[it.name] = report.getString(row, it.name) ?: element.default ?: ""
        }
        val valuesForMapper = valueNames?.mapNotNull { elementName ->
            val valueElement = report.schema.findElement(elementName) ?: return@mapNotNull null
            val value = lookupValues[elementName] ?: return@mapNotNull null
            ElementAndValue(valueElement, value)
        }
        if (valuesForMapper == null) {
            terser.set(pathSpec, "")
        } else {
            val mappedValue = mapper.apply(element, args, valuesForMapper) ?: ""
            // there are instances where we need to replace the DII value that comes from the LIVD
            // table with an OID that reflects that this is an equipment UID instead. NH raised this
            // as an issue, and the HHS spec on confluence supports their configuration, but we need
            // to isolate out this option, so we don't affect other states we're already in production with
            if (mappedValue == "DII" && config?.replaceDiiWithOid == true && hl7Field == "OBX-18-3") {
                terser.set(formPathSpec("OBX-18-3"), OBX_18_EQUIPMENT_UID_OID)
                terser.set(formPathSpec("OBX-18-4"), "ISO")
            } else {
                terser.set(pathSpec, mappedValue)
            }
        }
    }

    private fun setComponent(
        terser: Terser,
        element: Element,
        hl7Field: String,
        value: String,
        report: Report
    ) {
        val hl7Config = report.destination?.translation as? Hl7Configuration?
        val hdFieldMaximumLength = if (hl7Config?.truncateHDNamespaceIds == true) {
            getTruncationLimitWithEncoding(value, HD_TRUNCATION_LIMIT)
        } else {
            null
        }
        val pathSpec = formPathSpec(hl7Field)
        when (element.type) {
            Element.Type.ID_CLIA -> setCliaComponent(terser, value, hl7Field)
            Element.Type.HD -> {
                if (value.isNotEmpty()) {
                    val hd = Element.parseHD(value, hdFieldMaximumLength)
                    if (hd.universalId != null && hd.universalIdSystem != null) {
                        terser.set("$pathSpec-1", hd.name)
                        terser.set("$pathSpec-2", hd.universalId)
                        terser.set("$pathSpec-3", hd.universalIdSystem)
                    } else {
                        terser.set(pathSpec, hd.name)
                    }
                }
            }
            Element.Type.EI -> {
                if (value.isNotEmpty()) {
                    val ei = Element.parseEI(value)
                    if (ei.universalId != null && ei.universalIdSystem != null) {
                        terser.set("$pathSpec-1", ei.name)
                        terser.set("$pathSpec-2", ei.namespace)
                        terser.set("$pathSpec-3", ei.universalId)
                        terser.set("$pathSpec-4", ei.universalIdSystem)
                    } else {
                        terser.set(pathSpec, ei.name)
                    }
                }
            }
            Element.Type.CODE -> setCodeComponent(terser, value, pathSpec, element.valueSet)
            Element.Type.TELEPHONE -> {
                if (value.isNotEmpty()) {
                    val phoneNumberFormatting = hl7Config?.phoneNumberFormatting
                        ?: Hl7Configuration.PhoneNumberFormatting.STANDARD
                    setTelephoneComponent(terser, value, pathSpec, element, phoneNumberFormatting)
                }
            }
            Element.Type.EMAIL -> {
                if (value.isNotEmpty()) {
                    setEmailComponent(terser, value, element, hl7Config)
                }
            }
            Element.Type.POSTAL_CODE -> setPostalComponent(terser, value, pathSpec, element)
            else -> terser.set(pathSpec, value)
        }
    }

    private fun setCodeComponent(terser: Terser, value: String, pathSpec: String, valueSetName: String?) {
        if (valueSetName == null) error("Schema Error: Missing valueSet for '$pathSpec'")
        val valueSet = metadata.findValueSet(valueSetName)
            ?: error("Schema Error: Cannot find '$valueSetName'")
        when (valueSet.system) {
            ValueSet.SetSystem.HL7,
            ValueSet.SetSystem.LOINC,
            ValueSet.SetSystem.UCUM,
            ValueSet.SetSystem.SNOMED_CT -> {
                // if it is a component spec then set all sub-components
                if (isField(pathSpec)) {
                    if (value.isNotEmpty()) {
                        terser.set("$pathSpec-1", value)
                        terser.set("$pathSpec-2", valueSet.toDisplayFromCode(value))
                        terser.set("$pathSpec-3", valueSet.toSystemFromCode(value))
                        valueSet.toVersionFromCode(value)?.let {
                            terser.set("$pathSpec-7", it)
                        }
                    }
                } else {
                    terser.set(pathSpec, value)
                }
            }
            else -> {
                terser.set(pathSpec, value)
            }
        }
    }

    /**
     * Set the [value] into the [hl7Field] in the passed in [terser].
     * If [hl7Field] points to a universal HD field, set [value] as the Universal ID field
     * and set 'CLIA' as the Universal ID Type.
     * If [hl7Field] points to CE field, set [value] as the Identifier and 'CLIA' as the Text.
     */
    internal fun setCliaComponent(terser: Terser, value: String, hl7Field: String) {
        if (value.isEmpty()) return

        val pathSpec = formPathSpec(hl7Field)
        terser.set(pathSpec, value)

        when (hl7Field) {
            in HD_FIELDS_UNIVERSAL,
            in CE_FIELDS -> {
                val nextComponent = nextComponent(pathSpec)
                terser.set(nextComponent, "CLIA")
            }
        }
    }

    /**
     * Set the XTN component using [phoneNumberFormatting] to control details
     */
    internal fun setTelephoneComponent(
        terser: Terser,
        value: String,
        pathSpec: String,
        element: Element,
        phoneNumberFormatting: Hl7Configuration.PhoneNumberFormatting
    ) {
        val parts = value.split(Element.phoneDelimiter)
        val areaCode = parts[0].substring(0, 3)
        val local = parts[0].substring(3)
        val country = parts[1]
        val extension = parts[2]
        val localWithDash = if (local.length == 7) "${local.slice(0..2)}-${local.slice(3..6)}" else local

        fun setComponents(pathSpec: String, component1: String) {
            // Note from the HL7 2.5.1 specification about components 1 and 2:
            // This component has been retained for backward compatibility only as of version 2.3.
            // Definition: Specifies the telephone number in a predetermined format that includes an
            // optional extension, beeper number and comment.
            // Format: [NN] [(999)]999-9999[X99999][B99999][C any text]
            // The optional first two digits are the country code. The optional X portion gives an extension.
            // The optional B portion gives a beeper code.
            // The optional C portion may be used for comments like, After 6:00.

            when (phoneNumberFormatting) {
                Hl7Configuration.PhoneNumberFormatting.STANDARD -> {
                    val phoneNumber = "($areaCode)$localWithDash" +
                        if (extension.isNotEmpty()) "X$extension" else ""
                    terser.set(buildComponent(pathSpec, 1), phoneNumber)
                    terser.set(buildComponent(pathSpec, 2), component1)
                }
                Hl7Configuration.PhoneNumberFormatting.ONLY_DIGITS_IN_COMPONENT_ONE -> {
                    terser.set(buildComponent(pathSpec, 1), "$areaCode$local")
                    terser.set(buildComponent(pathSpec, 2), component1)
                }
                Hl7Configuration.PhoneNumberFormatting.AREA_LOCAL_IN_COMPONENT_ONE -> {
                    // Added for backward compatibility
                    terser.set(buildComponent(pathSpec, 1), "($areaCode)$local")
                    terser.set(buildComponent(pathSpec, 2), component1)
                }
            }
            // it's a phone
            terser.set(buildComponent(pathSpec, 3), "PH")
            terser.set(buildComponent(pathSpec, 5), country)
            terser.set(buildComponent(pathSpec, 6), areaCode)
            terser.set(buildComponent(pathSpec, 7), local)
            if (extension.isNotEmpty()) terser.set(buildComponent(pathSpec, 8), extension)
        }

        if (element.nameContains("patient")) {
            // PID-13 is repeatable, which means we could have more than one phone #
            // or email etc, so we need to increment until we get empty for PID-13-2
            var rep = 0
            while (terser.get("/PATIENT_RESULT/PATIENT/PID-13($rep)-2")?.isEmpty() == false) {
                rep += 1
            }
            // if the first component contains an email value, we want to extract the values, and we want to then
            // put the patient phone number into rep 1 for PID-13. this means that the phone number will always
            // appear first in the list of repeats in PID-13
            if (rep > 0 && terser.get("/PATIENT_RESULT/PATIENT/PID-13(0)-2") == "NET") {
                // get the email back out
                val email = terser.get("/PATIENT_RESULT/PATIENT/PID-13(0)-4")
                // clear out the email value now so it's empty for the phone number repeat
                terser.set("/PATIENT_RESULT/PATIENT/PID-13(0)-4", "")
                // overwrite the first repeat
                setComponents("/PATIENT_RESULT/PATIENT/PID-13(0)", "PRN")
                // now write the second repeat
                terser.set("/PATIENT_RESULT/PATIENT/PID-13(1)-2", "NET")
                terser.set("/PATIENT_RESULT/PATIENT/PID-13(1)-3", "Internet")
                terser.set("/PATIENT_RESULT/PATIENT/PID-13(1)-4", email)
            } else {
                setComponents("/PATIENT_RESULT/PATIENT/PID-13($rep)", "PRN")
            }
        } else {
            setComponents(pathSpec, "WPN")
        }
    }

    private fun setEmailComponent(terser: Terser, value: String, element: Element, hl7Config: Hl7Configuration?) {
        // branch on element name. maybe we'll pass through ordering provider email information as well
        if (element.nameContains("patient_email")) {
            // for some state systems, they cannot handle repetition in the PID-13 field, despite what
            // the HL7 specification calls for. In that case, the patient email is not imported. A common
            // workaround is to shove the patient_email into PID-14 which is the business phone
            if (hl7Config?.usePid14ForPatientEmail == true) {
                // this is an email address
                terser.set("/PATIENT_RESULT/PATIENT/PID-14-2", "NET")
                // specifies it's an internet telecommunications type
                terser.set("/PATIENT_RESULT/PATIENT/PID-14-3", "Internet")
                terser.set("/PATIENT_RESULT/PATIENT/PID-14-4", value)
            } else {
                // PID-13 is repeatable, which means we could have more than one phone #
                // or email etc, so we need to increment until we get empty for PID-13-2
                var rep = 0
                while (terser.get("/PATIENT_RESULT/PATIENT/PID-13($rep)-2")?.isEmpty() == false) {
                    rep += 1
                }
                // this is an email address
                terser.set("/PATIENT_RESULT/PATIENT/PID-13($rep)-2", "NET")
                // specifies it's an internet telecommunications type
                terser.set("/PATIENT_RESULT/PATIENT/PID-13($rep)-3", "Internet")
                terser.set("/PATIENT_RESULT/PATIENT/PID-13($rep)-4", value)
            }
        }
    }

    private fun setPostalComponent(terser: Terser, value: String, pathSpec: String, element: Element) {
        val zipFive = element.toFormatted(value, Element.zipFiveToken)
        terser.set(pathSpec, zipFive)
    }

    private fun setAOE(
        terser: Terser,
        element: Element,
        aoeRep: Int,
        date: String,
        value: String,
        report: Report,
        row: Int,
        units: String? = null,
        suppressQst: Boolean = false,
    ) {
        // if the value type is a date, we need to specify that for the AOE questions
        val valueType = when (element.type) {
            Element.Type.DATE -> "DT"
            Element.Type.NUMBER -> "NM"
            Element.Type.CODE -> "CWE"
            else -> "ST"
        }
        terser.set(formPathSpec("OBX-1", aoeRep), (aoeRep + 1).toString())
        terser.set(formPathSpec("OBX-2", aoeRep), valueType)
        val aoeQuestion = element.hl7AOEQuestion
            ?: error("Schema Error: missing hl7AOEQuestion for '${element.name}'")
        setCodeComponent(terser, aoeQuestion, formPathSpec("OBX-3", aoeRep), "covid-19/aoe")

        when (element.type) {
            Element.Type.CODE -> setCodeComponent(terser, value, formPathSpec("OBX-5", aoeRep), element.valueSet)
            Element.Type.NUMBER -> {
                if (element.name != "patient_age") TODO("support other types of AOE numbers")
                if (units == null) error("Schema Error: expected age units")
                setComponent(terser, element, formPathSpec("OBX-5", aoeRep), value, report)
                setCodeComponent(terser, units, formPathSpec("OBX-6", aoeRep), "patient_age_units")
            }
            else -> setComponent(terser, element, formPathSpec("OBX-5", aoeRep), value, report)
        }

        terser.set(formPathSpec("OBX-11", aoeRep), "F")
        terser.set(formPathSpec("OBX-14", aoeRep), date)
        // some states want the observation date for the AOE questions as well
        terser.set(formPathSpec("OBX-19", aoeRep), report.getString(row, "test_result_date"))
        terser.set(formPathSpec("OBX-23-7", aoeRep), "XX")
        // many states can't accept the QST datapoint out at the end because it is nonstandard
        // we need to pass this in via the translation configuration
        if (!suppressQst) terser.set(formPathSpec("OBX-29", aoeRep), "QST")
        // all of these values must be set on the OBX AOE's for validation
        terser.set(formPathSpec("OBX-23-1", aoeRep), report.getStringByHl7Field(row, "OBX-23-1"))
        // set to a default value, but look below
        // terser.set(formPathSpec("OBX-23-6", aoeRep), report.getStringByHl7Field(row, "OBX-23-6"))
        terser.set(formPathSpec("OBX-23-10", aoeRep), report.getString(row, "testing_lab_clia"))
        terser.set(formPathSpec("OBX-15", aoeRep), report.getString(row, "testing_lab_clia"))
        terser.set(formPathSpec("OBX-24-1", aoeRep), report.getStringByHl7Field(row, "OBX-24-1"))
        terser.set(formPathSpec("OBX-24-2", aoeRep), report.getStringByHl7Field(row, "OBX-24-2"))
        terser.set(formPathSpec("OBX-24-3", aoeRep), report.getStringByHl7Field(row, "OBX-24-3"))
        terser.set(formPathSpec("OBX-24-4", aoeRep), report.getStringByHl7Field(row, "OBX-24-4"))
        terser.set(formPathSpec("OBX-24-5", aoeRep), report.getStringByHl7Field(row, "OBX-24-5"))
        terser.set(formPathSpec("OBX-24-9", aoeRep), report.getStringByHl7Field(row, "OBX-24-9"))
        // check for the OBX-23-6 value. it needs to be split apart
        val testingLabIdAssigner = report.getString(row, "testing_lab_id_assigner")
        if (testingLabIdAssigner?.contains("^") == true) {
            val testingLabIdAssignerParts = testingLabIdAssigner.split("^")
            testingLabIdAssignerParts.forEachIndexed { index, s ->
                terser.set(formPathSpec("OBX-23-6-${index + 1}", aoeRep), s)
            }
        }
    }

    private fun setNote(terser: Terser, value: String) {
        if (value.isBlank()) return
        terser.set(formPathSpec("NTE-3"), value)
        terser.set(formPathSpec("NTE-4-1"), "RE")
        terser.set(formPathSpec("NTE-4-2"), "Remark")
        terser.set(formPathSpec("NTE-4-3"), "HL70364")
        terser.set(formPathSpec("NTE-4-7"), HL7_SPEC_VERSION)
    }

    private fun setLiterals(terser: Terser) {
        // Value that NIST requires (although # is not part of 2.5.1)
        terser.set("MSH-12", HL7_SPEC_VERSION)
        terser.set("MSH-15", "NE")
        terser.set("MSH-16", "NE")
        terser.set("MSH-17", "USA")
        terser.set("MSH-18", "UNICODE UTF-8")
        terser.set("MSH-19", "")
        terser.set("MSH-20", "")
        /*
        terser.set("MSH-21-1", "PHLabReport-NoAck")
        terser.set("MSH-21-2", "ELR_Receiver")
        terser.set("MSH-21-3", "2.16.840.1.113883.9.11")
        terser.set("MSH-21-4", "ISO")
         */
        terser.set("SFT-1", SOFTWARE_VENDOR_ORGANIZATION)
        terser.set("SFT-2", buildVersion)
        terser.set("SFT-3", SOFTWARE_PRODUCT_NAME)
        terser.set("SFT-4", buildVersion)
        terser.set("SFT-6", buildDate)
        terser.set("/PATIENT_RESULT/PATIENT/PID-1", "1")
        terser.set("/PATIENT_RESULT/ORDER_OBSERVATION/ORC-1", "RE")
        terser.set("/PATIENT_RESULT/ORDER_OBSERVATION/OBR-1", "1")
        terser.set("/PATIENT_RESULT/ORDER_OBSERVATION/SPECIMEN/SPM-1", "1")
        terser.set("/PATIENT_RESULT/ORDER_OBSERVATION/OBSERVATION/OBX-1", "1")
        terser.set("/PATIENT_RESULT/ORDER_OBSERVATION/OBSERVATION/OBX-2", "CWE")
        terser.set("/PATIENT_RESULT/ORDER_OBSERVATION/OBSERVATION/OBX-23-7", "XX")
    }

    /**
     * Get a new truncation limit accounting for the encoding of HL7 special characters.
     * @param value string value to search for HL7 special characters
     * @param truncationLimit the starting limit
     * @return the new truncation limit or starting limit if no special characters are found
     */
    internal fun getTruncationLimitWithEncoding(value: String, truncationLimit: Int): Int {
        val regex = "[&^~|]".toRegex()
        val endIndex = min(value.length, truncationLimit)
        val matchCount = regex.findAll(value.substring(0, endIndex)).count()

        return if (matchCount > 0) {
            truncationLimit.minus(matchCount.times(2))
        } else {
            truncationLimit
        }
    }

    private fun createHeaders(report: Report): String {
        val sendingApplicationReport = report.getString(0, "sending_application") ?: ""
        val receivingApplicationReport = report.getString(0, "receiving_application") ?: ""
        val receivingFacilityReport = report.getString(0, "receiving_facility") ?: ""

        var sendingAppTruncationLimit: Int? = null
        var receivingAppTruncationLimit: Int? = null
        var receivingFacilityTruncationLimit: Int? = null

        val hl7Config = report.destination?.translation as? Hl7Configuration?
        if (hl7Config?.truncateHDNamespaceIds == true) {
            sendingAppTruncationLimit = getTruncationLimitWithEncoding(sendingApplicationReport, HD_TRUNCATION_LIMIT)
            receivingAppTruncationLimit = getTruncationLimitWithEncoding(
                receivingApplicationReport,
                HD_TRUNCATION_LIMIT
            )
            receivingFacilityTruncationLimit = getTruncationLimitWithEncoding(
                receivingFacilityReport,
                HD_TRUNCATION_LIMIT
            )
        }

        val encodingCharacters = "^~\\&"
        val sendingApp = formatHD(
            Element.parseHD(sendingApplicationReport, sendingAppTruncationLimit)
        )
        val sendingFacility = formatHD(
            Element.parseHD(sendingApplicationReport, sendingAppTruncationLimit)
        )
        val receivingApp = formatHD(
            Element.parseHD(receivingApplicationReport, receivingAppTruncationLimit)
        )
        val receivingFacility = formatHD(
            Element.parseHD(receivingFacilityReport, receivingFacilityTruncationLimit)
        )

        return "FHS|$encodingCharacters|" +
            "$sendingApp|" +
            "$sendingFacility|" +
            "$receivingApp|" +
            "$receivingFacility|" +
            nowTimestamp() +
            hl7SegmentDelimiter +
            "BHS|$encodingCharacters|" +
            "$sendingApp|" +
            "$sendingFacility|" +
            "$receivingApp|" +
            "$receivingFacility|" +
            nowTimestamp() +
            hl7SegmentDelimiter
    }

    private fun createFooters(report: Report): String {
        return "BTS|${report.itemCount}$hl7SegmentDelimiter" +
            "FTS|1$hl7SegmentDelimiter"
    }

    private fun nowTimestamp(): String {
        val timestamp = OffsetDateTime.now(ZoneId.systemDefault())
        return Element.datetimeFormatter.format(timestamp)
    }

    private fun buildComponent(spec: String, component: Int = 1): String {
        if (!isField(spec)) error("Not a component path spec")
        return "$spec-$component"
    }

    private fun isField(spec: String): Boolean {
        // Support the SEG-# and the SEG-#(#) repeat pattern
        val pattern = Regex("[A-Z][A-Z][A-Z]-[0-9]+(?:\\([0-9]+\\))?$")
        return pattern.containsMatchIn(spec)
    }

    private fun nextComponent(spec: String, increment: Int = 1): String {
        val componentPattern = Regex("[A-Z][A-Z][A-Z]-[0-9]+-([0-9]+)$")
        componentPattern.find(spec)?.groups?.get(1)?.let {
            val nextComponent = it.value.toInt() + increment
            return spec.replaceRange(it.range, nextComponent.toString())
        }
        val subComponentPattern = Regex("[A-Z][A-Z][A-Z]-[0-9]+-[0-9]+-([0-9]+)$")
        subComponentPattern.find(spec)?.groups?.get(1)?.let {
            val nextComponent = it.value.toInt() + increment
            return spec.replaceRange(it.range, nextComponent.toString())
        }
        error("Did match on component or subcomponent")
    }

    internal fun formPathSpec(spec: String, rep: Int? = null): String {
        val segment = spec.substring(0, 3)
        val components = spec.substring(3)
        val repSpec = rep?.let { "($rep)" } ?: ""
        return when (segment) {
            "OBR" -> "/PATIENT_RESULT/ORDER_OBSERVATION/OBR$components"
            "ORC" -> "/PATIENT_RESULT/ORDER_OBSERVATION/ORC$components"
            "SPM" -> "/PATIENT_RESULT/ORDER_OBSERVATION/SPECIMEN/SPM$components"
            "PID" -> "/PATIENT_RESULT/PATIENT/PID$components"
            "OBX" -> "/PATIENT_RESULT/ORDER_OBSERVATION/OBSERVATION$repSpec/OBX$components"
            "NTE" -> "/PATIENT_RESULT/ORDER_OBSERVATION/OBSERVATION/NTE$components"
            else -> spec
        }
    }

    private fun formatHD(hdFields: Element.HDFields, separator: String = "^"): String {
        return if (hdFields.universalId != null && hdFields.universalIdSystem != null) {
            "${hdFields.name}$separator${hdFields.universalId}$separator${hdFields.universalIdSystem}"
        } else {
            hdFields.name
        }
    }

    private fun formatEI(eiFields: Element.EIFields, separator: String = "^"): String {
        return if (eiFields.namespace != null && eiFields.universalId != null && eiFields.universalIdSystem != null) {
            "${eiFields.name}$separator${eiFields.namespace}" +
                "$separator${eiFields.universalId}$separator${eiFields.universalIdSystem}"
        } else {
            eiFields.name
        }
    }

    /**
     * Get a phone number from an XTN (e.g. phone number) field of an HL7 message.
     * @param terser the HL7 terser
     * @param element the element to decode
     * @return the phone number or empty string
     */
    internal fun decodeHl7TelecomData(terser: Terser, element: Element, hl7Field: String): String {

        /**
         * Extract a phone number from a value [xtnValue] of an XTN HL7 field.
         * @return a normalized phone number or empty if no phone number was found
         */
        fun getTelecomValue(xtnValue: Type): String {
            var strValue = ""
            if (xtnValue is XTN) {
                when (element.type) {
                    Element.Type.TELEPHONE -> {
                        // If we have an area code or local number then let's use the new fields, otherwise try the deprecated field
                        if (!xtnValue.areaCityCode.isEmpty || !xtnValue.localNumber.isEmpty) {
                            // If the phone number type is specified then make sure it is a phone, otherwise assume it is.
                            if (xtnValue.telecommunicationEquipmentType.isEmpty ||
                                xtnValue.telecommunicationEquipmentType.valueOrEmpty == "PH"
                            ) {
                                strValue = "${xtnValue.areaCityCode.value ?: ""}${xtnValue.localNumber.value ?: ""}:" +
                                    "${xtnValue.countryCode.value ?: ""}:${xtnValue.extension.value ?: ""}"
                            }
                        } else if (!xtnValue.telephoneNumber.isEmpty) {
                            strValue = element.toNormalized(xtnValue.telephoneNumber.valueOrEmpty)
                        }
                    }
                    Element.Type.EMAIL -> {
                        if (xtnValue.telecommunicationEquipmentType.isEmpty ||
                            xtnValue.telecommunicationEquipmentType.valueOrEmpty == "Internet"
                        ) {
                            strValue = element.toNormalized(xtnValue.emailAddress.valueOrEmpty)
                        }
                    }
                    else -> error("${element.type} is unsupported to decode telecom data.")
                }
            }
            return strValue
        }

        var telecomValue = ""

        // Get the field values by going through the terser segment.  This method gives us an
        // array with a maximum number of repetitions, but it may return multiple array elements even if
        // there is no data
        val fieldParts = getTerserSpec(hl7Field).split("-")
        if (fieldParts.size > 1) {
            val segment = terser.getSegment(fieldParts[0])
            val fieldNumber = fieldParts[1].toIntOrNull()
            if (segment != null && fieldNumber != null) {
                segment.getField(fieldNumber)?.forEach {
                    // The first phone number wins
                    if (telecomValue.isBlank()) {
                        telecomValue = getTelecomValue(it)
                    }
                }
            }
        }

        return telecomValue
    }

    /**
     * Get a date time from a TS date time field of an HL7 message.
     * @param terser the HL7 terser
     * @param element the element to decode
     * @param warnings the list of warnings
     * @return the date time or empty string
     */
    internal fun decodeHl7DateTime(
        terser: Terser,
        element: Element,
        hl7Field: String,
        warnings: MutableList<String>
    ): String {
        var valueString = ""
        val fieldParts = getTerserSpec(hl7Field).split("-")
        if (fieldParts.size > 1) {
            val segment = terser.getSegment(fieldParts[0])
            val fieldNumber = fieldParts[1].toIntOrNull()
            if (segment != null && fieldNumber != null) {
                var dtm: Instant? = null
                var rawValue = ""
                when (val value = segment.getField(fieldNumber, 0)) {
                    // Timestamp
                    is TS -> {
                        // If the offset was not specified then set the timezone to UTC instead of the system default
                        // -99 is the value returned from HAPI when no offset is specified
                        if (value.time?.gmtOffset == -99) {
                            val cal = value.time?.valueAsCalendar
                            cal?.let { it.timeZone = TimeZone.getTimeZone("GMT") }
                            dtm = cal?.toInstant()
                        } else dtm = value.time?.valueAsDate?.toInstant()
                        rawValue = value.toString()
                    }
                    // Date range. For getting a date time, use the start of the range
                    is DR -> {
                        if (value.rangeStartDateTime?.time?.gmtOffset == -99) {
                            val cal = value.rangeStartDateTime?.time?.valueAsCalendar
                            cal?.let { it.timeZone = TimeZone.getTimeZone("GMT") }
                            dtm = cal?.toInstant()
                        } else dtm = value.rangeStartDateTime?.time?.valueAsDate?.toInstant()
                        rawValue = value.toString()
                    }
                    is DT -> {
                        dtm = LocalDate.of(value.year, value.month, value.day)
                            .atStartOfDay(ZoneId.systemDefault()).toInstant()
                        rawValue = value.toString()
                    }
                }

                dtm?.let {
                    // Now check to see if we have all the precision we want
                    when (element.type) {
                        Element.Type.DATETIME -> {
                            valueString = DateTimeFormatter.ofPattern(Element.datetimePattern)
                                .format(OffsetDateTime.ofInstant(dtm, ZoneId.of("Z")))
                            val r = Regex("^[A-Z]+\\[[0-9]{12,}\\.?[0-9]{0,4}[+-][0-9]{4}]\$")
                            if (!r.matches(rawValue)) {
                                warnings.add(
                                    "Timestamp for $hl7Field - ${element.name} should provide more " +
                                        "precision. Should be formatted as YYYYMMDDHHMM[SS[.S[S[S[S]+/-ZZZZ"
                                )
                            }
                        }
                        Element.Type.DATE -> {
                            valueString = DateTimeFormatter.ofPattern(Element.datePattern)
                                .format(OffsetDateTime.ofInstant(dtm, ZoneId.of("Z")))
                            // Note that some schema fields of type date could be derived from HL7 date time fields
                            val r = Regex("^[A-Z]+\\[[0-9]{8,}.*")
                            if (!r.matches(rawValue)) {
                                warnings.add(
                                    "Date for $hl7Field - ${element.name} should provide more " +
                                        "precision. Should be formatted as YYYYMMDD"
                                )
                            }
                        }
                        else -> throw IllegalStateException("${element.type} not supported by decodeHl7DateTime")
                    }
                }
            }
        }
        return valueString
    }

    /**
     * Gets the HAPI Terser spec from the provided [hl7Field] string.
     * @returns the HAPI Terser spec
     */
    internal fun getTerserSpec(hl7Field: String): String {
        return if (hl7Field.isNotBlank() && hl7Field.startsWith("MSH")) {
            "/$hl7Field"
        } else {
            "/.$hl7Field"
        }
    }

    companion object {
        const val HD_TRUNCATION_LIMIT = 20
        const val HL7_SPEC_VERSION: String = "2.5.1"
        const val MESSAGE_CODE = "ORU"
        const val MESSAGE_TRIGGER_EVENT = "R01"
        const val SOFTWARE_VENDOR_ORGANIZATION: String = "Centers for Disease Control and Prevention"
        const val SOFTWARE_PRODUCT_NAME: String = "PRIME ReportStream"
        const val NCES_EXTENSION = "_NCES_"
        const val OBX_18_EQUIPMENT_UID_OID: String = "2.16.840.1.113883.3.3719"

        /*
        From the HL7 2.5.1 Ch 2A spec...

        The Hierarchical Designator identifies an entity that has responsibility for managing or
        assigning a defined set of instance identifiers.

        The HD is designed to be used either as a local identifier (with only the <namespace ID> valued)
        or a publicly-assigned identifier, a UID (<universal ID> and <universal ID type> both valued)
         */

        /**
         * List of fields that have the local HD type.
         */
        val HD_FIELDS_LOCAL = listOf(
            "MSH-4-1", "OBR-3-2", "OBR-2-2", "ORC-3-2", "ORC-2-2", "ORC-4-2",
            "PID-3-4-1", "PID-3-6-1", "SPM-2-1-2", "SPM-2-2-2"
        )

        /**
         * List of fields that have the universal HD type
         */
        val HD_FIELDS_UNIVERSAL = listOf(
            "MSH-4-2", "OBR-3-3", "OBR-2-3", "ORC-3-3", "ORC-2-3", "ORC-4-3",
            "PID-3-4-2", "PID-3-6-2", "SPM-2-1-3", "SPM-2-2-3"
        )

        /**
         * List of fields that have a CE type
         */
        val CE_FIELDS = listOf("OBX-15-1")

        // Do a lazy init because this table may never be used and it is large
        val ncesLookupTable = lazy {
            LookupTable.read("./metadata/tables/nces_id.csv")
        }
    }
}<|MERGE_RESOLUTION|>--- conflicted
+++ resolved
@@ -607,8 +607,6 @@
             }
         }
 
-<<<<<<< HEAD
-=======
         replaceValue(replaceValue, terser, message.patienT_RESULT.ordeR_OBSERVATION.observationReps)
     }
 
@@ -623,7 +621,6 @@
         observationRepeats: Int
     ) {
 
->>>>>>> 64785be9
         // after all values have been set or blanked, check for values that need replacement
         // isNotEmpty returns true only when a value exists. Whitespace only is considered a value
         replaceValueMap.forEach { element ->
