package gov.cdc.prime.router.serializers

import ca.uhn.hl7v2.DefaultHapiContext
import ca.uhn.hl7v2.HL7Exception
import ca.uhn.hl7v2.model.Type
import ca.uhn.hl7v2.model.v251.datatype.DR
import ca.uhn.hl7v2.model.v251.datatype.DT
import ca.uhn.hl7v2.model.v251.datatype.TS
import ca.uhn.hl7v2.model.v251.datatype.XTN
import ca.uhn.hl7v2.model.v251.message.ORU_R01
import ca.uhn.hl7v2.parser.CanonicalModelClassFactory
import ca.uhn.hl7v2.parser.EncodingNotSupportedException
import ca.uhn.hl7v2.parser.ModelClassFactory
import ca.uhn.hl7v2.preparser.PreParser
import ca.uhn.hl7v2.util.Terser
import gov.cdc.prime.router.Element
import gov.cdc.prime.router.ElementAndValue
import gov.cdc.prime.router.Hl7Configuration
import gov.cdc.prime.router.InvalidHL7Message
import gov.cdc.prime.router.Mapper
import gov.cdc.prime.router.Metadata
import gov.cdc.prime.router.Report
import gov.cdc.prime.router.ResultDetail
import gov.cdc.prime.router.Schema
import gov.cdc.prime.router.SettingsProvider
import gov.cdc.prime.router.Source
import gov.cdc.prime.router.ValueSet
import gov.cdc.prime.router.metadata.LookupTable
import org.apache.logging.log4j.kotlin.Logging
import java.io.InputStream
import java.io.OutputStream
import java.time.Instant
import java.time.LocalDate
import java.time.OffsetDateTime
import java.time.ZoneId
import java.time.format.DateTimeFormatter
import java.util.Properties
import java.util.TimeZone
import kotlin.math.min

class Hl7Serializer(
    val metadata: Metadata,
    val settings: SettingsProvider
) : Logging {
    data class Hl7Mapping(
        val mappedRows: Map<String, List<String>>,
        val rows: List<RowResult>,
        val errors: List<String>,
        val warnings: List<String>,
    )
    data class RowResult(
        val row: Map<String, List<String>>,
        val errors: List<String>,
        val warnings: List<String>,
    )

    private val hl7SegmentDelimiter: String = "\r"
    private val hapiContext = DefaultHapiContext()
    private val modelClassFactory: ModelClassFactory = CanonicalModelClassFactory(HL7_SPEC_VERSION)
    private val buildVersion: String
    private val buildDate: String
    private val formatter = DateTimeFormatter.ofPattern("yyyyMMddHHmmss.SSSSZZZ")

    init {
        val buildProperties = Properties()
        val propFileStream = this::class.java.classLoader.getResourceAsStream("build.properties")
            ?: error("Could not find the properties file")
        propFileStream.use {
            buildProperties.load(it)
            buildVersion = buildProperties.getProperty("buildVersion", "0.0.0.0")
            buildDate = buildProperties.getProperty("buildDate", "20200101")
        }
        hapiContext.modelClassFactory = modelClassFactory
    }

    /**
     * Write a report with a single item
     */
    fun write(report: Report, outputStream: OutputStream) {
        if (report.itemCount != 1)
            error("Internal Error: multiple item report cannot be written as a single HL7 message")
        val message = createMessage(report, 0)
        outputStream.write(message.toByteArray())
    }

    /**
     * Write a report with BHS and FHS segments and multiple items
     */
    fun writeBatch(
        report: Report,
        outputStream: OutputStream,
    ) {
        // Dev Note: HAPI doesn't support a batch of messages, so this code creates
        // these segments by hand
        outputStream.write(createHeaders(report).toByteArray())
        report.itemIndices.map {
            val message = createMessage(report, it)
            outputStream.write(message.toByteArray())
        }
        outputStream.write(createFooters(report).toByteArray())
    }

    /*
     * Read in a file
     */
    fun convertBatchMessagesToMap(message: String, schema: Schema): Hl7Mapping {
        val mappedRows: MutableMap<String, MutableList<String>> = mutableMapOf()
        val errors = mutableListOf<String>()
        val warnings = mutableListOf<String>()
        val rowResults = mutableListOf<RowResult>()
        val reg = "[\r\n]".toRegex()
        val cleanedMessage = reg.replace(message, hl7SegmentDelimiter)
        val messageLines = cleanedMessage.split(hl7SegmentDelimiter)
        val nextMessage = StringBuilder()
        var reportNumber = 1

        /**
         * Parse an HL7 [message] from a string.
         */
        fun parseStringMessage(message: String) {
            val parsedMessage = convertMessageToMap(message, schema)
            parsedMessage.errors.forEach {
                errors.add("Report $reportNumber: $it")
            }
            parsedMessage.warnings.forEach {
                warnings.add("Report $reportNumber: $it")
            }
            if (parsedMessage.row.isNotEmpty())
                rowResults.add(parsedMessage)
            parsedMessage.row.forEach { (k, v) ->
                if (!mappedRows.containsKey(k))
                    mappedRows[k] = mutableListOf()

                mappedRows[k]?.addAll(v)
            }
        }

        messageLines.forEach {
            if (it.startsWith("FHS"))
                return@forEach
            if (it.startsWith("BHS"))
                return@forEach
            if (it.startsWith("BTS"))
                return@forEach
            if (it.startsWith("FTS"))
                return@forEach

            if (nextMessage.isNotBlank() && it.startsWith("MSH")) {
                parseStringMessage(nextMessage.toString())
                nextMessage.clear()
                reportNumber++
            }

            if (it.isNotBlank()) {
                nextMessage.append("$it\r")
            }
        }

        // catch the last message
        if (nextMessage.isNotBlank()) {
            parseStringMessage(nextMessage.toString())
        }

        return Hl7Mapping(mappedRows, rowResults, errors, warnings)
    }

    /**
     * Convert an HL7 [message] based on the specified [schema].
     * @returns the resulting data
     */
    fun convertMessageToMap(message: String, schema: Schema): RowResult {
        /**
         * Query the terser and get a value.
         * @param terser the HAPI terser
         * @param terserSpec the HL7 field to fetch as a terser spec
         * @param errors the list of errors for this message decoding
         * @return the value from the HL7 message or an empty string if no value found
         */
        fun queryTerserForValue(
            terser: Terser,
            terserSpec: String,
            errors: MutableList<String>,
        ): String {
            val parsedValue = try {
                terser.get(terserSpec)
            } catch (e: HL7Exception) {
                errors.add("Exception for $terserSpec: ${e.message}")
                null
            }

            return parsedValue ?: ""
        }

        /**
         * Decode answers to AOE questions
         * @param element the element for the AOE question
         * @param terser the HAPI terser
         * @param errors the list of errors for this message decoding
         * @return the value from the HL7 message or an empty string if no value found
         */
        fun decodeAOEQuestion(
            element: Element,
            terser: Terser,
            errors: MutableList<String>
        ): String {
            var value = ""
            val question = element.hl7AOEQuestion!!
            val countObservations = 10
            // todo: map each AOE by the AOE question ID
            for (c in 0 until countObservations) {
                var spec = "/.OBSERVATION($c)/OBX-3-1"
                val questionCode = try {
                    terser.get(spec)
                } catch (e: HL7Exception) {
                    // todo: convert to result detail, maybe
                    errors.add("Exception for $spec: ${e.message}")
                    null
                }
                if (questionCode?.startsWith(question) == true) {
                    spec = "/.OBSERVATION($c)/OBX-5"
                    value = queryTerserForValue(terser, spec, errors)
                }
            }
            return value
        }

        val errors = mutableListOf<String>()
        val warnings = mutableListOf<String>()
        // key of the map is the column header, list is the values in the column
        val mappedRows: MutableMap<String, String> = mutableMapOf()
        hapiContext.modelClassFactory = modelClassFactory
        val parser = hapiContext.pipeParser
        val reg = "[\r\n]".toRegex()
        val cleanedMessage = reg.replace(message, hl7SegmentDelimiter).trim()
        // if the message is empty, return a row result that warns of empty data
        if (cleanedMessage.isEmpty()) {
            logger.debug("Skipping empty message during parsing")
            return RowResult(emptyMap(), emptyList(), listOf("Cannot parse empty HL7 message"))
        }

        val hapiMsg = try {
            // First check that we have an HL7 message we can parse.  Note some older messages may have
            // only MSH 9-1 and MSH-9-2, or even just MSH-9-1, so we need use those two fields to compare
            val msgType = PreParser.getFields(cleanedMessage, "MSH-9-1", "MSH-9-2")
            when {
                msgType.isNullOrEmpty() || msgType[0] == null -> {
                    errors.add("Missing required HL7 message type field MSH-9")
                    return RowResult(emptyMap(), errors, warnings)
                }
                arrayOf("ORU", "R01") contentEquals msgType -> parser.parse(cleanedMessage)
                else -> {
                    warnings.add("Ignoring unsupported HL7 message type ${msgType.joinToString(",")}")
                    return RowResult(emptyMap(), errors, warnings)
                }
            }
        } catch (e: HL7Exception) {
            logger.error("${e.localizedMessage} ${e.stackTraceToString()}")
            if (e is EncodingNotSupportedException) {
                // This exception error message is a bit cryptic, so let's provide a better one.
                errors.add("Error parsing HL7 message: Invalid HL7 message format")
            } else {
                errors.add("Error parsing HL7 message: ${e.localizedMessage}")
            }
            return RowResult(emptyMap(), errors, warnings)
        }

        try {
            val terser = Terser(hapiMsg)

            // First, extract any data elements from the HL7 message.
            schema.elements.forEach { element ->
                // If there is no value for the key, then initialize it.
                if (!mappedRows.containsKey(element.name)) {
                    mappedRows[element.name] = ""
                }

                // Make a list of all the HL7 primary and alternate fields to look into.
                // Note that the hl7Fields list will be empty if no fields is specified
                val hl7Fields = ArrayList<String>()
                if (!element.hl7Field.isNullOrEmpty()) hl7Fields.add(element.hl7Field)
                if (!element.hl7OutputFields.isNullOrEmpty()) hl7Fields.addAll(element.hl7OutputFields)
                var value = ""
                for (i in 0 until hl7Fields.size) {
                    val hl7Field = hl7Fields[i]
                    value = when {
                        // Decode a phone number
                        element.type == Element.Type.TELEPHONE ||
                            element.type == Element.Type.EMAIL ->
                            decodeHl7TelecomData(terser, element, hl7Field)

                        // Decode a timestamp
                        element.type == Element.Type.DATETIME ||
                            element.type == Element.Type.DATE ->
                            decodeHl7DateTime(terser, element, hl7Field, warnings)

                        // Decode an AOE question
                        hl7Field == "AOE" ->
                            decodeAOEQuestion(element, terser, errors)

                        // Process a CODE type field.  IMPORTANT: Must be checked after AOE as AOE is a CODE field
                        element.type == Element.Type.CODE -> {
                            val rawValue = queryTerserForValue(
                                terser, getTerserSpec(hl7Field), errors
                            )
                            // This verifies the code received is good.  Note the translated value will be the same as
                            // the raw value for valuesets and altvalues
                            try {
                                when {
                                    rawValue.isBlank() -> ""

                                    element.altValues != null && element.altValues.isNotEmpty() ->
                                        element.toNormalized(rawValue, Element.altDisplayToken)

                                    !element.valueSet.isNullOrEmpty() ->
                                        element.toNormalized(rawValue, Element.codeToken)

                                    else -> rawValue
                                }
                            } catch (e: IllegalStateException) {
                                warnings.add("The code $rawValue for field $hl7Field is invalid.")
                                ""
                            }
                        }

                        // No special case here, so get a value from an HL7 field
                        else ->
                            queryTerserForValue(
                                terser, getTerserSpec(hl7Field), errors
                            )
                    }
                    if (value.isNotBlank()) break
                }

                if (value.isNotBlank()) {
                    mappedRows[element.name] = value
                }
            }

            // Second, we process all the element raw values through mappers and defaults.
            schema.elements.forEach {
                mappedRows[it.name] = it.processValue(mappedRows, schema)
            }
        } catch (e: Exception) {
            val msg = "${e.localizedMessage} ${e.stackTraceToString()}"
            logger.error(msg)
            errors.add(msg)
        }

        // Check for required fields now that we are done processing all the fields
        schema.elements.forEach { element ->
            if (!element.isOptional && mappedRows[element.name]!!.isBlank()) {
                errors.add("The Value for ${element.name} for field ${element.hl7Field} is required")
            }
        }

        // convert sets to lists
        val rows = mappedRows.keys.associateWith {
            if (mappedRows[it] != null) listOf(mappedRows[it]!!) else emptyList()
        }

        return RowResult(rows, errors, warnings)
    }

    fun readExternal(
        schemaName: String,
        input: InputStream,
        source: Source
    ): ReadResult {
        val errors = mutableListOf<ResultDetail>()
        val warnings = mutableListOf<ResultDetail>()
        val messageBody = input.bufferedReader().use { it.readText() }
        val schema = metadata.findSchema(schemaName) ?: error("Schema name $schemaName not found")
        val mapping = convertBatchMessagesToMap(messageBody, schema)
        val mappedRows = mapping.mappedRows
        errors.addAll(mapping.errors.map { ResultDetail(ResultDetail.DetailScope.ITEM, "", InvalidHL7Message.new(it)) })
        warnings.addAll(
            mapping.warnings.map {
                ResultDetail(ResultDetail.DetailScope.ITEM, "", InvalidHL7Message.new(it))
            }
        )
        mappedRows.forEach {
            logger.debug("${it.key} -> ${it.value.joinToString()}")
        }
        val report = if (errors.size > 0) null else Report(schema, mappedRows, source, metadata = metadata)
        return ReadResult(report, errors, warnings)
    }

<<<<<<< HEAD
    fun createMessage(report: Report, row: Int): String {
        val message = ORU_R01()
=======
    internal fun createMessage(report: Report, row: Int): String {

>>>>>>> cc3335e0
        val hl7Config = report.destination?.translation as? Hl7Configuration?
        val processingId = if (hl7Config?.useTestProcessingMode == true) {
            "T"
        } else {
            "P"
        }
        val message = buildMessage(report, row, processingId)
        hapiContext.modelClassFactory = modelClassFactory
        return hapiContext.pipeParser.encode(message)
    }

    internal fun buildMessage(
        report: Report,
        row: Int,
        processingId: String = "T",
    ): ORU_R01 {
        val message = ORU_R01()
        message.initQuickstart(MESSAGE_CODE, MESSAGE_TRIGGER_EVENT, processingId)
        // set up our configuration
        val hl7Config = report.destination?.translation as? Hl7Configuration
        val replaceValue = hl7Config?.replaceValue ?: emptyMap()
        val cliaForSender = hl7Config?.cliaForSender ?: emptyMap()
        val suppressQst = hl7Config?.suppressQstForAoe ?: false
        val suppressAoe = hl7Config?.suppressAoe ?: false
        val useOrderingFacilityName = hl7Config?.useOrderingFacilityName
            ?: Hl7Configuration.OrderingFacilityName.STANDARD

        // and we have some fields to suppress
        val suppressedFields = hl7Config
            ?.suppressHl7Fields
            ?.split(",")
            ?.map { it.trim() } ?: emptyList()
        // or maybe we're going to suppress UNK/ASKU for some fields
        val blanksForUnknownFields = hl7Config
            ?.useBlankInsteadOfUnknown
            ?.split(",")
            ?.map { it.lowercase().trim() } ?: emptyList()
        val convertTimestampToDateTimeFields = hl7Config
            ?.convertTimestampToDateTime
            ?.split(",")
            ?.map { it.trim() } ?: emptyList()
        // start processing
        var aoeSequence = 1
        val terser = Terser(message)
        setLiterals(terser)
        // we are going to set up overrides for the elements in the collection if the valueset
        // needs to be overriden
        val reportElements = if (hl7Config?.valueSetOverrides.isNullOrEmpty()) {
            // there are no value set overrides, so we are going to just pass back out the
            // existing collection of schema elements
            report.schema.elements
        } else {
            // we do have valueset overrides, so we need to replace any elements in place
            report.schema.elements.map { elem ->
                // if we're dealing with a code type (which uses a valueset), check if we need to replace
                if (elem.isCodeType) {
                    // is there a replacement valueset in our collection?
                    val replacementValueSet = hl7Config?.valueSetOverrides?.get(elem.valueSet)
                    if (replacementValueSet != null) {
                        // inherit from the base element
                        val newElement = Element(elem.name, valueSet = elem.valueSet, valueSetRef = replacementValueSet)
                        newElement.inheritFrom(elem)
                    } else {
                        elem
                    }
                } else {
                    // this is not a code type, so return the base element
                    elem
                }
            }
        }
        // serialize the rest of the elements
        reportElements.forEach { element ->
            val value = report.getString(row, element.name).let {
                if (it.isNullOrEmpty()) {
                    element.default ?: ""
                } else {
                    it
                }
            }

            if (suppressedFields.contains(element.hl7Field) && element.hl7OutputFields.isNullOrEmpty())
                return@forEach

            if (element.hl7Field == "AOE" && suppressAoe)
                return@forEach

            // some fields need to be blank instead of passing in UNK
            // so in this case we'll just go by field name and set the value to blank
            if (blanksForUnknownFields.contains(element.name) &&
                element.hl7Field != null &&
                (value.equals("ASKU", true) || value.equals("UNK", true))
            ) {
                setComponent(terser, element, element.hl7Field, repeat = null, value = "", report)
                return@forEach
            }

            if (element.hl7OutputFields != null) {
                element.hl7OutputFields.forEach outputFields@{ hl7Field ->
                    if (suppressedFields.contains(hl7Field))
                        return@outputFields
                    if (element.hl7Field != null && element.isTableLookup) {
                        setComponentForTable(terser, element, hl7Field, report, row, hl7Config)
                    } else {
                        setComponent(terser, element, hl7Field, repeat = null, value, report)
                    }
                }
            } else if (element.hl7Field == "AOE" && element.type == Element.Type.NUMBER && !suppressAoe) {
                if (value.isNotBlank()) {
                    val units = report.getString(row, "${element.name}_units")
                    val date = report.getString(row, "specimen_collection_date_time") ?: ""
                    setAOE(terser, element, aoeSequence++, date, value, report, row, units, suppressQst)
                }
            } else if (element.hl7Field == "AOE" && !suppressAoe) {
                if (value.isNotBlank()) {
                    val date = report.getString(row, "specimen_collection_date_time") ?: ""
                    setAOE(terser, element, aoeSequence++, date, value, report, row, suppressQst = suppressQst)
                } else {
                    // if the value is null but we're defaulting
                    if (hl7Config?.defaultAoeToUnknown == true) {
                        val date = report.getString(row, "specimen_collection_date_time") ?: ""
                        setAOE(terser, element, aoeSequence++, date, "UNK", report, row, suppressQst = suppressQst)
                    }
                }
            } else if (element.hl7Field == "ORC-21-1") {
                setOrderingFacilityComponent(terser, rawFacilityName = value, useOrderingFacilityName, report, row)
            } else if (element.hl7Field == "NTE-3") {
                setNote(terser, value)
            } else if (element.hl7Field == "MSH-7") {
                setComponent(
                    terser,
                    element,
                    "MSH-7",
                    repeat = null,
                    value = formatter.format(report.createdDateTime),
                    report
                )
            } else if (element.hl7Field == "MSH-11") {
                setComponent(terser, element, "MSH-11", repeat = null, processingId, report)
            } else if (element.hl7Field != null && element.isTableLookup) {
                setComponentForTable(terser, element, report, row, hl7Config)
            } else if (!element.hl7Field.isNullOrEmpty()) {
                setComponent(terser, element, element.hl7Field, repeat = null, value, report)
            }
        }
        // make sure all fields we're suppressing are empty
        suppressedFields.forEach {
            val pathSpec = formPathSpec(it)
            terser.set(pathSpec, "")
        }

        if (hl7Config?.suppressNonNPI == true &&
            report.getString(row, "ordering_provider_id_authority_type") != "NPI"
        ) {
            // Suppress the ordering_provider_id if not an NPI
            for (hl7Field in listOf("ORC-12-1", "OBR-16-1", "ORC-12-9", "OBR-16-9", "ORC-12-13", "OBR-16-13")) {
                terser.set(formPathSpec(hl7Field), "")
            }
        }

        convertTimestampToDateTimeFields.forEach {
            val pathSpec = formPathSpec(it)
            val tsValue = terser.get(pathSpec)
            if (!tsValue.isNullOrEmpty()) {
                try {
                    val dtFormatter = DateTimeFormatter.ofPattern("yyyMMddHHmmss")
                    val parsedDate = OffsetDateTime.parse(tsValue, formatter).format(dtFormatter)
                    terser.set(pathSpec, parsedDate)
                } catch (_: Exception) {
                    // for now do nothing
                }
            }
        }
        // check for reporting facility overrides
        if (!hl7Config?.reportingFacilityName.isNullOrEmpty()) {
            val pathSpec = formPathSpec("MSH-4-1")
            terser.set(pathSpec, hl7Config?.reportingFacilityName)
        }
        if (!hl7Config?.reportingFacilityId.isNullOrEmpty()) {
            var pathSpec = formPathSpec("MSH-4-2")
            terser.set(pathSpec, hl7Config?.reportingFacilityId)
            if (!hl7Config?.reportingFacilityIdType.isNullOrEmpty()) {
                pathSpec = formPathSpec("MSH-4-3")
                terser.set(pathSpec, hl7Config?.reportingFacilityIdType)
            }
        }

        // check for alt CLIA for out of state testing
        if (!hl7Config?.cliaForOutOfStateTesting.isNullOrEmpty()) {
            val testingStateField = "OBX-24-4"
            val pathSpecTestingState = formPathSpec(testingStateField)
            var originState = terser.get(pathSpecTestingState)

            if (originState.isEmpty()) {
                val orderingStateField = "ORC-24-4"
                val pathSpecOrderingState = formPathSpec(orderingStateField)
                originState = terser.get(pathSpecOrderingState)
            }

            val stateCode = report.destination?.let { settings.findOrganization(it.organizationName)?.stateCode }

            if (!originState.equals(stateCode)) {
                val sendingFacility = "MSH-4-2"
                val pathSpecSendingFacility = formPathSpec(sendingFacility)
                terser.set(pathSpecSendingFacility, hl7Config?.cliaForOutOfStateTesting)
            }
        }

        // get sender id for the record
        val senderID = report.getString(row, "sender_id") ?: ""

        // loop through CLIA resets
        cliaForSender.forEach { (sender, clia) ->
            try {
                // find that sender in the map
                if (sender.equals(senderID.trim(), ignoreCase = true) && !clia.isEmpty()) {
                    // if the sender needs should have a specific CLIA then overwrite the CLIA here
                    val pathSpecSendingFacilityID = formPathSpec("MSH-4-2")
                    terser.set(pathSpecSendingFacilityID, clia)
                }
            } catch (e: Exception) {
                val msg = "${e.localizedMessage} ${e.stackTraceToString()}"
                logger.error(msg)
            }
        }

        replaceValue(replaceValue, terser, message.patienT_RESULT.ordeR_OBSERVATION.observationReps)
        return message
    }

    /**
     * Loop through all [replaceValueMap] key value pairs to fill all non-empty
     * values in the [terser] message. Loop through the number OBX segments sent in
     * [observationRepeats]. Other segments should not repeat.
     */
    private fun replaceValue(
        replaceValueMap: Map<String, String>,
        terser: Terser,
        observationRepeats: Int
    ) {

        // after all values have been set or blanked, check for values that need replacement
        // isNotEmpty returns true only when a value exists. Whitespace only is considered a value
        replaceValueMap.forEach { element ->

            // value can be set as a comma separated list. First split the list .
            val valueList = element.value.split(",").map { it.trim() }
            var value = ""

            valueList.forEach { field ->

                // value could be a literal or a reference to a different HL7 field. When the terser.get fails
                // the assumption is to add the string as a literal
                val valueInMessage = try {
                    val pathSpec = formPathSpec(field)
                    terser.get(pathSpec)
                } catch (e: Exception) {
                    field
                }
                value = value.plus(valueInMessage)
            }

            // OBX segment can repeat. All repeats need to be looped
            if (element.key.length >= 3 && element.key.substring(0, 3) == "OBX") {

                for (i in 0..observationRepeats.minus(1)) {
                    val pathSpec = formPathSpec(element.key, i)
                    val valueInMessage = terser.get(pathSpec) ?: ""
                    if (valueInMessage.isNotEmpty()) {
                        terser.set(pathSpec, value)
                    }
                }
            } else {
                try {
                    val pathSpec = formPathSpec(element.key)
                    val valueInMessage = terser.get(pathSpec)
                    if (valueInMessage.isNotEmpty()) {
                        terser.set(pathSpec, value)
                    }
                } catch (e: Exception) {
                }
            }
        }
    }

    /**
     * Set the [terser]'s ORC-21 in accordance to the [useOrderingFacilityName] value.
     */
    fun setOrderingFacilityComponent(
        terser: Terser,
        rawFacilityName: String,
        useOrderingFacilityName: Hl7Configuration.OrderingFacilityName,
        report: Report,
        row: Int,
    ) {
        when (useOrderingFacilityName) {
            // No overrides
            Hl7Configuration.OrderingFacilityName.STANDARD -> {
                setPlainOrderingFacility(terser, rawFacilityName)
            }

            // Override with NCES ID if available
            Hl7Configuration.OrderingFacilityName.NCES -> {
                val ncesId = getSchoolId(report, row, rawFacilityName)
                if (ncesId == null)
                    setPlainOrderingFacility(terser, rawFacilityName)
                else
                    setNCESOrderingFacility(terser, rawFacilityName, ncesId)
            }

            // Override with organization name if available
            Hl7Configuration.OrderingFacilityName.ORGANIZATION_NAME -> {
                val organizationName = report.getString(row, "organization_name") ?: rawFacilityName
                setPlainOrderingFacility(terser, organizationName)
            }
        }
    }

    /**
     * Set the [terser]'s ORC-21-1 with just the [rawFacilityName]
     */
    internal fun setPlainOrderingFacility(
        terser: Terser,
        rawFacilityName: String,
    ) {
        terser.set(formPathSpec("ORC-21-1"), rawFacilityName.trim().take(50))
        // setting a default value for ORC-21-2 per PA's request.
        terser.set(formPathSpec("ORC-21-2"), DEFAULT_ORGANIZATION_NAME_TYPE_CODE)
    }

    /**
     * Set the [terser]'s ORC-21 in accordance to APHL guidance using the [rawFacilityName]
     * and the [ncesId] value.
     */
    internal fun setNCESOrderingFacility(
        terser: Terser,
        rawFacilityName: String,
        ncesId: String
    ) {
        // Implement APHL guidance for ORC-21 when NCES is known
        val facilityName = "${rawFacilityName.trim().take(32)}$NCES_EXTENSION$ncesId"
        terser.set(formPathSpec("ORC-21-1"), facilityName)
        terser.set(formPathSpec("ORC-21-6-1"), "NCES.IES")
        terser.set(formPathSpec("ORC-21-6-2"), "2.16.840.1.113883.3.8589.4.1.119")
        terser.set(formPathSpec("ORC-21-6-3"), "ISO")
        terser.set(formPathSpec("ORC-21-7"), "XX")
        terser.set(formPathSpec("ORC-21-10"), ncesId)
    }

    /**
     * Lookup the NCES id if the site_type is a k12 school
     */
    fun getSchoolId(report: Report, row: Int, rawFacilityName: String): String? {
        // This code only works on the COVID-19 schema or its extensions
        if (!report.schema.containsElement("ordering_facility_name")) return null
        // This recommendation only applies to k-12 schools
        if (report.getString(row, "site_of_care") != "k12") return null

        // NCES lookup is based on school name and zip code
        val zipCode = report.getString(row, "ordering_facility_zip_code", 5) ?: ""
        return ncesLookupTable.value.lookupBestMatch(
            lookupColumn = "NCESID",
            searchColumn = "SCHNAME",
            searchValue = rawFacilityName,
            filterColumn = "LZIP",
            filterValue = zipCode,
            canonicalize = { canonicalizeSchoolName(it) },
            commonWords = listOf("ELEMENTARY", "JUNIOR", "HIGH", "MIDDLE")
        )
    }

    /**
     * Prepare the string for matching by throwing away non-searchable characters and spacing
     */
    internal fun canonicalizeSchoolName(schoolName: String): String {
        val normalizeSchoolType = schoolName
            .uppercase()
            .replace("SCHOOL", "")
            .replace("(H)", "HIGH")
            .replace("(M)", "MIDDLE")
            .replace("K-8", "K8")
            .replace("K-12", "K12")
            .replace("\\(E\\)|ELEM\\.|EL\\.".toRegex(), "ELEMENTARY")
            .replace("ELEM\\s|ELEM$".toRegex(), "ELEMENTARY ")
            .replace("SR HIGH", "SENIOR HIGH")
            .replace("JR HIGH", "JUNIOR HIGH")

        val possesive = normalizeSchoolType
            .replace("\'S", "S")
        val onlyLettersAndSpaces = possesive
            .replace("[^A-Z0-9\\s]".toRegex(), " ")

        // Throw away single letter words
        return onlyLettersAndSpaces
            .split(" ")
            .filter { it.length > 1 }
            .joinToString(" ")
    }

    private fun setComponentForTable(
        terser: Terser,
        element: Element,
        report: Report,
        row: Int,
        config: Hl7Configuration? = null
    ) {
        setComponentForTable(terser, element, element.hl7Field!!, report, row, config)
    }

    private fun setComponentForTable(
        terser: Terser,
        element: Element,
        hl7Field: String,
        report: Report,
        row: Int,
        config: Hl7Configuration? = null
    ) {
        val lookupValues = mutableMapOf<String, String>()
        val pathSpec = formPathSpec(hl7Field)
        val mapper: Mapper? = element.mapperRef
        val args = element.mapperArgs ?: emptyList()
        val valueNames = mapper?.valueNames(element, args)
        report.schema.elements.forEach {
            lookupValues[it.name] = report.getString(row, it.name) ?: element.default ?: ""
        }
        val valuesForMapper = valueNames?.mapNotNull { elementName ->
            val valueElement = report.schema.findElement(elementName) ?: return@mapNotNull null
            val value = lookupValues[elementName] ?: return@mapNotNull null
            ElementAndValue(valueElement, value)
        }
        if (valuesForMapper == null) {
            terser.set(pathSpec, "")
        } else {
            val mappedValue = mapper.apply(element, args, valuesForMapper) ?: ""
            val truncatedValue = trimAndTruncateValue(mappedValue, hl7Field, config, terser)
            // there are instances where we need to replace the DII value that comes from the LIVD
            // table with an OID that reflects that this is an equipment UID instead. NH raised this
            // as an issue, and the HHS spec on confluence supports their configuration, but we need
            // to isolate out this option, so we don't affect other states we're already in production with
            if (truncatedValue == "DII" && config?.replaceDiiWithOid == true && hl7Field == "OBX-18-3") {
                terser.set(formPathSpec("OBX-18-3"), OBX_18_EQUIPMENT_UID_OID)
                terser.set(formPathSpec("OBX-18-4"), "ISO")
            } else {
                terser.set(pathSpec, truncatedValue)
            }
        }
    }

    /**
     * Set the component to [value] in the [terser] for the passed [hl7Field].
     * [hl7Field] must match the internal [Element] formatting.
     * Set [repeat] for the repeated segment case.
     */
    private fun setComponent(
        terser: Terser,
        element: Element,
        hl7Field: String,
        repeat: Int?,
        value: String,
        report: Report
    ) {
        // Break down the configuration structure
        val hl7Config = report.destination?.translation as? Hl7Configuration?
        val phoneNumberFormatting = hl7Config?.phoneNumberFormatting
            ?: Hl7Configuration.PhoneNumberFormatting.STANDARD
        val pathSpec = formPathSpec(hl7Field, repeat)

        // All components should be trimmed and not blank.
        val trimmedValue = value.trim()
        if (trimmedValue.isBlank()) return

        when (element.type) {
            Element.Type.ID_CLIA -> setCliaComponent(terser, value, hl7Field, hl7Config)
            Element.Type.HD -> setHDComponent(terser, value, pathSpec, hl7Field, hl7Config)
            Element.Type.EI -> setEIComponent(terser, value, pathSpec, hl7Field, hl7Config)
            Element.Type.CODE -> setCodeComponent(terser, value, pathSpec, element.valueSet, element.valueSetRef)
            Element.Type.TELEPHONE -> setTelephoneComponent(terser, value, pathSpec, element, phoneNumberFormatting)
            Element.Type.EMAIL -> setEmailComponent(terser, value, element, hl7Config)
            Element.Type.POSTAL_CODE -> setPostalComponent(terser, value, pathSpec, element)
            else -> {
                val truncatedValue = trimAndTruncateValue(value, hl7Field, hl7Config, terser)
                terser.set(pathSpec, truncatedValue)
            }
        }
    }

    /**
     * Set the HD component specified by [hl7Field] in [terser] with [value].
     * Truncate appropriately according to [hl7Field] and [hl7Config]
     */
    internal fun setHDComponent(
        terser: Terser,
        value: String,
        pathSpec: String,
        hl7Field: String,
        hl7Config: Hl7Configuration?
    ) {
        val maxLength = getMaxLength(hl7Field, value, hl7Config, terser)
        val hd = Element.parseHD(value, maxLength)
        if (hd.universalId != null && hd.universalIdSystem != null) {
            terser.set("$pathSpec-1", hd.name) // already truncated
            terser.set("$pathSpec-2", hd.universalId)
            terser.set("$pathSpec-3", hd.universalIdSystem)
        } else {
            terser.set(pathSpec, hd.name)
        }
    }

    /**
     * Set the EI component specified by [pathSpec] in [terser] with [value].
     * Truncate appropriately according to [hl7Field] and [hl7Config]
     */
    internal fun setEIComponent(
        terser: Terser,
        value: String,
        pathSpec: String,
        hl7Field: String,
        hl7Config: Hl7Configuration?
    ) {
        val maxLength = getMaxLength(hl7Field, value, hl7Config, terser)
        val ei = Element.parseEI(value)
        if (ei.universalId != null && ei.universalIdSystem != null) {
            terser.set("$pathSpec-1", ei.name.trimAndTruncate(maxLength))
            terser.set("$pathSpec-2", ei.namespace)
            terser.set("$pathSpec-3", ei.universalId)
            terser.set("$pathSpec-4", ei.universalIdSystem)
        } else {
            terser.set(pathSpec, ei.name.trimAndTruncate(maxLength))
        }
    }

    /**
     * Given the pathspec and the value, it will map that back to a valueset, or look up the valueset
     * based on the valueSetName, and fill in the field with the code
     */
    private fun setCodeComponent(
        terser: Terser,
        value: String,
        pathSpec: String,
        valueSetName: String?,
        elementValueSet: ValueSet? = null
    ) {
        if (valueSetName == null) error("Schema Error: Missing valueSet for '$pathSpec'")
        val valueSet = elementValueSet ?: metadata.findValueSet(valueSetName)
            ?: error("Schema Error: Cannot find '$valueSetName'")
        when (valueSet.system) {
            ValueSet.SetSystem.HL7,
            ValueSet.SetSystem.LOINC,
            ValueSet.SetSystem.UCUM,
            ValueSet.SetSystem.SNOMED_CT -> {
                // if it is a component spec then set all sub-components
                if (isField(pathSpec)) {
                    if (value.isNotEmpty()) {
                        // if a value in the valueset replaces something in the standard valueset
                        // we should default to that first, and then we will do all the other
                        // lookups based on that
                        val displayValue = valueSet.values.firstOrNull { v ->
                            v.replaces?.equals(value, true) == true
                        }?.code ?: value
                        terser.set("$pathSpec-1", displayValue)
                        terser.set("$pathSpec-2", valueSet.toDisplayFromCode(displayValue))
                        terser.set("$pathSpec-3", valueSet.toSystemFromCode(displayValue))
                        valueSet.toVersionFromCode(displayValue)?.let {
                            terser.set("$pathSpec-7", it)
                        }
                    }
                } else {
                    terser.set(pathSpec, value)
                }
            }
            else -> {
                terser.set(pathSpec, value)
            }
        }
    }

    /**
     * Set the [value] into the [hl7Field] in the passed in [terser].
     * If [hl7Field] points to a universal HD field, set [value] as the Universal ID field
     * and set 'CLIA' as the Universal ID Type.
     * If [hl7Field] points to CE field, set [value] as the Identifier and 'CLIA' as the Text.
     */
    internal fun setCliaComponent(
        terser: Terser,
        value: String,
        hl7Field: String,
        hl7Config: Hl7Configuration? = null
    ) {
        if (value.isEmpty()) return
        val pathSpec = formPathSpec(hl7Field)
        val maxLength = getMaxLength(hl7Field, value, hl7Config, terser)
        terser.set(pathSpec, value.trimAndTruncate(maxLength))

        when (hl7Field) {
            in HD_FIELDS_UNIVERSAL -> {
                val nextComponent = nextComponent(pathSpec)
                terser.set(nextComponent, "CLIA")
            }
            in CE_FIELDS -> {
                // HD and CE don't have the same format. for the CE field, we have
                // something that sits in the middle between the CLIA and the field
                // that identifies this as a CLIA
                val nextComponent = nextComponent(pathSpec, 2)
                terser.set(nextComponent, "CLIA")
            }
        }
    }

    /**
     * Set the XTN component using [phoneNumberFormatting] to control details
     */
    internal fun setTelephoneComponent(
        terser: Terser,
        value: String,
        pathSpec: String,
        element: Element,
        phoneNumberFormatting: Hl7Configuration.PhoneNumberFormatting
    ) {
        val parts = value.split(Element.phoneDelimiter)
        val areaCode = parts[0].substring(0, 3)
        val local = parts[0].substring(3)
        val country = parts[1]
        val extension = parts[2]
        val localWithDash = if (local.length == 7) "${local.slice(0..2)}-${local.slice(3..6)}" else local

        fun setComponents(pathSpec: String, component1: String) {
            // Note from the HL7 2.5.1 specification about components 1 and 2:
            // This component has been retained for backward compatibility only as of version 2.3.
            // Definition: Specifies the telephone number in a predetermined format that includes an
            // optional extension, beeper number and comment.
            // Format: [NN] [(999)]999-9999[X99999][B99999][C any text]
            // The optional first two digits are the country code. The optional X portion gives an extension.
            // The optional B portion gives a beeper code.
            // The optional C portion may be used for comments like, After 6:00.

            when (phoneNumberFormatting) {
                Hl7Configuration.PhoneNumberFormatting.STANDARD -> {
                    val phoneNumber = "($areaCode)$localWithDash" +
                        if (extension.isNotEmpty()) "X$extension" else ""
                    terser.set(buildComponent(pathSpec, 1), phoneNumber)
                    terser.set(buildComponent(pathSpec, 2), component1)
                }
                Hl7Configuration.PhoneNumberFormatting.ONLY_DIGITS_IN_COMPONENT_ONE -> {
                    terser.set(buildComponent(pathSpec, 1), "$areaCode$local")
                    terser.set(buildComponent(pathSpec, 2), component1)
                }
                Hl7Configuration.PhoneNumberFormatting.AREA_LOCAL_IN_COMPONENT_ONE -> {
                    // Added for backward compatibility
                    terser.set(buildComponent(pathSpec, 1), "($areaCode)$local")
                    terser.set(buildComponent(pathSpec, 2), component1)
                }
            }
            // it's a phone
            terser.set(buildComponent(pathSpec, 3), "PH")
            terser.set(buildComponent(pathSpec, 5), country)
            terser.set(buildComponent(pathSpec, 6), areaCode)
            terser.set(buildComponent(pathSpec, 7), local)
            if (extension.isNotEmpty()) terser.set(buildComponent(pathSpec, 8), extension)
        }

        if (element.nameContains("patient")) {
            // PID-13 is repeatable, which means we could have more than one phone #
            // or email etc, so we need to increment until we get empty for PID-13-2
            var rep = 0
            while (terser.get("/PATIENT_RESULT/PATIENT/PID-13($rep)-2")?.isEmpty() == false) {
                rep += 1
            }
            // if the first component contains an email value, we want to extract the values, and we want to then
            // put the patient phone number into rep 1 for PID-13. this means that the phone number will always
            // appear first in the list of repeats in PID-13
            if (rep > 0 && terser.get("/PATIENT_RESULT/PATIENT/PID-13(0)-2") == "NET") {
                // get the email back out
                val email = terser.get("/PATIENT_RESULT/PATIENT/PID-13(0)-4")
                // clear out the email value now so it's empty for the phone number repeat
                terser.set("/PATIENT_RESULT/PATIENT/PID-13(0)-4", "")
                // overwrite the first repeat
                setComponents("/PATIENT_RESULT/PATIENT/PID-13(0)", "PRN")
                // now write the second repeat
                terser.set("/PATIENT_RESULT/PATIENT/PID-13(1)-2", "NET")
                terser.set("/PATIENT_RESULT/PATIENT/PID-13(1)-3", "Internet")
                terser.set("/PATIENT_RESULT/PATIENT/PID-13(1)-4", email)
            } else {
                setComponents("/PATIENT_RESULT/PATIENT/PID-13($rep)", "PRN")
            }
        } else {
            setComponents(pathSpec, "WPN")
        }
    }

    private fun setEmailComponent(terser: Terser, value: String, element: Element, hl7Config: Hl7Configuration?) {
        // branch on element name. maybe we'll pass through ordering provider email information as well
        if (element.nameContains("patient_email")) {
            // for some state systems, they cannot handle repetition in the PID-13 field, despite what
            // the HL7 specification calls for. In that case, the patient email is not imported. A common
            // workaround is to shove the patient_email into PID-14 which is the business phone
            val truncatedValue = value.trimAndTruncate(XTN_MAX_LENGTHS[3])
            if (hl7Config?.usePid14ForPatientEmail == true) {
                // this is an email address
                terser.set("/PATIENT_RESULT/PATIENT/PID-14-2", "NET")
                // specifies it's an internet telecommunications type
                terser.set("/PATIENT_RESULT/PATIENT/PID-14-3", "Internet")
                terser.set("/PATIENT_RESULT/PATIENT/PID-14-4", truncatedValue)
            } else {
                // PID-13 is repeatable, which means we could have more than one phone #
                // or email etc, so we need to increment until we get empty for PID-13-2
                var rep = 0
                while (terser.get("/PATIENT_RESULT/PATIENT/PID-13($rep)-2")?.isEmpty() == false) {
                    rep += 1
                }
                // this is an email address
                terser.set("/PATIENT_RESULT/PATIENT/PID-13($rep)-2", "NET")
                // specifies it's an internet telecommunications type
                terser.set("/PATIENT_RESULT/PATIENT/PID-13($rep)-3", "Internet")
                terser.set("/PATIENT_RESULT/PATIENT/PID-13($rep)-4", truncatedValue)
            }
        }
    }

    private fun setPostalComponent(terser: Terser, value: String, pathSpec: String, element: Element) {
        val zipFive = element.toFormatted(value, Element.zipFiveToken)
        terser.set(pathSpec, zipFive)
    }

    private fun setAOE(
        terser: Terser,
        element: Element,
        aoeRep: Int,
        date: String,
        value: String,
        report: Report,
        row: Int,
        units: String? = null,
        suppressQst: Boolean = false,
    ) {
        // if the value type is a date, we need to specify that for the AOE questions
        val valueType = when (element.type) {
            Element.Type.DATE -> "DT"
            Element.Type.NUMBER -> "NM"
            Element.Type.CODE -> "CWE"
            else -> "ST"
        }
        terser.set(formPathSpec("OBX-1", aoeRep), (aoeRep + 1).toString())
        terser.set(formPathSpec("OBX-2", aoeRep), valueType)
        val aoeQuestion = element.hl7AOEQuestion
            ?: error("Schema Error: missing hl7AOEQuestion for '${element.name}'")
        setCodeComponent(terser, aoeQuestion, formPathSpec("OBX-3", aoeRep), "covid-19/aoe")

        when (element.type) {
            Element.Type.CODE -> setCodeComponent(terser, value, formPathSpec("OBX-5", aoeRep), element.valueSet)
            Element.Type.NUMBER -> {
                if (element.name != "patient_age") TODO("support other types of AOE numbers")
                if (units == null) error("Schema Error: expected age units")
                setComponent(terser, element, "OBX-5", aoeRep, value, report)
                setCodeComponent(terser, units, formPathSpec("OBX-6", aoeRep), "patient_age_units")
            }
            else -> setComponent(terser, element, "OBX-5", aoeRep, value, report)
        }

        terser.set(formPathSpec("OBX-11", aoeRep), "F")
        terser.set(formPathSpec("OBX-14", aoeRep), date)
        // some states want the observation date for the AOE questions as well
        terser.set(formPathSpec("OBX-19", aoeRep), report.getString(row, "test_result_date"))
        terser.set(formPathSpec("OBX-23-7", aoeRep), "XX")
        // many states can't accept the QST datapoint out at the end because it is nonstandard
        // we need to pass this in via the translation configuration
        if (!suppressQst) terser.set(formPathSpec("OBX-29", aoeRep), "QST")
        // all of these values must be set on the OBX AOE's for validation
        terser.set(formPathSpec("OBX-23-1", aoeRep), report.getStringByHl7Field(row, "OBX-23-1"))
        // set to a default value, but look below
        // terser.set(formPathSpec("OBX-23-6", aoeRep), report.getStringByHl7Field(row, "OBX-23-6"))
        terser.set(formPathSpec("OBX-23-10", aoeRep), report.getString(row, "testing_lab_clia"))
        terser.set(formPathSpec("OBX-15", aoeRep), report.getString(row, "testing_lab_clia"))
        terser.set(formPathSpec("OBX-24-1", aoeRep), report.getStringByHl7Field(row, "OBX-24-1"))
        terser.set(formPathSpec("OBX-24-2", aoeRep), report.getStringByHl7Field(row, "OBX-24-2"))
        terser.set(formPathSpec("OBX-24-3", aoeRep), report.getStringByHl7Field(row, "OBX-24-3"))
        terser.set(formPathSpec("OBX-24-4", aoeRep), report.getStringByHl7Field(row, "OBX-24-4"))
        terser.set(formPathSpec("OBX-24-5", aoeRep), report.getStringByHl7Field(row, "OBX-24-5"))
        terser.set(formPathSpec("OBX-24-9", aoeRep), report.getStringByHl7Field(row, "OBX-24-9"))
        // check for the OBX-23-6 value. it needs to be split apart
        val testingLabIdAssigner = report.getString(row, "testing_lab_id_assigner")
        if (testingLabIdAssigner?.contains("^") == true) {
            val testingLabIdAssignerParts = testingLabIdAssigner.split("^")
            testingLabIdAssignerParts.forEachIndexed { index, s ->
                terser.set(formPathSpec("OBX-23-6-${index + 1}", aoeRep), s)
            }
        }
    }

    private fun setNote(terser: Terser, value: String) {
        if (value.isBlank()) return
        terser.set(formPathSpec("NTE-3"), value)
        terser.set(formPathSpec("NTE-4-1"), "RE")
        terser.set(formPathSpec("NTE-4-2"), "Remark")
        terser.set(formPathSpec("NTE-4-3"), "HL70364")
        terser.set(formPathSpec("NTE-4-7"), HL7_SPEC_VERSION)
    }

    private fun setLiterals(terser: Terser) {
        // Value that NIST requires (although # is not part of 2.5.1)
        terser.set("MSH-12", HL7_SPEC_VERSION)
        terser.set("MSH-15", "NE")
        terser.set("MSH-16", "NE")
        terser.set("MSH-17", "USA")
        terser.set("MSH-18", "UNICODE UTF-8")
        terser.set("MSH-19", "")
        terser.set("MSH-20", "")
        /*
        terser.set("MSH-21-1", "PHLabReport-NoAck")
        terser.set("MSH-21-2", "ELR_Receiver")
        terser.set("MSH-21-3", "2.16.840.1.113883.9.11")
        terser.set("MSH-21-4", "ISO")
         */
        terser.set("SFT-1", SOFTWARE_VENDOR_ORGANIZATION)
        terser.set("SFT-2", buildVersion)
        terser.set("SFT-3", SOFTWARE_PRODUCT_NAME)
        terser.set("SFT-4", buildVersion)
        terser.set("SFT-6", buildDate)
        terser.set("/PATIENT_RESULT/PATIENT/PID-1", "1")
        terser.set("/PATIENT_RESULT/ORDER_OBSERVATION/ORC-1", "RE")
        terser.set("/PATIENT_RESULT/ORDER_OBSERVATION/OBR-1", "1")
        terser.set("/PATIENT_RESULT/ORDER_OBSERVATION/SPECIMEN/SPM-1", "1")
        terser.set("/PATIENT_RESULT/ORDER_OBSERVATION/OBSERVATION/OBX-1", "1")
        terser.set("/PATIENT_RESULT/ORDER_OBSERVATION/OBSERVATION/OBX-2", "CWE")
        terser.set("/PATIENT_RESULT/ORDER_OBSERVATION/OBSERVATION/OBX-23-7", "XX")
    }

    /**
     * Get a new truncation limit accounting for the encoding of HL7 special characters.
     * @param value string value to search for HL7 special characters
     * @param truncationLimit the starting limit
     * @return the new truncation limit or starting limit if no special characters are found
     */
    internal fun getTruncationLimitWithEncoding(value: String, truncationLimit: Int): Int {
        val regex = "[&^~|]".toRegex()
        val endIndex = min(value.length, truncationLimit)
        val matchCount = regex.findAll(value.substring(0, endIndex)).count()

        return if (matchCount > 0) {
            truncationLimit.minus(matchCount.times(2))
        } else {
            truncationLimit
        }
    }

    /**
     * Trim and truncate the [value] according to the rules in [hl7Config] for [hl7Field].
     * [terser] provides hl7 standards
     */
    internal fun trimAndTruncateValue(
        value: String,
        hl7Field: String,
        hl7Config: Hl7Configuration?,
        terser: Terser
    ): String {
        val maxLength = getMaxLength(hl7Field, value, hl7Config, terser)
        return value.trimAndTruncate(maxLength)
    }

    /**
     * Calculate for [hl7Field] and [value] the length to truncate the value according to the
     * truncation rules in [hl7Config]. The [terser] is used to determine the HL7 specification length.
     */
    internal fun getMaxLength(hl7Field: String, value: String, hl7Config: Hl7Configuration?, terser: Terser): Int? {
        return when {
            // This special case takes into account special rules needed by jurisdiction
            hl7Config?.truncateHDNamespaceIds == true && hl7Field in HD_FIELDS_LOCAL -> {
                getTruncationLimitWithEncoding(value, HD_TRUNCATION_LIMIT)
            }
            // For the fields listed here use the hl7 max length
            hl7Config?.truncateHl7Fields?.contains(hl7Field) == true -> {
                getHl7MaxLength(hl7Field, terser)
            }
            // In general, don't truncate. The thinking is that
            // 1. the max length of the specification is "normative" not system specific.
            // 2. ReportStream is a conduit and truncation is a loss of information
            // 3. Much of the current HHS guidance implies lengths longer than the 2.5.1 minimums
            // 4. Later hl7 specifications, relax the minimum length requirements
            else -> null
        }
    }

    /**
     * Given the internal field or component specified in [hl7Field], return the maximum string length
     * according to the HL7 specification. The [terser] provides the HL7 specifications
     */
    internal fun getHl7MaxLength(hl7Field: String, terser: Terser): Int? {
        fun getMaxLengthForCompositeType(type: Type, component: Int): Int? {
            val typeName = type.name
            val table = HL7_COMPONENT_MAX_LENGTH[typeName] ?: return null
            return if (component <= table.size) table[component - 1] else null
        }

        // Dev Note: this function is work in progress.
        // It is meant to be a general function for all fields and components,
        // but only has support for the cases of current COVID-19 schema.
        val segmentName = hl7Field.substring(0, 3)
        val segmentSpec = formSegSpec(segmentName)
        val segment = terser.getSegment(segmentSpec)
        val parts = hl7Field.substring(4).split("-").map { it.toInt() }
        val field = segment.getField(parts[0], 0)
        return when (parts.size) {
            // In general, use the values found in the HAPI library for fields
            1 -> segment.getLength(parts[0])
            // use our max-length tables when field and component is specified
            2 -> getMaxLengthForCompositeType(field, parts[1])
            // Add cases for sub-components here
            else -> null
        }
    }

    private fun createHeaders(report: Report): String {
        val sendingApplicationReport = report.getString(0, "sending_application") ?: ""
        val receivingApplicationReport = report.getString(0, "receiving_application") ?: ""
        val receivingFacilityReport = report.getString(0, "receiving_facility") ?: ""

        var sendingAppTruncationLimit: Int? = null
        var receivingAppTruncationLimit: Int? = null
        var receivingFacilityTruncationLimit: Int? = null

        val hl7Config = report.destination?.translation as? Hl7Configuration?
        if (hl7Config?.truncateHDNamespaceIds == true) {
            sendingAppTruncationLimit = getTruncationLimitWithEncoding(sendingApplicationReport, HD_TRUNCATION_LIMIT)
            receivingAppTruncationLimit = getTruncationLimitWithEncoding(
                receivingApplicationReport,
                HD_TRUNCATION_LIMIT
            )
            receivingFacilityTruncationLimit = getTruncationLimitWithEncoding(
                receivingFacilityReport,
                HD_TRUNCATION_LIMIT
            )
        }

        val encodingCharacters = "^~\\&"
        val sendingApp = formatHD(
            Element.parseHD(sendingApplicationReport, sendingAppTruncationLimit)
        )
        val sendingFacility = formatHD(
            Element.parseHD(sendingApplicationReport, sendingAppTruncationLimit)
        )
        val receivingApp = formatHD(
            Element.parseHD(receivingApplicationReport, receivingAppTruncationLimit)
        )
        val receivingFacility = formatHD(
            Element.parseHD(receivingFacilityReport, receivingFacilityTruncationLimit)
        )

        return "FHS|$encodingCharacters|" +
            "$sendingApp|" +
            "$sendingFacility|" +
            "$receivingApp|" +
            "$receivingFacility|" +
            nowTimestamp() +
            hl7SegmentDelimiter +
            "BHS|$encodingCharacters|" +
            "$sendingApp|" +
            "$sendingFacility|" +
            "$receivingApp|" +
            "$receivingFacility|" +
            nowTimestamp() +
            hl7SegmentDelimiter
    }

    private fun createFooters(report: Report): String {
        return "BTS|${report.itemCount}$hl7SegmentDelimiter" +
            "FTS|1$hl7SegmentDelimiter"
    }

    private fun nowTimestamp(): String {
        val timestamp = OffsetDateTime.now(ZoneId.systemDefault())
        return Element.datetimeFormatter.format(timestamp)
    }

    private fun buildComponent(spec: String, component: Int = 1): String {
        if (!isField(spec)) error("Not a component path spec")
        return "$spec-$component"
    }

    private fun isField(spec: String): Boolean {
        // Support the SEG-# and the SEG-#(#) repeat pattern
        val pattern = Regex("[A-Z][A-Z][A-Z]-[0-9]+(?:\\([0-9]+\\))?$")
        return pattern.containsMatchIn(spec)
    }

    private fun nextComponent(spec: String, increment: Int = 1): String {
        val componentPattern = Regex("[A-Z][A-Z][A-Z]-[0-9]+-([0-9]+)$")
        componentPattern.find(spec)?.groups?.get(1)?.let {
            val nextComponent = it.value.toInt() + increment
            return spec.replaceRange(it.range, nextComponent.toString())
        }
        val subComponentPattern = Regex("[A-Z][A-Z][A-Z]-[0-9]+-[0-9]+-([0-9]+)$")
        subComponentPattern.find(spec)?.groups?.get(1)?.let {
            val nextComponent = it.value.toInt() + increment
            return spec.replaceRange(it.range, nextComponent.toString())
        }
        error("Did match on component or subcomponent")
    }

    internal fun formPathSpec(spec: String, rep: Int? = null): String {
        val segment = spec.substring(0, 3)
        val components = spec.substring(3)
        val segmentSpec = formSegSpec(segment, rep)
        return "$segmentSpec$components"
    }

    internal fun formSegSpec(segment: String, rep: Int? = null): String {
        val repSpec = rep?.let { "($rep)" } ?: ""
        return when (segment) {
            "OBR" -> "/PATIENT_RESULT/ORDER_OBSERVATION/OBR"
            "ORC" -> "/PATIENT_RESULT/ORDER_OBSERVATION/ORC"
            "SPM" -> "/PATIENT_RESULT/ORDER_OBSERVATION/SPECIMEN/SPM"
            "PID" -> "/PATIENT_RESULT/PATIENT/PID"
            "OBX" -> "/PATIENT_RESULT/ORDER_OBSERVATION/OBSERVATION$repSpec/OBX"
            "NTE" -> "/PATIENT_RESULT/ORDER_OBSERVATION/OBSERVATION/NTE"
            else -> segment
        }
    }

    private fun formatHD(hdFields: Element.HDFields, separator: String = "^"): String {
        return if (hdFields.universalId != null && hdFields.universalIdSystem != null) {
            "${hdFields.name}$separator${hdFields.universalId}$separator${hdFields.universalIdSystem}"
        } else {
            hdFields.name
        }
    }

    private fun formatEI(eiFields: Element.EIFields, separator: String = "^"): String {
        return if (eiFields.namespace != null && eiFields.universalId != null && eiFields.universalIdSystem != null) {
            "${eiFields.name}$separator${eiFields.namespace}" +
                "$separator${eiFields.universalId}$separator${eiFields.universalIdSystem}"
        } else {
            eiFields.name
        }
    }

    /**
     * Get a phone number from an XTN (e.g. phone number) field of an HL7 message.
     * @param terser the HL7 terser
     * @param element the element to decode
     * @return the phone number or empty string
     */
    internal fun decodeHl7TelecomData(terser: Terser, element: Element, hl7Field: String): String {

        /**
         * Extract a phone number from a value [xtnValue] of an XTN HL7 field.
         * @return a normalized phone number or empty if no phone number was found
         */
        fun getTelecomValue(xtnValue: Type): String {
            var strValue = ""
            if (xtnValue is XTN) {
                when (element.type) {
                    Element.Type.TELEPHONE -> {
                        // If we have an area code or local number then let's use the new fields, otherwise try the deprecated field
                        if (!xtnValue.areaCityCode.isEmpty || !xtnValue.localNumber.isEmpty) {
                            // If the phone number type is specified then make sure it is a phone, otherwise assume it is.
                            if (xtnValue.telecommunicationEquipmentType.isEmpty ||
                                xtnValue.telecommunicationEquipmentType.valueOrEmpty == "PH"
                            ) {
                                strValue = "${xtnValue.areaCityCode.value ?: ""}${xtnValue.localNumber.value ?: ""}:" +
                                    "${xtnValue.countryCode.value ?: ""}:${xtnValue.extension.value ?: ""}"
                            }
                        } else if (!xtnValue.telephoneNumber.isEmpty) {
                            strValue = element.toNormalized(xtnValue.telephoneNumber.valueOrEmpty)
                        }
                    }
                    Element.Type.EMAIL -> {
                        if (xtnValue.telecommunicationEquipmentType.isEmpty ||
                            xtnValue.telecommunicationEquipmentType.valueOrEmpty == "Internet"
                        ) {
                            strValue = element.toNormalized(xtnValue.emailAddress.valueOrEmpty)
                        }
                    }
                    else -> error("${element.type} is unsupported to decode telecom data.")
                }
            }
            return strValue
        }

        var telecomValue = ""

        // Get the field values by going through the terser segment.  This method gives us an
        // array with a maximum number of repetitions, but it may return multiple array elements even if
        // there is no data
        val fieldParts = getTerserSpec(hl7Field).split("-")
        if (fieldParts.size > 1) {
            val segment = terser.getSegment(fieldParts[0])
            val fieldNumber = fieldParts[1].toIntOrNull()
            if (segment != null && fieldNumber != null) {
                segment.getField(fieldNumber)?.forEach {
                    // The first phone number wins
                    if (telecomValue.isBlank()) {
                        telecomValue = getTelecomValue(it)
                    }
                }
            }
        }

        return telecomValue
    }

    /**
     * Get a date time from a TS date time field of an HL7 message.
     * @param terser the HL7 terser
     * @param element the element to decode
     * @param warnings the list of warnings
     * @return the date time or empty string
     */
    internal fun decodeHl7DateTime(
        terser: Terser,
        element: Element,
        hl7Field: String,
        warnings: MutableList<String>
    ): String {
        var valueString = ""
        val fieldParts = getTerserSpec(hl7Field).split("-")
        if (fieldParts.size > 1) {
            val segment = terser.getSegment(fieldParts[0])
            val fieldNumber = fieldParts[1].toIntOrNull()
            if (segment != null && fieldNumber != null) {
                var dtm: Instant? = null
                var rawValue = ""
                when (val value = segment.getField(fieldNumber, 0)) {
                    // Timestamp
                    is TS -> {
                        // If the offset was not specified then set the timezone to UTC instead of the system default
                        // -99 is the value returned from HAPI when no offset is specified
                        if (value.time?.gmtOffset == -99) {
                            val cal = value.time?.valueAsCalendar
                            cal?.let { it.timeZone = TimeZone.getTimeZone("GMT") }
                            dtm = cal?.toInstant()
                        } else dtm = value.time?.valueAsDate?.toInstant()
                        rawValue = value.toString()
                    }
                    // Date range. For getting a date time, use the start of the range
                    is DR -> {
                        if (value.rangeStartDateTime?.time?.gmtOffset == -99) {
                            val cal = value.rangeStartDateTime?.time?.valueAsCalendar
                            cal?.let { it.timeZone = TimeZone.getTimeZone("GMT") }
                            dtm = cal?.toInstant()
                        } else dtm = value.rangeStartDateTime?.time?.valueAsDate?.toInstant()
                        rawValue = value.toString()
                    }
                    is DT -> {
                        dtm = LocalDate.of(value.year, value.month, value.day)
                            .atStartOfDay(ZoneId.systemDefault()).toInstant()
                        rawValue = value.toString()
                    }
                }

                dtm?.let {
                    // Now check to see if we have all the precision we want
                    when (element.type) {
                        Element.Type.DATETIME -> {
                            valueString = DateTimeFormatter.ofPattern(Element.datetimePattern)
                                .format(OffsetDateTime.ofInstant(dtm, ZoneId.of("Z")))
                            val r = Regex("^[A-Z]+\\[[0-9]{12,}\\.?[0-9]{0,4}[+-][0-9]{4}]\$")
                            if (!r.matches(rawValue)) {
                                warnings.add(
                                    "Timestamp for $hl7Field - ${element.name} should provide more " +
                                        "precision. Should be formatted as YYYYMMDDHHMM[SS[.S[S[S[S]+/-ZZZZ"
                                )
                            }
                        }
                        Element.Type.DATE -> {
                            valueString = DateTimeFormatter.ofPattern(Element.datePattern)
                                .format(OffsetDateTime.ofInstant(dtm, ZoneId.of("Z")))
                            // Note that some schema fields of type date could be derived from HL7 date time fields
                            val r = Regex("^[A-Z]+\\[[0-9]{8,}.*")
                            if (!r.matches(rawValue)) {
                                warnings.add(
                                    "Date for $hl7Field - ${element.name} should provide more " +
                                        "precision. Should be formatted as YYYYMMDD"
                                )
                            }
                        }
                        else -> throw IllegalStateException("${element.type} not supported by decodeHl7DateTime")
                    }
                }
            }
        }
        return valueString
    }

    /**
     * Gets the HAPI Terser spec from the provided [hl7Field] string.
     * @returns the HAPI Terser spec
     */
    internal fun getTerserSpec(hl7Field: String): String {
        return if (hl7Field.isNotBlank() && hl7Field.startsWith("MSH")) {
            "/$hl7Field"
        } else {
            "/.$hl7Field"
        }
    }

    companion object {
        /** the length to truncate HD values to. Defaults to 20 */
        const val HD_TRUNCATION_LIMIT = 20
        const val HL7_SPEC_VERSION: String = "2.5.1"
        const val MESSAGE_CODE = "ORU"
        const val MESSAGE_TRIGGER_EVENT = "R01"
        const val SOFTWARE_VENDOR_ORGANIZATION: String = "Centers for Disease Control and Prevention"
        const val SOFTWARE_PRODUCT_NAME: String = "PRIME ReportStream"
        const val NCES_EXTENSION = "_NCES_"
        const val OBX_18_EQUIPMENT_UID_OID: String = "2.16.840.1.113883.3.3719"
        /** the default org name type code. defaults to "L" */
        const val DEFAULT_ORGANIZATION_NAME_TYPE_CODE: String = "L"

        /*
        From the HL7 2.5.1 Ch 2A spec...

        The Hierarchical Designator identifies an entity that has responsibility for managing or
        assigning a defined set of instance identifiers.

        The HD is designed to be used either as a local identifier (with only the <namespace ID> valued)
        or a publicly-assigned identifier, a UID (<universal ID> and <universal ID type> both valued)
         */

        /**
         * List of fields that have the local HD type.
         */
        val HD_FIELDS_LOCAL = listOf(
            "MSH-4-1", "OBR-3-2", "OBR-2-2", "ORC-3-2", "ORC-2-2", "ORC-4-2",
            "PID-3-4-1", "PID-3-6-1", "SPM-2-1-2", "SPM-2-2-2"
        )

        /**
         * List of fields that have the universal HD type
         */
        val HD_FIELDS_UNIVERSAL = listOf(
            "MSH-4-2", "OBR-3-3", "OBR-2-3", "ORC-3-3", "ORC-2-3", "ORC-4-3",
            "PID-3-4-2", "PID-3-6-2", "SPM-2-1-3", "SPM-2-2-3"
        )

        /**
         * List of fields that have a CE type. Note: this is only really used in places
         * where we need to put a CLIA marker in the field as well and there are a
         * lot of CE fields that are *NOT* CLIA fields, so use this correctly.
         */
        val CE_FIELDS = listOf("OBX-15-1")

        // Component specific sub-component length from HL7 specification Chapter 2A
        private val CWE_MAX_LENGTHS = arrayOf(20, 199, 20, 20, 199, 20, 10, 10, 199)
        private val EI_MAX_LENGTHS = arrayOf(199, 20, 199, 6)
        private val EIP_MAX_LENGTHS = arrayOf(427, 427)
        private val HD_MAX_LENGTHS = arrayOf(20, 199, 6)
        private val XTN_MAX_LENGTHS = arrayOf(199, 3, 8, 199, 3, 5, 9, 5, 199, 4, 6, 199)
        private val XAD_MAX_LENGTHS = arrayOf(184, 120, 50, 50, 12, 3, 3, 50, 20, 20, 1, 53, 26, 26)
        private val XCN_MAX_LENGTHS =
            arrayOf(15, 194, 30, 30, 20, 20, 5, 4, 227, 1, 1, 3, 5, 227, 1, 483, 53, 1, 26, 26, 199, 705, 705)
        private val XON_MAX_LENGTHS = arrayOf(50, 20, 4, 1, 3, 227, 5, 227, 1, 20)
        private val XPN_MAX_LENGTHS = arrayOf(194, 30, 30, 20, 20, 6, 1, 1, 483, 53, 1, 26, 26, 199)

        /**
         * Component length table for composite HL7 types taken from HL7 specification Chapter 2A.
         */
        val HL7_COMPONENT_MAX_LENGTH = mapOf(
            "CWE" to CWE_MAX_LENGTHS,
            "EI" to EI_MAX_LENGTHS,
            "EIP" to EIP_MAX_LENGTHS,
            "HD" to HD_MAX_LENGTHS,
            "XAD" to XAD_MAX_LENGTHS,
            "XCN" to XCN_MAX_LENGTHS,
            "XON" to XON_MAX_LENGTHS,
            "XPN" to XPN_MAX_LENGTHS,
            "XTN" to XTN_MAX_LENGTHS,
            // Extend further here
        )

        /**
         * List of ordering provider id fields
         */
        val ORDERING_PROVIDER_ID_FIELDS = listOf("ORC-12", "OBR-16")

        // Do a lazy init because this table may never be used and it is large
        val ncesLookupTable = lazy {
            LookupTable.read("./metadata/tables/nces_id.csv")
        }
    }
}

/**
 * Trim and truncate the string to the [maxLength] preserving as much of the non-whitespace as possible
 */
fun String.trimAndTruncate(maxLength: Int?): String {
    val startTrimmed = this.trimStart()
    val truncated = if (maxLength != null && startTrimmed.length > maxLength)
        startTrimmed.take(maxLength)
    else
        startTrimmed
    return truncated.trimEnd()
}<|MERGE_RESOLUTION|>--- conflicted
+++ resolved
@@ -385,13 +385,8 @@
         return ReadResult(report, errors, warnings)
     }
 
-<<<<<<< HEAD
     fun createMessage(report: Report, row: Int): String {
-        val message = ORU_R01()
-=======
-    internal fun createMessage(report: Report, row: Int): String {
-
->>>>>>> cc3335e0
+
         val hl7Config = report.destination?.translation as? Hl7Configuration?
         val processingId = if (hl7Config?.useTestProcessingMode == true) {
             "T"
@@ -403,7 +398,7 @@
         return hapiContext.pipeParser.encode(message)
     }
 
-    internal fun buildMessage(
+    fun buildMessage(
         report: Report,
         row: Int,
         processingId: String = "T",
