package gov.cdc.prime.router.serializers

import ca.uhn.hl7v2.DefaultHapiContext
import ca.uhn.hl7v2.HL7Exception
import ca.uhn.hl7v2.model.Type
import ca.uhn.hl7v2.model.v251.datatype.DR
import ca.uhn.hl7v2.model.v251.datatype.DT
import ca.uhn.hl7v2.model.v251.datatype.TS
import ca.uhn.hl7v2.model.v251.datatype.XTN
import ca.uhn.hl7v2.model.v251.message.ORU_R01
import ca.uhn.hl7v2.parser.CanonicalModelClassFactory
import ca.uhn.hl7v2.parser.EncodingNotSupportedException
import ca.uhn.hl7v2.parser.ModelClassFactory
import ca.uhn.hl7v2.preparser.PreParser
import ca.uhn.hl7v2.util.Terser
import gov.cdc.prime.router.ActionError
import gov.cdc.prime.router.ActionLogDetail
import gov.cdc.prime.router.ActionLogger
import gov.cdc.prime.router.Element
import gov.cdc.prime.router.FieldPrecisionMessage
import gov.cdc.prime.router.Hl7Configuration
import gov.cdc.prime.router.InvalidHL7Message
import gov.cdc.prime.router.Metadata
import gov.cdc.prime.router.Report
import gov.cdc.prime.router.Schema
import gov.cdc.prime.router.Sender
import gov.cdc.prime.router.SettingsProvider
import gov.cdc.prime.router.Source
import gov.cdc.prime.router.ValueSet
import gov.cdc.prime.router.metadata.ElementAndValue
import gov.cdc.prime.router.metadata.Mapper
import org.apache.logging.log4j.kotlin.Logging
import java.io.InputStream
import java.io.OutputStream
import java.time.Instant
import java.time.LocalDate
import java.time.OffsetDateTime
import java.time.ZoneId
import java.time.format.DateTimeFormatter
import java.util.Properties
import java.util.TimeZone
import kotlin.math.min

class Hl7Serializer(
    val metadata: Metadata,
    val settings: SettingsProvider
) : Logging {
    /**
     * HL7 mapping of all messages in a report submission.
     */
    data class Hl7Mapping(
        val mappedRows: Map<String, List<String>>,
        val items: List<MessageResult>,
    )

    /**
     * Result of one HL7 message.
     */
    data class MessageResult(
        val item: Map<String, List<String>>,
        val errors: MutableList<ActionLogDetail>,
        val warnings: MutableList<ActionLogDetail>
    )

    private val hl7SegmentDelimiter: String = "\r"
    private val hapiContext = DefaultHapiContext()
    private val modelClassFactory: ModelClassFactory = CanonicalModelClassFactory(HL7_SPEC_VERSION)
    private val buildVersion: String
    private val buildDate: String
    private val formatter = DateTimeFormatter.ofPattern("yyyyMMddHHmmss.SSSSZZZ")

    init {
        val buildProperties = Properties()
        val propFileStream = this::class.java.classLoader.getResourceAsStream("build.properties")
            ?: error("Could not find the properties file")
        propFileStream.use {
            buildProperties.load(it)
            buildVersion = buildProperties.getProperty("buildVersion", "0.0.0.0")
            buildDate = buildProperties.getProperty("buildDate", "20200101")
        }
        hapiContext.modelClassFactory = modelClassFactory
    }

    /**
     * Write a report with a single item
     */
    fun write(report: Report, outputStream: OutputStream) {
        if (report.itemCount != 1)
            error("Internal Error: multiple item report cannot be written as a single HL7 message")
        val message = createMessage(report, 0)
        outputStream.write(message.toByteArray())
    }

    /**
     * Write a report with BHS and FHS segments and multiple items. [sendingApplicationReport],
     * [receivingApplicationReport], and [receivingFacilityReport] are used for empty batch generation and will be used
     * if passed in (instead of pulling them from the 1st record)
     */
    fun writeBatch(
        report: Report,
        outputStream: OutputStream,
        sendingApplicationReport: String? = null,
        receivingApplicationReport: String? = null,
        receivingFacilityReport: String? = null
    ) {
        // Dev Note: HAPI doesn't support a batch of messages, so this code creates
        // these segments by hand
        outputStream.write(
            createHeaders(
                report,
                sendingApplicationReport,
                receivingApplicationReport,
                receivingFacilityReport
            ).toByteArray()
        )
        report.itemIndices.map {
            val message = createMessage(report, it)
            outputStream.write(message.toByteArray())
        }
        outputStream.write(createFooters(report).toByteArray())
    }

    /**
     * Decode an HL7 batch [message] for a given [schema] and [sender].
     * @return the decoded HL7 data
     */
    fun convertBatchMessagesToMap(message: String, schema: Schema, sender: Sender? = null): Hl7Mapping {
        val mappedRows: MutableMap<String, MutableList<String>> = mutableMapOf()
        val rowResults = mutableListOf<MessageResult>()
        val reg = "[\r\n]".toRegex()
        val cleanedMessage = reg.replace(message, hl7SegmentDelimiter)
        val messageLines = cleanedMessage.split(hl7SegmentDelimiter)
        val nextMessage = StringBuilder()
        var messageIndex = 1

        /**
         * Parse an HL7 [message] from a string.
         */
        fun parseStringMessage(message: String) {
            val parsedMessage = convertMessageToMap(message, messageIndex, schema, sender)
            if (parsedMessage.item.isNotEmpty() || parsedMessage.errors.isNotEmpty() ||
                parsedMessage.warnings.isNotEmpty()
            )
                rowResults.add(parsedMessage)
            parsedMessage.item.forEach { (k, v) ->
                if (!mappedRows.containsKey(k))
                    mappedRows[k] = mutableListOf()

                mappedRows[k]?.addAll(v)
            }
        }

        messageLines.forEach {
            if (it.startsWith("FHS"))
                return@forEach
            if (it.startsWith("BHS"))
                return@forEach
            if (it.startsWith("BTS"))
                return@forEach
            if (it.startsWith("FTS"))
                return@forEach

            if (nextMessage.isNotBlank() && it.startsWith("MSH")) {
                parseStringMessage(nextMessage.toString())
                nextMessage.clear()
                messageIndex++
            }

            if (it.isNotBlank()) {
                nextMessage.append("$it\r")
            }
        }

        // catch the last message
        if (nextMessage.isNotBlank()) {
            parseStringMessage(nextMessage.toString())
        }

        return Hl7Mapping(mappedRows, rowResults)
    }

    /**
     * Convert an HL7 [message] with [messageIndex] index based on the specified [schema] and [sender].
     * @return the resulting data
     */
    fun convertMessageToMap(message: String, messageIndex: Int, schema: Schema, sender: Sender? = null): MessageResult {
        val errors = mutableListOf<ActionLogDetail>()
        val warnings = mutableListOf<ActionLogDetail>()

        /**
         * Query the terser and get a value.
         * @param terser the HAPI terser
         * @param terserSpec the HL7 field to fetch as a terser spec
         * @return the value from the HL7 message or an empty string if no value found
         */
        fun queryTerserForValue(
            terser: Terser,
            terserSpec: String
        ): String {
            val parsedValue = try {
                terser.get(terserSpec) ?: if (terserSpec.contains("OBX") || terserSpec.contains("SPM"))
                    terser.get("/.SPECIMEN" + terserSpec.replace(".", ""))
                else
                    null
            } catch (e: HL7Exception) {
                errors.add(InvalidHL7Message("Unexpected error while parsing $terserSpec: ${e.message}"))
                null
            }

            return parsedValue ?: ""
        }

        /**
         * Decode answers to AOE questions
         * @param element the element for the AOE question
         * @param terser the HAPI terser
         * @return the value from the HL7 message or an empty string if no value found
         */
        fun decodeAOEQuestion(
            element: Element,
            terser: Terser
        ): String {
            var value = ""
            val question = element.hl7AOEQuestion!!
            val countObservations = 10
            // todo: map each AOE by the AOE question ID
            for (c in 0 until countObservations) {
                var spec = "/.OBSERVATION($c)/OBX-3-1"
                val questionCode = try {
                    terser.get(spec)
                } catch (e: HL7Exception) {
                    errors.add(InvalidHL7Message("Error while decoding $spec: ${e.message}"))
                    null
                }
                if (questionCode?.startsWith(question) == true) {
                    spec = "/.OBSERVATION($c)/OBX-5"
                    value = queryTerserForValue(terser, spec)
                }
            }
            return value
        }

        // key of the map is the column header, list is the values in the column
        val mappedRows: MutableMap<String, String> = mutableMapOf()
        hapiContext.modelClassFactory = modelClassFactory
        val parser = hapiContext.pipeParser
        val reg = "[\r\n]".toRegex()
        val cleanedMessage = reg.replace(message, hl7SegmentDelimiter).trim()
        // if the message is empty, return a row result that warns of empty data
        if (cleanedMessage.isEmpty()) {
            logger.debug("Skipping empty message during parsing")
            warnings.add(InvalidHL7Message("Cannot parse empty HL7 message"))
            return MessageResult(emptyMap(), errors, warnings)
        }

        val hapiMsg = try {
            // First check that we have an HL7 message we can parse.  Note some older messages may have
            // only MSH 9-1 and MSH-9-2, or even just MSH-9-1, so we need use those two fields to compare
            val msgType = PreParser.getFields(cleanedMessage, "MSH-9-1", "MSH-9-2")
            when {
                msgType.isNullOrEmpty() || msgType[0] == null -> {
                    errors.add(InvalidHL7Message("Missing required HL7 message type field MSH-9"))
                    return MessageResult(emptyMap(), errors, warnings)
                }
                arrayOf("ORU", "R01") contentEquals msgType -> parser.parse(cleanedMessage)
                else -> {
                    warnings.add(
                        InvalidHL7Message
                        ("Ignoring unsupported HL7 message type ${msgType.joinToString(",")}")
                    )
                    return MessageResult(emptyMap(), errors, warnings)
                }
            }
        } catch (e: HL7Exception) {
            logger.error("${e.localizedMessage} ${e.stackTraceToString()}")
            if (e is EncodingNotSupportedException) {
                // This exception error message is a bit cryptic, so let's provide a better one.
                errors.add(InvalidHL7Message("Error parsing HL7 message: Invalid HL7 message format"))
            } else {
                errors.add(InvalidHL7Message("Error parsing HL7 message: ${e.localizedMessage}"))
            }
            return MessageResult(emptyMap(), errors, warnings)
        }

        try {
            val terser = Terser(hapiMsg)

            // First, extract any data elements from the HL7 message.
            schema.elements.forEach { element ->
                // If there is no value for the key, then initialize it.
                if (!mappedRows.containsKey(element.name)) {
                    mappedRows[element.name] = ""
                }

                // Make a list of all the HL7 primary and alternate fields to look into.
                // Note that the hl7Fields list will be empty if no fields is specified
                val hl7Fields = ArrayList<String>()
                if (!element.hl7Field.isNullOrEmpty()) hl7Fields.add(element.hl7Field)
                if (!element.hl7OutputFields.isNullOrEmpty()) hl7Fields.addAll(element.hl7OutputFields)
                var value = ""
                for (i in 0 until hl7Fields.size) {
                    val hl7Field = hl7Fields[i]
                    value = when {
                        // Decode a phone number
                        element.type == Element.Type.TELEPHONE ||
                            element.type == Element.Type.EMAIL ->
                            decodeHl7TelecomData(terser, element, hl7Field)

                        // Decode a timestamp
                        element.type == Element.Type.DATETIME ||
                            element.type == Element.Type.DATE ->
                            decodeHl7DateTime(terser, element, hl7Field, warnings)

                        // Decode an AOE question
                        hl7Field == "AOE" ->
                            decodeAOEQuestion(element, terser)

                        // Process a CODE type field.  IMPORTANT: Must be checked after AOE as AOE is a CODE field
                        element.type == Element.Type.CODE -> {
                            val rawValue = queryTerserForValue(
                                terser, getTerserSpec(hl7Field)
                            )
                            // This verifies the code received is good.  Note the translated value will be the same as
                            // the raw value for valuesets and altvalues
                            try {
                                when {
                                    rawValue.isBlank() -> ""

                                    element.altValues != null && element.altValues.isNotEmpty() ->
                                        element.toNormalized(rawValue, Element.altDisplayToken)

                                    !element.valueSet.isNullOrEmpty() ->
                                        element.toNormalized(rawValue, Element.codeToken)

                                    else -> rawValue
                                }
                            } catch (e: IllegalStateException) {
                                warnings.add(
                                    InvalidHL7Message("The code $rawValue for field $hl7Field is invalid.")
                                )
                                ""
                            }
                        }

                        // No special case here, so get a value from an HL7 field
                        else ->
                            queryTerserForValue(
                                terser, getTerserSpec(hl7Field)
                            )
                    }
                    if (value.isNotBlank()) break
                }

                if (value.isNotBlank()) {
                    mappedRows[element.name] = value
                }
            }

            // Second, we process all the element raw values through mappers and defaults.
            schema.processValues(
                mappedRows, errors, warnings, sender = sender,
                itemIndex = messageIndex
            )
        } catch (e: Exception) {
            val msg = "${e.localizedMessage} ${e.stackTraceToString()}"
            logger.error(msg)
            errors.add(InvalidHL7Message(msg))
        }

        // convert sets to lists
        val rows = mappedRows.keys.associateWith {
            if (mappedRows[it] != null) listOf(mappedRows[it]!!) else emptyList()
        }

        return MessageResult(rows, errors, warnings)
    }

    fun readExternal(
        schemaName: String,
        input: InputStream,
        source: Source,
        sender: Sender? = null,
    ): ReadResult {
        val messageBody = input.bufferedReader().use { it.readText() }
        val schema = metadata.findSchema(schemaName) ?: error("Schema name $schemaName not found")
        val mapping = convertBatchMessagesToMap(messageBody, schema, sender = sender)
        val mappedRows = mapping.mappedRows

        mapping.mappedRows.forEach {
            logger.debug("${it.key} -> ${it.value.joinToString()}")
        }

        // Generate the action log
        val actionLogs = ActionLogger()
        mapping.items.forEachIndexed { index, messageResult ->
            val messageIndex = index + 1
            var trackingId = if (schema.trackingElement != null && messageResult.item.contains(schema.trackingElement))
                messageResult.item[schema.trackingElement]?.firstOrNull() ?: ""
            else ""
            if (trackingId.isEmpty())
                trackingId = "message$messageIndex"
            val itemLogger = actionLogs.getItemLogger(messageIndex, trackingId)
            itemLogger.error(messageResult.errors)
            itemLogger.warn(messageResult.warnings)
        }

        if (actionLogs.hasErrors()) {
            throw ActionError(actionLogs.errors)
        } else {
            val report = Report(schema, mappedRows, source, metadata = metadata)
            return ReadResult(report, actionLogs)
        }
    }

    fun createMessage(report: Report, row: Int): String {

        val hl7Config = report.destination?.translation as? Hl7Configuration?
        val processingId = if (hl7Config?.useTestProcessingMode == true) {
            "T"
        } else {
            "P"
        }
        val message = buildMessage(report, row, processingId)
        hapiContext.modelClassFactory = modelClassFactory
        return hapiContext.pipeParser.encode(message)
    }

    fun buildMessage(
        report: Report,
        row: Int,
        processingId: String = "T",
    ): ORU_R01 {
        val message = ORU_R01()
        message.initQuickstart(MESSAGE_CODE, MESSAGE_TRIGGER_EVENT, processingId)

        val hl7Report = report.copy()
        // set up our configuration
        val hl7Config = hl7Report.destination?.translation as? Hl7Configuration
        val replaceValue = hl7Config?.replaceValue ?: emptyMap()
        val replaceValueAwithB = hl7Config?.replaceValueAwithB ?: emptyMap()
        val cliaForSender = hl7Config?.cliaForSender ?: emptyMap()
        val suppressQst = hl7Config?.suppressQstForAoe ?: false
        val suppressAoe = hl7Config?.suppressAoe ?: false
        val applyOTCDefault = hl7Config?.applyOTCDefault ?: false
        val useOrderingFacilityName = hl7Config?.useOrderingFacilityName
            ?: Hl7Configuration.OrderingFacilityName.STANDARD
        val stripInvalidCharactersRegex: Regex? = hl7Config?.stripInvalidCharsRegex?.let {
            Regex(hl7Config.stripInvalidCharsRegex)
        }

        // and we have some fields to suppress
        val suppressedFields = hl7Config
            ?.suppressHl7Fields
            ?.split(",")
            ?.map { it.trim() } ?: emptyList()
        // or maybe we're going to suppress UNK/ASKU for some fields
        val blanksForUnknownFields = hl7Config
            ?.useBlankInsteadOfUnknown
            ?.split(",")
            ?.map { it.lowercase().trim() } ?: emptyList()
        val convertTimestampToDateTimeFields = hl7Config
            ?.convertTimestampToDateTime
            ?.split(",")
            ?.map { it.trim() } ?: emptyList()

        // start processing
        var aoeSequence = 1
        var nteSequence = 0
        val terser = Terser(message)
        setLiterals(terser)
        // we are going to set up overrides for the elements in the collection if the valueset
        // needs to be overriden
        val reportElements = if (hl7Config?.valueSetOverrides.isNullOrEmpty()) {
            // there are no value set overrides, so we are going to just pass back out the
            // existing collection of schema elements
            hl7Report.schema.elements
        } else {
            // we do have valueset overrides, so we need to replace any elements in place
            hl7Report.schema.elements.map { elem ->
                // if we're dealing with a code type (which uses a valueset), check if we need to replace
                if (elem.isCodeType) {
                    // is there a replacement valueset in our collection?
                    val replacementValueSet = hl7Config?.valueSetOverrides?.get(elem.valueSet)
                    if (replacementValueSet != null) {
                        // inherit from the base element
                        val newElement = Element(elem.name, valueSet = elem.valueSet, valueSetRef = replacementValueSet)
                        newElement.inheritFrom(elem)
                    } else {
                        elem
                    }
                } else {
                    // this is not a code type, so return the base element
                    elem
                }
            }
        }

        if (applyOTCDefault) {
            applyOTCDefault(hl7Report, row)
        }

        // serialize the rest of the elements
        reportElements.forEach { element ->
<<<<<<< HEAD
            val value = hl7Report.getString(row, element.name).let {
                if (it.isNullOrEmpty() || it == "null") {
                    element.default ?: ""
                } else {
                    stripInvalidCharactersRegex?.replace(it, "") ?: it
                }
=======
            val value = report.getString(row, element.name).let {
                replaceValueAwithB(
                    element, replaceValueAwithB,
                    if (it.isNullOrEmpty() || it == "null") {
                        element.default ?: ""
                    } else {
                        stripInvalidCharactersRegex?.replace(it, "") ?: it
                    }
                )
>>>>>>> 3852bbdb
            }.trim()

            if (suppressedFields.contains(element.hl7Field) && element.hl7OutputFields.isNullOrEmpty())
                return@forEach

            if (element.hl7Field == "AOE" && suppressAoe)
                return@forEach

            // some fields need to be blank instead of passing in UNK
            // so in this case we'll just go by field name and set the value to blank
            if (blanksForUnknownFields.contains(element.name) &&
                element.hl7Field != null &&
                (value.equals("ASKU", true) || value.equals("UNK", true))
            ) {
                setComponent(terser, element, element.hl7Field, repeat = null, value = "", hl7Report)
                return@forEach
            }

            if (element.hl7OutputFields != null) {
                element.hl7OutputFields.forEach outputFields@{ hl7Field ->
                    if (suppressedFields.contains(hl7Field))
                        return@outputFields
                    if (element.hl7Field != null && element.isTableLookup) {
                        setComponentForTable(terser, element, hl7Field, hl7Report, row, hl7Config)
                    } else {
                        setComponent(terser, element, hl7Field, repeat = null, value, hl7Report)
                    }
                }
            } else if (element.hl7Field == "AOE" && element.type == Element.Type.NUMBER && !suppressAoe) {
                if (value.isNotBlank()) {
                    val units = hl7Report.getString(row, "${element.name}_units")
                    val date = hl7Report.getString(row, "specimen_collection_date_time") ?: ""
                    setAOE(terser, element, aoeSequence++, date, value, hl7Report, row, units, suppressQst)
                }
            } else if (element.hl7Field == "AOE" && !suppressAoe) {
                if (value.isNotBlank()) {
                    val date = hl7Report.getString(row, "specimen_collection_date_time") ?: ""
                    setAOE(terser, element, aoeSequence++, date, value, hl7Report, row, suppressQst = suppressQst)
                } else {
                    // if the value is null but we're defaulting
                    if (hl7Config?.defaultAoeToUnknown == true) {
                        val date = hl7Report.getString(row, "specimen_collection_date_time") ?: ""
                        setAOE(terser, element, aoeSequence++, date, "UNK", hl7Report, row, suppressQst = suppressQst)
                    }
                }
            } else if (element.hl7Field == "ORC-21-1") {
                setOrderingFacilityComponent(terser, rawFacilityName = value, useOrderingFacilityName, hl7Report, row)
            } else if (element.hl7Field == "NTE-3" && value.isNotBlank()) {
                setNote(terser, nteSequence++, value)
            } else if (element.hl7Field == "MSH-7") {
                setComponent(
                    terser,
                    element,
                    "MSH-7",
                    repeat = null,
                    value = formatter.format(hl7Report.createdDateTime),
                    hl7Report
                )
            } else if (element.hl7Field == "MSH-11") {
                setComponent(terser, element, "MSH-11", repeat = null, processingId, hl7Report)
            } else if (element.hl7Field != null && element.isTableLookup) {
                setComponentForTable(terser, element, hl7Report, row, hl7Config)
            } else if (!element.hl7Field.isNullOrEmpty()) {
                setComponent(terser, element, element.hl7Field, repeat = null, value, hl7Report)
            }
        }
        // make sure all fields we're suppressing are empty
        suppressedFields.forEach {
            val pathSpec = formPathSpec(it)
            terser.set(pathSpec, "")
        }

        if (hl7Config?.suppressNonNPI == true &&
            hl7Report.getString(row, "ordering_provider_id_authority_type") != "NPI"
        ) {
            // Suppress the ordering_provider_id if not an NPI
            for (hl7Field in listOf("ORC-12-1", "OBR-16-1", "ORC-12-9", "OBR-16-9", "ORC-12-13", "OBR-16-13")) {
                terser.set(formPathSpec(hl7Field), "")
            }
        }

        convertTimestampToDateTimeFields.forEach {
            val pathSpec = formPathSpec(it)
            val tsValue = terser.get(pathSpec)
            if (!tsValue.isNullOrEmpty()) {
                try {
                    val dtFormatter = DateTimeFormatter.ofPattern("yyyyMMddHHmmss")
                    val parsedDate = OffsetDateTime.parse(tsValue, formatter).format(dtFormatter)
                    terser.set(pathSpec, parsedDate)
                } catch (_: Exception) {
                    // for now do nothing
                }
            }
        }
        // check for reporting facility overrides
        if (!hl7Config?.reportingFacilityName.isNullOrEmpty()) {
            val pathSpec = formPathSpec("MSH-4-1")
            terser.set(pathSpec, hl7Config?.reportingFacilityName)
        }
        if (!hl7Config?.reportingFacilityId.isNullOrEmpty()) {
            var pathSpec = formPathSpec("MSH-4-2")
            terser.set(pathSpec, hl7Config?.reportingFacilityId)
            if (!hl7Config?.reportingFacilityIdType.isNullOrEmpty()) {
                pathSpec = formPathSpec("MSH-4-3")
                terser.set(pathSpec, hl7Config?.reportingFacilityIdType)
            }
        }

        // check for alt CLIA for out of state testing
        if (!hl7Config?.cliaForOutOfStateTesting.isNullOrEmpty()) {
            val testingStateField = "OBX-24-4"
            val pathSpecTestingState = formPathSpec(testingStateField)
            var originState = terser.get(pathSpecTestingState)

            if (originState.isNullOrEmpty()) {
                val orderingStateField = "ORC-24-4"
                val pathSpecOrderingState = formPathSpec(orderingStateField)
                originState = terser.get(pathSpecOrderingState)
            }

            if (!originState.isNullOrEmpty()) {
                val stateCode = hl7Report.destination?.let { settings.findOrganization(it.organizationName)?.stateCode }

                if (!originState.equals(stateCode)) {
                    val sendingFacility = "MSH-4-2"
                    val pathSpecSendingFacility = formPathSpec(sendingFacility)
                    terser.set(pathSpecSendingFacility, hl7Config?.cliaForOutOfStateTesting)
                }
            }
        }

        // get sender id for the record
        val senderID = hl7Report.getString(row, "sender_id") ?: ""

        // loop through CLIA resets
        cliaForSender.forEach { (sender, clia) ->
            try {
                // find that sender in the map
                if (sender.equals(senderID.trim(), ignoreCase = true) && clia.isNotEmpty()) {
                    // if the sender needs should have a specific CLIA then overwrite the CLIA here
                    val pathSpecSendingFacilityID = formPathSpec("MSH-4-2")
                    terser.set(pathSpecSendingFacilityID, clia)
                }
            } catch (e: Exception) {
                val msg = "${e.localizedMessage} ${e.stackTraceToString()}"
                logger.error(msg)
            }
        }

        replaceValue(replaceValue, terser, message.patienT_RESULT.ordeR_OBSERVATION.observationReps)
        return message
    }

    private fun applyOTCDefault(
        report: Report,
        row: Int
    ) {
        fun setAddress(
            field: String,
            address: String,
            city: String,
            state: String,
            zipCode: String,
            countyCode: String
        ) {
            if (address.isNullOrEmpty() &&
                city.isNullOrEmpty() &&
                state.isNullOrEmpty() &&
                zipCode.isNullOrEmpty() &&
                countyCode.isNullOrEmpty()
            ) {
                report.setString(row, field.plus("_street"), "11 Fake AtHome Test Street")
                report.setString(row, field.plus("_city"), "Yakutat")
                report.setString(row, field.plus("_state"), "AK")
                report.setString(row, field.plus("_zip_code"), "99689")
                report.setString(row, field.plus("_county_code"), "02282")
            }
        }
        report.setString(row, "reporting_facility_name", "PRIME OTC")
        report.setString(row, "reporting_facility_clia", "0OCDCPRIME")

        val testResultStatus = report.getString(row, "test_result_status") ?: ""
        if (testResultStatus.isNullOrEmpty()) {
            report.setString(row, "test_result_status", "F")
        }

        val senderId = report.getString(row, "sender_id") ?: ""
        if (!senderId.isNullOrEmpty()) {
            val comment = report.getString(row, "comment")
            report.setString(
                row,
                "comment",
                comment
                    .plus(" Original sending organization name: ")
                    .plus(senderId)
            )
        }

        val orderingProviderFirstName = report.getString(row, "ordering_provider_first_name") ?: ""
        if (orderingProviderFirstName.isNullOrEmpty()) {
            report.setString(row, "ordering_provider_first_name", "SA.OverTheCounter")
        }
        val orderingFacilityName = report.getString(row, "ordering_facility_name") ?: ""
        if (orderingFacilityName.isNullOrEmpty()) {
            report.setString(row, "ordering_facility_name", "SA.OverTheCounter")
        }
        val testingLabName = report.getString(row, "testing_lab_name") ?: ""
        if (testingLabName.isNullOrEmpty()) {
            report.setString(row, "testing_lab_name", "SA.OverTheCounter")
        }

        val orderingFacilityStreet = report.getString(row, "ordering_facility_street") ?: ""
        val orderingFacilityCity = report.getString(row, "ordering_facility_city") ?: ""
        val orderingFacilityState = report.getString(row, "ordering_facility_state") ?: ""
        val orderingFacilityZipCode = report.getString(row, "ordering_facility_zip_code") ?: ""
        val orderingFacilityCountyCode = report.getString(row, "ordering_facility_county_code") ?: ""

        setAddress(
            "ordering_facility",
            orderingFacilityStreet,
            orderingFacilityCity,
            orderingFacilityState,
            orderingFacilityZipCode,
            orderingFacilityCountyCode
        )

        val orderingFacilityPhoneNumber = report.getString(row, "ordering_facility_phone_number") ?: ""
        if (orderingFacilityPhoneNumber.isNullOrEmpty()) {
            report.setString(row, "ordering_facility_phone_number", "1111111111:1:")
        }

        val testingLabStreet = report.getString(row, "testing_lab_street") ?: ""
        val testingLabCity = report.getString(row, "testing_lab_city") ?: ""
        val testingLabState = report.getString(row, "testing_lab_state") ?: ""
        val testingLabZipCode = report.getString(row, "testing_lab_zip_code") ?: ""
        val testingLabCountyCode = report.getString(row, "testing_lab_county_code") ?: ""

        setAddress(
            "testing_lab",
            testingLabStreet,
            testingLabCity,
            testingLabState,
            testingLabZipCode,
            testingLabCountyCode
        )

        val testingLabClia = report.getString(row, "testing_lab_clia") ?: ""
        if (testingLabClia.isNullOrEmpty()) {
            report.setString(row, "testing_lab_clia", "00Z0000014")
        }
        val testingLabIdAssigner = report.getString(row, "testing_lab_id_assigner") ?: ""
        if (testingLabIdAssigner.isNullOrEmpty()) {
            report.setString(row, "testing_lab_id_assigner", "CLIA^2.16.840.1.113883.4.7^ISO")
        }
    }

    /**
     * Loop through all [replaceValueMap] key value pairs to find the hl7Field
     * if found, we check the value A is equal to the value need to replace.
     * if so, we replace with value B.
     * if all obove is not met, we return the same valueArg.
     */
    fun replaceValueAwithB(
        elementArg: Element,
        replaceValueAwithBMap: Map<String, Any>,
        valueArg: String
    ): String {

        replaceValueAwithBMap.forEach { element ->
            @Suppress("UNCHECKED_CAST")
            (element.value as ArrayList<Map<String, String>>).forEach { pairs ->
                if (elementArg.hl7Field == element.key) {
                    if (pairs.keys.first().trim() == valueArg) {
                        return pairs.values.first().trim()
                    }
                } else {
                    elementArg.hl7OutputFields?.forEach { outField ->
                        if (outField.trim() == element.key) {
                            if (pairs.keys.first().trim() == valueArg) {
                                return pairs.values.first().trim()
                            }
                        }
                    }
                }
            }
        }

        return valueArg
    }

    /**
     * Loop through all [replaceValueMap] key value pairs to fill all non-empty
     * values in the [terser] message. Loop through the number OBX segments sent in
     * [observationRepeats]. Other segments should not repeat.
     */
    private fun replaceValue(
        replaceValueMap: Map<String, String>,
        terser: Terser,
        observationRepeats: Int
    ) {

        // after all values have been set or blanked, check for values that need replacement
        // isNotEmpty returns true only when a value exists. Whitespace only is considered a value
        replaceValueMap.forEach { element ->

            // value can be set as a comma separated list. First split the list .
            val valueList = element.value.split(",").map { it.trim() }
            var value = ""

            valueList.forEach { field ->

                // value could be a literal or a reference to a different HL7 field. When the terser.get fails
                // the assumption is to add the string as a literal
                val valueInMessage = try {
                    val pathSpec = formPathSpec(field)
                    terser.get(pathSpec)
                } catch (e: Exception) {
                    field
                }
                value = value.plus(valueInMessage)
            }

            // OBX segment can repeat. All repeats need to be looped
            if (element.key.length >= 3 && element.key.substring(0, 3) == "OBX") {

                for (i in 0..observationRepeats.minus(1)) {
                    val pathSpec = formPathSpec(element.key, i)
                    val valueInMessage = terser.get(pathSpec) ?: ""
                    if (valueInMessage.isNotEmpty()) {
                        terser.set(pathSpec, value)
                    }
                }
            } else {
                try {
                    val pathSpec = formPathSpec(element.key)
                    val valueInMessage = terser.get(pathSpec)
                    if (valueInMessage.isNotEmpty()) {
                        terser.set(pathSpec, value)
                    }
                } catch (e: Exception) {
                }
            }
        }
    }

    /**
     * Set the [terser]'s ORC-21 in accordance to the [useOrderingFacilityName] value.
     */
    fun setOrderingFacilityComponent(
        terser: Terser,
        rawFacilityName: String,
        useOrderingFacilityName: Hl7Configuration.OrderingFacilityName,
        report: Report,
        row: Int,
    ) {
        when (useOrderingFacilityName) {
            // No overrides
            Hl7Configuration.OrderingFacilityName.STANDARD -> {
                setPlainOrderingFacility(terser, rawFacilityName)
            }

            // Override with NCES ID if available
            Hl7Configuration.OrderingFacilityName.NCES -> {
                val ncesId = getSchoolId(report, row, rawFacilityName)
                if (ncesId == null)
                    setPlainOrderingFacility(terser, rawFacilityName)
                else
                    setNCESOrderingFacility(terser, rawFacilityName, ncesId)
            }

            // Override with organization name if available
            Hl7Configuration.OrderingFacilityName.ORGANIZATION_NAME -> {
                val organizationName = report.getString(row, "organization_name") ?: rawFacilityName
                setPlainOrderingFacility(terser, organizationName)
            }
        }
    }

    /**
     * Set the [terser]'s ORC-21-1 with just the [rawFacilityName]
     */
    internal fun setPlainOrderingFacility(
        terser: Terser,
        rawFacilityName: String,
    ) {
        terser.set(formPathSpec("ORC-21-1"), rawFacilityName.trim().take(50))
        // setting a default value for ORC-21-2 per PA's request.
        terser.set(formPathSpec("ORC-21-2"), DEFAULT_ORGANIZATION_NAME_TYPE_CODE)
    }

    /**
     * Set the [terser]'s ORC-21 in accordance to APHL guidance using the [rawFacilityName]
     * and the [ncesId] value.
     */
    internal fun setNCESOrderingFacility(
        terser: Terser,
        rawFacilityName: String,
        ncesId: String
    ) {
        // Implement APHL guidance for ORC-21 when NCES is known
        val facilityName = "${rawFacilityName.trim().take(32)}$NCES_EXTENSION$ncesId"
        terser.set(formPathSpec("ORC-21-1"), facilityName)
        terser.set(formPathSpec("ORC-21-6-1"), "NCES.IES")
        terser.set(formPathSpec("ORC-21-6-2"), "2.16.840.1.113883.3.8589.4.1.119")
        terser.set(formPathSpec("ORC-21-6-3"), "ISO")
        terser.set(formPathSpec("ORC-21-7"), "XX")
        terser.set(formPathSpec("ORC-21-10"), ncesId)
    }

    /**
     * Lookup the NCES id if the site_type is a k12 school
     */
    fun getSchoolId(report: Report, row: Int, rawFacilityName: String): String? {
        // This code only works on the COVID-19 schema or its extensions
        if (!report.schema.containsElement("ordering_facility_name")) return null
        // This recommendation only applies to k-12 schools
        if (report.getString(row, "site_of_care") != "k12") return null

        // NCES lookup is based on school name and zip code
        val zipCode = report.getString(row, "ordering_facility_zip_code", 5) ?: ""
        return ncesLookupTable.value.lookupBestMatch(
            lookupColumn = "NCESID",
            searchColumn = "SCHNAME",
            searchValue = rawFacilityName,
            filterColumn = "LZIP",
            filterValue = zipCode,
            canonicalize = { canonicalizeSchoolName(it) },
            commonWords = listOf("ELEMENTARY", "JUNIOR", "HIGH", "MIDDLE")
        )
    }

    /**
     * Prepare the string for matching by throwing away non-searchable characters and spacing
     */
    internal fun canonicalizeSchoolName(schoolName: String): String {
        val normalizeSchoolType = schoolName
            .uppercase()
            .replace("SCHOOL", "")
            .replace("(H)", "HIGH")
            .replace("(M)", "MIDDLE")
            .replace("K-8", "K8")
            .replace("K-12", "K12")
            .replace("\\(E\\)|ELEM\\.|EL\\.".toRegex(), "ELEMENTARY")
            .replace("ELEM\\s|ELEM$".toRegex(), "ELEMENTARY ")
            .replace("SR HIGH", "SENIOR HIGH")
            .replace("JR HIGH", "JUNIOR HIGH")

        val possesive = normalizeSchoolType
            .replace("\'S", "S")
        val onlyLettersAndSpaces = possesive
            .replace("[^A-Z0-9\\s]".toRegex(), " ")

        // Throw away single letter words
        return onlyLettersAndSpaces
            .split(" ")
            .filter { it.length > 1 }
            .joinToString(" ")
    }

    private fun setComponentForTable(
        terser: Terser,
        element: Element,
        report: Report,
        row: Int,
        config: Hl7Configuration? = null
    ) {
        setComponentForTable(terser, element, element.hl7Field!!, report, row, config)
    }

    private fun setComponentForTable(
        terser: Terser,
        element: Element,
        hl7Field: String,
        report: Report,
        row: Int,
        config: Hl7Configuration? = null
    ) {
        val lookupValues = mutableMapOf<String, String>()
        val pathSpec = formPathSpec(hl7Field)
        val mapper: Mapper? = element.mapperRef
        val args = element.mapperArgs ?: emptyList()
        val valueNames = mapper?.valueNames(element, args)
        report.schema.elements.forEach {
            lookupValues[it.name] = report.getString(row, it.name) ?: element.default ?: ""
        }
        val valuesForMapper = valueNames?.mapNotNull { elementName ->
            val valueElement = report.schema.findElement(elementName) ?: return@mapNotNull null
            val value = lookupValues[elementName] ?: return@mapNotNull null
            ElementAndValue(valueElement, value)
        }
        if (valuesForMapper == null) {
            terser.set(pathSpec, "")
        } else {
            val mappedValue = mapper.apply(element, args, valuesForMapper).value ?: ""
            val truncatedValue = trimAndTruncateValue(mappedValue, hl7Field, config, terser)
            // there are instances where we need to replace the DII value that comes from the LIVD
            // table with an OID that reflects that this is an equipment UID instead. NH raised this
            // as an issue, and the HHS spec on confluence supports their configuration, but we need
            // to isolate out this option, so we don't affect other states we're already in production with
            if (truncatedValue == "DII" && config?.replaceDiiWithOid == true && hl7Field == "OBX-18-3") {
                terser.set(formPathSpec("OBX-18-3"), OBX_18_EQUIPMENT_UID_OID)
                terser.set(formPathSpec("OBX-18-4"), "ISO")
            } else {
                terser.set(pathSpec, truncatedValue)
            }
        }
    }

    /**
     * Set the component to [value] in the [terser] for the passed [hl7Field].
     * [hl7Field] must match the internal [Element] formatting.
     * Set [repeat] for the repeated segment case.
     */
    private fun setComponent(
        terser: Terser,
        element: Element,
        hl7Field: String,
        repeat: Int?,
        value: String,
        report: Report
    ) {
        // Break down the configuration structure
        val hl7Config = report.destination?.translation as? Hl7Configuration?
        val phoneNumberFormatting = hl7Config?.phoneNumberFormatting
            ?: Hl7Configuration.PhoneNumberFormatting.STANDARD
        val pathSpec = formPathSpec(hl7Field, repeat)

        // All components should be trimmed and not blank.
        val trimmedValue = value.trim()
        if (trimmedValue.isBlank()) return

        when (element.type) {
            Element.Type.ID_CLIA -> setCliaComponent(terser, value, hl7Field, hl7Config)
            Element.Type.HD -> setHDComponent(terser, value, pathSpec, hl7Field, hl7Config)
            Element.Type.EI -> setEIComponent(terser, value, pathSpec, hl7Field, hl7Config)
            Element.Type.CODE -> setCodeComponent(terser, value, pathSpec, element.valueSet, element.valueSetRef)
            Element.Type.TELEPHONE -> setTelephoneComponent(terser, value, pathSpec, element, phoneNumberFormatting)
            Element.Type.EMAIL -> setEmailComponent(terser, value, element, hl7Config)
            Element.Type.POSTAL_CODE -> setPostalComponent(terser, value, pathSpec, element)
            Element.Type.DATE, Element.Type.DATETIME -> setDateTimeComponent(
                terser,
                value,
                pathSpec,
                hl7Field,
                hl7Config
            )
            else -> {
                val truncatedValue = trimAndTruncateValue(value, hl7Field, hl7Config, terser)
                terser.set(pathSpec, truncatedValue)
            }
        }
    }

    internal fun setDateTimeComponent(
        terser: Terser,
        value: String,
        pathSpec: String,
        hl7Field: String,
        hl7Config: Hl7Configuration?
    ) {
        // first allow the truncation to happen, so we carry that logic on down
        val truncatedValue = trimAndTruncateValue(value, hl7Field, hl7Config, terser)
        // if we need to convert the offset do it now
        if (hl7Config?.convertPositiveDateTimeOffsetToNegative == true) {
            // we need to convert the offset on date and date time to a negative offset if
            // that is what the receiver needs
            terser.set(pathSpec, Element.convertPositiveOffsetToNegativeOffset(truncatedValue))
        } else {
            terser.set(pathSpec, truncatedValue)
        }
    }

    /**
     * Set the HD component specified by [hl7Field] in [terser] with [value].
     * Truncate appropriately according to [hl7Field] and [hl7Config]
     */
    internal fun setHDComponent(
        terser: Terser,
        value: String,
        pathSpec: String,
        hl7Field: String,
        hl7Config: Hl7Configuration?
    ) {
        val maxLength = getMaxLength(hl7Field, value, hl7Config, terser)
        val hd = Element.parseHD(value, maxLength)
        if (hd.universalId != null && hd.universalIdSystem != null) {
            // if we have entered this space, there is a chance we will not have accurately calculated
            // the max length for the HD namespace ID. Case in point, sending_application in the
            // COVID-19 schema is coded to go into the MSH-3 segment. when getMaxLength above is invoked
            // it doesn't accurately calculate max length because the max length for the entire field
            // is the sum of the three subfields. thus, an HD namespace ID can slide through untruncated.
            // we know that this could happen because the parseHD method does a split on the field, and if
            // there's more than one field, it fills in the universalId and universalIdSystem fields.
            // at this point now we do a final saving throw to see if maybe the subfield needs another trim.
            if (hl7Config?.truncateHDNamespaceIds == true) {
                val subpartMaxLength = getMaxLength("$hl7Field-1", value, hl7Config, terser)
                terser.set("$pathSpec-1", hd.name.trimAndTruncate(subpartMaxLength))
            } else {
                terser.set("$pathSpec-1", hd.name)
            }
            terser.set("$pathSpec-2", hd.universalId)
            terser.set("$pathSpec-3", hd.universalIdSystem)
        } else {
            terser.set(pathSpec, hd.name)
        }
    }

    /**
     * Set the EI component specified by [pathSpec] in [terser] with [value].
     * Truncate appropriately according to [hl7Field] and [hl7Config]
     */
    internal fun setEIComponent(
        terser: Terser,
        value: String,
        pathSpec: String,
        hl7Field: String,
        hl7Config: Hl7Configuration?
    ) {
        val maxLength = getMaxLength(hl7Field, value, hl7Config, terser)
        val ei = Element.parseEI(value)
        if (ei.universalId != null && ei.universalIdSystem != null) {
            terser.set("$pathSpec-1", ei.name.trimAndTruncate(maxLength))
            terser.set("$pathSpec-2", ei.namespace)
            terser.set("$pathSpec-3", ei.universalId)
            terser.set("$pathSpec-4", ei.universalIdSystem)
        } else {
            terser.set(pathSpec, ei.name.trimAndTruncate(maxLength))
        }
    }

    /**
     * Given the pathspec and the value, it will map that back to a valueset, or look up the valueset
     * based on the valueSetName, and fill in the field with the code
     */
    private fun setCodeComponent(
        terser: Terser,
        value: String,
        pathSpec: String,
        valueSetName: String?,
        elementValueSet: ValueSet? = null
    ) {
        if (valueSetName == null) error("Schema Error: Missing valueSet for '$pathSpec'")
        val valueSet = elementValueSet ?: metadata.findValueSet(valueSetName)
            ?: error("Schema Error: Cannot find '$valueSetName'")
        when (valueSet.system) {
            ValueSet.SetSystem.HL7,
            ValueSet.SetSystem.ISO,
            ValueSet.SetSystem.LOINC,
            ValueSet.SetSystem.UCUM,
            ValueSet.SetSystem.SNOMED_CT -> {
                // if it is a component spec then set all sub-components
                if (isField(pathSpec)) {
                    if (value.isNotEmpty()) {
                        // if a value in the valueset replaces something in the standard valueset
                        // we should default to that first, and then we will do all the other
                        // lookups based on that
                        val displayValue = valueSet.values.firstOrNull { v ->
                            v.replaces?.equals(value, true) == true
                        }?.code ?: value
                        terser.set("$pathSpec-1", displayValue)
                        terser.set("$pathSpec-2", valueSet.toDisplayFromCode(displayValue))
                        terser.set("$pathSpec-3", valueSet.toSystemFromCode(displayValue))
                        valueSet.toVersionFromCode(displayValue)?.let {
                            terser.set("$pathSpec-7", it)
                        }
                    }
                } else {
                    terser.set(pathSpec, value)
                }
            }
            else -> {
                terser.set(pathSpec, value)
            }
        }
    }

    /**
     * Set the [value] into the [hl7Field] in the passed in [terser].
     * If [hl7Field] points to a universal HD field, set [value] as the Universal ID field
     * and set 'CLIA' as the Universal ID Type.
     * If [hl7Field] points to CE field, set [value] as the Identifier and 'CLIA' as the Text.
     */
    internal fun setCliaComponent(
        terser: Terser,
        value: String,
        hl7Field: String,
        hl7Config: Hl7Configuration? = null
    ) {
        if (value.isEmpty()) return
        val pathSpec = formPathSpec(hl7Field)
        val maxLength = getMaxLength(hl7Field, value, hl7Config, terser)
        terser.set(pathSpec, value.trimAndTruncate(maxLength))

        when (hl7Field) {
            in HD_FIELDS_UNIVERSAL -> {
                val nextComponent = nextComponent(pathSpec)
                terser.set(nextComponent, "CLIA")
            }
            in CE_FIELDS -> {
                // HD and CE don't have the same format. for the CE field, we have
                // something that sits in the middle between the CLIA and the field
                // that identifies this as a CLIA
                val nextComponent = nextComponent(pathSpec, 2)
                terser.set(nextComponent, "CLIA")
            }
        }
    }

    /**
     * Set the XTN component using [phoneNumberFormatting] to control details
     */
    internal fun setTelephoneComponent(
        terser: Terser,
        value: String,
        pathSpec: String,
        element: Element,
        phoneNumberFormatting: Hl7Configuration.PhoneNumberFormatting
    ) {
        val parts = value.split(Element.phoneDelimiter)
        val areaCode = parts[0].substring(0, 3)
        val local = parts[0].substring(3)
        val country = parts[1]
        val extension = parts[2]
        val localWithDash = if (local.length == 7) "${local.slice(0..2)}-${local.slice(3..6)}" else local

        fun setComponents(pathSpec: String, component1: String) {
            // Note from the HL7 2.5.1 specification about components 1 and 2:
            // This component has been retained for backward compatibility only as of version 2.3.
            // Definition: Specifies the telephone number in a predetermined format that includes an
            // optional extension, beeper number and comment.
            // Format: [NN] [(999)]999-9999[X99999][B99999][C any text]
            // The optional first two digits are the country code. The optional X portion gives an extension.
            // The optional B portion gives a beeper code.
            // The optional C portion may be used for comments like, After 6:00.

            when (phoneNumberFormatting) {
                Hl7Configuration.PhoneNumberFormatting.STANDARD -> {
                    val phoneNumber = "($areaCode)$localWithDash" +
                        if (extension.isNotEmpty()) "X$extension" else ""
                    terser.set(buildComponent(pathSpec, 1), phoneNumber)
                    terser.set(buildComponent(pathSpec, 2), component1)
                }
                Hl7Configuration.PhoneNumberFormatting.ONLY_DIGITS_IN_COMPONENT_ONE -> {
                    terser.set(buildComponent(pathSpec, 1), "$areaCode$local")
                    terser.set(buildComponent(pathSpec, 2), component1)
                }
                Hl7Configuration.PhoneNumberFormatting.AREA_LOCAL_IN_COMPONENT_ONE -> {
                    // Added for backward compatibility
                    terser.set(buildComponent(pathSpec, 1), "($areaCode)$local")
                    terser.set(buildComponent(pathSpec, 2), component1)
                }
            }
            // it's a phone
            terser.set(buildComponent(pathSpec, 3), "PH")
            terser.set(buildComponent(pathSpec, 5), country)
            terser.set(buildComponent(pathSpec, 6), areaCode)
            terser.set(buildComponent(pathSpec, 7), local)
            if (extension.isNotEmpty()) terser.set(buildComponent(pathSpec, 8), extension)
        }

        if (element.nameContains("patient")) {
            // PID-13 is repeatable, which means we could have more than one phone #
            // or email etc, so we need to increment until we get empty for PID-13-2
            var rep = 0
            while (terser.get("/PATIENT_RESULT/PATIENT/PID-13($rep)-2")?.isEmpty() == false) {
                rep += 1
            }
            // if the first component contains an email value, we want to extract the values, and we want to then
            // put the patient phone number into rep 1 for PID-13. this means that the phone number will always
            // appear first in the list of repeats in PID-13
            if (rep > 0 && terser.get("/PATIENT_RESULT/PATIENT/PID-13(0)-2") == "NET") {
                // get the email back out
                val email = terser.get("/PATIENT_RESULT/PATIENT/PID-13(0)-4")
                // clear out the email value now so it's empty for the phone number repeat
                terser.set("/PATIENT_RESULT/PATIENT/PID-13(0)-4", "")
                // overwrite the first repeat
                setComponents("/PATIENT_RESULT/PATIENT/PID-13(0)", "PRN")
                // now write the second repeat
                terser.set("/PATIENT_RESULT/PATIENT/PID-13(1)-2", "NET")
                terser.set("/PATIENT_RESULT/PATIENT/PID-13(1)-3", "Internet")
                terser.set("/PATIENT_RESULT/PATIENT/PID-13(1)-4", email)
            } else {
                setComponents("/PATIENT_RESULT/PATIENT/PID-13($rep)", "PRN")
            }
        } else {
            setComponents(pathSpec, "WPN")
        }
    }

    private fun setEmailComponent(terser: Terser, value: String, element: Element, hl7Config: Hl7Configuration?) {
        // branch on element name. maybe we'll pass through ordering provider email information as well
        if (element.nameContains("patient_email")) {
            // for some state systems, they cannot handle repetition in the PID-13 field, despite what
            // the HL7 specification calls for. In that case, the patient email is not imported. A common
            // workaround is to shove the patient_email into PID-14 which is the business phone
            val truncatedValue = value.trimAndTruncate(XTN_MAX_LENGTHS[3])
            if (hl7Config?.usePid14ForPatientEmail == true) {
                // this is an email address
                terser.set("/PATIENT_RESULT/PATIENT/PID-14-2", "NET")
                // specifies it's an internet telecommunications type
                terser.set("/PATIENT_RESULT/PATIENT/PID-14-3", "Internet")
                terser.set("/PATIENT_RESULT/PATIENT/PID-14-4", truncatedValue)
            } else {
                // PID-13 is repeatable, which means we could have more than one phone #
                // or email etc, so we need to increment until we get empty for PID-13-2
                var rep = 0
                while (terser.get("/PATIENT_RESULT/PATIENT/PID-13($rep)-2")?.isEmpty() == false) {
                    rep += 1
                }
                // this is an email address
                terser.set("/PATIENT_RESULT/PATIENT/PID-13($rep)-2", "NET")
                // specifies it's an internet telecommunications type
                terser.set("/PATIENT_RESULT/PATIENT/PID-13($rep)-3", "Internet")
                terser.set("/PATIENT_RESULT/PATIENT/PID-13($rep)-4", truncatedValue)
            }
        }
    }

    private fun setPostalComponent(terser: Terser, value: String, pathSpec: String, element: Element) {
        val zipFive = element.toFormatted(value, Element.zipFiveToken)
        terser.set(pathSpec, zipFive)
    }

    private fun setAOE(
        terser: Terser,
        element: Element,
        aoeRep: Int,
        date: String,
        value: String,
        report: Report,
        row: Int,
        units: String? = null,
        suppressQst: Boolean = false,
    ) {
        val hl7Config = report.destination?.translation as? Hl7Configuration
        // if the value type is a date, we need to specify that for the AOE questions
        val valueType = when (element.type) {
            Element.Type.DATE -> "DT"
            Element.Type.NUMBER -> "NM"
            Element.Type.CODE -> "CWE"
            else -> "ST"
        }
        terser.set(formPathSpec("OBX-1", aoeRep), (aoeRep + 1).toString())
        terser.set(formPathSpec("OBX-2", aoeRep), valueType)
        val aoeQuestion = element.hl7AOEQuestion
            ?: error("Schema Error: missing hl7AOEQuestion for '${element.name}'")
        setCodeComponent(terser, aoeQuestion, formPathSpec("OBX-3", aoeRep), "covid-19/aoe")

        when (element.type) {
            Element.Type.CODE -> setCodeComponent(terser, value, formPathSpec("OBX-5", aoeRep), element.valueSet)
            Element.Type.NUMBER -> {
                if (element.name != "patient_age") TODO("support other types of AOE numbers")
                if (units == null) error("Schema Error: expected age units")
                setComponent(terser, element, "OBX-5", aoeRep, value, report)
                setCodeComponent(terser, units, formPathSpec("OBX-6", aoeRep), "patient_age_units")
            }
            else -> setComponent(terser, element, "OBX-5", aoeRep, value, report)
        }

        val rawObx19Value = report.getString(row, "test_result_date")
        val obx19Value = if (rawObx19Value != null && hl7Config?.convertPositiveDateTimeOffsetToNegative == true) {
            Element.convertPositiveOffsetToNegativeOffset(rawObx19Value)
        } else {
            rawObx19Value
        }
        terser.set(formPathSpec("OBX-11", aoeRep), report.getString(row, "test_result_status"))
        terser.set(formPathSpec("OBX-14", aoeRep), date)
        // some states want the observation date for the AOE questions as well
        terser.set(formPathSpec("OBX-19", aoeRep), obx19Value)
        terser.set(formPathSpec("OBX-23-7", aoeRep), "XX")
        // many states can't accept the QST datapoint out at the end because it is nonstandard
        // we need to pass this in via the translation configuration
        if (!suppressQst) terser.set(formPathSpec("OBX-29", aoeRep), "QST")
        // all of these values must be set on the OBX AOE's for validation
        terser.set(
            formPathSpec("OBX-23-1", aoeRep),
            trimAndTruncateValue(
                report.getStringByHl7Field(row, "OBX-23-1") as String, "OBX-23-1", hl7Config, terser
            )
        )
        // set to a default value, but look below
        // terser.set(formPathSpec("OBX-23-6", aoeRep), report.getStringByHl7Field(row, "OBX-23-6"))
        terser.set(formPathSpec("OBX-23-10", aoeRep), report.getString(row, "testing_lab_clia"))
        terser.set(formPathSpec("OBX-15", aoeRep), report.getString(row, "testing_lab_clia"))
        terser.set(
            formPathSpec("OBX-24-1", aoeRep),
            trimAndTruncateValue(
                report.getStringByHl7Field(row, "OBX-24-1") as String, "OBX-24-1", hl7Config, terser
            )
        )
        terser.set(
            formPathSpec("OBX-24-2", aoeRep),
            trimAndTruncateValue(
                report.getStringByHl7Field(row, "OBX-24-2") as String, "OBX-24-2", hl7Config, terser
            )
        )
        terser.set(
            formPathSpec("OBX-24-3", aoeRep),
            trimAndTruncateValue(
                report.getStringByHl7Field(row, "OBX-24-3") as String, "OBX-24-3", hl7Config, terser
            )
        )
        terser.set(
            formPathSpec("OBX-24-4", aoeRep),
            trimAndTruncateValue(
                report.getStringByHl7Field(row, "OBX-24-4") as String, "OBX-24-4", hl7Config, terser
            )
        )
        // OBX-24-5 is a postal code as well. pad this for now
        // TODO: come up with a better way to repeat these segments
        terser.set(
            formPathSpec("OBX-24-5", aoeRep),
            report.getStringByHl7Field(row, "OBX-24-5")?.padStart(5, '0')
        )
        terser.set(formPathSpec("OBX-24-9", aoeRep), report.getStringByHl7Field(row, "OBX-24-9"))
        // check for the OBX-23-6 value. it needs to be split apart
        val testingLabIdAssigner = report.getString(row, "testing_lab_id_assigner")
        if (testingLabIdAssigner?.contains("^") == true) {
            val testingLabIdAssignerParts = testingLabIdAssigner.split("^")
            testingLabIdAssignerParts.forEachIndexed { index, s ->
                terser.set(formPathSpec("OBX-23-6-${index + 1}", aoeRep), s)
            }
        }
    }

    private fun setNote(terser: Terser, nteRep: Int, value: String) {
        if (value.isBlank()) return
        terser.set(formPathSpec("NTE-1", nteRep), nteRep.plus(1).toString())
        terser.set(formPathSpec("NTE-3", nteRep), value)
        terser.set(formPathSpec("NTE-4-1", nteRep), "RE")
        terser.set(formPathSpec("NTE-4-2", nteRep), "Remark")
        terser.set(formPathSpec("NTE-4-3", nteRep), "HL70364")
        terser.set(formPathSpec("NTE-4-7", nteRep), HL7_SPEC_VERSION)
    }

    private fun setLiterals(terser: Terser) {
        // Value that NIST requires (although # is not part of 2.5.1)
        terser.set("MSH-12", HL7_SPEC_VERSION)
        terser.set("MSH-15", "NE")
        terser.set("MSH-16", "NE")
        terser.set("MSH-17", "USA")
        terser.set("MSH-18", "UNICODE UTF-8")
        terser.set("MSH-19", "")
        terser.set("MSH-20", "")
        /*
        terser.set("MSH-21-1", "PHLabReport-NoAck")
        terser.set("MSH-21-2", "ELR_Receiver")
        terser.set("MSH-21-3", "2.16.840.1.113883.9.11")
        terser.set("MSH-21-4", "ISO")
         */
        terser.set("SFT-1", SOFTWARE_VENDOR_ORGANIZATION)
        terser.set("SFT-2", buildVersion)
        terser.set("SFT-3", SOFTWARE_PRODUCT_NAME)
        terser.set("SFT-4", buildVersion)
        terser.set("SFT-6", buildDate)
        terser.set("/PATIENT_RESULT/PATIENT/PID-1", "1")
        terser.set("/PATIENT_RESULT/ORDER_OBSERVATION/ORC-1", "RE")
        terser.set("/PATIENT_RESULT/ORDER_OBSERVATION/OBR-1", "1")
        terser.set("/PATIENT_RESULT/ORDER_OBSERVATION/SPECIMEN/SPM-1", "1")
        terser.set("/PATIENT_RESULT/ORDER_OBSERVATION/OBSERVATION/OBX-1", "1")
        terser.set("/PATIENT_RESULT/ORDER_OBSERVATION/OBSERVATION/OBX-2", "CWE")
        terser.set("/PATIENT_RESULT/ORDER_OBSERVATION/OBSERVATION/OBX-23-7", "XX")
    }

    /**
     * Get a new truncation limit accounting for the encoding of HL7 special characters.
     * @param value string value to search for HL7 special characters
     * @param truncationLimit the starting limit
     * @return the new truncation limit or starting limit if no special characters are found
     */
    internal fun getTruncationLimitWithEncoding(value: String, truncationLimit: Int?): Int? {

        return if (truncationLimit != null) {
            val regex = "[&^~|]".toRegex()
            val endIndex = min(value.length, truncationLimit)
            val matchCount = regex.findAll(value.substring(0, endIndex)).count()

            if (matchCount > 0) {
                truncationLimit.minus(matchCount.times(2))
            } else {
                truncationLimit
            }
        } else {
            truncationLimit
        }
    }

    /**
     * Trim and truncate the [value] according to the rules in [hl7Config] for [hl7Field].
     * [terser] provides hl7 standards
     */
    internal fun trimAndTruncateValue(
        value: String,
        hl7Field: String,
        hl7Config: Hl7Configuration?,
        terser: Terser
    ): String {
        val maxLength = getMaxLength(hl7Field, value, hl7Config, terser)
        return value.trimAndTruncate(maxLength)
    }

    /**
     * Calculate for [hl7Field] and [value] the length to truncate the value according to the
     * truncation rules in [hl7Config]. The [terser] is used to determine the HL7 specification length.
     */
    internal fun getMaxLength(hl7Field: String, value: String, hl7Config: Hl7Configuration?, terser: Terser): Int? {
        // get the fields to truncate
        val hl7TruncationFields = hl7Config
            ?.truncateHl7Fields
            ?.uppercase()
            ?.split(",")
            ?.map { it.trim() }
            ?: emptyList()

        // The & character in HL7 is a sub sub field separator. A validly
        // produced HL7 message should escape & characters as \T\ so that
        // the HL7 parser doesn't interpret these as sub sub field separators.
        // Because of this reason, all string values should go through the getTruncationLimitWithEncoding
        // so that string values that contain sub sub field separators (^&~) will be properly truncated.
        return when {
            // This special case takes into account special rules needed by jurisdiction
            hl7Config?.truncateHDNamespaceIds == true && hl7Field in HD_FIELDS_LOCAL -> {
                getTruncationLimitWithEncoding(value, HD_TRUNCATION_LIMIT)
            }
            // For the fields listed here use the hl7 max length
            hl7Field in hl7TruncationFields -> {
                getTruncationLimitWithEncoding(value, getHl7MaxLength(hl7Field, terser))
            }
            // In general, don't truncate. The thinking is that
            // 1. the max length of the specification is "normative" not system specific.
            // 2. ReportStream is a conduit and truncation is a loss of information
            // 3. Much of the current HHS guidance implies lengths longer than the 2.5.1 minimums
            // 4. Later hl7 specifications, relax the minimum length requirements
            else -> null
        }
    }

    /**
     * Given the internal field or component specified in [hl7Field], return the maximum string length
     * according to the HL7 specification. The [terser] provides the HL7 specifications
     */
    internal fun getHl7MaxLength(hl7Field: String, terser: Terser): Int? {
        fun getMaxLengthForCompositeType(type: Type, component: Int): Int? {
            val typeName = type.name
            val table = HL7_COMPONENT_MAX_LENGTH[typeName] ?: return null
            return if (component <= table.size) table[component - 1] else null
        }

        // Dev Note: this function is work in progress.
        // It is meant to be a general function for all fields and components,
        // but only has support for the cases of current COVID-19 schema.
        val segmentName = hl7Field.substring(0, 3)
        val segmentSpec = formSegSpec(segmentName)
        val segment = terser.getSegment(segmentSpec)
        val parts = hl7Field.substring(4).split("-").map { it.toInt() }
        val field = segment.getField(parts[0], 0)
        return when (parts.size) {
            // In general, use the values found in the HAPI library for fields
            1 -> segment.getLength(parts[0])
            // use our max-length tables when field and component is specified
            2 -> getMaxLengthForCompositeType(field, parts[1])
            // Add cases for sub-components here
            else -> null
        }
    }

    /**
     * Creates the headers for hl7 batch. Generally the [sendingApplicationReportIn], [receivingApplicationReportIn], and
     * [receivingFacilityReportIn] will come from the first item in the file. In the case of empty batch, it
     * must be passed in.
     */
    private fun createHeaders(
        report: Report,
        sendingApplicationReportIn: String? = null,
        receivingApplicationReportIn: String? = null,
        receivingFacilityReportIn: String? = null
    ): String {

        val sendingApplicationReport = sendingApplicationReportIn
            ?: (report.getString(0, "sending_application") ?: "")
        val receivingApplicationReport = receivingApplicationReportIn
            ?: (report.getString(0, "receiving_application") ?: "")
        val receivingFacilityReport = receivingFacilityReportIn
            ?: (report.getString(0, "receiving_facility") ?: "")

        var sendingAppTruncationLimit: Int? = null
        var receivingAppTruncationLimit: Int? = null
        var receivingFacilityTruncationLimit: Int? = null

        val hl7Config = report.destination?.translation as? Hl7Configuration?
        if (hl7Config?.truncateHDNamespaceIds == true) {
            sendingAppTruncationLimit = getTruncationLimitWithEncoding(sendingApplicationReport, HD_TRUNCATION_LIMIT)
            receivingAppTruncationLimit = getTruncationLimitWithEncoding(
                receivingApplicationReport,
                HD_TRUNCATION_LIMIT
            )
            receivingFacilityTruncationLimit = getTruncationLimitWithEncoding(
                receivingFacilityReport,
                HD_TRUNCATION_LIMIT
            )
        }

        val encodingCharacters = "^~\\&"
        val sendingApp = formatHD(
            Element.parseHD(sendingApplicationReport, sendingAppTruncationLimit)
        )
        val sendingFacility = formatHD(
            Element.parseHD(sendingApplicationReport, sendingAppTruncationLimit)
        )
        val receivingApp = formatHD(
            Element.parseHD(receivingApplicationReport, receivingAppTruncationLimit)
        )
        val receivingFacility = formatHD(
            Element.parseHD(receivingFacilityReport, receivingFacilityTruncationLimit)
        )

        return "FHS|$encodingCharacters|" +
            "$sendingApp|" +
            "$sendingFacility|" +
            "$receivingApp|" +
            "$receivingFacility|" +
            nowTimestamp(hl7Config) +
            hl7SegmentDelimiter +
            "BHS|$encodingCharacters|" +
            "$sendingApp|" +
            "$sendingFacility|" +
            "$receivingApp|" +
            "$receivingFacility|" +
            nowTimestamp(hl7Config) +
            hl7SegmentDelimiter
    }

    private fun createFooters(report: Report): String {
        return "BTS|${report.itemCount}$hl7SegmentDelimiter" +
            "FTS|1$hl7SegmentDelimiter"
    }

    private fun buildComponent(spec: String, component: Int = 1): String {
        if (!isField(spec)) error("Not a component path spec")
        return "$spec-$component"
    }

    private fun isField(spec: String): Boolean {
        // Support the SEG-# and the SEG-#(#) repeat pattern
        val pattern = Regex("[A-Z][A-Z][A-Z]-[0-9]+(?:\\([0-9]+\\))?$")
        return pattern.containsMatchIn(spec)
    }

    private fun nextComponent(spec: String, increment: Int = 1): String {
        val componentPattern = Regex("[A-Z][A-Z][A-Z]-[0-9]+-([0-9]+)$")
        componentPattern.find(spec)?.groups?.get(1)?.let {
            val nextComponent = it.value.toInt() + increment
            return spec.replaceRange(it.range, nextComponent.toString())
        }
        val subComponentPattern = Regex("[A-Z][A-Z][A-Z]-[0-9]+-[0-9]+-([0-9]+)$")
        subComponentPattern.find(spec)?.groups?.get(1)?.let {
            val nextComponent = it.value.toInt() + increment
            return spec.replaceRange(it.range, nextComponent.toString())
        }
        error("Did match on component or subcomponent")
    }

    internal fun formPathSpec(spec: String, rep: Int? = null): String {
        val segment = spec.substring(0, 3)
        val components = spec.substring(3)
        val segmentSpec = formSegSpec(segment, rep)
        return "$segmentSpec$components"
    }

    internal fun formSegSpec(segment: String, rep: Int? = null): String {
        val repSpec = rep?.let { "($rep)" } ?: ""
        return when (segment) {
            "OBR" -> "/PATIENT_RESULT/ORDER_OBSERVATION/OBR"
            "ORC" -> "/PATIENT_RESULT/ORDER_OBSERVATION/ORC"
            "SPM" -> "/PATIENT_RESULT/ORDER_OBSERVATION/SPECIMEN/SPM"
            "PID" -> "/PATIENT_RESULT/PATIENT/PID"
            "OBX" -> "/PATIENT_RESULT/ORDER_OBSERVATION/OBSERVATION$repSpec/OBX"
            "NTE" -> "/PATIENT_RESULT/ORDER_OBSERVATION/OBSERVATION/NTE$repSpec"
            else -> segment
        }
    }

    private fun formatHD(hdFields: Element.HDFields, separator: String = "^"): String {
        return if (hdFields.universalId != null && hdFields.universalIdSystem != null) {
            "${hdFields.name}$separator${hdFields.universalId}$separator${hdFields.universalIdSystem}"
        } else {
            hdFields.name
        }
    }

    private fun formatEI(eiFields: Element.EIFields, separator: String = "^"): String {
        return if (eiFields.namespace != null && eiFields.universalId != null && eiFields.universalIdSystem != null) {
            "${eiFields.name}$separator${eiFields.namespace}" +
                "$separator${eiFields.universalId}$separator${eiFields.universalIdSystem}"
        } else {
            eiFields.name
        }
    }

    /**
     * Get a phone number from an XTN (e.g. phone number) field of an HL7 message.
     * @param terser the HL7 terser
     * @param element the element to decode
     * @return the phone number or empty string
     */
    internal fun decodeHl7TelecomData(terser: Terser, element: Element, hl7Field: String): String {

        /**
         * Extract a phone number from a value [xtnValue] of an XTN HL7 field.
         * @return a normalized phone number or empty if no phone number was found
         */
        fun getTelecomValue(xtnValue: Type): String {
            var strValue = ""
            if (xtnValue is XTN) {
                when (element.type) {
                    Element.Type.TELEPHONE -> {
                        // If we have an area code or local number then let's use the new fields, otherwise try the deprecated field
                        if (!xtnValue.areaCityCode.isEmpty || !xtnValue.localNumber.isEmpty) {
                            // If the phone number type is specified then make sure it is a phone, otherwise assume it is.
                            if (xtnValue.telecommunicationEquipmentType.isEmpty ||
                                xtnValue.telecommunicationEquipmentType.valueOrEmpty == "PH"
                            ) {
                                strValue = "${xtnValue.areaCityCode.value ?: ""}${xtnValue.localNumber.value ?: ""}:" +
                                    "${xtnValue.countryCode.value ?: ""}:${xtnValue.extension.value ?: ""}"
                            }
                        } else if (!xtnValue.telephoneNumber.isEmpty) {
                            strValue = element.toNormalized(xtnValue.telephoneNumber.valueOrEmpty)
                        }
                    }
                    Element.Type.EMAIL -> {
                        if (xtnValue.telecommunicationEquipmentType.isEmpty ||
                            xtnValue.telecommunicationEquipmentType.valueOrEmpty == "Internet"
                        ) {
                            strValue = element.toNormalized(xtnValue.emailAddress.valueOrEmpty)
                        }
                    }
                    else -> error("${element.type} is unsupported to decode telecom data.")
                }
            }
            return strValue
        }

        var telecomValue = ""

        // Get the field values by going through the terser segment.  This method gives us an
        // array with a maximum number of repetitions, but it may return multiple array elements even if
        // there is no data
        val fieldParts = getTerserSpec(hl7Field).split("-")
        if (fieldParts.size > 1) {
            val segment = terser.getSegment(fieldParts[0])
            val fieldNumber = fieldParts[1].toIntOrNull()
            if (segment != null && fieldNumber != null) {
                segment.getField(fieldNumber)?.forEach {
                    // The first phone number wins
                    if (telecomValue.isBlank()) {
                        telecomValue = getTelecomValue(it)
                    }
                }
            }
        }

        return telecomValue
    }

    /**
     * Get a date time from a TS date time field of an HL7 message.
     * @param terser the HL7 terser
     * @param element the element to decode
     * @param warnings the list of warnings
     * @return the date time or empty string
     */
    internal fun decodeHl7DateTime(
        terser: Terser,
        element: Element,
        hl7Field: String,
        warnings: MutableList<ActionLogDetail>
    ): String {
        var valueString = ""
        val fieldParts = getTerserSpec(hl7Field).split("-")
        if (fieldParts.size > 1) {
            val segment = terser.getSegment(fieldParts[0])
            val fieldNumber = fieldParts[1].toIntOrNull()
            if (segment != null && fieldNumber != null) {
                var dtm: Instant? = null
                var rawValue = ""
                when (val value = segment.getField(fieldNumber, 0)) {
                    // Timestamp
                    is TS -> {
                        // If the offset was not specified then set the timezone to UTC instead of the system default
                        // -99 is the value returned from HAPI when no offset is specified
                        if (value.time?.gmtOffset == -99) {
                            val cal = value.time?.valueAsCalendar
                            cal?.let { it.timeZone = TimeZone.getTimeZone("GMT") }
                            dtm = cal?.toInstant()
                        } else dtm = value.time?.valueAsDate?.toInstant()
                        rawValue = value.toString()
                    }
                    // Date range. For getting a date time, use the start of the range
                    is DR -> {
                        if (value.rangeStartDateTime?.time?.gmtOffset == -99) {
                            val cal = value.rangeStartDateTime?.time?.valueAsCalendar
                            cal?.let { it.timeZone = TimeZone.getTimeZone("GMT") }
                            dtm = cal?.toInstant()
                        } else dtm = value.rangeStartDateTime?.time?.valueAsDate?.toInstant()
                        rawValue = value.toString()
                    }
                    is DT -> {
                        dtm = LocalDate.of(value.year, value.month, value.day)
                            .atStartOfDay(ZoneId.systemDefault()).toInstant()
                        rawValue = value.toString()
                    }
                }

                dtm?.let {
                    // Now check to see if we have all the precision we want
                    when (element.type) {
                        Element.Type.DATETIME -> {
                            valueString = DateTimeFormatter.ofPattern(Element.datetimePattern)
                                .format(OffsetDateTime.ofInstant(dtm, ZoneId.of("Z")))
                            val r = Regex("^[A-Z]+\\[[0-9]{12,}\\.?[0-9]{0,4}[+-][0-9]{4}]\$")
                            if (!r.matches(rawValue)) {
                                warnings.add(
                                    FieldPrecisionMessage(
                                        element.fieldMapping,
                                        "Timestamp for $hl7Field - ${element.name} should provide more " +
                                            "precision. Should be formatted as YYYYMMDDHHMM[SS[.S[S[S[S]+/-ZZZZ"
                                    )
                                )
                            }
                        }
                        Element.Type.DATE -> {
                            valueString = DateTimeFormatter.ofPattern(Element.datePattern)
                                .format(OffsetDateTime.ofInstant(dtm, ZoneId.of("Z")))
                            // Note that some schema fields of type date could be derived from HL7 date time fields
                            val r = Regex("^[A-Z]+\\[[0-9]{8,}.*")
                            if (!r.matches(rawValue)) {
                                warnings.add(
                                    FieldPrecisionMessage(
                                        element.fieldMapping,
                                        "Date for $hl7Field - ${element.name} should provide more " +
                                            "precision. Should be formatted as YYYYMMDD"
                                    )
                                )
                            }
                        }
                        else -> throw IllegalStateException("${element.type} not supported by decodeHl7DateTime")
                    }
                }
            }
        }
        return valueString
    }

    /**
     * Gets the HAPI Terser spec from the provided [hl7Field] string.
     * @returns the HAPI Terser spec
     */
    internal fun getTerserSpec(hl7Field: String): String {
        return if (hl7Field.isNotBlank() && hl7Field.startsWith("MSH")) {
            "/$hl7Field"
        } else {
            "/.$hl7Field"
        }
    }

    companion object {
        /** the length to truncate HD values to. Defaults to 20 */
        const val HD_TRUNCATION_LIMIT = 20
        const val HL7_SPEC_VERSION: String = "2.5.1"
        const val MESSAGE_CODE = "ORU"
        const val MESSAGE_TRIGGER_EVENT = "R01"
        const val SOFTWARE_VENDOR_ORGANIZATION: String = "Centers for Disease Control and Prevention"
        const val SOFTWARE_PRODUCT_NAME: String = "PRIME ReportStream"
        const val NCES_EXTENSION = "_NCES_"
        const val OBX_18_EQUIPMENT_UID_OID: String = "2.16.840.1.113883.3.3719"
        /** the default org name type code. defaults to "L" */
        const val DEFAULT_ORGANIZATION_NAME_TYPE_CODE: String = "L"

        /*
        From the HL7 2.5.1 Ch 2A spec...

        The Hierarchical Designator identifies an entity that has responsibility for managing or
        assigning a defined set of instance identifiers.

        The HD is designed to be used either as a local identifier (with only the <namespace ID> valued)
        or a publicly-assigned identifier, a UID (<universal ID> and <universal ID type> both valued)
         */

        /**
         * List of fields that have the local HD type.
         */
        val HD_FIELDS_LOCAL = listOf(
            "MSH-3-1", "MSH-4-1", "OBR-3-2", "OBR-2-2", "ORC-3-2", "ORC-2-2", "ORC-4-2",
            "PID-3-4-1", "PID-3-6-1", "SPM-2-1-2", "SPM-2-2-2"
        )

        /**
         * List of fields that have the universal HD type
         */
        val HD_FIELDS_UNIVERSAL = listOf(
            "MSH-3-2", "MSH-4-2", "OBR-3-3", "OBR-2-3", "ORC-3-3", "ORC-2-3", "ORC-4-3",
            "PID-3-4-2", "PID-3-6-2", "SPM-2-1-3", "SPM-2-2-3"
        )

        /**
         * List of fields that have a CE type. Note: this is only really used in places
         * where we need to put a CLIA marker in the field as well and there are a
         * lot of CE fields that are *NOT* CLIA fields, so use this correctly.
         */
        val CE_FIELDS = listOf("OBX-15-1")

        // Component specific sub-component length from HL7 specification Chapter 2A
        private val CWE_MAX_LENGTHS = arrayOf(20, 199, 20, 20, 199, 20, 10, 10, 199)
        private val CX_MAX_LENGTHS = arrayOf(15, 1, 3, 227, 5, 227, 5, 227, 8, 8, 705, 705)
        private val EI_MAX_LENGTHS = arrayOf(199, 20, 199, 6)
        private val EIP_MAX_LENGTHS = arrayOf(427, 427)
        private val HD_MAX_LENGTHS = arrayOf(20, 199, 6)
        private val XTN_MAX_LENGTHS = arrayOf(199, 3, 8, 199, 3, 5, 9, 5, 199, 4, 6, 199)
        private val XAD_MAX_LENGTHS = arrayOf(184, 120, 50, 50, 12, 3, 3, 50, 20, 20, 1, 53, 26, 26)
        private val XCN_MAX_LENGTHS =
            arrayOf(15, 194, 30, 30, 20, 20, 5, 4, 227, 1, 1, 3, 5, 227, 1, 483, 53, 1, 26, 26, 199, 705, 705)
        private val XON_MAX_LENGTHS = arrayOf(50, 20, 4, 1, 3, 227, 5, 227, 1, 20)
        private val XPN_MAX_LENGTHS = arrayOf(194, 30, 30, 20, 20, 6, 1, 1, 483, 53, 1, 26, 26, 199)

        /**
         * Component length table for composite HL7 types taken from HL7 specification Chapter 2A.
         */
        val HL7_COMPONENT_MAX_LENGTH = mapOf(
            "CWE" to CWE_MAX_LENGTHS,
            "CX" to CX_MAX_LENGTHS,
            "EI" to EI_MAX_LENGTHS,
            "EIP" to EIP_MAX_LENGTHS,
            "HD" to HD_MAX_LENGTHS,
            "XAD" to XAD_MAX_LENGTHS,
            "XCN" to XCN_MAX_LENGTHS,
            "XON" to XON_MAX_LENGTHS,
            "XPN" to XPN_MAX_LENGTHS,
            "XTN" to XTN_MAX_LENGTHS,
            // Extend further here
        )

        /**
         * List of ordering provider id fields
         */
        val ORDERING_PROVIDER_ID_FIELDS = listOf("ORC-12", "OBR-16")

        // Do a lazy init because this table may never be used and it is large
        val ncesLookupTable = lazy {
            Metadata.getInstance().findLookupTable("nces_id") ?: error("Unable to find the NCES ID lookup table.")
        }

        /**
         * Given an hl7Configuration, this will take find the current date time and output it to a
         * specific format depending on the configuration of the receiver
         */
        fun nowTimestamp(hl7Config: Hl7Configuration? = null): String {
            // get the current time stamp
            val timestamp = OffsetDateTime.now(ZoneId.systemDefault())
            // if the receiver wants a higher precision date time formatter, then we get the right one
            val formatter: DateTimeFormatter = if (hl7Config?.useHighPrecisionHeaderDateTimeFormat == true) {
                Element.highPrecisionDateTimeFormatter
            } else {
                Element.datetimeFormatter
            }
            // use the formatter here to output the now timestamp
            return if (hl7Config?.convertPositiveDateTimeOffsetToNegative == true) {
                Element.convertPositiveOffsetToNegativeOffset(formatter.format(timestamp))
            } else {
                formatter.format(timestamp)
            }
        }
    }
}

/**
 * Trim and truncate the string to the [maxLength] preserving as much of the non-whitespace as possible
 */
fun String.trimAndTruncate(maxLength: Int?): String {
    val startTrimmed = this.trimStart()
    val truncated = if (maxLength != null && startTrimmed.length > maxLength)
        startTrimmed.take(maxLength)
    else
        startTrimmed
    return truncated.trimEnd()
}<|MERGE_RESOLUTION|>--- conflicted
+++ resolved
@@ -501,14 +501,6 @@
 
         // serialize the rest of the elements
         reportElements.forEach { element ->
-<<<<<<< HEAD
-            val value = hl7Report.getString(row, element.name).let {
-                if (it.isNullOrEmpty() || it == "null") {
-                    element.default ?: ""
-                } else {
-                    stripInvalidCharactersRegex?.replace(it, "") ?: it
-                }
-=======
             val value = report.getString(row, element.name).let {
                 replaceValueAwithB(
                     element, replaceValueAwithB,
@@ -518,7 +510,6 @@
                         stripInvalidCharactersRegex?.replace(it, "") ?: it
                     }
                 )
->>>>>>> 3852bbdb
             }.trim()
 
             if (suppressedFields.contains(element.hl7Field) && element.hl7OutputFields.isNullOrEmpty())
