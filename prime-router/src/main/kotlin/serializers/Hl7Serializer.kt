package gov.cdc.prime.router.serializers

import ca.uhn.hl7v2.DefaultHapiContext
import ca.uhn.hl7v2.HL7Exception
import ca.uhn.hl7v2.model.Type
import ca.uhn.hl7v2.model.v251.datatype.DR
import ca.uhn.hl7v2.model.v251.datatype.TS
import ca.uhn.hl7v2.model.v251.datatype.XTN
import ca.uhn.hl7v2.model.v251.message.ORU_R01
import ca.uhn.hl7v2.parser.CanonicalModelClassFactory
import ca.uhn.hl7v2.parser.ModelClassFactory
import ca.uhn.hl7v2.util.Terser
import gov.cdc.prime.router.Element
import gov.cdc.prime.router.ElementAndValue
import gov.cdc.prime.router.Hl7Configuration
import gov.cdc.prime.router.Mapper
import gov.cdc.prime.router.Metadata
import gov.cdc.prime.router.Report
import gov.cdc.prime.router.ResultDetail
import gov.cdc.prime.router.Schema
import gov.cdc.prime.router.Source
import gov.cdc.prime.router.ValueSet
import org.apache.logging.log4j.kotlin.Logging
import java.io.InputStream
import java.io.OutputStream
import java.time.OffsetDateTime
import java.time.ZoneId
import java.time.format.DateTimeFormatter
import java.util.Properties

class Hl7Serializer(val metadata: Metadata) : Logging {
    data class Hl7Mapping(
        val mappedRows: Map<String, List<String>>,
        val rows: List<RowResult>,
        val errors: List<String>,
        val warnings: List<String>,
    )
    data class RowResult(
        val row: Map<String, List<String>>,
        val errors: List<String>,
        val warnings: List<String>,
    )

    private val hl7SegmentDelimiter: String = "\r"
    private val hapiContext = DefaultHapiContext()
    private val modelClassFactory: ModelClassFactory = CanonicalModelClassFactory(HL7_SPEC_VERSION)
    private val buildVersion: String
    private val buildDate: String
    private val formatter = DateTimeFormatter.ofPattern("yyyyMMddHHmmss.SSSSZZZ")
    private var hl7Config: Hl7Configuration? = null
    private val hdFieldMaximumLength: Int? get() = if (hl7Config?.truncateHDNamespaceIds == true) {
        HD_TRUNCATION_LIMIT
    } else {
        null
    }

    init {
        val buildProperties = Properties()
        val propFileStream = this::class.java.classLoader.getResourceAsStream("build.properties")
            ?: error("Could not find the properties file")
        propFileStream.use {
            buildProperties.load(it)
            buildVersion = buildProperties.getProperty("buildVersion", "0.0.0.0")
            buildDate = buildProperties.getProperty("buildDate", "20200101")
        }
        hapiContext.modelClassFactory = modelClassFactory
    }

    /**
     * Write a report with a single item
     */
    fun write(report: Report, outputStream: OutputStream) {
        if (report.itemCount != 1)
            error("Internal Error: multiple item report cannot be written as a single HL7 message")
        val message = createMessage(report, 0)
        outputStream.write(message.toByteArray())
    }

    /**
     * Write a report with BHS and FHS segments and multiple items
     */
    fun writeBatch(
        report: Report,
        outputStream: OutputStream,
    ) {
        // Dev Note: HAPI doesn't support a batch of messages, so this code creates
        // these segments by hand
        outputStream.write(createHeaders(report).toByteArray())
        report.itemIndices.map {
            val message = createMessage(report, it)
            outputStream.write(message.toByteArray())
        }
        outputStream.write(createFooters(report).toByteArray())
    }

    /*
     * Read in a file
     */
    fun convertBatchMessagesToMap(message: String, schema: Schema): Hl7Mapping {
        val mappedRows: MutableMap<String, MutableList<String>> = mutableMapOf()
        val errors = mutableListOf<String>()
        val warnings = mutableListOf<String>()
        val rowResults = mutableListOf<RowResult>()
        val reg = "[\r\n]".toRegex()
        val cleanedMessage = reg.replace(message, hl7SegmentDelimiter)
        val messageLines = cleanedMessage.split(hl7SegmentDelimiter)
        val nextMessage = StringBuilder()

        fun deconstructStringMessage() {
            val parsedMessage = convertMessageToMap(nextMessage.toString(), schema)
            errors.addAll(parsedMessage.errors)
            warnings.addAll(parsedMessage.warnings)
            // there is a chance that there's an empty row (for example, an empty line)
            // that won't parse. so we should skip that because it's not valid HL7
            if (parsedMessage.row.isEmpty())
                return
            rowResults.add(parsedMessage)
            nextMessage.clear()
            parsedMessage.row.forEach { (k, v) ->
                if (!mappedRows.containsKey(k))
                    mappedRows[k] = mutableListOf()

                mappedRows[k]?.addAll(v)
            }
        }

        messageLines.forEach {
            if (it.startsWith("FHS"))
                return@forEach
            if (it.startsWith("BHS"))
                return@forEach
            if (it.startsWith("BTS"))
                return@forEach
            if (it.startsWith("FTS"))
                return@forEach

            if (nextMessage.isNotEmpty() && it.startsWith("MSH")) {
                deconstructStringMessage()
            }
            nextMessage.append("$it\r")
        }

        // catch the last message
        if (nextMessage.isNotEmpty()) {
            deconstructStringMessage()
        }

        return Hl7Mapping(mappedRows, rowResults, errors, warnings)
    }

    /**
     * Convert an HL7 [message] based on the specified [schema].
     * @returns the resulting data
     */
    fun convertMessageToMap(message: String, schema: Schema): RowResult {
        /**
         * Query the terser and get a value.
         * @param terser the HAPI terser
         * @param terserSpec the HL7 field to fetch as a terser spec
         * @param elementName the name of the element this value is for
         * @param errors the list of errors for this message decoding
         * @param warnings the list of warnings for this message decoding
         * @return the value from the HL7 message or an empty string if no value found
         */
        fun queryTerserForValue(
            terser: Terser,
            terserSpec: String,
<<<<<<< HEAD
            element: Element,
            mappedRows: MutableMap<String, MutableSet<String>>,
=======
            elementName: String,
>>>>>>> 96863a65
            errors: MutableList<String>,
            warnings: MutableList<String>
        ): String {
            val parsedValue = try {
                terser.get(terserSpec)
            } catch (e: HL7Exception) {
                errors.add("Exception for $terserSpec: ${e.message}")
                null
            }

            val elementName = element.name

            if (parsedValue.isNullOrBlank() && element.cardinality != null && !element.isOptional && !element.canBeBlank) {
                errors.add("Blank value for required element $terserSpec - $elementName")
            }
            else if (parsedValue.isNullOrEmpty()) {
                warnings.add("Blank for $terserSpec - $elementName")
            }
<<<<<<< HEAD

            // add the rows
            mergeIntoMappedRows(mappedRows, elementName, parsedValue ?: "")
=======
            return parsedValue ?: ""
        }

        /**
         * Decode answers to AOE questions
         * @param element the element for the AOE question
         * @param terser the HAPI terser
         * @param errors the list of errors for this message decoding
         * @param warnings the list of warnings for this message decoding
         * @return the value from the HL7 message or an empty string if no value found
         */
        fun decodeAOEQuestion(
            element: Element,
            terser: Terser,
            errors: MutableList<String>,
            warnings: MutableList<String>
        ): String {
            var value = ""
            val question = element.hl7AOEQuestion!!
            val countObservations = 10
            // todo: map each AOE by the AOE question ID
            for (c in 0 until countObservations) {
                var spec = "/.OBSERVATION($c)/OBX-3-1"
                val questionCode = try {
                    terser.get(spec)
                } catch (e: HL7Exception) {
                    // todo: convert to result detail, maybe
                    errors.add("Exception for $spec: ${e.message}")
                    null
                }
                if (questionCode?.startsWith(question) == true) {
                    spec = "/.OBSERVATION($c)/OBX-5"
                    value = queryTerserForValue(terser, spec, element.name, errors, warnings)
                }
            }
            return value
>>>>>>> 96863a65
        }

        val errors = mutableListOf<String>()
        val warnings = mutableListOf<String>()
        // key of the map is the column header, list is the values in the column
        val mappedRows: MutableMap<String, MutableSet<String>> = mutableMapOf()
        hapiContext.modelClassFactory = modelClassFactory
        val parser = hapiContext.pipeParser
        val reg = "[\r\n]".toRegex()
        val cleanedMessage = reg.replace(message, hl7SegmentDelimiter).trim()
        // if the message is empty, return a row result that warns of empty data
        if (cleanedMessage.isEmpty()) {
            logger.debug("Skipping empty message during parsing")
            return RowResult(emptyMap(), emptyList(), listOf("Cannot parse empty message"))
        }

        try {
            val hapiMsg = parser.parse(cleanedMessage)
            val terser = Terser(hapiMsg)

            // First, extract any data elements from the HL7 message.
            schema.elements.forEach { element ->
                // If there is no value for the key, then initialize it.
                if (!mappedRows.containsKey(element.name) || mappedRows[element.name] == null) {
                    mappedRows[element.name] = mutableSetOf()
                }

<<<<<<< HEAD
                if (!it.hl7Field.isNullOrEmpty()) {
                    when {
                        it.type == Element.Type.TELEPHONE -> {
                            mappedRows[it.name]?.add(decodeHl7PhoneNumber(terser, it))
                        }
                        it.type == Element.Type.DATETIME -> {
                            mappedRows[it.name]?.add(decodeHl7DateTime(terser, it, warnings))
                        }
                        else -> {
                            val terserSpec = when {
                                it.hl7Field.startsWith("MSH") -> "/${it.hl7Field}"
                                (it.hl7Field == "AOE") -> {
                                    val question = it.hl7AOEQuestion!!
                                    val countObservations = 10
                                    // todo: map each AOE by the AOE question ID
                                    for (c in 0 until countObservations) {
                                        var spec = "/.OBSERVATION($c)/OBX-3-1"
                                        val questionCode = try {
                                            terser.get(spec)
                                        } catch (e: HL7Exception) {
                                            // todo: convert to result detail, maybe
                                            errors.add("Exception for $spec: ${e.message}")
                                            null
                                        }
                                        if (questionCode?.startsWith(question) == true) {
                                            spec = "/.OBSERVATION($c)/OBX-5"
                                            queryTerserForValue(terser, spec, it, mappedRows, errors, warnings)
                                        }
                                    }
                                    "/.AOE"
                                }
                                else -> "/.${it.hl7Field}"
                            }

                            if (terserSpec != "/.AOE") {
                                queryTerserForValue(terser, terserSpec, it, mappedRows, errors, warnings)
                            } else {
                                if (mappedRows[it.name]?.isEmpty() == true) mappedRows[it.name]?.add("")
                            }
                        }
=======
                // Make a list of all the HL7 primary and alternate fields to look into.
                // Note that the hl7Fields list will be empty if no fields is specified
                val hl7Fields = ArrayList<String>()
                if (!element.hl7Field.isNullOrEmpty()) hl7Fields.add(element.hl7Field)
                if (!element.hl7OutputFields.isNullOrEmpty()) hl7Fields.addAll(element.hl7OutputFields)
                var value = ""
                for (i in 0 until hl7Fields.size) {
                    val hl7Field = hl7Fields[i]
                    value = when {
                        // Decode a phone number
                        element.type == Element.Type.TELEPHONE -> decodeHl7PhoneNumber(terser, element, hl7Field)
                        // Decode a timestamp
                        element.type == Element.Type.DATETIME -> decodeHl7DateTime(terser, element, hl7Field, warnings)
                        // Decode an AOE question
                        hl7Field == "AOE" -> decodeAOEQuestion(element, terser, errors, warnings)
                        // No special case here, so get a value from an HL7 field
                        else -> queryTerserForValue(
                            terser, getTerserSpec(hl7Field), element.name,
                            errors, warnings
                        )
>>>>>>> 96863a65
                    }
                    if (value.isNotBlank()) break
                }

                if (value.isNotBlank()) {
                    mappedRows[element.name]!!.add(value)
                }
            }

            // Second, we process the mappers if we have no value from an HL7 field
            schema.elements.forEach { element ->
                if (element.mapperRef != null && mappedRows[element.name]!!.isEmpty()) {
                    // This gets the requiredvalue names, then gets the value from mappedRows that has the data
                    val args = element.mapperArgs ?: emptyList()
                    val valueNames = element.mapperRef.valueNames(element, args)
                    val valuesForMapper = valueNames.mapNotNull { elementName ->
                        val valueElement = schema.findElement(elementName)
                        if (valueElement != null && mappedRows.containsKey(elementName) &&
                            !mappedRows[elementName].isNullOrEmpty()
                        ) {
                            ElementAndValue(valueElement, mappedRows[elementName]!!.first())
                        } else {
                            null
                        }
<<<<<<< HEAD
                        queryTerserForValue(terser, terserSpec, it, mappedRows, errors, warnings)
=======
                    }
                    // Only overwrite an existing value if the mapper returns a string
                    val value = element.mapperRef.apply(element, args, valuesForMapper)
                    if (value != null) {
                        mappedRows[element.name] = mutableSetOf(value)
                    }
                }

                // Finally, add a default value or empty string to elements that still have a null value.
                if (mappedRows[element.name].isNullOrEmpty()) {
                    if (!element.default.isNullOrBlank()) {
                        mappedRows[element.name]!!.add(element.default)
                    } else {
                        mappedRows[element.name]?.add("")
>>>>>>> 96863a65
                    }
                }
            }
        } catch (e: Exception) {
            val msg = "${e.localizedMessage} ${e.stackTraceToString()}"
            logger.error(msg)
            errors.add(msg)
        }

        // convert sets to lists
        val rows = mappedRows.keys.associateWith {
            (mappedRows[it]?.toList() ?: emptyList())
        }

        return RowResult(rows, errors, warnings)
    }

    fun readExternal(
        schemaName: String,
        input: InputStream,
        source: Source
    ): ReadResult {
        val errors = mutableListOf<ResultDetail>()
        val warnings = mutableListOf<ResultDetail>()
        val messageBody = input.bufferedReader().use { it.readText() }
        val schema = metadata.findSchema(schemaName) ?: error("Schema name $schemaName not found")
        val mapping = convertBatchMessagesToMap(messageBody, schema)
        val mappedRows = mapping.mappedRows
        errors.addAll(mapping.errors.map { ResultDetail(ResultDetail.DetailScope.ITEM, "", it) })
        warnings.addAll(mapping.warnings.map { ResultDetail(ResultDetail.DetailScope.ITEM, "", it) })
        mappedRows.forEach {
            logger.debug("${it.key} -> ${it.value.joinToString()}")
        }
        val report = Report(schema, mappedRows, source, metadata = metadata)
        return ReadResult(report, errors, warnings)
    }

    internal fun createMessage(report: Report, row: Int): String {
        val message = ORU_R01()
        val hl7Config = report.destination?.translation as? Hl7Configuration?
        val processingId = if (hl7Config?.useTestProcessingMode == true) {
            "T"
        } else {
            "P"
        }
        message.initQuickstart(MESSAGE_CODE, MESSAGE_TRIGGER_EVENT, processingId)
        buildMessage(message, report, row, processingId)
        hapiContext.modelClassFactory = modelClassFactory
        return hapiContext.pipeParser.encode(message)
    }

    private fun buildMessage(
        message: ORU_R01,
        report: Report,
        row: Int,
        processingId: String = "T",
    ) {
        // set up our configuration
        val hl7Config = report.destination?.translation as? Hl7Configuration
        val suppressQst = hl7Config?.suppressQstForAoe ?: false
        val suppressAoe = hl7Config?.suppressAoe ?: false
        // and we have some fields to suppress
        val suppressedFields = hl7Config
            ?.suppressHl7Fields
            ?.split(",")
            ?.map { it.trim() } ?: emptyList()
        // or maybe we're going to suppress UNK/ASKU for some fields
        val blanksForUnknownFields = hl7Config
            ?.useBlankInsteadOfUnknown
            ?.split(",")
            ?.map { it.lowercase().trim() } ?: emptyList()
        val convertTimestampToDateTimeFields = hl7Config
            ?.convertTimestampToDateTime
            ?.split(",")
            ?.map { it.trim() } ?: emptyList()
        // start processing
        var aoeSequence = 1
        val terser = Terser(message)
        setLiterals(terser)
        // serialize the rest of the elements
        report.schema.elements.forEach { element ->
            val value = report.getString(row, element.name).let {
                if (it.isNullOrEmpty()) {
                    element.default ?: ""
                } else {
                    it
                }
            }

            if (suppressedFields.contains(element.hl7Field) && element.hl7OutputFields.isNullOrEmpty())
                return@forEach

            // some fields need to be blank instead of passing in UNK
            // so in this case we'll just go by field name and set the value to blank
            if (blanksForUnknownFields.contains(element.name) &&
                element.hl7Field != null &&
                (value.equals("ASKU", true) || value.equals("UNK", true))
            ) {
                setComponent(terser, element, element.hl7Field, "", report)
                return@forEach
            }

            if (element.hl7OutputFields != null) {
                element.hl7OutputFields.forEach outputFields@{ hl7Field ->
                    if (suppressedFields.contains(hl7Field))
                        return@outputFields
                    // some of our schema elements are actually subcomponents of the HL7 fields, and are individually
                    // text, but need to be truncated because they're the first part of an HD field. For example,
                    // ORC-2-2 and ORC-3-2, so we are manually pulling them aside to truncate them
                    val truncatedValue = if (
                        value.length > HD_TRUNCATION_LIMIT &&
                        element.type == Element.Type.TEXT &&
                        hl7Field in HD_FIELDS &&
                        hl7Config?.truncateHDNamespaceIds == true
                    ) {
                        value.substring(0, HD_TRUNCATION_LIMIT)
                    } else {
                        value
                    }
                    if (element.hl7Field != null && element.mapperRef != null && element.type == Element.Type.TABLE) {
                        setComponentForTable(terser, element, hl7Field, report, row)
                    } else {
                        setComponent(terser, element, hl7Field, truncatedValue, report)
                    }
                }
            } else if (element.hl7Field == "AOE" && element.type == Element.Type.NUMBER && !suppressAoe) {
                if (value.isNotBlank()) {
                    val units = report.getString(row, "${element.name}_units")
                    val date = report.getString(row, "specimen_collection_date_time") ?: ""
                    setAOE(terser, element, aoeSequence++, date, value, report, row, units, suppressQst)
                }
            } else if (element.hl7Field == "AOE" && !suppressAoe) {
                if (value.isNotBlank()) {
                    val date = report.getString(row, "specimen_collection_date_time") ?: ""
                    setAOE(terser, element, aoeSequence++, date, value, report, row, suppressQst = suppressQst)
                } else {
                    // if the value is null but we're defaulting
                    if (hl7Config?.defaultAoeToUnknown == true) {
                        val date = report.getString(row, "specimen_collection_date_time") ?: ""
                        setAOE(terser, element, aoeSequence++, date, "UNK", report, row, suppressQst = suppressQst)
                    }
                }
            } else if (element.hl7Field == "NTE-3") {
                setNote(terser, value)
            } else if (element.hl7Field == "MSH-7") {
                setComponent(terser, element, "MSH-7", formatter.format(report.createdDateTime), report)
            } else if (element.hl7Field == "MSH-11") {
                setComponent(terser, element, "MSH-11", processingId, report)
            } else if (element.hl7Field != null && element.mapperRef != null && element.type == Element.Type.TABLE) {
                setComponentForTable(terser, element, report, row)
            } else if (
                element.type == Element.Type.TEXT && !element.hl7Field.isNullOrEmpty() && element.hl7Field in HD_FIELDS
            ) {
                // some of our schema elements are actually subcomponents of the HL7 fields, and are individually
                // text, but need to be truncated because they're the first part of an HD field. For example,
                // ORC-2-2 and ORC-3-2, so we are manually pulling them aside to truncate them
                val truncatedValue = if (
                    value.length > HD_TRUNCATION_LIMIT &&
                    hl7Config?.truncateHDNamespaceIds == true
                ) {
                    value.substring(0, HD_TRUNCATION_LIMIT)
                } else {
                    value
                }
                setComponent(terser, element, element.hl7Field, truncatedValue, report)
            } else if (element.hl7Field != null) {
                setComponent(terser, element, element.hl7Field, value, report)
            }
        }
        // make sure all fields we're suppressing are empty
        suppressedFields.forEach {
            val pathSpec = formPathSpec(it)
            terser.set(pathSpec, "")
        }
        convertTimestampToDateTimeFields.forEach {
            val pathSpec = formPathSpec(it)
            val tsValue = terser.get(pathSpec)
            if (!tsValue.isNullOrEmpty()) {
                try {
                    val dtFormatter = DateTimeFormatter.ofPattern("yyyMMddHHmmss")
                    val parsedDate = OffsetDateTime.parse(tsValue, formatter).format(dtFormatter)
                    terser.set(pathSpec, parsedDate)
                } catch (_: Exception) {
                    // for now do nothing
                }
            }
        }
        // check for reporting facility overrides
        if (!hl7Config?.reportingFacilityName.isNullOrEmpty()) {
            val pathSpec = formPathSpec("MSH-4-1")
            terser.set(pathSpec, hl7Config?.reportingFacilityName)
        }
        if (!hl7Config?.reportingFacilityId.isNullOrEmpty()) {
            val pathSpec = formPathSpec("MSH-4-2")
            terser.set(pathSpec, hl7Config?.reportingFacilityId)
        }
    }

    private fun setComponentForTable(terser: Terser, element: Element, report: Report, row: Int) {
        setComponentForTable(terser, element, element.hl7Field!!, report, row)
    }

    private fun setComponentForTable(terser: Terser, element: Element, hl7Field: String, report: Report, row: Int) {
        val lookupValues = mutableMapOf<String, String>()
        val pathSpec = formPathSpec(hl7Field)
        val mapper: Mapper? = element.mapperRef
        val args = element.mapperArgs ?: emptyList()
        val valueNames = mapper?.valueNames(element, args)
        report.schema.elements.forEach {
            lookupValues[it.name] = report.getString(row, it.name) ?: element.default ?: ""
        }
        val valuesForMapper = valueNames?.mapNotNull { elementName ->
            val valueElement = report.schema.findElement(elementName) ?: return@mapNotNull null
            val value = lookupValues[elementName] ?: return@mapNotNull null
            ElementAndValue(valueElement, value)
        }
        if (valuesForMapper == null) {
            terser.set(pathSpec, "")
        } else {
            terser.set(pathSpec, mapper.apply(element, args, valuesForMapper) ?: "")
        }
    }

    private fun setComponent(
        terser: Terser,
        element: Element,
        hl7Field: String,
        value: String,
        report: Report
    ) {
        val hl7Config = report.destination?.translation as? Hl7Configuration?
        val hdFieldMaximumLength = if (hl7Config?.truncateHDNamespaceIds == true) {
            HD_TRUNCATION_LIMIT
        } else {
            null
        }
        val pathSpec = formPathSpec(hl7Field)
        when (element.type) {
            Element.Type.ID_CLIA -> {
                if (value.isNotEmpty()) {
                    terser.set(pathSpec, value)
                    terser.set(nextComponent(pathSpec), "CLIA")
                }
            }
            Element.Type.HD -> {
                if (value.isNotEmpty()) {
                    val hd = Element.parseHD(value, hdFieldMaximumLength)
                    if (hd.universalId != null && hd.universalIdSystem != null) {
                        terser.set("$pathSpec-1", hd.name)
                        terser.set("$pathSpec-2", hd.universalId)
                        terser.set("$pathSpec-3", hd.universalIdSystem)
                    } else {
                        terser.set(pathSpec, hd.name)
                    }
                }
            }
            Element.Type.EI -> {
                if (value.isNotEmpty()) {
                    val ei = Element.parseEI(value)
                    if (ei.universalId != null && ei.universalIdSystem != null) {
                        terser.set("$pathSpec-1", ei.name)
                        terser.set("$pathSpec-2", ei.namespace)
                        terser.set("$pathSpec-3", ei.universalId)
                        terser.set("$pathSpec-4", ei.universalIdSystem)
                    } else {
                        terser.set(pathSpec, ei.name)
                    }
                }
            }
            Element.Type.CODE -> setCodeComponent(terser, value, pathSpec, element.valueSet)
            Element.Type.TELEPHONE -> {
                if (value.isNotEmpty()) {
                    setTelephoneComponent(terser, value, pathSpec, element)
                }
            }
            Element.Type.EMAIL -> {
                if (value.isNotEmpty()) {
                    setEmailComponent(terser, value, element, hl7Config)
                }
            }
            Element.Type.POSTAL_CODE -> setPostalComponent(terser, value, pathSpec, element)
            else -> terser.set(pathSpec, value)
        }
    }

    private fun setCodeComponent(terser: Terser, value: String, pathSpec: String, valueSetName: String?) {
        if (valueSetName == null) error("Schema Error: Missing valueSet for '$pathSpec'")
        val valueSet = metadata.findValueSet(valueSetName)
            ?: error("Schema Error: Cannot find '$valueSetName'")
        when (valueSet.system) {
            ValueSet.SetSystem.HL7,
            ValueSet.SetSystem.LOINC,
            ValueSet.SetSystem.UCUM,
            ValueSet.SetSystem.SNOMED_CT -> {
                // if it is a component spec then set all sub-components
                if (isField(pathSpec)) {
                    if (value.isNotEmpty()) {
                        terser.set("$pathSpec-1", value)
                        terser.set("$pathSpec-2", valueSet.toDisplayFromCode(value))
                        terser.set("$pathSpec-3", valueSet.toSystemFromCode(value))
                        valueSet.toVersionFromCode(value)?.let {
                            terser.set("$pathSpec-7", it)
                        }
                    }
                } else {
                    terser.set(pathSpec, value)
                }
            }
            else -> {
                terser.set(pathSpec, value)
            }
        }
    }

    private fun setTelephoneComponent(terser: Terser, value: String, pathSpec: String, element: Element) {
        val parts = value.split(Element.phoneDelimiter)
        val areaCode = parts[0].substring(0, 3)
        val local = parts[0].substring(3)
        val country = parts[1]
        val extension = parts[2]

        if (element.nameContains("patient")) {
            // PID-13 is repeatable, which means we could have more than one phone #
            // or email etc, so we need to increment until we get empty for PID-13-2
            var rep = 0
            while (terser.get("/PATIENT_RESULT/PATIENT/PID-13($rep)-2")?.isEmpty() == false) {
                rep += 1
            }
            // primary residence number
            terser.set("/PATIENT_RESULT/PATIENT/PID-13($rep)-1", "($areaCode)$local")
            terser.set("/PATIENT_RESULT/PATIENT/PID-13($rep)-2", "PRN")
            // it's a phone
            terser.set("/PATIENT_RESULT/PATIENT/PID-13($rep)-3", "PH")
            terser.set("/PATIENT_RESULT/PATIENT/PID-13($rep)-5", country)
            terser.set("/PATIENT_RESULT/PATIENT/PID-13($rep)-6", areaCode)
            terser.set("/PATIENT_RESULT/PATIENT/PID-13($rep)-7", local)
            if (extension.isNotEmpty()) terser.set("/PATIENT_RESULT/PATIENT/PID-13($rep)-8", extension)
        } else {
            // work phone number
            terser.set(buildComponent(pathSpec, 1), "($areaCode)$local")
            terser.set(buildComponent(pathSpec, 2), "WPN")
            // it's a phone
            terser.set(buildComponent(pathSpec, 3), "PH")
            terser.set(buildComponent(pathSpec, 5), country)
            terser.set(buildComponent(pathSpec, 6), areaCode)
            terser.set(buildComponent(pathSpec, 7), local)
            terser.set(buildComponent(pathSpec, 8), extension)
        }
    }

    private fun setEmailComponent(terser: Terser, value: String, element: Element, hl7Config: Hl7Configuration?) {
        // branch on element name. maybe we'll pass through ordering provider email information as well
        if (element.nameContains("patient_email")) {
            // for some state systems, they cannot handle repetition in the PID-13 field, despite what
            // the HL7 specification calls for. In that case, the patient email is not imported. A common
            // workaround is to shove the patient_email into PID-14 which is the business phone
            if (hl7Config?.usePid14ForPatientEmail == true) {
                // this is an email address
                terser.set("/PATIENT_RESULT/PATIENT/PID-14-2", "NET")
                // specifies it's an internet telecommunications type
                terser.set("/PATIENT_RESULT/PATIENT/PID-14-3", "Internet")
                terser.set("/PATIENT_RESULT/PATIENT/PID-14-4", value)
            } else {
                // PID-13 is repeatable, which means we could have more than one phone #
                // or email etc, so we need to increment until we get empty for PID-13-2
                var rep = 0
                while (terser.get("/PATIENT_RESULT/PATIENT/PID-13($rep)-2")?.isEmpty() == false) {
                    rep += 1
                }
                // this is an email address
                terser.set("/PATIENT_RESULT/PATIENT/PID-13($rep)-2", "NET")
                // specifies it's an internet telecommunications type
                terser.set("/PATIENT_RESULT/PATIENT/PID-13($rep)-3", "Internet")
                terser.set("/PATIENT_RESULT/PATIENT/PID-13($rep)-4", value)
            }
        }
    }

    private fun setPostalComponent(terser: Terser, value: String, pathSpec: String, element: Element) {
        val zipFive = element.toFormatted(value, Element.zipFiveToken)
        terser.set(pathSpec, zipFive)
    }

    private fun setAOE(
        terser: Terser,
        element: Element,
        aoeRep: Int,
        date: String,
        value: String,
        report: Report,
        row: Int,
        units: String? = null,
        suppressQst: Boolean = false,
    ) {
        // if the value type is a date, we need to specify that for the AOE questions
        val valueType = if (element.type == Element.Type.DATE) {
            "DT"
        } else {
            "CWE"
        }
        terser.set(formPathSpec("OBX-1", aoeRep), (aoeRep + 1).toString())
        terser.set(formPathSpec("OBX-2", aoeRep), valueType)
        val aoeQuestion = element.hl7AOEQuestion
            ?: error("Schema Error: missing hl7AOEQuestion for '${element.name}'")
        setCodeComponent(terser, aoeQuestion, formPathSpec("OBX-3", aoeRep), "covid-19/aoe")

        when (element.type) {
            Element.Type.CODE -> setCodeComponent(terser, value, formPathSpec("OBX-5", aoeRep), element.valueSet)
            Element.Type.NUMBER -> {
                if (element.name != "patient_age") TODO("support other types of AOE numbers")
                if (units == null) error("Schema Error: expected age units")
                setComponent(terser, element, formPathSpec("OBX-5", aoeRep), value, report)
                setCodeComponent(terser, units, formPathSpec("OBX-6", aoeRep), "patient_age_units")
            }
            else -> setComponent(terser, element, formPathSpec("OBX-5", aoeRep), value, report)
        }

        terser.set(formPathSpec("OBX-11", aoeRep), "F")
        terser.set(formPathSpec("OBX-14", aoeRep), date)
        // some states want the observation date for the AOE questions as well
        terser.set(formPathSpec("OBX-19", aoeRep), report.getString(row, "test_result_date"))
        terser.set(formPathSpec("OBX-23-7", aoeRep), "XX")
        // many states can't accept the QST datapoint out at the end because it is nonstandard
        // we need to pass this in via the translation configuration
        if (!suppressQst) terser.set(formPathSpec("OBX-29", aoeRep), "QST")
        // all of these values must be set on the OBX AOE's for validation
        terser.set(formPathSpec("OBX-23-1", aoeRep), report.getStringByHl7Field(row, "OBX-23-1"))
        // set to a default value, but look below
        // terser.set(formPathSpec("OBX-23-6", aoeRep), report.getStringByHl7Field(row, "OBX-23-6"))
        terser.set(formPathSpec("OBX-23-10", aoeRep), report.getString(row, "testing_lab_clia"))
        terser.set(formPathSpec("OBX-15", aoeRep), report.getString(row, "testing_lab_clia"))
        terser.set(formPathSpec("OBX-24-1", aoeRep), report.getStringByHl7Field(row, "OBX-24-1"))
        terser.set(formPathSpec("OBX-24-2", aoeRep), report.getStringByHl7Field(row, "OBX-24-2"))
        terser.set(formPathSpec("OBX-24-3", aoeRep), report.getStringByHl7Field(row, "OBX-24-3"))
        terser.set(formPathSpec("OBX-24-4", aoeRep), report.getStringByHl7Field(row, "OBX-24-4"))
        terser.set(formPathSpec("OBX-24-5", aoeRep), report.getStringByHl7Field(row, "OBX-24-5"))
        terser.set(formPathSpec("OBX-24-9", aoeRep), report.getStringByHl7Field(row, "OBX-24-9"))
        // check for the OBX-23-6 value. it needs to be split apart
        val testingLabIdAssigner = report.getString(row, "testing_lab_id_assigner")
        if (testingLabIdAssigner?.contains("^") == true) {
            val testingLabIdAssignerParts = testingLabIdAssigner.split("^")
            testingLabIdAssignerParts.forEachIndexed { index, s ->
                terser.set(formPathSpec("OBX-23-6-${index + 1}", aoeRep), s)
            }
        }
    }

    private fun setNote(terser: Terser, value: String) {
        if (value.isBlank()) return
        terser.set(formPathSpec("NTE-3"), value)
        terser.set(formPathSpec("NTE-4-1"), "RE")
        terser.set(formPathSpec("NTE-4-2"), "Remark")
        terser.set(formPathSpec("NTE-4-3"), "HL70364")
        terser.set(formPathSpec("NTE-4-7"), HL7_SPEC_VERSION)
    }

    private fun setLiterals(terser: Terser) {
        // Value that NIST requires (although # is not part of 2.5.1)
        terser.set("MSH-12", HL7_SPEC_VERSION)
        terser.set("MSH-15", "NE")
        terser.set("MSH-16", "NE")
        terser.set("MSH-17", "USA")
        terser.set("MSH-18", "UNICODE UTF-8")
        terser.set("MSH-19", "")
        terser.set("MSH-20", "")
        /*
        terser.set("MSH-21-1", "PHLabReport-NoAck")
        terser.set("MSH-21-2", "ELR_Receiver")
        terser.set("MSH-21-3", "2.16.840.1.113883.9.11")
        terser.set("MSH-21-4", "ISO")
         */
        terser.set("SFT-1", SOFTWARE_VENDOR_ORGANIZATION)
        terser.set("SFT-2", buildVersion)
        terser.set("SFT-3", SOFTWARE_PRODUCT_NAME)
        terser.set("SFT-4", buildVersion)
        terser.set("SFT-6", buildDate)
        terser.set("/PATIENT_RESULT/PATIENT/PID-1", "1")
        terser.set("/PATIENT_RESULT/ORDER_OBSERVATION/ORC-1", "RE")
        terser.set("/PATIENT_RESULT/ORDER_OBSERVATION/OBR-1", "1")
        terser.set("/PATIENT_RESULT/ORDER_OBSERVATION/SPECIMEN/SPM-1", "1")
        terser.set("/PATIENT_RESULT/ORDER_OBSERVATION/OBSERVATION/OBX-1", "1")
        terser.set("/PATIENT_RESULT/ORDER_OBSERVATION/OBSERVATION/OBX-2", "CWE")
        terser.set("/PATIENT_RESULT/ORDER_OBSERVATION/OBSERVATION/OBX-23-7", "XX")
    }

    private fun createHeaders(report: Report): String {
        val hl7Config = report.destination?.translation as? Hl7Configuration?
        val hdFieldMaximumLength = if (hl7Config?.truncateHDNamespaceIds == true) {
            HD_TRUNCATION_LIMIT
        } else {
            null
        }
        val encodingCharacters = "^~\\&"
        val sendingApp = formatHD(
            Element.parseHD(report.getString(0, "sending_application") ?: "", hdFieldMaximumLength)
        )
        val sendingFacility = formatHD(
            Element.parseHD(report.getString(0, "sending_application") ?: "", hdFieldMaximumLength)
        )
        val receivingApp = formatHD(
            Element.parseHD(report.getString(0, "receiving_application") ?: "", hdFieldMaximumLength)
        )
        val receivingFacility = formatHD(
            Element.parseHD(report.getString(0, "receiving_facility") ?: "", hdFieldMaximumLength)
        )

        return "FHS|$encodingCharacters|" +
            "$sendingApp|" +
            "$sendingFacility|" +
            "$receivingApp|" +
            "$receivingFacility|" +
            nowTimestamp() +
            hl7SegmentDelimiter +
            "BHS|$encodingCharacters|" +
            "$sendingApp|" +
            "$sendingFacility|" +
            "$receivingApp|" +
            "$receivingFacility|" +
            nowTimestamp() +
            hl7SegmentDelimiter
    }

    private fun createFooters(report: Report): String {
        return "BTS|${report.itemCount}$hl7SegmentDelimiter" +
            "FTS|1$hl7SegmentDelimiter"
    }

    private fun nowTimestamp(): String {
        val timestamp = OffsetDateTime.now(ZoneId.systemDefault())
        return Element.datetimeFormatter.format(timestamp)
    }

    private fun buildComponent(spec: String, component: Int = 1): String {
        if (!isField(spec)) error("Not a component path spec")
        return "$spec-$component"
    }

    private fun isField(spec: String): Boolean {
        val pattern = Regex("[A-Z][A-Z][A-Z]-[0-9]+$")
        return pattern.containsMatchIn(spec)
    }

    private fun nextComponent(spec: String, increment: Int = 1): String {
        val componentPattern = Regex("[A-Z][A-Z][A-Z]-[0-9]+-([0-9]+)$")
        componentPattern.find(spec)?.groups?.get(1)?.let {
            val nextComponent = it.value.toInt() + increment
            return spec.replaceRange(it.range, nextComponent.toString())
        }
        val subComponentPattern = Regex("[A-Z][A-Z][A-Z]-[0-9]+-[0-9]+-([0-9]+)$")
        subComponentPattern.find(spec)?.groups?.get(1)?.let {
            val nextComponent = it.value.toInt() + increment
            return spec.replaceRange(it.range, nextComponent.toString())
        }
        error("Did match on component or subcomponent")
    }

    private fun formPathSpec(spec: String, rep: Int? = null): String {
        val segment = spec.substring(0, 3)
        val components = spec.substring(3)
        val repSpec = rep?.let { "($rep)" } ?: ""
        return when (segment) {
            "OBR" -> "/PATIENT_RESULT/ORDER_OBSERVATION/OBR$components"
            "ORC" -> "/PATIENT_RESULT/ORDER_OBSERVATION/ORC$components"
            "SPM" -> "/PATIENT_RESULT/ORDER_OBSERVATION/SPECIMEN/SPM$components"
            "PID" -> "/PATIENT_RESULT/PATIENT/PID$components"
            "OBX" -> "/PATIENT_RESULT/ORDER_OBSERVATION/OBSERVATION$repSpec/OBX$components"
            "NTE" -> "/PATIENT_RESULT/ORDER_OBSERVATION/OBSERVATION/NTE$components"
            else -> spec
        }
    }

    private fun formatHD(hdFields: Element.HDFields, separator: String = "^"): String {
        return if (hdFields.universalId != null && hdFields.universalIdSystem != null) {
            "${hdFields.name}$separator${hdFields.universalId}$separator${hdFields.universalIdSystem}"
        } else {
            hdFields.name
        }
    }

    private fun formatEI(eiFields: Element.EIFields, separator: String = "^"): String {
        return if (eiFields.namespace != null && eiFields.universalId != null && eiFields.universalIdSystem != null) {
            "${eiFields.name}$separator${eiFields.namespace}" +
                "$separator${eiFields.universalId}$separator${eiFields.universalIdSystem}"
        } else {
            eiFields.name
        }
    }

    /**
     * Get a phone number from an XTN (e.g. phone number) field of an HL7 message.
     * @param terser the HL7 terser
     * @param element the element to decode
     * @return the phone number or empty string
     */
    internal fun decodeHl7PhoneNumber(terser: Terser, element: Element, hl7Field: String): String {

        /**
         * Extract a phone number from a value [xtnValue] of an XTN HL7 field.
         * @return a normalized phone number or empty if no phone number was found
         */
        fun getPhoneNumber(xtnValue: Type): String {
            var strValue = ""
            if (xtnValue is XTN) {
                // If we have an area code or local number then let's use the new fields, otherwise try the deprecated field
                if (!xtnValue.areaCityCode.isEmpty || !xtnValue.localNumber.isEmpty) {
                    // If the phone number type is specified then make sure it is a phone, otherwise assume it is.
                    if (xtnValue.telecommunicationEquipmentType.isEmpty ||
                        xtnValue.telecommunicationEquipmentType.value == "PH"
                    ) {
                        strValue = "${xtnValue.areaCityCode.value ?: ""}${xtnValue.localNumber.value ?: ""}:" +
                            "${xtnValue.countryCode.value ?: ""}:${xtnValue.extension.value ?: ""}"
                    }
                } else if (!xtnValue.telephoneNumber.isEmpty) {
                    strValue = element.toNormalized(xtnValue.telephoneNumber.value)
                }
            }
            return strValue
        }

        var phoneNumber = ""

        // Get the field values by going through the terser segment.  This method gives us an
        // array with a maximum number of repetitions, but it may return multiple array elements even if
        // there is no data
        val fieldParts = getTerserSpec(hl7Field).split("-")
        if (fieldParts.size > 1) {
            val segment = terser.getSegment(fieldParts[0])
            val fieldNumber = fieldParts[1].toIntOrNull()
            if (segment != null && fieldNumber != null) {
                segment.getField(fieldNumber)?.forEach {
                    // The first phone number wins
                    if (phoneNumber.isBlank()) {
                        phoneNumber = getPhoneNumber(it)
                    }
                }
            }
        }

        return phoneNumber
    }

    /**
     * Get a date time from a TS date time field of an HL7 message.
     * @param terser the HL7 terser
     * @param element the element to decode
     * @param warnings the list of warnings
     * @return the date time or empty string
     */
    internal fun decodeHl7DateTime(
        terser: Terser,
        element: Element,
        hl7Field: String,
        warnings: MutableList<String>
    ): String {
        var dateTime = ""
        val fieldParts = getTerserSpec(hl7Field).split("-")
        if (fieldParts.size > 1) {
            val segment = terser.getSegment(fieldParts[0])
            val fieldNumber = fieldParts[1].toIntOrNull()
            if (segment != null && fieldNumber != null) {
                val dtm = when (val value = segment.getField(fieldNumber, 0)) {
                    // Timestamp
                    is TS -> value.time
                    // Date range. For getting a date time, use the start of the range
                    is DR -> value.rangeStartDateTime?.time
                    else -> null
                }

                dtm?.let {
                    if (it.valueAsDate != null) {
                        // Check to see if we have all the precision we want including the time zone offset
                        val r = Regex("^[A-Z]+\\[[0-9]{12,}\\.?[0-9]{0,4}[+-][0-9]{4}]\$")
                        if (!r.matches(it.value)) {
                            warnings.add(
                                "Timestamp for $hl7Field - ${element.name} needs to provide more " +
                                    "precision. Should be formatted as YYYYMMDDHHMM[SS[.S[S[S[S]+/-ZZZZ"
                            )
                        }
                        dateTime = DateTimeFormatter.ofPattern(Element.datetimePattern)
                            .format(OffsetDateTime.ofInstant(it.valueAsDate.toInstant(), ZoneId.systemDefault()))
                    }
                }
            }
        }
        return dateTime
    }

    /**
     * Gets the HAPI Terser spec from the provided [hl7Field] string.
     * @returns the HAPI Terser spec
     */
    internal fun getTerserSpec(hl7Field: String): String {
        return if (hl7Field.isNotBlank() && hl7Field.startsWith("MSH")) {
            "/$hl7Field"
        } else {
            "/.$hl7Field"
        }
    }

    companion object {
        const val HD_TRUNCATION_LIMIT = 20
        const val HL7_SPEC_VERSION: String = "2.5.1"
        const val MESSAGE_CODE = "ORU"
        const val MESSAGE_TRIGGER_EVENT = "R01"
        const val SOFTWARE_VENDOR_ORGANIZATION: String = "Centers for Disease Control and Prevention"
        const val SOFTWARE_PRODUCT_NAME: String = "PRIME Data Hub"
        val HD_FIELDS = listOf("MSH-4-1", "OBR-3-2", "OBR-2-2", "ORC-3-2", "ORC-2-2", "PID-3-4-1")
    }
}<|MERGE_RESOLUTION|>--- conflicted
+++ resolved
@@ -165,12 +165,7 @@
         fun queryTerserForValue(
             terser: Terser,
             terserSpec: String,
-<<<<<<< HEAD
-            element: Element,
-            mappedRows: MutableMap<String, MutableSet<String>>,
-=======
             elementName: String,
->>>>>>> 96863a65
             errors: MutableList<String>,
             warnings: MutableList<String>
         ): String {
@@ -189,11 +184,6 @@
             else if (parsedValue.isNullOrEmpty()) {
                 warnings.add("Blank for $terserSpec - $elementName")
             }
-<<<<<<< HEAD
-
-            // add the rows
-            mergeIntoMappedRows(mappedRows, elementName, parsedValue ?: "")
-=======
             return parsedValue ?: ""
         }
 
@@ -230,7 +220,6 @@
                 }
             }
             return value
->>>>>>> 96863a65
         }
 
         val errors = mutableListOf<String>()
@@ -258,48 +247,6 @@
                     mappedRows[element.name] = mutableSetOf()
                 }
 
-<<<<<<< HEAD
-                if (!it.hl7Field.isNullOrEmpty()) {
-                    when {
-                        it.type == Element.Type.TELEPHONE -> {
-                            mappedRows[it.name]?.add(decodeHl7PhoneNumber(terser, it))
-                        }
-                        it.type == Element.Type.DATETIME -> {
-                            mappedRows[it.name]?.add(decodeHl7DateTime(terser, it, warnings))
-                        }
-                        else -> {
-                            val terserSpec = when {
-                                it.hl7Field.startsWith("MSH") -> "/${it.hl7Field}"
-                                (it.hl7Field == "AOE") -> {
-                                    val question = it.hl7AOEQuestion!!
-                                    val countObservations = 10
-                                    // todo: map each AOE by the AOE question ID
-                                    for (c in 0 until countObservations) {
-                                        var spec = "/.OBSERVATION($c)/OBX-3-1"
-                                        val questionCode = try {
-                                            terser.get(spec)
-                                        } catch (e: HL7Exception) {
-                                            // todo: convert to result detail, maybe
-                                            errors.add("Exception for $spec: ${e.message}")
-                                            null
-                                        }
-                                        if (questionCode?.startsWith(question) == true) {
-                                            spec = "/.OBSERVATION($c)/OBX-5"
-                                            queryTerserForValue(terser, spec, it, mappedRows, errors, warnings)
-                                        }
-                                    }
-                                    "/.AOE"
-                                }
-                                else -> "/.${it.hl7Field}"
-                            }
-
-                            if (terserSpec != "/.AOE") {
-                                queryTerserForValue(terser, terserSpec, it, mappedRows, errors, warnings)
-                            } else {
-                                if (mappedRows[it.name]?.isEmpty() == true) mappedRows[it.name]?.add("")
-                            }
-                        }
-=======
                 // Make a list of all the HL7 primary and alternate fields to look into.
                 // Note that the hl7Fields list will be empty if no fields is specified
                 val hl7Fields = ArrayList<String>()
@@ -320,7 +267,6 @@
                             terser, getTerserSpec(hl7Field), element.name,
                             errors, warnings
                         )
->>>>>>> 96863a65
                     }
                     if (value.isNotBlank()) break
                 }
@@ -345,9 +291,6 @@
                         } else {
                             null
                         }
-<<<<<<< HEAD
-                        queryTerserForValue(terser, terserSpec, it, mappedRows, errors, warnings)
-=======
                     }
                     // Only overwrite an existing value if the mapper returns a string
                     val value = element.mapperRef.apply(element, args, valuesForMapper)
@@ -362,7 +305,6 @@
                         mappedRows[element.name]!!.add(element.default)
                     } else {
                         mappedRows[element.name]?.add("")
->>>>>>> 96863a65
                     }
                 }
             }
