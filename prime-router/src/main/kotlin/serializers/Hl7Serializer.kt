--- conflicted
+++ resolved
@@ -432,16 +432,13 @@
     ): ORU_R01 {
         val message = ORU_R01()
         message.initQuickstart(MESSAGE_CODE, MESSAGE_TRIGGER_EVENT, processingId)
-
-        val hl7Report = report.copy()
         // set up our configuration
-        val hl7Config = hl7Report.destination?.translation as? Hl7Configuration
+        val hl7Config = report.destination?.translation as? Hl7Configuration
         val replaceValue = hl7Config?.replaceValue ?: emptyMap()
         val replaceValueAwithB = hl7Config?.replaceValueAwithB ?: emptyMap()
         val cliaForSender = hl7Config?.cliaForSender ?: emptyMap()
         val suppressQst = hl7Config?.suppressQstForAoe ?: false
         val suppressAoe = hl7Config?.suppressAoe ?: false
-        val applyOTCDefault = hl7Config?.applyOTCDefault ?: false
         val useOrderingFacilityName = hl7Config?.useOrderingFacilityName
             ?: Hl7Configuration.OrderingFacilityName.STANDARD
         val stripInvalidCharactersRegex: Regex? = hl7Config?.stripInvalidCharsRegex?.let {
@@ -462,7 +459,6 @@
             ?.convertTimestampToDateTime
             ?.split(",")
             ?.map { it.trim() } ?: emptyList()
-
         // start processing
         var aoeSequence = 1
         var nteSequence = 0
@@ -473,10 +469,10 @@
         val reportElements = if (hl7Config?.valueSetOverrides.isNullOrEmpty()) {
             // there are no value set overrides, so we are going to just pass back out the
             // existing collection of schema elements
-            hl7Report.schema.elements
+            report.schema.elements
         } else {
             // we do have valueset overrides, so we need to replace any elements in place
-            hl7Report.schema.elements.map { elem ->
+            report.schema.elements.map { elem ->
                 // if we're dealing with a code type (which uses a valueset), check if we need to replace
                 if (elem.isCodeType) {
                     // is there a replacement valueset in our collection?
@@ -494,11 +490,6 @@
                 }
             }
         }
-
-        if (applyOTCDefault) {
-            applyOTCDefault(hl7Report, row)
-        }
-
         // serialize the rest of the elements
         reportElements.forEach { element ->
             val value = report.getString(row, element.name).let {
@@ -524,7 +515,7 @@
                 element.hl7Field != null &&
                 (value.equals("ASKU", true) || value.equals("UNK", true))
             ) {
-                setComponent(terser, element, element.hl7Field, repeat = null, value = "", hl7Report)
+                setComponent(terser, element, element.hl7Field, repeat = null, value = "", report)
                 return@forEach
             }
 
@@ -533,32 +524,29 @@
                     if (suppressedFields.contains(hl7Field))
                         return@outputFields
                     if (element.hl7Field != null && element.isTableLookup) {
-                        setComponentForTable(terser, element, hl7Field, hl7Report, row, hl7Config)
+                        setComponentForTable(terser, element, hl7Field, report, row, hl7Config)
                     } else {
-                        setComponent(terser, element, hl7Field, repeat = null, value, hl7Report)
+                        setComponent(terser, element, hl7Field, repeat = null, value, report)
                     }
                 }
             } else if (element.hl7Field == "AOE" && element.type == Element.Type.NUMBER && !suppressAoe) {
                 if (value.isNotBlank()) {
-                    val units = hl7Report.getString(row, "${element.name}_units")
-                    val date = hl7Report.getString(row, "specimen_collection_date_time") ?: ""
-                    setAOE(terser, element, aoeSequence++, date, value, hl7Report, row, units, suppressQst)
+                    val units = report.getString(row, "${element.name}_units")
+                    val date = report.getString(row, "specimen_collection_date_time") ?: ""
+                    setAOE(terser, element, aoeSequence++, date, value, report, row, units, suppressQst)
                 }
             } else if (element.hl7Field == "AOE" && !suppressAoe) {
                 if (value.isNotBlank()) {
-                    val date = hl7Report.getString(row, "specimen_collection_date_time") ?: ""
-                    setAOE(terser, element, aoeSequence++, date, value, hl7Report, row, suppressQst = suppressQst)
+                    val date = report.getString(row, "specimen_collection_date_time") ?: ""
+                    setAOE(terser, element, aoeSequence++, date, value, report, row, suppressQst = suppressQst)
                 } else {
                     // if the value is null but we're defaulting
                     if (hl7Config?.defaultAoeToUnknown == true) {
-                        val date = hl7Report.getString(row, "specimen_collection_date_time") ?: ""
-                        setAOE(terser, element, aoeSequence++, date, "UNK", hl7Report, row, suppressQst = suppressQst)
+                        val date = report.getString(row, "specimen_collection_date_time") ?: ""
+                        setAOE(terser, element, aoeSequence++, date, "UNK", report, row, suppressQst = suppressQst)
                     }
                 }
             } else if (element.hl7Field == "ORC-21-1") {
-<<<<<<< HEAD
-                setOrderingFacilityComponent(terser, rawFacilityName = value, useOrderingFacilityName, hl7Report, row)
-=======
                 val truncatedValue = if (hl7Config?.truncateHl7Fields?.contains(element.hl7Field) == true) {
                     trimAndTruncateValue(value, element.hl7Field, hl7Config, terser)
                 } else {
@@ -567,7 +555,6 @@
                 setOrderingFacilityComponent(
                     terser, rawFacilityName = truncatedValue, useOrderingFacilityName, report, row
                 )
->>>>>>> 198d9467
             } else if (element.hl7Field == "NTE-3" && value.isNotBlank()) {
                 setNote(terser, nteSequence++, value)
             } else if (element.hl7Field == "MSH-7") {
@@ -576,15 +563,15 @@
                     element,
                     "MSH-7",
                     repeat = null,
-                    value = formatter.format(hl7Report.createdDateTime),
-                    hl7Report
+                    value = formatter.format(report.createdDateTime),
+                    report
                 )
             } else if (element.hl7Field == "MSH-11") {
-                setComponent(terser, element, "MSH-11", repeat = null, processingId, hl7Report)
+                setComponent(terser, element, "MSH-11", repeat = null, processingId, report)
             } else if (element.hl7Field != null && element.isTableLookup) {
-                setComponentForTable(terser, element, hl7Report, row, hl7Config)
+                setComponentForTable(terser, element, report, row, hl7Config)
             } else if (!element.hl7Field.isNullOrEmpty()) {
-                setComponent(terser, element, element.hl7Field, repeat = null, value, hl7Report)
+                setComponent(terser, element, element.hl7Field, repeat = null, value, report)
             }
         }
         // make sure all fields we're suppressing are empty
@@ -594,7 +581,7 @@
         }
 
         if (hl7Config?.suppressNonNPI == true &&
-            hl7Report.getString(row, "ordering_provider_id_authority_type") != "NPI"
+            report.getString(row, "ordering_provider_id_authority_type") != "NPI"
         ) {
             // Suppress the ordering_provider_id if not an NPI
             for (hl7Field in listOf("ORC-12-1", "OBR-16-1", "ORC-12-9", "OBR-16-9", "ORC-12-13", "OBR-16-13")) {
@@ -642,7 +629,7 @@
             }
 
             if (!originState.isNullOrEmpty()) {
-                val stateCode = hl7Report.destination?.let { settings.findOrganization(it.organizationName)?.stateCode }
+                val stateCode = report.destination?.let { settings.findOrganization(it.organizationName)?.stateCode }
 
                 if (!originState.equals(stateCode)) {
                     val sendingFacility = "MSH-4-2"
@@ -653,7 +640,7 @@
         }
 
         // get sender id for the record
-        val senderID = hl7Report.getString(row, "sender_id") ?: ""
+        val senderID = report.getString(row, "sender_id") ?: ""
 
         // loop through CLIA resets
         cliaForSender.forEach { (sender, clia) ->
@@ -672,109 +659,6 @@
 
         replaceValue(replaceValue, terser, message.patienT_RESULT.ordeR_OBSERVATION.observationReps)
         return message
-    }
-
-    private fun applyOTCDefault(
-        report: Report,
-        row: Int
-    ) {
-        fun setAddress(
-            field: String,
-            address: String,
-            city: String,
-            state: String,
-            zipCode: String,
-            countyCode: String
-        ) {
-            if (address.isNullOrEmpty() &&
-                city.isNullOrEmpty() &&
-                state.isNullOrEmpty() &&
-                zipCode.isNullOrEmpty() &&
-                countyCode.isNullOrEmpty()
-            ) {
-                report.setString(row, field.plus("_street"), "11 Fake AtHome Test Street")
-                report.setString(row, field.plus("_city"), "Yakutat")
-                report.setString(row, field.plus("_state"), "AK")
-                report.setString(row, field.plus("_zip_code"), "99689")
-                report.setString(row, field.plus("_county_code"), "02282")
-            }
-        }
-        report.setString(row, "reporting_facility_name", "PRIME OTC")
-        report.setString(row, "reporting_facility_clia", "0OCDCPRIME")
-
-        val testResultStatus = report.getString(row, "test_result_status") ?: ""
-        if (testResultStatus.isNullOrEmpty()) {
-            report.setString(row, "test_result_status", "F")
-        }
-
-        val senderId = report.getString(row, "sender_id") ?: ""
-        if (!senderId.isNullOrEmpty()) {
-            val comment = report.getString(row, "comment")
-            report.setString(
-                row,
-                "comment",
-                comment
-                    .plus(" Original sending organization name: ")
-                    .plus(senderId)
-            )
-        }
-
-        val orderingProviderFirstName = report.getString(row, "ordering_provider_first_name") ?: ""
-        if (orderingProviderFirstName.isNullOrEmpty()) {
-            report.setString(row, "ordering_provider_first_name", "SA.OverTheCounter")
-        }
-        val orderingFacilityName = report.getString(row, "ordering_facility_name") ?: ""
-        if (orderingFacilityName.isNullOrEmpty()) {
-            report.setString(row, "ordering_facility_name", "SA.OverTheCounter")
-        }
-        val testingLabName = report.getString(row, "testing_lab_name") ?: ""
-        if (testingLabName.isNullOrEmpty()) {
-            report.setString(row, "testing_lab_name", "SA.OverTheCounter")
-        }
-
-        val orderingFacilityStreet = report.getString(row, "ordering_facility_street") ?: ""
-        val orderingFacilityCity = report.getString(row, "ordering_facility_city") ?: ""
-        val orderingFacilityState = report.getString(row, "ordering_facility_state") ?: ""
-        val orderingFacilityZipCode = report.getString(row, "ordering_facility_zip_code") ?: ""
-        val orderingFacilityCountyCode = report.getString(row, "ordering_facility_county_code") ?: ""
-
-        setAddress(
-            "ordering_facility",
-            orderingFacilityStreet,
-            orderingFacilityCity,
-            orderingFacilityState,
-            orderingFacilityZipCode,
-            orderingFacilityCountyCode
-        )
-
-        val orderingFacilityPhoneNumber = report.getString(row, "ordering_facility_phone_number") ?: ""
-        if (orderingFacilityPhoneNumber.isNullOrEmpty()) {
-            report.setString(row, "ordering_facility_phone_number", "1111111111:1:")
-        }
-
-        val testingLabStreet = report.getString(row, "testing_lab_street") ?: ""
-        val testingLabCity = report.getString(row, "testing_lab_city") ?: ""
-        val testingLabState = report.getString(row, "testing_lab_state") ?: ""
-        val testingLabZipCode = report.getString(row, "testing_lab_zip_code") ?: ""
-        val testingLabCountyCode = report.getString(row, "testing_lab_county_code") ?: ""
-
-        setAddress(
-            "testing_lab",
-            testingLabStreet,
-            testingLabCity,
-            testingLabState,
-            testingLabZipCode,
-            testingLabCountyCode
-        )
-
-        val testingLabClia = report.getString(row, "testing_lab_clia") ?: ""
-        if (testingLabClia.isNullOrEmpty()) {
-            report.setString(row, "testing_lab_clia", "00Z0000014")
-        }
-        val testingLabIdAssigner = report.getString(row, "testing_lab_id_assigner") ?: ""
-        if (testingLabIdAssigner.isNullOrEmpty()) {
-            report.setString(row, "testing_lab_id_assigner", "CLIA^2.16.840.1.113883.4.7^ISO")
-        }
     }
 
     /**
