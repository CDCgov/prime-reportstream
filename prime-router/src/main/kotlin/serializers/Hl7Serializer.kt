package gov.cdc.prime.router.serializers

import ca.uhn.hl7v2.DefaultHapiContext
import ca.uhn.hl7v2.HL7Exception
import ca.uhn.hl7v2.model.v251.message.ORU_R01
import ca.uhn.hl7v2.parser.CanonicalModelClassFactory
import ca.uhn.hl7v2.parser.ModelClassFactory
import ca.uhn.hl7v2.util.Terser
import gov.cdc.prime.router.Element
import gov.cdc.prime.router.ElementAndValue
import gov.cdc.prime.router.Hl7Configuration
import gov.cdc.prime.router.Mapper
import gov.cdc.prime.router.Metadata
import gov.cdc.prime.router.Report
import gov.cdc.prime.router.ResultDetail
import gov.cdc.prime.router.Schema
import gov.cdc.prime.router.Source
import gov.cdc.prime.router.TranslatorConfiguration
import gov.cdc.prime.router.ValueSet
import java.io.InputStream
import java.io.OutputStream
import java.time.OffsetDateTime
import java.time.ZoneId
import java.time.format.DateTimeFormatter
import java.util.Properties
import org.apache.logging.log4j.kotlin.Logging

class Hl7Serializer(val metadata: Metadata): Logging {
    data class Hl7Mapping(
        val mappedRows: Map<String, List<String>>,
        val rows: List<RowResult>,
        val errors: List<String>,
        val warnings: List<String>,
    )
    data class RowResult(
        val row: Map<String, List<String>>,
        val errors: List<String>,
        val warnings: List<String>,
    )

    private val hl7SegmentDelimiter: String = "\r"
    private val hapiContext = DefaultHapiContext()
    private val modelClassFactory: ModelClassFactory = CanonicalModelClassFactory(HL7_SPEC_VERSION)
    private val buildVersion: String
    private val buildDate: String
    private val formatter = DateTimeFormatter.ofPattern("yyyyMMddHHmmss.SSSSZZZ")
<<<<<<< HEAD
    private var hl7Config: Hl7Configuration? = null
    private val hdFieldMaximumLength: Int? get() = if (hl7Config?.truncateHDNamespaceIds == true) {
        HD_TRUNCATION_LIMIT
    } else {
        null
    }
=======
>>>>>>> 33fa2979

    init {
        val buildProperties = Properties()
        val propFileStream = this::class.java.classLoader.getResourceAsStream("build.properties")
            ?: error("Could not find the properties file")
        propFileStream.use {
            buildProperties.load(it)
            buildVersion = buildProperties.getProperty("buildVersion", "0.0.0.0")
            buildDate = buildProperties.getProperty("buildDate", "20200101")
        }
        hapiContext.modelClassFactory = modelClassFactory
    }

    /**
     * Write a report with a single item
     */
    fun write(report: Report, outputStream: OutputStream, translatorConfig: TranslatorConfiguration? = null) {
        if (report.itemCount != 1)
            error("Internal Error: multiple item report cannot be written as a single HL7 message")
        val message = createMessage(report, 0)
        outputStream.write(message.toByteArray())
    }

    /**
     * Write a report with BHS and FHS segments and multiple items
     */
    fun writeBatch(
        report: Report,
        outputStream: OutputStream,
    ) {
        // Dev Note: HAPI doesn't support a batch of messages, so this code creates
        // these segments by hand
        outputStream.write(createHeaders(report).toByteArray())
        report.itemIndices.map {
            val message = createMessage(report, it)
            outputStream.write(message.toByteArray())
        }
        outputStream.write(createFooters(report).toByteArray())
    }

    /*
     * Read in a file
     */
    fun convertBatchMessagesToMap(message: String, schema: Schema): Hl7Mapping {
        val mappedRows: MutableMap<String, MutableList<String>> = mutableMapOf()
        val errors = mutableListOf<String>()
        val warnings = mutableListOf<String>()
        val rowResults = mutableListOf<RowResult>()
        val reg = "(\r|\n)".toRegex()
        val cleanedMessage = reg.replace(message, "\r")
        val messageLines = cleanedMessage.split("\r")
        val nextMessage = StringBuilder()

        fun deconstructStringMessage() {
            val parsedMessage = convertMessageToMap(nextMessage.toString(), schema)
            errors.addAll(parsedMessage.errors)
            warnings.addAll(parsedMessage.warnings)
            // there is a chance that there's an empty row (for example, an empty line)
            // that won't parse. so we should skip that because it's not valid HL7
            if (parsedMessage.row.isEmpty())
                return
            rowResults.add(parsedMessage)
            nextMessage.clear()
            parsedMessage.row.forEach { (k, v) ->
                if (!mappedRows.containsKey(k))
                    mappedRows[k] = mutableListOf()

                mappedRows[k]?.addAll(v)
            }
        }

        messageLines.forEach {
            if (it.startsWith("FHS"))
                return@forEach
            if (it.startsWith("BHS"))
                return@forEach
            if (it.startsWith("BTS"))
                return@forEach
            if (it.startsWith("FTS"))
                return@forEach

            if (nextMessage.isNotEmpty() && it.startsWith("MSH")) {
                deconstructStringMessage()
            }
            nextMessage.append("$it\r")
        }

        // catch the last message
        if (nextMessage.isNotEmpty()) {
            deconstructStringMessage()
        }

        return Hl7Mapping(mappedRows, rowResults, errors, warnings)
    }

    fun convertMessageToMap(message: String, schema: Schema): Hl7Serializer.RowResult {
        // safely merge into the set. might not be necessary
        fun mergeIntoMappedRows(mappedRows: MutableMap<String, MutableSet<String>>, key: String, value: String) {
            if (!mappedRows.containsKey(key)) error("Map doesn't contain key $key")
            // get the existing values
            val existingValues = mappedRows[key] ?: emptySet()
            // if the existing value doesn't exist, add it in
            if (!existingValues.contains(value)) {
                // making sure an empty value doesn't blow things up if we already
                // have a value for that key
                if (existingValues.isEmpty() || value.isNotEmpty())
                    mappedRows[key]?.add(value)
            }
        }
        // query the terser and get a value
        fun queryTerserForValue(
            terser: Terser,
            terserSpec: String,
            elementName: String,
            mappedRows: MutableMap<String, MutableSet<String>>,
            errors: MutableList<String>,
            warnings: MutableList<String>
        ) {
            val parsedValue = try {
                terser.get(terserSpec)
            } catch (e: HL7Exception) {
                errors.add("Exception for $terserSpec: ${e.message}")
                null
            }
            // add the rows
            if (parsedValue.isNullOrEmpty()) {
                warnings.add("Blank for $terserSpec - $elementName")
            }
            mergeIntoMappedRows(mappedRows, elementName, parsedValue ?: "")
        }
        val errors = mutableListOf<String>()
        val warnings = mutableListOf<String>()
        // key of the map is the column header, list is the values in the column
        val mappedRows: MutableMap<String, MutableSet<String>> = mutableMapOf()
        hapiContext.modelClassFactory = modelClassFactory
        val parser = hapiContext.pipeParser
        val reg = "(\r|\n)".toRegex()
        val cleanedMessage = reg.replace(message, "\r").trim()
        // if the message is empty, return a row result that warns of empty data
        if (cleanedMessage.isEmpty()) {
            logger.debug("Skipping empty message during parsing")
            return RowResult(emptyMap(), emptyList(), listOf("Cannot parse empty message"))
        }

        try {
            val hapiMsg = parser.parse(cleanedMessage)
            val terser = Terser(hapiMsg)
            schema.elements.forEach {
                if (!mappedRows.containsKey(it.name))
                    mappedRows[it.name] = mutableSetOf()

                if (it.hl7Field.isNullOrEmpty() && it.hl7OutputFields.isNullOrEmpty()) {
                    mappedRows[it.name]?.add("")
                    return@forEach
                }

                if (!it.hl7Field.isNullOrEmpty()) {
                    val terserSpec = when {
                        it.hl7Field.startsWith("MSH") -> "/${it.hl7Field}"
                        (it.hl7Field == "AOE") -> {
                            val question = it.hl7AOEQuestion!!
                            val countObservations = 10
                            // todo: map each AOE by the AOE question ID
                            for (c in 0 until countObservations) {
                                var spec = "/.OBSERVATION($c)/OBX-3-1"
                                val questionCode = try {
                                    terser.get(spec)
                                } catch (e: HL7Exception) {
                                    // todo: convert to result detail, maybe
                                    errors.add("Exception for $spec: ${e.message}")
                                    null
                                }
                                if (questionCode?.startsWith(question) == true) {
                                    spec = "/.OBSERVATION($c)/OBX-5"
                                    queryTerserForValue(terser, spec, it.name, mappedRows, errors, warnings)
                                }
                            }
                            "/.AOE"
                        }
                        else -> "/.${it.hl7Field}"
                    }

                    if (terserSpec != "/.AOE") {
                        queryTerserForValue(terser, terserSpec, it.name, mappedRows, errors, warnings)
                    } else {
                        if (mappedRows[it.name]?.isEmpty() == true) mappedRows[it.name]?.add("")
                    }
                } else {
                    it.hl7OutputFields?.forEach { h ->
                        val terserSpec = if (h.startsWith("MSH")) {
                            "/$h"
                        } else {
                            "/.$h"
                        }
                        queryTerserForValue(terser, terserSpec, it.name, mappedRows, errors, warnings)
                    }
                }
            }
        } catch (e: Exception) {
            val msg = "${e.localizedMessage} ${e.stackTraceToString()}"
            logger.error(msg)
            errors.add(msg)
        }

        // convert sets to lists
        val rows = mappedRows.keys.associateWith {
            (mappedRows[it]?.toList() ?: emptyList())
        }

        return RowResult(rows, errors, warnings)
    }

    fun readExternal(
        schemaName: String,
        input: InputStream,
        source: Source
    ): ReadResult {
        val errors = mutableListOf<ResultDetail>()
        val warnings = mutableListOf<ResultDetail>()
        val messageBody = input.bufferedReader().use { it.readText() }
        val schema = metadata.findSchema(schemaName) ?: error("Schema name $schemaName not found")
        val mapping = convertBatchMessagesToMap(messageBody, schema)
        val mappedRows = mapping.mappedRows
        errors.addAll(mapping.errors.map { ResultDetail(ResultDetail.DetailScope.ITEM, "", it) })
        warnings.addAll(mapping.warnings.map { ResultDetail(ResultDetail.DetailScope.ITEM, "", it) })
        mappedRows.forEach {
            logger.info("${it.key} -> ${it.value.joinToString()}")
        }
        val report = Report(schema, mappedRows, source)
        return ReadResult(report, errors, warnings)
    }

    internal fun createMessage(report: Report, row: Int): String {
        val message = ORU_R01()
        val hl7Config = report.destination?.translation as? Hl7Configuration?
        val processingId = if (hl7Config?.useTestProcessingMode == true) {
            "T"
        } else {
            "P"
        }
        message.initQuickstart(MESSAGE_CODE, MESSAGE_TRIGGER_EVENT, processingId)
<<<<<<< HEAD
        buildMessage(message, report, row, processingId, this.hl7Config)
        hapiContext.modelClassFactory = modelClassFactory
=======
        buildMessage(message, report, row, processingId)
        hapiContext.modelClassFactory = CanonicalModelClassFactory(HL7_SPEC_VERSION)
>>>>>>> 33fa2979
        return hapiContext.pipeParser.encode(message)
    }

    private fun buildMessage(
        message: ORU_R01,
        report: Report,
        row: Int,
        processingId: String = "T",
    ) {
        // set up our configuration
        val hl7Config = report.destination?.translation as? Hl7Configuration
        val suppressQst = hl7Config?.suppressQstForAoe ?: false
        val suppressAoe = hl7Config?.suppressAoe ?: false
        // and we have some fields to suppress
        val suppressedFields = hl7Config
            ?.suppressHl7Fields
            ?.split(",")
            ?.map { it.trim() } ?: emptyList()
        // or maybe we're going to suppress UNK/ASKU for some fields
        val blanksForUnknownFields = hl7Config
            ?.useBlankInsteadOfUnknown
            ?.split(",")
            ?.map { it.lowercase().trim() } ?: emptyList()
        val convertTimestampToDateTimeFields = hl7Config
            ?.convertTimestampToDateTime
            ?.split(",")
            ?.map { it.trim() } ?: emptyList()
        // start processing
        var aoeSequence = 1
        val terser = Terser(message)
        setLiterals(terser)
        // serialize the rest of the elements
        report.schema.elements.forEach { element ->
            val value = report.getString(row, element.name).let {
                if (it.isNullOrEmpty()) {
                    element.default ?: ""
                } else {
                    it
                }
            }

            if (suppressedFields.contains(element.hl7Field) && element.hl7OutputFields.isNullOrEmpty())
                return@forEach

            // some fields need to be blank instead of passing in UNK
            // so in this case we'll just go by field name and set the value to blank
            if (blanksForUnknownFields.contains(element.name) &&
                element.hl7Field != null &&
                (value.equals("ASKU", true) || value.equals("UNK", true))
            ) {
                setComponent(terser, element, element.hl7Field, "", report)
                return@forEach
            }

            if (element.hl7OutputFields != null) {
                element.hl7OutputFields.forEach outputFields@{ hl7Field ->
                    if (suppressedFields.contains(hl7Field))
                        return@outputFields
                    // some of our schema elements are actually subcomponents of the HL7 fields, and are individually
                    // text, but need to be truncated because they're the first part of an HD field. For example,
                    // ORC-2-2 and ORC-3-2, so we are manually pulling them aside to truncate them
                    val truncatedValue = if (
                        value.length > HD_TRUNCATION_LIMIT &&
                        element.type == Element.Type.TEXT &&
                        hl7Field in HD_FIELDS &&
                        hl7Config?.truncateHDNamespaceIds == true
                    ) {
                        value.substring(0, HD_TRUNCATION_LIMIT)
                    } else {
                        value
                    }
                    if (element.hl7Field != null && element.mapperRef != null && element.type == Element.Type.TABLE) {
                        setComponentForTable(terser, element, hl7Field, report, row)
                    } else {
                        setComponent(terser, element, hl7Field, truncatedValue, report)
                    }
                }
            } else if (element.hl7Field == "AOE" && element.type == Element.Type.NUMBER && !suppressAoe) {
                if (value.isNotBlank()) {
                    val units = report.getString(row, "${element.name}_units")
                    val date = report.getString(row, "specimen_collection_date_time") ?: ""
                    setAOE(terser, element, aoeSequence++, date, value, report, row, units, suppressQst)
                }
            } else if (element.hl7Field == "AOE" && !suppressAoe) {
                if (value.isNotBlank()) {
                    val date = report.getString(row, "specimen_collection_date_time") ?: ""
                    setAOE(terser, element, aoeSequence++, date, value, report, row, suppressQst = suppressQst)
                } else {
                    // if the value is null but we're defaulting
                    if (hl7Config?.defaultAoeToUnknown == true) {
                        val date = report.getString(row, "specimen_collection_date_time") ?: ""
                        setAOE(terser, element, aoeSequence++, date, "UNK", report, row, suppressQst = suppressQst)
                    }
                }
            } else if (element.hl7Field == "NTE-3") {
                setNote(terser, value)
            } else if (element.hl7Field == "MSH-7") {
                setComponent(terser, element, "MSH-7", formatter.format(report.createdDateTime), report)
            } else if (element.hl7Field == "MSH-11") {
                setComponent(terser, element, "MSH-11", processingId, report)
            } else if (element.hl7Field != null && element.mapperRef != null && element.type == Element.Type.TABLE) {
                setComponentForTable(terser, element, report, row)
            } else if (
                element.type == Element.Type.TEXT && !element.hl7Field.isNullOrEmpty() && element.hl7Field in HD_FIELDS
            ) {
                // some of our schema elements are actually subcomponents of the HL7 fields, and are individually
                // text, but need to be truncated because they're the first part of an HD field. For example,
                // ORC-2-2 and ORC-3-2, so we are manually pulling them aside to truncate them
                val truncatedValue = if (
                    value.length > HD_TRUNCATION_LIMIT &&
                    hl7Config?.truncateHDNamespaceIds == true
                ) {
                    value.substring(0, HD_TRUNCATION_LIMIT)
                } else {
                    value
                }
                setComponent(terser, element, element.hl7Field, truncatedValue, report)
            } else if (element.hl7Field != null) {
                setComponent(terser, element, element.hl7Field, value, report)
            }
        }
        // make sure all fields we're suppressing are empty
        suppressedFields.forEach {
            val pathSpec = formPathSpec(it)
            terser.set(pathSpec, "")
        }
        convertTimestampToDateTimeFields.forEach {
            val pathSpec = formPathSpec(it)
            val tsValue = terser.get(pathSpec)
            if (!tsValue.isNullOrEmpty()) {
                try {
                    val dtFormatter = DateTimeFormatter.ofPattern("yyyMMddHHmmss")
                    val parsedDate = OffsetDateTime.parse(tsValue, formatter).format(dtFormatter)
                    terser.set(pathSpec, parsedDate)
                } catch (_: Exception) {
                    // for now do nothing
                }
            }
        }
        // check for reporting facility overrides
        if (!hl7Config?.reportingFacilityName.isNullOrEmpty()) {
            val pathSpec = formPathSpec("MSH-4-1")
            terser.set(pathSpec, hl7Config?.reportingFacilityName)
        }
        if (!hl7Config?.reportingFacilityId.isNullOrEmpty()) {
            val pathSpec = formPathSpec("MSH-4-2")
            terser.set(pathSpec, hl7Config?.reportingFacilityId)
        }
    }

    private fun setComponentForTable(terser: Terser, element: Element, report: Report, row: Int) {
        setComponentForTable(terser, element, element.hl7Field!!, report, row)
    }

    private fun setComponentForTable(terser: Terser, element: Element, hl7Field: String, report: Report, row: Int) {
        val lookupValues = mutableMapOf<String, String>()
        val pathSpec = formPathSpec(hl7Field)
        val mapper: Mapper? = element.mapperRef
        val args = element.mapperArgs ?: emptyList()
        val valueNames = mapper?.valueNames(element, args)
        report.schema.elements.forEach {
            lookupValues[it.name] = report.getString(row, it.name) ?: element.default ?: ""
        }
        val valuesForMapper = valueNames?.map { elementName ->
            val valueElement = report.schema.findElement(elementName)
                ?: error(
                    "Schema Error: Could not find element '$elementName' for mapper " +
                        "'${mapper.name}' from '${element.name}'."
                )
            val value = lookupValues[elementName]
                ?: error("Schema Error: No mapper input for $elementName")
            ElementAndValue(valueElement, value)
        }
        if (valuesForMapper == null) {
            terser.set(pathSpec, "")
        } else {
            terser.set(pathSpec, mapper.apply(element, args, valuesForMapper) ?: "")
        }
    }

    private fun setComponent(
        terser: Terser,
        element: Element,
        hl7Field: String,
        value: String,
        report: Report
    ) {
        val hl7Config = report.destination?.translation as? Hl7Configuration?
        val hdFieldMaximumLength = if (hl7Config?.truncateHDNamespaceIds == true) {
            HD_TRUNCATION_LIMIT
        } else {
            null
        }
        val pathSpec = formPathSpec(hl7Field)
        when (element.type) {
            Element.Type.ID_CLIA -> {
                if (value.isNotEmpty()) {
                    terser.set(pathSpec, value)
                    terser.set(nextComponent(pathSpec), "CLIA")
                }
            }
            Element.Type.HD -> {
                if (value.isNotEmpty()) {
                    val hd = Element.parseHD(value, hdFieldMaximumLength)
                    if (hd.universalId != null && hd.universalIdSystem != null) {
                        terser.set("$pathSpec-1", hd.name)
                        terser.set("$pathSpec-2", hd.universalId)
                        terser.set("$pathSpec-3", hd.universalIdSystem)
                    } else {
                        terser.set(pathSpec, hd.name)
                    }
                }
            }
            Element.Type.EI -> {
                if (value.isNotEmpty()) {
                    val ei = Element.parseEI(value)
                    if (ei.universalId != null && ei.universalIdSystem != null) {
                        terser.set("$pathSpec-1", ei.name)
                        terser.set("$pathSpec-2", ei.namespace)
                        terser.set("$pathSpec-3", ei.universalId)
                        terser.set("$pathSpec-4", ei.universalIdSystem)
                    } else {
                        terser.set(pathSpec, ei.name)
                    }
                }
            }
            Element.Type.CODE -> setCodeComponent(terser, value, pathSpec, element.valueSet)
            Element.Type.TELEPHONE -> {
                if (value.isNotEmpty()) {
                    setTelephoneComponent(terser, value, pathSpec, element)
                }
            }
            Element.Type.EMAIL -> {
                if (value.isNotEmpty()) {
                    setEmailComponent(terser, value, element, hl7Config)
                }
            }
            Element.Type.POSTAL_CODE -> setPostalComponent(terser, value, pathSpec, element)
            else -> terser.set(pathSpec, value)
        }
    }

    private fun setCodeComponent(terser: Terser, value: String, pathSpec: String, valueSetName: String?) {
        if (valueSetName == null) error("Schema Error: Missing valueSet for '$pathSpec'")
        val valueSet = metadata.findValueSet(valueSetName)
            ?: error("Schema Error: Cannot find '$valueSetName'")
        when (valueSet.system) {
            ValueSet.SetSystem.HL7,
            ValueSet.SetSystem.LOINC,
            ValueSet.SetSystem.UCUM,
            ValueSet.SetSystem.SNOMED_CT -> {
                // if it is a component spec then set all sub-components
                if (isField(pathSpec)) {
                    if (value.isNotEmpty()) {
                        terser.set("$pathSpec-1", value)
                        terser.set("$pathSpec-2", valueSet.toDisplayFromCode(value))
                        terser.set("$pathSpec-3", valueSet.toSystemFromCode(value))
                        valueSet.toVersionFromCode(value)?.let {
                            terser.set("$pathSpec-7", it)
                        }
                    }
                } else {
                    terser.set(pathSpec, value)
                }
            }
            else -> {
                terser.set(pathSpec, value)
            }
        }
    }

    private fun setTelephoneComponent(terser: Terser, value: String, pathSpec: String, element: Element) {
        val parts = value.split(Element.phoneDelimiter)
        val areaCode = parts[0].substring(0, 3)
        val local = parts[0].substring(3)
        val country = parts[1]
        val extension = parts[2]

        if (element.nameContains("patient")) {
            // PID-13 is repeatable, which means we could have more than one phone #
            // or email etc, so we need to increment until we get empty for PID-13-2
            var rep = 0
            while (terser.get("/PATIENT_RESULT/PATIENT/PID-13($rep)-2")?.isEmpty() == false) {
                rep += 1
            }
            // primary residence number
            terser.set("/PATIENT_RESULT/PATIENT/PID-13($rep)-1", "($areaCode)$local")
            terser.set("/PATIENT_RESULT/PATIENT/PID-13($rep)-2", "PRN")
            // it's a phone
            terser.set("/PATIENT_RESULT/PATIENT/PID-13($rep)-3", "PH")
            terser.set("/PATIENT_RESULT/PATIENT/PID-13($rep)-5", country)
            terser.set("/PATIENT_RESULT/PATIENT/PID-13($rep)-6", areaCode)
            terser.set("/PATIENT_RESULT/PATIENT/PID-13($rep)-7", local)
            if (extension.isNotEmpty()) terser.set("/PATIENT_RESULT/PATIENT/PID-13($rep)-8", extension)
        } else {
            // work phone number
            terser.set(buildComponent(pathSpec, 1), "($areaCode)$local")
            terser.set(buildComponent(pathSpec, 2), "WPN")
            // it's a phone
            terser.set(buildComponent(pathSpec, 3), "PH")
            terser.set(buildComponent(pathSpec, 5), country)
            terser.set(buildComponent(pathSpec, 6), areaCode)
            terser.set(buildComponent(pathSpec, 7), local)
            terser.set(buildComponent(pathSpec, 8), extension)
        }
    }

    private fun setEmailComponent(terser: Terser, value: String, element: Element, hl7Config: Hl7Configuration?) {
        // branch on element name. maybe we'll pass through ordering provider email information as well
        if (element.nameContains("patient_email")) {
            // for some state systems, they cannot handle repetition in the PID-13 field, despite what
            // the HL7 specification calls for. In that case, the patient email is not imported. A common
            // workaround is to shove the patient_email into PID-14 which is the business phone
            if (hl7Config?.usePid14ForPatientEmail == true) {
                // this is an email address
                terser.set("/PATIENT_RESULT/PATIENT/PID-14-2", "NET")
                // specifies it's an internet telecommunications type
                terser.set("/PATIENT_RESULT/PATIENT/PID-14-3", "Internet")
                terser.set("/PATIENT_RESULT/PATIENT/PID-14-4", value)
            } else {
                // PID-13 is repeatable, which means we could have more than one phone #
                // or email etc, so we need to increment until we get empty for PID-13-2
                var rep = 0
                while (terser.get("/PATIENT_RESULT/PATIENT/PID-13($rep)-2")?.isEmpty() == false) {
                    rep += 1
                }
                // this is an email address
                terser.set("/PATIENT_RESULT/PATIENT/PID-13($rep)-2", "NET")
                // specifies it's an internet telecommunications type
                terser.set("/PATIENT_RESULT/PATIENT/PID-13($rep)-3", "Internet")
                terser.set("/PATIENT_RESULT/PATIENT/PID-13($rep)-4", value)
            }
        }
    }

    private fun setPostalComponent(terser: Terser, value: String, pathSpec: String, element: Element) {
        val zipFive = element.toFormatted(value, Element.zipFiveToken)
        terser.set(pathSpec, zipFive)
    }

    private fun setAOE(
        terser: Terser,
        element: Element,
        aoeRep: Int,
        date: String,
        value: String,
        report: Report,
        row: Int,
        units: String? = null,
        suppressQst: Boolean = false,
    ) {
        // if the value type is a date, we need to specify that for the AOE questions
        val valueType = if (element.type == Element.Type.DATE) {
            "DT"
        } else {
            "CWE"
        }
        terser.set(formPathSpec("OBX-1", aoeRep), (aoeRep + 1).toString())
        terser.set(formPathSpec("OBX-2", aoeRep), valueType)
        val aoeQuestion = element.hl7AOEQuestion
            ?: error("Schema Error: missing hl7AOEQuestion for '${element.name}'")
        setCodeComponent(terser, aoeQuestion, formPathSpec("OBX-3", aoeRep), "covid-19/aoe")

        when (element.type) {
            Element.Type.CODE -> setCodeComponent(terser, value, formPathSpec("OBX-5", aoeRep), element.valueSet)
            Element.Type.NUMBER -> {
                if (element.name != "patient_age") TODO("support other types of AOE numbers")
                if (units == null) error("Schema Error: expected age units")
                setComponent(terser, element, formPathSpec("OBX-5", aoeRep), value, report)
                setCodeComponent(terser, units, formPathSpec("OBX-6", aoeRep), "patient_age_units")
            }
            else -> setComponent(terser, element, formPathSpec("OBX-5", aoeRep), value, report)
        }

        terser.set(formPathSpec("OBX-11", aoeRep), "F")
        terser.set(formPathSpec("OBX-14", aoeRep), date)
        // some states want the observation date for the AOE questions as well
        terser.set(formPathSpec("OBX-19", aoeRep), report.getString(row, "test_result_date"))
        terser.set(formPathSpec("OBX-23-7", aoeRep), "XX")
        // many states can't accept the QST datapoint out at the end because it is nonstandard
        // we need to pass this in via the translation configuration
        if (!suppressQst) terser.set(formPathSpec("OBX-29", aoeRep), "QST")
        // all of these values must be set on the OBX AOE's for validation
        terser.set(formPathSpec("OBX-23-1", aoeRep), report.getStringByHl7Field(row, "OBX-23-1"))
        // set to a default value, but look below
        // terser.set(formPathSpec("OBX-23-6", aoeRep), report.getStringByHl7Field(row, "OBX-23-6"))
        terser.set(formPathSpec("OBX-23-10", aoeRep), report.getString(row, "testing_lab_clia"))
        terser.set(formPathSpec("OBX-15", aoeRep), report.getString(row, "testing_lab_clia"))
        terser.set(formPathSpec("OBX-24-1", aoeRep), report.getStringByHl7Field(row, "OBX-24-1"))
        terser.set(formPathSpec("OBX-24-2", aoeRep), report.getStringByHl7Field(row, "OBX-24-2"))
        terser.set(formPathSpec("OBX-24-3", aoeRep), report.getStringByHl7Field(row, "OBX-24-3"))
        terser.set(formPathSpec("OBX-24-4", aoeRep), report.getStringByHl7Field(row, "OBX-24-4"))
        terser.set(formPathSpec("OBX-24-5", aoeRep), report.getStringByHl7Field(row, "OBX-24-5"))
        terser.set(formPathSpec("OBX-24-9", aoeRep), report.getStringByHl7Field(row, "OBX-24-9"))
        // check for the OBX-23-6 value. it needs to be split apart
        val testingLabIdAssigner = report.getString(row, "testing_lab_id_assigner")
        if (testingLabIdAssigner?.contains("^") == true) {
            val testingLabIdAssignerParts = testingLabIdAssigner.split("^")
            testingLabIdAssignerParts.forEachIndexed { index, s ->
                terser.set(formPathSpec("OBX-23-6-${index + 1}", aoeRep), s)
            }
        }
    }

    private fun setNote(terser: Terser, value: String) {
        if (value.isBlank()) return
        terser.set(formPathSpec("NTE-3"), value)
        terser.set(formPathSpec("NTE-4-1"), "RE")
        terser.set(formPathSpec("NTE-4-2"), "Remark")
        terser.set(formPathSpec("NTE-4-3"), "HL70364")
        terser.set(formPathSpec("NTE-4-7"), HL7_SPEC_VERSION)
    }

    private fun setLiterals(terser: Terser) {
        // Value that NIST requires (although # is not part of 2.5.1)
        terser.set("MSH-12", HL7_SPEC_VERSION)
        terser.set("MSH-15", "NE")
        terser.set("MSH-16", "NE")
        terser.set("MSH-17", "USA")
        terser.set("MSH-18", "UNICODE UTF-8")
        terser.set("MSH-19", "")
        terser.set("MSH-20", "")
        /*
        terser.set("MSH-21-1", "PHLabReport-NoAck")
        terser.set("MSH-21-2", "ELR_Receiver")
        terser.set("MSH-21-3", "2.16.840.1.113883.9.11")
        terser.set("MSH-21-4", "ISO")
         */
        terser.set("SFT-1", SOFTWARE_VENDOR_ORGANIZATION)
        terser.set("SFT-2", buildVersion)
        terser.set("SFT-3", SOFTWARE_PRODUCT_NAME)
        terser.set("SFT-4", buildVersion)
        terser.set("SFT-6", buildDate)
        terser.set("/PATIENT_RESULT/PATIENT/PID-1", "1")
        terser.set("/PATIENT_RESULT/ORDER_OBSERVATION/ORC-1", "RE")
        terser.set("/PATIENT_RESULT/ORDER_OBSERVATION/OBR-1", "1")
        terser.set("/PATIENT_RESULT/ORDER_OBSERVATION/SPECIMEN/SPM-1", "1")
        terser.set("/PATIENT_RESULT/ORDER_OBSERVATION/OBSERVATION/OBX-1", "1")
        terser.set("/PATIENT_RESULT/ORDER_OBSERVATION/OBSERVATION/OBX-2", "CWE")
        terser.set("/PATIENT_RESULT/ORDER_OBSERVATION/OBSERVATION/OBX-23-7", "XX")
    }

    private fun createHeaders(report: Report): String {
        val hl7Config = report.destination?.translation as? Hl7Configuration?
        val hdFieldMaximumLength = if (hl7Config?.truncateHDNamespaceIds == true) {
            HD_TRUNCATION_LIMIT
        } else {
            null
        }
        val encodingCharacters = "^~\\&"
        val sendingApp = formatHD(
            Element.parseHD(report.getString(0, "sending_application") ?: "", hdFieldMaximumLength)
        )
        val sendingFacility = formatHD(
            Element.parseHD(report.getString(0, "sending_application") ?: "", hdFieldMaximumLength)
        )
        val receivingApp = formatHD(
            Element.parseHD(report.getString(0, "receiving_application") ?: "", hdFieldMaximumLength)
        )
        val receivingFacility = formatHD(
            Element.parseHD(report.getString(0, "receiving_facility") ?: "", hdFieldMaximumLength)
        )

        return "FHS|$encodingCharacters|" +
            "$sendingApp|" +
            "$sendingFacility|" +
            "$receivingApp|" +
            "$receivingFacility|" +
            nowTimestamp() +
            hl7SegmentDelimiter +
            "BHS|$encodingCharacters|" +
            "$sendingApp|" +
            "$sendingFacility|" +
            "$receivingApp|" +
            "$receivingFacility|" +
            nowTimestamp() +
            hl7SegmentDelimiter
    }

    private fun createFooters(report: Report): String {
        return "BTS|${report.itemCount}$hl7SegmentDelimiter" +
            "FTS|1$hl7SegmentDelimiter"
    }

    private fun nowTimestamp(): String {
        val timestamp = OffsetDateTime.now(ZoneId.systemDefault())
        return Element.datetimeFormatter.format(timestamp)
    }

    private fun buildComponent(spec: String, component: Int = 1): String {
        if (!isField(spec)) error("Not a component path spec")
        return "$spec-$component"
    }

    private fun isField(spec: String): Boolean {
        val pattern = Regex("[A-Z][A-Z][A-Z]-[0-9]+$")
        return pattern.containsMatchIn(spec)
    }

    private fun nextComponent(spec: String, increment: Int = 1): String {
        val componentPattern = Regex("[A-Z][A-Z][A-Z]-[0-9]+-([0-9]+)$")
        componentPattern.find(spec)?.groups?.get(1)?.let {
            val nextComponent = it.value.toInt() + increment
            return spec.replaceRange(it.range, nextComponent.toString())
        }
        val subComponentPattern = Regex("[A-Z][A-Z][A-Z]-[0-9]+-[0-9]+-([0-9]+)$")
        subComponentPattern.find(spec)?.groups?.get(1)?.let {
            val nextComponent = it.value.toInt() + increment
            return spec.replaceRange(it.range, nextComponent.toString())
        }
        error("Did match on component or subcomponent")
    }

    private fun formPathSpec(spec: String, rep: Int? = null): String {
        val segment = spec.substring(0, 3)
        val components = spec.substring(3)
        val repSpec = rep?.let { "($rep)" } ?: ""
        return when (segment) {
            "OBR" -> "/PATIENT_RESULT/ORDER_OBSERVATION/OBR$components"
            "ORC" -> "/PATIENT_RESULT/ORDER_OBSERVATION/ORC$components"
            "SPM" -> "/PATIENT_RESULT/ORDER_OBSERVATION/SPECIMEN/SPM$components"
            "PID" -> "/PATIENT_RESULT/PATIENT/PID$components"
            "OBX" -> "/PATIENT_RESULT/ORDER_OBSERVATION/OBSERVATION$repSpec/OBX$components"
            "NTE" -> "/PATIENT_RESULT/ORDER_OBSERVATION/OBSERVATION/NTE$components"
            else -> spec
        }
    }

    private fun formatHD(hdFields: Element.HDFields, separator: String = "^"): String {
        return if (hdFields.universalId != null && hdFields.universalIdSystem != null) {
            "${hdFields.name}$separator${hdFields.universalId}$separator${hdFields.universalIdSystem}"
        } else {
            hdFields.name
        }
    }

    private fun formatEI(eiFields: Element.EIFields, separator: String = "^"): String {
        return if (eiFields.namespace != null && eiFields.universalId != null && eiFields.universalIdSystem != null) {
            "${eiFields.name}$separator${eiFields.namespace}" +
                "$separator${eiFields.universalId}$separator${eiFields.universalIdSystem}"
        } else {
            eiFields.name
        }
    }

    companion object {
        const val HD_TRUNCATION_LIMIT = 20
        const val HL7_SPEC_VERSION: String = "2.5.1"
        const val MESSAGE_CODE = "ORU"
        const val MESSAGE_TRIGGER_EVENT = "R01"
        const val SOFTWARE_VENDOR_ORGANIZATION: String = "Centers for Disease Control and Prevention"
        const val SOFTWARE_PRODUCT_NAME: String = "PRIME Data Hub"
        val HD_FIELDS = listOf("MSH-4-1", "OBR-3-2", "OBR-2-2", "ORC-3-2", "ORC-2-2")
    }
}<|MERGE_RESOLUTION|>--- conflicted
+++ resolved
@@ -44,15 +44,12 @@
     private val buildVersion: String
     private val buildDate: String
     private val formatter = DateTimeFormatter.ofPattern("yyyyMMddHHmmss.SSSSZZZ")
-<<<<<<< HEAD
     private var hl7Config: Hl7Configuration? = null
     private val hdFieldMaximumLength: Int? get() = if (hl7Config?.truncateHDNamespaceIds == true) {
         HD_TRUNCATION_LIMIT
     } else {
         null
     }
-=======
->>>>>>> 33fa2979
 
     init {
         val buildProperties = Properties()
@@ -294,13 +291,8 @@
             "P"
         }
         message.initQuickstart(MESSAGE_CODE, MESSAGE_TRIGGER_EVENT, processingId)
-<<<<<<< HEAD
-        buildMessage(message, report, row, processingId, this.hl7Config)
+        buildMessage(message, report, row, processingId)
         hapiContext.modelClassFactory = modelClassFactory
-=======
-        buildMessage(message, report, row, processingId)
-        hapiContext.modelClassFactory = CanonicalModelClassFactory(HL7_SPEC_VERSION)
->>>>>>> 33fa2979
         return hapiContext.pipeParser.encode(message)
     }
 
