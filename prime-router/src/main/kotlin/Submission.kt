--- conflicted
+++ resolved
@@ -163,7 +163,38 @@
     }
 
     /**
-<<<<<<< HEAD
+     * Enrich a parent detailed history with details from the download action
+     *
+     * Add download report information to each destination present in the parent's historical details.
+     */
+    private fun enrichWithDownloadAction(descendant: DetailedSubmissionHistory) {
+        require(descendant.actionName == TaskAction.download) { "Must be a download action" }
+
+        descendant.reports?.let { it ->
+            it.forEach { report ->
+                destinations.find {
+                    it.organizationId == report.receivingOrg && it.service == report.receivingOrgSvc
+                }?.let {
+                    it.downloadedReports.add(report)
+                } ?: run {
+                    if (report.receivingOrg != null && report.receivingOrgSvc != null) {
+                        val dest = Destination(
+                            report.receivingOrg,
+                            report.receivingOrgSvc,
+                            listOf(),
+                            null,
+                            report.itemCount,
+                        )
+
+                        destinations.add(dest)
+                        dest.downloadedReports.add(report)
+                    }
+                }
+            }
+        }
+    }
+
+    /**
      * Consolidate the [logs] filtered by an optional [filterBy] action level, so to list similar messages once
      * with a list of items they relate to.
      * @return the consolidated list of logs
@@ -266,37 +297,6 @@
 
     fun canBeConsolidatedWith(other: DetailActionLog): Boolean {
         return this.message == other.detail.message && this.scope == other.scope && this.type == other.type
-=======
-     * Enrich a parent detailed history with details from the download action
-     *
-     * Add download report information to each destination present in the parent's historical details.
-     */
-    private fun enrichWithDownloadAction(descendant: DetailedSubmissionHistory) {
-        require(descendant.actionName == TaskAction.download) { "Must be a download action" }
-
-        descendant.reports?.let { it ->
-            it.forEach { report ->
-                destinations.find {
-                    it.organizationId == report.receivingOrg && it.service == report.receivingOrgSvc
-                }?.let {
-                    it.downloadedReports.add(report)
-                } ?: run {
-                    if (report.receivingOrg != null && report.receivingOrgSvc != null) {
-                        val dest = Destination(
-                            report.receivingOrg,
-                            report.receivingOrgSvc,
-                            listOf(),
-                            null,
-                            report.itemCount,
-                        )
-
-                        destinations.add(dest)
-                        dest.downloadedReports.add(report)
-                    }
-                }
-            }
-        }
->>>>>>> 7ec733a2
     }
 }
 
