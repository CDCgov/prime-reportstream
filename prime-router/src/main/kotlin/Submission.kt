--- conflicted
+++ resolved
@@ -32,12 +32,8 @@
     val createdAt: OffsetDateTime,
     val sendingOrg: String,
     val httpStatus: Int,
-<<<<<<< HEAD
     actionResponse: ActionResponse?,
-=======
     @JsonInclude(Include.NON_NULL) val externalName: String? = "",
-    actionResponse: ActionResponse,
->>>>>>> d19355a1
 ) {
     @JsonUnwrapped
     val actionReponse = actionResponse
