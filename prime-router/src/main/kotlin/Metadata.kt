package gov.cdc.prime.router

import com.fasterxml.jackson.databind.ObjectMapper
import com.fasterxml.jackson.dataformat.yaml.YAMLFactory
import com.fasterxml.jackson.module.kotlin.KotlinFeature
import com.fasterxml.jackson.module.kotlin.KotlinModule
import com.fasterxml.jackson.module.kotlin.readValue
import gov.cdc.prime.router.azure.DatabaseLookupTableAccess
import gov.cdc.prime.router.metadata.LookupTable
import org.apache.commons.io.FilenameUtils
import org.apache.logging.log4j.kotlin.Logging
import org.jooq.exception.DataAccessException
import java.io.File
import java.io.FilenameFilter
import java.time.Instant

/**
 * A metadata object contains all the metadata including schemas, tables, valuesets, and organizations.
 */
class Metadata : Logging {
    private var schemaStore = mapOf<String, Schema>()
    private var fileNameTemplatesStore = mapOf<String, FileNameTemplate>()
    private var mappers = listOf(
        MiddleInitialMapper(),
        UseMapper(),
        IfPresentMapper(),
        IfNotPresentMapper(),
        IfNPIMapper(),
        LookupMapper(),
        LIVDLookupMapper(),
        ConcatenateMapper(),
        Obx17Mapper(),
        Obx17TypeMapper(),
        Obx8Mapper(),
        DateTimeOffsetMapper(),
        CoalesceMapper(),
        TrimBlanksMapper(),
        StripPhoneFormattingMapper(),
        StripNonNumericDataMapper(),
        StripNumericDataMapper(),
        SplitMapper(),
        ZipCodeToCountyMapper(),
        SplitByCommaMapper(),
        TimestampMapper(),
        HashMapper(),
        NullMapper(),
<<<<<<< HEAD
        NpiLookupMapper()
=======
        LookupSenderValuesetsMapper()
>>>>>>> ea843e77
    )
    private var reportStreamFilterDefinitions = listOf(
        FilterByCounty(),
        Matches(),
        DoesNotMatch(),
        OrEquals(),
        HasValidDataFor(),
        HasAtLeastOneOf(),
        AllowAll(),
        AllowNone(),
        IsValidCLIA(),
    )
    private var valueSets = mapOf<String, ValueSet>()
    private val mapper = ObjectMapper(YAMLFactory()).registerModule(
        KotlinModule.Builder()
            .withReflectionCacheSize(512)
            .configure(KotlinFeature.NullToEmptyCollection, false)
            .configure(KotlinFeature.NullToEmptyMap, false)
            .configure(KotlinFeature.NullIsSameAsDefault, false)
            .configure(KotlinFeature.StrictNullChecks, false)
            .build()
    )

    /**
     * The database lookup table access.
     */
    private var tableDbAccess: DatabaseLookupTableAccess

    /**
     * Load all parts of the metadata catalog located at the default catalog folder.
     * @param tableDbAccess database lookup table access for dependency injection purposes
     */
    internal constructor(tableDbAccess: DatabaseLookupTableAccess? = null) :
        this(defaultMetadataDirectory, tableDbAccess)

    /**
     * Load all parts of the metadata catalog located at [metadataPath] from a directory and its sub-directories.
     * @param tableDbAccess database lookup table access for dependency injection purposes
     */
    internal constructor(
        metadataPath: String,
        tableDbAccess: DatabaseLookupTableAccess? = null
    ) {
        this.tableDbAccess = tableDbAccess ?: DatabaseLookupTableAccess()
        val metadataDir = File(metadataPath)
        if (!metadataDir.isDirectory) error("Expected metadata directory")
        loadValueSetCatalog(metadataDir.toPath().resolve(valuesetsSubdirectory).toString())
        loadLookupTables(metadataDir.toPath().resolve(tableSubdirectory).toString())
        loadDatabaseLookupTables()
        loadSchemaCatalog(metadataDir.toPath().resolve(schemasSubdirectory).toString())
        loadFileNameTemplates(metadataDir.toPath().resolve(fileNameTemplatesSubdirectory).toString())
        logger.trace("Metadata initialized.")
    }

    /**
     * FOR UNIT TESTING ONLY.  Useful for test versions of the metadata catalog
     * @param tableDbAccess database lookup table access for dependency injection purposes
     */
    constructor(
        schema: Schema? = null,
        valueSet: ValueSet? = null,
        tableName: String? = null,
        table: LookupTable? = null,
        tableDbAccess: DatabaseLookupTableAccess? = null
    ) {
        this.tableDbAccess = tableDbAccess ?: DatabaseLookupTableAccess()
        valueSet?.let { loadValueSets(it) }
        table?.let { loadLookupTable(tableName ?: "", it) }
        schema?.let { loadSchemas(it) }
    }

    /*
     * Schema
     */
    val schemas: Collection<Schema> get() = schemaStore.values

    // Load the schema catalog either from the default location or from the passed location
    fun loadSchemaCatalog(catalog: String): Metadata {
        val catalogDir = File(catalog)
        if (!catalogDir.isDirectory) error("Expected ${catalogDir.absolutePath} to be a directory")
        try {
            return loadSchemaList(readAllSchemas(catalogDir, ""))
        } catch (e: Exception) {
            throw Exception("Error loading schema catalog: $catalog", e)
        }
    }

    fun loadSchemas(vararg schemas: Schema): Metadata {
        return loadSchemaList(schemas.toList())
    }

    private fun loadSchemaList(schemas: List<Schema>): Metadata {
        val fixedUpSchemas = mutableMapOf<String, Schema>()

        fun fixupSchema(name: String): Schema {
            val normalName = normalizeSchemaName(name)
            if (fixedUpSchemas.containsKey(normalName)) return fixedUpSchemas.getValue(normalName)

            val schema = schemas.find { normalizeSchemaName(it.name) == normalName }
                ?: error("extends schema does not exist for '$normalName'")
            val extendsSchema = schema.extends?.let { fixupSchema(it) }
            val basedOnSchema = schema.basedOn?.let { fixupSchema(it) }
            val fixedUpSchema = fixupElements(schema, basedOnSchema, extendsSchema)
            fixedUpSchemas[normalName] = fixedUpSchema
            return fixedUpSchema
        }

        schemas.forEach { fixupSchema(it.name) }
        schemaStore = fixedUpSchemas
        return this
    }

    fun findSchema(name: String): Schema? {
        return schemaStore[normalizeSchemaName(name)]
    }

    private fun readAllSchemas(catalogDir: File, dirRelPath: String): List<Schema> {
        val outputSchemas = mutableListOf<Schema>()

        // read the .schema files in the director
        val schemaExtFilter = FilenameFilter { _: File, name: String -> name.endsWith(schemaExtension) }
        val dir = File(catalogDir.absolutePath, dirRelPath)
        val files = dir.listFiles(schemaExtFilter) ?: emptyArray()
        outputSchemas.addAll(files.map { readSchema(dirRelPath, it) })

        // read the schemas in the sub-directory
        val subDirs = dir.listFiles { file -> file.isDirectory } ?: emptyArray()
        subDirs.forEach {
            val childPath = if (dirRelPath.isEmpty()) it.name else dirRelPath + "/" + it.name
            outputSchemas.addAll(readAllSchemas(catalogDir, childPath))
        }

        return outputSchemas
    }

    private fun readSchema(dirRelPath: String, file: File): Schema {
        try {
            val fromSchemaFile = mapper.readValue<Schema>(file.inputStream())
            val schemaName = normalizeSchemaName(
                if (dirRelPath.isEmpty()) fromSchemaFile.name else dirRelPath + "/" + fromSchemaFile.name
            )
            return fromSchemaFile.copy(name = schemaName)
        } catch (e: Exception) {
            throw Exception("Error parsing '${file.name}'", e)
        }
    }

    private fun fixupElements(schema: Schema, basedOnSchema: Schema?, extendsSchema: Schema?): Schema {
        // Inherit properties from the base schema
        val baseSchema = extendsSchema ?: basedOnSchema
        var schemaElements = schema.elements.map { element ->
            baseSchema?.findElement(element.name)
                ?.let { fixupElement(element, it) }
                ?: fixupElement(element)
        }
        // Extend the schema if there is a extend element
        extendsSchema?.let {
            val extendElements = it.elements.mapNotNull { element ->
                if (schema.containsElement(element.name)) null else fixupElement(element)
            }
            schemaElements = schemaElements.plus(extendElements)
        }
        return schema.copy(elements = schemaElements, basedOnRef = basedOnSchema, extendsRef = extendsSchema)
    }

    private fun normalizeSchemaName(name: String): String {
        return name.lowercase()
    }

    /**
     * The fixup process fills in references and inherited attributes.
     */
    private fun fixupElement(element: Element, baseElement: Element? = null): Element {
        if (element.canBeBlank && element.default != null)
            error("Schema Error: '${element.name}' has both a default and a canBeBlank field")
        if (element.canBeBlank && element.mapper != null)
            error("Schema Error: '${element.name}' has both a mapper and a canBeBlank field")
        val valueSet = element.valueSet ?: baseElement?.valueSet
        val valueSetRef = valueSet?.let {
            val ref = findValueSet(it)
                ?: error("Schema Error: '$valueSet' is missing in element '{$element.name}'")
            ref.mergeAltValues(element.altValues)
        }
        val table = element.table ?: baseElement?.table
        val tableRef = table?.let {
            findLookupTable(it)
                ?: error("Schema Error: '$table' is missing in element '{$element.name}'")
        }
        val mapper = element.mapper ?: baseElement?.mapper
        val refAndArgs: Pair<Mapper, List<String>>? = mapper?.let {
            val (name, args) = Mappers.parseMapperField(it)
            val ref: Mapper = findMapper(name)
                ?: error("Schema Error: Could not find mapper '$name' in element '{$element.name}'")
            Pair(ref, args)
        }
        val fullElement = if (baseElement != null) element.inheritFrom(baseElement) else element

        if (fullElement.maxLength != null && fullElement.maxLength < 0)
            error("Schema Error: maxLength ${fullElement.maxLength} for ${fullElement.name} must be >= 0")

        return fullElement.copy(
            valueSetRef = valueSetRef,
            tableRef = tableRef,
            mapperRef = refAndArgs?.first,
            mapperArgs = refAndArgs?.second
        )
    }

    /*
     * Mappers
     */

    fun findMapper(name: String): Mapper? {
        return mappers.find { it.name.equals(name, ignoreCase = true) }
    }

    /*
    * ReportStreamFilterDefinitions
    */

    fun findReportStreamFilterDefinitions(name: String): ReportStreamFilterDefinition? {
        return reportStreamFilterDefinitions.find { it.name.equals(name, ignoreCase = true) }
    }

    /*
     * ValueSet
     */

    fun loadValueSetCatalog(catalog: String): Metadata {
        val catalogDir = File(catalog)
        if (!catalogDir.isDirectory) error("Expected ${catalogDir.absolutePath} to be a directory")
        try {
            return loadValueSetList(readAllValueSets(catalogDir))
        } catch (e: Exception) {
            throw Exception("Error loading $catalog", e)
        }
    }

    fun loadValueSets(vararg sets: ValueSet): Metadata {
        return loadValueSetList(sets.toList())
    }

    private fun loadValueSetList(sets: List<ValueSet>): Metadata {
        this.valueSets = sets.map { normalizeValueSetName(it.name) to it }.toMap()
        return this
    }

    fun findValueSet(name: String): ValueSet? {
        return valueSets[normalizeValueSetName(name)]
    }

    private fun readAllValueSets(catalogDir: File): List<ValueSet> {
        // read the .valueset files in the director
        val valueSetExtFilter = FilenameFilter { _, name -> name.endsWith(valueSetExtension) }
        val files = File(catalogDir.absolutePath).listFiles(valueSetExtFilter) ?: emptyArray()
        return files.flatMap { readValueSets(it) }
    }

    private fun readValueSets(file: File): List<ValueSet> {
        try {
            return mapper.readValue(file.inputStream())
        } catch (e: Exception) {
            throw Exception("Error reading '${file.name}'", e)
        }
    }

    private fun normalizeValueSetName(name: String): String {
        return name.lowercase()
    }

    /**
     * Lookup Tables
     */
    internal var lookupTableStore = mapOf<String, LookupTable>()

    /**
     * Last time the database lookup tables were checked.
     */
    internal var tablelastCheckedAt = Instant.now()

    private fun loadLookupTables(filePath: String): Metadata {
        val catalogDir = File(filePath)
        if (!catalogDir.isDirectory) error("Expected ${catalogDir.absolutePath} to be a directory")
        try {
            readAllTables(catalogDir) { tableName: String, table: LookupTable ->
                loadLookupTable(tableName, table)
            }
            return this
        } catch (e: Exception) {
            throw Exception("Error loading tables in '$filePath'", e)
        }
    }

    fun loadLookupTable(name: String, table: LookupTable): Metadata {
        lookupTableStore = lookupTableStore.plus(name.lowercase() to table)
        return this
    }

    /**
     * Load the database lookup tables.
     */
    @Synchronized
    fun checkForDatabaseLookupTableUpdates() {
        // Check for tables at intervals
        if (tablelastCheckedAt.plusSeconds(tablePollInternalSecs).isAfter(Instant.now()))
            return
        loadDatabaseLookupTables()
        tablelastCheckedAt = Instant.now()
    }

    /**
     * Update the database lookup tables that have changed versions and load any new tables.
     */
    @Synchronized
    internal fun loadDatabaseLookupTables() {
        logger.trace("Checking for database lookup table updates...")
        val databaseTables = lookupTableStore.values.mapNotNull { if (it.isSourceDatabase) it else null }

        try {
            val activeTables = tableDbAccess.fetchTableList()
            // Let's be paranoid and check if the API is not returning what we need.
            if (activeTables.any { it.isActive == false })
                error("Database lookup table list returned an inactive table.")

            // Process existing tables
            databaseTables.forEach { dbTable ->
                val tableInfo = activeTables.firstOrNull { it.tableName == dbTable.name }
                when {
                    // The table was removed
                    tableInfo == null -> {
                        // Note that we cannot remove the table as the schema would break with the existing code.
                        dbTable.clear()
                        logger.warn("Database lookup table ${dbTable.name} is no longer active.")
                    }

                    // The table version has changed
                    tableInfo.tableVersion != dbTable.version ->
                        dbTable.loadTable(tableInfo.tableVersion)
                }
            }

            // Load new tables
            val newTables = activeTables.filter { !lookupTableStore.containsKey(it.tableName.lowercase()) }
            newTables.forEach {
                loadLookupTable(
                    it.tableName,
                    LookupTable(it.tableName, emptyList(), dbAccess = tableDbAccess).loadTable(it.tableVersion)
                )
            }
        } catch (e: DataAccessException) {
            logger.error("Error while trying to check for updates to database lookup tables.", e)
        }
    }

    fun findLookupTable(name: String): LookupTable? {
        return lookupTableStore[name.lowercase()]
    }

    private fun readAllTables(catalogDir: File, block: (String, LookupTable) -> Unit) {
        val extFilter = FilenameFilter { _, name -> name.endsWith(tableExtension) }
        val files = File(catalogDir.absolutePath).listFiles(extFilter) ?: emptyArray()
        files.forEach { file ->
            val table = LookupTable.read(FilenameUtils.getBaseName(file.name), file.inputStream())
            val name = file.nameWithoutExtension
            block(name, table)
        }
    }

    /*
        file name templates
    */
    val fileNameTemplates get() = fileNameTemplatesStore

    fun findFileNameTemplate(name: String): FileNameTemplate? {
        return fileNameTemplatesStore[name.lowercase()]
    }

    private fun loadFileNameTemplates(filePath: String): Metadata {
        val catalogDir = File(filePath)
        if (catalogDir.exists()) {
            fileNameTemplatesStore = readAllFileNameTemplates(catalogDir).associateBy {
                it.name?.lowercase() ?: "Error: any file name template loaded into metadata MUST have a unique name"
            }
        }
        return this
    }

    private fun readAllFileNameTemplates(catalogDir: File): List<FileNameTemplate> {
        // read the file name template files in the director
        val files = File(catalogDir.absolutePath).listFiles() ?: emptyArray()
        return files.flatMap { readFileNameTemplates(it) }
    }

    private fun readFileNameTemplates(file: File): List<FileNameTemplate> {
        try {
            return mapper.readValue(file.inputStream())
        } catch (e: Exception) {
            throw Exception("Error reading '${file.name}'", e)
        }
    }

    companion object {
        const val schemaExtension = ".schema"
        const val valueSetExtension = ".valuesets"
        const val tableExtension = ".csv"
        private const val defaultMetadataDirectory = "./metadata"
        const val schemasSubdirectory = "schemas"
        const val valuesetsSubdirectory = "valuesets"
        const val tableSubdirectory = "tables"
        const val fileNameTemplatesSubdirectory = "./file_name_templates"

        /**
         * Singleton object
         */
        private val singletonInstance: Metadata by lazy(LazyThreadSafetyMode.SYNCHRONIZED) {
            Metadata(defaultMetadataDirectory)
        }

        /**
         * Get the singleton instance.
         * @return the metadata instance
         */
        fun getInstance(): Metadata {
            return singletonInstance
        }

        /**
         * The amount of seconds to wait before tables are checked again for updates.
         */
        private val tablePollInternalSecs =
            try {
                System.getenv("PRIME_METADATA_POLL_INTERVAL")?.toLong()
            } catch (e: NumberFormatException) {
                null
            } ?: 30L
    }
}<|MERGE_RESOLUTION|>--- conflicted
+++ resolved
@@ -44,11 +44,7 @@
         TimestampMapper(),
         HashMapper(),
         NullMapper(),
-<<<<<<< HEAD
-        NpiLookupMapper()
-=======
         LookupSenderValuesetsMapper()
->>>>>>> ea843e77
     )
     private var reportStreamFilterDefinitions = listOf(
         FilterByCounty(),
