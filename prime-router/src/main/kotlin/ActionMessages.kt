package gov.cdc.prime.router

/**
 * Action details for item logs for specific [fieldMapping].
 */
abstract class ItemActionLogDetail(val fieldMapping: String = "") : ActionLogDetail {
    override val scope = ActionLogScope.item
}

/**
 * Generic detail log that uses a given [message] and [scope].
 */
abstract class GenericActionLogDetail(override val message: String, override val scope: ActionLogScope) :
    ActionLogDetail

/**
 * Message for a missing field of [fieldMapping].
 */
class MissingFieldMessage(fieldMapping: String) : ItemActionLogDetail(fieldMapping) {
    override val message = "Blank value for element $fieldMapping"
}

/**
 * Message for an invalid date for a given [fieldMapping], [formattedValue] and [format].
 */
class InvalidDateMessage(
    private val formattedValue: String = "",
    fieldMapping: String,
    private val format: String? = null
) : ItemActionLogDetail(fieldMapping) {
    override val scope = ActionLogScope.item
    override val message: String get() {
        var msg = "Invalid date: '$formattedValue' for element $fieldMapping."
        if (format !== null) {
            msg += " Reformat to $format."
        }
        return msg
    }
}

/**
 * Message for an invalid CODE for a given [fieldMapping], [formattedValue] and [format].
 */
class InvalidCodeMessage(
    private val formattedValue: String = "",
    fieldMapping: String,
    private val format: String? = null
) : ItemActionLogDetail(fieldMapping) {
    override val message: String get() {
        var msg = "Invalid code: '$formattedValue' is not a display value in altValues set for $fieldMapping."
        if (format !== null) {
            msg += " Reformat to $format."
        }
        return msg
    }
}

/**
 * Message for an invalid phone number for a given [fieldMapping] and [formattedValue].
 */
class InvalidPhoneMessage(
    formattedValue: String = "",
    fieldMapping: String
) : ItemActionLogDetail(fieldMapping) {
    override val message = "Invalid phone number '$formattedValue' for $fieldMapping. Reformat to a 10-digit phone " +
        "number (e.g. (555) - 555-5555)."
}

/**
 * Message for an invalid postal code for a given [fieldMapping], [formattedValue] and [format].
 */
class InvalidPostalMessage(
    private val formattedValue: String = "",
    fieldMapping: String,
    private val format: String? = null
) : ItemActionLogDetail(fieldMapping) {
    override val message: String get() {
        var msg = "Invalid postal code '$formattedValue' for $fieldMapping."
        if (format !== null) {
            msg += " Reformat to $format."
        }
        return msg
    }
}

/**
 * Message for an invalid HD for a given [fieldMapping] and [formattedValue].
 */
class UnsupportedHDMessage(
    formattedValue: String = "",
    fieldMapping: String
) : ItemActionLogDetail(fieldMapping) {
    override val message = "Unsupported HD format for input: '$formattedValue' in $fieldMapping"
}

/**
 * Message for an invalid EI for a given [fieldMapping] and [formattedValue].
 */
class UnsupportedEIMessage(
    formattedValue: String = "",
    fieldMapping: String
) : ItemActionLogDetail(fieldMapping) {
    override val message = "Unsupported EI format for input: '$formattedValue' in $fieldMapping"
}

/**
 * A message to denote that equipment was not found in the LIVD table for a given [fieldMapping].
 */
class InvalidEquipmentMessage(
    fieldMapping: String
) : ItemActionLogDetail(fieldMapping) {
    override val message = "Invalid field $fieldMapping; please refer to the Department of Health and Human " +
        "Services' (HHS) LOINC Mapping spreadsheet for acceptable values."
}

/**
 * A [message] to denote a field precision issue for a given [fieldMapping].
 */
class FieldPrecisionMessage(
    fieldMapping: String = "", // Default to empty for backwards compatibility
    override val message: String
) : ItemActionLogDetail(fieldMapping)

/**
 * A [message] for invalid HL7 message.  Note field mapping is not available from the HAPI errors.
 */
class InvalidHL7Message(override val message: String) : ItemActionLogDetail("")

/**
 * A [message] for invalid request parameter.
 */
class InvalidParamMessage(override val message: String) : GenericActionLogDetail(message, ActionLogScope.parameter)

/**
 * A [message] for an invalid report.
 */
class InvalidReportMessage(override val message: String) : GenericActionLogDetail(message, ActionLogScope.report)

/**
 * A [message] for invalid translation operation.
 */
class InvalidTranslationMessage(override val message: String) :
    GenericActionLogDetail(message, ActionLogScope.translation)

/**
 * A [message] for entire duplicate report submission
 */
class DuplicateSubmissionMessage(val payloadName: String?) : ActionLogDetail {
    override val scope = ActionLogScope.report
    override val message: String get() {
        var msg = "All items in this submission are duplicates."
        if (!payloadName.isNullOrEmpty()) {
            msg += " Payload name: $payloadName"
        }
        return msg
    }
}

/**
 * A [message] for a duplicate item within a submission
 */
class DuplicateItemMessage() : ActionLogDetail {
    override val scope = ActionLogScope.item
    override val message = "Item is a duplicate."
}

/**
 * A [message] for non-error details.
 */
class FhirActionLogDetail(
    override val message: String
) : GenericActionLogDetail(message, ActionLogScope.report)

/**
<<<<<<< HEAD
 * A [message] for invalid processing type
=======
 * A return message for invalid processing type
>>>>>>> 45077e91
 */
class UnsupportedProcessingTypeMessage() : ActionLogDetail {
    override val scope = ActionLogScope.report
    override val message = "Full ELR senders must be configured for async processing."
}<|MERGE_RESOLUTION|>--- conflicted
+++ resolved
@@ -172,11 +172,7 @@
 ) : GenericActionLogDetail(message, ActionLogScope.report)
 
 /**
-<<<<<<< HEAD
- * A [message] for invalid processing type
-=======
  * A return message for invalid processing type
->>>>>>> 45077e91
  */
 class UnsupportedProcessingTypeMessage() : ActionLogDetail {
     override val scope = ActionLogScope.report
