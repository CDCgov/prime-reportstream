--- conflicted
+++ resolved
@@ -22,11 +22,8 @@
     JsonSubTypes.Type(NullTransportType::class, name = "NULL"),
     JsonSubTypes.Type(AS2TransportType::class, name = "AS2"),
     JsonSubTypes.Type(FTPSTransportType::class, name = "FTPS"),
-<<<<<<< HEAD
-    JsonSubTypes.Type(SoapTransportType::class, name = "SOAP")
-=======
+    JsonSubTypes.Type(SoapTransportType::class, name = "SOAP"),
     JsonSubTypes.Type(GAENTransportType::class, name = "GAEN")
->>>>>>> c2d5a80c
 )
 abstract class TransportType(val type: String)
 
