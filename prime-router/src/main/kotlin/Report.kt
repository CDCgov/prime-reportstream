--- conflicted
+++ resolved
@@ -1029,11 +1029,7 @@
      *  @param specimenCollectionDate - input date of when specimen was collected.
      *  @return age - result of patient's age.
      */
-<<<<<<< HEAD
-    private fun getAge(patientAge: String?, patientDob: String?, specimenCollectionDate: LocalDate?): String? {
-=======
-    private fun getAge(patient_age: String?, patient_dob: String?, specimenCollectionDate: OffsetDateTime?): String? {
->>>>>>> 512c98a6
+    private fun getAge(patientAge: String?, patientDob: String?, specimenCollectionDate: OffsetDateTime?): String? {
         return if (
             (!patientAge.isNullOrBlank()) &&
             patientAge.all { Character.isDigit(it) } &&
@@ -1046,13 +1042,8 @@
             // of birth and date of specimen collected to calculate the patient's age.
             //
             try {
-<<<<<<< HEAD
                 if (patientDob == null || specimenCollectionDate == null) return null
-                val d = DateUtilities.parseDate(patientDob).toLocalDate()
-=======
-                if (patient_dob == null || specimenCollectionDate == null) return null
-                val d = DateUtilities.parseDate(patient_dob).toOffsetDateTime()
->>>>>>> 512c98a6
+                val d = DateUtilities.parseDate(patientDob).toOffsetDateTime()
                 if (d.isBefore(specimenCollectionDate)) {
                     Duration.between(d, specimenCollectionDate).toYears().toString()
                 } else {
