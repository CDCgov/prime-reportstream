--- conflicted
+++ resolved
@@ -310,7 +310,6 @@
         return StringColumn.create(name, List(itemCount) { "" })
     }
 
-<<<<<<< HEAD
     private fun buildFakedColumn(
         name: String,
         element: Element,
@@ -320,10 +319,10 @@
         val context = FakeReport.RowContext({ null }, targetState, schema.name, targetCounty)
         val fakeDataService = FakeDataService()
         return StringColumn.create(name, List(itemCount) { fakeDataService.getFakeValueForElement(element, context) })
-=======
+    }
+
     fun getBodyFormat(): OrganizationService.Format {
         return this.destination?.format ?: OrganizationService.Format.CSV
->>>>>>> 6958b3de
     }
 
     companion object {
