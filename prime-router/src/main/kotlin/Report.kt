package gov.cdc.prime.router

import gov.cdc.prime.router.azure.WorkflowEngine
import gov.cdc.prime.router.azure.db.tables.pojos.ItemLineage
import tech.tablesaw.api.StringColumn
import tech.tablesaw.api.Table
import tech.tablesaw.columns.Column
import tech.tablesaw.selection.Selection
import java.time.LocalDate
import java.time.OffsetDateTime
import java.time.format.DateTimeFormatter
import java.util.UUID
import kotlin.random.Random

/**
 * Report id
 */
typealias ReportId = UUID

/**
 * Default values for elements to use when creating reports
 */
typealias DefaultValues = Map<String, String>

// the threshold for count of rows inside the report that we don't want
// to shuffle at. If there are less than this number of rows in the table
// then we just want to fake the data instead to prevent the leakage of PII
const val SHUFFLE_THRESHOLD = 25

// Basic size limitations on incoming reports
const val PAYLOAD_MAX_BYTES: Long = 50 * 1000 * 1000 // Experiments show 10k HL7 Items is ~41Meg. So allow 50Meg
const val REPORT_MAX_ITEMS = 10000
const val REPORT_MAX_ITEM_COLUMNS = 2000
const val REPORT_MAX_ERRORS = 100

/**
 * The report represents the report from one agent-organization, and which is
 * translated and sent to another agent-organization. Each report has a schema,
 * unique id and name as well as list of sources for the creation of the report.
 */
class Report {
<<<<<<< HEAD
    enum class NameFormat {
        STANDARD,
        APHL,
        OHIO,
    }

    enum class Format {
        INTERNAL, // A format that serializes all elements of a report (A CSV today)
        CSV, // A CSV format the follows the csvFields
        HL7, // HL7 with one result per file
        HL7_BATCH, // HL7 with BHS and FHS headers
        REDOX; // Redox format
=======
    enum class Format(
        val ext: String,
        val mimeType: String,
        val isSingleItemFormat: Boolean = false,
    ) {
        INTERNAL("internal", "text/csv"), // A format that serializes all elements of a Report.kt (in CSV)
        CSV("csv", "text/csv"), // A CSV format the follows the csvFields
        HL7("hl7", "text/hl7", true), // HL7 with one result per file
        HL7_BATCH("hl7", "text/hl7"), // HL7 with BHS and FHS headers
        REDOX("redox", "text/json", true); // Redox format
>>>>>>> c38b6606
        // FHIR

        companion object {
            // Default to CSV if weird or unknown
            fun safeValueOf(formatStr: String?): Format {
                return try {
                    Format.valueOf(formatStr ?: "CSV")
                } catch (e: IllegalArgumentException) {
                    Format.CSV
                }
            }
        }
    }

    /**
     * the UUID for the report
     */
    val id: ReportId

    /**
     * The schema of the data in the report
     */
    val schema: Schema

    /**
     * The sources that generated this service
     * todo this is no longer being stored in the db. Its not clear what its useful for.
     */
    val sources: List<Source>

    /**
     * The intended destination service for this report
     */
    val destination: Receiver?

    /**
     * The time when the report was created
     */
    val createdDateTime: OffsetDateTime

    /**
     * The number of items in the report
     */
    val itemCount: Int get() = this.table.rowCount()

    /**
     * The set of parent -> child lineage items associated with this report.
     * The items in *this* report are the *child* items.
     * There should be `itemCount` items in this List, or it should be null.
     * Implicit in that assumption is that each Item
     * within this report has only a single parent item.  If this assumption changes, we'll
     * need to make this into a more complex data structure.
     */
    var itemLineages: List<ItemLineage>? = null

    /**
     * A range of item index for this report
     */
    val itemIndices: IntRange get() = 0 until this.table.rowCount()

    /**
     * A standard name for this report that take schema, id, and destination into account
     */
    val name: String get() = formFilename(
        id,
        schema.baseName,
        bodyFormat,
        createdDateTime,
        destination?.translation?.nameFormat ?: NameFormat.STANDARD,
        destination?.translation?.receivingOrganization
    )

    /**
     * A format for the body or use the destination format
     */
    val bodyFormat: Format

    /**
     * A pointer to where the Report is stored.
     */
    var bodyURL: String = ""

    // The use of a TableSaw is an implementation detail hidden by this class
    // The TableSaw table is mutable, while this class is has immutable semantics
    //
    // Dev Note: TableSaw is not multi-platform, so it could be switched out in the future.
    // Don't let the TableSaw abstraction leak.
    //
    private val table: Table

    /**
     * Allows us to specify a synthesize strategy when converting a report from live data
     * into synthetic data that cannot be tied back to any real persons
     */
    enum class SynthesizeStrategy {
        BLANK,
        SHUFFLE,
        PASSTHROUGH,
        FAKE
    }

    // Generic
    constructor(
        schema: Schema,
        values: List<List<String>>,
        sources: List<Source>,
        destination: Receiver? = null,
        bodyFormat: Format? = null,
        itemLineage: List<ItemLineage>? = null,
        id: ReportId? = null // If constructing from blob storage, must pass in its UUID here.  Otherwise null.
    ) {
        this.id = id ?: UUID.randomUUID()
        this.schema = schema
        this.sources = sources
        this.createdDateTime = OffsetDateTime.now()
        this.destination = destination
        this.bodyFormat = bodyFormat ?: destination?.format ?: Format.INTERNAL
        this.itemLineages = itemLineage
        this.table = createTable(schema, values)
    }

    // Test source
    constructor(
        schema: Schema,
        values: List<List<String>>,
        source: TestSource,
        destination: Receiver? = null,
        bodyFormat: Format? = null,
        itemLineage: List<ItemLineage>? = null
    ) {
        this.id = UUID.randomUUID()
        this.schema = schema
        this.sources = listOf(source)
        this.destination = destination
        this.bodyFormat = bodyFormat ?: destination?.format ?: Format.INTERNAL
        this.itemLineages = itemLineage
        this.createdDateTime = OffsetDateTime.now()
        this.table = createTable(schema, values)
    }

    // Client source.  Proposed deprecation of this - it is not used.
/*    constructor(
        schema: Schema,
        values: List<List<String>>,
        source: Sender,
        destination: Receiver? = null,
        bodyFormat: Format? = null,
        itemLineage: List<ItemLineage>? = null
    ) {
        this.id = UUID.randomUUID()
        this.schema = schema
        this.sources = listOf(ClientSource(source.organization.name, source.name))
        this.destination = destination
        this.bodyFormat = bodyFormat ?: destination?.format ?: Format.INTERNAL
        this.itemLineage = itemLineage
        this.createdDateTime = OffsetDateTime.now()
        this.table = createTable(schema, values)
    }
*/

    constructor(
        schema: Schema,
        values: Map<String, List<String>>,
        source: Source,
        destination: Receiver? = null,
        bodyFormat: Format? = null,
        itemLineage: List<ItemLineage>? = null,
    ) {
        this.id = UUID.randomUUID()
        this.schema = schema
        this.sources = listOf(source)
        this.bodyFormat = bodyFormat ?: destination?.format ?: Format.INTERNAL
        this.destination = destination
        this.createdDateTime = OffsetDateTime.now()
        this.itemLineages = itemLineage
        this.table = createTable(values)
    }

    private constructor(
        schema: Schema,
        table: Table,
        sources: List<Source>,
        destination: Receiver? = null,
        bodyFormat: Format? = null,
        itemLineage: List<ItemLineage>? = null
    ) {
        this.id = UUID.randomUUID()
        this.schema = schema
        this.table = table
        this.sources = sources
        this.destination = destination
        this.bodyFormat = bodyFormat ?: destination?.format ?: Format.INTERNAL
        this.itemLineages = itemLineage
        this.createdDateTime = OffsetDateTime.now()
    }

    @Suppress("Destructure")
    private fun createTable(schema: Schema, values: List<List<String>>): Table {
        fun valuesToColumns(schema: Schema, values: List<List<String>>): List<Column<*>> {
            return schema.elements.mapIndexed { index, element ->
                StringColumn.create(element.name, values.map { it[index] })
            }
        }

        return Table.create("prime", valuesToColumns(schema, values))
    }

    private fun createTable(values: Map<String, List<String>>): Table {
        fun valuesToColumns(values: Map<String, List<String>>): List<Column<*>> {
            return values.keys.map {
                StringColumn.create(it, values[it])
            }
        }
        return Table.create("prime", valuesToColumns(values))
    }

    // todo remove this when we remove ReportSource
    private fun fromThisReport(action: String) = listOf(ReportSource(this.id, action))

    /**
     * Does a shallow copy of this report. Will have a new id and create date.
     */
    fun copy(destination: Receiver? = null, bodyFormat: Format? = null): Report {
        // Dev Note: table is immutable, so no need to duplicate it
        val copy = Report(
            this.schema,
            this.table,
            fromThisReport("copy"),
            destination ?: this.destination,
            bodyFormat ?: this.bodyFormat,
        )
        copy.itemLineages = createOneToOneItemLineages(this, copy)
        return copy
    }

    fun isEmpty(): Boolean {
        return table.rowCount() == 0
    }

    fun getString(row: Int, column: Int): String? {
        return table.getString(row, column)
    }

    fun getString(row: Int, colName: String): String? {
        val column = schema.findElementColumn(colName) ?: return null
        return table.getString(row, column)
    }

    fun getStringByHl7Field(row: Int, hl7Field: String): String? {
        val column = schema.elements.filter { it.hl7Field.equals(hl7Field, ignoreCase = true) }.firstOrNull()
            ?: return null
        val index = schema.findElementColumn(column.name) ?: return null
        return table.getString(row, index)
    }

    fun getRow(row: Int): List<String> {
        return schema.elements.map {
            val column = schema.findElementColumn(it.name)
                ?: error("Internal Error: column for '${it.name}' is not found")
            table.getString(row, column) ?: ""
        }
    }

    fun filter(filterFunctions: List<Pair<JurisdictionalFilter, List<String>>>): Report {
        val combinedSelection = Selection.withRange(0, table.rowCount())
        filterFunctions.forEach { (filterFn, fnArgs) ->
            val filterFnSelection = filterFn.getSelection(fnArgs, table)
            combinedSelection.and(filterFnSelection)
        }
        val filteredTable = table.where(combinedSelection)
        val filteredReport = Report(
            this.schema,
            filteredTable,
            fromThisReport("filter: $filterFunctions"),
        )
        filteredReport.itemLineages = createItemLineages(combinedSelection, this, filteredReport)
        return filteredReport
    }

    fun deidentify(): Report {
        val columns = schema.elements.map {
            if (it.pii == true) {
                buildEmptyColumn(it.name)
            } else {
                table.column(it.name).copy()
            }
        }
        return Report(
            schema,
            Table.create(columns),
            fromThisReport("deidentify"),
            itemLineage = this.itemLineages
        )
    }

    // takes the data in the existing report and synthesizes different data from it
    // the goal is to allow us to take real data in, move it around and scramble it so it's
    // not able to point back to the actual records
    fun synthesizeData(
        synthesizeStrategies: Map<String, SynthesizeStrategy> = emptyMap(),
        targetState: String? = null,
        targetCounty: String? = null,
        metadata: Metadata,
    ): Report {
        val columns = schema.elements.map {
            val synthesizedColumn = synthesizeStrategies[it.name]?.let { strategy ->
                // we want to guard against the possibility that there are too few records
                // to reliably shuffle against. because shuffling is pseudo-random, it's possible that
                // with something below a threshold we could end up leaking PII, therefore
                // ignore the call to shuffle and just fake it
                val synthesizeStrategy = if (itemCount < SHUFFLE_THRESHOLD && strategy == SynthesizeStrategy.SHUFFLE) {
                    SynthesizeStrategy.FAKE
                } else {
                    strategy
                }
                // look in the mapping parameter passed in for the current element
                when (synthesizeStrategy) {
                    // examine the synthesizeStrategy for the field
                    // can be one of three values right now:
                    // empty column, shuffle column, pass through column untouched
                    SynthesizeStrategy.SHUFFLE -> {
                        // if the field is date of birth, then we can break it apart and make
                        // a pseudo-random date
                        val shuffledValues = if (it.name == "patient_dob") {
                            // shuffle all the DOBs
                            val dobs = table.column(it.name).asStringColumn().shuffled().map { dob ->
                                // parse the date
                                val parsedDate = LocalDate.parse(dob, DateTimeFormatter.ofPattern(Element.datePattern))
                                // get the year and date
                                val year = parsedDate.year
                                // fake a month
                                val month = Random.nextInt(1, 12)
                                val day = Random.nextInt(1, 28)
                                // return with a different month and day
                                Element.dateFormatter.format(LocalDate.of(year, month, day))
                            }
                            // return our list of days
                            dobs
                        } else {
                            // return the string column shuffled
                            table.column(it.name).asStringColumn().shuffled()
                        }
                        StringColumn.create(it.name, shuffledValues)
                    }
                    SynthesizeStrategy.FAKE -> {
                        // generate random faked data for the column passed in
                        buildFakedColumn(it.name, it, targetState, targetCounty, metadata)
                    }
                    SynthesizeStrategy.BLANK -> buildEmptyColumn(it.name)
                    SynthesizeStrategy.PASSTHROUGH -> table.column(it.name).copy()
                }
            }
            // if the element name is not mapping, it is handled as a pass through
            synthesizedColumn ?: table.column(it.name).copy()
        }
        // return the new copy of the report here
        return Report(schema, Table.create(columns), fromThisReport("synthesizeData"))
    }

    /**
     * Create a separate report for each item in the report
     */
    fun split(): List<Report> {
        return itemIndices.map {
            val row = getRow(it)
            val oneItemReport = Report(
                schema = schema,
                values = listOf(row),
                sources = fromThisReport("split"),
                destination = destination,
                bodyFormat = bodyFormat,
            )
            oneItemReport.itemLineages =
                listOf(createItemLineageForRow(this, it, oneItemReport, 0))
            oneItemReport
        }
    }

    fun applyMapping(mapping: Translator.Mapping): Report {
        val pass1Columns = mapping.toSchema.elements.map { element -> buildColumnPass1(mapping, element) }
        val pass2Columns = mapping.toSchema.elements.map { element -> buildColumnPass2(mapping, element, pass1Columns) }
        val newTable = Table.create(pass2Columns)
        return Report(mapping.toSchema, newTable, fromThisReport("mapping"), itemLineage = itemLineages)
    }

    private fun buildColumnPass1(mapping: Translator.Mapping, toElement: Element): StringColumn? {
        return when (toElement.name) {
            in mapping.useDirectly -> {
                table.stringColumn(mapping.useDirectly[toElement.name]).copy().setName(toElement.name)
            }
            in mapping.useMapper -> {
                null
            }
            in mapping.useDefault -> {
                val defaultValue = mapping.useDefault[toElement.name]
                val defaultValues = Array(table.rowCount()) { defaultValue }
                StringColumn.create(toElement.name, defaultValues.asList())
            }
            else -> {
                buildEmptyColumn(toElement.name)
            }
        }
    }

    private fun buildColumnPass2(
        mapping: Translator.Mapping,
        toElement: Element,
        pass1Columns: List<StringColumn?>
    ): StringColumn {
        val toSchema = mapping.toSchema
        val fromSchema = mapping.fromSchema
        val index = mapping.toSchema.findElementColumn(toElement.name)
            ?: error("Schema Error: buildColumnPass2")
        // pass1 put a null column for columns that should use a mapper
        return if (pass1Columns[index] != null) {
            pass1Columns[index]!!
        } else {
            val mapper = mapping.useMapper[toElement.name]!!
            val (_, args) = Mappers.parseMapperField(
                toElement.mapper
                    ?: error("'${toElement.mapper}' mapper is missing")
            )
            val values = Array(table.rowCount()) { row ->
                val inputValues = mapper.valueNames(toElement, args).mapNotNull { argName ->
                    val element = toSchema.findElement(argName)
                        ?: fromSchema.findElement(argName)
                        ?: return@mapNotNull null
                    var value = toSchema.findElementColumn(argName)?.let {
                        val column = pass1Columns[it] ?: return@let null
                        column.get(row)
                    }
                    if (value == null && fromSchema.containsElement(argName)) {
                        value = table.getString(row, argName)
                    }
                    if (value == null || value.isBlank()) return@mapNotNull null
                    ElementAndValue(element, value)
                }
                mapper.apply(toElement, args, inputValues) ?: mapping.useDefault[toElement.name] ?: ""
            }
            return StringColumn.create(toElement.name, values.asList())
        }
    }

    private fun buildEmptyColumn(name: String): StringColumn {
        return StringColumn.create(name, List(itemCount) { "" })
    }

    private fun buildFakedColumn(
        name: String,
        element: Element,
        targetState: String?,
        targetCounty: String?,
        metadata: Metadata,
    ): StringColumn {
        val fakeDataService = FakeDataService()
        return StringColumn.create(
            name,
            List(itemCount) {
                // moved context into the list creator so we get many different values
                val context = FakeReport.RowContext(metadata::findLookupTable, targetState, schema.name, targetCounty)
                fakeDataService.getFakeValueForElement(element, context)
            }
        )
    }

    companion object {
        fun merge(inputs: List<Report>): Report {
            if (inputs.isEmpty())
                error("Cannot merge an empty report list")
            if (inputs.size == 1)
                return inputs[0]
            if (!inputs.all { it.destination == inputs[0].destination })
                error("Cannot merge reports with different destinations")
            if (!inputs.all { it.bodyFormat == inputs[0].bodyFormat })
                error("Cannot merge reports with different bodyFormats")

            val head = inputs[0]
            val tail = inputs.subList(1, inputs.size)

            // Check schema
            val schema = head.schema
            tail.find { it.schema != schema }?.let { error("${it.schema.name} does not match the rest of the merge") }

            // Build table
            val newTable = head.table.copy()
            tail.forEach {
                newTable.append(it.table)
            }

            // Build sources
            val sources = inputs.map { ReportSource(it.id, "merge") }
            val mergedReport =
                Report(schema, newTable, sources, destination = head.destination, bodyFormat = head.bodyFormat)
            mergedReport.itemLineages = createItemLineages(inputs, mergedReport)
            return mergedReport
        }

        fun createItemLineages(parentReports: List<Report>, childReport: Report): List<ItemLineage> {
            var childRowNum = 0
            var itemLineages = mutableListOf<ItemLineage>()
            parentReports.forEach { parentReport ->
                parentReport.itemIndices.forEach {
                    itemLineages.add(createItemLineageForRow(parentReport, it, childReport, childRowNum))
                    childRowNum++
                }
            }
            return itemLineages
        }

        /**
         * Use a tablesaw Selection bitmap to create a mapping from this report items to newReport items.
         * Note: A tablesaw Selection is just an array of the row indexes in the oldReport that meet the filter criteria
         * That is, selection[childRowNum] is the parentRowNum
         */
        fun createItemLineages(selection: Selection, parentReport: Report, childReport: Report): List<ItemLineage> {
            return selection.mapIndexed() { childRowNum, parentRowNum ->
                createItemLineageForRow(parentReport, parentRowNum, childReport, childRowNum)
            }.toList()
        }

        fun createOneToOneItemLineages(parentReport: Report, childReport: Report): List<ItemLineage> {
            if (parentReport.itemCount != childReport.itemCount)
                error("Reports must have same number of items: ${parentReport.id}, ${childReport.id}")
            if (parentReport.itemLineages != null && parentReport.itemLineages!!.size != parentReport.itemCount) {
                // good place for a simple sanity check.  OK to have no itemLineage, but if you do have it,
                // it must be complete.
                error(
                    "Report ${parentReport.id} should have ${parentReport.itemCount} lineage items" +
                        " but instead has ${parentReport.itemLineages!!.size} lineage items"
                )
            }
            return parentReport.itemIndices.map { i ->
                createItemLineageForRow(parentReport, i, childReport, i)
            }.toList()
        }

        /**
         * This is designed to survive any complicated dicing and slicing of Items that Rick can come up with.
         */
        fun createItemLineageForRow(
            parentReport: Report,
            parentRowNum: Int,
            childReport: Report,
            childRowNum: Int
        ): ItemLineage {
            // ok if this is null.
            if (parentReport.itemLineages != null) {
                // Avoid losing history.
                // If the parent report already had lineage, then pass its sins down to the next generation.
                val grandParentReportId = parentReport.itemLineages!![parentRowNum].parentReportId
                val grandParentRowNum = parentReport.itemLineages!![parentRowNum].parentIndex
                val grandParentTrackingValue = parentReport.itemLineages!![parentRowNum].trackingId
                return ItemLineage(
                    null,
                    grandParentReportId,
                    grandParentRowNum,
                    childReport.id,
                    childRowNum,
                    grandParentTrackingValue,
                    null,
                    null
                )
            } else {
                val trackingElementValue =
                    parentReport.getString(parentRowNum, parentReport.schema.trackingElement ?: "")
                return ItemLineage(
                    null,
                    parentReport.id,
                    parentRowNum,
                    childReport.id,
                    childRowNum,
                    trackingElementValue,
                    null,
                    null
                )
            }
        }

        /**
         * Create a 1:1 parent_child lineage mapping, using data taken from the
         * grandparent:parent lineage pulled from the database.
         * This is needed in cases where an Action doesn't have the actual Report data in mem. (examples: Send,Download)
         * In those cases, to populate the lineage, we can grab needed fields from previous lineage rows.
         */
        fun createItemLineagesFromDb(
            prevHeader: WorkflowEngine.Header,
            newChildReportId: ReportId
        ): List<ItemLineage>? {
            if (prevHeader.itemLineages == null) return null
            val newLineages = mutableMapOf<Int, ItemLineage>()
            prevHeader.itemLineages.forEach {
                if (it.childReportId != prevHeader.reportFile.reportId) {
                    return@forEach
                }
                newLineages[it.childIndex] =
                    ItemLineage(
                        null,
                        it.childReportId, // the prev child is the new parent
                        it.childIndex,
                        newChildReportId,
                        it.childIndex, // 1:1 mapping
                        it.trackingId,
                        it.transportResult,
                        null
                    )
            }
            val retval = mutableListOf<ItemLineage>()
            for (i in 0 until prevHeader.reportFile.itemCount) {
                if (newLineages[i] == null)
                    error(
                        "Unable to create parent->child lineage " +
                            "${prevHeader.reportFile.reportId} -> $newChildReportId: missing lineage $i"
                    )
                retval.add(newLineages[i]!!)
            }
            return retval
        }

        fun decorateItemLineagesWithTransportResults(itemLineages: List<ItemLineage>, transportResults: List<String>) {
            if (itemLineages.size != transportResults.size) {
                error(
                    "To include transport_results in item_lineages, must have 1:1." +
                        "  Instead have ${transportResults.size} and  ${itemLineages.size} resp."
                )
            }
            itemLineages.forEachIndexed { index, itemLineage ->
                itemLineage.transportResult = transportResults[index]
            }
        }

        fun formFilename(
            id: ReportId,
            schemaName: String,
            fileFormat: Format?,
            createdDateTime: OffsetDateTime,
            nameFormat: NameFormat = NameFormat.STANDARD,
            receivingOrganization: String? = null,
            sendingFacility: String = "cdcprime"
        ): String {
            val formatter = DateTimeFormatter.ofPattern("yyyyMMddHHmmss")
<<<<<<< HEAD
            val nameSuffix = fileFormat?.toExt() ?: Format.CSV.toExt()
            return when (nameFormat) {
                NameFormat.APHL -> {
                    /*
=======
            val nameSuffix = fileFormat?.ext ?: Format.CSV.ext
            return if (useAphlFormat) {
                /*
>>>>>>> c38b6606
                APHL has a format that requires a different file name format that looks like this:
                <SO>_<SF>_<RO>_<SE>_<RE>_<OF>_<Timestamp>.extension

                SO - sending organization
                SF - sending facility
                RO - receiving organization
                SE - sending environment (test/prod)
                RE - receiving environment (test/prod)
                OF - original file name (optional)
                Timestamp - creation ts of the file
                Extension - HL7 for hl7, csv for csv, etc

                Examples:
                OchsnerHealth_OchsnerHealth_LAOPH_Prod_Test_ORURO112345_20200415082416800.HL7
                ChristusHealth_CCS_LAOPH_Prod_Test_20200415082416800.HL7
                 */
                    val so = "cdcprime"
                    val se = "testing"
                    val re = "testing"
                    val ts = formatter.format(createdDateTime)
                    // have to escape with curly braces because Kotlin allows underscores in variable names
                    "${so}_${sendingFacility}_${receivingOrganization ?: ""}_${se}_${re}_$ts.$nameSuffix".toLowerCase()
                }
                NameFormat.OHIO -> {
                    val ts = formatter.format(createdDateTime)
                    "CDCPRIME_$ts.hl7"
                }
                NameFormat.STANDARD -> {
                    val namePrefix = "${Schema.formBaseName(schemaName)}-$id-${formatter.format(createdDateTime)}"
                    "$namePrefix.$nameSuffix"
                }
            }
        }

        /**
         * Try to extract an existing filename from report metadata.  If it does not exist or is malformed,
         * create a new filename.
         */
        fun formExternalFilename(header: WorkflowEngine.Header): String {
            // extract the filename from the blob url.
            val filename = if (header.reportFile.bodyUrl != null)
                header.reportFile.bodyUrl.split("/").last()
            else ""
            return if (filename.isNotEmpty())
                filename
            else {
                // todo: extend this to use the APHL naming convention
                formFilename(
                    header.reportFile.reportId,
                    header.reportFile.schemaName,
                    header.receiver?.format ?: error("Internal Error: ${header.receiver?.name} does not have a format"),
                    header.reportFile.createdAt
                )
            }
        }
    }
}<|MERGE_RESOLUTION|>--- conflicted
+++ resolved
@@ -39,20 +39,12 @@
  * unique id and name as well as list of sources for the creation of the report.
  */
 class Report {
-<<<<<<< HEAD
     enum class NameFormat {
         STANDARD,
         APHL,
         OHIO,
     }
 
-    enum class Format {
-        INTERNAL, // A format that serializes all elements of a report (A CSV today)
-        CSV, // A CSV format the follows the csvFields
-        HL7, // HL7 with one result per file
-        HL7_BATCH, // HL7 with BHS and FHS headers
-        REDOX; // Redox format
-=======
     enum class Format(
         val ext: String,
         val mimeType: String,
@@ -63,7 +55,6 @@
         HL7("hl7", "text/hl7", true), // HL7 with one result per file
         HL7_BATCH("hl7", "text/hl7"), // HL7 with BHS and FHS headers
         REDOX("redox", "text/json", true); // Redox format
->>>>>>> c38b6606
         // FHIR
 
         companion object {
@@ -704,31 +695,25 @@
             sendingFacility: String = "cdcprime"
         ): String {
             val formatter = DateTimeFormatter.ofPattern("yyyyMMddHHmmss")
-<<<<<<< HEAD
-            val nameSuffix = fileFormat?.toExt() ?: Format.CSV.toExt()
+            val nameSuffix = fileFormat?.ext ?: Format.CSV.ext
             return when (nameFormat) {
                 NameFormat.APHL -> {
                     /*
-=======
-            val nameSuffix = fileFormat?.ext ?: Format.CSV.ext
-            return if (useAphlFormat) {
-                /*
->>>>>>> c38b6606
-                APHL has a format that requires a different file name format that looks like this:
-                <SO>_<SF>_<RO>_<SE>_<RE>_<OF>_<Timestamp>.extension
-
-                SO - sending organization
-                SF - sending facility
-                RO - receiving organization
-                SE - sending environment (test/prod)
-                RE - receiving environment (test/prod)
-                OF - original file name (optional)
-                Timestamp - creation ts of the file
-                Extension - HL7 for hl7, csv for csv, etc
-
-                Examples:
-                OchsnerHealth_OchsnerHealth_LAOPH_Prod_Test_ORURO112345_20200415082416800.HL7
-                ChristusHealth_CCS_LAOPH_Prod_Test_20200415082416800.HL7
+                        APHL has a format that requires a different file name format that looks like this:
+                        <SO>_<SF>_<RO>_<SE>_<RE>_<OF>_<Timestamp>.extension
+
+                        SO - sending organization
+                        SF - sending facility
+                        RO - receiving organization
+                        SE - sending environment (test/prod)
+                        RE - receiving environment (test/prod)
+                        OF - original file name (optional)
+                        Timestamp - creation ts of the file
+                        Extension - HL7 for hl7, csv for csv, etc
+
+                        Examples:
+                        OchsnerHealth_OchsnerHealth_LAOPH_Prod_Test_ORURO112345_20200415082416800.HL7
+                        ChristusHealth_CCS_LAOPH_Prod_Test_20200415082416800.HL7
                  */
                     val so = "cdcprime"
                     val se = "testing"
