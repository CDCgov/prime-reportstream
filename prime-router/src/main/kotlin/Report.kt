package gov.cdc.prime.router

import gov.cdc.prime.router.azure.BlobAccess
import gov.cdc.prime.router.azure.WorkflowEngine
import gov.cdc.prime.router.azure.db.enums.TaskAction
import gov.cdc.prime.router.azure.db.tables.pojos.CovidResultMetadata
import gov.cdc.prime.router.azure.db.tables.pojos.ItemLineage
import gov.cdc.prime.router.common.DateUtilities
import gov.cdc.prime.router.common.DateUtilities.toLocalDate
import gov.cdc.prime.router.common.StringUtilities.trimToNull
import gov.cdc.prime.router.metadata.ElementAndValue
import gov.cdc.prime.router.metadata.Mappers
import org.apache.logging.log4j.kotlin.Logging
import tech.tablesaw.api.Row
import tech.tablesaw.api.StringColumn
import tech.tablesaw.api.Table
import tech.tablesaw.columns.Column
import tech.tablesaw.selection.Selection
import java.security.MessageDigest
import java.time.LocalDate
import java.time.OffsetDateTime
import java.time.Period
import java.time.ZoneId
import java.time.format.DateTimeFormatter
import java.util.UUID
import javax.xml.bind.DatatypeConverter
import kotlin.random.Random

/**
 * Report id
 */
typealias ReportId = UUID

/**
 * Default values for elements to use when creating reports
 */
typealias DefaultValues = Map<String, String>

// the threshold for count of rows inside the report that we don't want
// to shuffle at. If there are less than this number of rows in the table
// then we just want to fake the data instead to prevent the leakage of PII
const val SHUFFLE_THRESHOLD = 25

// Basic size limitations on incoming reports
// Experiments show 10k HL7 Items is ~41Meg. So allow 50Meg
const val PAYLOAD_MAX_BYTES: Long = (50 * 1000 * 1000).toLong()
const val REPORT_MAX_ITEMS = 10000
const val REPORT_MAX_ITEM_COLUMNS = 2000
const val REPORT_MAX_ERRORS = 100

// constants used for parsing and processing a report message
const val ROUTE_TO_SEPARATOR = ","
const val DEFAULT_SEPARATOR = ":"

// options are used to process and route the report
enum class Options {
    None,
    ValidatePayload,
    CheckConnections,
    SkipSend,
    SendImmediately;

    companion object {
        /**
         * Handles invalid values, which are technically not allowed in an enum. In this case if the [input]
         *  is not one that is supported, it will be set to None
         */
        fun valueOfOrNone(input: String): Options {
            return try {
                valueOf(input)
            } catch (ex: IllegalArgumentException) {
                None
            }
        }
    }
}

/**
 * ReportStreamFilterResult records useful information about rows filtered by one filter call.  One filter
 * might filter many rows. ReportStreamFilterResult entries are only created when filter logging is on.  This is to
 * prevent tons of junk logging of jurisdictionalFilters - the vast majority of which typically filter out everything.
 *
 * @property receiverName Then intended receiver for the report
 * @property originalCount The original number of items in the report
 * @property filterName The name of the filter function that removed the rows
 * @property filterArgs The arguments used in the filter function
 * @property filteredTrackingElement The trackingElement value of the rows removed.
 * Note that we can't guarantee the Sender is sending good unique trackingElement values.
 * Note that we are not tracking the index (aka rownum).  That's because the row numbers we get here are
 * not the ones in the data the user submitted -- because quality filtering is done after juris filtering,
 * which creates a new report with fewer rows.
 */
data class ReportStreamFilterResult(
    val receiverName: String,
    val originalCount: Int,
    val filterName: String,
    val filterArgs: List<String>,
    val filteredTrackingElement: String,
    val filterType: ReportStreamFilterType?
) : ActionLogDetail {
    override val scope = ActionLogScope.translation
    companion object {
        // Use this value in logs and user-facing messages if the trackingElement is missing.
        const val DEFAULT_TRACKING_VALUE = "MissingID"
    }

    override val message = "For $receiverName, filter $filterName$filterArgs" +
        " filtered out item $filteredTrackingElement"

    // Used for deserializing to a JSON response
    override fun toString(): String {
        return message
    }
}

/**
 * The report represents the report from one agent-organization, and which is
 * translated and sent to another agent-organization. Each report has a schema,
 * unique id and name as well as list of sources for the creation of the report.
 */
class Report : Logging {
    enum class Format(
        val ext: String,
        val mimeType: String,
        val isSingleItemFormat: Boolean = false,
    ) {
        INTERNAL("internal.csv", "text/csv"), // A format that serializes all elements of a Report.kt (in CSV)
        CSV("csv", "text/csv"), // A CSV format the follows the csvFields
        CSV_SINGLE("csv", "text/csv", true),
        HL7("hl7", "application/hl7-v2", true), // HL7 with one result per file
        HL7_BATCH("hl7", "application/hl7-v2"), // HL7 with BHS and FHS headers
        FHIR("fhir", "tbd"); // TODO determine a mime type when/if we receive FHIR

        companion object {
            // Default to CSV if weird or unknown
            fun safeValueOf(formatStr: String?): Format {
                return try {
                    valueOf(formatStr ?: "CSV")
                } catch (e: IllegalArgumentException) {
                    CSV
                }
            }
        }
    }

    /**
     * the UUID for the report
     */
    val id: ReportId

    /**
     * The schema of the data in the report
     */
    val schema: Schema

    /**
     * The sources that generated this service
     * todo this is no longer being stored in the db. Its not clear what its useful for.
     */
    val sources: List<Source>

    /**
     * The intended destination service for this report
     */
    val destination: Receiver?

    /**
     * The list of info about data *removed* from this report by filtering.
     * The list has one entry per filter applied, *not* one entry per row removed.
     */
    val filteringResults: MutableList<ReportStreamFilterResult> = mutableListOf()

    /**
     * The time when the report was created
     */
    val createdDateTime: OffsetDateTime

    /**
     * The number of items in the report
     */
    val itemCount: Int

    /**
     * The number of items that passed the jurisdictionalFilter for this report, prior to
     * other filtering.  This is purely informational.   It is >= the actual number of items
     * in the report.  This is only useful for reports created by the routing step.
     * In all other cases, this value can be confusing, for example after batching has occurred.
     * So in all other cases, we set it to null.
     *
     * Example usage: if during filtering 10 items passed the juris filter for Kentucky, but then only 3 passed
     * the qualityFilter, the report created by routing (prior to batching)
     * would have [itemCountBeforeQualFilter] = 10 and [itemCount] = 3.
     */
    var itemCountBeforeQualFilter: Int? = null

    /**
     * The set of parent -> child lineage items associated with this report.
     * The items in *this* report are the *child* items.
     * There should be `itemCount` items in this List, or it should be null.
     * Implicit in that assumption is that each Item
     * within this report has only a single parent item.  If this assumption changes, we'll
     * need to make this into a more complex data structure.
     */
    var itemLineages: List<ItemLineage>? = null

    /**
     * A range of item index for this report
     */
    val itemIndices: IntRange get() = 0 until this.table.rowCount()

    /**
     * A standard name for this report that take schema, id, and destination into account
     */
    val name: String get() = formFilename(
        id,
        schema.baseName,
        bodyFormat,
        createdDateTime,
        translationConfig = destination?.translation,
        metadata = this.metadata
    )

    /**
     * A format for the body or use the destination format
     */
    val bodyFormat: Format

    /**
     * A pointer to where the Report is stored.
     */
    var bodyURL: String = ""

    /**
     * An indicator of what the nextAction on a report is, defaults to 'none'
     */
    var nextAction: TaskAction = TaskAction.none

    // The use of a TableSaw is an implementation detail hidden by this class
    // The TableSaw table is mutable, while this class is has immutable semantics
    //
    // Dev Note: TableSaw is not multi-platform, so it could be switched out in the future.
    // Don't let the TableSaw abstraction leak.
    //
    private val table: Table

    private val metadata: Metadata

    /**
     * Allows us to specify a synthesize strategy when converting a report from live data
     * into synthetic data that cannot be tied back to any real persons
     */
    enum class SynthesizeStrategy {
        BLANK,
        SHUFFLE,
        PASSTHROUGH,
        FAKE
    }

    // Generic
    constructor(
        schema: Schema,
        values: List<List<String>>,
        sources: List<Source>,
        destination: Receiver? = null,
        bodyFormat: Format? = null,
        itemLineage: List<ItemLineage>? = null,
        id: ReportId? = null, // If constructing from blob storage, must pass in its UUID here.  Otherwise, null.
        metadata: Metadata,
        itemCountBeforeQualFilter: Int? = null,
    ) {
        this.id = id ?: UUID.randomUUID()
        this.schema = schema
        this.sources = sources
        this.createdDateTime = OffsetDateTime.now()
        this.destination = destination
        this.bodyFormat = bodyFormat ?: destination?.format ?: Format.INTERNAL
        this.itemLineages = itemLineage
        this.table = createTable(schema, values)
        this.itemCount = this.table.rowCount()
        this.metadata = metadata
        this.itemCountBeforeQualFilter = itemCountBeforeQualFilter
    }

    // Test source
    constructor(
        schema: Schema,
        values: List<List<String>>,
        source: TestSource,
        destination: Receiver? = null,
        bodyFormat: Format? = null,
        itemLineage: List<ItemLineage>? = null,
        metadata: Metadata? = null,
        itemCountBeforeQualFilter: Int? = null,
    ) {
        this.id = UUID.randomUUID()
        this.schema = schema
        this.sources = listOf(source)
        this.destination = destination
        this.bodyFormat = bodyFormat ?: destination?.format ?: Format.INTERNAL
        this.itemLineages = itemLineage
        this.createdDateTime = OffsetDateTime.now()
        this.table = createTable(schema, values)
        this.itemCount = this.table.rowCount()
        this.metadata = metadata ?: Metadata.getInstance()
        this.itemCountBeforeQualFilter = itemCountBeforeQualFilter
    }

    constructor(
        schema: Schema,
        values: Map<String, List<String>>,
        source: Source,
        destination: Receiver? = null,
        bodyFormat: Format? = null,
        itemLineage: List<ItemLineage>? = null,
        metadata: Metadata,
        itemCountBeforeQualFilter: Int? = null,
    ) {
        this.id = UUID.randomUUID()
        this.schema = schema
        this.sources = listOf(source)
        this.bodyFormat = bodyFormat ?: destination?.format ?: Format.INTERNAL
        this.destination = destination
        this.createdDateTime = OffsetDateTime.now()
        this.itemLineages = itemLineage
        this.table = createTable(values)
        this.itemCount = this.table.rowCount()
        this.metadata = metadata
        this.itemCountBeforeQualFilter = itemCountBeforeQualFilter
    }

    /**
     * Full ELR Report constructor for ingest
     * [bodyFormat] is the format for this report. Should be HL7
     * [sources] is the ClientSource or TestSource, where this data came from
     * [numberOfMessages] how many incoming messages does this Report represent
     * [metadata] is the metadata to use, mocked meta is passed in for testing
     */
    constructor(
        bodyFormat: Format,
        sources: List<Source>,
        numberOfMessages: Int,
        metadata: Metadata? = null
    ) {
        this.id = UUID.randomUUID()
        // ELR submissions do not need a schema, but it is required by the database to maintain legacy functionality
        this.schema = Schema("None", Topic.FULL_ELR.json_val)
        this.sources = sources
        this.bodyFormat = bodyFormat
        this.destination = null
        this.createdDateTime = OffsetDateTime.now()
        this.itemLineages = null
        // we do not need the 'table' representation in this instance
        this.table = createTable(emptyMap<String, List<String>>())
        this.itemCount = numberOfMessages
        this.metadata = metadata ?: Metadata.getInstance()
        this.itemCountBeforeQualFilter = numberOfMessages
        this.nextAction = TaskAction.process
    }

    private constructor(
        schema: Schema,
        table: Table,
        sources: List<Source>,
        destination: Receiver? = null,
        bodyFormat: Format? = null,
        itemLineage: List<ItemLineage>? = null,
        metadata: Metadata? = null,
        itemCountBeforeQualFilter: Int? = null,
    ) {
        this.id = UUID.randomUUID()
        this.schema = schema
        this.table = table
        this.itemCount = this.table.rowCount()
        this.sources = sources
        this.destination = destination
        this.bodyFormat = bodyFormat ?: destination?.format ?: Format.INTERNAL
        this.itemLineages = itemLineage
        this.createdDateTime = OffsetDateTime.now()
        this.metadata = metadata ?: Metadata.getInstance()
        this.itemCountBeforeQualFilter = itemCountBeforeQualFilter
    }

    @Suppress("Destructure")
    private fun createTable(schema: Schema, values: List<List<String>>): Table {
        fun valuesToColumns(schema: Schema, values: List<List<String>>): List<Column<*>> {
            return schema.elements.mapIndexed { index, element ->
                StringColumn.create(element.name, values.map { it[index] })
            }
        }

        return Table.create("prime", valuesToColumns(schema, values))
    }

    private fun createTable(values: Map<String, List<String>>): Table {
        fun valuesToColumns(values: Map<String, List<String>>): List<Column<*>> {
            return values.keys.map {
                StringColumn.create(it, values[it])
            }
        }
        return Table.create("prime", valuesToColumns(values))
    }

    // todo remove this when we remove ReportSource
    private fun fromThisReport(action: String) = listOf(ReportSource(this.id, action))

    /**
     * Does a shallow copy of this report. Will have a new id and create date.
     * Copies the itemLineages and filteredItems as well.
     */
    fun copy(destination: Receiver? = null, bodyFormat: Format? = null): Report {
        // Dev Note: table is immutable, so no need to duplicate it
        val copy = Report(
            this.schema,
            this.table,
            fromThisReport("copy"),
            destination ?: this.destination,
            bodyFormat ?: this.bodyFormat,
            metadata = this.metadata,
            itemCountBeforeQualFilter = this.itemCountBeforeQualFilter,
        )
        copy.itemLineages = createOneToOneItemLineages(this, copy)
        copy.filteringResults.addAll(this.filteringResults)
        return copy
    }

    /** Checks to see if the report is empty or not */
    fun isEmpty(): Boolean {
        return table.rowCount() == 0
    }

    /** Given a report object, returns the assigned time zone or the default */
    fun getTimeZoneForReport(): ZoneId {
        val hl7Config = this.destination?.translation as? Hl7Configuration
        return if (
            hl7Config?.convertDateTimesToReceiverLocalTime == true && this.destination?.timeZone != null
        ) {
            ZoneId.of(this.destination.timeZone.zoneId)
        } else {
            // default to UTC
            ZoneId.of("UTC")
        }
    }

    fun getString(row: Int, column: Int, maxLength: Int? = null): String? {
        return table.getString(row, column).let {
            if (maxLength == null || maxLength > it.length) {
                it
            } else {
                it.substring(0, maxLength)
            }
        }
    }

    fun getString(row: Int, colName: String, maxLength: Int? = null): String? {
        val column = schema.findElementColumn(colName) ?: return null
        return table.getString(row, column).let {
            if (maxLength == null || maxLength > it.length) {
                it
            } else {
                it.substring(0, maxLength)
            }
        }
    }

    fun getStringByHl7Field(row: Int, hl7Field: String, maxLength: Int? = null): String? {
        val column = schema.elements.firstOrNull { it.hl7Field.equals(hl7Field, ignoreCase = true) } ?: return null
        val index = schema.findElementColumn(column.name) ?: return null
        return table.getString(row, index).let {
            if (maxLength == null || maxLength > it.length) {
                it
            } else {
                it.substring(0, maxLength)
            }
        }
    }

    fun getRow(row: Int): List<String> {
        return schema.elements.map {
            val column = schema.findElementColumn(it.name)
                ?: error("Internal Error: column for '${it.name}' is not found")
            table.getString(row, column) ?: ""
        }
    }

    fun filter(
        filterFunctions: List<Pair<ReportStreamFilterDefinition, List<String>>>,
        receiver: Receiver,
        doLogging: Boolean,
        trackingElement: String?,
        reverseTheFilter: Boolean = false,
        reportStreamFilterType: ReportStreamFilterType
    ): Report {
        val filteredRows = mutableListOf<ReportStreamFilterResult>()
        val combinedSelection = Selection.withRange(0, table.rowCount())
        filterFunctions.forEach { (filterFn, fnArgs) ->
            val filterFnSelection = filterFn.getSelection(fnArgs, table, receiver, doLogging)
            // NOTE: It's odd that we have to do logic after the fact
            //       to figure out what the previous function did
            if (doLogging && filterFnSelection.size() < table.rowCount()) {
                val before = Selection.withRange(0, table.rowCount())
                val filteredRowList = before.andNot(filterFnSelection).toList()
                val rowsFiltered = getValuesInRows(
                    trackingElement, filteredRowList, ReportStreamFilterResult.DEFAULT_TRACKING_VALUE
                )
                rowsFiltered.forEach { trackingId ->
                    filteredRows.add(
                        ReportStreamFilterResult(
                            receiver.fullName,
                            table.rowCount(),
                            filterFn.name,
                            fnArgs,
                            trackingId,
                            reportStreamFilterType
                        )
                    )
                }
            }
            combinedSelection.and(filterFnSelection)
        }
        val finalCombinedSelection = if (reverseTheFilter)
            Selection.withRange(0, table.rowCount()).andNot(combinedSelection)
        else
            combinedSelection
        val filteredTable = table.where(finalCombinedSelection)
        val filteredReport = Report(
            this.schema,
            filteredTable,
            fromThisReport("filter: $filterFunctions"),
            metadata = this.metadata,
            // copy from previous filter; avoid losing info during filtering steps subsequent to quality filter.
            itemCountBeforeQualFilter = this.itemCountBeforeQualFilter
        )
        // Write same info to our logs that goes in the json response obj
        if (doLogging)
            filteredRows.forEach { filterResult -> logger.info(filterResult.toString()) }
        filteredReport.filteringResults.addAll(this.filteringResults) // copy ReportStreamFilterResults from prev
        filteredReport.filteringResults.addAll(filteredRows) // and add any new ReportStreamFilterResults just created.
        filteredReport.itemLineages = createItemLineages(finalCombinedSelection, this, filteredReport)
        return filteredReport
    }

    /**
     * Return the values in column [columnName] for these [rows].  If a [default] is specified,
     * that value is used for all cases where the value is empty/null/missing for that row in the table.
     * If [default] is null, this may return fewer rows than in [rows].
     *
     * @return an emptyList if the columnName is null (not an error)
     *
     */
    fun getValuesInRows(columnName: String?, rows: List<Int>, default: String? = null): List<String> {
        if (columnName.isNullOrEmpty()) return emptyList()
        val columnIndex = this.table.columnIndex(columnName)
        return rows.mapNotNull { row ->
            val value = this.table.getString(row, columnIndex)
            if (value.isNullOrEmpty())
                default // might be null
            else
                value
        }
    }

    /**
     * Return Report with PII columns transformed to [replacementValue] when a value is sent. Blank values should
     * remain unchanged.
     */
    fun deidentify(replacementValue: String): Report {
        val columns = schema.elements.map {
<<<<<<< HEAD
            if (it.name == "patient_zip_code") {
                buildRestritedZipCode(it.name)
            } else if (it.pii == true) {
=======
            if (it.pii == true) {
>>>>>>> 3c043d3d
                table.column(it.name)
                    .asStringColumn()
                    .set(
                        table.column(it.name)
                            .isNotMissing,
                        replacementValue
                    )
            } else {
                table.column(it.name).copy()
            }
        }
        return Report(
            schema,
            Table.create(columns),
            fromThisReport("deidentify"),
            itemLineage = this.itemLineages,
            metadata = this.metadata,
            itemCountBeforeQualFilter = this.itemCountBeforeQualFilter,
        )
    }

    /**
     * Writes the [value] for the [columnName] for the [row].  If a [columnName] is not in the schema,
     * an error is thrown.
     * Any data in the field will be overwritten.
     */
    fun setString(row: Int, columnName: String, value: String) {
        val column = schema.findElementColumn(columnName) ?: error("Internal Error: '$columnName' is not found")
        table.stringColumn(column).set(row, value)
    }

    // takes the data in the existing report and synthesizes different data from it
    // the goal is to allow us to take real data in, move it around and scramble it, so it's
    // not able to point back to the actual records
    fun synthesizeData(
        synthesizeStrategies: Map<String, SynthesizeStrategy> = emptyMap(),
        targetState: String? = null,
        targetCounty: String? = null,
        metadata: Metadata,
    ): Report {
        fun safeSetStringInRow(row: Row, columnName: String, value: String) {
            if (row.columnNames().contains(columnName))
                row.setString(columnName, value)
        }
        val columns = schema.elements.map {
            val synthesizedColumn = synthesizeStrategies[it.name]?.let { strategy ->
                // we want to guard against the possibility that there are too few records
                // to reliably shuffle against. because shuffling is pseudo-random, it's possible that
                // with something below a threshold we could end up leaking PII, therefore
                // ignore the call to shuffle and just fake it
                val synthesizeStrategy = if (itemCount < SHUFFLE_THRESHOLD && strategy == SynthesizeStrategy.SHUFFLE) {
                    SynthesizeStrategy.FAKE
                } else {
                    strategy
                }
                // look in the mapping parameter passed in for the current element
                when (synthesizeStrategy) {
                    // examine the synthesizeStrategy for the field
                    // can be one of three values right now:
                    // empty column, shuffle column, pass through column untouched
                    SynthesizeStrategy.SHUFFLE -> {
                        // if the field is date of birth, then we can break it apart and make
                        // a pseudo-random date
                        val shuffledValues = if (it.name == "patient_dob") {
                            // shuffle all the DOBs
                            val dobs = table.column(it.name).asStringColumn().shuffled().map { dob ->
                                // parse the date
                                val parsedDate = LocalDate.parse(
                                    dob.ifEmpty {
                                        LocalDate.now().format(
                                            DateTimeFormatter.ofPattern(DateUtilities.datePattern)
                                        )
                                    },
                                    DateTimeFormatter.ofPattern(DateUtilities.datePattern)
                                )
                                // get the year and date
                                val year = parsedDate.year
                                // fake a month
                                val month = Random.nextInt(1, 12)
                                val day = Random.nextInt(1, 28)
                                // return with a different month and day
                                DateUtilities.dateFormatter.format(LocalDate.of(year, month, day))
                            }
                            // return our list of days
                            dobs
                        } else {
                            // return the string column shuffled
                            table.column(it.name).asStringColumn().shuffled()
                        }
                        StringColumn.create(it.name, shuffledValues)
                    }
                    SynthesizeStrategy.FAKE -> {
                        // generate random faked data for the column passed in
                        buildFakedColumn(it.name, it, targetState, targetCounty, metadata)
                    }
                    SynthesizeStrategy.BLANK -> buildEmptyColumn(it.name)
                    SynthesizeStrategy.PASSTHROUGH -> table.column(it.name).copy()
                }
            }
            // if the element name is not mapping, it is handled as a pass through
            synthesizedColumn ?: table.column(it.name).copy()
        }
        val table = Table.create(columns)
        // unfortunate fact for how we do faking of rows, the four columns below
        // would never match because the row context was new on each write of the
        // column. because we synthesize the data here, we need to actually overwrite the
        // values in each row because quality synthetic data matters
        table.forEach {
            val context = FakeReport.RowContext(
                metadata,
                targetState,
                schema.name,
                targetCounty
            )
            safeSetStringInRow(it, "patient_county", context.county)
            safeSetStringInRow(it, "patient_city", context.city)
            safeSetStringInRow(it, "patient_state", context.state)
            safeSetStringInRow(it, "patient_zip_code", context.zipCode)
        }
        // return the new copy of the report here
        return Report(schema, table, fromThisReport("synthesizeData"), metadata = this.metadata)
    }

    /**
     * Create a separate report for each item in the report
     */
    fun split(): List<Report> {
        return itemIndices.map {
            val row = getRow(it)
            val oneItemReport = Report(
                schema = schema,
                values = listOf(row),
                sources = fromThisReport("split"),
                destination = destination,
                bodyFormat = bodyFormat,
                metadata = this.metadata
            )
            oneItemReport.itemLineages =
                listOf(createItemLineageForRow(this, it, oneItemReport, 0))
            oneItemReport
        }
    }

    /**
     * Here 'mapping' means to transform data from the current schema to a new schema per the rules in the [mapping].
     * Not to be confused with our lower level [Mapper] concept.
     */
    fun applyMapping(mapping: Translator.Mapping): Report {
        val pass1Columns = mapping.toSchema.elements.map { element -> buildColumnPass1(mapping, element) }
        val pass2Columns = mapping.toSchema.elements.map { element -> buildColumnPass2(mapping, element, pass1Columns) }
        val newTable = Table.create(pass2Columns)
        return Report(
            mapping.toSchema, newTable, fromThisReport("mapping"), itemLineage = itemLineages,
            metadata = this.metadata, itemCountBeforeQualFilter = this.itemCountBeforeQualFilter
        )
    }

    /**
     * This method takes the contents of a report and maps them a CovidResultMetadata object that is ready
     * to be persisted to the database. This is not PII nor PHI, so it is safe to collect and build trend
     * analysis off of.
     */
    fun getDeidentifiedResultMetaData(): List<CovidResultMetadata> {
        return try {
            table.mapIndexed { idx, row ->
                CovidResultMetadata().also {
                    it.messageId = row.getStringOrNull("message_id")
                    it.previousMessageId = row.getStringOrNull("previous_message_id")
                    it.orderingProviderName =
                        row.getStringOrNull("ordering_provider_first_name").trimToNull() +
                        " " + row.getStringOrNull("ordering_provider_last_name").trimToNull()
                    it.orderingProviderId = row.getStringOrNull("ordering_provider_id").trimToNull()
                    it.orderingProviderState = row.getStringOrNull("ordering_provider_state").trimToNull()
                    it.orderingProviderPostalCode = row.getStringOrNull("ordering_provider_zip_code").trimToNull()
                    it.orderingProviderCounty = row.getStringOrNull("ordering_provider_county").trimToNull()
                    it.orderingFacilityCity = row.getStringOrNull("ordering_facility_city").trimToNull()
                    it.orderingFacilityCounty = row.getStringOrNull("ordering_facility_county").trimToNull()
                    it.orderingFacilityName = row.getStringOrNull("ordering_facility_name").trimToNull()
                    it.orderingFacilityPostalCode = row.getStringOrNull("ordering_facility_zip_code").trimToNull()
                    it.orderingFacilityState = row.getStringOrNull("ordering_facility_state")
                    it.testingLabCity = row.getStringOrNull("testing_lab_city").trimToNull()
                    it.testingLabClia = row.getStringOrNull("testing_lab_clia").trimToNull()
                    it.testingLabCounty = row.getStringOrNull("testing_lab_county").trimToNull()
                    it.testingLabName = row.getStringOrNull("testing_lab_name").trimToNull()
                    it.testingLabPostalCode = row.getStringOrNull("testing_lab_zip_code").trimToNull()
                    it.testingLabState = row.getStringOrNull("testing_lab_state").trimToNull()
                    it.patientCounty = row.getStringOrNull("patient_county").trimToNull()
                    it.patientEthnicityCode = row.getStringOrNull("patient_ethnicity")
                    it.patientEthnicity = if (it.patientEthnicityCode != null) {
                        metadata.findValueSet("hl70189") ?.toDisplayFromCode(it.patientEthnicityCode)
                    } else {
                        null
                    }
                    it.patientGenderCode = row.getStringOrNull("patient_gender").trimToNull()
                    it.patientGender = if (it.patientGenderCode != null) {
                        metadata.findValueSet("hl70001")?.toDisplayFromCode(it.patientGenderCode)
                    } else {
                        null
                    }
                    it.patientPostalCode = row.getStringOrNull("patient_zip_code").trimToNull()
                    it.patientRaceCode = row.getStringOrNull("patient_race").trimToNull()
                    it.patientRace = if (it.patientRaceCode != null) {
                        metadata.findValueSet("hl70005")?.toDisplayFromCode(it.patientRaceCode)
                    } else {
                        null
                    }
                    it.patientState = row.getStringOrNull("patient_state").trimToNull()
                    it.testResultCode = row.getStringOrNull("test_result").trimToNull()
                    it.testResult = if (it.testResultCode != null) {
                        metadata.findValueSet("covid-19/test_result")?.toDisplayFromCode(it.testResultCode)
                    } else {
                        null
                    }
                    it.equipmentModel = row.getStringOrNull("equipment_model_name").trimToNull()
                    it.specimenCollectionDateTime = row.getStringOrNull("specimen_collection_date_time").let { dt ->
                        if (!dt.isNullOrEmpty()) {
                            try {
                                LocalDate.from(DateUtilities.parseDate(dt))
                            } catch (_: Exception) {
                                null
                            }
                        } else {
                            null
                        }
                    }
                    it.patientAge = getAge(
                        row.getStringOrNull("patient_age").trimToNull(),
                        row.getStringOrNull("patient_dob").trimToNull(),
                        it.specimenCollectionDateTime
                    )
                    it.siteOfCare = row.getStringOrNull("site_of_care").trimToNull()
                    it.reportId = this.id
                    // switched to 1-based index on items in Feb 2022
                    it.reportIndex = idx + 1
                    // For sender ID, use first the provided ID and if not use the client ID.
                    it.senderId = row.getStringOrNull("sender_id").trimToNull()
                    if (it.senderId.isNullOrBlank()) {
                        val clientSource = sources.firstOrNull { source -> source is ClientSource } as ClientSource?
                        if (clientSource != null) it.senderId = clientSource.name.trimToNull()
                    }
                    it.testKitNameId = row.getStringOrNull("test_kit_name_id").trimToNull()
                    it.testPerformedLoincCode = row.getStringOrNull("test_performed_code").trimToNull()
                    it.organizationName = row.getStringOrNull("organization_name").trimToNull()
                }
            }
        } catch (e: Exception) {
            logger.error(e)
            emptyList()
        }
    }

    /**
     * getAge - calculate the age of the patient according to the criteria below:
     *      if patient_age is given then
     *          - validate it is not null, it is valid digit number, and not lesser than zero
     *      else
     *          - the patient will be calculated using period between patient date of birth and
     *          the specimen collection date.
     *  @param patient_age - input patient's age.
     *  @param patient_dob - input patient date of birth.
     *  @param specimenCollectionDate - input date of when specimen was collected.
     *  @return age - result of patient's age.
     */
    private fun getAge(patient_age: String?, patient_dob: String?, specimenCollectionDate: LocalDate?): String? {
        return if (
            (!patient_age.isNullOrBlank()) &&
            patient_age.all { Character.isDigit(it) } &&
            (patient_age.toInt() > 0)
        ) {
            patient_age
        } else {
            //
            // Here, we got invalid or blank patient_age given to us.  Therefore, we will use patient date
            // of birth and date of specimen collected to calculate the patient's age.
            //
            try {
                if (patient_dob == null || specimenCollectionDate == null) return null
                val d = DateUtilities.parseDate(patient_dob).toLocalDate()
                if (d.isBefore(specimenCollectionDate)) {
                    Period.between(d, specimenCollectionDate).years.toString()
                } else {
                    null
                }
            } catch (_: Exception) {
                null
            }
        }
    }

    private fun buildColumnPass1(mapping: Translator.Mapping, toElement: Element): StringColumn? {
        return when (toElement.name) {
            in mapping.useDirectly -> {
                table.stringColumn(mapping.useDirectly[toElement.name]).copy().setName(toElement.name)
            }
            in mapping.useMapper -> {
                null
            }
            in mapping.useDefault -> {
                val defaultValue = mapping.useDefault[toElement.name]
                val defaultValues = Array(table.rowCount()) { defaultValue }
                StringColumn.create(toElement.name, defaultValues.asList())
            }
            else -> {
                buildEmptyColumn(toElement.name)
            }
        }
    }

    /**
     * The second pass runs any mappers as needed for the given [toElement] and the [pass1Columns] data from the first
     * pass.  Mappers will use data from either schema as inputs.
     * @param mapping the mapping
     * @return the mapped column
     */
    private fun buildColumnPass2(
        mapping: Translator.Mapping,
        toElement: Element,
        pass1Columns: List<StringColumn?>
    ): StringColumn {
        val toSchema = mapping.toSchema
        val fromSchema = mapping.fromSchema
        val elementIndex = mapping.toSchema.findElementColumn(toElement.name)
        val values = Array(table.rowCount()) { row ->
            var elementValue = elementIndex?.let { pass1Columns[elementIndex]?.get(row) ?: "" } ?: ""
            if (toElement.useMapper(elementValue)) {
                val mapper = mapping.useMapper[toElement.name]!!
                val (_, args) = Mappers.parseMapperField(
                    toElement.mapper
                        ?: error("'${toElement.mapper}' mapper is missing")
                )
                // Mapper input values can come from either schema
                val inputValues = mapper.valueNames(toElement, args).mapNotNull { argName ->
                    val element = toSchema.findElement(argName)
                        ?: fromSchema.findElement(argName)
                        ?: return@mapNotNull null
                    var value = toSchema.findElementColumn(argName)?.let {
                        val column = pass1Columns[it] ?: return@let null
                        column.get(row)
                    }
                    if (value == null && fromSchema.containsElement(argName)) {
                        value = table.getString(row, argName)
                    }
                    if (value == null || value.isBlank()) return@mapNotNull null
                    ElementAndValue(element, value)
                }
                elementValue = mapper.apply(toElement, args, inputValues).value ?: ""
            }
            if (toElement.useDefault(elementValue)) elementValue = mapping.useDefault[toElement.name] ?: ""
            elementValue
        }
        return StringColumn.create(toElement.name, values.asList())
    }

    private fun buildEmptyColumn(name: String): StringColumn {
        return StringColumn.create(name, List(itemCount) { "" })
    }

    private fun buildRestritedZipCode(name: String): StringColumn {
        val restricted_zip = metadata.findLookupTable("restricted_zip_code")
        var row = 0

        table.column(name).forEach {
            // Assuming zip format is xxxxx-yyyy
            val zipCode = it.toString().split("-")
            val value = zipCode[0].dropLast(2)
            if (zipCode.size > 1) {
                val secondZip = zipCode[1]
                if (restricted_zip?.dataRows?.contains(listOf(value)) == true) {
                    setString(row++, name, "00000-$secondZip")
                } else {
                    setString(row++, name, (value + "00-$secondZip"))
                }
            } else {
                if (restricted_zip?.dataRows?.contains(listOf(value)) == true) {
                    setString(row++, name, "00000")
                } else {
                    setString(row++, name, (value + "00"))
                }
            }
        }
        return table.column(name).copy() as StringColumn
    }

    private fun buildFakedColumn(
        name: String,
        element: Element,
        targetState: String?,
        targetCounty: String?,
        metadata: Metadata,
    ): StringColumn {
        val fakeDataService = FakeDataService()
        return StringColumn.create(
            name,
            List(itemCount) {
                val context = FakeReport.RowContext(metadata, targetState, schema.name, targetCounty)
                fakeDataService.getFakeValueForElement(element, context)
            }
        )
    }

    /**
     * Gets the item hash for a the [rowNum] of the report.
     * @return the ByteArray hash.
     */
    fun getItemHashForRow(rowNum: Int): String {
        // calculate and store item hash for deduplication purposes for the generated item
        val row = this.table.row(rowNum)
        var rawStr = ""
        for (colNum in 0 until row.columnCount()) {
            rawStr += row.getString(colNum)
        }

        val digest = MessageDigest
            .getInstance("SHA-256")
            .digest(rawStr.toByteArray())

        return DatatypeConverter.printHexBinary(digest).uppercase()
    }

    /**
     * Static functions for use in modifying and manipulating reports.
     */
    companion object {
        fun merge(inputs: List<Report>): Report {
            if (inputs.isEmpty())
                error("Cannot merge an empty report list")
            if (inputs.size == 1)
                return inputs[0]
            if (!inputs.all { it.destination == inputs[0].destination })
                error("Cannot merge reports with different destinations")
            if (!inputs.all { it.bodyFormat == inputs[0].bodyFormat })
                error("Cannot merge reports with different bodyFormats")

            val head = inputs[0]
            val tail = inputs.subList(1, inputs.size)

            // Check schema
            val schema = head.schema
            tail.find { it.schema != schema }?.let { error("${it.schema.name} does not match the rest of the merge") }

            // Build table
            val newTable = head.table.copy()
            tail.forEach {
                newTable.append(it.table)
            }

            // Build sources
            val sources = inputs.map { ReportSource(it.id, "merge") }
            val mergedReport =
                Report(
                    schema, newTable, sources, destination = head.destination, bodyFormat = head.bodyFormat,
                    metadata = head.metadata
                )
            mergedReport.itemLineages = createItemLineages(inputs, mergedReport)
            return mergedReport
        }

        private fun createItemLineages(parentReports: List<Report>, childReport: Report): List<ItemLineage> {
            var childRowNum = 0
            val itemLineages = mutableListOf<ItemLineage>()
            parentReports.forEach { parentReport ->
                parentReport.itemIndices.forEach {
                    itemLineages.add(createItemLineageForRow(parentReport, it, childReport, childRowNum))
                    childRowNum++
                }
            }
            return itemLineages
        }

        /**
         * Use a tablesaw Selection bitmap to create a mapping from this report items to newReport items.
         * Note: A tablesaw Selection is just an array of the row indexes in the oldReport that meet the filter criteria
         */
        fun createItemLineages(selection: Selection, parentReport: Report, childReport: Report): List<ItemLineage> {
            return selection.mapIndexed { childRowNum, parentRowNum ->
                createItemLineageForRow(parentReport, parentRowNum, childReport, childRowNum)
            }.toList()
        }

        fun createOneToOneItemLineages(parentReport: Report, childReport: Report): List<ItemLineage> {
            if (parentReport.itemCount != childReport.itemCount)
                error("Reports must have same number of items: ${parentReport.id}, ${childReport.id}")
            if (parentReport.itemLineages != null && parentReport.itemLineages!!.size != parentReport.itemCount) {
                // good place for a simple sanity check.  OK to have no itemLineage, but if you do have it,
                // it must be complete.
                error(
                    "Report ${parentReport.id} should have ${parentReport.itemCount} lineage items" +
                        " but instead has ${parentReport.itemLineages!!.size} lineage items"
                )
            }
            return parentReport.itemIndices.map { i ->
                createItemLineageForRow(parentReport, i, childReport, i)
            }.toList()
        }

        /**
         * This is designed to survive any complicated dicing and slicing of Items that Rick can come up with.
         */
        fun createItemLineageForRow(
            parentReport: Report,
            parentRowNum: Int,
            childReport: Report,
            childRowNum: Int
        ): ItemLineage {
            // get the item hash to store for deduplication purposes. If a hash has already been generated
            //  for a row, use that hash to represent the row itself, since translations will result in different
            //  hash values
            val itemHash = if (parentReport.itemLineages != null && parentReport.itemLineages!!.isNotEmpty())
                parentReport.itemLineages!![parentRowNum].itemHash
            else
                parentReport.getItemHashForRow(parentRowNum)

            // Row numbers start at 0, but index need to start at 1
            val childIndex = childRowNum + 1
            val parentIndex = parentRowNum + 1

            // ok if this is null.
            if (parentReport.itemLineages != null) {
                // Avoid losing history.
                // If the parent report already had lineage, then pass its sins down to the next generation.
                val grandParentReportId = parentReport.itemLineages!![parentRowNum].parentReportId
                val grandParentIndex = parentReport.itemLineages!![parentRowNum].parentIndex
                val grandParentTrackingValue = parentReport.itemLineages!![parentRowNum].trackingId
                return ItemLineage(
                    null,
                    grandParentReportId,
                    grandParentIndex,
                    childReport.id,
                    childIndex,
                    grandParentTrackingValue,
                    null,
                    null,
                    itemHash
                )
            } else {
                val trackingElementValue =
                    parentReport.getString(parentRowNum, parentReport.schema.trackingElement ?: "")
                return ItemLineage(
                    null,
                    parentReport.id,
                    parentIndex,
                    childReport.id,
                    childIndex,
                    trackingElementValue,
                    null,
                    null,
                    itemHash
                )
            }
        }

        /**
         * Create a 1:1 parent_child lineage mapping, using data taken from the
         * grandparent:parent lineage pulled from the database.
         * This is needed in cases where an Action doesn't have the actual Report data in mem. (examples: Send,Download)
         * In those cases, to populate the lineage, we can grab needed fields from previous lineage rows.
         */
        fun createItemLineagesFromDb(
            prevHeader: WorkflowEngine.Header,
            newChildReportId: ReportId
        ): List<ItemLineage>? {
            if (prevHeader.itemLineages == null) return null
            val newLineages = mutableMapOf<Int, ItemLineage>()
            prevHeader.itemLineages.forEach {
                if (it.childReportId != prevHeader.reportFile.reportId) {
                    return@forEach
                }
                newLineages[it.childIndex] =
                    ItemLineage(
                        null,
                        it.childReportId, // the prev child is the new parent
                        it.childIndex,
                        newChildReportId,
                        it.childIndex, // one-to-one mapping
                        it.trackingId,
                        it.transportResult,
                        null,
                        it.itemHash
                    )
            }
            val retval = mutableListOf<ItemLineage>()
            // Note indices start at 1
            for (index in 1..prevHeader.reportFile.itemCount) {
                retval.add(
                    newLineages[index] ?: error(
                        "Unable to create parent->child lineage " +
                            "${prevHeader.reportFile.reportId} -> $newChildReportId: missing lineage $index"
                    )
                )
            }
            return retval
        }

        fun decorateItemLineagesWithTransportResults(itemLineages: List<ItemLineage>, transportResults: List<String>) {
            if (itemLineages.size != transportResults.size) {
                error(
                    "To include transport_results in item_lineages, must have 1:1." +
                        "  Instead have ${transportResults.size} and  ${itemLineages.size} resp."
                )
            }
            itemLineages.forEachIndexed { index, itemLineage ->
                itemLineage.transportResult = transportResults[index]
            }
        }

        fun formFilename(
            id: ReportId,
            schemaName: String,
            fileFormat: Format?,
            createdDateTime: OffsetDateTime,
            translationConfig: TranslatorConfiguration? = null,
            metadata: Metadata
        ): String {
            return formFilename(
                id,
                schemaName,
                fileFormat,
                createdDateTime,
                translationConfig?.nameFormat ?: "standard",
                translationConfig,
                metadata = metadata
            )
        }

        fun formFilename(
            id: ReportId,
            schemaName: String,
            fileFormat: Format?,
            createdDateTime: OffsetDateTime,
            nameFormat: String = "standard",
            translationConfig: TranslatorConfiguration? = null,
            metadata: Metadata
        ): String {
            val formatter = DateTimeFormatter.ofPattern("yyyyMMddHHmmss")
            val nameSuffix = fileFormat?.ext ?: Format.CSV.ext
            val fileName = if (fileFormat == Format.INTERNAL || translationConfig == null) {
                // This file-naming format is used for all INTERNAL files, and whenever there is no custom format.
                "${Schema.formBaseName(schemaName)}-$id-${formatter.format(createdDateTime)}"
            } else {
                metadata.fileNameTemplates[nameFormat.lowercase()].run {
                    this?.getFileName(translationConfig, id)
                        ?: "${Schema.formBaseName(schemaName)}-$id-${formatter.format(createdDateTime)}"
                }
            }
            return "$fileName.$nameSuffix"
        }

        /**
         * Try to extract an existing filename from report metadata [header].  If it does not exist or is malformed,
         * create a new filename.
         * @param metadata optional metadata instance used for dependency injection
         */
        fun formExternalFilename(
            header: WorkflowEngine.Header,
            metadata: Metadata? = null
        ): String {
            // extract the filename from the blob url.
            val filename = if (header.reportFile.bodyUrl != null)
                BlobAccess.BlobInfo.getBlobFilename(header.reportFile.bodyUrl)
            else ""
            return if (filename.isNotEmpty())
                filename
            else {
                // todo: extend this to use the APHL naming convention
                formFilename(
                    header.reportFile.reportId,
                    header.reportFile.schemaName,
                    header.receiver?.format ?: error("Internal Error: ${header.receiver?.name} does not have a format"),
                    header.reportFile.createdAt,
                    metadata = metadata ?: Metadata.getInstance()
                )
            }
        }

        /**
         * Form external filename for a given [bodyUrl], [reportId], [schemaName], [format] and [createdAt].
         * @param metadata optional metadata instance used for dependency injection
         */
        fun formExternalFilename(
            bodyUrl: String?,
            reportId: ReportId,
            schemaName: String,
            format: Format,
            createdAt: OffsetDateTime,
            metadata: Metadata? = null
        ): String {
            // extract the filename from the blob url.
            val filename = if (bodyUrl != null)
                BlobAccess.BlobInfo.getBlobFilename(bodyUrl)
            else ""
            return filename.ifEmpty {
                // todo: extend this to use the APHL naming convention
                formFilename(
                    reportId,
                    schemaName,
                    format,
                    createdAt,
                    metadata = metadata ?: Metadata.getInstance()
                )
            }
        }

        /**
         * Tries to get a value from the underlying row and if there is an error, returns the default provided
         * @param columnName the name of the column to try and query from in this row
         * @param default the default value to return if there's an error getting a value. Defaults to null.
         */
        private fun Row.getStringOrDefault(columnName: String, default: String? = null): String? {
            return try {
                this.getString(columnName)
            } catch (_: Exception) {
                default
            }
        }

        /**
         * Tries to get a value in the underlying row for the column name, and if it doesn't exist, returns null
         */
        private fun Row.getStringOrNull(columnName: String): String? {
            return this.getStringOrDefault(columnName, null)
        }
    }
}<|MERGE_RESOLUTION|>--- conflicted
+++ resolved
@@ -565,13 +565,10 @@
      */
     fun deidentify(replacementValue: String): Report {
         val columns = schema.elements.map {
-<<<<<<< HEAD
             if (it.name == "patient_zip_code") {
                 buildRestritedZipCode(it.name)
             } else if (it.pii == true) {
-=======
             if (it.pii == true) {
->>>>>>> 3c043d3d
                 table.column(it.name)
                     .asStringColumn()
                     .set(
