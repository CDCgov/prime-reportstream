package gov.cdc.prime.router

import gov.cdc.prime.router.azure.BlobAccess
import gov.cdc.prime.router.azure.WorkflowEngine
import gov.cdc.prime.router.azure.db.enums.TaskAction
import gov.cdc.prime.router.azure.db.tables.pojos.CovidResultMetadata
import gov.cdc.prime.router.azure.db.tables.pojos.ElrResultMetadata
import gov.cdc.prime.router.azure.db.tables.pojos.ItemLineage
import gov.cdc.prime.router.common.DateUtilities
import gov.cdc.prime.router.common.DateUtilities.toLocalDate
import gov.cdc.prime.router.common.DateUtilities.toOffsetDateTime
import gov.cdc.prime.router.common.DateUtilities.toYears
import gov.cdc.prime.router.common.StringUtilities.trimToNull
import gov.cdc.prime.router.metadata.ElementAndValue
import gov.cdc.prime.router.metadata.Mappers
import org.apache.logging.log4j.kotlin.Logging
import tech.tablesaw.api.Row
import tech.tablesaw.api.StringColumn
import tech.tablesaw.api.Table
import tech.tablesaw.columns.Column
import tech.tablesaw.selection.Selection
import java.security.MessageDigest
import java.time.Duration
import java.time.LocalDate
import java.time.OffsetDateTime
import java.time.ZoneId
import java.time.format.DateTimeFormatter
import java.util.UUID
import javax.xml.bind.DatatypeConverter
import kotlin.random.Random

/**
 * Report id
 */
typealias ReportId = UUID

/**
 * Default values for elements to use when creating reports
 */
typealias DefaultValues = Map<String, String>

// the threshold for count of rows inside the report that we don't want
// to shuffle at. If there are less than this number of rows in the table
// then we just want to fake the data instead to prevent the leakage of PII
const val SHUFFLE_THRESHOLD = 25

// Basic size limitations on incoming reports
// Experiments show 10k HL7 Items is ~41Meg. So allow 50Meg
const val PAYLOAD_MAX_BYTES: Long = (50 * 1000 * 1000).toLong()
const val REPORT_MAX_ITEMS = 10000
const val REPORT_MAX_ITEM_COLUMNS = 2000
const val REPORT_MAX_ERRORS = 100

// constants used for parsing and processing a report message
const val ROUTE_TO_SEPARATOR = ","
const val DEFAULT_SEPARATOR = ":"

// options are used to process and route the report
enum class Options {
    None,
    ValidatePayload,
    CheckConnections,
    SkipSend,
    SendImmediately,

    @OptionDeprecated
    SkipInvalidItems;

    class InvalidOptionException(message: String) : Exception(message)

    /**
     * Checks to see if the enum constant has an @OptionDeprecated annotation.
     * If the annotation is present, the constant is no longer in use.
     */

    val isDeprecated = this.declaringClass.getField(this.name)
        .getAnnotation(OptionDeprecated::class.java) != null

    companion object {
        /**
         * ActiveValues is a list of the non-deprecated options that can be used when submitting a report
         */

        val activeValues = mutableListOf<Options>()

        init {
            Options.values().forEach {
                if (!it.isDeprecated) activeValues.add(it)
            }
        }

        /**
         * Handles invalid values, which are technically not allowed in an enum. In this case if the [input]
         *  is not one that is supported, it will be set to None.
         */
        fun valueOfOrNone(input: String): Options {
            return try {
                valueOf(input)
            } catch (ex: IllegalArgumentException) {
                val msg = "$input is not a valid Option. Valid options: ${Options.activeValues.joinToString()}"
                throw InvalidOptionException(msg)
            }
        }
    }
}

annotation class OptionDeprecated()

/**
 * ReportStreamFilterResult records useful information about rows filtered by one filter call.  One filter
 * might filter many rows. ReportStreamFilterResult entries are only created when filter logging is on.  This is to
 * prevent tons of junk logging of jurisdictionalFilters - the vast majority of which typically filter out everything.
 *
 * @property receiverName Then intended receiver for the report
 * @property originalCount The original number of items in the report
 * @property filterName The name of the filter function that removed the rows
 * @property filterArgs The arguments used in the filter function
 * @property filteredTrackingElement The trackingElement value of the rows removed.
 * Note that we can't guarantee the Sender is sending good unique trackingElement values.
 * Note that we are not tracking the index (aka rownum).  That's because the row numbers we get here are
 * not the ones in the data the user submitted -- because quality filtering is done after juris filtering,
 * which creates a new report with fewer rows.
 */
data class ReportStreamFilterResult(
    val receiverName: String,
    val originalCount: Int,
    val filterName: String,
    val filterArgs: List<String>,
    val filteredTrackingElement: String,
    val filterType: ReportStreamFilterType?
) : ActionLogDetail {
    override val scope = ActionLogScope.translation
<<<<<<< HEAD
    override val errorCode = ""
=======

>>>>>>> 2531890f
    companion object {
        // Use this value in logs and user-facing messages if the trackingElement is missing.
        const val DEFAULT_TRACKING_VALUE = "MissingID"
    }

    override val message = "For $receiverName, filter $filterName$filterArgs" +
        " filtered out item $filteredTrackingElement"

    // Used for deserializing to a JSON response
    override fun toString(): String {
        return message
    }
}

/**
 * The report represents the report from one agent-organization, and which is
 * translated and sent to another agent-organization. Each report has a schema,
 * unique id and name as well as list of sources for the creation of the report.
 */
class Report : Logging {
    enum class Format(
        val ext: String,
        val mimeType: String,
        val isSingleItemFormat: Boolean = false,
    ) {
        INTERNAL("internal.csv", "text/csv"), // A format that serializes all elements of a Report.kt (in CSV)
        CSV("csv", "text/csv"), // A CSV format the follows the csvFields
        CSV_SINGLE("csv", "text/csv", true),
        HL7("hl7", "application/hl7-v2", true), // HL7 with one result per file
        HL7_BATCH("hl7", "application/hl7-v2"), // HL7 with BHS and FHS headers
        FHIR("fhir", "tbd"); // TODO determine a mime type when/if we receive FHIR

        companion object {
            // Default to CSV if weird or unknown
            fun safeValueOf(formatStr: String?): Format {
                return try {
                    valueOf(formatStr ?: "CSV")
                } catch (e: IllegalArgumentException) {
                    CSV
                }
            }
        }
    }

    /**
     * the UUID for the report
     */
    val id: ReportId

    /**
     * The schema of the data in the report
     */
    val schema: Schema

    /**
     * The sources that generated this service
     * todo this is no longer being stored in the db. Its not clear what its useful for.
     */
    val sources: List<Source>

    /**
     * The intended destination service for this report
     */
    val destination: Receiver?

    /**
     * The list of info about data *removed* from this report by filtering.
     * The list has one entry per filter applied, *not* one entry per row removed.
     */
    val filteringResults: MutableList<ReportStreamFilterResult> = mutableListOf()

    /**
     * The time when the report was created
     */
    val createdDateTime: OffsetDateTime

    /**
     * The number of items in the report
     */
    val itemCount: Int

    /**
     * The number of items that passed the jurisdictionalFilter for this report, prior to
     * other filtering.  This is purely informational.   It is >= the actual number of items
     * in the report.  This is only useful for reports created by the routing step.
     * In all other cases, this value can be confusing, for example after batching has occurred.
     * So in all other cases, we set it to null.
     *
     * Example usage: if during filtering 10 items passed the juris filter for Kentucky, but then only 3 passed
     * the qualityFilter, the report created by routing (prior to batching)
     * would have [itemCountBeforeQualFilter] = 10 and [itemCount] = 3.
     */
    var itemCountBeforeQualFilter: Int? = null

    /**
     * The set of parent -> child lineage items associated with this report.
     * The items in *this* report are the *child* items.
     * There should be `itemCount` items in this List, or it should be null.
     * Implicit in that assumption is that each Item
     * within this report has only a single parent item.  If this assumption changes, we'll
     * need to make this into a more complex data structure.
     */
    var itemLineages: List<ItemLineage>? = null

    /**
     * A range of item index for this report
     */
    val itemIndices: IntRange get() = 0 until this.table.rowCount()

    /**
     * A standard name for this report that take schema, id, and destination into account
     */
    val name: String
        get() = formFilename(
            id,
            schema.baseName,
            bodyFormat,
            createdDateTime,
            translationConfig = destination?.translation,
            metadata = this.metadata
        )

    /**
     * A format for the body or use the destination format
     */
    val bodyFormat: Format

    /**
     * A pointer to where the Report is stored.
     */
    var bodyURL: String = ""

    /**
     * An indicator of what the nextAction on a report is, defaults to 'none'
     */
    var nextAction: TaskAction = TaskAction.none

    // The use of a TableSaw is an implementation detail hidden by this class
    // The TableSaw table is mutable, while this class is has immutable semantics
    //
    // Dev Note: TableSaw is not multi-platform, so it could be switched out in the future.
    // Don't let the TableSaw abstraction leak.
    //
    private val table: Table

    private val metadata: Metadata

    /**
     * Allows us to specify a synthesize strategy when converting a report from live data
     * into synthetic data that cannot be tied back to any real persons
     */
    enum class SynthesizeStrategy {
        BLANK,
        SHUFFLE,
        PASSTHROUGH,
        FAKE
    }

    // Generic
    constructor(
        schema: Schema,
        values: List<List<String>>,
        sources: List<Source>,
        destination: Receiver? = null,
        bodyFormat: Format? = null,
        itemLineage: List<ItemLineage>? = null,
        id: ReportId? = null, // If constructing from blob storage, must pass in its UUID here.  Otherwise, null.
        metadata: Metadata,
        itemCountBeforeQualFilter: Int? = null,
    ) {
        this.id = id ?: UUID.randomUUID()
        this.schema = schema
        this.sources = sources
        this.createdDateTime = OffsetDateTime.now()
        this.destination = destination
        this.bodyFormat = bodyFormat ?: destination?.format ?: Format.INTERNAL
        this.itemLineages = itemLineage
        this.table = createTable(schema, values)
        this.itemCount = this.table.rowCount()
        this.metadata = metadata
        this.itemCountBeforeQualFilter = itemCountBeforeQualFilter
    }

    // Test source
    constructor(
        schema: Schema,
        values: List<List<String>>,
        source: TestSource,
        destination: Receiver? = null,
        bodyFormat: Format? = null,
        itemLineage: List<ItemLineage>? = null,
        metadata: Metadata? = null,
        itemCountBeforeQualFilter: Int? = null,
    ) {
        this.id = UUID.randomUUID()
        this.schema = schema
        this.sources = listOf(source)
        this.destination = destination
        this.bodyFormat = bodyFormat ?: destination?.format ?: Format.INTERNAL
        this.itemLineages = itemLineage
        this.createdDateTime = OffsetDateTime.now()
        this.table = createTable(schema, values)
        this.itemCount = this.table.rowCount()
        this.metadata = metadata ?: Metadata.getInstance()
        this.itemCountBeforeQualFilter = itemCountBeforeQualFilter
    }

    constructor(
        schema: Schema,
        values: Map<String, List<String>>,
        source: Source,
        destination: Receiver? = null,
        bodyFormat: Format? = null,
        itemLineage: List<ItemLineage>? = null,
        metadata: Metadata,
        itemCountBeforeQualFilter: Int? = null,
    ) {
        this.id = UUID.randomUUID()
        this.schema = schema
        this.sources = listOf(source)
        this.bodyFormat = bodyFormat ?: destination?.format ?: Format.INTERNAL
        this.destination = destination
        this.createdDateTime = OffsetDateTime.now()
        this.itemLineages = itemLineage
        this.table = createTable(values)
        this.itemCount = this.table.rowCount()
        this.metadata = metadata
        this.itemCountBeforeQualFilter = itemCountBeforeQualFilter
    }

    /**
     * Full ELR Report constructor for ingest
     * [bodyFormat] is the format for this report. Should be HL7
     * [sources] is the ClientSource or TestSource, where this data came from
     * [numberOfMessages] how many incoming messages does this Report represent
     * [metadata] is the metadata to use, mocked meta is passed in for testing
     * [itemLineage] itemlineages for this report to track parent/child reports
     */
    constructor(
        bodyFormat: Format,
        sources: List<Source>,
        numberOfMessages: Int,
        metadata: Metadata? = null,
        itemLineage: List<ItemLineage>? = null,
        destination: Receiver? = null,
        nextAction: TaskAction = TaskAction.process
    ) {
        this.id = UUID.randomUUID()
        // ELR submissions do not need a schema, but it is required by the database to maintain legacy functionality
        this.schema = Schema("None", Topic.FULL_ELR)
        this.sources = sources
        this.bodyFormat = bodyFormat
        this.destination = destination
        this.createdDateTime = OffsetDateTime.now()
        this.itemLineages = itemLineage
        // we do not need the 'table' representation in this instance
        this.table = createTable(emptyMap<String, List<String>>())
        this.itemCount = numberOfMessages
        this.metadata = metadata ?: Metadata.getInstance()
        this.itemCountBeforeQualFilter = numberOfMessages
        this.nextAction = nextAction
    }

    private constructor(
        schema: Schema,
        table: Table,
        sources: List<Source>,
        destination: Receiver? = null,
        bodyFormat: Format? = null,
        itemLineage: List<ItemLineage>? = null,
        metadata: Metadata? = null,
        itemCountBeforeQualFilter: Int? = null,
    ) {
        this.id = UUID.randomUUID()
        this.schema = schema
        this.table = table
        this.itemCount = this.table.rowCount()
        this.sources = sources
        this.destination = destination
        this.bodyFormat = bodyFormat ?: destination?.format ?: Format.INTERNAL
        this.itemLineages = itemLineage
        this.createdDateTime = OffsetDateTime.now()
        this.metadata = metadata ?: Metadata.getInstance()
        this.itemCountBeforeQualFilter = itemCountBeforeQualFilter
    }

    @Suppress("Destructure")
    private fun createTable(schema: Schema, values: List<List<String>>): Table {
        fun valuesToColumns(schema: Schema, values: List<List<String>>): List<Column<*>> {
            return schema.elements.mapIndexed { index, element ->
                StringColumn.create(element.name, values.map { it[index] })
            }
        }

        return Table.create("prime", valuesToColumns(schema, values))
    }

    private fun createTable(values: Map<String, List<String>>): Table {
        fun valuesToColumns(values: Map<String, List<String>>): List<Column<*>> {
            return values.keys.map {
                StringColumn.create(it, values[it])
            }
        }
        return Table.create("prime", valuesToColumns(values))
    }

    // todo remove this when we remove ReportSource
    private fun fromThisReport(action: String) = listOf(ReportSource(this.id, action))

    /**
     * Does a shallow copy of this report. Will have a new id and create date.
     * Copies the itemLineages and filteredItems as well.
     */
    fun copy(destination: Receiver? = null, bodyFormat: Format? = null): Report {
        // Dev Note: table is immutable, so no need to duplicate it
        val copy = Report(
            this.schema,
            this.table,
            fromThisReport("copy"),
            destination ?: this.destination,
            bodyFormat ?: this.bodyFormat,
            metadata = this.metadata,
            itemCountBeforeQualFilter = this.itemCountBeforeQualFilter,
        )
        copy.itemLineages = createOneToOneItemLineages(this, copy)
        copy.filteringResults.addAll(this.filteringResults)
        return copy
    }

    /** Checks to see if the report is empty or not */
    fun isEmpty(): Boolean {
        return table.rowCount() == 0
    }

    /** Given a report object, returns the assigned time zone or the default */
    fun getTimeZoneForReport(): ZoneId {
        val hl7Config = this.destination?.translation as? Hl7Configuration
        return if (
            hl7Config?.convertDateTimesToReceiverLocalTime == true && this.destination?.timeZone != null
        ) {
            ZoneId.of(this.destination.timeZone.zoneId)
        } else {
            // default to UTC
            ZoneId.of("UTC")
        }
    }

    fun getString(row: Int, column: Int, maxLength: Int? = null): String? {
        return table.getString(row, column).let {
            if (maxLength == null || maxLength > it.length) {
                it
            } else {
                it.substring(0, maxLength)
            }
        }
    }

    fun getString(row: Int, colName: String, maxLength: Int? = null): String? {
        val column = schema.findElementColumn(colName) ?: return null
        return table.getString(row, column).let {
            if (maxLength == null || maxLength > it.length) {
                it
            } else {
                it.substring(0, maxLength)
            }
        }
    }

    fun getStringByHl7Field(row: Int, hl7Field: String, maxLength: Int? = null): String? {
        val column = schema.elements.firstOrNull { it.hl7Field.equals(hl7Field, ignoreCase = true) } ?: return null
        val index = schema.findElementColumn(column.name) ?: return null
        return table.getString(row, index).let {
            if (maxLength == null || maxLength > it.length) {
                it
            } else {
                it.substring(0, maxLength)
            }
        }
    }

    fun getRow(row: Int): List<String> {
        return schema.elements.map {
            val column = schema.findElementColumn(it.name)
                ?: error("Internal Error: column for '${it.name}' is not found")
            table.getString(row, column) ?: ""
        }
    }

    fun filter(
        filterFunctions: List<Pair<ReportStreamFilterDefinition, List<String>>>,
        receiver: Receiver,
        doLogging: Boolean,
        trackingElement: String?,
        reverseTheFilter: Boolean = false,
        reportStreamFilterType: ReportStreamFilterType
    ): Report {
        val filteredRows = mutableListOf<ReportStreamFilterResult>()
        val combinedSelection = Selection.withRange(0, table.rowCount())
        filterFunctions.forEach { (filterFn, fnArgs) ->
            val filterFnSelection = filterFn.getSelection(fnArgs, table, receiver, doLogging)
            // NOTE: It's odd that we have to do logic after the fact
            //       to figure out what the previous function did
            if (doLogging && filterFnSelection.size() < table.rowCount()) {
                val before = Selection.withRange(0, table.rowCount())
                val filteredRowList = before.andNot(filterFnSelection).toList()
                val rowsFiltered = getValuesInRows(
                    trackingElement, filteredRowList, ReportStreamFilterResult.DEFAULT_TRACKING_VALUE
                )
                rowsFiltered.forEach { trackingId ->
                    filteredRows.add(
                        ReportStreamFilterResult(
                            receiver.fullName,
                            table.rowCount(),
                            filterFn.name,
                            fnArgs,
                            trackingId,
                            reportStreamFilterType
                        )
                    )
                }
            }
            combinedSelection.and(filterFnSelection)
        }
        val finalCombinedSelection = if (reverseTheFilter)
            Selection.withRange(0, table.rowCount()).andNot(combinedSelection)
        else
            combinedSelection
        val filteredTable = table.where(finalCombinedSelection)
        val filteredReport = Report(
            this.schema,
            filteredTable,
            fromThisReport("filter: $filterFunctions"),
            metadata = this.metadata,
            // copy from previous filter; avoid losing info during filtering steps subsequent to quality filter.
            itemCountBeforeQualFilter = this.itemCountBeforeQualFilter
        )
        // Write same info to our logs that goes in the json response obj
        if (doLogging)
            filteredRows.forEach { filterResult -> logger.info(filterResult.toString()) }
        filteredReport.filteringResults.addAll(this.filteringResults) // copy ReportStreamFilterResults from prev
        filteredReport.filteringResults.addAll(filteredRows) // and add any new ReportStreamFilterResults just created.
        filteredReport.itemLineages = createItemLineages(finalCombinedSelection, this, filteredReport)
        return filteredReport
    }

    /**
     * Return the values in column [columnName] for these [rows].  If a [default] is specified,
     * that value is used for all cases where the value is empty/null/missing for that row in the table.
     * If [default] is null, this may return fewer rows than in [rows].
     *
     * @return an emptyList if the columnName is null (not an error)
     *
     */
    fun getValuesInRows(columnName: String?, rows: List<Int>, default: String? = null): List<String> {
        if (columnName.isNullOrEmpty()) return emptyList()
        val columnIndex = this.table.columnIndex(columnName)
        return rows.mapNotNull { row ->
            val value = this.table.getString(row, columnIndex)
            if (value.isNullOrEmpty())
                default // might be null
            else
                value
        }
    }

    /**
     * Return Report with PII columns transformed to [replacementValue] when a value is sent. Blank values should
     * remain unchanged.
     */
    fun deidentify(replacementValue: String): Report {
        val columns = schema.elements.map {
            when {
                it.name == patient_zip_column_name -> buildRestrictedZipCode(it.name)
                it.name == patient_age_column_name -> buildDeidentifiedPatientAgeColumn(replacementValue)
                it.name == patient_dob_column_name -> buildDeidentifiedPatientDobColumn(replacementValue)
                it.pii == true -> {
                    table.column(it.name)
                        .asStringColumn()
                        .set(
                            table.column(it.name)
                                .isNotMissing,
                            replacementValue
                        )
                }
                else -> table.column(it.name).copy()
            }
        }
        return Report(
            schema,
            Table.create(columns),
            fromThisReport("deidentify"),
            itemLineage = this.itemLineages,
            metadata = this.metadata,
            itemCountBeforeQualFilter = this.itemCountBeforeQualFilter,
        )
    }

    /**
     * Writes the [value] for the [columnName] for the [row].  If a [columnName] is not in the schema,
     * an error is thrown.
     * Any data in the field will be overwritten.
     */
    fun setString(row: Int, columnName: String, value: String) {
        val column = schema.findElementColumn(columnName) ?: error("Internal Error: '$columnName' is not found")
        table.stringColumn(column).set(row, value)
    }

    // takes the data in the existing report and synthesizes different data from it
    // the goal is to allow us to take real data in, move it around and scramble it, so it's
    // not able to point back to the actual records
    fun synthesizeData(
        synthesizeStrategies: Map<String, SynthesizeStrategy> = emptyMap(),
        targetState: String? = null,
        targetCounty: String? = null,
        metadata: Metadata,
    ): Report {
        fun safeSetStringInRow(row: Row, columnName: String, value: String) {
            if (row.columnNames().contains(columnName))
                row.setString(columnName, value)
        }

        val columns = schema.elements.map {
            val synthesizedColumn = synthesizeStrategies[it.name]?.let { strategy ->
                // we want to guard against the possibility that there are too few records
                // to reliably shuffle against. because shuffling is pseudo-random, it's possible that
                // with something below a threshold we could end up leaking PII, therefore
                // ignore the call to shuffle and just fake it
                val synthesizeStrategy = if (itemCount < SHUFFLE_THRESHOLD && strategy == SynthesizeStrategy.SHUFFLE) {
                    SynthesizeStrategy.FAKE
                } else {
                    strategy
                }
                // look in the mapping parameter passed in for the current element
                when (synthesizeStrategy) {
                    // examine the synthesizeStrategy for the field
                    // can be one of three values right now:
                    // empty column, shuffle column, pass through column untouched
                    SynthesizeStrategy.SHUFFLE -> {
                        // if the field is date of birth, then we can break it apart and make
                        // a pseudo-random date
                        val shuffledValues = if (it.name == "patient_dob") {
                            // shuffle all the DOBs
                            val dobs = table.column(it.name).asStringColumn().shuffled().map { dob ->
                                // parse the date
                                val parsedDate = LocalDate.parse(
                                    dob.ifEmpty {
                                        LocalDate.now().format(
                                            DateTimeFormatter.ofPattern(DateUtilities.datePattern)
                                        )
                                    },
                                    DateTimeFormatter.ofPattern(DateUtilities.datePattern)
                                )
                                // get the year and date
                                val year = parsedDate.year
                                // fake a month
                                val month = Random.nextInt(1, 12)
                                val day = Random.nextInt(1, 28)
                                // return with a different month and day
                                DateUtilities.dateFormatter.format(LocalDate.of(year, month, day))
                            }
                            // return our list of days
                            dobs
                        } else {
                            // return the string column shuffled
                            table.column(it.name).asStringColumn().shuffled()
                        }
                        StringColumn.create(it.name, shuffledValues)
                    }
                    SynthesizeStrategy.FAKE -> {
                        // generate random faked data for the column passed in
                        buildFakedColumn(it.name, it, targetState, targetCounty, metadata)
                    }
                    SynthesizeStrategy.BLANK -> buildEmptyColumn(it.name)
                    SynthesizeStrategy.PASSTHROUGH -> table.column(it.name).copy()
                }
            }
            // if the element name is not mapping, it is handled as a pass through
            synthesizedColumn ?: table.column(it.name).copy()
        }
        val table = Table.create(columns)
        // unfortunate fact for how we do faking of rows, the four columns below
        // would never match because the row context was new on each write of the
        // column. because we synthesize the data here, we need to actually overwrite the
        // values in each row because quality synthetic data matters
        table.forEach {
            val context = FakeReport.RowContext(
                metadata,
                targetState,
                schema.name,
                targetCounty
            )
            safeSetStringInRow(it, "patient_county", context.county)
            safeSetStringInRow(it, "patient_city", context.city)
            safeSetStringInRow(it, "patient_state", context.state)
            safeSetStringInRow(it, "patient_zip_code", context.zipCode)
        }
        // return the new copy of the report here
        return Report(schema, table, fromThisReport("synthesizeData"), metadata = this.metadata)
    }

    /**
     * Create a separate report for each item in the report
     */
    fun split(): List<Report> {
        return itemIndices.map {
            val row = getRow(it)
            val oneItemReport = Report(
                schema = schema,
                values = listOf(row),
                sources = fromThisReport("split"),
                destination = destination,
                bodyFormat = bodyFormat,
                metadata = this.metadata
            )
            oneItemReport.itemLineages =
                listOf(createItemLineageForRow(this, it, oneItemReport, 0))
            oneItemReport
        }
    }

    /**
     * Here 'mapping' means to transform data from the current schema to a new schema per the rules in the [mapping].
     * Not to be confused with our lower level [Mapper] concept.
     */
    fun applyMapping(mapping: Translator.Mapping): Report {
        val pass1Columns = mapping.toSchema.elements.map { element -> buildColumnPass1(mapping, element) }
        val pass2Columns = mapping.toSchema.elements.map { element -> buildColumnPass2(mapping, element, pass1Columns) }
        val newTable = Table.create(pass2Columns)
        return Report(
            mapping.toSchema, newTable, fromThisReport("mapping"), itemLineage = itemLineages,
            metadata = this.metadata, itemCountBeforeQualFilter = this.itemCountBeforeQualFilter
        )
    }

    /**
     * This method takes the contents of a report and maps them a [ElrResultMetadata] object that is ready
     * to be persisted to the database. This is not PII nor PHI, so it is safe to collect and build trend
     * analysis off of.
     */
    fun getDeidentifiedResultMetaData(): List<ElrResultMetadata> {
        return try {
            table.mapIndexed { idx, row ->
                ElrResultMetadata().also {
                    it.messageId = row.getStringOrNull("message_id")
                    it.previousMessageId = row.getStringOrNull("previous_message_id")
                    it.topic = row.getStringOrNull("topic")
                    it.reportId = this.id
                    // switched to 1-based index on items in Feb 2022
                    it.reportIndex = idx + 1
                    // For sender ID, use first the provided ID and if not use the client ID.
                    it.senderId = row.getStringOrNull("sender_id")
                    if (it.senderId.isNullOrBlank()) {
                        val clientSource = sources.firstOrNull { source -> source is ClientSource } as ClientSource?
                        if (clientSource != null) it.senderId = clientSource.name.trimToNull()
                    }
                    it.organizationName = row.getStringOrNull("organization_name")

                    it.sendingApplicationId = row.getStringOrNull("sending_application_namespace_id")
                    it.sendingApplicationName = row.getStringOrNull("sending_application_universal_id")

                    it.orderingProviderName =
                        row.getStringOrNull("ordering_provider_first_name") +
                        " " + row.getStringOrNull("ordering_provider_last_name")
                    it.orderingProviderId = row.getStringOrNull("ordering_provider_id")
                    it.orderingProviderCity = row.getStringOrNull("ordering_provider_city")
                    it.orderingProviderState = row.getStringOrNull("ordering_provider_state")
                    it.orderingProviderPostalCode = row.getStringOrNull("ordering_provider_zip_code")
                    it.orderingProviderCounty = row.getStringOrNull("ordering_provider_county")

                    it.orderingFacilityId = row.getStringOrNull("ordering_facility_id")
                    it.orderingFacilityCity = row.getStringOrNull("ordering_facility_city")
                    it.orderingFacilityCounty = row.getStringOrNull("ordering_facility_county")
                    it.orderingFacilityName = row.getStringOrNull("ordering_facility_name")
                    it.orderingFacilityPostalCode = row.getStringOrNull("ordering_facility_zip_code")
                    it.orderingFacilityState = row.getStringOrNull("ordering_facility_state")

                    it.testingFacilityCity = row.getStringOrNull("testing_lab_city")
                    it.testingFacilityId = row.getStringOrNull("testing_lab_id")
                    it.testingFacilityCounty = row.getStringOrNull("testing_lab_county")
                    it.testingFacilityName = row.getStringOrNull("testing_lab_name")
                    it.testingFacilityPostalCode = row.getStringOrNull("testing_lab_zip_code")
                    it.testingFacilityState = row.getStringOrNull("testing_lab_state")

                    it.patientCounty = row.getStringOrNull("patient_county")
                    it.patientCountry = row.getStringOrNull("patient_country")
                    it.patientEthnicityCode = row.getStringOrNull("patient_ethnicity")
                    it.patientEthnicity = if (it.patientEthnicityCode != null) {
                        metadata.findValueSet("hl70189")?.toDisplayFromCode(it.patientEthnicityCode)
                    } else {
                        null
                    }
                    it.patientGenderCode = row.getStringOrNull("patient_gender")
                    it.patientGender = if (it.patientGenderCode != null) {
                        metadata.findValueSet("hl70001")?.toDisplayFromCode(it.patientGenderCode)
                    } else {
                        null
                    }
                    it.patientPostalCode = row.getStringOrNull("patient_zip_code")
                    it.patientRaceCode = row.getStringOrNull("patient_race")
                    it.patientRace = if (it.patientRaceCode != null) {
                        metadata.findValueSet("hl70005")?.toDisplayFromCode(it.patientRaceCode)
                    } else {
                        null
                    }
                    it.patientState = row.getStringOrNull("patient_state")
                    it.patientTribalCitizenship = row.getStringOrNull("patient_tribal_citizenship")
                    it.patientTribalCitizenshipCode = row.getStringOrNull("patient_tribal_citizenship_code")
                    it.patientPreferredLanguage = row.getStringOrNull("patient_preferred_language")
                    it.patientNationality = row.getStringOrNull("patient_nationality")
                    it.patientSpecies = row.getStringOrNull("patient_species")
                    it.patientSpeciesCode = row.getStringOrNull("patient_species_code")

                    it.reasonForStudy = row.getStringOrNull("reason_for_study_text")
                    it.reasonForStudyCode = row.getStringOrNull("reason_for_study_id")

                    it.testResultCode = row.getStringOrNull("test_result_id")
                    it.testResult = row.getStringOrNull("test_result_text")
                    it.testResultNormalized = if (it.testResultCode != null) {
                        metadata.findValueSet("monkeypox/test_result")?.toDisplayFromCode(it.testResultCode)
                    } else {
                        null
                    }
                    it.equipmentModel = row.getStringOrNull("equipment_model_name")
                    it.specimenCollectionDateTime = row.getStringOrNull("specimen_collection_date_time").let { dt ->
                        if (!dt.isNullOrEmpty()) {
                            try {
                                DateUtilities.parseDate(dt).toOffsetDateTime()
                            } catch (_: Exception) {
                                null
                            }
                        } else {
                            null
                        }
                    }
                    it.patientAge = getAge(
                        row.getStringOrNull("patient_age"),
                        row.getStringOrNull("patient_dob"),
                        it.specimenCollectionDateTime
                    )
                    it.specimenReceivedDateTime = row.getStringOrNull(
                        "testing_lab_specimen_received_datetime"
                    ).let { dt ->
                        if (!dt.isNullOrEmpty()) {
                            try {
                                DateUtilities.parseDate(dt).toOffsetDateTime()
                            } catch (_: Exception) {
                                null
                            }
                        } else {
                            null
                        }
                    }
                    it.specimenCollectionMethod = row.getStringOrNull("specimen_collection_method_text")
                    it.specimenCollectionMethodCode = row.getStringOrNull("specimen_collection_method_code")
                    it.specimenCollectionSite = row.getStringOrNull("specimen_collection_site_text")
                    it.specimenCollectionSiteCode = row.getStringOrNull("specimen_collection_site_code")
                    it.specimenType = row.getStringOrNull("specimen_type_name")
                    it.specimenTypeCode = row.getStringOrNull("specimen_type_code")
                    it.specimenTypeNormalized = if (it.specimenTypeCode != null) {
                        metadata.findValueSet("monkeypox/specimen_type")?.toDisplayFromCode(it.specimenTypeCode)
                    } else {
                        null
                    }
                    it.specimenSourceSite = row.getStringOrNull("specimen_source_site_text")
                    it.specimenSourceSiteCode = row.getStringOrNull("specimen_source_site_code")

                    it.siteOfCare = row.getStringOrNull("site_of_care")
                    it.testKitNameId = row.getStringOrNull("test_kit_name_id")
                    it.testPerformedCode = row.getStringOrNull("test_performed_code")
                    it.testPerformed = row.getStringOrNull("test_performed_name")
                    it.testPerformedNormalized = if (it.testPerformedCode != null) {
                        metadata.findValueSet("monkeypox/test_code")?.toDisplayFromCode(it.testPerformedCode)
                    } else {
                        null
                    }
                    it.testPerformedLongName = if (it.testPerformedCode != null) {
                        metadata.findValueSet("monkeypox/test_long_name")?.toDisplayFromCode(it.testPerformedCode)
                    } else {
                        null
                    }
                    it.testOrdered = row.getStringOrNull("ordered_test_name")
                    it.testOrderedCode = row.getStringOrNull("ordered_test_code")
                    it.testOrderedNormalized = if (it.testOrderedCode != null) {
                        metadata.findValueSet("monkeypox/test_code")?.toDisplayFromCode(it.testOrderedCode)
                    } else {
                        null
                    }
                    it.testOrderedLongName = if (it.testOrderedCode != null) {
                        metadata.findValueSet("monkeypox/test_long_name")?.toDisplayFromCode(it.testOrderedCode)
                    } else {
                        null
                    }
                    // trap the processing mode code as well
                    it.processingModeCode = row.getStringOrNull("processing_mode_code")
                }
            }
        } catch (e: Exception) {
            logger.error(e)
            emptyList()
        }
    }

    fun getDeidentifiedCovidResults(): List<CovidResultMetadata> {
        return try {
            table.mapIndexed() { idx, row ->
                CovidResultMetadata().also {
                    it.messageId = row.getStringOrNull("message_id")
                    it.previousMessageId = row.getStringOrNull("previous_message_id")
                    it.orderingProviderName =
                        row.getStringOrNull("ordering_provider_first_name") +
                        " " + row.getStringOrNull("ordering_provider_last_name")
                    it.orderingProviderId = row.getStringOrNull("ordering_provider_id")
                    it.orderingProviderState = row.getStringOrNull("ordering_provider_state")
                    it.orderingProviderPostalCode = row.getStringOrNull("ordering_provider_zip_code")
                    it.orderingProviderCounty = row.getStringOrNull("ordering_provider_county")
                    it.orderingFacilityCity = row.getStringOrNull("ordering_facility_city")
                    it.orderingFacilityCounty = row.getStringOrNull("ordering_facility_county")
                    it.orderingFacilityName = row.getStringOrNull("ordering_facility_name")
                    it.orderingFacilityPostalCode = row.getStringOrNull("ordering_facility_zip_code")
                    it.orderingFacilityState = row.getStringOrNull("ordering_facility_state")
                    it.testingLabCity = row.getStringOrNull("testing_lab_city")
                    it.testingLabClia = row.getStringOrNull("testing_lab_clia")
                    it.testingLabCounty = row.getStringOrNull("testing_lab_county")
                    it.testingLabName = row.getStringOrNull("testing_lab_name")
                    it.testingLabPostalCode = row.getStringOrNull("testing_lab_zip_code")
                    it.testingLabState = row.getStringOrNull("testing_lab_state")
                    it.patientCounty = row.getStringOrNull("patient_county")
                    it.patientCountry = row.getStringOrNull("patient_country")
                    it.patientEthnicityCode = row.getStringOrNull("patient_ethnicity")
                    it.patientEthnicity = if (it.patientEthnicityCode != null) {
                        metadata.findValueSet("hl70189")?.toDisplayFromCode(it.patientEthnicityCode)
                    } else {
                        null
                    }
                    it.patientGenderCode = row.getStringOrNull("patient_gender")
                    it.patientGender = if (it.patientGenderCode != null) {
                        metadata.findValueSet("hl70001")?.toDisplayFromCode(it.patientGenderCode)
                    } else {
                        null
                    }
                    it.patientPostalCode = row.getStringOrNull("patient_zip_code")
                    it.patientRaceCode = row.getStringOrNull("patient_race")
                    it.patientRace = if (it.patientRaceCode != null) {
                        metadata.findValueSet("hl70005")?.toDisplayFromCode(it.patientRaceCode)
                    } else {
                        null
                    }
                    it.patientState = row.getStringOrNull("patient_state")
                    it.testResultCode = row.getStringOrNull("test_result")
                    it.testResult = if (it.testResultCode != null) {
                        metadata.findValueSet("covid-19/test_result")?.toDisplayFromCode(it.testResultCode)
                    } else {
                        null
                    }
                    it.equipmentModel = row.getStringOrNull("equipment_model_name")
                    it.specimenCollectionDateTime = row.getStringOrNull("specimen_collection_date_time").let { dt ->
                        if (!dt.isNullOrEmpty()) {
                            try {
                                LocalDate.from(DateUtilities.parseDate(dt))
                            } catch (_: Exception) {
                                null
                            }
                        } else {
                            null
                        }
                    }
                    it.patientAge = getAge(
                        row.getStringOrNull("patient_age"),
                        row.getStringOrNull("patient_dob"),
                        it.specimenCollectionDateTime?.toOffsetDateTime()
                    )
                    it.siteOfCare = row.getStringOrNull("site_of_care")
                    it.reportId = this.id
                    // switched to 1-based index on items in Feb 2022
                    it.reportIndex = idx + 1
                    // For sender ID, use first the provided ID and if not use the client ID.
                    it.senderId = row.getStringOrNull("sender_id")
                    if (it.senderId.isNullOrBlank()) {
                        val clientSource = sources.firstOrNull { source -> source is ClientSource } as ClientSource?
                        if (clientSource != null) it.senderId = clientSource.name.trimToNull()
                    }
                    it.testKitNameId = row.getStringOrNull("test_kit_name_id")
                    it.testPerformedLoincCode = row.getStringOrNull("test_performed_code")
                    it.organizationName = row.getStringOrNull("organization_name")
                    // trap the processing mode code from submissions as well
                    it.processingModeCode = row.getStringOrNull("processing_mode_code")
                }
            }
        } catch (e: Exception) {
            logger.error(e)
            emptyList()
        }
    }

    /**
     * getAge - calculate the age of the patient according to the criteria below:
     *      if patient_age is given then
     *          - validate it is not null, it is valid digit number, and not lesser than zero
     *      else
     *          - the patient will be calculated using period between patient date of birth and
     *          the specimen collection date.
     *  @param patientAge - input patient's age.
     *  @param patientDob - input patient date of birth.
     *  @param specimenCollectionDate - input date of when specimen was collected.
     *  @return age - result of patient's age.
     */
    private fun getAge(patientAge: String?, patientDob: String?, specimenCollectionDate: OffsetDateTime?): String? {
        return if (
            (!patientAge.isNullOrBlank()) &&
            patientAge.all { Character.isDigit(it) } &&
            (patientAge.toInt() > 0)
        ) {
            patientAge
        } else {
            //
            // Here, we got invalid or blank patient_age given to us.  Therefore, we will use patient date
            // of birth and date of specimen collected to calculate the patient's age.
            //
            try {
                if (patientDob == null || specimenCollectionDate == null) return null
                val d = DateUtilities.parseDate(patientDob).toOffsetDateTime()
                if (d.isBefore(specimenCollectionDate)) {
                    Duration.between(d, specimenCollectionDate).toYears().toString()
                } else {
                    null
                }
            } catch (_: Exception) {
                null
            }
        }
    }

    /**
     * Builds the column in a first pass based on the translator mapping
     * @param mapping - the mapping for the translation
     * @param toElement - the element to write to
     * @return a [StringColumn] based on the mapping
     */
    private fun buildColumnPass1(mapping: Translator.Mapping, toElement: Element): StringColumn? {
        return when (toElement.name) {
            in mapping.useDirectly -> {
                table.stringColumn(mapping.useDirectly[toElement.name]).copy().setName(toElement.name)
            }
            in mapping.useMapper -> {
                null
            }
            in mapping.useDefault -> {
                val defaultValue = mapping.useDefault[toElement.name]
                val defaultValues = Array(table.rowCount()) { defaultValue }
                StringColumn.create(toElement.name, defaultValues.asList())
            }
            else -> {
                buildEmptyColumn(toElement.name)
            }
        }
    }

    /**
     * The second pass runs any mappers as needed for the given [toElement] and the [pass1Columns] data from the first
     * pass.  Mappers will use data from either schema as inputs.
     * @param mapping the mapping
     * @return the mapped column
     */
    private fun buildColumnPass2(
        mapping: Translator.Mapping,
        toElement: Element,
        pass1Columns: List<StringColumn?>
    ): StringColumn {
        val toSchema = mapping.toSchema
        val fromSchema = mapping.fromSchema
        val elementIndex = mapping.toSchema.findElementColumn(toElement.name)
        val values = Array(table.rowCount()) { row ->
            var elementValue = elementIndex?.let { pass1Columns[elementIndex]?.get(row) ?: "" } ?: ""
            if (toElement.useMapper(elementValue)) {
                val mapper = mapping.useMapper[toElement.name]!!
                val (_, args) = Mappers.parseMapperField(
                    toElement.mapper
                        ?: error("'${toElement.mapper}' mapper is missing")
                )
                // Mapper input values can come from either schema
                val inputValues = mapper.valueNames(toElement, args).mapNotNull { argName ->
                    val element = toSchema.findElement(argName)
                        ?: fromSchema.findElement(argName)
                        ?: return@mapNotNull null
                    var value = toSchema.findElementColumn(argName)?.let {
                        val column = pass1Columns[it] ?: return@let null
                        column.get(row)
                    }
                    if (value == null && fromSchema.containsElement(argName)) {
                        value = table.getString(row, argName)
                    }
                    if (value == null || value.isBlank()) return@mapNotNull null
                    ElementAndValue(element, value)
                }
                elementValue = mapper.apply(toElement, args, inputValues).value ?: ""
            }
            if (toElement.useDefault(elementValue)) elementValue = mapping.useDefault[toElement.name] ?: ""
            elementValue
        }
        return StringColumn.create(toElement.name, values.asList())
    }

    private fun buildEmptyColumn(name: String): StringColumn {
        return StringColumn.create(name, List(itemCount) { "" })
    }

    /**
     * Given a column name, this function walks through each value and if the value in that
     * column matches a restricted postal code, it will replace it with the appropriate value
     * per the HIPAA Safe Harbor rules
     * @param name The name of the column to examine
     */
    private fun buildRestrictedZipCode(name: String): StringColumn {
        val restrictedZip = metadata.findLookupTable("restricted_zip_code")

        table.column(name).forEachIndexed { idx, columnValue ->
            // Assuming zip format is xxxxx-yyyy
            val zipCode = columnValue.toString().split("-")
            val value = zipCode[0].dropLast(2)
            if (restrictedZip?.dataRows?.contains(listOf(value)) == true) {
                setString(idx, name, "00000")
            } else {
                setString(idx, name, (value + "00"))
            }
        }
        return table.column(name).copy() as StringColumn
    }

    /**
     * Walks the table rows and compares the patient age and if it is greater than or
     * equal to the comparison value, it will zero it out, otherwise it will pass it through
     * unchanged.
     */
    private fun buildDeidentifiedPatientAgeColumn(nullValuePlaceholder: String = ""): StringColumn {
        // loop through the table rows
        table.forEachIndexed { idx, row ->
            // get the specimen collection date
            val specimenCollectionDateTime = row
                // get the specimen collection date time
                .getStringOrNull(specimen_collection_date_column_name)
                .let {
                    when (it) {
                        // if the value is not null, parse it to a date value, otherwise, use current
                        // date time value to compare DOB against
                        null -> DateUtilities.nowAtZone(DateUtilities.utcZone).toOffsetDateTime(DateUtilities.utcZone)
                        else -> DateUtilities.parseDate(it).toOffsetDateTime(DateUtilities.utcZone)
                    }
                }
            // get the patient age
            val patientAge = getAge(
                row.getStringOrNull(patient_age_column_name),
                row.getStringOrNull(patient_dob_column_name),
                specimenCollectionDateTime
            )?.toIntOrNull().let {
                // if the patient age is greater than or equal to 89 years old, set it to zero
                if (it != null && it >= SAFE_HARBOR_AGE_CUTOFF) {
                    0
                } else {
                    it
                }
            }
            // set the patient age value
            setString(idx, patient_age_column_name, patientAge?.toString() ?: nullValuePlaceholder)
        }

        return table.column(patient_age_column_name).copy() as StringColumn
    }

    /**
     * Walks through the patient DOB looking at each year and doing a comparison against
     * [SAFE_HARBOR_DOB_YEAR_REPLACEMENT]. If the age is greater than or equal to that cutoff
     * value then it replaces it with [SAFE_HARBOR_DOB_YEAR_REPLACEMENT], otherwise, the DOB
     * is deidentified by replacing it with the birth year, so someone born 12/1/2000 would have
     * their DOB replaced with 2000, while someone born in 1927 would have their DOB replaced
     * with 0000.
     * @param nullValuePlaceholder - The value to replace null with
     * @returns a [StringColumn] of the deidentified values
     */
    private fun buildDeidentifiedPatientDobColumn(nullValuePlaceholder: String = ""): StringColumn {
        table.forEachIndexed() { idx, row ->
            val patientDob = row.getStringOrNull(patient_dob_column_name)
            if (patientDob == null) {
                setString(idx, patient_dob_column_name, nullValuePlaceholder)
            } else {
                val patientDobYear = DateUtilities.parseDate(patientDob).toLocalDate().year
                if (patientDobYear <= SAFE_HARBOR_CUTOFF_YEAR) {
                    setString(idx, patient_dob_column_name, SAFE_HARBOR_DOB_YEAR_REPLACEMENT)
                } else {
                    setString(idx, patient_dob_column_name, patientDobYear.toString())
                }
            }
        }
        return table.column(patient_dob_column_name).copy() as StringColumn
    }

    private fun buildFakedColumn(
        name: String,
        element: Element,
        targetState: String?,
        targetCounty: String?,
        metadata: Metadata,
    ): StringColumn {
        val fakeDataService = FakeDataService()
        return StringColumn.create(
            name,
            List(itemCount) {
                val context = FakeReport.RowContext(metadata, targetState, schema.name, targetCounty)
                fakeDataService.getFakeValueForElement(element, context)
            }
        )
    }

    /**
     * Gets the item hash for a the [rowNum] of the report.
     * @return the ByteArray hash.
     */
    fun getItemHashForRow(rowNum: Int): String {
        // calculate and store item hash for deduplication purposes for the generated item
        val row = this.table.row(rowNum)
        var rawStr = ""
        for (colNum in 0 until row.columnCount()) {
            rawStr += row.getString(colNum)
        }

        val digest = MessageDigest
            .getInstance("SHA-256")
            .digest(rawStr.toByteArray())

        return DatatypeConverter.printHexBinary(digest).uppercase()
    }

    /**
     * Static functions for use in modifying and manipulating reports.
     */
    companion object {
        private const val patient_dob_column_name = "patient_dob"
        private const val patient_age_column_name = "patient_age"
        private const val patient_zip_column_name = "patient_zip_code"
        private const val specimen_collection_date_column_name = "specimen_collection_date_time"
        private const val SAFE_HARBOR_CUTOFF_YEAR = 1933
        private const val SAFE_HARBOR_DOB_YEAR_REPLACEMENT = "0000"
        private const val SAFE_HARBOR_AGE_CUTOFF = 89

        fun merge(inputs: List<Report>): Report {
            if (inputs.isEmpty())
                error("Cannot merge an empty report list")
            if (inputs.size == 1)
                return inputs[0]
            if (!inputs.all { it.destination == inputs[0].destination })
                error("Cannot merge reports with different destinations")
            if (!inputs.all { it.bodyFormat == inputs[0].bodyFormat })
                error("Cannot merge reports with different bodyFormats")

            val head = inputs[0]
            val tail = inputs.subList(1, inputs.size)

            // Check schema
            val schema = head.schema
            tail.find { it.schema != schema }?.let { error("${it.schema.name} does not match the rest of the merge") }

            // Build table
            val newTable = head.table.copy()
            tail.forEach {
                newTable.append(it.table)
            }

            // Build sources
            val sources = inputs.map { ReportSource(it.id, "merge") }
            val mergedReport =
                Report(
                    schema, newTable, sources, destination = head.destination, bodyFormat = head.bodyFormat,
                    metadata = head.metadata
                )
            mergedReport.itemLineages = createItemLineages(inputs, mergedReport)
            return mergedReport
        }

        private fun createItemLineages(parentReports: List<Report>, childReport: Report): List<ItemLineage> {
            var childRowNum = 0
            val itemLineages = mutableListOf<ItemLineage>()
            parentReports.forEach { parentReport ->
                parentReport.itemIndices.forEach {
                    itemLineages.add(createItemLineageForRow(parentReport, it, childReport, childRowNum))
                    childRowNum++
                }
            }
            return itemLineages
        }

        /**
         * Use a tablesaw Selection bitmap to create a mapping from this report items to newReport items.
         * Note: A tablesaw Selection is just an array of the row indexes in the oldReport that meet the filter criteria
         */
        fun createItemLineages(selection: Selection, parentReport: Report, childReport: Report): List<ItemLineage> {
            return selection.mapIndexed { childRowNum, parentRowNum ->
                createItemLineageForRow(parentReport, parentRowNum, childReport, childRowNum)
            }.toList()
        }

        fun createOneToOneItemLineages(parentReport: Report, childReport: Report): List<ItemLineage> {
            if (parentReport.itemCount != childReport.itemCount)
                error("Reports must have same number of items: ${parentReport.id}, ${childReport.id}")
            if (parentReport.itemLineages != null && parentReport.itemLineages!!.size != parentReport.itemCount) {
                // good place for a simple sanity check.  OK to have no itemLineage, but if you do have it,
                // it must be complete.
                error(
                    "Report ${parentReport.id} should have ${parentReport.itemCount} lineage items" +
                        " but instead has ${parentReport.itemLineages!!.size} lineage items"
                )
            }
            return parentReport.itemIndices.map { i ->
                createItemLineageForRow(parentReport, i, childReport, i)
            }.toList()
        }

        /**
         * This is designed to survive any complicated dicing and slicing of Items that Rick can come up with.
         */
        fun createItemLineageForRow(
            parentReport: Report,
            parentRowNum: Int,
            childReport: Report,
            childRowNum: Int
        ): ItemLineage {
            // get the item hash to store for deduplication purposes. If a hash has already been generated
            //  for a row, use that hash to represent the row itself, since translations will result in different
            //  hash values
            val itemHash = if (parentReport.itemLineages != null && parentReport.itemLineages!!.isNotEmpty())
                parentReport.itemLineages!![parentRowNum].itemHash
            else
                parentReport.getItemHashForRow(parentRowNum)

            // Row numbers start at 0, but index need to start at 1
            val childIndex = childRowNum + 1
            val parentIndex = parentRowNum + 1

            // ok if this is null.
            if (parentReport.itemLineages != null) {
                // Avoid losing history.
                // If the parent report already had lineage, then pass its sins down to the next generation.
                val grandParentReportId = parentReport.itemLineages!![parentRowNum].parentReportId
                val grandParentIndex = parentReport.itemLineages!![parentRowNum].parentIndex
                val grandParentTrackingValue = parentReport.itemLineages!![parentRowNum].trackingId
                return ItemLineage(
                    null,
                    grandParentReportId,
                    grandParentIndex,
                    childReport.id,
                    childIndex,
                    grandParentTrackingValue,
                    null,
                    null,
                    itemHash
                )
            } else {
                val trackingElementValue =
                    parentReport.getString(parentRowNum, parentReport.schema.trackingElement ?: "")
                return ItemLineage(
                    null,
                    parentReport.id,
                    parentIndex,
                    childReport.id,
                    childIndex,
                    trackingElementValue,
                    null,
                    null,
                    itemHash
                )
            }
        }

        /**
         * Create a 1:1 parent_child lineage mapping, using data taken from the
         * grandparent:parent lineage pulled from the database.
         * This is needed in cases where an Action doesn't have the actual Report data in mem. (examples: Send,Download)
         * In those cases, to populate the lineage, we can grab needed fields from previous lineage rows.
         */
        fun createItemLineagesFromDb(
            prevHeader: WorkflowEngine.Header,
            newChildReportId: ReportId
        ): List<ItemLineage>? {
            if (prevHeader.itemLineages == null) return null
            val newLineages = mutableMapOf<Int, ItemLineage>()
            prevHeader.itemLineages.forEach {
                if (it.childReportId != prevHeader.reportFile.reportId) {
                    return@forEach
                }
                newLineages[it.childIndex] =
                    ItemLineage(
                        null,
                        it.childReportId, // the prev child is the new parent
                        it.childIndex,
                        newChildReportId,
                        it.childIndex, // one-to-one mapping
                        it.trackingId,
                        it.transportResult,
                        null,
                        it.itemHash
                    )
            }
            val retval = mutableListOf<ItemLineage>()
            // Note indices start at 1
            for (index in 1..prevHeader.reportFile.itemCount) {
                retval.add(
                    newLineages[index] ?: error(
                        "Unable to create parent->child lineage " +
                            "${prevHeader.reportFile.reportId} -> $newChildReportId: missing lineage $index"
                    )
                )
            }
            return retval
        }

        fun decorateItemLineagesWithTransportResults(itemLineages: List<ItemLineage>, transportResults: List<String>) {
            if (itemLineages.size != transportResults.size) {
                error(
                    "To include transport_results in item_lineages, must have 1:1." +
                        "  Instead have ${transportResults.size} and  ${itemLineages.size} resp."
                )
            }
            itemLineages.forEachIndexed { index, itemLineage ->
                itemLineage.transportResult = transportResults[index]
            }
        }

        fun formFilename(
            id: ReportId,
            schemaName: String,
            fileFormat: Format?,
            createdDateTime: OffsetDateTime,
            translationConfig: TranslatorConfiguration? = null,
            metadata: Metadata
        ): String {
            return formFilename(
                id,
                schemaName,
                fileFormat,
                createdDateTime,
                translationConfig?.nameFormat ?: "standard",
                translationConfig,
                metadata = metadata
            )
        }

        fun formFilename(
            id: ReportId,
            schemaName: String,
            fileFormat: Format?,
            createdDateTime: OffsetDateTime,
            nameFormat: String = "standard",
            translationConfig: TranslatorConfiguration? = null,
            metadata: Metadata
        ): String {
            val formatter = DateTimeFormatter.ofPattern("yyyyMMddHHmmss")
            val nameSuffix = fileFormat?.ext ?: Format.CSV.ext
            val fileName = if (fileFormat == Format.INTERNAL || translationConfig == null) {
                // This file-naming format is used for all INTERNAL files, and whenever there is no custom format.
                "${Schema.formBaseName(schemaName)}-$id-${formatter.format(createdDateTime)}"
            } else {
                metadata.fileNameTemplates[nameFormat.lowercase()].run {
                    this?.getFileName(translationConfig, id)
                        ?: "${Schema.formBaseName(schemaName)}-$id-${formatter.format(createdDateTime)}"
                }
            }
            return "$fileName.$nameSuffix"
        }

        /**
         * Try to extract an existing filename from report metadata [header].  If it does not exist or is malformed,
         * create a new filename.
         * @param metadata optional metadata instance used for dependency injection
         */
        fun formExternalFilename(
            header: WorkflowEngine.Header,
            metadata: Metadata? = null
        ): String {
            // extract the filename from the blob url.
            val filename = if (header.reportFile.bodyUrl != null)
                BlobAccess.BlobInfo.getBlobFilename(header.reportFile.bodyUrl)
            else ""
            return if (filename.isNotEmpty())
                filename
            else {
                // todo: extend this to use the APHL naming convention
                formFilename(
                    header.reportFile.reportId,
                    header.reportFile.schemaName,
                    header.receiver?.format ?: error("Internal Error: ${header.receiver?.name} does not have a format"),
                    header.reportFile.createdAt,
                    metadata = metadata ?: Metadata.getInstance()
                )
            }
        }

        /**
         * Form external filename for a given [bodyUrl], [reportId], [schemaName], [format] and [createdAt].
         * @param metadata optional metadata instance used for dependency injection
         */
        fun formExternalFilename(
            bodyUrl: String?,
            reportId: ReportId,
            schemaName: String,
            format: Format,
            createdAt: OffsetDateTime,
            metadata: Metadata? = null
        ): String {
            // extract the filename from the blob url.
            val filename = if (bodyUrl != null)
                BlobAccess.BlobInfo.getBlobFilename(bodyUrl)
            else ""
            return filename.ifEmpty {
                // todo: extend this to use the APHL naming convention
                formFilename(
                    reportId,
                    schemaName,
                    format,
                    createdAt,
                    metadata = metadata ?: Metadata.getInstance()
                )
            }
        }

        /**
         * Tries to get a value from the underlying row and if there is an error, returns the default provided
         * @param columnName the name of the column to try and query from in this row
         * @param default the default value to return if there's an error getting a value. Defaults to null.
         */
        private fun Row.getStringOrDefault(columnName: String, default: String? = null): String? {
            return try {
                this.getString(columnName)
            } catch (_: Exception) {
                default
            }
        }

        /**
         * Tries to get a value in the underlying row for the column name, and if it doesn't exist, returns null
         */
        private fun Row.getStringOrNull(columnName: String): String? {
            // don't remove the call to `trimToNull` from here. Calls to this method
            // depend on the value being trimmed, potentially down to null, and removing
            // it would potentially change behavior for things like writes to the DB
            return this.getStringOrDefault(columnName, null).trimToNull()
        }
    }
}<|MERGE_RESOLUTION|>--- conflicted
+++ resolved
@@ -130,11 +130,8 @@
     val filterType: ReportStreamFilterType?
 ) : ActionLogDetail {
     override val scope = ActionLogScope.translation
-<<<<<<< HEAD
     override val errorCode = ""
-=======
-
->>>>>>> 2531890f
+
     companion object {
         // Use this value in logs and user-facing messages if the trackingElement is missing.
         const val DEFAULT_TRACKING_VALUE = "MissingID"
