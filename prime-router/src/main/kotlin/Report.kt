--- conflicted
+++ resolved
@@ -330,19 +330,6 @@
 
     /**
      * Full ELR Report constructor for ingest
-<<<<<<< HEAD
-     */
-    // TODO: should this be a method instead somewhere, since it is a use-case specific constructor?
-    //  in the companion object?
-    constructor(
-        bodyFormat: Format,
-        sources: List<Source>,
-        schema: Schema, // shouldn't even need a Schema here, but required for legacy reasons. Tech Debt?
-        itemCountBeforeQualFilter: Int,
-    ) {
-        this.id = UUID.randomUUID()
-        this.schema = schema
-=======
      * [bodyFormat] is the format for this report. Should be HL7
      * [sources] is the ClientSource or TestSource, where this data came from
      * [numberOfMessages] how many incoming messages does this Report represent
@@ -357,7 +344,6 @@
         this.id = UUID.randomUUID()
         // ELR submissions do not need a schema, but it is required by the database to maintain legacy functionality
         this.schema = Schema("None", Topic.FULL_ELR.json_val)
->>>>>>> 45077e91
         this.sources = sources
         this.bodyFormat = bodyFormat
         this.destination = null
@@ -365,14 +351,9 @@
         this.itemLineages = null
         // we do not need the 'table' representation in this instance
         this.table = createTable(emptyMap<String, List<String>>())
-<<<<<<< HEAD
-        this.metadata = Metadata.getInstance()
-        this.itemCountBeforeQualFilter = itemCountBeforeQualFilter
-=======
         this.itemCount = numberOfMessages
         this.metadata = metadata ?: Metadata.getInstance()
         this.itemCountBeforeQualFilter = numberOfMessages
->>>>>>> 45077e91
         this.nextAction = TaskAction.process
     }
 
