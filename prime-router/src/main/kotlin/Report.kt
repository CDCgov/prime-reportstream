--- conflicted
+++ resolved
@@ -54,9 +54,6 @@
 // constants used for parsing and processing a report message
 const val ROUTE_TO_SEPARATOR = ","
 const val DEFAULT_SEPARATOR = ":"
-
-/** The age at which the HIPAA rules apply for deidentification */
-private const val HIPAA_SAFE_HARBOR_AGE = 89
 
 // options are used to process and route the report
 enum class Options {
@@ -602,10 +599,7 @@
             when {
                 it.name == patient_zip_column_name -> buildRestrictedZipCode(it.name)
                 it.name == patient_age_column_name -> buildDeidentifiedPatientAgeColumn(replacementValue)
-<<<<<<< HEAD
-=======
                 it.name == patient_dob_column_name -> buildDeidentifiedPatientDobColumn(replacementValue)
->>>>>>> 65b3471a
                 it.pii == true -> {
                     table.column(it.name)
                         .asStringColumn()
@@ -1036,11 +1030,7 @@
      *  @param specimenCollectionDate - input date of when specimen was collected.
      *  @return age - result of patient's age.
      */
-<<<<<<< HEAD
-    private fun getAge(patientAge: String?, patientDob: String?, specimenCollectionDate: LocalDate?): String? {
-=======
     private fun getAge(patientAge: String?, patientDob: String?, specimenCollectionDate: OffsetDateTime?): String? {
->>>>>>> 65b3471a
         return if (
             (!patientAge.isNullOrBlank()) &&
             patientAge.all { Character.isDigit(it) } &&
@@ -1054,11 +1044,7 @@
             //
             try {
                 if (patientDob == null || specimenCollectionDate == null) return null
-<<<<<<< HEAD
-                val d = DateUtilities.parseDate(patientDob).toLocalDate()
-=======
                 val d = DateUtilities.parseDate(patientDob).toOffsetDateTime()
->>>>>>> 65b3471a
                 if (d.isBefore(specimenCollectionDate)) {
                     Duration.between(d, specimenCollectionDate).toYears().toString()
                 } else {
@@ -1178,41 +1164,22 @@
             val specimenCollectionDateTime = row
                 // get the specimen collection date time
                 .getStringOrNull(specimen_collection_date_column_name)
-<<<<<<< HEAD
-                // trim it just in case
-                .trimToNull()
-=======
->>>>>>> 65b3471a
                 .let {
                     when (it) {
                         // if the value is not null, parse it to a date value, otherwise, use current
                         // date time value to compare DOB against
-<<<<<<< HEAD
-                        null -> DateUtilities.nowAtZone(DateUtilities.utcZone).toLocalDate()
-                        else -> DateUtilities.parseDate(it).toLocalDate()
-=======
                         null -> DateUtilities.nowAtZone(DateUtilities.utcZone).toOffsetDateTime(DateUtilities.utcZone)
                         else -> DateUtilities.parseDate(it).toOffsetDateTime(DateUtilities.utcZone)
->>>>>>> 65b3471a
                     }
                 }
             // get the patient age
             val patientAge = getAge(
-<<<<<<< HEAD
-                row.getStringOrNull(patient_age_column_name).trimToNull(),
-                row.getStringOrNull(patient_dob_column_name).trimToNull(),
-                specimenCollectionDateTime
-            )?.toIntOrNull().let {
-                // if the patient age is greater than or equal to 89 years old, set it to zero
-                if (it != null && it >= 89) {
-=======
                 row.getStringOrNull(patient_age_column_name),
                 row.getStringOrNull(patient_dob_column_name),
                 specimenCollectionDateTime
             )?.toIntOrNull().let {
                 // if the patient age is greater than or equal to 89 years old, set it to zero
-                if (it != null && it >= HIPAA_SAFE_HARBOR_AGE) {
->>>>>>> 65b3471a
+                if (it != null && it >= SAFE_HARBOR_AGE_CUTOFF) {
                     0
                 } else {
                     it
@@ -1225,8 +1192,6 @@
         return table.column(patient_age_column_name).copy() as StringColumn
     }
 
-<<<<<<< HEAD
-=======
     /**
      * Walks through the patient DOB looking at each year and doing a comparison against
      * [SAFE_HARBOR_DOB_YEAR_REPLACEMENT]. If the age is greater than or equal to that cutoff
@@ -1254,7 +1219,6 @@
         return table.column(patient_dob_column_name).copy() as StringColumn
     }
 
->>>>>>> 65b3471a
     private fun buildFakedColumn(
         name: String,
         element: Element,
@@ -1299,11 +1263,9 @@
         private const val patient_age_column_name = "patient_age"
         private const val patient_zip_column_name = "patient_zip_code"
         private const val specimen_collection_date_column_name = "specimen_collection_date_time"
-<<<<<<< HEAD
-=======
         private const val SAFE_HARBOR_CUTOFF_YEAR = 1933
         private const val SAFE_HARBOR_DOB_YEAR_REPLACEMENT = "0000"
->>>>>>> 65b3471a
+        private const val SAFE_HARBOR_AGE_CUTOFF = 89
 
         fun merge(inputs: List<Report>): Report {
             if (inputs.isEmpty())
