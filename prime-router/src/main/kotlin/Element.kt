package gov.cdc.prime.router

import com.google.i18n.phonenumbers.PhoneNumberUtil
import gov.cdc.prime.router.Element.Cardinality.ONE
import gov.cdc.prime.router.Element.Cardinality.ZERO_OR_ONE
import gov.cdc.prime.router.common.DateUtilities
import gov.cdc.prime.router.common.DateUtilities.asFormattedString
import gov.cdc.prime.router.common.DateUtilities.toOffsetDateTime
import gov.cdc.prime.router.metadata.ElementAndValue
import gov.cdc.prime.router.metadata.LIVDLookupMapper
import gov.cdc.prime.router.metadata.LookupMapper
import gov.cdc.prime.router.metadata.LookupTable
import gov.cdc.prime.router.metadata.Mapper
import org.apache.commons.lang3.StringUtils
import java.lang.Exception
import java.text.DecimalFormat
import java.time.LocalDate

class AltValueNotDefinedException(message: String) : IllegalStateException(message)

/**
 * An element is represents a data element (ie. a single logical value) that is contained in single row
 * of a report. A set of Elements form the main content of a Schema.
 *
 * In some sense the element is like the data element in other data schemas that engineers are familiar with.
 * For the data-hub, the data element contains information specific to public health. For a given topic,
 * there is a "standard" schema with elements. The logically the mapping process is:
 *
 *    Schema 1 -> Standard Standard -> schema 2
 *
 * To describe the intent of an element there are references to the national standards.
 */
data class Element(
    // An element can either be a new element or one based on previously defined element
    // - A name of form [A-Za-z0-9_]+ is a new element
    // - A name of form [A-Za-z0-9_]+.[A-Za-z0-9_]+ is an element based on a previously defined element
    //
    val name: String,

    /**
     * Type of the element
     */
    val type: Type? = null,

    // Either valueSet or altValues must be defined for a CODE type
    val valueSet: String? = null,
    val valueSetRef: ValueSet? = null, // set during fixup
    val altValues: List<ValueSet.Value>? = null,

    // table and tableColumn must be defined for a TABLE type
    val table: String? = null,
    val tableRef: LookupTable? = null, // set during fixup
    val tableColumn: String? = null, // set during fixup

    val cardinality: Cardinality? = null,
    val pii: Boolean? = null,
    val phi: Boolean? = null,
    val maxLength: Int? = null, // used to truncate outgoing formatted String fields.  null == no length limit.
    val default: String? = null,
    val defaultOverridesValue: Boolean? = null,
    val mapper: String? = null,
    val mapperOverridesValue: Boolean? = null,
    val mapperRef: Mapper? = null, // set during fixup
    val mapperArgs: List<String>? = null, // set during fixup

    // Information about the elements definition.
    val reference: String? = null,
    val referenceUrl: String? = null,
    val hhsGuidanceField: String? = null,
    val natFlatFileField: String? = null,

    // Format specific information used to format output

    // HL7 specific information
    val hl7Field: String? = null,
    val hl7OutputFields: List<String>? = null,
    val hl7AOEQuestion: String? = null,

    /**
     * The header fields that correspond to an element.
     * A element can output to multiple CSV fields.
     * The first field is considered the primary field. It is used
     * on input define the element
     */
    val csvFields: List<CsvField>? = null,

    // FHIR specific information
    val fhirField: String? = null,

    // a field to let us incorporate documentation data (markdown)
    // in the schema files so we can generate documentation off of
    // the file
    val documentation: String? = null,

    // used for the concatenation mapper. the element carries this
    // value around and into the mapper itself so the interface for the
    // mapper remains as generic as possible
    val delimiter: String? = null,

    // used to be able to send blank values for fields that get validated/normalized
    // in serializers.
    // for instance, a badly formatted yet optional date field.
    val nullifyValue: Boolean = false
) {
    /**
     * Types of elements. Types imply a specific format and fake generator.
     */
    enum class Type {
        TEXT,
        TEXT_OR_BLANK, // Blank values are valid (not null)
        NUMBER,
        DATE,
        DATETIME,
        DURATION,
        CODE, // CODED with a HL7, SNOMED-CT, LONIC valueSet
        TABLE, // A table column value
        TABLE_OR_BLANK,
        EI, // A HL7 Entity Identifier (4 parts)
        HD, // ISO Hierarchic Designator
        ID, // Generic ID
        ID_CLIA, // CMS CLIA number (must follow CLIA format rules)
        ID_DLN,
        ID_SSN,
        ID_NPI,
        STREET,
        STREET_OR_BLANK,
        CITY,
        POSTAL_CODE,
        PERSON_NAME,
        TELEPHONE,
        EMAIL,
        BLANK,
    }

    data class CsvField(
        val name: String,
        val format: String?,
    )

    data class HDFields(
        val name: String,
        val universalId: String?,
        val universalIdSystem: String?
    )

    data class EIFields(
        val name: String,
        val namespace: String?,
        val universalId: String?,
        val universalIdSystem: String?
    )

    /**
     * An element can have subfields, for example when more than CSV field makes up a single element.
     * See ElementTests for an example.
     **/
    data class SubValue(
        val name: String,
        val value: String,
        val format: String?
    )

    /**
     * @property ZERO_OR_ONE Can be null or present (default)
     * @property ONE Must be present, error if not present
     */
    enum class Cardinality {
        ZERO_OR_ONE,
        ONE;
        // ZERO is not a value, just remove the element to represent this concept
        // Other values including conditionals in the future.

        fun toFormatted(): String {
            return when (this) {
                ZERO_OR_ONE -> "[0..1]"
                ONE -> "[1..1]"
            }
        }
    }

    val isCodeType get() = this.type == Type.CODE

    val isOptional
        get() = this.cardinality == null ||
            this.cardinality == Cardinality.ZERO_OR_ONE || canBeBlank

    val canBeBlank
        get() = type == Type.TEXT_OR_BLANK ||
            type == Type.STREET_OR_BLANK ||
            type == Type.TABLE_OR_BLANK ||
            type == Type.BLANK

    /**
     * True if this element has a table lookup.
     */
    val isTableLookup get() = mapperRef != null && type == Type.TABLE

    /**
     * String showing the external field name(s) if any and the element name.
     */
    val fieldMapping: String get() {
        return when {
            !csvFields.isNullOrEmpty() -> "${csvFields.map { it.name }.joinToString(",")} ($name)"
            !hl7Field.isNullOrBlank() -> "$hl7Field ($name)"
            !hl7OutputFields.isNullOrEmpty() -> "${hl7OutputFields.joinToString(",")}} ($name)"
            else -> "($name)"
        }
    }

    fun inheritFrom(baseElement: Element): Element {
        return Element(
            name = this.name,
            type = this.type ?: baseElement.type,
            valueSet = this.valueSet ?: baseElement.valueSet,
            valueSetRef = this.valueSetRef ?: baseElement.valueSetRef,
            altValues = this.altValues ?: baseElement.altValues,
            table = this.table ?: baseElement.table,
            tableColumn = this.tableColumn ?: baseElement.tableColumn,
            cardinality = this.cardinality ?: baseElement.cardinality,
            pii = this.pii ?: baseElement.pii,
            phi = this.phi ?: baseElement.phi,
            maxLength = this.maxLength ?: baseElement.maxLength,
            mapper = this.mapper ?: baseElement.mapper,
            mapperOverridesValue = this.mapperOverridesValue ?: baseElement.mapperOverridesValue,
            default = this.default ?: baseElement.default,
            defaultOverridesValue = this.defaultOverridesValue ?: baseElement.defaultOverridesValue,
            reference = this.reference ?: baseElement.reference,
            referenceUrl = this.referenceUrl ?: baseElement.referenceUrl,
            hhsGuidanceField = this.hhsGuidanceField ?: baseElement.hhsGuidanceField,
            natFlatFileField = this.natFlatFileField ?: baseElement.natFlatFileField,
            hl7Field = this.hl7Field ?: baseElement.hl7Field,
            hl7OutputFields = this.hl7OutputFields ?: baseElement.hl7OutputFields,
            hl7AOEQuestion = this.hl7AOEQuestion ?: baseElement.hl7AOEQuestion,
            documentation = this.documentation ?: baseElement.documentation,
            csvFields = this.csvFields ?: baseElement.csvFields,
            delimiter = this.delimiter ?: baseElement.delimiter,
        )
    }

    /**
     * Generate validation error messages if this element is not valid.
     * @return a list of error messages, or an empty list if no errors
     */
    fun validate(): List<String> {
        val errorList = mutableListOf<String>()

        /**
         * Add an error [message].
         */
        fun addError(message: String) {
            errorList.add("Element $name - $message.")
        }

        // All elements require a type
        if (type == null) addError("requires an element type.")

        // Table lookups require a table
        if ((mapperRef?.name == LookupMapper().name || mapperRef?.name == LIVDLookupMapper().name) &&
            (tableRef == null || tableColumn.isNullOrBlank())
        )
            addError("requires a table and table column.")

        // Elements of type table need a table ref
        if ((type == Type.TABLE || type == Type.TABLE_OR_BLANK || !tableColumn.isNullOrBlank()) && tableRef == null)
            addError("requires a table.")

        // Elements with mapper parameters require a mapper
        if ((mapperOverridesValue == true || !mapperArgs.isNullOrEmpty()) && mapperRef == null)
            addError("has mapper related parameters, but no mapper.")

        // Elements that can be blank should not have a default
        if (canBeBlank && default != null)
            addError("has a default specified, but can be blank")

        return errorList
    }

    fun nameContains(substring: String): Boolean {
        return name.contains(substring, ignoreCase = true)
    }

    /**
     * Is there a default value for this element?
     *
     * @param defaultValues a dynamic set of default values to use
     */
    fun hasDefaultValue(defaultValues: DefaultValues): Boolean {
        return defaultValues.containsKey(name) || default?.isNotBlank() == true
    }

    fun defaultValue(defaultValues: DefaultValues): String {
        return defaultValues.getOrDefault(name, default ?: "")
    }

    /**
     * A formatted string is the Element's normalized value formatted using the format string passed in
     * The format string's value is specific to the type of the element.
     */
    fun toFormatted(
        normalizedValue: String,
        format: String? = null,
    ): String {
        // trim the normalized value down to null and if it is null return empty string
        val cleanedNormalizedValue = StringUtils.trimToNull(normalizedValue) ?: return ""
        val formattedValue = when (type) {
            // sometimes you just need to send through an empty column
            Type.BLANK -> ""
            Type.DATETIME -> {
                try {
                    val ta = DateUtilities.parseDate(cleanedNormalizedValue)
                    DateUtilities.getDateAsFormattedString(ta, format ?: DateUtilities.datetimePattern)
                } catch (_: Throwable) {
                    cleanedNormalizedValue
                }
            }
            Type.DATE -> {
                try {
                    val ta = DateUtilities.parseDate(cleanedNormalizedValue)
                    DateUtilities.getDateAsFormattedString(ta, format ?: DateUtilities.datePattern)
                } catch (_: Throwable) {
                    cleanedNormalizedValue
                }
            }
            Type.CODE -> {
                // First, prioritize use of a local $alt format, even if no value set exists.
                when (format) {
                    // TODO Revisit: there may be times that normalizedValue is not an altValue
                    altDisplayToken ->
                        toAltDisplay(cleanedNormalizedValue)
                            ?: throw AltValueNotDefinedException(
                                "Outgoing receiver schema problem:" +
                                    " '$cleanedNormalizedValue' is not in altValues set for $fieldMapping."
                            )
                    codeToken ->
                        toCode(cleanedNormalizedValue)
                            ?: error(
                                "Schema Error: " +
                                    "'$cleanedNormalizedValue' is not in valueSet " +
                                    "'$valueSet' for $fieldMapping/'$format'. " +
                                    "\nAvailable values are " +
                                    "${valueSetRef?.values?.joinToString { "${it.code} -> ${it.display}" }}" +
                                    "\nAlt values (${altValues?.count()}) are " +
                                    "${altValues?.joinToString { "${it.code} -> ${it.display}" }}"
                            )
                    caretToken -> {
                        val display = valueSetRef?.toDisplayFromCode(cleanedNormalizedValue)
                            ?: error("Internal Error: '$cleanedNormalizedValue' cannot be formatted for $fieldMapping")
                        "$cleanedNormalizedValue^$display^${valueSetRef.systemCode}"
                    }
                    displayToken -> {
                        valueSetRef?.toDisplayFromCode(cleanedNormalizedValue)
                            ?: error("Internal Error: '$cleanedNormalizedValue' cannot be formatted for $fieldMapping")
                    }
                    systemToken -> {
                        // Very confusing, but this special case is in the HHS Guidance Confluence page
                        if (valueSetRef?.name == "hl70136" && cleanedNormalizedValue == "UNK")
                            "NULLFL"
                        else
                            valueSetRef?.systemCode ?: error("valueSetRef for $valueSet is null!")
                    }
                    else -> cleanedNormalizedValue
                }
            }
            Type.TELEPHONE -> {
                // normalized telephone always has 3 values national:country:extension
                val parts = if (cleanedNormalizedValue.contains(phoneDelimiter)) {
                    cleanedNormalizedValue.split(phoneDelimiter)
                } else {
                    // remove parens from HL7 formatting
                    listOf(
                        cleanedNormalizedValue
                            .replace("(", "")
                            .replace(")", ""),
                        "1", // country code
                        "" // extension
                    )
                }

                (format ?: defaultPhoneFormat)
                    .replace(countryCodeToken, parts[1])
                    .replace(areaCodeToken, parts[0].substring(0, 3))
                    .replace(exchangeToken, parts[0].substring(3, 6))
                    .replace(subscriberToken, parts[0].substring(6))
                    .replace(extensionToken, parts[2])
                    .replace(e164Token, "+${parts[1]}${parts[0]}")
            }
            Type.POSTAL_CODE -> {
                when (format) {
                    zipFiveToken -> {
                        // If this is US zip, return the first 5 digits
                        val matchResult = Regex(usZipFormat).matchEntire(cleanedNormalizedValue)
                        matchResult?.groupValues?.get(1)
                            ?: cleanedNormalizedValue.padStart(5, '0')
                    }
                    zipFivePlusFourToken -> {
                        // If this a US zip, either 5 or 9 digits depending on the value
                        val matchResult = Regex(usZipFormat).matchEntire(cleanedNormalizedValue)
                        if (matchResult != null && matchResult.groups[2] == null) {
                            matchResult.groups[1]?.value ?: ""
                        } else if (matchResult != null && matchResult.groups[2] != null) {
                            "${matchResult.groups[1]?.value}-${matchResult.groups[2]?.value}"
                        } else {
                            cleanedNormalizedValue.padStart(5, '0')
                        }
                    }
                    else -> cleanedNormalizedValue.padStart(5, '0')
                }
            }
            Type.HD -> {
                val hdFields = parseHD(cleanedNormalizedValue)
                when (format) {
                    null,
                    hdNameToken -> hdFields.name
                    hdUniversalIdToken -> hdFields.universalId ?: ""
                    hdSystemToken -> hdFields.universalIdSystem ?: ""
                    else -> error("Schema Error: unsupported HD format for output: '$format' in $fieldMapping")
                }
            }
            Type.EI -> {
                val eiFields = parseEI(cleanedNormalizedValue)
                when (format) {
                    null,
                    eiNameToken -> eiFields.name
                    eiNamespaceIdToken -> eiFields.namespace ?: ""
                    eiUniversalIdToken -> eiFields.universalId ?: ""
                    eiSystemToken -> eiFields.universalIdSystem ?: ""
                    else -> error("Schema Error: unsupported EI format for output: '$format' in $fieldMapping")
                }
            }
            else -> cleanedNormalizedValue
        }
        return truncateIfNeeded(formattedValue)
    }

    fun truncateIfNeeded(str: String): String {
        if (maxLength == null) return str // no maxLength is very common
        if (str.isEmpty()) return str
        // Only TEXTy fields can be truncated, and only if a valid maxLength is set in the schema
        return when (type) {
            Type.TEXT,
            Type.TEXT_OR_BLANK,
            Type.STREET,
            Type.STREET_OR_BLANK,
            Type.CITY,
            Type.PERSON_NAME,
            Type.EMAIL -> {
                if (str.length <= maxLength)
                    str
                else
                    str.substring(0, maxLength)
            }
            else -> str
        }
    }

    /**
     * Take a formatted value and check to see if it can be stored in a report.
     */
    fun checkForError(formattedValue: String, format: String? = null): ActionLogDetail? {
        // remove trailing spaces
<<<<<<< HEAD
        val cleanedValue = StringUtils.trimToNull(formattedValue)
        if (cleanedValue == null && !isOptional && !canBeBlank) return MissingFieldMessage.new(fieldMapping)
=======
        val cleanedValue = formattedValue.trim()
        if (cleanedValue.isBlank() && !isOptional && !canBeBlank) return MissingFieldMessage(fieldMapping)
>>>>>>> 6aa18199
        return when (type) {
            Type.DATE, Type.DATETIME -> {
                try {
<<<<<<< HEAD
                    DateUtilities.parseDate(cleanedValue)
=======
                    LocalDate.parse(cleanedValue)
                    return null
                } catch (e: DateTimeParseException) {
                    // continue to the next try
                }
                try {
                    val formatter = DateTimeFormatter.ofPattern(format ?: datePattern, Locale.ENGLISH)
                    LocalDate.parse(cleanedValue, formatter)
                    return null
                } catch (e: DateTimeParseException) {
                    // continue to the next try
                }

                // the next six date validation patterns are valid date patterns that we have seen be
                // manually entered into EMR systems, but are not consistent, so we cannot use the "format" param
                try {
                    validateManualDates(cleanedValue, true)
                    return null
                } catch (e: DateTimeParseException) {
                    // continue to the next try
                }
                try {
                    val optionalDateTime = variableDateTimePattern
                    val df = DateTimeFormatter.ofPattern(optionalDateTime)
                    val ta = df.parseBest(
                        cleanedValue,
                        OffsetDateTime::from,
                        LocalDateTime::from,
                        Instant::from,
                        LocalDate::from
                    )
                    LocalDate.from(ta)
                    return null
                } catch (e: DateTimeParseException) {
                    if (nullifyValue) {
                        return null
                    } else {
                        InvalidDateMessage(cleanedValue, fieldMapping, format)
                    }
                }
            }
            Type.DATETIME -> {
                try {
                    // getDateTime will throw exception it there is any error.
                    getDateTime(cleanedValue, format)
                    return null
                } catch (e: DateTimeParseException) {
                    // continue to the next try
                } catch (e: DateTimeException) {
                    // this could also happen
                }

                return try {
                    // Try to parse using a LocalDate pattern, assuming it follows a non-canonical format value.
                    // Example: 'yyyy-mm-dd' - the incoming data is a Date, but not our canonical date format.
                    val formatter = DateTimeFormatter.ofPattern(format ?: datetimePattern, Locale.ENGLISH)
                    LocalDate.parse(cleanedValue, formatter)
>>>>>>> 6aa18199
                    null
                } catch (e: Throwable) {
                    println(e.localizedMessage)
                    println(e.stackTraceToString())
                    if (nullifyValue) {
                        null
                    } else {
                        InvalidDateMessage(cleanedValue, fieldMapping, format)
                    }
                }
            }
            Type.CODE -> {
                // First, prioritize use of a local $alt format, even if no value set exists.
                return if (format == altDisplayToken) {
                    if (toAltCode(cleanedValue) != null) null else
                        InvalidCodeMessage(cleanedValue, fieldMapping, format)
                } else {
                    if (valueSetRef == null) error("Schema Error: missing value set for $fieldMapping")
                    when (format) {
                        displayToken ->
                            if (valueSetRef.toCodeFromDisplay(cleanedValue) != null) null else
                                InvalidCodeMessage(cleanedValue, fieldMapping, format)
                        codeToken -> {
                            val values = altValues ?: valueSetRef.values
                            if (values.find { it.code == cleanedValue } != null) null else
                                InvalidCodeMessage(cleanedValue, fieldMapping, format)
                        }
                        else ->
                            if (valueSetRef.toNormalizedCode(cleanedValue) != null) null else
                                InvalidCodeMessage(cleanedValue, fieldMapping, format)
                    }
                }
            }
            Type.TELEPHONE -> {
                return try {
                    // parse can fail if the phone number is not correct, which feels like bad behavior
                    // this then causes a report level failure, not an element level failure
                    val number = phoneNumberUtil.parse(cleanedValue, "US")
                    if (!number.hasNationalNumber() || number.nationalNumber > 9999999999L)
                        InvalidPhoneMessage(cleanedValue, fieldMapping)
                    else
                        null
                } catch (ex: Exception) {
                    InvalidPhoneMessage(cleanedValue, fieldMapping)
                }
            }
            Type.POSTAL_CODE -> {
                // Let in all formats defined by http://www.dhl.com.tw/content/dam/downloads/tw/express/forms/postcode_formats.pdf
                return if (!Regex("^[A-Za-z\\d\\- ]{3,12}\$").matches(cleanedValue))
                    InvalidPostalMessage(cleanedValue, fieldMapping, format)
                else
                    null
            }
            Type.HD -> {
                when (format) {
                    null,
                    hdNameToken -> null
                    hdUniversalIdToken -> null
                    hdSystemToken -> null
                    hdCompleteFormat -> {
                        val parts = cleanedValue.split(hdDelimiter)
                        if (parts.size == 1 || parts.size == 3) null else UnsupportedHDMessage(format, fieldMapping)
                    }
                    else -> UnsupportedHDMessage(format, fieldMapping)
                }
            }
            Type.EI -> {
                when (format) {
                    null,
                    eiNameToken -> null
                    eiNamespaceIdToken -> null
                    eiSystemToken -> null
                    eiCompleteFormat -> {
                        val parts = cleanedValue.split(eiDelimiter)
                        if (parts.size == 1 || parts.size == 4) null else UnsupportedEIMessage(format, fieldMapping)
                    }
                    else -> UnsupportedEIMessage(format, fieldMapping)
                }
            }

            else -> null
        }
    }

    /**
     * Take a formatted value and turn into a normalized value stored in a report
     */
    fun toNormalized(formattedValue: String, format: String? = null): String {
        val cleanedFormattedValue = formattedValue.trim()
        if (cleanedFormattedValue.isEmpty()) return ""
        return when (type) {
            Type.BLANK -> ""
            Type.DATE -> {
                try {
                    DateUtilities
                        .parseDate(cleanedFormattedValue)
                        .asFormattedString(DateUtilities.datePattern)
                } catch (t: Throwable) {
                    if (nullifyValue) {
                        ""
                    } else {
                        println(t.localizedMessage)
                        println(t.stackTraceToString())
                        error("Invalid date: '$cleanedFormattedValue' for format '$format' for element $fieldMapping")
                    }
                }
            }
            Type.DATETIME -> {
                try {
                    DateUtilities
                        .parseDate(cleanedFormattedValue)
                        .toOffsetDateTime()
                        .asFormattedString(DateUtilities.datetimePattern)
                } catch (t: Throwable) {
                    if (nullifyValue) {
                        ""
                    } else {
                        println(t.localizedMessage)
                        println(t.stackTraceToString())
                        error(
                            "Invalid date time: '$cleanedFormattedValue' for format '$format' for element $fieldMapping"
                        )
                    }
                }
            }
            Type.CODE -> {
                // First, prioritize use of a local $alt format, even if no value set exists.
                when (format) {
                    altDisplayToken ->
                        toAltCode(cleanedFormattedValue)
                            ?: error(
                                "Invalid code: '$cleanedFormattedValue' is not a display value in altValues set " +
                                    "for $fieldMapping"
                            )
                    codeToken ->
                        toCode(cleanedFormattedValue)
                            ?: error(
                                "Invalid code '$cleanedFormattedValue' is not a display value in valueSet " +
                                    "for $fieldMapping"
                            )
                    displayToken ->
                        valueSetRef?.toCodeFromDisplay(cleanedFormattedValue)
                            ?: error(
                                "Invalid code: '$cleanedFormattedValue' is not a display value " +
                                    "for element $fieldMapping"
                            )
                    else ->
                        valueSetRef?.toNormalizedCode(cleanedFormattedValue)
                            ?: error(
                                "Invalid code: '$cleanedFormattedValue' does not match any codes " +
                                    "for $fieldMapping"
                            )
                }
            }
            Type.TELEPHONE -> {
                val number = phoneNumberUtil.parse(cleanedFormattedValue, "US")
                if (!number.hasNationalNumber() || number.nationalNumber > 9999999999L)
                    error("Invalid phone number '$cleanedFormattedValue' for $fieldMapping")
                val nationalNumber = DecimalFormat("0000000000").format(number.nationalNumber)
                "${nationalNumber}$phoneDelimiter${number.countryCode}$phoneDelimiter${number.extension}"
            }
            Type.POSTAL_CODE -> {
                // Let in all formats defined by http://www.dhl.com.tw/content/dam/downloads/tw/express/forms/postcode_formats.pdf
                if (!Regex("^[A-Za-z\\d\\- ]{3,12}\$").matches(cleanedFormattedValue))
                    error("Input Error: invalid postal code '$cleanedFormattedValue' for $fieldMapping")
                cleanedFormattedValue.replace(" ", "")
            }
            Type.HD -> {
                when (format) {
                    null,
                    hdCompleteFormat -> {
                        parseHD(cleanedFormattedValue) // to check
                        cleanedFormattedValue
                    }
                    hdNameToken -> {
                        val hd = parseHD(cleanedFormattedValue)
                        hd.name
                    }
                    else -> error("Schema Error: invalid format value")
                }
            }
            Type.EI -> {
                when (format) {
                    null,
                    eiCompleteFormat -> {
                        parseEI(cleanedFormattedValue) // to check
                        cleanedFormattedValue
                    }
                    eiNameToken -> {
                        val ei = parseEI(cleanedFormattedValue)
                        ei.name
                    }
                    else -> error("Schema Error: invalid format value")
                }
            }
            else -> cleanedFormattedValue
        }
    }

    fun toNormalized(subValues: List<SubValue>): String {
        if (subValues.isEmpty()) return ""
        return when (type) {
            Type.HD -> {
                var name = ""
                var universalId = ""
                var universalIdSystem = "ISO"
                for (subValue in subValues) {
                    when (subValue.format) {
                        null,
                        hdCompleteFormat -> {
                            val hdFields = parseHD(subValue.value)
                            name = hdFields.name
                            if (hdFields.universalId != null) universalId = hdFields.universalId
                            if (hdFields.universalIdSystem != null) universalIdSystem = hdFields.universalIdSystem
                        }
                        hdNameToken -> {
                            name = subValue.value
                        }
                        hdUniversalIdToken -> {
                            universalId = subValue.value
                        }
                        hdSystemToken -> {
                            universalIdSystem = subValue.value
                        }
                    }
                }
                "$name$hdDelimiter$universalId$hdDelimiter$universalIdSystem"
            }
            Type.EI -> {
                var name = ""
                var namespace = ""
                var universalId = ""
                var universalIdSystem = "ISO"
                for (subValue in subValues) {
                    when (subValue.format) {
                        null,
                        eiCompleteFormat -> {
                            val eiFields = parseEI(subValue.value)
                            name = eiFields.name
                            if (eiFields.namespace != null) namespace = eiFields.namespace
                            if (eiFields.universalId != null) universalId = eiFields.universalId
                            if (eiFields.universalIdSystem != null) universalIdSystem = eiFields.universalIdSystem
                        }
                        eiNameToken -> {
                            name = subValue.value
                        }
                        eiNamespaceIdToken -> {
                            namespace = subValue.value
                        }
                        eiUniversalIdToken -> {
                            universalId = subValue.value
                        }
                        eiSystemToken -> {
                            universalIdSystem = subValue.value
                        }
                    }
                }
                "$name$eiDelimiter$namespace$eiDelimiter$universalId$eiDelimiter$universalIdSystem"
            }
            else -> TODO("unsupported type")
        }
    }

    fun toAltDisplay(code: String): String? {
        if (!isCodeType) error("Internal Error: asking for an altDisplay for a non-code type")
        if (altValues == null) error("Schema Error: missing alt values for $fieldMapping")
        val altValue = altValues.find { code.equals(it.code, ignoreCase = true) }
            ?: altValues.find { "*" == it.code }
        return altValue?.display
    }

    fun toAltCode(altDisplay: String): String? {
        if (!isCodeType) error("Internal Error: asking for an altDisplay for a non-code type")
        if (altValues == null) error("Schema Error: missing alt values for $fieldMapping")
        val altValue = altValues.find { altDisplay.equals(it.display, ignoreCase = true) }
            ?: altValues.find { "*" == it.display }
        return altValue?.code
    }

    /**
     * Convert a string [code] to the code in the element's valueset.
     * @return a code of null if the code is not found
     */
    fun toCode(code: String): String? {
        if (!isCodeType) error("Internal Error: asking for codeValue for a non-code type")
        // if there are alt values, use those, otherwise, use the valueSet
        val values = valueSetRef?.values ?: error("Unable to find a value set for $fieldMapping.")
        val codeValue = values.find {
            code.equals(it.code, ignoreCase = true) || code.equals(it.replaces, ignoreCase = true)
        } ?: values.find { "*" == it.code }
        return codeValue?.code
    }

    /**
     * Determines if an element needs to use a mapper given the [elementValue].
     * @return true if a mapper needs to be run
     */
    fun useMapper(elementValue: String?): Boolean {
        val overrideValue = mapperOverridesValue != null && mapperOverridesValue
        return mapperRef != null && (overrideValue || elementValue.isNullOrBlank())
    }

    /**
     * Determines if an element needs to use a default given the [elementValue].
     * @return true if a default needs to be used
     */
    fun useDefault(elementValue: String?): Boolean {
        val overrideValue = defaultOverridesValue != null && defaultOverridesValue
        return overrideValue || elementValue.isNullOrBlank()
    }

    /**
     * Determine the value for this element based on the schema configuration.  This function checks if a
     * mapper needs to be run or if a default needs to be applied.
     * @param allElementValues the values for all other elements which are updated as needed
     * @param schema the schema
     * @param defaultOverrides element name and value pairs of defaults that override schema defaults
     * @param itemIndex the index of the item from a report being processed
     * @param sender Sender who submitted the data.  Can be null if called at a point in code where its not known
     * @return a mutable set with the processed value or empty string
     */
    fun processValue(
        allElementValues: Map<String, String>,
        schema: Schema,
        defaultOverrides: Map<String, String> = emptyMap(),
        itemIndex: Int,
        sender: Sender? = null,
    ): ElementResult {
        check(itemIndex > 0) { "Item index was $itemIndex, but must be larger than 0" }
        val retVal = ElementResult(if (allElementValues[name].isNullOrEmpty()) "" else allElementValues[name]!!)
        if (useMapper(retVal.value) && mapperRef != null) {
            // This gets the required value names, then gets the value from mappedRows that has the data
            val args = mapperArgs ?: emptyList()
            val valueNames = mapperRef.valueNames(this, args)
            val valuesForMapper = valueNames.mapNotNull { elementName ->
                if (elementName.contains("$")) {
                    tokenizeMapperValue(elementName, itemIndex)
                } else {
                    val valueElement = schema.findElement(elementName)
                    if (valueElement != null && allElementValues.containsKey(elementName) &&
                        !allElementValues[elementName].isNullOrEmpty()
                    ) {
                        ElementAndValue(valueElement, allElementValues[elementName]!!)
                    } else {
                        null
                    }
                }
            }
            // Only overwrite an existing value if the mapper returns a string
            val mapperResult = mapperRef.apply(this, args, valuesForMapper, sender)
            val value = mapperResult.value
            if (!value.isNullOrBlank()) {
                retVal.value = value
            }

            // Add any errors or warnings.  Use warnings as errors for required fields.
            if (this.isOptional) {
                retVal.warnings.addAll(mapperResult.errors)
                retVal.warnings.addAll(mapperResult.warnings)
            } else if (mapperResult.errors.isNotEmpty()) {
                retVal.errors.addAll(mapperResult.errors)
                retVal.warnings.addAll(mapperResult.warnings)
            } else {
                retVal.errors.addAll(mapperResult.warnings)
            }
        }

        // Finally, add a default value or empty string to elements that still have a null value.
        // Confusing: default values can be provided in the URL ("defaultOverrides"), or in the schema, or both.
        // Normally, default values are only apply if the value is blank at this point in the code.
        // However, if the Element has defaultOverridesValue=true set, that forces this code to run.
        // todo get rid of defaultOverrides in the URL.  I think its always an empty map!
        if (useDefault(retVal.value)) {
            retVal.value = if (defaultOverrides.containsKey(name)) { // First the URL default is used if it exists.
                defaultOverrides[name] ?: ""
            } else if (!default.isNullOrBlank()) { // otherwise, use the default in the schema
                default
            } else {
                // Check for cardinality and force the value to be empty/blank.
                if (retVal.value.isNullOrBlank() && !isOptional) {
                    retVal.errors += MissingFieldMessage(fieldMapping)
                }
                ""
            }
        }

        return retVal
    }

    /**
     * Populates the value of a specialized mapper token, indicated by a $ prefix
     * @param elementName the token name
     * @param index optional int value used with the $index token
     */
    fun tokenizeMapperValue(elementName: String, index: Int = 0): ElementAndValue {
        val tokenElement = Element(elementName)
        var retVal = ElementAndValue(tokenElement, "")
        when {
            elementName == "\$index" -> {
                retVal = ElementAndValue(tokenElement, index.toString())
            }
            elementName == "\$currentDate" -> {
                val currentDate = LocalDate.now().format(DateUtilities.dateFormatter)
                retVal = ElementAndValue(tokenElement, currentDate)
            }
            elementName.contains("\$mode:") -> {
                retVal = ElementAndValue(tokenElement, elementName.split(":")[1])
            }
            elementName.contains("\$string:") -> {
                retVal = ElementAndValue(tokenElement, elementName.split(":")[1])
            }
        }

        return retVal
    }

    companion object {
        const val displayToken = "\$display"
        const val caretToken = "\$code^\$display^\$system"
        const val codeToken = "\$code"
        const val systemToken = "\$system"
        const val altDisplayToken = "\$alt"
        const val areaCodeToken = "\$area"
        const val exchangeToken = "\$exchange"
        const val subscriberToken = "\$subscriber"
        const val countryCodeToken = "\$country"
        const val extensionToken = "\$extension"
        const val e164Token = "\$e164"
        const val defaultPhoneFormat = "\$area\$exchange\$subscriber"
        const val phoneDelimiter = ":"
        const val hdDelimiter = "^"
        const val hdNameToken = "\$name"
        const val hdUniversalIdToken = "\$universalId"
        const val hdSystemToken = "\$system"
        const val hdCompleteFormat = "\$complete"
        const val eiDelimiter = "^"
        const val eiNameToken = "\$name"
        const val eiNamespaceIdToken = "\$namespaceId"
        const val eiUniversalIdToken = "\$universalId"
        const val eiSystemToken = "\$system"
        const val eiCompleteFormat = "\$complete"
        val phoneNumberUtil: PhoneNumberUtil = PhoneNumberUtil.getInstance()
        const val zipFiveToken = "\$zipFive"
        const val zipFivePlusFourToken = "\$zipFivePlusFour"
        const val usZipFormat = """^(\d{5})[- ]?(\d{4})?$"""

        fun csvFields(name: String, format: String? = null): List<CsvField> {
            return listOf(CsvField(name, format))
        }

        fun parseHD(value: String, maximumLength: Int? = null): HDFields {
            val parts = value.split(hdDelimiter)
            val namespace = parts[0].let {
                if (maximumLength == null || maximumLength > it.length) {
                    it
                } else {
                    it.substring(0, maximumLength)
                }
            }
            return when (parts.size) {
                3 -> HDFields(namespace, parts[1], parts[2])
                1 -> HDFields(namespace, universalId = null, universalIdSystem = null)
                else -> error("Internal Error: Invalid HD value '$value'")
            }
        }

        fun parseEI(value: String): EIFields {
            val parts = value.split(eiDelimiter)
            return when (parts.size) {
                4 -> EIFields(parts[0], parts[1], parts[2], parts[3])
                1 -> EIFields(parts[0], namespace = null, universalId = null, universalIdSystem = null)
                else -> error("Internal Error: Invalid EI value '$value'")
            }
        }
    }
}

/**
 * A result for a given element with a [value] that may include [errors] or [warnings].
 */
data class ElementResult(
    var value: String?,
    val errors: MutableList<ActionLogDetail> = mutableListOf(),
    val warnings: MutableList<ActionLogDetail> = mutableListOf()
) {
    /**
     * Add an error [message] to the result.
     * @return the same instance of the result
     */
    fun error(message: ActionLogDetail) = apply {
        errors.add(message)
    }

    /**
     * Add a warning [message] to the result.
     * @return the same instance of the result
     */
    fun warning(message: ActionLogDetail) = apply {
        warnings.add(message)
    }
}<|MERGE_RESOLUTION|>--- conflicted
+++ resolved
@@ -458,77 +458,13 @@
      */
     fun checkForError(formattedValue: String, format: String? = null): ActionLogDetail? {
         // remove trailing spaces
-<<<<<<< HEAD
         val cleanedValue = StringUtils.trimToNull(formattedValue)
-        if (cleanedValue == null && !isOptional && !canBeBlank) return MissingFieldMessage.new(fieldMapping)
-=======
-        val cleanedValue = formattedValue.trim()
-        if (cleanedValue.isBlank() && !isOptional && !canBeBlank) return MissingFieldMessage(fieldMapping)
->>>>>>> 6aa18199
+        if (cleanedValue == null && !isOptional && !canBeBlank) return MissingFieldMessage(fieldMapping)
+
         return when (type) {
             Type.DATE, Type.DATETIME -> {
                 try {
-<<<<<<< HEAD
                     DateUtilities.parseDate(cleanedValue)
-=======
-                    LocalDate.parse(cleanedValue)
-                    return null
-                } catch (e: DateTimeParseException) {
-                    // continue to the next try
-                }
-                try {
-                    val formatter = DateTimeFormatter.ofPattern(format ?: datePattern, Locale.ENGLISH)
-                    LocalDate.parse(cleanedValue, formatter)
-                    return null
-                } catch (e: DateTimeParseException) {
-                    // continue to the next try
-                }
-
-                // the next six date validation patterns are valid date patterns that we have seen be
-                // manually entered into EMR systems, but are not consistent, so we cannot use the "format" param
-                try {
-                    validateManualDates(cleanedValue, true)
-                    return null
-                } catch (e: DateTimeParseException) {
-                    // continue to the next try
-                }
-                try {
-                    val optionalDateTime = variableDateTimePattern
-                    val df = DateTimeFormatter.ofPattern(optionalDateTime)
-                    val ta = df.parseBest(
-                        cleanedValue,
-                        OffsetDateTime::from,
-                        LocalDateTime::from,
-                        Instant::from,
-                        LocalDate::from
-                    )
-                    LocalDate.from(ta)
-                    return null
-                } catch (e: DateTimeParseException) {
-                    if (nullifyValue) {
-                        return null
-                    } else {
-                        InvalidDateMessage(cleanedValue, fieldMapping, format)
-                    }
-                }
-            }
-            Type.DATETIME -> {
-                try {
-                    // getDateTime will throw exception it there is any error.
-                    getDateTime(cleanedValue, format)
-                    return null
-                } catch (e: DateTimeParseException) {
-                    // continue to the next try
-                } catch (e: DateTimeException) {
-                    // this could also happen
-                }
-
-                return try {
-                    // Try to parse using a LocalDate pattern, assuming it follows a non-canonical format value.
-                    // Example: 'yyyy-mm-dd' - the incoming data is a Date, but not our canonical date format.
-                    val formatter = DateTimeFormatter.ofPattern(format ?: datetimePattern, Locale.ENGLISH)
-                    LocalDate.parse(cleanedValue, formatter)
->>>>>>> 6aa18199
                     null
                 } catch (e: Throwable) {
                     println(e.localizedMessage)
