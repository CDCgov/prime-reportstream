--- conflicted
+++ resolved
@@ -859,7 +859,6 @@
             elementName == "\$currentDate" -> {
                 val currentDate = LocalDate.now().format(dateFormatter)
                 retVal = ElementAndValue(tokenElement, currentDate)
-<<<<<<< HEAD
             }
             elementName.contains("\$dateFormat:") -> {
                 retVal = ElementAndValue(tokenElement, extractStringValue(elementName))
@@ -868,10 +867,6 @@
                 retVal = ElementAndValue(tokenElement, extractStringValue(elementName))
             }
             elementName.contains("\$string:") -> {
-=======
-            }
-            elementName.contains("\$dateFormat:") -> {
->>>>>>> 961c2616
                 retVal = ElementAndValue(tokenElement, extractStringValue(elementName))
             }
         }
