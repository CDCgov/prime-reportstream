package gov.cdc.prime.router

import com.google.i18n.phonenumbers.NumberParseException
import com.google.i18n.phonenumbers.PhoneNumberUtil
import com.google.i18n.phonenumbers.Phonenumber
import gov.cdc.prime.router.Element.Cardinality.ONE
import gov.cdc.prime.router.Element.Cardinality.ZERO_OR_ONE
import gov.cdc.prime.router.common.DateUtilities
import gov.cdc.prime.router.common.DateUtilities.asFormattedString
import gov.cdc.prime.router.common.DateUtilities.toOffsetDateTime
import gov.cdc.prime.router.common.StringUtilities.trimToNull
import gov.cdc.prime.router.metadata.ElementAndValue
import gov.cdc.prime.router.metadata.LIVDLookupMapper
import gov.cdc.prime.router.metadata.LookupMapper
import gov.cdc.prime.router.metadata.LookupTable
import gov.cdc.prime.router.metadata.Mapper
<<<<<<< HEAD
import org.apache.commons.lang3.StringUtils
import java.lang.Exception
=======
>>>>>>> a57a44eb
import java.text.DecimalFormat
import java.time.LocalDate

class AltValueNotDefinedException(message: String) : IllegalStateException(message)

/**
 * An element is represents a data element (ie. a single logical value) that is contained in single row
 * of a report. A set of Elements form the main content of a Schema.
 *
 * In some sense the element is like the data element in other data schemas that engineers are familiar with.
 * For the data-hub, the data element contains information specific to public health. For a given topic,
 * there is a "standard" schema with elements. The logically the mapping process is:
 *
 *    Schema 1 -> Standard Standard -> schema 2
 *
 * To describe the intent of an element there are references to the national standards.
 */
data class Element(
    // An element can either be a new element or one based on previously defined element
    // - A name of form [A-Za-z0-9_]+ is a new element
    // - A name of form [A-Za-z0-9_]+.[A-Za-z0-9_]+ is an element based on a previously defined element
    //
    val name: String,

    /**
     * Type of the element
     */
    val type: Type? = null,

    // Either valueSet or altValues must be defined for a CODE type
    val valueSet: String? = null,
    val valueSetRef: ValueSet? = null, // set during fixup
    val altValues: List<ValueSet.Value>? = null,

    // table and tableColumn must be defined for a TABLE type
    val table: String? = null,
    val tableRef: LookupTable? = null, // set during fixup
    val tableColumn: String? = null, // set during fixup

    val cardinality: Cardinality? = null,
    val pii: Boolean? = null,
    val phi: Boolean? = null,
    val maxLength: Int? = null, // used to truncate outgoing formatted String fields.  null == no length limit.
    val default: String? = null,
    val defaultOverridesValue: Boolean? = null,
    val mapper: String? = null,
    val mapperOverridesValue: Boolean? = null,
    val mapperRef: Mapper? = null, // set during fixup
    val mapperArgs: List<String>? = null, // set during fixup

    // Information about the elements definition.
    val reference: String? = null,
    val referenceUrl: String? = null,
    val hhsGuidanceField: String? = null,
    val natFlatFileField: String? = null,

    // Format specific information used to format output

    // HL7 specific information
    val hl7Field: String? = null,
    val hl7OutputFields: List<String>? = null,
    val hl7AOEQuestion: String? = null,

    /**
     * The header fields that correspond to an element.
     * A element can output to multiple CSV fields.
     * The first field is considered the primary field. It is used
     * on input define the element
     */
    val csvFields: List<CsvField>? = null,

    // FHIR specific information
    val fhirField: String? = null,

    // a field to let us incorporate documentation data (markdown)
    // in the schema files so we can generate documentation off of
    // the file
    val documentation: String? = null,

    // used for the concatenation mapper. the element carries this
    // value around and into the mapper itself so the interface for the
    // mapper remains as generic as possible
    val delimiter: String? = null,

    // used to be able to send blank values for fields that get validated/normalized
    // in serializers.
    // for instance, a badly formatted yet optional date field.
    val nullifyValue: Boolean = false
) {
    /**
     * Types of elements. Types imply a specific format and fake generator.
     */
    enum class Type {
        TEXT,
        TEXT_OR_BLANK, // Blank values are valid (not null)
        NUMBER,
        DATE,
        DATETIME,
        DURATION,
        CODE, // CODED with a HL7, SNOMED-CT, LONIC valueSet
        TABLE, // A table column value
        TABLE_OR_BLANK,
        EI, // A HL7 Entity Identifier (4 parts)
        HD, // ISO Hierarchic Designator
        ID, // Generic ID
        ID_CLIA, // CMS CLIA number (must follow CLIA format rules)
        ID_DLN,
        ID_SSN,
        ID_NPI,
        STREET,
        STREET_OR_BLANK,
        CITY,
        POSTAL_CODE,
        PERSON_NAME,
        TELEPHONE,
        EMAIL,
        BLANK,
    }

    data class CsvField(
        val name: String,
        val format: String?,
    )

    data class HDFields(
        val name: String,
        val universalId: String?,
        val universalIdSystem: String?
    )

    data class EIFields(
        val name: String,
        val namespace: String?,
        val universalId: String?,
        val universalIdSystem: String?
    )

    /**
     * An element can have subfields, for example when more than CSV field makes up a single element.
     * See ElementTests for an example.
     **/
    data class SubValue(
        val name: String,
        val value: String,
        val format: String?
    )

    /**
     * @property ZERO_OR_ONE Can be null or present (default)
     * @property ONE Must be present, error if not present
     */
    enum class Cardinality {
        ZERO_OR_ONE,
        ONE;
        // ZERO is not a value, just remove the element to represent this concept
        // Other values including conditionals in the future.

        fun toFormatted(): String {
            return when (this) {
                ZERO_OR_ONE -> "[0..1]"
                ONE -> "[1..1]"
            }
        }
    }

    val isCodeType get() = this.type == Type.CODE

    val isOptional
        get() = this.cardinality == null ||
            this.cardinality == Cardinality.ZERO_OR_ONE || canBeBlank

    val canBeBlank
        get() = type == Type.TEXT_OR_BLANK ||
            type == Type.STREET_OR_BLANK ||
            type == Type.TABLE_OR_BLANK ||
            type == Type.BLANK

    /**
     * True if this element has a table lookup.
     */
    val isTableLookup get() = mapperRef != null && type == Type.TABLE

    /**
     * String showing the external field name(s) if any and the element name.
     */
    val fieldMapping: String get() {
        return when {
            !csvFields.isNullOrEmpty() -> "${csvFields.map { it.name }.joinToString(",")} ($name)"
            !hl7Field.isNullOrBlank() -> "$hl7Field ($name)"
            !hl7OutputFields.isNullOrEmpty() -> "${hl7OutputFields.joinToString(",")}} ($name)"
            else -> "($name)"
        }
    }

    fun inheritFrom(baseElement: Element): Element {
        return Element(
            name = this.name,
            type = this.type ?: baseElement.type,
            valueSet = this.valueSet ?: baseElement.valueSet,
            valueSetRef = this.valueSetRef ?: baseElement.valueSetRef,
            altValues = this.altValues ?: baseElement.altValues,
            table = this.table ?: baseElement.table,
            tableColumn = this.tableColumn ?: baseElement.tableColumn,
            cardinality = this.cardinality ?: baseElement.cardinality,
            pii = this.pii ?: baseElement.pii,
            phi = this.phi ?: baseElement.phi,
            maxLength = this.maxLength ?: baseElement.maxLength,
            mapper = this.mapper ?: baseElement.mapper,
            mapperOverridesValue = this.mapperOverridesValue ?: baseElement.mapperOverridesValue,
            default = this.default ?: baseElement.default,
            defaultOverridesValue = this.defaultOverridesValue ?: baseElement.defaultOverridesValue,
            reference = this.reference ?: baseElement.reference,
            referenceUrl = this.referenceUrl ?: baseElement.referenceUrl,
            hhsGuidanceField = this.hhsGuidanceField ?: baseElement.hhsGuidanceField,
            natFlatFileField = this.natFlatFileField ?: baseElement.natFlatFileField,
            hl7Field = this.hl7Field ?: baseElement.hl7Field,
            hl7OutputFields = this.hl7OutputFields ?: baseElement.hl7OutputFields,
            hl7AOEQuestion = this.hl7AOEQuestion ?: baseElement.hl7AOEQuestion,
            documentation = this.documentation ?: baseElement.documentation,
            csvFields = this.csvFields ?: baseElement.csvFields,
            delimiter = this.delimiter ?: baseElement.delimiter,
        )
    }

    /**
     * Generate validation error messages if this element is not valid.
     * @return a list of error messages, or an empty list if no errors
     */
    fun validate(): List<String> {
        val errorList = mutableListOf<String>()

        /**
         * Add an error [message].
         */
        fun addError(message: String) {
            errorList.add("Element $name - $message.")
        }

        // All elements require a type
        if (type == null) addError("requires an element type.")

        // Table lookups require a table
        if ((mapperRef?.name == LookupMapper().name || mapperRef?.name == LIVDLookupMapper().name) &&
            (tableRef == null || tableColumn.isNullOrBlank())
        )
            addError("requires a table and table column.")

        // Elements of type table need a table ref
        if ((type == Type.TABLE || type == Type.TABLE_OR_BLANK || !tableColumn.isNullOrBlank()) && tableRef == null)
            addError("requires a table.")

        // Elements with mapper parameters require a mapper
        if ((mapperOverridesValue == true || !mapperArgs.isNullOrEmpty()) && mapperRef == null)
            addError("has mapper related parameters, but no mapper.")

        // Elements that can be blank should not have a default
        if (canBeBlank && default != null)
            addError("has a default specified, but can be blank")

        return errorList
    }

    fun nameContains(substring: String): Boolean {
        return name.contains(substring, ignoreCase = true)
    }

    /**
     * Is there a default value for this element?
     *
     * @param defaultValues a dynamic set of default values to use
     */
    fun hasDefaultValue(defaultValues: DefaultValues): Boolean {
        return defaultValues.containsKey(name) || default?.isNotBlank() == true
    }

    fun defaultValue(defaultValues: DefaultValues): String {
        return defaultValues.getOrDefault(name, default ?: "")
    }

    /**
     * A formatted string is the Element's normalized value formatted using the format string passed in
     * The format string's value is specific to the type of the element.
     */
    fun toFormatted(
        normalizedValue: String,
        format: String? = null,
    ): String {
        // trim the normalized value down to null and if it is null return empty string
        val cleanedNormalizedValue = normalizedValue.trimToNull() ?: return ""
        val formattedValue = when (type) {
            // sometimes you just need to send through an empty column
            Type.BLANK -> ""
            Type.DATETIME -> {
                try {
                    // parse the date back out from the normalized value
                    val ta = DateUtilities.parseDate(cleanedNormalizedValue)
                    // output the date time value as a formatted string, either using the format
                    // provided or defaulting to the date time pattern
                    DateUtilities.getDateAsFormattedString(ta, format ?: DateUtilities.datetimePattern)
                } catch (_: Throwable) {
                    cleanedNormalizedValue
                }
            }
            Type.DATE -> {
                try {
                    // parse the date back out from the normalized value
                    val ta = DateUtilities.parseDate(cleanedNormalizedValue)
                    // output the date value as a formatted string, either using the format
                    // provided or defaulting to the date time pattern
                    DateUtilities.getDateAsFormattedString(ta, format ?: DateUtilities.datePattern)
                } catch (_: Throwable) {
                    cleanedNormalizedValue
                }
            }
            Type.CODE -> {
                // First, prioritize use of a local $alt format, even if no value set exists.
                when (format) {
                    // TODO Revisit: there may be times that normalizedValue is not an altValue
                    altDisplayToken ->
                        toAltDisplay(cleanedNormalizedValue)
                            ?: throw AltValueNotDefinedException(
                                "Outgoing receiver schema problem:" +
                                    " '$cleanedNormalizedValue' is not in altValues set for $fieldMapping."
                            )
                    codeToken ->
                        toCode(cleanedNormalizedValue)
                            ?: error(
                                "Schema Error: " +
                                    "'$cleanedNormalizedValue' is not in valueSet " +
                                    "'$valueSet' for $fieldMapping/'$format'. " +
                                    "\nAvailable values are " +
                                    "${valueSetRef?.values?.joinToString { "${it.code} -> ${it.display}" }}" +
                                    "\nAlt values (${altValues?.count()}) are " +
                                    "${altValues?.joinToString { "${it.code} -> ${it.display}" }}"
                            )
                    caretToken -> {
                        val display = valueSetRef?.toDisplayFromCode(cleanedNormalizedValue)
                            ?: error("Internal Error: '$cleanedNormalizedValue' cannot be formatted for $fieldMapping")
                        "$cleanedNormalizedValue^$display^${valueSetRef.systemCode}"
                    }
                    displayToken -> {
                        valueSetRef?.toDisplayFromCode(cleanedNormalizedValue)
                            ?: error("Internal Error: '$cleanedNormalizedValue' cannot be formatted for $fieldMapping")
                    }
                    systemToken -> {
                        // Very confusing, but this special case is in the HHS Guidance Confluence page
                        if (valueSetRef?.name == "hl70136" && cleanedNormalizedValue == "UNK")
                            "NULLFL"
                        else
                            valueSetRef?.systemCode ?: error("valueSetRef for $valueSet is null!")
                    }
                    else -> cleanedNormalizedValue
                }
            }
            Type.TELEPHONE -> {
                // normalized telephone always has 3 values national:country:extension
                val parts = if (cleanedNormalizedValue.contains(phoneDelimiter)) {
                    cleanedNormalizedValue.split(phoneDelimiter)
                } else {
                    // remove parens from HL7 formatting
                    listOf(
                        cleanedNormalizedValue
                            .replace("(", "")
                            .replace(")", ""),
                        "1", // country code
                        "" // extension
                    )
                }

                (format ?: defaultPhoneFormat)
                    .replace(countryCodeToken, parts[1])
                    .replace(areaCodeToken, parts[0].substring(0, 3))
                    .replace(exchangeToken, parts[0].substring(3, 6))
                    .replace(subscriberToken, parts[0].substring(6))
                    .replace(extensionToken, parts[2])
                    .replace(e164Token, "+${parts[1]}${parts[0]}")
            }
            Type.POSTAL_CODE -> {
                when (format) {
                    zipFiveToken -> {
                        // If this is US zip, return the first 5 digits
                        val matchResult = Regex(usZipFormat).matchEntire(cleanedNormalizedValue)
                        matchResult?.groupValues?.get(1)
                            ?: cleanedNormalizedValue.padStart(5, '0')
                    }
                    zipFivePlusFourToken -> {
                        // If this a US zip, either 5 or 9 digits depending on the value
                        val matchResult = Regex(usZipFormat).matchEntire(cleanedNormalizedValue)
                        if (matchResult != null && matchResult.groups[2] == null) {
                            matchResult.groups[1]?.value ?: ""
                        } else if (matchResult != null && matchResult.groups[2] != null) {
                            "${matchResult.groups[1]?.value}-${matchResult.groups[2]?.value}"
                        } else {
                            cleanedNormalizedValue.padStart(5, '0')
                        }
                    }
                    else -> cleanedNormalizedValue.padStart(5, '0')
                }
            }
            Type.HD -> {
                val hdFields = parseHD(cleanedNormalizedValue)
                when (format) {
                    null,
                    hdNameToken -> hdFields.name
                    hdUniversalIdToken -> hdFields.universalId ?: ""
                    hdSystemToken -> hdFields.universalIdSystem ?: ""
                    else -> error("Schema Error: unsupported HD format for output: '$format' in $fieldMapping")
                }
            }
            Type.EI -> {
                val eiFields = parseEI(cleanedNormalizedValue)
                when (format) {
                    null,
                    eiNameToken -> eiFields.name
                    eiNamespaceIdToken -> eiFields.namespace ?: ""
                    eiUniversalIdToken -> eiFields.universalId ?: ""
                    eiSystemToken -> eiFields.universalIdSystem ?: ""
                    else -> error("Schema Error: unsupported EI format for output: '$format' in $fieldMapping")
                }
            }
            else -> cleanedNormalizedValue
        }
        return truncateIfNeeded(formattedValue)
    }

    fun truncateIfNeeded(str: String): String {
        if (maxLength == null) return str // no maxLength is very common
        if (str.isEmpty()) return str
        // Only TEXTy fields can be truncated, and only if a valid maxLength is set in the schema
        return when (type) {
            Type.TEXT,
            Type.TEXT_OR_BLANK,
            Type.STREET,
            Type.STREET_OR_BLANK,
            Type.CITY,
            Type.PERSON_NAME,
            Type.EMAIL -> {
                if (str.length <= maxLength)
                    str
                else
                    str.substring(0, maxLength)
            }
            else -> str
        }
    }

    /**
     * Take a formatted value and check to see if it can be stored in a report.
     */
    fun checkForError(formattedValue: String, format: String? = null): ActionLogDetail? {
        // remove trailing spaces
        val cleanedValue = StringUtils.trimToNull(formattedValue)
        if (cleanedValue == null && !isOptional && !canBeBlank) return MissingFieldMessage(fieldMapping)

        return when (type) {
            // in this case, we can try to parse both a date and a date time
            // the date utilities method will handle either and if it succeeds, it's valid
            Type.DATE, Type.DATETIME -> {
                try {
                    DateUtilities.parseDate(cleanedValue)
                    null
                } catch (_: Throwable) {
                    if (nullifyValue) {
                        null
                    } else {
                        InvalidDateMessage(cleanedValue, fieldMapping, format)
                    }
                }
            }
            Type.CODE -> {
                // First, prioritize use of a local $alt format, even if no value set exists.
                return if (format == altDisplayToken) {
                    if (toAltCode(cleanedValue) != null) null else
                        InvalidCodeMessage(cleanedValue, fieldMapping, format)
                } else {
                    if (valueSetRef == null) error("Schema Error: missing value set for $fieldMapping")
                    when (format) {
                        displayToken ->
                            if (valueSetRef.toCodeFromDisplay(cleanedValue) != null) null else
                                InvalidCodeMessage(cleanedValue, fieldMapping, format)
                        codeToken -> {
                            val values = altValues ?: valueSetRef.values
                            if (values.find { it.code == cleanedValue } != null) null else
                                InvalidCodeMessage(cleanedValue, fieldMapping, format)
                        }
                        else ->
                            if (valueSetRef.toNormalizedCode(cleanedValue) != null) null else
                                InvalidCodeMessage(cleanedValue, fieldMapping, format)
                    }
                }
            }
            Type.TELEPHONE -> {
                return checkPhoneNumber(cleanedValue, fieldMapping)
            }
            Type.POSTAL_CODE -> {
                // Let in all formats defined by http://www.dhl.com.tw/content/dam/downloads/tw/express/forms/postcode_formats.pdf
                return if (!Regex("^[A-Za-z\\d\\- ]{3,12}\$").matches(cleanedValue))
                    InvalidPostalMessage(cleanedValue, fieldMapping, format)
                else
                    null
            }
            Type.HD -> {
                when (format) {
                    null,
                    hdNameToken -> null
                    hdUniversalIdToken -> null
                    hdSystemToken -> null
                    hdCompleteFormat -> {
                        val parts = cleanedValue.split(hdDelimiter)
                        if (parts.size == 1 || parts.size == 3) null else UnsupportedHDMessage(format, fieldMapping)
                    }
                    else -> UnsupportedHDMessage(format, fieldMapping)
                }
            }
            Type.EI -> {
                when (format) {
                    null,
                    eiNameToken -> null
                    eiNamespaceIdToken -> null
                    eiSystemToken -> null
                    eiCompleteFormat -> {
                        val parts = cleanedValue.split(eiDelimiter)
                        if (parts.size == 1 || parts.size == 4) null else UnsupportedEIMessage(format, fieldMapping)
                    }
                    else -> UnsupportedEIMessage(format, fieldMapping)
                }
            }

            else -> null
        }
    }

    /**
     * Take a formatted value and turn into a normalized value stored in a report
     */
    fun toNormalized(formattedValue: String, format: String? = null): String {
        val cleanedFormattedValue = formattedValue.trim()
        if (cleanedFormattedValue.isEmpty()) return ""
        return when (type) {
            Type.BLANK -> ""
            Type.DATE -> {
                try {
                    DateUtilities
                        .parseDate(cleanedFormattedValue)
                        .asFormattedString(DateUtilities.datePattern)
                } catch (_: Throwable) {
                    if (nullifyValue) {
                        ""
                    } else {
                        error("Invalid date: '$cleanedFormattedValue' for format '$format' for element $fieldMapping")
                    }
                }
            }
            Type.DATETIME -> {
                try {
                    DateUtilities
                        .parseDate(cleanedFormattedValue)
                        .toOffsetDateTime()
                        .asFormattedString(DateUtilities.datetimePattern)
                } catch (_: Throwable) {
                    if (nullifyValue) {
                        ""
                    } else {
                        error(
                            "Invalid date time: '$cleanedFormattedValue' for format '$format' for element $fieldMapping"
                        )
                    }
                }
            }
            Type.CODE -> {
                // First, prioritize use of a local $alt format, even if no value set exists.
                when (format) {
                    altDisplayToken ->
                        toAltCode(cleanedFormattedValue)
                            ?: error(
                                "Invalid code: '$cleanedFormattedValue' is not a display value in altValues set " +
                                    "for $fieldMapping"
                            )
                    codeToken ->
                        toCode(cleanedFormattedValue)
                            ?: error(
                                "Invalid code '$cleanedFormattedValue' is not a display value in valueSet " +
                                    "for $fieldMapping"
                            )
                    displayToken ->
                        valueSetRef?.toCodeFromDisplay(cleanedFormattedValue)
                            ?: error(
                                "Invalid code: '$cleanedFormattedValue' is not a display value " +
                                    "for element $fieldMapping"
                            )
                    else ->
                        valueSetRef?.toNormalizedCode(cleanedFormattedValue)
                            ?: error(
                                "Invalid code: '$cleanedFormattedValue' does not match any codes " +
                                    "for $fieldMapping"
                            )
                }
            }
            Type.TELEPHONE -> {
                val number = phoneNumberUtil.parse(cleanedFormattedValue, "US")
                if (!number.hasNationalNumber() || number.nationalNumber > 999999999999L)
                    error("Invalid phone number '$cleanedFormattedValue' for $fieldMapping")
                val nationalNumber = DecimalFormat("0000000000").format(number.nationalNumber)
                "${nationalNumber}$phoneDelimiter${number.countryCode}$phoneDelimiter${number.extension}"
            }
            Type.POSTAL_CODE -> {
                // Let in all formats defined by http://www.dhl.com.tw/content/dam/downloads/tw/express/forms/postcode_formats.pdf
                if (!Regex("^[A-Za-z\\d\\- ]{3,12}\$").matches(cleanedFormattedValue))
                    error("Input Error: invalid postal code '$cleanedFormattedValue' for $fieldMapping")
                cleanedFormattedValue.replace(" ", "")
            }
            Type.HD -> {
                when (format) {
                    null,
                    hdCompleteFormat -> {
                        parseHD(cleanedFormattedValue) // to check
                        cleanedFormattedValue
                    }
                    hdNameToken -> {
                        val hd = parseHD(cleanedFormattedValue)
                        hd.name
                    }
                    else -> error("Schema Error: invalid format value")
                }
            }
            Type.EI -> {
                when (format) {
                    null,
                    eiCompleteFormat -> {
                        parseEI(cleanedFormattedValue) // to check
                        cleanedFormattedValue
                    }
                    eiNameToken -> {
                        val ei = parseEI(cleanedFormattedValue)
                        ei.name
                    }
                    else -> error("Schema Error: invalid format value")
                }
            }
            else -> cleanedFormattedValue
        }
    }

    fun toNormalized(subValues: List<SubValue>): String {
        if (subValues.isEmpty()) return ""
        return when (type) {
            Type.HD -> {
                var name = ""
                var universalId = ""
                var universalIdSystem = "ISO"
                for (subValue in subValues) {
                    when (subValue.format) {
                        null,
                        hdCompleteFormat -> {
                            val hdFields = parseHD(subValue.value)
                            name = hdFields.name
                            if (hdFields.universalId != null) universalId = hdFields.universalId
                            if (hdFields.universalIdSystem != null) universalIdSystem = hdFields.universalIdSystem
                        }
                        hdNameToken -> {
                            name = subValue.value
                        }
                        hdUniversalIdToken -> {
                            universalId = subValue.value
                        }
                        hdSystemToken -> {
                            universalIdSystem = subValue.value
                        }
                    }
                }
                "$name$hdDelimiter$universalId$hdDelimiter$universalIdSystem"
            }
            Type.EI -> {
                var name = ""
                var namespace = ""
                var universalId = ""
                var universalIdSystem = "ISO"
                for (subValue in subValues) {
                    when (subValue.format) {
                        null,
                        eiCompleteFormat -> {
                            val eiFields = parseEI(subValue.value)
                            name = eiFields.name
                            if (eiFields.namespace != null) namespace = eiFields.namespace
                            if (eiFields.universalId != null) universalId = eiFields.universalId
                            if (eiFields.universalIdSystem != null) universalIdSystem = eiFields.universalIdSystem
                        }
                        eiNameToken -> {
                            name = subValue.value
                        }
                        eiNamespaceIdToken -> {
                            namespace = subValue.value
                        }
                        eiUniversalIdToken -> {
                            universalId = subValue.value
                        }
                        eiSystemToken -> {
                            universalIdSystem = subValue.value
                        }
                    }
                }
                "$name$eiDelimiter$namespace$eiDelimiter$universalId$eiDelimiter$universalIdSystem"
            }
            else -> TODO("unsupported type")
        }
    }

    fun toAltDisplay(code: String): String? {
        if (!isCodeType) error("Internal Error: asking for an altDisplay for a non-code type")
        if (altValues == null) error("Schema Error: missing alt values for $fieldMapping")
        val altValue = altValues.find { code.equals(it.code, ignoreCase = true) }
            ?: altValues.find { "*" == it.code }
        return altValue?.display
    }

    fun toAltCode(altDisplay: String): String? {
        if (!isCodeType) error("Internal Error: asking for an altDisplay for a non-code type")
        if (altValues == null) error("Schema Error: missing alt values for $fieldMapping")
        val altValue = altValues.find { altDisplay.equals(it.display, ignoreCase = true) }
            ?: altValues.find { "*" == it.display }
        return altValue?.code
    }

    /**
     * Convert a string [code] to the code in the element's valueset.
     * @return a code of null if the code is not found
     */
    fun toCode(code: String): String? {
        if (!isCodeType) error("Internal Error: asking for codeValue for a non-code type")
        // if there are alt values, use those, otherwise, use the valueSet
        val values = valueSetRef?.values ?: error("Unable to find a value set for $fieldMapping.")
        val codeValue = values.find {
            code.equals(it.code, ignoreCase = true) || code.equals(it.replaces, ignoreCase = true)
        } ?: values.find { "*" == it.code }
        return codeValue?.code
    }

    /**
     * Determines if an element needs to use a mapper given the [elementValue].
     * @return true if a mapper needs to be run
     */
    fun useMapper(elementValue: String?): Boolean {
        val overrideValue = mapperOverridesValue != null && mapperOverridesValue
        return mapperRef != null && (overrideValue || elementValue.isNullOrBlank())
    }

    /**
     * Determines if an element needs to use a default given the [elementValue].
     * @return true if a default needs to be used
     */
    fun useDefault(elementValue: String?): Boolean {
        val overrideValue = defaultOverridesValue != null && defaultOverridesValue
        return overrideValue || elementValue.isNullOrBlank()
    }

    /**
     * Determine the value for this element based on the schema configuration.  This function checks if a
     * mapper needs to be run or if a default needs to be applied.
     * @param allElementValues the values for all other elements which are updated as needed
     * @param schema the schema
     * @param defaultOverrides element name and value pairs of defaults that override schema defaults
     * @param itemIndex the index of the item from a report being processed
     * @param sender Sender who submitted the data.  Can be null if called at a point in code where its not known
     * @return a mutable set with the processed value or empty string
     */
    fun processValue(
        allElementValues: Map<String, String>,
        schema: Schema,
        defaultOverrides: Map<String, String> = emptyMap(),
        itemIndex: Int,
        sender: Sender? = null,
    ): ElementResult {
        check(itemIndex > 0) { "Item index was $itemIndex, but must be larger than 0" }
        val retVal = ElementResult(if (allElementValues[name].isNullOrEmpty()) "" else allElementValues[name]!!)
        if (useMapper(retVal.value) && mapperRef != null) {
            // This gets the required value names, then gets the value from mappedRows that has the data
            val args = mapperArgs ?: emptyList()
            val valueNames = mapperRef.valueNames(this, args)
            val valuesForMapper = valueNames.mapNotNull { elementName ->
                if (elementName.contains("$")) {
                    tokenizeMapperValue(elementName, itemIndex)
                } else {
                    val valueElement = schema.findElement(elementName)
                    if (valueElement != null && allElementValues.containsKey(elementName) &&
                        !allElementValues[elementName].isNullOrEmpty()
                    ) {
                        ElementAndValue(valueElement, allElementValues[elementName]!!)
                    } else {
                        null
                    }
                }
            }
            // Only overwrite an existing value if the mapper returns a string
            val mapperResult = mapperRef.apply(this, args, valuesForMapper, sender)
            val value = mapperResult.value
            if (!value.isNullOrBlank()) {
                retVal.value = value
            }

            // Add any errors or warnings.  Use warnings as errors for required fields.
            if (this.isOptional) {
                retVal.warnings.addAll(mapperResult.errors)
                retVal.warnings.addAll(mapperResult.warnings)
            } else if (mapperResult.errors.isNotEmpty()) {
                retVal.errors.addAll(mapperResult.errors)
                retVal.warnings.addAll(mapperResult.warnings)
            } else {
                retVal.errors.addAll(mapperResult.warnings)
            }
        }

        // Finally, add a default value or empty string to elements that still have a null value.
        // Confusing: default values can be provided in the URL ("defaultOverrides"), or in the schema, or both.
        // Normally, default values are only apply if the value is blank at this point in the code.
        // However, if the Element has defaultOverridesValue=true set, that forces this code to run.
        // todo get rid of defaultOverrides in the URL.  I think its always an empty map!
        if (useDefault(retVal.value)) {
            retVal.value = if (defaultOverrides.containsKey(name)) { // First the URL default is used if it exists.
                defaultOverrides[name] ?: ""
            } else if (!default.isNullOrBlank()) { // otherwise, use the default in the schema
                default
            } else {
                // Check for cardinality and force the value to be empty/blank.
                if (retVal.value.isNullOrBlank() && !isOptional) {
                    retVal.errors += MissingFieldMessage(fieldMapping)
                }
                ""
            }
        }

        return retVal
    }

    /**
     * Populates the value of a specialized mapper token, indicated by a $ prefix
     * @param elementName the token name
     * @param index optional int value used with the $index token
     */
    fun tokenizeMapperValue(elementName: String, index: Int = 0): ElementAndValue {
        val tokenElement = Element(elementName)
        var retVal = ElementAndValue(tokenElement, "")
        when {
            elementName == "\$index" -> {
                retVal = ElementAndValue(tokenElement, index.toString())
            }
            elementName == "\$currentDate" -> {
                val currentDate = LocalDate.now().format(DateUtilities.dateFormatter)
                retVal = ElementAndValue(tokenElement, currentDate)
            }
            elementName.contains("\$mode:") -> {
                retVal = ElementAndValue(tokenElement, elementName.split(":")[1])
            }
            elementName.contains("\$string:") -> {
                retVal = ElementAndValue(tokenElement, elementName.split(":")[1])
            }
        }

        return retVal
    }

    companion object {
        const val displayToken = "\$display"
        const val caretToken = "\$code^\$display^\$system"
        const val codeToken = "\$code"
        const val systemToken = "\$system"
        const val altDisplayToken = "\$alt"
        const val areaCodeToken = "\$area"
        const val exchangeToken = "\$exchange"
        const val subscriberToken = "\$subscriber"
        const val countryCodeToken = "\$country"
        const val extensionToken = "\$extension"
        const val e164Token = "\$e164"
        const val defaultPhoneFormat = "\$area\$exchange\$subscriber"
        const val phoneDelimiter = ":"
        const val hdDelimiter = "^"
        const val hdNameToken = "\$name"
        const val hdUniversalIdToken = "\$universalId"
        const val hdSystemToken = "\$system"
        const val hdCompleteFormat = "\$complete"
        const val eiDelimiter = "^"
        const val eiNameToken = "\$name"
        const val eiNamespaceIdToken = "\$namespaceId"
        const val eiUniversalIdToken = "\$universalId"
        const val eiSystemToken = "\$system"
        const val eiCompleteFormat = "\$complete"
        val phoneNumberUtil: PhoneNumberUtil = PhoneNumberUtil.getInstance()
        const val zipFiveToken = "\$zipFive"
        const val zipFivePlusFourToken = "\$zipFivePlusFour"
        const val usZipFormat = """^(\d{5})[- ]?(\d{4})?$"""
        // a regex to check for the presence of only valid phone number characters. this will fail if
        // someone passes through character values, like a name, or some other text info. this is not
        // attempting to check and see if the number is properly formatted, just a short circuit to
        // fail out on REALLY bad data
        private val maybeAPhoneNumber = Regex("""[\d\(\)\+x\- ]+""")
        // possible regions a phone number could be from. This is a wider list than we will we probably
        // pull from, at least initially, because there are many more places in North America that use
        // the +1 country code for international phone numbers, and therefore, our system could break if
        // someone presents a number from the Caribbean and we're set up to allow it
        val phoneRegions = listOf(
            "US",
            "MX",
            "CA",
            "AU", // Australia
            "AG", // Antigua
            "AI", // Anguilla
            "AS", // American Samoa
            "BB", // Barbados
            "BM", // Bermuda
            "BS", // Bahamas
            "DM", // Dominica
            "DO", // Dominican Republic
            "GD", // Grenada
            "GU", // Guam
            "JM", // Jamaica
            "KN", // St. Kitts and Nevis
            "KY", // Cayman Islands
            "LC", // St. Lucia
            "MP", // Northern Mariana Islands
            "MS", // Montserrat
            "PR", // Puerto Rico
            "SX", // Sint Maarten
            "TC", // Turks and Caicos
            "TT", // Trinidad and Tobago
            "VC", // Saint Vincent and the Grenadines
            "VG", // British Virgin Islands
            "VI", // Virgin Islands
            "UM", // US Minor Outlying Islands
        )

        fun csvFields(name: String, format: String? = null): List<CsvField> {
            return listOf(CsvField(name, format))
        }

        fun parseHD(value: String, maximumLength: Int? = null): HDFields {
            val parts = value.split(hdDelimiter)
            val namespace = parts[0].let {
                if (maximumLength == null || maximumLength > it.length) {
                    it
                } else {
                    it.substring(0, maximumLength)
                }
            }
            return when (parts.size) {
                3 -> HDFields(namespace, parts[1], parts[2])
                1 -> HDFields(namespace, universalId = null, universalIdSystem = null)
                else -> error("Internal Error: Invalid HD value '$value'")
            }
        }

        fun parseEI(value: String): EIFields {
            val parts = value.split(eiDelimiter)
            return when (parts.size) {
                4 -> EIFields(parts[0], parts[1], parts[2], parts[3])
                1 -> EIFields(parts[0], namespace = null, universalId = null, universalIdSystem = null)
                else -> error("Internal Error: Invalid EI value '$value'")
            }
        }
<<<<<<< HEAD
=======

        /**
         * The getDateTime function return the OffsetDatetime.  If it can't parse, it will throw either
         * DateTimeParseException or DateTimeException.  Which allows the caller to catch the exception.
         * @param [cleanedFormattedValue] datetime value to be parsed.
         * @param [format] format to parse
         * @return [OffsetDateTime] the best parsed datetime value
         */
        fun getDateTime(cleanedFormattedValue: String, format: String?): OffsetDateTime {

            val dateTime = try {
                // Try an ISO pattern
                OffsetDateTime.parse(cleanedFormattedValue)
            } catch (e: DateTimeParseException) {
                null
            } ?: try {
                // Try a HL7 pattern
                val formatter = DateTimeFormatter.ofPattern(format ?: datetimePattern, Locale.ENGLISH)
                OffsetDateTime.parse(cleanedFormattedValue, formatter)
            } catch (e: DateTimeParseException) {
                null
            } ?: try {
                // Try to parse using a LocalDate pattern assuming it is in our canonical dateFormatter. Central timezone.
                val date = LocalDate.parse(cleanedFormattedValue, dateFormatter)
                OffsetDateTime.of(date, LocalTime.of(0, 0), Environment.rsTimeZone)
            } catch (e: DateTimeParseException) {
                null
            } ?: try {
                // Try to parse using a LocalDate pattern, assuming it follows a non-canonical format value.
                // Example: 'yyyy-mm-dd' - the incoming data is a Date, but not our canonical date format.
                val formatter = DateTimeFormatter.ofPattern(format ?: datetimePattern, Locale.ENGLISH)
                val date = LocalDate.parse(cleanedFormattedValue, formatter)
                OffsetDateTime.of(date, LocalTime.of(0, 0), Environment.rsTimeZone)
            } catch (e: DateTimeParseException) {
                null
            } ?: try {
                getBestDateTime(cleanedFormattedValue, datePatternMMddyyyy)
            } catch (e: DateTimeParseException) {
                null
            } catch (e: DateTimeException) {
                null
            } ?: try {
                getBestDateTime(cleanedFormattedValue, variableDateTimePattern)
            } catch (e: DateTimeParseException) {
                throw DateTimeParseException(e.message, e.parsedString, e.errorIndex)
            } catch (e: DateTimeException) {
                throw DateTimeException(e.message)
            }

            return dateTime
        }

        /**
         * The getBestDateTime function parse to get the best match and return OffsetDatetime.
         * If it can't parse, it will throw either DateTimeParseException or DateTimeException.
         * Which allows the caller to catch the exception.
         * @param [value] datetime value to be parsed.
         * @param [optionalDateTime] format to parse
         * @return [OffsetDateTime] the best parsed datetime value
         */
        private fun getBestDateTime(value: String, optionalDateTime: String): OffsetDateTime {

            val df = DateTimeFormatter.ofPattern(optionalDateTime)
            val ta = df.parseBest(
                value,
                OffsetDateTime::from,
                LocalDateTime::from,
                Instant::from,
                LocalDate::from
            )
            // Using CENTRAL timezone here is inconsistent with other conversions, but changing to UTC
            // will cause issues to STLTs.
            val parsedValue = if (ta is LocalDateTime) {
                LocalDateTime.from(ta).atZone(ZoneId.of(USTimeZone.CENTRAL.zoneId)).toOffsetDateTime()
            } else {
                LocalDate.from(ta).atStartOfDay(ZoneId.of(USTimeZone.CENTRAL.zoneId)).toOffsetDateTime()
            }

            return parsedValue
        }

        /**
         * this looks to see if there is an "all zero offset" preceded by a plus sign on the
         * date time value. if there is, then we're going to flip this bit over to be
         * a negative offset. Note, according to the ISO-8601 specification, UTC is *NEVER*
         * supposed to be represented by `-0000`, only ever `+0000`. That said, RFC3339 does
         * offer the opportunity to use `-0000` to reflect an "unknown offset time", so it
         * is still valid and does parse. Also, Java understands and can parse from `-0000`
         * to `+0000`, so we are not breaking our implementation there.
         *
         * In addition to RFC3339 allowing for `-0000`, the HL7 spec allows for that value too,
         * so we should be good in a system that is HL7 compliant.
         *
         * RFC Link: https://datatracker.ietf.org/doc/html/rfc3339#section-4.3
         */
        fun convertPositiveOffsetToNegativeOffset(value: String): String {
            // look for the +0 offset
            val re = Regex(".+?\\+(00|0000|00:00)$")
            val match = re.find(value)
            // check to see if there is a match, if there isn't return the date as expected
            return when (match?.groups?.isNotEmpty()) {
                true -> {
                    // get the offset value at the end of the string
                    val offsetValue = match.groups.last()?.value
                    // if there's actually a match, and all of the values in the offset are zero
                    // because we only want to do this conversion IF the offset is zero. we never
                    // want to do this if the offset is some other value
                    if (offsetValue != null && offsetValue.all { it == '0' || it == ':' }) {
                        // create our replacement values
                        // I am doing it this way because it's possible that our desired level of
                        // precision for date time offset could change. I don't want my code to
                        // assume that it will always be +0000. +00 and +00:00 are also acceptable values,
                        // so I want this to be able to handle those options as well
                        val searchValue = "+$offsetValue"
                        val replaceValue = "-$offsetValue"
                        // replace the positive offset with the negative offset
                        value.replace(searchValue, replaceValue)
                    } else {
                        // we had an offset, but it's not what we expected, so just return the
                        // original value we were passed in to be safe
                        value
                    }
                }
                // the regex didn't match, so return the original value we passed in
                else -> value
            }
        }

        /**
         * Given [cleanedValue] this method checks to see if it is possibly a phone number in a safe
         * way without blowing up all the processing of rows in a report. If the phone number is probably
         * valid it returns null, as the `checkForErrors` method would expect, otherwise it returns an
         * InvalidPhoneMessage
         */
        fun checkPhoneNumber(cleanedValue: String, fieldMapping: String): InvalidPhoneMessage? {
            // use a quick regex to see if the normalized value contains something other than our
            // expected values, and also use the `isPossibleNumber` method our phone number util gives us
            if (
                maybeAPhoneNumber.matchEntire(cleanedValue) != null &&
                phoneNumberUtil.isPossibleNumber(cleanedValue, "US")
            ) {
                // attempt to parse the number. if it is parseable then we can return null and move
                // on with our work, otherwise, return an InvalidPhoneMessage
                val phoneNumber = tryParsePhoneNumber(cleanedValue)
                if (phoneNumber != null)
                    return null
            }
            // all attempts have failed. bad number
            return InvalidPhoneMessage(cleanedValue, fieldMapping)
        }

        /**
         * Given a nullable [cleanedValue] this method tries to parse a phone number in
         * a safe way according to our four most common phone regions as following:
         *      "US",  // United states
         *      "MX",  // Mexico
         *      "CA",  // Canada
         *      "AU", // Australia
         *      "AG", // Antigua
         *      "AI", // Anguilla
         *      "AS", // American Samoa
         *      "BB", // Barbados
         *      "BM", // Bermuda
         *      "BS", // Bahamas
         *      "DM", // Dominica
         *      "DO", // Dominican Republic
         *      "GD", // Grenada
         *      "GU", // Guam
         *      "JM", // Jamaica
         *      "KN", // St. Kitts and Nevis
         *      "KY", // Cayman Islands
         *      "LC", // St. Lucia
         *      "MP", // Northern Mariana Islands
         *      "MS", // Montserrat
         *      "PR", // Puerto Rico
         *      "SX", // Sint Maarten
         *      "TC", // Turks and Caicos
         *      "TT", // Trinidad and Tobago
         *      "VC", // Saint Vincent and the Grenadines
         *      "VG", // British Virgin Islands
         *      "VI", // Virgin Islands
         *      "UM", // US Minor Outlying Islands
         * If the number really can't be parsed at all (and the phoneNumberUtil is very lenient) then
         * it is almost certainly not a phone number, so return null
         */
        fun tryParsePhoneNumber(cleanedValue: String?): Phonenumber.PhoneNumber? {
            for (region in phoneRegions) {
                try {
                    return phoneNumberUtil.parse(cleanedValue, region)
                } catch (_: NumberParseException) {
                    continue
                }
            }

            return null
        }
>>>>>>> a57a44eb
    }
}

/**
 * A result for a given element with a [value] that may include [errors] or [warnings].
 */
data class ElementResult(
    var value: String?,
    val errors: MutableList<ActionLogDetail> = mutableListOf(),
    val warnings: MutableList<ActionLogDetail> = mutableListOf()
) {
    /**
     * Add an error [message] to the result.
     * @return the same instance of the result
     */
    fun error(message: ActionLogDetail) = apply {
        errors.add(message)
    }

    /**
     * Add a warning [message] to the result.
     * @return the same instance of the result
     */
    fun warning(message: ActionLogDetail) = apply {
        warnings.add(message)
    }
}<|MERGE_RESOLUTION|>--- conflicted
+++ resolved
@@ -14,11 +14,7 @@
 import gov.cdc.prime.router.metadata.LookupMapper
 import gov.cdc.prime.router.metadata.LookupTable
 import gov.cdc.prime.router.metadata.Mapper
-<<<<<<< HEAD
 import org.apache.commons.lang3.StringUtils
-import java.lang.Exception
-=======
->>>>>>> a57a44eb
 import java.text.DecimalFormat
 import java.time.LocalDate
 
@@ -976,135 +972,6 @@
                 else -> error("Internal Error: Invalid EI value '$value'")
             }
         }
-<<<<<<< HEAD
-=======
-
-        /**
-         * The getDateTime function return the OffsetDatetime.  If it can't parse, it will throw either
-         * DateTimeParseException or DateTimeException.  Which allows the caller to catch the exception.
-         * @param [cleanedFormattedValue] datetime value to be parsed.
-         * @param [format] format to parse
-         * @return [OffsetDateTime] the best parsed datetime value
-         */
-        fun getDateTime(cleanedFormattedValue: String, format: String?): OffsetDateTime {
-
-            val dateTime = try {
-                // Try an ISO pattern
-                OffsetDateTime.parse(cleanedFormattedValue)
-            } catch (e: DateTimeParseException) {
-                null
-            } ?: try {
-                // Try a HL7 pattern
-                val formatter = DateTimeFormatter.ofPattern(format ?: datetimePattern, Locale.ENGLISH)
-                OffsetDateTime.parse(cleanedFormattedValue, formatter)
-            } catch (e: DateTimeParseException) {
-                null
-            } ?: try {
-                // Try to parse using a LocalDate pattern assuming it is in our canonical dateFormatter. Central timezone.
-                val date = LocalDate.parse(cleanedFormattedValue, dateFormatter)
-                OffsetDateTime.of(date, LocalTime.of(0, 0), Environment.rsTimeZone)
-            } catch (e: DateTimeParseException) {
-                null
-            } ?: try {
-                // Try to parse using a LocalDate pattern, assuming it follows a non-canonical format value.
-                // Example: 'yyyy-mm-dd' - the incoming data is a Date, but not our canonical date format.
-                val formatter = DateTimeFormatter.ofPattern(format ?: datetimePattern, Locale.ENGLISH)
-                val date = LocalDate.parse(cleanedFormattedValue, formatter)
-                OffsetDateTime.of(date, LocalTime.of(0, 0), Environment.rsTimeZone)
-            } catch (e: DateTimeParseException) {
-                null
-            } ?: try {
-                getBestDateTime(cleanedFormattedValue, datePatternMMddyyyy)
-            } catch (e: DateTimeParseException) {
-                null
-            } catch (e: DateTimeException) {
-                null
-            } ?: try {
-                getBestDateTime(cleanedFormattedValue, variableDateTimePattern)
-            } catch (e: DateTimeParseException) {
-                throw DateTimeParseException(e.message, e.parsedString, e.errorIndex)
-            } catch (e: DateTimeException) {
-                throw DateTimeException(e.message)
-            }
-
-            return dateTime
-        }
-
-        /**
-         * The getBestDateTime function parse to get the best match and return OffsetDatetime.
-         * If it can't parse, it will throw either DateTimeParseException or DateTimeException.
-         * Which allows the caller to catch the exception.
-         * @param [value] datetime value to be parsed.
-         * @param [optionalDateTime] format to parse
-         * @return [OffsetDateTime] the best parsed datetime value
-         */
-        private fun getBestDateTime(value: String, optionalDateTime: String): OffsetDateTime {
-
-            val df = DateTimeFormatter.ofPattern(optionalDateTime)
-            val ta = df.parseBest(
-                value,
-                OffsetDateTime::from,
-                LocalDateTime::from,
-                Instant::from,
-                LocalDate::from
-            )
-            // Using CENTRAL timezone here is inconsistent with other conversions, but changing to UTC
-            // will cause issues to STLTs.
-            val parsedValue = if (ta is LocalDateTime) {
-                LocalDateTime.from(ta).atZone(ZoneId.of(USTimeZone.CENTRAL.zoneId)).toOffsetDateTime()
-            } else {
-                LocalDate.from(ta).atStartOfDay(ZoneId.of(USTimeZone.CENTRAL.zoneId)).toOffsetDateTime()
-            }
-
-            return parsedValue
-        }
-
-        /**
-         * this looks to see if there is an "all zero offset" preceded by a plus sign on the
-         * date time value. if there is, then we're going to flip this bit over to be
-         * a negative offset. Note, according to the ISO-8601 specification, UTC is *NEVER*
-         * supposed to be represented by `-0000`, only ever `+0000`. That said, RFC3339 does
-         * offer the opportunity to use `-0000` to reflect an "unknown offset time", so it
-         * is still valid and does parse. Also, Java understands and can parse from `-0000`
-         * to `+0000`, so we are not breaking our implementation there.
-         *
-         * In addition to RFC3339 allowing for `-0000`, the HL7 spec allows for that value too,
-         * so we should be good in a system that is HL7 compliant.
-         *
-         * RFC Link: https://datatracker.ietf.org/doc/html/rfc3339#section-4.3
-         */
-        fun convertPositiveOffsetToNegativeOffset(value: String): String {
-            // look for the +0 offset
-            val re = Regex(".+?\\+(00|0000|00:00)$")
-            val match = re.find(value)
-            // check to see if there is a match, if there isn't return the date as expected
-            return when (match?.groups?.isNotEmpty()) {
-                true -> {
-                    // get the offset value at the end of the string
-                    val offsetValue = match.groups.last()?.value
-                    // if there's actually a match, and all of the values in the offset are zero
-                    // because we only want to do this conversion IF the offset is zero. we never
-                    // want to do this if the offset is some other value
-                    if (offsetValue != null && offsetValue.all { it == '0' || it == ':' }) {
-                        // create our replacement values
-                        // I am doing it this way because it's possible that our desired level of
-                        // precision for date time offset could change. I don't want my code to
-                        // assume that it will always be +0000. +00 and +00:00 are also acceptable values,
-                        // so I want this to be able to handle those options as well
-                        val searchValue = "+$offsetValue"
-                        val replaceValue = "-$offsetValue"
-                        // replace the positive offset with the negative offset
-                        value.replace(searchValue, replaceValue)
-                    } else {
-                        // we had an offset, but it's not what we expected, so just return the
-                        // original value we were passed in to be safe
-                        value
-                    }
-                }
-                // the regex didn't match, so return the original value we passed in
-                else -> value
-            }
-        }
 
         /**
          * Given [cleanedValue] this method checks to see if it is possibly a phone number in a safe
@@ -1174,7 +1041,6 @@
 
             return null
         }
->>>>>>> a57a44eb
     }
 }
 
