--- conflicted
+++ resolved
@@ -232,20 +232,6 @@
      * Validate the object and return null or an error message
      */
     fun consistencyErrorMessage(metadata: Metadata): String? {
-<<<<<<< HEAD
-        if (topic == Topic.FULL_ELR) {
-            if (conditionFilter.isNotEmpty()) {
-                conditionFilter.forEach {
-                    if (it.contains(".exists") || !it.contains(".intersect")) {
-                        return "Condition filter must be an intersect and cannot evaluate the intersect, " +
-                            "for example: conditionFilter: [\"%testPerformedCodes.intersect('123-0'|'600-7')\"]"
-                    }
-                }
-            }
-
-            return null
-        }
-=======
         if (conditionFilter.isNotEmpty()) {
             if (topic != Topic.FULL_ELR) {
                 return "Condition filter only allowed for receiver with topic 'full_elr'"
@@ -254,7 +240,6 @@
 
         // TODO: Temporary workaround for full-ELR as we do not have a way to load schemas yet
         if (topic == Topic.FULL_ELR) return null
->>>>>>> 870b4084
 
         if (translation is CustomConfiguration) {
             when (this.topic) {
@@ -274,13 +259,6 @@
             }
         }
 
-<<<<<<< HEAD
-        if (conditionFilter.isNotEmpty() && conditionFilter[0].isNotEmpty()) {
-            return "Condition filter only allowed for receiver with topic 'full_elr'"
-        }
-
-=======
->>>>>>> 870b4084
         return null
     }
 
