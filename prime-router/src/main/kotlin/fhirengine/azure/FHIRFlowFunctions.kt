--- conflicted
+++ resolved
@@ -11,19 +11,17 @@
 import com.microsoft.azure.functions.annotation.HttpTrigger
 import com.microsoft.azure.functions.annotation.QueueTrigger
 import com.microsoft.azure.functions.annotation.StorageAccount
-<<<<<<< HEAD
+import gov.cdc.prime.router.ActionLog
+import gov.cdc.prime.router.ActionLogLevel
+import gov.cdc.prime.router.FhirActionLogDetail
+import gov.cdc.prime.router.InvalidReportMessage
+import gov.cdc.prime.router.azure.ActionHistory
 import gov.cdc.prime.router.azure.BlobAccess
 import gov.cdc.prime.router.azure.HttpException
 import gov.cdc.prime.router.azure.HttpUtilities
 import gov.cdc.prime.router.azure.UnsupportedMediaTypeException
-=======
-import gov.cdc.prime.router.ActionLog
-import gov.cdc.prime.router.ActionLogLevel
-import gov.cdc.prime.router.FhirActionLogDetail
-import gov.cdc.prime.router.InvalidReportMessage
+import gov.cdc.prime.router.azure.WorkflowEngine
 import gov.cdc.prime.router.azure.db.enums.TaskAction
-import gov.cdc.prime.router.azure.http.extensions.contentType
->>>>>>> e81fce38
 import gov.cdc.prime.router.cli.tests.CompareData
 import gov.cdc.prime.router.cli.tests.CompareHl7Data
 import gov.cdc.prime.router.fhirengine.azure.http.extensions.contentType
@@ -89,32 +87,31 @@
                 }
             }
         } catch (e: IllegalArgumentException) {
-<<<<<<< HEAD
             responseBuilder.status(HttpStatus.BAD_REQUEST)
+            actionHistory.trackLogs(
+                ActionLog(InvalidReportMessage(e.stackTraceToString()), type = ActionLogLevel.error)
+            )
             e.message
         } catch (e: IllegalStateException) {
             responseBuilder.status(HttpStatus.BAD_REQUEST)
+            actionHistory.trackLogs(
+                ActionLog(InvalidReportMessage(e.stackTraceToString()), type = ActionLogLevel.error)
+            )
             e.message
         } catch (e: HttpException) {
             responseBuilder.status(e.code)
-            e.message
-        }
-        responseBuilder.body(body)
-        return responseBuilder.build()
-=======
-            responseBuilder.body(e.message)
             actionHistory.trackLogs(
                 ActionLog(InvalidReportMessage(e.stackTraceToString()), type = ActionLogLevel.error)
             )
+            e.message
         }
 
+        responseBuilder.body(body)
         val response = responseBuilder.build()
         actionHistory.trackActionRequestResponse(request, response)
-
         workflowEngine.recordAction(actionHistory)
 
         return response
->>>>>>> e81fce38
     }
 
     /**
@@ -141,7 +138,6 @@
         // TODO behind an interface?
         val hl7 = HL7.decode(String(blobContent))
 
-<<<<<<< HEAD
         // Encoding here for two reasons:
         // 1. current fhir libraries only correctly reference within
         //    bundles if those bundles are decoded from json
@@ -152,12 +148,10 @@
         val encodedResult = result.encode()
 
         val comparison = compare(String(blobContent), encodedResult)
-=======
+
         val log: String
         val type: ActionLogLevel
 
-        val comparison = compare(String(blobContent), result)
->>>>>>> e81fce38
         if (!comparison.passed) {
             log = "Failed on message $message\n$comparison"
             type = ActionLogLevel.error
@@ -168,11 +162,11 @@
 
         logger.debug(log)
 
-        actionHistory.trackActionParams(message)
-
         actionHistory.trackLogs(
             ActionLog(FhirActionLogDetail(log), type = type)
         )
+
+        actionHistory.trackActionParams(message)
 
         workflowEngine.recordAction(actionHistory)
     }
