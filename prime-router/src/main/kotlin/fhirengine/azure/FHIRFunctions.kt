package gov.cdc.prime.router.fhirengine.azure

import com.microsoft.azure.functions.annotation.BindingName
import com.microsoft.azure.functions.annotation.FunctionName
import com.microsoft.azure.functions.annotation.QueueTrigger
import com.microsoft.azure.functions.annotation.StorageAccount
import gov.cdc.prime.router.ActionLogger
import gov.cdc.prime.router.azure.ActionHistory
import gov.cdc.prime.router.azure.DataAccessTransaction
import gov.cdc.prime.router.azure.DatabaseAccess
import gov.cdc.prime.router.azure.QueueAccess
import gov.cdc.prime.router.azure.WorkflowEngine
import gov.cdc.prime.router.azure.db.enums.TaskAction
import gov.cdc.prime.router.common.BaseEngine
import gov.cdc.prime.router.fhirengine.engine.FHIRConverter
import gov.cdc.prime.router.fhirengine.engine.FHIRDestinationFilter
import gov.cdc.prime.router.fhirengine.engine.FHIREngine
import gov.cdc.prime.router.fhirengine.engine.FHIRReceiverFilter
import gov.cdc.prime.router.fhirengine.engine.FHIRTranslator
import gov.cdc.prime.router.fhirengine.engine.QueueMessage
import gov.cdc.prime.router.fhirengine.engine.ReportPipelineMessage
import gov.cdc.prime.router.fhirengine.engine.elrConvertQueueName
import gov.cdc.prime.router.fhirengine.engine.elrDestinationFilterQueueName
import gov.cdc.prime.router.fhirengine.engine.elrReceiverFilterQueueName
<<<<<<< HEAD
import gov.cdc.prime.router.fhirengine.engine.elrRoutingQueueName
=======
import gov.cdc.prime.router.fhirengine.engine.elrSendQueueName
>>>>>>> dafd8800
import gov.cdc.prime.router.fhirengine.engine.elrTranslationQueueName
import org.apache.commons.lang3.StringUtils
import org.apache.logging.log4j.kotlin.Logging

class FHIRFunctions(
    private val workflowEngine: WorkflowEngine = WorkflowEngine(),
    private val actionLogger: ActionLogger = ActionLogger(),
    private val databaseAccess: DatabaseAccess = BaseEngine.databaseAccessSingleton,
    private val queueAccess: QueueAccess = QueueAccess,
) : Logging {

    /**
     * An azure function for ingesting full-ELR HL7 data and converting it to FHIR
     */
    @FunctionName("convert-fhir")
    @StorageAccount("AzureWebJobsStorage")
    fun convert(
        @QueueTrigger(name = "message", queueName = elrConvertQueueName)
        message: String,
        // Number of times this message has been dequeued
        @BindingName("DequeueCount") dequeueCount: Int = 1,
    ) {
        process(message, dequeueCount, FHIRConverter(), ActionHistory(TaskAction.convert))
    }

<<<<<<< HEAD
    // TODO: remove after route queue empty (see https://github.com/CDCgov/prime-reportstream/issues/15039)
    /**
     * An azure function for routing full-ELR FHIR data.
     */
    @FunctionName("route-fhir")
    @StorageAccount("AzureWebJobsStorage")
    fun route(
        @QueueTrigger(name = "message", queueName = elrRoutingQueueName)
        message: String,
        // Number of times this message has been dequeued
        @BindingName("DequeueCount") dequeueCount: Int = 1,
    ) {
        process(message, dequeueCount, FHIRRouter(), ActionHistory(TaskAction.route))
    }

=======
>>>>>>> dafd8800
    /**
     * An azure function for selecting valid destinations for inbound full-ELR FHIR data.
     */
    @FunctionName("destination-filter-fhir")
    @StorageAccount("AzureWebJobsStorage")
    fun destinationFilter(
        @QueueTrigger(name = "message", queueName = elrDestinationFilterQueueName)
        message: String,
        // Number of times this message has been dequeued
        @BindingName("DequeueCount") dequeueCount: Int = 1,
    ) {
        process(message, dequeueCount, FHIRDestinationFilter(), ActionHistory(TaskAction.destination_filter))
    }

    /**
     * An azure function for running receiver filters on full-ELR FHIR data
     */
    @FunctionName("receiver-filter-fhir")
    @StorageAccount("AzureWebJobsStorage")
    fun receiverFilter(
        @QueueTrigger(name = "message", queueName = elrReceiverFilterQueueName)
        message: String,
        // Number of times this message has been dequeued
        @BindingName("DequeueCount") dequeueCount: Int = 1,
    ) {
        process(message, dequeueCount, FHIRReceiverFilter(), ActionHistory(TaskAction.receiver_filter))
    }

    /**
     * An azure function for translating full-ELR FHIR data.
     */
    @FunctionName("translate-fhir")
    @StorageAccount("AzureWebJobsStorage")
    fun translate(
        @QueueTrigger(name = "message", queueName = elrTranslationQueueName)
        message: String,
        // Number of times this message has been dequeued
        @BindingName("DequeueCount") dequeueCount: Int = 1,
    ) {
        process(message, dequeueCount, FHIRTranslator(), ActionHistory(TaskAction.translate))
    }

    /**
     * Functionality separated from azure function call so a mocked fhirEngine can be passed in for testing.
     * Reads the [message] passed in and processes it using the appropriate [fhirEngine]. If there is an error
     * the [dequeueCount] is tracked as part of the log.
     * [actionHistory] is an optional parameter for use in testing
     */
    internal fun process(
        message: String,
        dequeueCount: Int,
        fhirEngine: FHIREngine,
        actionHistory: ActionHistory,
    ) {
        val messagesToDispatch = runFhirEngine(message, dequeueCount, fhirEngine, actionHistory)
        messagesToDispatch.forEach {
            it.send(queueAccess)
        }
    }

    /**
     * Deserializes the message, create the DB transaction and then runs the FHIR engine
     *
     * @param message the queue message to process
     * @param dequeueCount the number of times the messages has been processed
     * @param fhirEngine the engine that will do the work
     * @param actionHistory the history to record results to
     * @return any messages that need to be dispatched
     */
    private fun runFhirEngine(
        message: String,
        dequeueCount: Int,
        fhirEngine: FHIREngine,
        actionHistory: ActionHistory,
    ): List<QueueMessage> {
        val messageContent = readMessage(fhirEngine.engineType, message, dequeueCount)

        val newMessages = databaseAccess.transactReturning { txn ->
            val results = fhirEngine.run(messageContent, actionLogger, actionHistory, txn)
            recordResults(message, actionHistory, txn)
            results
        }

        return newMessages
    }

    /**
     * Deserializes the [message] into a Fhir Convert/Route/Translate Message, verifies it is of the correct type.
     * Logs the [engineType] and [dequeueCount]
     */
    private fun readMessage(engineType: String, message: String, dequeueCount: Int): ReportPipelineMessage {
        logger.debug(
            "${StringUtils.removeEnd(engineType, "e")}ing message: $message for the $dequeueCount time"
        )

        return QueueMessage.deserialize(message) as ReportPipelineMessage
    }

    /**
     * Tracks any action params that are part of the [message] and records the logs and actions to the database
     */
    private fun recordResults(message: String, actionHistory: ActionHistory, txn: DataAccessTransaction) {
        actionHistory.trackActionParams(message)
        actionHistory.trackLogs(actionLogger.logs)
        workflowEngine.recordAction(actionHistory, txn)
    }
}<|MERGE_RESOLUTION|>--- conflicted
+++ resolved
@@ -19,15 +19,6 @@
 import gov.cdc.prime.router.fhirengine.engine.FHIRTranslator
 import gov.cdc.prime.router.fhirengine.engine.QueueMessage
 import gov.cdc.prime.router.fhirengine.engine.ReportPipelineMessage
-import gov.cdc.prime.router.fhirengine.engine.elrConvertQueueName
-import gov.cdc.prime.router.fhirengine.engine.elrDestinationFilterQueueName
-import gov.cdc.prime.router.fhirengine.engine.elrReceiverFilterQueueName
-<<<<<<< HEAD
-import gov.cdc.prime.router.fhirengine.engine.elrRoutingQueueName
-=======
-import gov.cdc.prime.router.fhirengine.engine.elrSendQueueName
->>>>>>> dafd8800
-import gov.cdc.prime.router.fhirengine.engine.elrTranslationQueueName
 import org.apache.commons.lang3.StringUtils
 import org.apache.logging.log4j.kotlin.Logging
 
@@ -44,7 +35,7 @@
     @FunctionName("convert-fhir")
     @StorageAccount("AzureWebJobsStorage")
     fun convert(
-        @QueueTrigger(name = "message", queueName = elrConvertQueueName)
+        @QueueTrigger(name = "message", queueName = "elr-fhir-convert")
         message: String,
         // Number of times this message has been dequeued
         @BindingName("DequeueCount") dequeueCount: Int = 1,
@@ -52,31 +43,13 @@
         process(message, dequeueCount, FHIRConverter(), ActionHistory(TaskAction.convert))
     }
 
-<<<<<<< HEAD
-    // TODO: remove after route queue empty (see https://github.com/CDCgov/prime-reportstream/issues/15039)
-    /**
-     * An azure function for routing full-ELR FHIR data.
-     */
-    @FunctionName("route-fhir")
-    @StorageAccount("AzureWebJobsStorage")
-    fun route(
-        @QueueTrigger(name = "message", queueName = elrRoutingQueueName)
-        message: String,
-        // Number of times this message has been dequeued
-        @BindingName("DequeueCount") dequeueCount: Int = 1,
-    ) {
-        process(message, dequeueCount, FHIRRouter(), ActionHistory(TaskAction.route))
-    }
-
-=======
->>>>>>> dafd8800
     /**
      * An azure function for selecting valid destinations for inbound full-ELR FHIR data.
      */
     @FunctionName("destination-filter-fhir")
     @StorageAccount("AzureWebJobsStorage")
     fun destinationFilter(
-        @QueueTrigger(name = "message", queueName = elrDestinationFilterQueueName)
+        @QueueTrigger(name = "message", queueName = "elr-fhir-destination-filter")
         message: String,
         // Number of times this message has been dequeued
         @BindingName("DequeueCount") dequeueCount: Int = 1,
@@ -90,7 +63,7 @@
     @FunctionName("receiver-filter-fhir")
     @StorageAccount("AzureWebJobsStorage")
     fun receiverFilter(
-        @QueueTrigger(name = "message", queueName = elrReceiverFilterQueueName)
+        @QueueTrigger(name = "message", queueName = "elr-fhir-receiver-filter")
         message: String,
         // Number of times this message has been dequeued
         @BindingName("DequeueCount") dequeueCount: Int = 1,
@@ -104,7 +77,7 @@
     @FunctionName("translate-fhir")
     @StorageAccount("AzureWebJobsStorage")
     fun translate(
-        @QueueTrigger(name = "message", queueName = elrTranslationQueueName)
+        @QueueTrigger(name = "message", queueName = "elr-fhir-translate")
         message: String,
         // Number of times this message has been dequeued
         @BindingName("DequeueCount") dequeueCount: Int = 1,
