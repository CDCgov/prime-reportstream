--- conflicted
+++ resolved
@@ -20,17 +20,9 @@
 import gov.cdc.prime.router.fhirengine.engine.FHIRReceiverFilter
 import gov.cdc.prime.router.fhirengine.engine.FHIRTranslator
 import gov.cdc.prime.router.fhirengine.engine.FhirReceiveQueueMessage
+import gov.cdc.prime.router.fhirengine.engine.PrimeRouterQueueMessage
 import gov.cdc.prime.router.fhirengine.engine.ReportPipelineMessage
-<<<<<<< HEAD
-import gov.cdc.prime.router.fhirengine.engine.elrConvertQueueName
-import gov.cdc.prime.router.fhirengine.engine.elrDestinationFilterQueueName
-import gov.cdc.prime.router.fhirengine.engine.elrReceiveQueueName
-import gov.cdc.prime.router.fhirengine.engine.elrReceiverFilterQueueName
-import gov.cdc.prime.router.fhirengine.engine.elrSendQueueName
-import gov.cdc.prime.router.fhirengine.engine.elrTranslationQueueName
 import gov.cdc.prime.router.fhirengine.engine.initializeQueueMessages
-=======
->>>>>>> 6f1625f7
 import org.apache.commons.lang3.StringUtils
 import org.apache.logging.log4j.kotlin.Logging
 
@@ -47,33 +39,12 @@
     @FunctionName("receive-fhir")
     @StorageAccount("AzureWebJobsStorage")
     fun receive(
-        @QueueTrigger(name = "message", queueName = elrReceiveQueueName)
+        @QueueTrigger(name = "message", queueName = QueueMessage.elrReceiveQueueName)
         message: String,
         // Number of times this message has been dequeued
         @BindingName("DequeueCount") dequeueCount: Int = 1,
     ) {
-        doReceive(message, dequeueCount, FHIRReceiver())
-    }
-
-    /**
-     * Functionality separated from azure function call so a mocked fhirEngine can be passed in for testing.
-     * Reads the [message] passed in and processes it using the appropriate [fhirEngine]. If there is an error
-     * the [dequeueCount] is tracked as part of the log.
-     * [actionHistory] is an optional parameter for use in testing
-     */
-    internal fun doReceive(
-        message: String,
-        dequeueCount: Int,
-        fhirEngine: FHIREngine,
-        actionHistory: ActionHistory = ActionHistory(TaskAction.receive),
-    ) {
-        val messagesToDispatch = runFhirEngine(message, dequeueCount, fhirEngine, actionHistory)
-        messagesToDispatch.forEach {
-            queueAccess.sendMessage(
-                elrConvertQueueName,
-                it.serialize()
-            )
-        }
+        process(message, dequeueCount, FHIRReceiver(), ActionHistory(TaskAction.receive))
     }
 
     /**
@@ -146,7 +117,7 @@
     ) {
         val messagesToDispatch = runFhirEngine(message, dequeueCount, fhirEngine, actionHistory)
         messagesToDispatch.forEach {
-            it.send(queueAccess)
+            (it as PrimeRouterQueueMessage).send(queueAccess)
         }
     }
 
