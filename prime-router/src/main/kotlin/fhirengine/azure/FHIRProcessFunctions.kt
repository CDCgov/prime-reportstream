--- conflicted
+++ resolved
@@ -40,21 +40,6 @@
         @BindingName("DequeueCount") dequeueCount: Int = 1,
     ) {
         logger.debug("Processing message: $message for the $dequeueCount time")
-<<<<<<< HEAD
-        val messageContent = Message.deserialize(message)
-        check(messageContent is RawSubmission) {
-            "An unknown message was received by the FHIR Engine ${messageContent.javaClass.kotlin.qualifiedName}"
-        }
-
-        try {
-            translateHL7(messageContent)
-        } catch (e: Exception) {
-            logger.error("Unknown error.", e)
-        }
-        actionHistory.trackActionParams(message)
-        actionHistory.trackLogs(actionLogger.logs)
-        workflowEngine.recordAction(actionHistory)
-=======
         // TODO: This will be part of 4824 and does not work yet.
 //        val messageContent = Message.deserialize(message)
 //        check(messageContent is RawSubmission) {
@@ -69,13 +54,12 @@
 //        actionHistory.trackActionParams(message)
 //        actionHistory.trackLogs(actionLogger.logs)
 //        workflowEngine.recordAction(actionHistory)
->>>>>>> 0d2025c1
     }
 
     /**
      * Process incoming HL7 data from a [messageContent] queue message.
      */
-    fun translateHL7(messageContent: RawSubmission) {
+    private fun processHL7(messageContent: RawSubmission) {
         logger.trace("Processing HL7 data for FHIR conversion.")
         try {
             val hl7messages = HL7Reader(actionLogger).getMessages(messageContent.downloadContent())
