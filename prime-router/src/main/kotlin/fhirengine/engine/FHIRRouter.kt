package gov.cdc.prime.router.fhirengine.engine

import fhirengine.engine.CustomFhirPathFunctions
import gov.cdc.prime.reportstream.shared.azure.IEvent
import gov.cdc.prime.router.ActionLog
import gov.cdc.prime.router.ActionLogLevel
import gov.cdc.prime.router.ActionLogger
import gov.cdc.prime.router.ConditionFilter
import gov.cdc.prime.router.CustomerStatus
import gov.cdc.prime.router.EvaluateFilterConditionErrorMessage
import gov.cdc.prime.router.Metadata
import gov.cdc.prime.router.Options
import gov.cdc.prime.router.PrunedObservationsLogMessage
import gov.cdc.prime.router.Receiver
import gov.cdc.prime.router.Report
import gov.cdc.prime.router.ReportId
import gov.cdc.prime.router.ReportStreamFilter
import gov.cdc.prime.router.ReportStreamFilterResult
import gov.cdc.prime.router.ReportStreamFilterType
import gov.cdc.prime.router.ReportStreamFilters
import gov.cdc.prime.router.SettingsProvider
import gov.cdc.prime.router.Source
import gov.cdc.prime.router.Topic
import gov.cdc.prime.router.azure.ActionHistory
import gov.cdc.prime.router.azure.BlobAccess
import gov.cdc.prime.router.azure.DatabaseAccess
import gov.cdc.prime.router.azure.ProcessEvent
import gov.cdc.prime.router.azure.db.Tables
import gov.cdc.prime.router.azure.db.tables.pojos.ItemLineage
import gov.cdc.prime.router.azure.observability.event.AzureEventService
import gov.cdc.prime.router.azure.observability.event.AzureEventServiceImpl
import gov.cdc.prime.router.azure.observability.event.AzureEventUtils
import gov.cdc.prime.router.azure.observability.event.ReportAcceptedEvent
import gov.cdc.prime.router.azure.observability.event.ReportRouteEvent
import gov.cdc.prime.router.codes
import gov.cdc.prime.router.fhirengine.translation.hl7.SchemaException
import gov.cdc.prime.router.fhirengine.translation.hl7.utils.CustomContext
import gov.cdc.prime.router.fhirengine.translation.hl7.utils.FhirPathUtils
import gov.cdc.prime.router.fhirengine.utils.FhirTranscoder
import gov.cdc.prime.router.fhirengine.utils.filterMappedObservations
import gov.cdc.prime.router.fhirengine.utils.filterObservations
import gov.cdc.prime.router.fhirengine.utils.getMappedConditionCodes
import gov.cdc.prime.router.fhirengine.utils.getObservations
import gov.cdc.prime.router.fhirengine.utils.getObservationsWithCondition
import gov.cdc.prime.router.report.ReportService
import org.hl7.fhir.r4.model.Base
import org.hl7.fhir.r4.model.Bundle
import org.hl7.fhir.r4.model.Observation
import org.jooq.Field
import java.time.OffsetDateTime

/**
 * [metadata] mockable metadata
 * [settings] mockable settings
 * [db] mockable database access
 * [blob] mockable blob storage
 * [queue] mockable azure queue
 */
class FHIRRouter(
    metadata: Metadata = Metadata.getInstance(),
    settings: SettingsProvider = this.settingsProviderSingleton,
    db: DatabaseAccess = this.databaseAccessSingleton,
    blob: BlobAccess = BlobAccess(),
    azureEventService: AzureEventService = AzureEventServiceImpl(),
    reportService: ReportService = ReportService(),
) : FHIREngine(metadata, settings, db, blob, azureEventService, reportService) {
    /**
     * Adds logs for reports that pass through various methods in the FHIRRouter
     */
    private var actionLogger: ActionLogger? = null

    /**
     * Process a [message] off of the raw-elr azure queue, convert it into FHIR, and store for next step.
     * [actionHistory] and [actionLogger] ensure all activities are logged.
     */
    override fun <T : QueueMessage> doWork(
        message: T,
        actionLogger: ActionLogger,
        actionHistory: ActionHistory,
    ): List<FHIREngineRunResult> {
        logger.trace("Processing HL7 data for FHIR conversion.")
        this.actionLogger = actionLogger

        message as ReportPipelineMessage

        // track input report
        actionHistory.trackExistingInputReport(message.reportId)
        val rootReportId = reportService.getRootReport(message.reportId).reportId

        // pull fhir document and parse FHIR document
        val fhirJson = message.downloadContent()
        val bundle = FhirTranscoder.decode(fhirJson)

        // get the receivers that this bundle should go to
        val listOfReceivers = findReceiversForBundle(bundle, message.reportId, actionHistory, message.topic)

        // go up the report lineage to get the sender of the root report
        val sender = reportService.getSenderName(message.reportId)

        // send event to Azure AppInsights
        val observationSummary = AzureEventUtils.getObservationSummaries(bundle)
        azureEventService.trackEvent(
            ReportAcceptedEvent(
                message.reportId,
                rootReportId,
                message.topic,
                sender,
                observationSummary,
                fhirJson.length,
                AzureEventUtils.getIdentifier(bundle),
            ),
        )

        // check if there are any receivers
        if (listOfReceivers.isNotEmpty()) {
            val filteredIdMap: MutableMap<String, MutableList<String>> = mutableMapOf()
            return listOfReceivers.flatMap { receiver ->
                val sources = emptyList<Source>()
                val report =
                    Report(
                        Report.Format.FHIR,
                        sources,
                        1,
                        metadata = this.metadata,
                        topic = message.topic,
                        destination = receiver,
                    )

                // create item lineage
                report.itemLineages =
                    listOf(
                        ItemLineage(
                            null,
                            message.reportId,
                            1,
                            report.id,
                            1,
                            null,
                            null,
                            null,
                            report.getItemHashForRow(1),
                        ),
                    )

                // If the receiver does not have a condition filter set send the entire bundle to the translate step
                var receiverBundle =
                    if (receiver.conditionFilter.isEmpty()) {
                        bundle
                    } else {
                        bundle.filterObservations(
                            receiver.conditionFilter,
                            shorthandLookupTable,
                        )
                    }

                // If the receiver does not have a mapped condition filter send the entire bundle to the translate step
                if (receiver.mappedConditionFilter.isNotEmpty()) {
                    val (filteredIds, filteredBundle) =
                        receiverBundle.filterMappedObservations(
                            receiver.mappedConditionFilter,
                        )
                    filteredIds.forEach { id -> filteredIdMap.getOrPut(id) { mutableListOf() }.add(receiver.fullName) }
                    receiverBundle = filteredBundle
                }

                val nextEvent =
                    ProcessEvent(
                        IEvent.EventAction.TRANSLATE,
                        report.id,
                        Options.None,
                        emptyMap(),
                        emptyList(),
                    )

                // upload new copy to blobstore
                val bodyString = FhirTranscoder.encode(receiverBundle)
<<<<<<< HEAD
                val blobInfo =
                    BlobAccess.uploadBody(
                        Report.Format.FHIR,
                        bodyString.toByteArray(),
                        report.name,
                        message.blobSubFolderName,
                        nextEvent.eventAction,
                    )
=======
                val blobInfo = BlobAccess.uploadBody(
                    Report.Format.FHIR,
                    bodyString.toByteArray(),
                    report.id.toString(),
                    message.blobSubFolderName,
                    nextEvent.eventAction
                )
>>>>>>> 96623574
                // ensure tracking is set
                actionHistory.trackCreatedReport(nextEvent, report, blobInfo = blobInfo)

                // send event to Azure AppInsights
                val bundleObservationSummary = AzureEventUtils.getObservationSummaries(bundle)
                val receiverObservationSummary = AzureEventUtils.getObservationSummaries(receiverBundle)
                azureEventService.trackEvent(
                    ReportRouteEvent(
                        report.id,
                        message.reportId,
                        rootReportId,
                        message.topic,
                        sender,
                        receiver.fullName,
                        receiverObservationSummary,
                        bundleObservationSummary,
                        bodyString.length,
                        AzureEventUtils.getIdentifier(bundle),
                    ),
                )

                listOf(
                    FHIREngineRunResult(
                        nextEvent,
                        report,
                        blobInfo.blobUrl,
                        FhirTranslateQueueMessage(
                            report.id,
                            blobInfo.blobUrl,
                            BlobAccess.digestToString(blobInfo.digest),
                            message.blobSubFolderName,
                            message.topic,
                            receiver.fullName,
                        ),
                    ),
                )
            }.also {
                actionLogger.info(PrunedObservationsLogMessage(message.reportId, filteredIdMap))
            }
        } else {
            // this bundle does not have receivers; only perform the work necessary to track the routing action
            // create none event
            val nextEvent =
                ProcessEvent(
                    IEvent.EventAction.NONE,
                    message.reportId,
                    Options.None,
                    emptyMap(),
                    emptyList(),
                )
            val report =
                Report(
                    Report.Format.FHIR,
                    emptyList(),
                    1,
                    metadata = this.metadata,
                    topic = message.topic,
                )

            // create item lineage
            report.itemLineages =
                listOf(
                    ItemLineage(
                        null,
                        message.reportId,
                        1,
                        report.id,
                        1,
                        null,
                        null,
                        null,
                        report.getItemHashForRow(1),
                    ),
                )

            // ensure tracking is set
            actionHistory.trackCreatedReport(nextEvent, report)

            // send event to Azure AppInsights
            val receiverObservationSummary = AzureEventUtils.getObservationSummaries(bundle)
            azureEventService.trackEvent(
                ReportRouteEvent(
                    report.id,
                    message.reportId,
                    rootReportId,
                    message.topic,
                    sender,
                    null,
                    receiverObservationSummary,
                    receiverObservationSummary,
                    fhirJson.length,
                    AzureEventUtils.getIdentifier(bundle),
                ),
            )

            return emptyList()
        }
    }

    override val finishedField: Field<OffsetDateTime> = Tables.TASK.ROUTED_AT
    override val engineType: String = "Route"

    /**
     * Applies all filters to the list of all receivers with topic with a topic matching [topic] that are not set as
     * INACTIVE. FHIRPath expressions are run against the [bundle] to determine if the receiver should get this message
     * As it goes through the filters, results are logged onto the provided [report]
     * @return list of receivers that should receive this bundle
     */
    internal fun findReceiversForBundle(
        bundle: Bundle,
        reportId: ReportId,
        actionHistory: ActionHistory,
        topic: Topic,
    ): List<Receiver> {
        check(topic.isUniversalPipeline) { "Unexpected topic $topic in the Universal Pipeline routing step." }
        val listOfReceivers = mutableListOf<Receiver>()
        // find all receivers that have a matching topic and determine which applies
        val topicReceivers =
            settings.receivers.filter { it.customerStatus != CustomerStatus.INACTIVE && it.topic == topic }

        topicReceivers.forEach { receiver ->
            // get the receiver's organization, since we need to be able to find/combine the correct filters
            val orgFilters = settings.findOrganization(receiver.organizationName)!!.filters

            // Get the applicable filters, either receiver or organization level if there are no receiver filters

            // NOTE: these could all be combined into a single `if` statement, but that would reduce readability and
            // ability to debug this section so is being left split out like this

            // JURIS FILTER
            //  default: allowNone
            var passes = evaluateFilterConditionAsAnd(getJurisFilters(receiver, orgFilters), bundle, false).first

            // QUALITY FILTER
            //  default: must have message id, patient last name, patient first name, dob, specimen type
            //           must have at least one of patient street, zip code, phone number, email
            //           must have at least one of order test date, specimen collection date/time, test result date
            passes = passes &&
                evaluateFilterAndLogResult(
                    getQualityFilters(receiver, orgFilters),
                    bundle,
                    reportId,
                    actionHistory,
                    receiver,
                    ReportStreamFilterType.QUALITY_FILTER,
                    true,
                    receiver.reverseTheQualityFilter,
                )

            // ROUTING FILTER
            //  default: allowAll
            passes = passes &&
                evaluateFilterAndLogResult(
                    getRoutingFilter(receiver, orgFilters),
                    bundle,
                    reportId,
                    actionHistory,
                    receiver,
                    ReportStreamFilterType.ROUTING_FILTER,
                    defaultResponse = true,
                )

            // PROCESSING MODE FILTER
            //  default: allowAll
            passes = passes &&
                evaluateFilterAndLogResult(
                    getProcessingModeFilter(receiver, orgFilters),
                    bundle,
                    reportId,
                    actionHistory,
                    receiver,
                    ReportStreamFilterType.PROCESSING_MODE_FILTER,
                    defaultResponse = true,
                )

            // CONDITION FILTER
            //  default: allowAll
            val allObservationsExpression = "Bundle.entry.resource.ofType(DiagnosticReport).result.resolve()"
            val allObservations =
                FhirPathUtils.evaluate(
                    CustomContext(bundle, bundle, shorthandLookupTable, CustomFhirPathFunctions()),
                    bundle,
                    bundle,
                    allObservationsExpression,
                )

            // Automatically passing if observations are empty is necessary for messages that may not
            // contain any observations but messages that must have observations are now at risk of getting
            // routed if they contain no observations. This case must be handled in one of the filters above
            // while UP validation is still being designed/implemented.
            passes = passes &&
                (
                    allObservations.isEmpty() ||
                        allObservations.any { observation ->
                            evaluateFilterAndLogResult(
                                getConditionFilter(receiver, orgFilters),
                                bundle,
                                reportId,
                                actionHistory,
                                receiver,
                                ReportStreamFilterType.CONDITION_FILTER,
                                defaultResponse = true,
                                reverseFilter = false,
                                focusResource = observation,
                                useOr = true,
                            )
                        }
                )

            // MAPPED CONDITION FILTER
            //  default: allowAll
            if (bundle.getObservations().isNotEmpty() && receiver.mappedConditionFilter.isNotEmpty()) {
                val codes = receiver.mappedConditionFilter.codes()
                val filteredObservations = bundle.getObservationsWithCondition(codes)
                if (filteredObservations.isEmpty()) {
                    logFilterResults(
                        "mappedConditionFilter: $codes",
                        bundle,
                        reportId,
                        actionHistory,
                        receiver,
                        ReportStreamFilterType.MAPPED_CONDITION_FILTER,
                        bundle,
                    )
                }
                passes = passes &&
                    filteredObservations.isNotEmpty() &&
                    // don't pass a bundle with only AOEs
                    !filteredObservations.all { it.getMappedConditionCodes().all { code -> code == "AOE" } }
            }

            // if all filters pass, add this receiver to the list of valid receivers
            if (passes) {
                listOfReceivers.add(receiver)
            }
        }

        return listOfReceivers
    }

    /**
     * Takes a [bundle] and [filter], evaluates if the bundle passes the filter. If the filter is null,
     * return [defaultResponse]. If the filter doesn't pass the results are logged on the [report] for
     * that specific [filterType].
     * @param filters Filters that will be evaluated
     * @param bundle FHIR Bundle that will be evaluated
     * @param reportId Report ID passed for logging purposes
     * @param receiver Receiver of the report passed for logging purposes
     * @param filterType Type of filter passed for logging purposes
     * @param defaultResponse Response returned if the filter is null or empty
     * @param reverseFilter Optional flag used to reverse the result of the filter evaluation
     * @param focusResource Starting point for the evaluation, can be [bundle] if checking from root
     * @param useOr Optional flag used to allow conditions to be evaluated with "or" instead of "and"
     * @return Boolean indicating if the bundle passes the filter or not
     *        Result will be negated if [reverseFilter] is true
     */
    internal fun evaluateFilterAndLogResult(
        filters: ReportStreamFilter,
        bundle: Bundle,
        reportId: ReportId,
        actionHistory: ActionHistory,
        receiver: Receiver,
        filterType: ReportStreamFilterType,
        defaultResponse: Boolean,
        reverseFilter: Boolean = false,
        focusResource: Base = bundle,
        useOr: Boolean = false,
    ): Boolean {
        val evaluationFunction = if (useOr) ::evaluateFilterConditionAsOr else ::evaluateFilterConditionAsAnd
        val (passes, failingFilterName) =
            evaluationFunction(
                filters,
                bundle,
                defaultResponse,
                reverseFilter,
                focusResource,
            )
        if (!passes) {
            logFilterResults(
                failingFilterName ?: "unknown",
                bundle,
                reportId,
                actionHistory,
                receiver,
                filterType,
                focusResource,
            )
        }
        return passes
    }

    /**
     * Takes a [bundle] and [filter] and optionally a [focusResource], evaluates if the bundle passes all
     * the filter conditions, or when [reverseFilter] is true, evaluates if the bundle doesn't pass at least one of the
     * filter conditions.
     * @param filter Filter that will be evaluated
     * @param bundle FHIR Bundle that will be evaluated
     * @param defaultResponse result when there are no filter conditions in the list
     * @param reverseFilter Optional flag used to reverse the result of the filter evaluation
     * @param focusResource Starting point for the evaluation, can be [bundle] if checking from root
     * @return Pair: Boolean indicating if the bundle passes the filter or not
     *         and String to use when logging the filter result
     */
    internal fun evaluateFilterConditionAsAnd(
        filter: ReportStreamFilter?,
        bundle: Bundle,
        defaultResponse: Boolean,
        reverseFilter: Boolean = false,
        focusResource: Base = bundle,
    ): Pair<Boolean, String?> {
        if (filter.isNullOrEmpty()) {
            return Pair(defaultResponse, "defaultResponse")
        }
        val failingFilters = mutableListOf<String>()
        val exceptionFilters = mutableListOf<String>()
        filter.forEach { filterElement ->
            try {
                val filterElementResult =
                    FhirPathUtils.evaluateCondition(
                        CustomContext(bundle, focusResource, shorthandLookupTable, CustomFhirPathFunctions()),
                        focusResource,
                        bundle,
                        bundle,
                        filterElement,
                    )
                if (!filterElementResult) failingFilters += filterElement
            } catch (e: SchemaException) {
                actionLogger?.warn(EvaluateFilterConditionErrorMessage(e.message))
                exceptionFilters += filterElement
            }
        }

        return if (exceptionFilters.isNotEmpty()) {
            Pair(false, "(exception found) $exceptionFilters")
        } else if (failingFilters.isEmpty()) {
            if (reverseFilter) {
                Pair(false, "(reversed) $filter")
            } else {
                Pair(true, null)
            }
        } else {
            if (reverseFilter) {
                Pair(true, null)
            } else {
                Pair(false, failingFilters.toString())
            }
        }
    }

    /**
     * Takes a [bundle] and a [filter] and optionally a [focusResource], evaluates if the bundle passes any of
     * the filter conditions. When [reverseFilter] is true, this method will consider the passing of *any* filter
     * condition as a failure.
     * @param filter Filter that will be evaluated
     * @param bundle FHIR Bundle that will be evaluated
     * @param defaultResponse result when there are no filter conditions in the list
     * @param reverseFilter Optional flag used to reverse the result of the filter evaluation
     * @param focusResource Starting point for the evaluation, can be [bundle] if checking from root
     * @return Pair: Boolean indicating if the bundle passes the filter or not
     *         and String to use when logging the filter result
     */
    internal fun evaluateFilterConditionAsOr(
        filter: ReportStreamFilter?,
        bundle: Bundle,
        defaultResponse: Boolean,
        reverseFilter: Boolean = false,
        focusResource: Base = bundle,
    ): Pair<Boolean, String?> {
        if (filter.isNullOrEmpty()) {
            return Pair(defaultResponse, "defaultResponse")
        }
        val failingFilters = mutableListOf<String>()
        val exceptionFilters = mutableListOf<String>()
        val successfulFilters = mutableListOf<String>()
        filter.forEach { filterElement ->
            try {
                val filterElementResult =
                    FhirPathUtils.evaluateCondition(
                        CustomContext(bundle, focusResource, shorthandLookupTable, CustomFhirPathFunctions()),
                        focusResource,
                        bundle,
                        bundle,
                        filterElement,
                    )
                if (!filterElementResult) {
                    failingFilters += filterElement
                } else {
                    successfulFilters += filterElement
                }
            } catch (e: SchemaException) {
                actionLogger?.warn(EvaluateFilterConditionErrorMessage(e.message))
                exceptionFilters += filterElement
            }
        }

        return if (exceptionFilters.isNotEmpty()) {
            Pair(false, "(exception found) $exceptionFilters")
        } else if (successfulFilters.isNotEmpty()) {
            if (reverseFilter) {
                Pair(false, "(reversed) $successfulFilters")
            } else {
                Pair(true, null)
            }
        } else {
            if (reverseFilter) {
                Pair(true, null)
            } else {
                Pair(false, failingFilters.toString())
            }
        }
    }

    /**
     * Log the results of running filters (referenced by the given [filterName]) on items out of a [report] during the
     * "route" step for a [receiver], tracking the [filterType] and tying the results to a [receiver] and [bundle].
     * @param filterName Name of evaluated filter
     * @param bundle FHIR Bundle that was evaluated
     * @param reportId Report ID passed for logging purposes
     * @param receiver Receiver of the report
     * @param filterType Type of filter used
     * @param focusResource Starting point for the evaluation, used for logging
     */
    internal fun logFilterResults(
        filterName: String,
        bundle: Bundle,
        reportId: ReportId,
        actionHistory: ActionHistory,
        receiver: Receiver,
        filterType: ReportStreamFilterType,
        focusResource: Base,
    ) {
        val filteredTrackingElement = bundle.identifier.value ?: ""
        val filterResult =
            ReportStreamFilterResult(
                receiver.fullName,
                // The FHIR router will only ever process a single item
                1,
                filterName,
                emptyList(),
                filteredTrackingElement,
                filterType,
                filteredObservationDetails =
                    if (focusResource is Observation) {
                        "${focusResource.id} with system: |" +
                            "${focusResource.code.coding.firstOrNull()?.system} |" +
                            "and code: ${focusResource.code.coding.firstOrNull()?.code}"
                    } else {
                        null
                    },
            )
        actionHistory.trackLogs(
            ActionLog(
                filterResult,
                filterResult.filteredTrackingElement,
                null, // we don't have accurate filteredIndex (rownums) to put here; due to juri filtering.
                reportId = reportId,
                action = actionHistory.action,
                type = ActionLogLevel.filter,
            ),
        )
    }

    /**
     * Gets the applicable jurisdictional filters for 'FULL_ELR' for a [receiver]. Pulls from receiver configuration
     * first and looks at the parent organization if the receiver does not have any juris filters configured for
     * this topic
     */
    internal fun getJurisFilters(
        receiver: Receiver,
        orgFilters: List<ReportStreamFilters>?,
    ): ReportStreamFilter =
        (
            orgFilters?.firstOrNull { it.topic == receiver.topic }?.jurisdictionalFilter
                ?: emptyList()
        ).plus(receiver.jurisdictionalFilter)

    /**
     * Gets the applicable quality filters for a [receiver]. Gets applicable quality filters from the
     * parent organization and adds any quality filters from the receiver's settings. If there are no filters in that
     * result, returns the default filter instead.
     */
    internal fun getQualityFilters(
        receiver: Receiver,
        orgFilters: List<ReportStreamFilters>?,
    ): ReportStreamFilter =
        (
            orgFilters?.firstOrNull { it.topic == receiver.topic }?.qualityFilter
                ?: emptyList()
        ).plus(receiver.qualityFilter)

    /**
     * Gets the applicable routing filters for a [receiver]. Pulls from receiver configuration
     * first and looks at the parent organization if the receiver does not have any routing filters configured for
     * this topic
     */
    internal fun getRoutingFilter(
        receiver: Receiver,
        orgFilters: List<ReportStreamFilters>?,
    ): ReportStreamFilter =
        (
            orgFilters?.firstOrNull { it.topic == receiver.topic }?.routingFilter
                ?: emptyList()
        ).plus(receiver.routingFilter)

    /**
     * Gets the applicable processing mode filters for a [receiver]. Gets applicable processing mode
     * filters from the parent organization and adds any processing mode filters from the receiver's settings. If there
     * are no filters in that result, returns the default filter instead.
     */
    internal fun getProcessingModeFilter(
        receiver: Receiver,
        orgFilters: List<ReportStreamFilters>?,
    ): ReportStreamFilter =
        (
            orgFilters?.firstOrNull { it.topic == receiver.topic }?.processingModeFilter
                ?: emptyList()
        ).plus(receiver.processingModeFilter)

    /**
     * Gets the applicable condition filters for 'FULL_ELR' for a [receiver].
     */
    internal fun getConditionFilter(
        receiver: Receiver,
        orgFilters: List<ReportStreamFilters>?,
    ): ReportStreamFilter =
        (
            orgFilters?.firstOrNull { it.topic.isUniversalPipeline }?.conditionFilter
                ?: emptyList()
        ).plus(receiver.conditionFilter)

    /**
     * Gets the applicable condition filters for 'FULL_ELR' for a [receiver].
     */
    internal fun getMappedConditionFilter(
        receiver: Receiver,
        orgFilters: List<ReportStreamFilters>?,
    ): List<ConditionFilter> =
        (
            orgFilters?.firstOrNull { it.topic.isUniversalPipeline }?.mappedConditionFilter
                ?: emptyList()
        ).plus(receiver.mappedConditionFilter)
}<|MERGE_RESOLUTION|>--- conflicted
+++ resolved
@@ -1,7 +1,6 @@
 package gov.cdc.prime.router.fhirengine.engine
 
 import fhirengine.engine.CustomFhirPathFunctions
-import gov.cdc.prime.reportstream.shared.azure.IEvent
 import gov.cdc.prime.router.ActionLog
 import gov.cdc.prime.router.ActionLogLevel
 import gov.cdc.prime.router.ActionLogger
@@ -24,6 +23,7 @@
 import gov.cdc.prime.router.azure.ActionHistory
 import gov.cdc.prime.router.azure.BlobAccess
 import gov.cdc.prime.router.azure.DatabaseAccess
+import gov.cdc.prime.router.azure.Event
 import gov.cdc.prime.router.azure.ProcessEvent
 import gov.cdc.prime.router.azure.db.Tables
 import gov.cdc.prime.router.azure.db.tables.pojos.ItemLineage
@@ -107,8 +107,8 @@
                 sender,
                 observationSummary,
                 fhirJson.length,
-                AzureEventUtils.getIdentifier(bundle),
-            ),
+                AzureEventUtils.getIdentifier(bundle)
+            )
         )
 
         // check if there are any receivers
@@ -116,74 +116,59 @@
             val filteredIdMap: MutableMap<String, MutableList<String>> = mutableMapOf()
             return listOfReceivers.flatMap { receiver ->
                 val sources = emptyList<Source>()
-                val report =
-                    Report(
-                        Report.Format.FHIR,
-                        sources,
+                val report = Report(
+                    Report.Format.FHIR,
+                    sources,
+                    1,
+                    metadata = this.metadata,
+                    topic = message.topic,
+                    destination = receiver
+                )
+
+                // create item lineage
+                report.itemLineages = listOf(
+                    ItemLineage(
+                        null,
+                        message.reportId,
                         1,
-                        metadata = this.metadata,
-                        topic = message.topic,
-                        destination = receiver,
+                        report.id,
+                        1,
+                        null,
+                        null,
+                        null,
+                        report.getItemHashForRow(1)
                     )
-
-                // create item lineage
-                report.itemLineages =
-                    listOf(
-                        ItemLineage(
-                            null,
-                            message.reportId,
-                            1,
-                            report.id,
-                            1,
-                            null,
-                            null,
-                            null,
-                            report.getItemHashForRow(1),
-                        ),
+                )
+
+                // If the receiver does not have a condition filter set send the entire bundle to the translate step
+                var receiverBundle = if (receiver.conditionFilter.isEmpty()) {
+                    bundle
+                } else {
+                    bundle.filterObservations(
+                        receiver.conditionFilter,
+                        shorthandLookupTable
                     )
-
-                // If the receiver does not have a condition filter set send the entire bundle to the translate step
-                var receiverBundle =
-                    if (receiver.conditionFilter.isEmpty()) {
-                        bundle
-                    } else {
-                        bundle.filterObservations(
-                            receiver.conditionFilter,
-                            shorthandLookupTable,
-                        )
-                    }
+                }
 
                 // If the receiver does not have a mapped condition filter send the entire bundle to the translate step
                 if (receiver.mappedConditionFilter.isNotEmpty()) {
-                    val (filteredIds, filteredBundle) =
-                        receiverBundle.filterMappedObservations(
-                            receiver.mappedConditionFilter,
-                        )
+                    val (filteredIds, filteredBundle) = receiverBundle.filterMappedObservations(
+                        receiver.mappedConditionFilter
+                    )
                     filteredIds.forEach { id -> filteredIdMap.getOrPut(id) { mutableListOf() }.add(receiver.fullName) }
                     receiverBundle = filteredBundle
                 }
 
-                val nextEvent =
-                    ProcessEvent(
-                        IEvent.EventAction.TRANSLATE,
-                        report.id,
-                        Options.None,
-                        emptyMap(),
-                        emptyList(),
-                    )
+                val nextEvent = ProcessEvent(
+                    Event.EventAction.TRANSLATE,
+                    report.id,
+                    Options.None,
+                    emptyMap(),
+                    emptyList()
+                )
 
                 // upload new copy to blobstore
                 val bodyString = FhirTranscoder.encode(receiverBundle)
-<<<<<<< HEAD
-                val blobInfo =
-                    BlobAccess.uploadBody(
-                        Report.Format.FHIR,
-                        bodyString.toByteArray(),
-                        report.name,
-                        message.blobSubFolderName,
-                        nextEvent.eventAction,
-                    )
-=======
                 val blobInfo = BlobAccess.uploadBody(
                     Report.Format.FHIR,
                     bodyString.toByteArray(),
@@ -191,7 +176,6 @@
                     message.blobSubFolderName,
                     nextEvent.eventAction
                 )
->>>>>>> 96623574
                 // ensure tracking is set
                 actionHistory.trackCreatedReport(nextEvent, report, blobInfo = blobInfo)
 
@@ -209,8 +193,8 @@
                         receiverObservationSummary,
                         bundleObservationSummary,
                         bodyString.length,
-                        AzureEventUtils.getIdentifier(bundle),
-                    ),
+                        AzureEventUtils.getIdentifier(bundle)
+                    )
                 )
 
                 listOf(
@@ -224,9 +208,9 @@
                             BlobAccess.digestToString(blobInfo.digest),
                             message.blobSubFolderName,
                             message.topic,
-                            receiver.fullName,
-                        ),
-                    ),
+                            receiver.fullName
+                        )
+                    )
                 )
             }.also {
                 actionLogger.info(PrunedObservationsLogMessage(message.reportId, filteredIdMap))
@@ -234,38 +218,35 @@
         } else {
             // this bundle does not have receivers; only perform the work necessary to track the routing action
             // create none event
-            val nextEvent =
-                ProcessEvent(
-                    IEvent.EventAction.NONE,
+            val nextEvent = ProcessEvent(
+                Event.EventAction.NONE,
+                message.reportId,
+                Options.None,
+                emptyMap(),
+                emptyList()
+            )
+            val report = Report(
+                Report.Format.FHIR,
+                emptyList(),
+                1,
+                metadata = this.metadata,
+                topic = message.topic
+            )
+
+            // create item lineage
+            report.itemLineages = listOf(
+                ItemLineage(
+                    null,
                     message.reportId,
-                    Options.None,
-                    emptyMap(),
-                    emptyList(),
-                )
-            val report =
-                Report(
-                    Report.Format.FHIR,
-                    emptyList(),
                     1,
-                    metadata = this.metadata,
-                    topic = message.topic,
-                )
-
-            // create item lineage
-            report.itemLineages =
-                listOf(
-                    ItemLineage(
-                        null,
-                        message.reportId,
-                        1,
-                        report.id,
-                        1,
-                        null,
-                        null,
-                        null,
-                        report.getItemHashForRow(1),
-                    ),
-                )
+                    report.id,
+                    1,
+                    null,
+                    null,
+                    null,
+                    report.getItemHashForRow(1)
+                )
+            )
 
             // ensure tracking is set
             actionHistory.trackCreatedReport(nextEvent, report)
@@ -283,8 +264,8 @@
                     receiverObservationSummary,
                     receiverObservationSummary,
                     fhirJson.length,
-                    AzureEventUtils.getIdentifier(bundle),
-                ),
+                    AzureEventUtils.getIdentifier(bundle)
+                )
             )
 
             return emptyList()
@@ -329,76 +310,70 @@
             //  default: must have message id, patient last name, patient first name, dob, specimen type
             //           must have at least one of patient street, zip code, phone number, email
             //           must have at least one of order test date, specimen collection date/time, test result date
-            passes = passes &&
-                evaluateFilterAndLogResult(
-                    getQualityFilters(receiver, orgFilters),
-                    bundle,
-                    reportId,
-                    actionHistory,
-                    receiver,
-                    ReportStreamFilterType.QUALITY_FILTER,
-                    true,
-                    receiver.reverseTheQualityFilter,
-                )
+            passes = passes && evaluateFilterAndLogResult(
+                getQualityFilters(receiver, orgFilters),
+                bundle,
+                reportId,
+                actionHistory,
+                receiver,
+                ReportStreamFilterType.QUALITY_FILTER,
+                true,
+                receiver.reverseTheQualityFilter,
+            )
 
             // ROUTING FILTER
             //  default: allowAll
-            passes = passes &&
-                evaluateFilterAndLogResult(
-                    getRoutingFilter(receiver, orgFilters),
-                    bundle,
-                    reportId,
-                    actionHistory,
-                    receiver,
-                    ReportStreamFilterType.ROUTING_FILTER,
-                    defaultResponse = true,
-                )
+            passes = passes && evaluateFilterAndLogResult(
+                getRoutingFilter(receiver, orgFilters),
+                bundle,
+                reportId,
+                actionHistory,
+                receiver,
+                ReportStreamFilterType.ROUTING_FILTER,
+                defaultResponse = true,
+            )
 
             // PROCESSING MODE FILTER
             //  default: allowAll
-            passes = passes &&
-                evaluateFilterAndLogResult(
-                    getProcessingModeFilter(receiver, orgFilters),
-                    bundle,
-                    reportId,
-                    actionHistory,
-                    receiver,
-                    ReportStreamFilterType.PROCESSING_MODE_FILTER,
-                    defaultResponse = true,
-                )
+            passes = passes && evaluateFilterAndLogResult(
+                getProcessingModeFilter(receiver, orgFilters),
+                bundle,
+                reportId,
+                actionHistory,
+                receiver,
+                ReportStreamFilterType.PROCESSING_MODE_FILTER,
+                defaultResponse = true
+            )
 
             // CONDITION FILTER
             //  default: allowAll
             val allObservationsExpression = "Bundle.entry.resource.ofType(DiagnosticReport).result.resolve()"
-            val allObservations =
-                FhirPathUtils.evaluate(
-                    CustomContext(bundle, bundle, shorthandLookupTable, CustomFhirPathFunctions()),
-                    bundle,
-                    bundle,
-                    allObservationsExpression,
-                )
+            val allObservations = FhirPathUtils.evaluate(
+                CustomContext(bundle, bundle, shorthandLookupTable, CustomFhirPathFunctions()),
+                bundle,
+                bundle,
+                allObservationsExpression
+            )
 
             // Automatically passing if observations are empty is necessary for messages that may not
             // contain any observations but messages that must have observations are now at risk of getting
             // routed if they contain no observations. This case must be handled in one of the filters above
             // while UP validation is still being designed/implemented.
-            passes = passes &&
-                (
-                    allObservations.isEmpty() ||
-                        allObservations.any { observation ->
-                            evaluateFilterAndLogResult(
-                                getConditionFilter(receiver, orgFilters),
-                                bundle,
-                                reportId,
-                                actionHistory,
-                                receiver,
-                                ReportStreamFilterType.CONDITION_FILTER,
-                                defaultResponse = true,
-                                reverseFilter = false,
-                                focusResource = observation,
-                                useOr = true,
-                            )
-                        }
+            passes = passes && (
+                allObservations.isEmpty() || allObservations.any { observation ->
+                    evaluateFilterAndLogResult(
+                        getConditionFilter(receiver, orgFilters),
+                        bundle,
+                        reportId,
+                        actionHistory,
+                        receiver,
+                        ReportStreamFilterType.CONDITION_FILTER,
+                        defaultResponse = true,
+                        reverseFilter = false,
+                        focusResource = observation,
+                        useOr = true
+                    )
+                }
                 )
 
             // MAPPED CONDITION FILTER
@@ -414,12 +389,10 @@
                         actionHistory,
                         receiver,
                         ReportStreamFilterType.MAPPED_CONDITION_FILTER,
-                        bundle,
+                        bundle
                     )
                 }
-                passes = passes &&
-                    filteredObservations.isNotEmpty() &&
-                    // don't pass a bundle with only AOEs
+                passes = passes && filteredObservations.isNotEmpty() && // don't pass a bundle with only AOEs
                     !filteredObservations.all { it.getMappedConditionCodes().all { code -> code == "AOE" } }
             }
 
@@ -461,14 +434,13 @@
         useOr: Boolean = false,
     ): Boolean {
         val evaluationFunction = if (useOr) ::evaluateFilterConditionAsOr else ::evaluateFilterConditionAsAnd
-        val (passes, failingFilterName) =
-            evaluationFunction(
-                filters,
-                bundle,
-                defaultResponse,
-                reverseFilter,
-                focusResource,
-            )
+        val (passes, failingFilterName) = evaluationFunction(
+            filters,
+            bundle,
+            defaultResponse,
+            reverseFilter,
+            focusResource
+        )
         if (!passes) {
             logFilterResults(
                 failingFilterName ?: "unknown",
@@ -477,7 +449,7 @@
                 actionHistory,
                 receiver,
                 filterType,
-                focusResource,
+                focusResource
             )
         }
         return passes
@@ -509,14 +481,13 @@
         val exceptionFilters = mutableListOf<String>()
         filter.forEach { filterElement ->
             try {
-                val filterElementResult =
-                    FhirPathUtils.evaluateCondition(
-                        CustomContext(bundle, focusResource, shorthandLookupTable, CustomFhirPathFunctions()),
-                        focusResource,
-                        bundle,
-                        bundle,
-                        filterElement,
-                    )
+                val filterElementResult = FhirPathUtils.evaluateCondition(
+                    CustomContext(bundle, focusResource, shorthandLookupTable, CustomFhirPathFunctions()),
+                    focusResource,
+                    bundle,
+                    bundle,
+                    filterElement
+                )
                 if (!filterElementResult) failingFilters += filterElement
             } catch (e: SchemaException) {
                 actionLogger?.warn(EvaluateFilterConditionErrorMessage(e.message))
@@ -568,14 +539,13 @@
         val successfulFilters = mutableListOf<String>()
         filter.forEach { filterElement ->
             try {
-                val filterElementResult =
-                    FhirPathUtils.evaluateCondition(
-                        CustomContext(bundle, focusResource, shorthandLookupTable, CustomFhirPathFunctions()),
-                        focusResource,
-                        bundle,
-                        bundle,
-                        filterElement,
-                    )
+                val filterElementResult = FhirPathUtils.evaluateCondition(
+                    CustomContext(bundle, focusResource, shorthandLookupTable, CustomFhirPathFunctions()),
+                    focusResource,
+                    bundle,
+                    bundle,
+                    filterElement
+                )
                 if (!filterElementResult) {
                     failingFilters += filterElement
                 } else {
@@ -624,24 +594,22 @@
         focusResource: Base,
     ) {
         val filteredTrackingElement = bundle.identifier.value ?: ""
-        val filterResult =
-            ReportStreamFilterResult(
-                receiver.fullName,
-                // The FHIR router will only ever process a single item
-                1,
-                filterName,
-                emptyList(),
-                filteredTrackingElement,
-                filterType,
-                filteredObservationDetails =
-                    if (focusResource is Observation) {
-                        "${focusResource.id} with system: |" +
-                            "${focusResource.code.coding.firstOrNull()?.system} |" +
-                            "and code: ${focusResource.code.coding.firstOrNull()?.code}"
-                    } else {
-                        null
-                    },
-            )
+        val filterResult = ReportStreamFilterResult(
+            receiver.fullName,
+            // The FHIR router will only ever process a single item
+            1,
+            filterName,
+            emptyList(),
+            filteredTrackingElement,
+            filterType,
+            filteredObservationDetails = if (focusResource is Observation) {
+                "${focusResource.id} with system: |" +
+                "${focusResource.code.coding.firstOrNull()?.system} |" +
+                "and code: ${focusResource.code.coding.firstOrNull()?.code}"
+            } else {
+                null
+            }
+        )
         actionHistory.trackLogs(
             ActionLog(
                 filterResult,
@@ -650,7 +618,7 @@
                 reportId = reportId,
                 action = actionHistory.action,
                 type = ActionLogLevel.filter,
-            ),
+            )
         )
     }
 
@@ -659,42 +627,36 @@
      * first and looks at the parent organization if the receiver does not have any juris filters configured for
      * this topic
      */
-    internal fun getJurisFilters(
-        receiver: Receiver,
-        orgFilters: List<ReportStreamFilters>?,
-    ): ReportStreamFilter =
-        (
+    internal fun getJurisFilters(receiver: Receiver, orgFilters: List<ReportStreamFilters>?): ReportStreamFilter {
+        return (
             orgFilters?.firstOrNull { it.topic == receiver.topic }?.jurisdictionalFilter
                 ?: emptyList()
-        ).plus(receiver.jurisdictionalFilter)
+            ).plus(receiver.jurisdictionalFilter)
+    }
 
     /**
      * Gets the applicable quality filters for a [receiver]. Gets applicable quality filters from the
      * parent organization and adds any quality filters from the receiver's settings. If there are no filters in that
      * result, returns the default filter instead.
      */
-    internal fun getQualityFilters(
-        receiver: Receiver,
-        orgFilters: List<ReportStreamFilters>?,
-    ): ReportStreamFilter =
-        (
+    internal fun getQualityFilters(receiver: Receiver, orgFilters: List<ReportStreamFilters>?): ReportStreamFilter {
+        return (
             orgFilters?.firstOrNull { it.topic == receiver.topic }?.qualityFilter
                 ?: emptyList()
-        ).plus(receiver.qualityFilter)
+            ).plus(receiver.qualityFilter)
+    }
 
     /**
      * Gets the applicable routing filters for a [receiver]. Pulls from receiver configuration
      * first and looks at the parent organization if the receiver does not have any routing filters configured for
      * this topic
      */
-    internal fun getRoutingFilter(
-        receiver: Receiver,
-        orgFilters: List<ReportStreamFilters>?,
-    ): ReportStreamFilter =
-        (
+    internal fun getRoutingFilter(receiver: Receiver, orgFilters: List<ReportStreamFilters>?): ReportStreamFilter {
+        return (
             orgFilters?.firstOrNull { it.topic == receiver.topic }?.routingFilter
                 ?: emptyList()
-        ).plus(receiver.routingFilter)
+            ).plus(receiver.routingFilter)
+    }
 
     /**
      * Gets the applicable processing mode filters for a [receiver]. Gets applicable processing mode
@@ -704,23 +666,22 @@
     internal fun getProcessingModeFilter(
         receiver: Receiver,
         orgFilters: List<ReportStreamFilters>?,
-    ): ReportStreamFilter =
-        (
+    ): ReportStreamFilter {
+        return (
             orgFilters?.firstOrNull { it.topic == receiver.topic }?.processingModeFilter
                 ?: emptyList()
-        ).plus(receiver.processingModeFilter)
+            ).plus(receiver.processingModeFilter)
+    }
 
     /**
      * Gets the applicable condition filters for 'FULL_ELR' for a [receiver].
      */
-    internal fun getConditionFilter(
-        receiver: Receiver,
-        orgFilters: List<ReportStreamFilters>?,
-    ): ReportStreamFilter =
-        (
+    internal fun getConditionFilter(receiver: Receiver, orgFilters: List<ReportStreamFilters>?): ReportStreamFilter {
+        return (
             orgFilters?.firstOrNull { it.topic.isUniversalPipeline }?.conditionFilter
                 ?: emptyList()
-        ).plus(receiver.conditionFilter)
+            ).plus(receiver.conditionFilter)
+    }
 
     /**
      * Gets the applicable condition filters for 'FULL_ELR' for a [receiver].
@@ -728,9 +689,10 @@
     internal fun getMappedConditionFilter(
         receiver: Receiver,
         orgFilters: List<ReportStreamFilters>?,
-    ): List<ConditionFilter> =
-        (
+    ): List<ConditionFilter> {
+        return (
             orgFilters?.firstOrNull { it.topic.isUniversalPipeline }?.mappedConditionFilter
                 ?: emptyList()
-        ).plus(receiver.mappedConditionFilter)
+            ).plus(receiver.mappedConditionFilter)
+    }
 }