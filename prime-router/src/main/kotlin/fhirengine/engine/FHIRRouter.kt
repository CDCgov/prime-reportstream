package gov.cdc.prime.router.fhirengine.engine

import gov.cdc.prime.router.ActionLogger
import gov.cdc.prime.router.CustomerStatus
import gov.cdc.prime.router.InvalidReportMessage
import gov.cdc.prime.router.Metadata
import gov.cdc.prime.router.Options
import gov.cdc.prime.router.Receiver
import gov.cdc.prime.router.Report
import gov.cdc.prime.router.ReportStreamFilter
import gov.cdc.prime.router.ReportStreamFilterResult
import gov.cdc.prime.router.ReportStreamFilterType
import gov.cdc.prime.router.ReportStreamFilters
import gov.cdc.prime.router.SettingsProvider
import gov.cdc.prime.router.Source
import gov.cdc.prime.router.Topic
import gov.cdc.prime.router.azure.ActionHistory
import gov.cdc.prime.router.azure.BlobAccess
import gov.cdc.prime.router.azure.DatabaseAccess
import gov.cdc.prime.router.azure.Event
import gov.cdc.prime.router.azure.ProcessEvent
import gov.cdc.prime.router.azure.QueueAccess
import gov.cdc.prime.router.azure.db.Tables
import gov.cdc.prime.router.azure.db.enums.TaskAction
import gov.cdc.prime.router.azure.db.tables.pojos.ItemLineage
import gov.cdc.prime.router.fhirengine.translation.hl7.utils.CustomContext
import gov.cdc.prime.router.fhirengine.translation.hl7.utils.FhirPathUtils
import gov.cdc.prime.router.fhirengine.utils.FHIRBundleHelpers
import gov.cdc.prime.router.fhirengine.utils.FhirTranscoder
import org.hl7.fhir.r4.model.Bundle

/**
 * [metadata] mockable metadata
 * [settings] mockable settings
 * [db] mockable database access
 * [blob] mockable blob storage
 * [queue] mockable azure queue
 */
class FHIRRouter(
    metadata: Metadata = Metadata.getInstance(),
    settings: SettingsProvider = this.settingsProviderSingleton,
    db: DatabaseAccess = this.databaseAccessSingleton,
    blob: BlobAccess = BlobAccess(),
    queue: QueueAccess = QueueAccess
) : FHIREngine(metadata, settings, db, blob, queue) {

    /**
     * The name of the lookup table to load the shorthand replacement key/value pairs from
     */
    private val fhirPathFilterShorthandTableName = "fhirpath_filter_shorthand"

    /**
     * The name of the column in the shorthand replacement lookup table that will be used as the key.
     */
    private val fhirPathFilterShorthandTableKeyColumnName = "variable"

    /**
     * The name of the column in the shorthand replacement lookup table that will be used as the value.
     */
    private val fhirPathFilterShorthandTableValueColumnName = "fhirPath"

    /**
     * Default Rules:
     *   Must have message ID, patient last name, patient first name, DOB, specimen type
     *   At least one of patient street, patient zip code, patient phone number, patient email
     *   At least one of order test date, specimen collection date/time, test result date
     */
    val qualityFilterDefault: ReportStreamFilter = listOf(
        "%messageId.exists()",
        "%patient.name.family.exists()",
        "%patient.name.given.count() > 0",
        "%patient.birthDate.exists()",
        "%specimen.type.exists()",
        "(%patient.address.line.exists() or " +
            "%patient.address.postalCode.exists() or " +
            "%patient.telecom.exists())",
        "(" +
            "(%specimen.collection.collectedPeriod.exists() or " +
            "%specimen.collection.collected.exists()" +
            ") or " +
            "%serviceRequest.occurrence.exists() or " +
            "%observation.effective.exists())"
    )

    /**
     * Default Rule:
     *  Must have a processing mode id of 'P'
     */
    val processingModeFilterDefault: ReportStreamFilter = listOf(
        "%processingId = 'P'"
    )

    /**
     * Lookup table `fhirpath_filter_shorthand` containing all of the shorthand fhirpath replacements for filtering.
     */
    private val shorthandLookupTable by lazy { loadFhirPathShorthandLookupTable() }

    /**
     * The regex used to locate shorthand variables in fhirpath filters
     */
    private val regexVariable = """%[`']?[A-Za-z][\w\-'`_]*""".toRegex()

    /**
     * Constants to make writing filter conditions shorter / more accessible. This will replace the shorthand
     * used in configuration filter expressions with the specified Fhir Path expression before the expression
     * is evaluated against the bundle. This allows for returning of collections, as well as handling 'exists()'
     * where needed. Format is %myVariable within the filters, and each variable used must be defined
     * as part of the shorthand collection of an exception will be raised. Make sure to verify if you need to use
     * 'exists' on your check - an 'unable to parse' will return 'false' but will not raise any other error due to the
     * underlying fhir library.
     *
     * The values used are located in the fhirpath_filter_shorthand lookup table.
     *
     * @returns A string that has all shorthand elements replaces with their mapped string from the lookup table.
     */
    internal fun replaceShorthand(input: String): String {
        var output = input
        regexVariable.findAll(input)
            .map { it.value }
            .sortedByDescending { it.length }
            .forEach {
                // remove %, ', and ` from start and end of string to be replaced
                val replacement = shorthandLookupTable[
                    it
                        .trimStart('%', '\'', '`')
                        .trimEnd('\'', '`')
                ]
                if (!replacement.isNullOrEmpty()) {
                    output = output.replace(it, replacement)
                }
            }
        return output
    }

    /**
     * Load the fhirpath_filter_shorthand lookup table into a map if it can be found and has the expected columns,
     * otherwise log warnings and return an empty lookup table with the correct columns. This is valid since having
     * a populated lookup table is not required to run the universal pipeline routing
     *
     * @returns Map containing all the values in the fhirpath_filter_shorthand lookup table. Empty map if the
     * lookup table was not found, or it does not contain the expected columns. If an empty map is returned, a
     * warning indicating why will be logged.
     */
    private fun loadFhirPathShorthandLookupTable(): MutableMap<String, String> {
        val lookup = metadata.findLookupTable(fhirPathFilterShorthandTableName)
        // log a warning and return an empty table if either lookup table is missing or has incorrect columns
        return if (lookup != null &&
            lookup.hasColumn(fhirPathFilterShorthandTableKeyColumnName) &&
            lookup.hasColumn(fhirPathFilterShorthandTableValueColumnName)
        ) {
            lookup.table.associate {
                it.getString(fhirPathFilterShorthandTableKeyColumnName) to
                    it.getString(fhirPathFilterShorthandTableValueColumnName)
            }.toMutableMap()
        } else {
            if (lookup == null) {
                logger.warn("Unable to find $fhirPathFilterShorthandTableName lookup table")
            } else {
                logger.warn(
                    "$fhirPathFilterShorthandTableName does not contain " +
                        "expected columns 'variable' and 'fhirPath'"
                )
            }
            emptyMap<String, String>().toMutableMap()
        }
    }

    /**
     * Process a [message] off of the raw-elr azure queue, convert it into FHIR, and store for next step.
     * [actionHistory] and [actionLogger] ensure all activities are logged.
     */
    override fun doWork(
        message: RawSubmission,
        actionLogger: ActionLogger,
        actionHistory: ActionHistory
    ) {
        logger.trace("Processing HL7 data for FHIR conversion.")
        try {
            // track input report
            actionHistory.trackExistingInputReport(message.reportId)

            // pull fhir document and parse FHIR document
            val bundle = FhirTranscoder.decode(message.downloadContent())

            // create report object
            val sources = emptyList<Source>()
            val report = Report(
                Report.Format.FHIR,
                sources,
                1,
                metadata = this.metadata
            )

            // get the receivers that this bundle should go to
            val listOfReceivers = applyFilters(bundle, report)

            // add the receivers, if any, to the fhir bundle
            if (listOfReceivers.isNotEmpty()) {
                FHIRBundleHelpers.addReceivers(bundle, listOfReceivers)
            }

            // create item lineage
            report.itemLineages = listOf(
                ItemLineage(
                    null,
                    message.reportId,
                    1,
                    report.id,
                    1,
                    null,
                    null,
                    null,
                    report.getItemHashForRow(1)
                )
            )

            // create translate event
            val translateEvent = ProcessEvent(
                Event.EventAction.TRANSLATE,
                message.reportId,
                Options.None,
                emptyMap(),
                emptyList()
            )

            // upload new copy to blobstore
            val bodyBytes = FhirTranscoder.encode(bundle).toByteArray()
            val blobInfo = BlobAccess.uploadBody(
                Report.Format.FHIR,
                bodyBytes,
                report.name,
                message.blobSubFolderName,
                translateEvent.eventAction
            )

            // ensure tracking is set
            actionHistory.trackCreatedReport(translateEvent, report, blobInfo)

            // insert translate task into Task table
            this.insertTranslateTask(
                report,
                report.bodyFormat.toString(),
                blobInfo.blobUrl,
                translateEvent
            )

            // nullify the previous task next_action
            db.updateTask(
                message.reportId,
                TaskAction.none,
                null,
                null,
                finishedField = Tables.TASK.ROUTED_AT,
                null
            )

            // move to translation (send to <elrTranslationQueueName> queue). This passes the same message on, but
            //  the destinations have been updated in the FHIR
            this.queue.sendMessage(
                elrTranslationQueueName,
                RawSubmission(
                    report.id,
                    blobInfo.blobUrl,
                    BlobAccess.digestToString(blobInfo.digest),
                    message.blobSubFolderName
                ).serialize()
            )
        } catch (e: IllegalArgumentException) {
            logger.error(e)
            actionLogger.error(InvalidReportMessage(e.message ?: ""))
        }
    }

    /**
     * Inserts a 'translate' task into the task table for the [report] in question. This is just a pass-through
     * function but is present here for proper separation of layers and testing. This may need to be modified in
     * the future.
     * The task will track the [report] in the [format] specified and knows it is located at [reportUrl].
     * [nextAction] specifies what is going to happen next for this report
     *
     */
    private fun insertTranslateTask(
        report: Report,
        reportFormat: String,
        reportUrl: String,
        nextAction: Event
    ) {
        db.insertTask(report, reportFormat, reportUrl, nextAction, null)
    }

    /**
     * Applies all filters to the list of all receivers with topic FULL_ELR that are not set as INACTIVE.
     * FHIRPath expressions are run against the [bundle] to determine if the receiver should get this message
     * @param bundle
     * @param report
     * @return list of receivers that should receive this bundle
     */
    private fun applyFilters(bundle: Bundle, report: Report): List<Receiver> {
        val listOfReceivers = mutableListOf<Receiver>()

        // find all receivers that have the full ELR topic and determine which applies
        val fullElrReceivers = settings.receivers.filter {
            it.customerStatus != CustomerStatus.INACTIVE &&
                it.topic == Topic.FULL_ELR
        }

        fullElrReceivers.forEach { receiver ->
            // get the receiver's organization, since we need to be able to find/combine the correct filters
            val orgFilters = settings.findOrganization(receiver.organizationName)!!.filters

            // Get the applicable filters, either receiver or organization level if there are no receiver filters

            // NOTE: these could all be combined into a single `if` statement, but that would reduce readability and
            // ability to debug this section so is being left split out like this

            // JURIS FILTER
            //  default: allowNone
            var passes = evaluateFilterCondition(
                getJurisFilters(receiver, orgFilters),
                bundle,
                false,
                report,
                ReportStreamFilterType.JURISDICTIONAL_FILTER,
                receiver.fullName,
            )

            // after jurisdiction filter, we want to log all receiver filtering
            // get the quality filter default result for the bundle, but only if it is needed
            val qualFilterDefaultResult: Boolean by lazy {
                evaluateFilterCondition(
                    qualityFilterDefault,
                    bundle,
                    false,
                    report,
                    ReportStreamFilterType.QUALITY_FILTER,
                    receiver.fullName,
                )
            }
            // get the processing mode (processing id) default result for the bundle, but only if it is needed
            val processingModeDefaultResult: Boolean by lazy {
                evaluateFilterCondition(
                    processingModeFilterDefault,
                    bundle,
                    false,
                    report,
                    ReportStreamFilterType.PROCESSING_MODE_FILTER,
                    receiver.fullName,
                )
            }

            // QUALITY FILTER
            //  default: must have message id, patient last name, patient first name, dob, specimen type
            //           must have at least one of patient street, zip code, phone number, email
            //           must have at least one of order test date, specimen collection date/time, test result date
           passes = passes &&
                evaluateFilterCondition(
                    getQualityFilters(receiver, orgFilters), bundle,
                    qualFilterDefaultResult,
                    report,
                    ReportStreamFilterType.QUALITY_FILTER,
                    receiver.fullName,
                    receiver.reverseTheQualityFilter
                )

            // ROUTING FILTER
            //  default: allowAll
            passes = passes &&
                evaluateFilterCondition(
                    getRoutingFilter(receiver, orgFilters),
                    bundle,
                    true,
                    report,
                    ReportStreamFilterType.ROUTING_FILTER,
                    receiver.fullName,
                )
            // PROCESSING MODE FILTER
            //  default: allowAll
            passes = passes &&
                evaluateFilterCondition(
                    getProcessingModeFilter(receiver, orgFilters),
                    bundle,
                    processingModeDefaultResult,
                    report,
                    ReportStreamFilterType.PROCESSING_MODE_FILTER,
                    receiver.fullName,
                    processingModeDefaultResult
                )

            // if all filters pass, add this receiver to the list of valid receivers
            if (passes) {
                listOfReceivers.add(receiver)
            }
        }

        return listOfReceivers
    }

    /**
     * Takes a [bundle] and [filter], evaluates if the bundle passes the filter. If the filter is null,
     * return [defaultResponse]
     * @return Boolean indicating if the bundle passes the filter or not
     *          Result will be negated if [reverseFilter] is true
     */
    internal fun evaluateFilterCondition(
        filter: ReportStreamFilter?,
        bundle: Bundle,
        defaultResponse: Boolean,
        report: Report,
        filterType: ReportStreamFilterType,
        receiverName: String?,
        reverseFilter: Boolean = false
    ): Boolean {
        // the filter needs to check all expressions passed in, or if the filter is null or empty it will return the
        // default response
        val result = if (filter.isNullOrEmpty()) {
            defaultResponse
<<<<<<< HEAD
        } else filter.all {
            val result = FhirPathUtils.evaluateCondition(CustomContext(bundle, bundle), bundle, bundle, it)
            // log results of filtering things OUT
            if (!result && receiverName != null && filterType != ReportStreamFilterType.JURISDICTIONAL_FILTER) {
                report.filteringResults.add(
                    ReportStreamFilterResult(
                        receiverName,
                        report.itemCount,
                        it,
                        emptyList(),
                        bundle.identifier.value ?: "",
                        filterType
                    )
=======
        } else {
            filter.all {
                FhirPathUtils.evaluateCondition(
                    CustomContext(bundle, bundle, shorthandLookupTable),
                    bundle,
                    bundle,
                    replaceShorthand(it)
>>>>>>> 06807326
                )
            }
            return result
        }
        return if (reverseFilter) !result else result
    }

    /**
     * Gets the applicable jurisdictional filters for 'FULL_ELR' for a [receiver]. Pulls from receiver configuration
     * first and looks at the parent organization if the receiver does not have any jurs filters configured for
     * this topic
     */
    internal fun getJurisFilters(receiver: Receiver, orgFilters: List<ReportStreamFilters>?): ReportStreamFilter {
        return (
            orgFilters?.firstOrNull { it.topic == Topic.FULL_ELR }?.jurisdictionalFilter
                ?: emptyList()
            ).plus(receiver.jurisdictionalFilter)
    }

    /**
     * Gets the applicable quality filters for 'FULL_ELR' for a [receiver]. Pulls from receiver configuration
     * first and looks at the parent organization if the receiver does not have any quality filters configured for
     * this topic
     */
    internal fun getQualityFilters(receiver: Receiver, orgFilters: List<ReportStreamFilters>?): ReportStreamFilter {
        return (
            orgFilters?.firstOrNull() { it.topic == Topic.FULL_ELR }?.qualityFilter
                ?: emptyList()
            ).plus(receiver.qualityFilter)
    }

    /**
     * Gets the applicable routing filters for 'FULL_ELR' for a [receiver]. Pulls from receiver configuration
     * first and looks at the parent organization if the receiver does not have any routing filters configured for
     * this topic
     */
    internal fun getRoutingFilter(receiver: Receiver, orgFilters: List<ReportStreamFilters>?): ReportStreamFilter {
        return (
            orgFilters?.firstOrNull() { it.topic == Topic.FULL_ELR }?.routingFilter
                ?: emptyList()
            ).plus(receiver.routingFilter)
    }

    /**
     * Gets the applicable processing mode filters for 'FULL_ELR' for a [receiver]. Pulls from receiver configuration
     * first and looks at the parent organization if the receiver does not have any processing mode filters configured
     * for this topic
     */
    internal fun getProcessingModeFilter(receiver: Receiver, orgFilters: List<ReportStreamFilters>?):
        ReportStreamFilter {
        return (
            orgFilters?.firstOrNull() { it.topic == Topic.FULL_ELR }?.processingModeFilter
                ?: emptyList()
            ).plus(receiver.processingModeFilter)
    }
}<|MERGE_RESOLUTION|>--- conflicted
+++ resolved
@@ -414,7 +414,6 @@
         // default response
         val result = if (filter.isNullOrEmpty()) {
             defaultResponse
-<<<<<<< HEAD
         } else filter.all {
             val result = FhirPathUtils.evaluateCondition(CustomContext(bundle, bundle), bundle, bundle, it)
             // log results of filtering things OUT
@@ -423,20 +422,11 @@
                     ReportStreamFilterResult(
                         receiverName,
                         report.itemCount,
-                        it,
+                        replaceShorthand(it),
                         emptyList(),
                         bundle.identifier.value ?: "",
                         filterType
                     )
-=======
-        } else {
-            filter.all {
-                FhirPathUtils.evaluateCondition(
-                    CustomContext(bundle, bundle, shorthandLookupTable),
-                    bundle,
-                    bundle,
-                    replaceShorthand(it)
->>>>>>> 06807326
                 )
             }
             return result
