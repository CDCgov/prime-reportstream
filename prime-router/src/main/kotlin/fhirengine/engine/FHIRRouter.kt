--- conflicted
+++ resolved
@@ -68,75 +68,6 @@
     private val fhirPathFilterShorthandTableValueColumnName = "fhirPath"
 
     /**
-<<<<<<< HEAD
-     * Default Rules for quality filter on FULL_ELR topic:
-     *   Must have message ID, patient last name, patient first name, DOB, specimen type
-     *   At least one of patient street, patient zip code, patient phone number, patient email
-     *   At least one of order test date, specimen collection date/time, test result date
-     */
-    private val fullElrQualityFilterDefault: ReportStreamFilter = listOf(
-        "%messageId.exists()",
-        "%patient.name.family.exists()",
-        "%patient.name.given.count() > 0",
-        "%patient.birthDate.exists()",
-        "%specimen.type.exists()",
-        "(%patient.address.line.exists() or " +
-            "%patient.address.postalCode.exists() or " +
-            "%patient.telecom.exists())",
-        "(" +
-            "(%specimen.collection.collectedPeriod.exists() or " +
-            "%specimen.collection.collected.exists()" +
-            ") or " +
-            "%serviceRequest.occurrence.exists() or " +
-            "%observation.effective.exists())",
-    )
-
-    /**
-     * Default Rules for quality filter on ETOR_TI topic:
-     *   Must have message ID
-     */
-    private val etorTiQualityFilterDefault: ReportStreamFilter = listOf(
-        "%messageId.exists()",
-    )
-
-    /**
-     * Default Rules for topics that do not want a filer:
-     *   no rules; completely open
-     */
-    private val noFilterDefault: ReportStreamFilter = listOf(
-        "true",
-    )
-
-    /**
-     * Maps topics to default quality filters so that topic-dependent defaults can be used
-     */
-    val qualityFilterDefaults = mapOf(
-        Pair(Topic.FULL_ELR, fullElrQualityFilterDefault),
-        Pair(Topic.ETOR_TI, etorTiQualityFilterDefault),
-        Pair(Topic.ELR_ELIMS, noFilterDefault),
-        Pair(Topic.SEND_ORIGINAL, noFilterDefault)
-    )
-
-    /**
-     * Default Rule (used for ETOR_TI and FULL_ELR):
-     *  Must have a processing mode id of 'P'
-     */
-    private val processingModeFilterDefault: ReportStreamFilter = listOf(
-        "%processingId.exists() and %processingId = 'P'"
-    )
-
-    /**
-     * Maps topics to default processing mode filters so that topic-dependent defaults can be used
-     */
-    val processingModeDefaults = mapOf(
-        Pair(Topic.FULL_ELR, processingModeFilterDefault),
-        Pair(Topic.ETOR_TI, processingModeFilterDefault),
-        Pair(Topic.SEND_ORIGINAL, noFilterDefault)
-    )
-
-    /**
-=======
->>>>>>> 4cd67663
      * Lookup table `fhirpath_filter_shorthand` containing all the shorthand fhirpath replacements for filtering.
      */
     private val shorthandLookupTable by lazy { loadFhirPathShorthandLookupTable() }
@@ -202,7 +133,7 @@
         // get the receivers that this bundle should go to
         val listOfReceivers = findReceiversForBundle(bundle, message.reportId, actionHistory, message.topic)
 
-        val finalReceivers = mutableListOf<Receiver>()
+        var finalReceivers = mutableListOf<Receiver>()
         if (listOfReceivers.isNotEmpty()) {
             if (message.topic == Topic.SEND_ORIGINAL) {
                 listOfReceivers.forEach { receiver ->
@@ -213,6 +144,8 @@
                         finalReceivers.add(receiver)
                     }
                 }
+            } else {
+                finalReceivers = listOfReceivers.toMutableList()
             }
 
             if (finalReceivers.isEmpty()) {
