package gov.cdc.prime.router.fhirengine.engine

import fhirengine.engine.CustomFhirPathFunctions
import gov.cdc.prime.router.ActionLogger
import gov.cdc.prime.router.CustomerStatus
import gov.cdc.prime.router.EvaluateFilterConditionErrorMessage
import gov.cdc.prime.router.Metadata
import gov.cdc.prime.router.Options
import gov.cdc.prime.router.Receiver
import gov.cdc.prime.router.Report
import gov.cdc.prime.router.ReportStreamFilter
import gov.cdc.prime.router.ReportStreamFilterResult
import gov.cdc.prime.router.ReportStreamFilterType
import gov.cdc.prime.router.ReportStreamFilters
import gov.cdc.prime.router.SettingsProvider
import gov.cdc.prime.router.Source
import gov.cdc.prime.router.Topic
import gov.cdc.prime.router.azure.ActionHistory
import gov.cdc.prime.router.azure.BlobAccess
import gov.cdc.prime.router.azure.DatabaseAccess
import gov.cdc.prime.router.azure.Event
import gov.cdc.prime.router.azure.ProcessEvent
import gov.cdc.prime.router.azure.db.Tables
import gov.cdc.prime.router.azure.db.tables.pojos.ItemLineage
import gov.cdc.prime.router.fhirengine.translation.hl7.SchemaException
import gov.cdc.prime.router.fhirengine.translation.hl7.utils.CustomContext
import gov.cdc.prime.router.fhirengine.translation.hl7.utils.FhirPathUtils
import gov.cdc.prime.router.fhirengine.utils.FHIRBundleHelpers
import gov.cdc.prime.router.fhirengine.utils.FhirTranscoder
import org.hl7.fhir.r4.model.Base
import org.hl7.fhir.r4.model.Bundle
import org.hl7.fhir.r4.model.Observation
import org.jooq.Field
import java.time.OffsetDateTime

/**
 * [metadata] mockable metadata
 * [settings] mockable settings
 * [db] mockable database access
 * [blob] mockable blob storage
 * [queue] mockable azure queue
 */
class FHIRRouter(
    metadata: Metadata = Metadata.getInstance(),
    settings: SettingsProvider = this.settingsProviderSingleton,
    db: DatabaseAccess = this.databaseAccessSingleton,
    blob: BlobAccess = BlobAccess(),
) : FHIREngine(metadata, settings, db, blob) {

    /**
     * The name of the lookup table to load the shorthand replacement key/value pairs from
     */
    private val fhirPathFilterShorthandTableName = "fhirpath_filter_shorthand"

    /**
     * The name of the column in the shorthand replacement lookup table that will be used as the key.
     */
    private val fhirPathFilterShorthandTableKeyColumnName = "variable"

    /**
     * The name of the column in the shorthand replacement lookup table that will be used as the value.
     */
    private val fhirPathFilterShorthandTableValueColumnName = "fhirPath"

    /**
     * Default Rules for quality filter on FULL_ELR topic:
     *   Must have message ID, patient last name, patient first name, DOB, specimen type
     *   At least one of patient street, patient zip code, patient phone number, patient email
     *   At least one of order test date, specimen collection date/time, test result date
     */
    private val fullElrQualityFilterDefault: ReportStreamFilter = listOf(
        "%messageId.exists()",
        "%patient.name.family.exists()",
        "%patient.name.given.count() > 0",
        "%patient.birthDate.exists()",
        "%specimen.type.exists()",
        "(%patient.address.line.exists() or " +
            "%patient.address.postalCode.exists() or " +
            "%patient.telecom.exists())",
        "(" +
            "(%specimen.collection.collectedPeriod.exists() or " +
            "%specimen.collection.collected.exists()" +
            ") or " +
            "%serviceRequest.occurrence.exists() or " +
            "%observation.effective.exists())",
    )

    /**
     * Default Rules for quality filter on ETOR_TI topic:
     *   Must have message ID
     */
    private val etorTiQualityFilterDefault: ReportStreamFilter = listOf(
        "%messageId.exists()",
    )

    /**
     * Default Rules for quality filter on ELR_ELIMS topic:
     *   no rules; completely open
     */
    private val elrElimsQualityFilterDefault: ReportStreamFilter = listOf(
        "true",
    )

    /**
     * Maps topics to default quality filters so that topic-dependent defaults can be used
     */
    val qualityFilterDefaults = mapOf(
        Pair(Topic.FULL_ELR, fullElrQualityFilterDefault),
        Pair(Topic.ETOR_TI, etorTiQualityFilterDefault),
        Pair(Topic.ELR_ELIMS, elrElimsQualityFilterDefault)
    )

    /**
     * Default Rule (used for ETOR_TI and FULL_ELR):
     *  Must have a processing mode id of 'P'
     */
    private val processingModeFilterDefault: ReportStreamFilter = listOf(
        "%processingId.exists() and %processingId = 'P'"
    )

    /**
     * Maps topics to default processing mode filters so that topic-dependent defaults can be used
     */
    val processingModeDefaults = mapOf(
        Pair(Topic.FULL_ELR, processingModeFilterDefault),
        Pair(Topic.ETOR_TI, processingModeFilterDefault)
    )

    /**
     * Lookup table `fhirpath_filter_shorthand` containing all the shorthand fhirpath replacements for filtering.
     */
    private val shorthandLookupTable by lazy { loadFhirPathShorthandLookupTable() }

    /**
     * Adds logs for reports that pass through various methods in the FHIRRouter
     */
    private var actionLogger: ActionLogger? = null

    /**
     * Load the fhirpath_filter_shorthand lookup table into a map if it can be found and has the expected columns,
     * otherwise log warnings and return an empty lookup table with the correct columns. This is valid since having
     * a populated lookup table is not required to run the universal pipeline routing
     *
     * @returns Map containing all the values in the fhirpath_filter_shorthand lookup table. Empty map if the
     * lookup table was not found, or it does not contain the expected columns. If an empty map is returned, a
     * warning indicating why will be logged.
     */
    private fun loadFhirPathShorthandLookupTable(): MutableMap<String, String> {
        val lookup = metadata.findLookupTable(fhirPathFilterShorthandTableName)
        // log a warning and return an empty table if either lookup table is missing or has incorrect columns
        return if (lookup != null &&
            lookup.hasColumn(fhirPathFilterShorthandTableKeyColumnName) &&
            lookup.hasColumn(fhirPathFilterShorthandTableValueColumnName)
        ) {
            lookup.table.associate {
                it.getString(fhirPathFilterShorthandTableKeyColumnName) to
                    it.getString(fhirPathFilterShorthandTableValueColumnName)
            }.toMutableMap()
        } else {
            if (lookup == null) {
                logger.warn("Unable to find $fhirPathFilterShorthandTableName lookup table")
            } else {
                logger.warn(
                    "$fhirPathFilterShorthandTableName does not contain " +
                        "expected columns 'variable' and 'fhirPath'"
                )
            }
            emptyMap<String, String>().toMutableMap()
        }
    }

    /**
     * Process a [message] off of the raw-elr azure queue, convert it into FHIR, and store for next step.
     * [actionHistory] and [actionLogger] ensure all activities are logged.
     */
    override fun doWork(
        message: RawSubmission,
        actionLogger: ActionLogger,
        actionHistory: ActionHistory
    ): List<FHIREngineRunResult> {
        logger.trace("Processing HL7 data for FHIR conversion.")
        this.actionLogger = actionLogger

        // track input report
        actionHistory.trackExistingInputReport(message.reportId)

        // pull fhir document and parse FHIR document
        val bundle = FhirTranscoder.decode(message.downloadContent())

        // create report object
        val sources = emptyList<Source>()
        val report = Report(
            Report.Format.FHIR,
            sources,
            1,
            metadata = this.metadata,
            topic = message.topic,
        )

        // create item lineage
        report.itemLineages = listOf(
            ItemLineage(
                null,
                message.reportId,
                1,
                report.id,
                1,
                null,
                null,
                null,
                report.getItemHashForRow(1)
            )
        )

        // get the receivers that this bundle should go to
        val listOfReceivers = applyFilters(bundle, report, message.topic)

        // check if there are any receivers
        if (listOfReceivers.isNotEmpty()) {
            // this bundle has receivers; send message to translate function
            // add the receivers to the fhir bundle
            FHIRBundleHelpers.addReceivers(bundle, listOfReceivers, shorthandLookupTable)

            // create translate event
            val nextEvent = ProcessEvent(
                Event.EventAction.TRANSLATE,
                report.id,
                Options.None,
                emptyMap(),
                emptyList()
            )

            // upload new copy to blobstore
            val bodyBytes = FhirTranscoder.encode(bundle).toByteArray()
            val blobInfo = BlobAccess.uploadBody(
                Report.Format.FHIR,
                bodyBytes,
                report.name,
                message.blobSubFolderName,
                nextEvent.eventAction
            )

<<<<<<< HEAD
                // ensure tracking is set
                actionHistory.trackCreatedReport(nextEvent, report, blobInfo = blobInfo)
=======
            // ensure tracking is set
            actionHistory.trackCreatedReport(nextEvent, report, blobInfo)
>>>>>>> 6dfafe51

            return listOf(
                FHIREngineRunResult(
                    nextEvent,
                    report,
                    blobInfo.blobUrl,
                    RawSubmission(
                        report.id,
                        blobInfo.blobUrl,
                        BlobAccess.digestToString(blobInfo.digest),
                        message.blobSubFolderName,
                        message.topic,
                    )
                )
            )
        } else {
            // this bundle does not have receivers; only perform the work necessary to track the routing action
            // create none event
            val nextEvent = ProcessEvent(
                Event.EventAction.NONE,
                message.reportId,
                Options.None,
                emptyMap(),
                emptyList()
            )

<<<<<<< HEAD
                // ensure tracking is set
                actionHistory.trackCreatedReport(nextEvent, report)

                // nullify the previous task next_action
                db.updateTask(
                    message.reportId,
                    TaskAction.none,
                    null,
                    null,
                    finishedField = Tables.TASK.ROUTED_AT,
                    null
                )
            }
        } catch (e: IllegalArgumentException) {
            logger.error(e)
            actionLogger.error(InvalidReportMessage(e.message ?: ""))
=======
            // ensure tracking is set
            actionHistory.trackCreatedReport(nextEvent, report, null)

            return emptyList()
>>>>>>> 6dfafe51
        }
    }

    override val finishedField: Field<OffsetDateTime> = Tables.TASK.ROUTED_AT
    override val engineType: String = "Route"

    /**
     * Inserts a 'translate' task into the task table for the [report] in question. This is just a pass-through
     * function but is present here for proper separation of layers and testing. This may need to be modified in
     * the future.
     * The task will track the [report] in the [format] specified and knows it is located at [reportUrl].
     * [nextAction] specifies what is going to happen next for this report
     *
     */
    private fun insertTranslateTask(
        report: Report,
        reportFormat: String,
        reportUrl: String,
        nextAction: Event
    ) {
        db.insertTask(report, reportFormat, reportUrl, nextAction, null)
    }

    /**
     * Applies all filters to the list of all receivers with topic with a topic matching [topic] that are not set as
     * INACTIVE. FHIRPath expressions are run against the [bundle] to determine if the receiver should get this message
     * As it goes through the filters, results are logged onto the provided [report]
     * @return list of receivers that should receive this bundle
     */
    internal fun applyFilters(bundle: Bundle, report: Report, topic: Topic): List<Receiver> {
        check(topic.isUniversalPipeline) { "Unexpected topic $topic in the Universal Pipeline routing step." }
        val listOfReceivers = mutableListOf<Receiver>()
        // find all receivers that have a matching topic and determine which applies
        val topicReceivers =
            settings.receivers.filter { it.customerStatus != CustomerStatus.INACTIVE && it.topic == topic }

        topicReceivers.forEach { receiver ->
            // get the receiver's organization, since we need to be able to find/combine the correct filters
            val orgFilters = settings.findOrganization(receiver.organizationName)!!.filters

            // Get the applicable filters, either receiver or organization level if there are no receiver filters

            // NOTE: these could all be combined into a single `if` statement, but that would reduce readability and
            // ability to debug this section so is being left split out like this

            // JURIS FILTER
            //  default: allowNone
            var passes = evaluateFilterConditionAsAnd(getJurisFilters(receiver, orgFilters), bundle, false).first

            // QUALITY FILTER
            //  default: must have message id, patient last name, patient first name, dob, specimen type
            //           must have at least one of patient street, zip code, phone number, email
            //           must have at least one of order test date, specimen collection date/time, test result date
            passes = passes && evaluateFilterAndLogResult(
                getQualityFilters(receiver, orgFilters),
                bundle,
                report,
                receiver,
                ReportStreamFilterType.QUALITY_FILTER,
                false,
                receiver.reverseTheQualityFilter,
            )

            // ROUTING FILTER
            //  default: allowAll
            passes = passes && evaluateFilterAndLogResult(
                getRoutingFilter(receiver, orgFilters),
                bundle,
                report,
                receiver,
                ReportStreamFilterType.ROUTING_FILTER,
                defaultResponse = true,
            )

            // PROCESSING MODE FILTER
            //  default: allowAll
            passes = passes && evaluateFilterAndLogResult(
                getProcessingModeFilter(receiver, orgFilters),
                bundle,
                report,
                receiver,
                ReportStreamFilterType.PROCESSING_MODE_FILTER,
                defaultResponse = true
            )

            // CONDITION FILTER
            //  default: allowAll
            val allObservationsExpression = "Bundle.entry.resource.ofType(DiagnosticReport).result.resolve()"
            val allObservations = FhirPathUtils.evaluate(
                CustomContext(bundle, bundle, shorthandLookupTable, CustomFhirPathFunctions()),
                bundle,
                bundle,
                allObservationsExpression
            )

            // Automatically passing if observations are empty is necessary for messages that may not
            // contain any observations but messages that must have observations are now at risk of getting
            // routed if they contain no observations. This case must be handled in one of the filters above
            // while UP validation is still being designed/implemented.
            passes = passes && (
                allObservations.isEmpty() || allObservations.any { observation ->
                    evaluateFilterAndLogResult(
                        getConditionFilter(receiver, orgFilters),
                        bundle,
                        report,
                        receiver,
                        ReportStreamFilterType.CONDITION_FILTER,
                        defaultResponse = true,
                        reverseFilter = false,
                        focusResource = observation,
                        useOr = true
                    )
                }
                )

            // if all filters pass, add this receiver to the list of valid receivers
            if (passes) {
                listOfReceivers.add(receiver)
            }
        }

        return listOfReceivers
    }

    /**
     * Takes a [bundle] and [filter], evaluates if the bundle passes the filter. If the filter is null,
     * return [defaultResponse]. If the filter doesn't pass the results are logged on the [report] for
     * that specific [filterType].
     * @param filters Filters that will be evaluated
     * @param bundle FHIR Bundle that will be evaluated
     * @param report Report object passed for logging purposes
     * @param receiver Receiver of the report passed for logging purposes
     * @param filterType Type of filter passed for logging purposes
     * @param defaultResponse Response returned if the filter is null or empty
     * @param reverseFilter Optional flag used to reverse the result of the filter evaluation
     * @param focusResource Starting point for the evaluation, can be [bundle] if checking from root
     * @param useOr Optional flag used to allow conditions to be evaluated with "or" instead of "and"
     * @return Boolean indicating if the bundle passes the filter or not
     *        Result will be negated if [reverseFilter] is true
     */
    internal fun evaluateFilterAndLogResult(
        filters: ReportStreamFilter,
        bundle: Bundle,
        report: Report,
        receiver: Receiver,
        filterType: ReportStreamFilterType,
        defaultResponse: Boolean,
        reverseFilter: Boolean = false,
        focusResource: Base = bundle,
        useOr: Boolean = false
    ): Boolean {
        val evaluationFunction = if (useOr) ::evaluateFilterConditionAsOr else ::evaluateFilterConditionAsAnd
        val (passes, failingFilterName) = evaluationFunction(
            filters,
            bundle,
            defaultResponse,
            reverseFilter,
            focusResource
        )

        if (!passes) {
            val filterToLog = "${
            if (isDefaultFilter(filterType, filters)) "(default filter) "
            else ""
            }${failingFilterName ?: "unknown"}"
            logFilterResults(filterToLog, bundle, report, receiver, filterType, focusResource)
        }
        return passes
    }

    /**
     * With a given [filterType], returns whether the [filter] is the default filter for that type. If [filter] is
     * an equivalent filter to the default, but does not point to the actual default, this function will still return
     * false.
     */
    internal fun isDefaultFilter(filterType: ReportStreamFilterType, filter: ReportStreamFilter): Boolean {
        // The usage of === (referential equality operator) below is intentional and necessary; we only want to
        // return true if the filter references a default filter, not if it only happens to be equivalent to the default
        return when (filterType) {
            ReportStreamFilterType.QUALITY_FILTER -> qualityFilterDefaults.values.any { filter === it }
            ReportStreamFilterType.PROCESSING_MODE_FILTER -> processingModeDefaults.values.any { filter === it }
            else -> false
        }
    }

    /**
     * Takes a [bundle] and [filter] and optionally a [focusResource], evaluates if the bundle passes all
     * the filter conditions, or when [reverseFilter] is true, evaluates if the bundle doesn't pass at least one of the
     * filter conditions.
     * @param filter Filter that will be evaluated
     * @param bundle FHIR Bundle that will be evaluated
     * @param defaultResponse result when there are no filter conditions in the list
     * @param reverseFilter Optional flag used to reverse the result of the filter evaluation
     * @param focusResource Starting point for the evaluation, can be [bundle] if checking from root
     * @return Pair: Boolean indicating if the bundle passes the filter or not
     *         and String to use when logging the filter result
     */
    internal fun evaluateFilterConditionAsAnd(
        filter: ReportStreamFilter?,
        bundle: Bundle,
        defaultResponse: Boolean,
        reverseFilter: Boolean = false,
        focusResource: Base = bundle,
    ): Pair<Boolean, String?> {
        if (filter.isNullOrEmpty()) {
            return Pair(defaultResponse, "defaultResponse")
        }
        val failingFilters = mutableListOf<String>()
        val exceptionFilters = mutableListOf<String>()
        filter.forEach { filterElement ->
            try {
                val filterElementResult = FhirPathUtils.evaluateCondition(
                    CustomContext(bundle, focusResource, shorthandLookupTable, CustomFhirPathFunctions()),
                    focusResource,
                    bundle,
                    filterElement
                )
                if (!filterElementResult) failingFilters += filterElement
            } catch (e: SchemaException) {
                actionLogger?.warn(EvaluateFilterConditionErrorMessage(e.message))
                exceptionFilters += filterElement
            }
        }

        return if (exceptionFilters.isNotEmpty()) {
            Pair(false, "(exception found) $exceptionFilters")
        } else if (failingFilters.isEmpty()) {
            if (reverseFilter) Pair(false, "(reversed) $filter")
            else Pair(true, null)
        } else {
            if (reverseFilter) Pair(true, null)
            else Pair(false, failingFilters.toString())
        }
    }

    /**
     * Takes a [bundle] and a [filter] and optionally a [focusResource], evaluates if the bundle passes any of
     * the filter conditions. When [reverseFilter] is true, this method will consider the passing of *any* filter
     * condition as a failure.
     * @param filter Filter that will be evaluated
     * @param bundle FHIR Bundle that will be evaluated
     * @param defaultResponse result when there are no filter conditions in the list
     * @param reverseFilter Optional flag used to reverse the result of the filter evaluation
     * @param focusResource Starting point for the evaluation, can be [bundle] if checking from root
     * @return Pair: Boolean indicating if the bundle passes the filter or not
     *         and String to use when logging the filter result
     */
    internal fun evaluateFilterConditionAsOr(
        filter: ReportStreamFilter?,
        bundle: Bundle,
        defaultResponse: Boolean,
        reverseFilter: Boolean = false,
        focusResource: Base = bundle,
    ): Pair<Boolean, String?> {
        if (filter.isNullOrEmpty()) {
            return Pair(defaultResponse, "defaultResponse")
        }
        val failingFilters = mutableListOf<String>()
        val exceptionFilters = mutableListOf<String>()
        val successfulFilters = mutableListOf<String>()
        filter.forEach { filterElement ->
            try {
                val filterElementResult = FhirPathUtils.evaluateCondition(
                    CustomContext(bundle, focusResource, shorthandLookupTable, CustomFhirPathFunctions()),
                    focusResource,
                    bundle,
                    filterElement
                )
                if (!filterElementResult) failingFilters += filterElement
                else successfulFilters += filterElement
            } catch (e: SchemaException) {
                actionLogger?.warn(EvaluateFilterConditionErrorMessage(e.message))
                exceptionFilters += filterElement
            }
        }

        return if (exceptionFilters.isNotEmpty()) {
            Pair(false, "(exception found) $exceptionFilters")
        } else if (successfulFilters.isNotEmpty()) {
            if (reverseFilter) Pair(false, "(reversed) $successfulFilters")
            else Pair(true, null)
        } else {
            if (reverseFilter) Pair(true, null)
            else Pair(false, failingFilters.toString())
        }
    }

    /**
     * Log the results of running filters (referenced by the given [filterName]) on items out of a [report] during the
     * "route" step for a [receiver], tracking the [filterType] and tying the results to a [receiver] and [bundle].
     * @param filterName Name of evaluated filter
     * @param bundle FHIR Bundle that was evaluated
     * @param report Report object passed for logging purposes
     * @param receiver Receiver of the report
     * @param filterType Type of filter used
     * @param focusResource Starting point for the evaluation, used for logging
     */
    internal fun logFilterResults(
        filterName: String,
        bundle: Bundle,
        report: Report,
        receiver: Receiver,
        filterType: ReportStreamFilterType,
        focusResource: Base
    ) {
        var filteredTrackingElement = bundle.identifier.value ?: ""
        if (focusResource != bundle) {
            filteredTrackingElement += " at " + focusResource.idBase

            if (focusResource is Observation) {
                // for Observation-type elements, we use the code property when available
                // if more elements need specific logic, consider extending the FHIR libraries
                // instead of adding more if/else statements
                val coding = focusResource.code.coding.firstOrNull()
                if (coding != null) filteredTrackingElement += " with " + coding.system + " code: " + coding.code
            }
        }
        report.filteringResults.add(
            ReportStreamFilterResult(
                receiver.fullName,
                report.itemCount,
                filterName,
                emptyList(),
                filteredTrackingElement,
                filterType
            )
        )
    }

    /**
     * Gets the applicable jurisdictional filters for 'FULL_ELR' for a [receiver]. Pulls from receiver configuration
     * first and looks at the parent organization if the receiver does not have any juris filters configured for
     * this topic
     */
    internal fun getJurisFilters(receiver: Receiver, orgFilters: List<ReportStreamFilters>?): ReportStreamFilter {
        return (
            orgFilters?.firstOrNull { it.topic == receiver.topic }?.jurisdictionalFilter
                ?: emptyList()
            ).plus(receiver.jurisdictionalFilter)
    }

    /**
     * Gets the applicable quality filters for a [receiver]. Gets applicable quality filters from the
     * parent organization and adds any quality filters from the receiver's settings. If there are no filters in that
     * result, returns the default filter instead.
     */
    internal fun getQualityFilters(receiver: Receiver, orgFilters: List<ReportStreamFilters>?): ReportStreamFilter {
        val receiverFilters = (
            orgFilters?.firstOrNull { it.topic == receiver.topic }?.qualityFilter
                ?: emptyList()
            ).plus(receiver.qualityFilter)
        return receiverFilters.ifEmpty { qualityFilterDefaults[receiver.topic] ?: emptyList() }
    }

    /**
     * Gets the applicable routing filters for a [receiver]. Pulls from receiver configuration
     * first and looks at the parent organization if the receiver does not have any routing filters configured for
     * this topic
     */
    internal fun getRoutingFilter(receiver: Receiver, orgFilters: List<ReportStreamFilters>?): ReportStreamFilter {
        return (
            orgFilters?.firstOrNull { it.topic == receiver.topic }?.routingFilter
                ?: emptyList()
            ).plus(receiver.routingFilter)
    }

    /**
     * Gets the applicable processing mode filters for a [receiver]. Gets applicable processing mode
     * filters from the parent organization and adds any processing mode filters from the receiver's settings. If there
     * are no filters in that result, returns the default filter instead.
     */
    internal fun getProcessingModeFilter(
        receiver: Receiver,
        orgFilters: List<ReportStreamFilters>?,
    ): ReportStreamFilter {
        val receiverFilters = (
            orgFilters?.firstOrNull { it.topic == receiver.topic }?.processingModeFilter
                ?: emptyList()
            ).plus(receiver.processingModeFilter)
        return receiverFilters.ifEmpty { processingModeDefaults[receiver.topic] ?: emptyList() }
    }

    /**
     * Gets the applicable condition filters for 'FULL_ELR' for a [receiver].
     */
    internal fun getConditionFilter(receiver: Receiver, orgFilters: List<ReportStreamFilters>?): ReportStreamFilter {
        return (
            orgFilters?.firstOrNull { it.topic.isUniversalPipeline }?.conditionFilter
                ?: emptyList()
            ).plus(receiver.conditionFilter)
    }
}<|MERGE_RESOLUTION|>--- conflicted
+++ resolved
@@ -240,13 +240,8 @@
                 nextEvent.eventAction
             )
 
-<<<<<<< HEAD
-                // ensure tracking is set
-                actionHistory.trackCreatedReport(nextEvent, report, blobInfo = blobInfo)
-=======
             // ensure tracking is set
-            actionHistory.trackCreatedReport(nextEvent, report, blobInfo)
->>>>>>> 6dfafe51
+            actionHistory.trackCreatedReport(nextEvent, report, blobInfo = blobInfo)
 
             return listOf(
                 FHIREngineRunResult(
@@ -273,29 +268,10 @@
                 emptyList()
             )
 
-<<<<<<< HEAD
                 // ensure tracking is set
                 actionHistory.trackCreatedReport(nextEvent, report)
 
-                // nullify the previous task next_action
-                db.updateTask(
-                    message.reportId,
-                    TaskAction.none,
-                    null,
-                    null,
-                    finishedField = Tables.TASK.ROUTED_AT,
-                    null
-                )
-            }
-        } catch (e: IllegalArgumentException) {
-            logger.error(e)
-            actionLogger.error(InvalidReportMessage(e.message ?: ""))
-=======
-            // ensure tracking is set
-            actionHistory.trackCreatedReport(nextEvent, report, null)
-
             return emptyList()
->>>>>>> 6dfafe51
         }
     }
 
