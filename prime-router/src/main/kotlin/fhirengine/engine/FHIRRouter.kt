--- conflicted
+++ resolved
@@ -384,18 +384,6 @@
 
             // CONDITION FILTER
             //  default: allowAll
-<<<<<<< HEAD
-            passes = passes && evaluateFilterAndLogResult(
-                getConditionFilter(receiver, orgFilters),
-                bundle,
-                report,
-                receiver,
-                ReportStreamFilterType.CONDITION_FILTER,
-                defaultResponse = true,
-                false
-            )
-
-=======
             val allObservationsExpression = "Bundle.entry.resource.ofType(DiagnosticReport).result.resolve()"
             val allObservations = FhirPathUtils.evaluate(
                 CustomContext(bundle, bundle, shorthandLookupTable),
@@ -417,7 +405,6 @@
                 )
             }
 
->>>>>>> 870b4084
             // if all filters pass, add this receiver to the list of valid receivers
             if (passes) {
                 listOfReceivers.add(receiver)
@@ -571,17 +558,6 @@
         return (
             orgFilters?.firstOrNull { it.topic == Topic.FULL_ELR }?.conditionFilter
                 ?: emptyList()
-<<<<<<< HEAD
-            ).plus(receiver.conditionFilter).map {
-                /*
-                    This needs to occur because the intersect needs to be evaluated later to get the conditions that
-                    match in order to add the diagnostic reports to the extensions. However, here we need the exists()
-                    because the filter evaluation requires that it evaluates to a boolean for it to pass.
-                 */
-            "$it.exists()"
-        }
-=======
             ).plus(receiver.conditionFilter)
->>>>>>> 870b4084
     }
 }