--- conflicted
+++ resolved
@@ -147,7 +147,6 @@
                         "Applying sender transforms and routing"
                     ).map { (processedItem, itemIndex) ->
                         // conduct FHIR Transform
-<<<<<<< HEAD
                         if (processedItem.bundle == null) {
                             val report = Report(
                                 MimeFormat.FHIR,
@@ -182,41 +181,17 @@
                                 ),
                                 metadata = this.metadata,
                                 topic = queueMessage.topic,
-                                nextAction = TaskAction.route
+                                nextAction = TaskAction.destination_filter
                             )
 
                             // create route event
                             val routeEvent = ProcessEvent(
-                                Event.EventAction.ROUTE,
+                                Event.EventAction.DESTINATION_FILTER,
                                 report.id,
                                 Options.None,
                                 emptyMap(),
                                 emptyList()
                             )
-=======
-                        transformer?.process(bundle)
-
-                        // make a 'report'
-                        val report = Report(
-                            MimeFormat.FHIR,
-                            emptyList(),
-                            parentItemLineageData = listOf(
-                                Report.ParentItemLineageData(queueMessage.reportId, bundleIndex.toInt() + 1)
-                            ),
-                            metadata = this.metadata,
-                            topic = queueMessage.topic,
-                            nextAction = TaskAction.destination_filter
-                        )
-
-                        // create route event
-                        val routeEvent = ProcessEvent(
-                            Event.EventAction.DESTINATION_FILTER,
-                            report.id,
-                            Options.None,
-                            emptyMap(),
-                            emptyList()
-                        )
->>>>>>> befaba25
 
                             // upload to blobstore
                             val bodyBytes = FhirTranscoder.encode(bundle).toByteArray()
@@ -237,20 +212,11 @@
                                 )
                             )
 
-<<<<<<< HEAD
                             FHIREngineRunResult(
                                 routeEvent,
                                 report,
-=======
-                        FHIREngineRunResult(
-                            routeEvent,
-                            report,
-                            blobInfo.blobUrl,
-                            FhirDestinationFilterQueueMessage(
-                                report.id,
->>>>>>> befaba25
                                 blobInfo.blobUrl,
-                                FhirRouteQueueMessage(
+                                FhirDestinationFilterQueueMessage(
                                     report.id,
                                     blobInfo.blobUrl,
                                     BlobAccess.digestToString(blobInfo.digest),
