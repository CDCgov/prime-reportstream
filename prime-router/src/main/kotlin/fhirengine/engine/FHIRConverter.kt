--- conflicted
+++ resolved
@@ -87,11 +87,9 @@
 
     override val engineType: String = "Convert"
 
-<<<<<<< HEAD
     private val clientIdHeader = "client_id"
-=======
+
     override val taskAction: TaskAction = TaskAction.convert
->>>>>>> a1627fa0
 
     /**
      * Accepts a [message] in either HL7 or FHIR format
