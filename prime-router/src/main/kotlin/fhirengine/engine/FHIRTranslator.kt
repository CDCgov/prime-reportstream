package gov.cdc.prime.router.fhirengine.engine

import ca.uhn.fhir.context.FhirContext
import ca.uhn.hl7v2.util.Terser
import fhirengine.engine.CustomFhirPathFunctions
import gov.cdc.prime.router.ActionLogger
import gov.cdc.prime.router.CustomerStatus
import gov.cdc.prime.router.Hl7Configuration
import gov.cdc.prime.router.InvalidReportMessage
import gov.cdc.prime.router.Metadata
import gov.cdc.prime.router.Receiver
import gov.cdc.prime.router.Report
import gov.cdc.prime.router.SettingsProvider
import gov.cdc.prime.router.Topic
import gov.cdc.prime.router.azure.ActionHistory
import gov.cdc.prime.router.azure.BlobAccess
import gov.cdc.prime.router.azure.DatabaseAccess
import gov.cdc.prime.router.azure.Event
import gov.cdc.prime.router.azure.QueueAccess
import gov.cdc.prime.router.azure.db.Tables
import gov.cdc.prime.router.azure.db.enums.TaskAction
import gov.cdc.prime.router.fhirengine.translation.hl7.FhirToHl7Context
import gov.cdc.prime.router.fhirengine.translation.hl7.FhirToHl7Converter
import gov.cdc.prime.router.fhirengine.translation.hl7.FhirTransformer
import gov.cdc.prime.router.fhirengine.translation.hl7.utils.FhirPathUtils
import gov.cdc.prime.router.fhirengine.utils.FHIRBundleHelpers.deleteResource
import gov.cdc.prime.router.fhirengine.utils.FHIRBundleHelpers.getResourceReferences
import gov.cdc.prime.router.fhirengine.utils.FhirTranscoder
import org.hl7.fhir.r4.model.Bundle
import org.hl7.fhir.r4.model.DiagnosticReport
import org.hl7.fhir.r4.model.Endpoint
import org.hl7.fhir.r4.model.Provenance

/**
 * Translate a full-ELR FHIR message into the formats needed by any receivers from the route step
 * [metadata] mockable metadata
 * [settings] mockable settings
 * [db] mockable database access
 * [blob] mockable blob storage
 * [queue] mockable azure queue
 */
class FHIRTranslator(
    metadata: Metadata = Metadata.getInstance(),
    settings: SettingsProvider = this.settingsProviderSingleton,
    db: DatabaseAccess = this.databaseAccessSingleton,
    blob: BlobAccess = BlobAccess(),
    queue: QueueAccess = QueueAccess
) : FHIREngine(metadata, settings, db, blob, queue) {

    /**
     * Accepts a FHIR [message], parses it, and generates translated output files for each item in the destinations
     *  element.
     * [actionHistory] and [actionLogger] ensure all activities are logged.
     */
    override fun doWork(
        message: RawSubmission,
        actionLogger: ActionLogger,
        actionHistory: ActionHistory
    ) {
        logger.trace("Translating FHIR file for receivers.")
        // pull fhir document and parse FHIR document
        val bundle = FhirTranscoder.decode(message.downloadContent())

        // track input report
        actionHistory.trackExistingInputReport(message.reportId)

        val provenance = bundle.entry.first { it.resource.resourceType.name == "Provenance" }.resource as Provenance
        val receiverEndpoints = provenance.target.map { it.resource }.filterIsInstance<Endpoint>()

        receiverEndpoints.forEach { receiverEndpoint ->
            val receiverName = receiverEndpoint.identifier[0].value
            val receiver = settings.findReceiver(receiverName)
            // We only process receivers that are active and for this pipeline.
            if (receiver != null && receiver.topic == Topic.FULL_ELR) {
                try {
                    val updatedBundle = pruneBundleForReceiver(bundle, receiverEndpoint)

                    val bodyBytes = getByteArrayFromBundle(receiver, updatedBundle)

                    // get a Report from the message
                    val (report, event, blobInfo) = Report.generateReportAndUploadBlob(
                        Event.EventAction.BATCH,
                        bodyBytes,
                        listOf(message.reportId),
                        receiver,
                        this.metadata,
                        actionHistory
                    )

                    // insert batch task into Task table
                    this.insertBatchTask(
                        report,
                        report.bodyFormat.toString(),
                        blobInfo.blobUrl,
                        event
                    )

                    // nullify the previous task next_action
                    db.updateTask(
                        message.reportId,
                        TaskAction.none,
                        null,
                        null,
                        finishedField = Tables.TASK.TRANSLATED_AT,
                        null
                    )
                } catch (e: Exception) { // handle translation errors
                    logger.error(e)
                    actionLogger.error(InvalidReportMessage(e.message ?: ""))
                }
            }
        }
    }

    /**
     * Returns a byteArray representation of the [bundle] in a format [receiver] expects, or throws an exception if the
     * expected format isn't supported.
     */
    internal fun getByteArrayFromBundle(
        receiver: Receiver,
        bundle: Bundle
    ) = when (receiver.format) {
        Report.Format.FHIR -> {
            if (receiver.schemaName.isNotEmpty()) {
                val transformer = FhirTransformer(receiver.schemaName)
                transformer.transform(bundle)
            }
            FhirTranscoder.encode(bundle, FhirContext.forR4().newJsonParser()).toByteArray()
        }
        Report.Format.HL7, Report.Format.HL7_BATCH -> {
            val hl7Message = getHL7MessageFromBundle(bundle, receiver)
            hl7Message.encode().toByteArray()
        }
        else -> {
            throw IllegalStateException("Receiver format ${receiver.format} not supported.")
        }
    }

    /**
     * Inserts a 'batch' task into the task table for the [report] in question. This is just a pass-through function
     * but is present here for proper separation of layers and testing. This may need to be modified in the future.
     * The task will track the [report] in the [format] specified and knows it is located at [reportUrl].
     * [nextAction] specifies what is going to happen next for this report
     *
     */
    private fun insertBatchTask(
        report: Report,
        reportFormat: String,
        reportUrl: String,
        nextAction: Event
    ) {
        db.insertTask(report, reportFormat, reportUrl, nextAction, null)
    }

    /**
     * Turn a fhir [bundle] into a hl7 message formatter for the [receiver] specified.
     * @return HL7 Message in the format required by the receiver
     */
    internal fun getHL7MessageFromBundle(bundle: Bundle, receiver: Receiver): ca.uhn.hl7v2.model.Message {
<<<<<<< HEAD
        val converter = FhirToHl7Converter(receiver.schemaName)
=======
        val converter = FhirToHl7Converter(
            receiver.schemaName,
            context = FhirToHl7Context(CustomFhirPathFunctions())
        )
>>>>>>> 9920cbb8
        val hl7Message = converter.convert(bundle)

        // if receiver is 'testing' or useTestProcessingMode is true, set to 'T', otherwise leave it as is
        if (receiver.customerStatus == CustomerStatus.TESTING ||
            (
                (receiver.translation is Hl7Configuration) &&
                    receiver.translation.useTestProcessingMode
                )
        ) {
            Terser(hl7Message).set("MSH-11-1", "T")
        }

        return hl7Message
    }

    /**
     * Removes observations from a [bundle] that are not referenced in [receiverEndpoint] and any endpoints that are
     * not [receiverEndpoint]
     *
     * @return a copy of [bundle] with the unwanted observations/endpoints removed
     */
    internal fun pruneBundleForReceiver(bundle: Bundle, receiverEndpoint: Endpoint): Bundle {
        // Copy bundle to make sure original stays untouched
        val newBundle = bundle.copy()
        newBundle.removeUnwantedConditions(receiverEndpoint)
        newBundle.removeUnwantedProvenanceEndpoints(receiverEndpoint)
        return newBundle
    }

    /**
     * Removes observations from this bundle that are not referenced in [receiverEndpoint]
     *
     * @return the bundle with the unwanted observations removed
     */
    internal fun Bundle.removeUnwantedConditions(receiverEndpoint: Endpoint): Bundle {
        // Get observation references to keep from the receiver endpoint
        val observationsToKeep = receiverEndpoint.extension.flatMap { it.getResourceReferences() }

        // If endpoint doesn't have any references don't remove any
        if (observationsToKeep.isNotEmpty()) {
            // Get all diagnostic reports in the bundle
            val diagnosticReports =
                FhirPathUtils.evaluate(null, this, this, "Bundle.entry.resource.ofType(DiagnosticReport)")

            // Get all observation references in the diagnostic reports
            val allObservations =
                diagnosticReports.filterIsInstance<DiagnosticReport>().flatMap { it.result }.map { it.reference }

            // Determine observations ids to remove
            val observationsIdsToRemove = allObservations - observationsToKeep.toSet()

            // Get observation resources to be removed from the bundle
            val observationsToRemove = this.entry.filter { it.resource.id in observationsIdsToRemove }

            observationsToRemove.forEach { this.deleteResource(it.resource) }
        }
        return this
    }

    /**
     * Removes endpoints from this bundle that do not match [receiverEndpoint]
     *
     * @return the bundle with the unwanted endpoints removed
     */
    internal fun Bundle.removeUnwantedProvenanceEndpoints(receiverEndpoint: Endpoint): Bundle {
        val provenance = this.entry.first { it.resource.resourceType.name == "Provenance" }.resource as Provenance
        provenance.target.map { it.resource }.filterIsInstance<Endpoint>().forEach {
            if (it != receiverEndpoint)
                this.deleteResource(it)
        }
        return this
    }
}<|MERGE_RESOLUTION|>--- conflicted
+++ resolved
@@ -157,14 +157,10 @@
      * @return HL7 Message in the format required by the receiver
      */
     internal fun getHL7MessageFromBundle(bundle: Bundle, receiver: Receiver): ca.uhn.hl7v2.model.Message {
-<<<<<<< HEAD
-        val converter = FhirToHl7Converter(receiver.schemaName)
-=======
         val converter = FhirToHl7Converter(
             receiver.schemaName,
             context = FhirToHl7Context(CustomFhirPathFunctions())
         )
->>>>>>> 9920cbb8
         val hl7Message = converter.convert(bundle)
 
         // if receiver is 'testing' or useTestProcessingMode is true, set to 'T', otherwise leave it as is
