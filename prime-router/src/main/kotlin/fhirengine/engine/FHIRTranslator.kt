package gov.cdc.prime.router.fhirengine.engine

import gov.cdc.prime.router.ActionLogger
import gov.cdc.prime.router.InvalidReportMessage
import gov.cdc.prime.router.Metadata
import gov.cdc.prime.router.Report
import gov.cdc.prime.router.SettingsProvider
import gov.cdc.prime.router.Topic
import gov.cdc.prime.router.azure.ActionHistory
import gov.cdc.prime.router.azure.BlobAccess
import gov.cdc.prime.router.azure.DatabaseAccess
import gov.cdc.prime.router.azure.Event
import gov.cdc.prime.router.azure.QueueAccess
import gov.cdc.prime.router.azure.db.Tables
import gov.cdc.prime.router.azure.db.enums.TaskAction
import gov.cdc.prime.router.fhirengine.translation.hl7.FhirToHl7Converter
import gov.cdc.prime.router.fhirengine.utils.FhirTranscoder
import gov.cdc.prime.router.fhirengine.utils.HL7MessageHelpers

/**
 * Translate a full-ELR FHIR message into the formats needed by any receivers from the route step
 * [metadata] mockable metadata
 * [settings] mockable settings
 * [db] mockable database access
 * [blob] mockable blob storage
 * [queue] mockable azure queue
 */
class FHIRTranslator(
    metadata: Metadata = Metadata.getInstance(),
    settings: SettingsProvider = this.settingsProviderSingleton,
    db: DatabaseAccess = this.databaseAccessSingleton,
    blob: BlobAccess = BlobAccess(),
    queue: QueueAccess = QueueAccess
) : FHIREngine(metadata, settings, db, blob, queue) {

    /**
     * Accepts a FHIR [message], parses it, and generates translated output files for each item in the destinations
     *  element.
     * [actionHistory] and [actionLogger] ensure all activities are logged.
     */
    override fun doWork(
        message: RawSubmission,
        actionLogger: ActionLogger,
        actionHistory: ActionHistory
    ) {
        logger.trace("Translating FHIR file for receivers.")
        try {
            // pull fhir document and parse FHIR document
            val bundle = FhirTranscoder.decode(message.downloadContent())

            // track input report
            actionHistory.trackExistingInputReport(message.reportId)

            // todo: iterate over each receiver, translating on a per-receiver basis - for phase 1, hard coded to CO
            val receivers = listOf("co-phd.full-elr-hl7")

<<<<<<< HEAD
            receivers.forEach { receiver ->
                val destination = settings.findReceiver(receiver)

                // todo: these values have a default until we have the routing portion done and they are populated
                val schemaName = destination?.schemaName ?: "ORU_R01-base"
                val schemaFolderPath = destination?.schemaFolderPath ?: "metadata/hl7_mapping/ORU_R01"

                val converter = FhirToHl7Converter(schemaName, schemaFolderPath)
                val hl7Message = converter.convert(bundle)

                // create report object
                val sources = emptyList<Source>()
                val report = Report(
                    Report.Format.HL7,
                    sources,
                    1,
                    metadata = metadata,
                    destination = destination
                )
=======
            receivers.forEach { recName ->
                val receiver = settings.findReceiver(recName)
                // We only process receivers that are active and for this pipeline.
                if (receiver != null && receiver.topic == Topic.FULL_ELR.json_val) {
                    val converter = FhirToHl7Converter(
                        "ORU_R01-base",
                        "metadata/hl7_mapping/ORU_R01"
                    )
                    val hl7Message = converter.convert(bundle)
                    val bodyBytes = hl7Message.encode().toByteArray()

                    // get a Report from the hl7 message
                    val (report, event, blobInfo) = HL7MessageHelpers.takeHL7GetReport(
                        Event.EventAction.BATCH,
                        bodyBytes,
                        message.reportId,
                        receiver,
                        this.metadata,
                        actionHistory
                    )

                    // insert batch task into Task table
                    this.insertBatchTask(
                        report,
                        report.bodyFormat.toString(),
                        blobInfo.blobUrl,
                        event
                    )
>>>>>>> ee599cab

                    // nullify the previous task next_action
                    db.updateTask(
                        message.reportId,
                        TaskAction.none,
                        null,
                        null,
                        finishedField = Tables.TASK.TRANSLATED_AT,
                        null
                    )
                }
            }
        } catch (e: IllegalArgumentException) {
            logger.error(e)
            actionLogger.error(InvalidReportMessage(e.message ?: ""))
        }
    }

    /**
     * Inserts a 'batch' task into the task table for the [report] in question. This is just a pass-through function
     * but is present here for proper separation of layers and testing. This may need to be modified in the future.
     * The task will track the [report] in the [format] specified and knows it is located at [reportUrl].
     * [nextAction] specifies what is going to happen next for this report
     *
     */
    private fun insertBatchTask(
        report: Report,
        reportFormat: String,
        reportUrl: String,
        nextAction: Event
    ) {
        db.insertTask(report, reportFormat, reportUrl, nextAction, null)
    }
}<|MERGE_RESOLUTION|>--- conflicted
+++ resolved
@@ -30,7 +30,7 @@
     settings: SettingsProvider = this.settingsProviderSingleton,
     db: DatabaseAccess = this.databaseAccessSingleton,
     blob: BlobAccess = BlobAccess(),
-    queue: QueueAccess = QueueAccess
+    queue: QueueAccess = QueueAccess,
 ) : FHIREngine(metadata, settings, db, blob, queue) {
 
     /**
@@ -54,27 +54,6 @@
             // todo: iterate over each receiver, translating on a per-receiver basis - for phase 1, hard coded to CO
             val receivers = listOf("co-phd.full-elr-hl7")
 
-<<<<<<< HEAD
-            receivers.forEach { receiver ->
-                val destination = settings.findReceiver(receiver)
-
-                // todo: these values have a default until we have the routing portion done and they are populated
-                val schemaName = destination?.schemaName ?: "ORU_R01-base"
-                val schemaFolderPath = destination?.schemaFolderPath ?: "metadata/hl7_mapping/ORU_R01"
-
-                val converter = FhirToHl7Converter(schemaName, schemaFolderPath)
-                val hl7Message = converter.convert(bundle)
-
-                // create report object
-                val sources = emptyList<Source>()
-                val report = Report(
-                    Report.Format.HL7,
-                    sources,
-                    1,
-                    metadata = metadata,
-                    destination = destination
-                )
-=======
             receivers.forEach { recName ->
                 val receiver = settings.findReceiver(recName)
                 // We only process receivers that are active and for this pipeline.
@@ -103,7 +82,6 @@
                         blobInfo.blobUrl,
                         event
                     )
->>>>>>> ee599cab
 
                     // nullify the previous task next_action
                     db.updateTask(
