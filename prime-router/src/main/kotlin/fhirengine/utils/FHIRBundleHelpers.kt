package gov.cdc.prime.router.fhirengine.utils

import gov.cdc.prime.router.CustomerStatus
import gov.cdc.prime.router.Receiver
import gov.cdc.prime.router.fhirengine.translation.hl7.utils.CustomContext
import gov.cdc.prime.router.fhirengine.translation.hl7.utils.FhirPathUtils
import io.github.linuxforhealth.hl7.data.Hl7RelatedGeneralUtils
import org.hl7.fhir.r4.model.Base
import org.hl7.fhir.r4.model.Bundle
import org.hl7.fhir.r4.model.DiagnosticReport
import org.hl7.fhir.r4.model.Endpoint
import org.hl7.fhir.r4.model.Extension
import org.hl7.fhir.r4.model.Identifier
import org.hl7.fhir.r4.model.Observation
import org.hl7.fhir.r4.model.Property
import org.hl7.fhir.r4.model.Provenance
import org.hl7.fhir.r4.model.Reference
import java.util.stream.Collectors
import java.util.stream.Stream

/**
 * A collection of helper functions that modify an existing FHIR bundle.
 */
object FHIRBundleHelpers {
<<<<<<< HEAD
    const val observationUrl = "http://hl7.org/fhir/StructureDefinition/Observation"
=======
    const val conditionExtensionurl = "https://reportstream.cdc.gov/fhir/StructureDefinition/reportable-condition"
>>>>>>> cd0b9c0f

    /**
     * Adds [receiverList] to the [fhirBundle] as targets using the [shortHandLookupTable] to evaluate conditions
     * to determine which observation extensions to add to each receiver.
     */
    internal fun addReceivers(
        fhirBundle: Bundle,
        receiverList: List<Receiver>,
        shortHandLookupTable: MutableMap<String, String>
    ) {
        val provenanceResource = try {
            fhirBundle.entry.first { it.resource.resourceType.name == "Provenance" }.resource as Provenance
        } catch (e: NoSuchElementException) {
            throw IllegalStateException("The FHIR bundle does not contain a Provenance resource")
        }

        // Create the list of target receivers to be added to the Provenance of the bundle
        val targetList = mutableListOf<Reference>()

        // check all active customers for receiver data
        receiverList.filter { it.customerStatus != CustomerStatus.INACTIVE }.forEach { receiver ->
            val endpoint = Endpoint()
            getObservationExtensions(fhirBundle, receiver, shortHandLookupTable).forEach { endpoint.addExtension(it) }

            endpoint.id = Hl7RelatedGeneralUtils.generateResourceId()
            endpoint.name = receiver.displayName
            when (receiver.customerStatus) {
                CustomerStatus.TESTING -> endpoint.status = Endpoint.EndpointStatus.TEST
                else -> endpoint.status = Endpoint.EndpointStatus.ACTIVE
            }
            val rsIdentifier = Identifier()
            rsIdentifier.value = receiver.fullName
            rsIdentifier.system = "https://reportstream.cdc.gov/prime-router"
            endpoint.identifier.add(rsIdentifier)
            val entry = fhirBundle.addEntry()
                .setFullUrl("${endpoint.fhirType()}/${endpoint.id}")
                .setResource(endpoint)

            val reference = Reference()
            reference.reference = entry.fullUrl
            reference.resource = endpoint
            targetList.add(reference)
        }

        if (targetList.isNotEmpty()) provenanceResource.target.addAll(targetList)
    }

    /**
     * Gets all properties for a [Base] resource recursively and filters only its references
     *
     * @return a list of reference identifiers for a [Base] resource
     *
     */
    fun Base.getResourceReferences(): List<String> {
        return filterReferenceProperties(this.getResourceProperties())
    }

    /**
     * Gets all properties for a [Base] resource recursively
     *
     * @return a list of all [Property] for a [Base] resource
     */
    fun Base.getResourceProperties(): List<Property> {
        return this.children().stream().flatMap { getChildProperties(it) }.collect(Collectors.toList())
    }

    /**
     * Filters the [properties] by only properties that have a value and are of type [Reference]
     *
     * @return a list containing only the references in [properties]
     */
    internal fun filterReferenceProperties(properties: List<Property>): List<String> {
        return properties.filter { it.hasValues() }.flatMap { it.values }
            .filterIsInstance<Reference>().map { it.reference }
    }

    /**
     * Gets all child properties for a resource [property] recursively
     *
     * @return a flatmap stream of all child properties on a [property]
     */
    internal fun getChildProperties(property: Property): Stream<Property> {
        return Stream.concat(
            Stream.of(property),
            property.values.flatMap { it.children() }.stream().flatMap { getChildProperties(it) }
        )
    }

    /**
     * Gets all diagnostic report that have no observations from a [bundle]
     *
     * @return a list of [Base] diagnostic reports that have no observations
     */
    fun getDiagnosticReportNoObservations(bundle: Bundle): List<Base> {
        return FhirPathUtils.evaluate(
            null,
            bundle,
            bundle,
            "Bundle.entry.resource.ofType(DiagnosticReport).where(result.empty())"
        )
    }

    /**
     * Deletes a [resource] from a bundle, removes all references to the [resource] and any orphaned children.
     * If the [resource] being deleted is an [Observation] and that results in diagnostic reports having no
     * observations, the [DiagnosticReport] will be deleted
     *
     */
    fun Bundle.deleteResource(resource: Base) {

        if (this.entry.find { it.fullUrl == resource.idBase } == null) {
            throw IllegalStateException("Cannot delete resource. FHIR bundle does not contain this resource")
        }
        // First remove the resource from the bundle
        this.entry.removeIf { it.fullUrl == resource.idBase }

        // Get the resource children references
        val resourceChildren = resource.getResourceReferences()
        // get all resources except the resource being removed
        val allResources = this.entry
        // get all references for every resource
        val allReferences = allResources.flatMap { it.getResourceReferences() }

        // remove orphaned children
        resourceChildren.forEach { child ->
            if (!allReferences.contains(child)) {
                allResources.firstOrNull { it.fullUrl == child }?.let { this.deleteResource(it.resource) }
            }
        }

        // Go through every resource and check if the resource has a reference to the resource being deleted
        // if there is remove the reference
        allResources.forEach { res ->
            res.resource.getResourceProperties().forEach { property ->
                property.values.forEach {
                    if (it is Reference && it.reference == resource.idBase) {
                        it.reference = null
                        it.resource = null
                    }
                }
            }
        }

        this.deleteChildlessResource(resource)
    }

    /**
     * Deletes resources that have no children after deleting a [resource]
     *
     */
    internal fun Bundle.deleteChildlessResource(resource: Base) {
        // if resource being removed is an observation
        // check if there are any diagnostic reports with no observations and remove them
        when (resource) {
            is Observation -> getDiagnosticReportNoObservations(this).forEach { this.deleteResource(it) }
        }
    }

    /**
<<<<<<< HEAD
     * Gets the observation extensions for those observations that pass the condition filter, unless they all pass for
     * a diagnostic report
     * @param fhirBundle the bundle will hold the actual value that %testPerformedCodes will evaluate to
     * @param receiver the receiver is used to get the condition filter(s)
     * @param shortHandLookupTable used to get the %testPerformedCodes and its associated fhir path
=======
     * Gets the observation extensions for those observations that pass the condition filter for a [receiver]
     * The [fhirBundle] and [shortHandLookupTable] will be used to evaluate whether the observation passes the filter
     *
>>>>>>> cd0b9c0f
     * @return is a list of extensions to add to the bundle
     */
    internal fun getObservationExtensions(
        fhirBundle: Bundle,
        receiver: Receiver,
        shortHandLookupTable: MutableMap<String, String>
    ): List<Extension> {
        val allObservationsExpression = "Bundle.entry.resource.ofType(DiagnosticReport).result.resolve()"
        val allObservations = FhirPathUtils.evaluate(
            CustomContext(fhirBundle, fhirBundle, shortHandLookupTable),
            fhirBundle,
            fhirBundle,
            allObservationsExpression
        )

        val observationsToKeep = mutableListOf<Extension>()
        allObservations.forEach { observation ->
            val passes = receiver.conditionFilter.all { conditionFilter ->
                FhirPathUtils.evaluateCondition(
                    CustomContext(fhirBundle, observation, shortHandLookupTable),
                    observation,
                    fhirBundle,
                    conditionFilter
                )
            }

            if (passes) {
                observationsToKeep.add(
                    Extension(
<<<<<<< HEAD
                        observationUrl,
=======
                        conditionExtensionurl,
>>>>>>> cd0b9c0f
                        Reference(observation.idBase)
                    )
                )
            }
        }

        if (observationsToKeep.size == allObservations.size) {
            return listOf()
        }
        return observationsToKeep
    }
}<|MERGE_RESOLUTION|>--- conflicted
+++ resolved
@@ -22,11 +22,7 @@
  * A collection of helper functions that modify an existing FHIR bundle.
  */
 object FHIRBundleHelpers {
-<<<<<<< HEAD
-    const val observationUrl = "http://hl7.org/fhir/StructureDefinition/Observation"
-=======
     const val conditionExtensionurl = "https://reportstream.cdc.gov/fhir/StructureDefinition/reportable-condition"
->>>>>>> cd0b9c0f
 
     /**
      * Adds [receiverList] to the [fhirBundle] as targets using the [shortHandLookupTable] to evaluate conditions
@@ -186,17 +182,9 @@
     }
 
     /**
-<<<<<<< HEAD
-     * Gets the observation extensions for those observations that pass the condition filter, unless they all pass for
-     * a diagnostic report
-     * @param fhirBundle the bundle will hold the actual value that %testPerformedCodes will evaluate to
-     * @param receiver the receiver is used to get the condition filter(s)
-     * @param shortHandLookupTable used to get the %testPerformedCodes and its associated fhir path
-=======
      * Gets the observation extensions for those observations that pass the condition filter for a [receiver]
      * The [fhirBundle] and [shortHandLookupTable] will be used to evaluate whether the observation passes the filter
      *
->>>>>>> cd0b9c0f
      * @return is a list of extensions to add to the bundle
      */
     internal fun getObservationExtensions(
@@ -226,11 +214,7 @@
             if (passes) {
                 observationsToKeep.add(
                     Extension(
-<<<<<<< HEAD
-                        observationUrl,
-=======
                         conditionExtensionurl,
->>>>>>> cd0b9c0f
                         Reference(observation.idBase)
                     )
                 )
