--- conflicted
+++ resolved
@@ -31,23 +31,6 @@
  */
 const val conditionExtensionurl = "https://reportstream.cdc.gov/fhir/StructureDefinition/reportable-condition"
 
-<<<<<<< HEAD
-    /**
-     * Adds [receiverList] to the [fhirBundle] as targets using the [shortHandLookupTable] to evaluate conditions
-     * to determine which observation extensions to add to each receiver.
-     */
-    fun addReceivers(
-        fhirBundle: Bundle,
-        receiverList: List<Receiver>,
-        shortHandLookupTable: MutableMap<String, String>,
-    ) {
-        val provenanceResource = try {
-            fhirBundle.entry.first { it.resource.resourceType.name == "Provenance" }.resource as Provenance
-        } catch (e: NoSuchElementException) {
-            addProvenanceReference(fhirBundle)
-            fhirBundle.entry.first { it.resource.resourceType.name == "Provenance" }.resource as Provenance
-        }
-=======
 /**
  * Adds [receiverList] to the [fhirBundle] as targets using the [shortHandLookupTable] to evaluate conditions
  * to determine which observation extensions to add to each receiver.
@@ -62,7 +45,6 @@
         this.addProvenanceReference()
         this.entry.first { it.resource.resourceType.name == "Provenance" }.resource as Provenance
     }
->>>>>>> feceb4c9
 
     // Create the list of target receivers to be added to the Provenance of the bundle
     val targetList = mutableListOf<Reference>()
@@ -158,33 +140,6 @@
     )
 }
 
-<<<<<<< HEAD
-    /**
-     * Deletes a [resource] from a bundle, removes all references to the [resource] and any orphaned children.
-     * If the [resource] being deleted is an [Observation] and that results in diagnostic reports having no
-     * observations, the [DiagnosticReport] will be deleted
-     *
-     */
-    fun Bundle.deleteResource(resource: Base) {
-        if (this.entry.find { it.fullUrl == resource.idBase } == null) {
-            throw IllegalStateException("Cannot delete resource. FHIR bundle does not contain this resource")
-        }
-        // First remove the resource from the bundle
-        this.entry.removeIf { it.fullUrl == resource.idBase }
-
-        // Get the resource children references
-        val resourceChildren = resource.getResourceReferences()
-        // get all resources except the resource being removed
-        val allResources = this.entry
-        // get all references for every resource
-        val allReferences = allResources.flatMap { it.getResourceReferences() }
-
-        // remove orphaned children
-        resourceChildren.forEach { child ->
-            if (!allReferences.contains(child)) {
-                allResources.firstOrNull { it.fullUrl == child }?.let { this.deleteResource(it.resource) }
-            }
-=======
 /**
  * Deletes a [resource] from a bundle, removes all references to the [resource] and any orphaned children.
  * If the [resource] being deleted is an [Observation] and that results in diagnostic reports having no
@@ -210,7 +165,6 @@
     resourceChildren.forEach { child ->
         if (!allReferences.contains(child)) {
             allResources.firstOrNull { it.fullUrl == child }?.let { this.deleteResource(it.resource) }
->>>>>>> feceb4c9
         }
     }
 
@@ -228,30 +182,6 @@
         }
     }
 
-<<<<<<< HEAD
-    /**
-     *  Removes PHI data from a [Bundle]
-     */
-    fun Bundle.removePHI() {
-        /**
-         *  The covid-19.schema file lists which fields contain PII.
-         *  This function removes data for the fields listed there.
-         */
-        this.entry.map { it.resource }.filterIsInstance<Patient>()
-            .forEach { patient ->
-                patient.name = null
-                patient.address.forEach {
-                    it.line = null
-                    it.city = null
-                }
-                patient.telecom = null
-                patient.birthDate = null
-                patient.deceased = null
-                patient.identifier = null
-                patient.contact = null
-            }
-    }
-=======
     this.deleteChildlessResource(resource)
 }
 
@@ -259,7 +189,6 @@
  *  Removes PHI data from a [Bundle]
  */
 fun Bundle.removePHI() {
->>>>>>> feceb4c9
 
     /**
      *  The covid-19.schema file lists which fields contain PII.
@@ -292,30 +221,6 @@
     }
 }
 
-<<<<<<< HEAD
-    /**
-     * Gets the observation extensions for those observations that pass the condition filter for a [receiver]
-     * The [fhirBundle] and [shortHandLookupTable] will be used to evaluate whether the observation passes the filter
-     *
-     * @return is a list of extensions to add to the bundle
-     */
-    internal fun getObservationExtensions(
-        fhirBundle: Bundle,
-        receiver: Receiver,
-        shortHandLookupTable: MutableMap<String, String>,
-    ): List<Extension> {
-        val (observationsToKeep, allObservations) =
-            getFilteredObservations(fhirBundle, receiver.conditionFilter, shortHandLookupTable)
-
-        val observationExtensionsToKeep = mutableListOf<Extension>()
-        if (observationsToKeep.size < allObservations.size) {
-            observationsToKeep.forEach {
-                observationExtensionsToKeep.add(
-                    Extension(
-                        conditionExtensionurl,
-                        Reference(it.idBase)
-                    )
-=======
 /**
  * Gets the observation extensions for those observations that pass the condition filter for a [receiver]
  * The [fhirBundle] and [shortHandLookupTable] will be used to evaluate whether the observation passes the filter
@@ -337,7 +242,6 @@
                 Extension(
                     conditionExtensionurl,
                     Reference(it.idBase)
->>>>>>> feceb4c9
                 )
             )
         }
@@ -345,28 +249,6 @@
     return observationExtensionsToKeep
 }
 
-<<<<<<< HEAD
-    /**
-     * Filter out observations that pass the condition filter for a [receiver]
-     * The [bundle] and [shortHandLookupTable] will be used to evaluate whether
-     * the observation passes the filter
-     *
-     * @return copy of the bundle with filtered observations removed
-     */
-    fun filterObservations(
-        bundle: Bundle,
-        conditionFilter: ReportStreamFilter,
-        shortHandLookupTable: MutableMap<String, String>,
-    ): Bundle {
-        val (observationsToKeep, allObservations) =
-            getFilteredObservations(bundle, conditionFilter, shortHandLookupTable)
-        val filteredBundle = bundle.copy()
-        val listToKeep = observationsToKeep.map { it.idBase }
-        allObservations.forEach {
-            if (it.idBase !in listToKeep) {
-                filteredBundle.deleteResource(it)
-            }
-=======
 /**
  * Filter out observations that pass the condition filter for a [receiver]
  * The [bundle] and [shortHandLookupTable] will be used to evaluate whether
@@ -417,23 +299,9 @@
 
         if (passes) {
             observationsToKeep.add(observation)
->>>>>>> feceb4c9
-        }
-    }
-
-<<<<<<< HEAD
-    private fun getFilteredObservations(
-        fhirBundle: Bundle,
-        conditionFilter: ReportStreamFilter,
-        shortHandLookupTable: MutableMap<String, String>,
-    ): Pair<List<Base>, List<Base>> {
-        val allObservationsExpression = "Bundle.entry.resource.ofType(DiagnosticReport).result.resolve()"
-        val allObservations = FhirPathUtils.evaluate(
-            CustomContext(fhirBundle, fhirBundle, shortHandLookupTable, CustomFhirPathFunctions()),
-            fhirBundle,
-            fhirBundle,
-            allObservationsExpression
-=======
+        }
+    }
+
     return Pair(observationsToKeep, allObservations)
 }
 
@@ -481,7 +349,6 @@
         val extension = Extension(
             "http://hl7.org/fhir/StructureDefinition/patient-birthTime",
             DateTimeType(Hl7RelatedGeneralUtils.dateTimeWithZoneId(birthTime, ""))
->>>>>>> feceb4c9
         )
 
         patient.birthDateElement.addExtension(extension)
@@ -519,21 +386,6 @@
                 .filterIsInstance<Reference>().map { it.reference }
         }
 
-<<<<<<< HEAD
-    /**
-     * Returns the given [messages] in fhir+ndjson format, which is generated by putting a new line between each message
-     *
-     * Each entry in [messages] is assumed to be a single-line string representing a fhir bundle
-     */
-    fun batchMessages(messages: List<String>): String {
-        var result = ""
-        messages.forEach {
-            result += if (result.isEmpty()) {
-                it
-            } else {
-                "\n$it"
-            }
-=======
         /**
          * Gets all child properties for a resource [property] recursively
          *
@@ -544,7 +396,6 @@
                 Stream.of(property),
                 property.values.flatMap { it.children() }.stream().flatMap { getChildProperties(it) }
             )
->>>>>>> feceb4c9
         }
     }
 }