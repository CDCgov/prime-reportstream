package gov.cdc.prime.router.fhirengine.utils

import ca.uhn.hl7v2.model.Message
import fhirengine.engine.CustomFhirPathFunctions
import gov.cdc.prime.router.CustomerStatus
import gov.cdc.prime.router.Receiver
import gov.cdc.prime.router.ReportStreamFilter
import gov.cdc.prime.router.fhirengine.translation.hl7.utils.CustomContext
import gov.cdc.prime.router.fhirengine.translation.hl7.utils.FhirPathUtils
<<<<<<< HEAD
import gov.cdc.prime.router.fhirengine.utils.FHIRBundleHelpers.Companion.getChildProperties
=======
>>>>>>> 31bbaaee
import io.github.linuxforhealth.hl7.data.Hl7RelatedGeneralUtils
import org.hl7.fhir.r4.model.Base
import org.hl7.fhir.r4.model.Bundle
import org.hl7.fhir.r4.model.DateTimeType
import org.hl7.fhir.r4.model.DiagnosticReport
import org.hl7.fhir.r4.model.Endpoint
import org.hl7.fhir.r4.model.Extension
import org.hl7.fhir.r4.model.Identifier
import org.hl7.fhir.r4.model.Observation
import org.hl7.fhir.r4.model.Patient
import org.hl7.fhir.r4.model.Property
import org.hl7.fhir.r4.model.Provenance
import org.hl7.fhir.r4.model.Reference
import java.util.stream.Collectors
import java.util.stream.Stream
import kotlin.reflect.full.memberProperties
import kotlin.reflect.jvm.isAccessible

/**
 * A collection of helper functions that modify an existing FHIR bundle.
 */
const val conditionExtensionurl = "https://reportstream.cdc.gov/fhir/StructureDefinition/reportable-condition"

/**
 * Adds [receiverList] to the [fhirBundle] as targets using the [shortHandLookupTable] to evaluate conditions
 * to determine which observation extensions to add to each receiver.
 */
fun Bundle.addReceivers(
    receiverList: List<Receiver>,
    shortHandLookupTable: MutableMap<String, String>
) {
    val provenanceResource = try {
        this.entry.first { it.resource.resourceType.name == "Provenance" }.resource as Provenance
    } catch (e: NoSuchElementException) {
        this.addProvenanceReference()
        this.entry.first { it.resource.resourceType.name == "Provenance" }.resource as Provenance
    }

    // Create the list of target receivers to be added to the Provenance of the bundle
    val targetList = mutableListOf<Reference>()

    // check all active customers for receiver data
    receiverList.filter { it.customerStatus != CustomerStatus.INACTIVE }.forEach { receiver ->
        val endpoint = Endpoint()
        getObservationExtensions(this, receiver, shortHandLookupTable).forEach { endpoint.addExtension(it) }

        endpoint.id = Hl7RelatedGeneralUtils.generateResourceId()
        endpoint.name = receiver.displayName
        when (receiver.customerStatus) {
            CustomerStatus.TESTING -> endpoint.status = Endpoint.EndpointStatus.TEST
            else -> endpoint.status = Endpoint.EndpointStatus.ACTIVE
        }
        val rsIdentifier = Identifier()
        rsIdentifier.value = receiver.fullName
        rsIdentifier.system = "https://reportstream.cdc.gov/prime-router"
        endpoint.identifier.add(rsIdentifier)
        val entry = this.addEntry()
            .setFullUrl("${endpoint.fhirType()}/${endpoint.id}")
            .setResource(endpoint)

        val reference = Reference()
        reference.reference = entry.fullUrl
        reference.resource = endpoint
        targetList.add(reference)
    }

    // Clear out any existing endpoints if they exist
    provenanceResource.target.map { it.resource }.filterIsInstance<Endpoint>()
        .forEach { this.deleteResource(it) }

    if (targetList.isNotEmpty()) provenanceResource.target.addAll(targetList)
}

/**
 * Adds references to diagnostic reports within [fhirBundle] as provenance targets
 */
fun Bundle.addProvenanceReference() {
    val provenanceResource = try {
        this.entry.first { it.resource.resourceType.name == "Provenance" }.resource as Provenance
    } catch (e: NoSuchElementException) {
        this.addEntry().resource = Provenance()
        this.entry.first { it.resource.resourceType.name == "Provenance" }.resource as Provenance
    }

    // Create the list of diagnostic reports to be added to the Provenance of the bundle
    val diagnosticReportList = FhirPathUtils.evaluate(
        null,
        this,
        this,
        "Bundle.entry.resource.ofType(DiagnosticReport)"
    )

    diagnosticReportList.forEach { diagnosticReport ->
        val diagnosticReportReference = Reference(diagnosticReport.idBase)
        diagnosticReportReference.reference = diagnosticReport.idBase
        provenanceResource.target.add(diagnosticReportReference)
    }
}

/**
 * Gets all properties for a [Base] resource recursively and filters only its references
 *
 * @return a list of reference identifiers for a [Base] resource
 *
 */
fun Base.getResourceReferences(): List<String> {
    return FHIRBundleHelpers.filterReferenceProperties(this.getResourceProperties())
}

/**
 * Gets all properties for a [Base] resource recursively
 *
 * @return a list of all [Property] for a [Base] resource
 */
fun Base.getResourceProperties(): List<Property> {
    return this.children().stream().flatMap { getChildProperties(it) }.collect(Collectors.toList())
}

/**
 * Gets all diagnostic report that have no observations from a [bundle]
 *
 * @return a list of [Base] diagnostic reports that have no observations
 */
fun Bundle.getDiagnosticReportNoObservations(): List<Base> {
    return FhirPathUtils.evaluate(
        null,
        this,
        this,
        "Bundle.entry.resource.ofType(DiagnosticReport).where(result.empty())"
    )
}

/**
 * Deletes a [resource] from a bundle, removes all references to the [resource] and any orphaned children.
 * If the [resource] being deleted is an [Observation] and that results in diagnostic reports having no
 * observations, the [DiagnosticReport] will be deleted
 *
 */
fun Bundle.deleteResource(resource: Base) {

    if (this.entry.find { it.fullUrl == resource.idBase } == null) {
        throw IllegalStateException("Cannot delete resource. FHIR bundle does not contain this resource")
    }
    // First remove the resource from the bundle
    this.entry.removeIf { it.fullUrl == resource.idBase }

    // Get the resource children references
    val resourceChildren = resource.getResourceReferences()
    // get all resources except the resource being removed
    val allResources = this.entry
    // get all references for every resource
    val allReferences = allResources.flatMap { it.getResourceReferences() }

    // remove orphaned children
    resourceChildren.forEach { child ->
        if (!allReferences.contains(child)) {
            allResources.firstOrNull { it.fullUrl == child }?.let { this.deleteResource(it.resource) }
        }
    }

    // Go through every resource and check if the resource has a reference to the resource being deleted
    // if there is remove the reference
    allResources.forEach { res ->
        res.resource::class.memberProperties.forEach { it ->
            it.isAccessible = true
            val value = it.getter.call(res.resource)
            if (value is MutableList<*>) {
                value.removeIf { it is Reference && it.reference == resource.idBase }
            } else if (value is Reference && value.reference == resource.idBase) {
                value.reference = null
            }
        }
    }

    this.deleteChildlessResource(resource)
}

/**
 *  Removes PHI data from a [Bundle]
 */
fun Bundle.removePHI() {

    /**
     *  The covid-19.schema file lists which fields contain PII.
     *  This function removes data for the fields listed there.
     */
    this.entry.map { it.resource }.filterIsInstance<Patient>()
        .forEach { patient ->
            patient.name = null
            patient.address.forEach {
                it.line = null
                it.city = null
            }
            patient.telecom = null
            patient.birthDate = null
            patient.deceased = null
            patient.identifier = null
            patient.contact = null
        }
}

/**
 * Deletes resources that have no children after deleting a [resource]
 *
 */
internal fun Bundle.deleteChildlessResource(resource: Base) {
    // if resource being removed is an observation
    // check if there are any diagnostic reports with no observations and remove them
    when (resource) {
        is Observation -> this.getDiagnosticReportNoObservations().forEach { this.deleteResource(it) }
    }
}

/**
 * Gets the observation extensions for those observations that pass the condition filter for a [receiver]
 * The [fhirBundle] and [shortHandLookupTable] will be used to evaluate whether the observation passes the filter
 *
 * @return is a list of extensions to add to the bundle
 */
internal fun getObservationExtensions(
    fhirBundle: Bundle,
    receiver: Receiver,
    shortHandLookupTable: MutableMap<String, String>
): List<Extension> {
    val (observationsToKeep, allObservations) =
        getFilteredObservations(fhirBundle, receiver.conditionFilter, shortHandLookupTable)

    val observationExtensionsToKeep = mutableListOf<Extension>()
    if (observationsToKeep.size < allObservations.size) {
        observationsToKeep.forEach {
            observationExtensionsToKeep.add(
                Extension(
                    conditionExtensionurl,
                    Reference(it.idBase)
                )
            )
        }
    }
    return observationExtensionsToKeep
}

/**
 * Filter out observations that pass the condition filter for a [receiver]
 * The [bundle] and [shortHandLookupTable] will be used to evaluate whether
 * the observation passes the filter
 *
 * @return copy of the bundle with filtered observations removed
 */
fun Bundle.filterObservations(
    conditionFilter: ReportStreamFilter,
    shortHandLookupTable: MutableMap<String, String>
): Bundle {
    val (observationsToKeep, allObservations) =
        getFilteredObservations(this, conditionFilter, shortHandLookupTable)
    val filteredBundle = this.copy()
    val listToKeep = observationsToKeep.map { it.idBase }
    allObservations.forEach {
        if (it.idBase !in listToKeep) {
            filteredBundle.deleteResource(it)
        }
    }
    return filteredBundle
}

private fun getFilteredObservations(
    fhirBundle: Bundle,
    conditionFilter: ReportStreamFilter,
    shortHandLookupTable: MutableMap<String, String>
): Pair<List<Base>, List<Base>> {
    val allObservationsExpression = "Bundle.entry.resource.ofType(DiagnosticReport).result.resolve()"
    val allObservations = FhirPathUtils.evaluate(
        CustomContext(fhirBundle, fhirBundle, shortHandLookupTable, CustomFhirPathFunctions()),
        fhirBundle,
        fhirBundle,
        allObservationsExpression
    )

    val observationsToKeep = mutableListOf<Base>()
    allObservations.forEach { observation ->
        val passes = conditionFilter.any { conditionFilter ->
            FhirPathUtils.evaluateCondition(
                CustomContext(fhirBundle, observation, shortHandLookupTable, CustomFhirPathFunctions()),
                observation,
                fhirBundle,
                conditionFilter
            )
        }

        if (passes) {
            observationsToKeep.add(observation)
        }
    }

    return Pair(observationsToKeep, allObservations)
}

/**
 * Enhance the [bundle] metadata with data from an [hl7Message].  This is not part of the library configuration.
 */
fun Bundle.enhanceBundleMetadata(hl7Message: Message) {
    // For bundles of type MESSAGE the timestamp is the time the HL7 was generated.
    this.timestamp = HL7Reader.getMessageTimestamp(hl7Message)

    // The HL7 message ID
    val identifierValue = when (val mshSegment = hl7Message["MSH"]) {
        is ca.uhn.hl7v2.model.v27.segment.MSH -> mshSegment.messageControlID.value
        is ca.uhn.hl7v2.model.v251.segment.MSH -> mshSegment.messageControlID.value
        else -> ""
    }
    this.identifier.value = identifierValue
    this.identifier.system = "https://reportstream.cdc.gov/prime-router"
}

/**
 *  As documented in https://docs.google.com/spreadsheets/d/1_MOAJOykRWct_9cBG-EcPcWSpSObQFLboPB579DIoAI/edit#gid=0,
 *  the birthDate value needs an extension with a valueDateTime if PID.7 length is greater than 8. According to the
 *  fhir documentation https://hl7.org/fhir/json.html#primitive, if a value has an id attribute or extension,
 *  it is represented with an underscore before the name. Currently, it seems hl7v2-fhir-converter library does not
 *  support this, so this method is a workaround to add an extension to birthDate. There is also no support for
 *  getting the length of the field, for which this issue was created:
 *  https://github.com/LinuxForHealth/hl7v2-fhir-converter/issues/499
 *  This method looks in the [hl7Message] for the birthdate and add an extension to the [bundle] if it includes
 *  the time
 */

fun Bundle.handleBirthTime(hl7Message: Message) {
    // If it is an ORM message, we want to check if it is a timestamp and add it as an extension if it is.

    val birthTime = HL7Reader.getBirthTime(hl7Message)
    if (birthTime.length > 8) {
        val patient = try {
            this.entry.first { it.resource.resourceType.name == "Patient" }.resource as Patient
        } catch (e: NoSuchElementException) {
            this.addEntry().resource = Patient()
            this.entry.first { it.resource.resourceType.name == "Patient" }.resource as Patient
        }

        val extension = Extension(
            "http://hl7.org/fhir/StructureDefinition/patient-birthTime",
            DateTimeType(Hl7RelatedGeneralUtils.dateTimeWithZoneId(birthTime, ""))
        )

<<<<<<< HEAD
        patient.birthDateElement.addExtension(extension)
    }
}
=======
        val observationsToKeep = mutableListOf<Base>()
        allObservations.forEach { observation ->
            val passes = conditionFilter.any { conditionFilter ->
                FhirPathUtils.evaluateCondition(
                    CustomContext(fhirBundle, observation, shortHandLookupTable, CustomFhirPathFunctions()),
                    observation,
                    fhirBundle,
                    fhirBundle,
                    conditionFilter
                )
            }
>>>>>>> 31bbaaee

class FHIRBundleHelpers {
    companion object {
        /**
         * Returns the given [messages] in fhir+ndjson format, which is generated by putting a new line between each message
         *
         * Each entry in [messages] is assumed to be a single-line string representing a fhir bundle
         */
        fun batchMessages(messages: List<String>): String {
            var result = ""
            messages.forEach {
                result += if (result.isEmpty()) it
                else "\n$it"
            }
            return result
        }

        /**
         * Filters the [properties] by only properties that have a value and are of type [Reference]
         *
         * @return a list containing only the references in [properties]
         */
        fun filterReferenceProperties(properties: List<Property>): List<String> {
            return properties.filter { it.hasValues() }.flatMap { it.values }
                .filterIsInstance<Reference>().map { it.reference }
        }

        /**
         * Gets all child properties for a resource [property] recursively
         *
         * @return a flatmap stream of all child properties on a [property]
         */
        fun getChildProperties(property: Property): Stream<Property> {
            return Stream.concat(
                Stream.of(property),
                property.values.flatMap { it.children() }.stream().flatMap { getChildProperties(it) }
            )
        }
    }
}<|MERGE_RESOLUTION|>--- conflicted
+++ resolved
@@ -7,10 +7,7 @@
 import gov.cdc.prime.router.ReportStreamFilter
 import gov.cdc.prime.router.fhirengine.translation.hl7.utils.CustomContext
 import gov.cdc.prime.router.fhirengine.translation.hl7.utils.FhirPathUtils
-<<<<<<< HEAD
 import gov.cdc.prime.router.fhirengine.utils.FHIRBundleHelpers.Companion.getChildProperties
-=======
->>>>>>> 31bbaaee
 import io.github.linuxforhealth.hl7.data.Hl7RelatedGeneralUtils
 import org.hl7.fhir.r4.model.Base
 import org.hl7.fhir.r4.model.Bundle
@@ -295,6 +292,7 @@
                 CustomContext(fhirBundle, observation, shortHandLookupTable, CustomFhirPathFunctions()),
                 observation,
                 fhirBundle,
+                fhirBundle,
                 conditionFilter
             )
         }
@@ -353,23 +351,9 @@
             DateTimeType(Hl7RelatedGeneralUtils.dateTimeWithZoneId(birthTime, ""))
         )
 
-<<<<<<< HEAD
         patient.birthDateElement.addExtension(extension)
     }
 }
-=======
-        val observationsToKeep = mutableListOf<Base>()
-        allObservations.forEach { observation ->
-            val passes = conditionFilter.any { conditionFilter ->
-                FhirPathUtils.evaluateCondition(
-                    CustomContext(fhirBundle, observation, shortHandLookupTable, CustomFhirPathFunctions()),
-                    observation,
-                    fhirBundle,
-                    fhirBundle,
-                    conditionFilter
-                )
-            }
->>>>>>> 31bbaaee
 
 class FHIRBundleHelpers {
     companion object {
