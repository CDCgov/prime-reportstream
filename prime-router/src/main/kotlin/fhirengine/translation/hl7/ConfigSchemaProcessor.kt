package gov.cdc.prime.router.fhirengine.translation.hl7

import gov.cdc.prime.router.fhirengine.translation.hl7.schema.ConfigSchemaElement
import gov.cdc.prime.router.fhirengine.translation.hl7.utils.CustomContext
import gov.cdc.prime.router.fhirengine.translation.hl7.utils.FhirPathUtils
import org.apache.logging.log4j.kotlin.Logging
import org.hl7.fhir.r4.model.Base
import org.hl7.fhir.r4.model.Bundle
import org.hl7.fhir.r4.model.StringType

abstract class ConfigSchemaProcessor : Logging {

    /**
     * Get the first valid string from the list of values specified in the schema for a given [element] using
     * [bundle] and [context] starting at the [focusResource].
     * @return the value for the element or an empty string if no value found
     */
    internal fun getValueAsString(
        element: ConfigSchemaElement,
        bundle: Bundle,
        focusResource: Base,
        context: CustomContext,
    ): String {
        var retVal = ""
        run findValue@{
            element.value?.forEach {
                val value = if (it.isBlank()) {
                    ""
                } else {
                    try {
                        FhirPathUtils.evaluateString(context, focusResource, bundle, it)
                    } catch (e: SchemaException) {
                        logger.error("Error while getting value for element ${element.name}", e)
                        ""
                    }
                }
                logger.trace("Evaluated value expression '$it' to '$value'")
                if (value.isNotBlank()) {
                    retVal = value
                    return@findValue
                }
            }
        }

        // when valueSet is available, use the matching value else just pass the value as is
        retVal = element.valueSet?.getMappedValue(retVal) ?: retVal
        return retVal
    }

    /**
     * Get the first valid value from the list of values specified in the schema for a given [element] using
     * [bundle] and [context] starting at the [focusResource].
     * @return the value for the element or null if no value found
     */
    internal fun getValue(
        element: ConfigSchemaElement,
        bundle: Bundle,
        focusResource: Base,
        context: CustomContext,
    ): Base? {
        var retVal: Base? = null
        run findValue@{
            element.value?.forEach {
                val value = if (it.isBlank()) {
                    emptyList()
                } else {
                    FhirPathUtils.evaluate(context, focusResource, bundle, it)
                }
                logger.trace("Evaluated value expression '$it' to '$value'")
                if (value.isNotEmpty()) {
                    retVal = value[0]
                    return@findValue
                }
            }
        }

        // when valueSet is available, return mapped value or null if match isn't found
        if (retVal != null && element.valueSet != null) {
            val valStr = element.valueSet!!.getMappedValue(retVal?.primitiveValue() ?: "")
            retVal = if (valStr != null) {
                StringType(valStr)
            } else {
                null
            }
        }
        return retVal
    }

    /**
     * Determine the focus resource from [resourceStr] using [bundle] and the [previousFocusResource].
     * @return a list of focus resources containing at least one resource.  Multiple resources are returned for collections
     */
    internal fun getFocusResources(
        resourceStr: String?,
        bundle: Bundle,
        previousFocusResource: Base,
        context: CustomContext,
    ): List<Base> {
        val resourceList = if (resourceStr == null || resourceStr == "") {
            listOf(previousFocusResource)
        } else {
            val evaluatedResource = FhirPathUtils
                .evaluate(context, previousFocusResource, bundle, resourceStr)
            evaluatedResource
        }

        return resourceList
    }

    /**
     * Test if an [element] can be evaluated based on the [element]'s condition.  Use the [bundle], [schemaResource] and [focusResource] * to evaluate the condition expression.
     * @return true if the condition expression evaluates to a boolean or if the condition expression is empty, false otherwise
     */
    internal fun canEvaluate(
        element: ConfigSchemaElement,
        bundle: Bundle,
        focusResource: Base,
<<<<<<< HEAD
        context: CustomContext,
=======
        schemaResource: Base,
        context: CustomContext
>>>>>>> a62db6c2
    ): Boolean {
        return element.condition?.let {
            try {
                FhirPathUtils.evaluateCondition(context, focusResource, schemaResource, bundle, it)
            } catch (e: SchemaException) {
                logger.warn(
                    "Condition for element ${element.name} did not evaluate to a boolean type, " +
                        "so the condition failed. ${e.message}"
                )
                false
            }
        } ?: true
    }
}<|MERGE_RESOLUTION|>--- conflicted
+++ resolved
@@ -115,12 +115,8 @@
         element: ConfigSchemaElement,
         bundle: Bundle,
         focusResource: Base,
-<<<<<<< HEAD
-        context: CustomContext,
-=======
         schemaResource: Base,
         context: CustomContext
->>>>>>> a62db6c2
     ): Boolean {
         return element.condition?.let {
             try {
