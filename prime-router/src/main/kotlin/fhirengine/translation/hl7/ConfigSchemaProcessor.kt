--- conflicted
+++ resolved
@@ -22,27 +22,16 @@
         bundle: Bundle,
         focusResource: Base,
         context: CustomContext,
-<<<<<<< HEAD
-        constantSubstitutor: ConstantSubstitutor? = null
-=======
->>>>>>> a79efc89
+        constantSubstitutor: ConstantSubstitutor? = null,
     ): String {
         var retVal = ""
         run findValue@{
             element.value?.forEach {
-<<<<<<< HEAD
-                val value = if (it.isBlank()) ""
-                else try {
-                    FhirPathUtils.evaluateString(context, focusResource, bundle, it, element, constantSubstitutor)
-                } catch (e: SchemaException) {
-                    logger.error("Error while getting value for element ${element.name}", e)
-=======
                 val value = if (it.isBlank()) {
->>>>>>> a79efc89
                     ""
                 } else {
                     try {
-                        FhirPathUtils.evaluateString(context, focusResource, bundle, it)
+                        FhirPathUtils.evaluateString(context, focusResource, bundle, it, element, constantSubstitutor)
                     } catch (e: SchemaException) {
                         logger.error("Error while getting value for element ${element.name}", e)
                         ""
