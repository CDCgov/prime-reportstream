package gov.cdc.prime.router.fhirengine.translation.hl7.utils

import gov.cdc.prime.router.fhirengine.translation.hl7.HL7ConversionException
import gov.cdc.prime.router.fhirengine.translation.hl7.SchemaException
import org.apache.logging.log4j.kotlin.Logging
import org.hl7.fhir.r4.context.SimpleWorkerContext
import org.hl7.fhir.r4.model.Base
import org.hl7.fhir.r4.model.BaseDateTimeType
import org.hl7.fhir.r4.model.BooleanType
import org.hl7.fhir.r4.model.Bundle
import org.hl7.fhir.r4.model.DateTimeType
import org.hl7.fhir.r4.model.DateType
import org.hl7.fhir.r4.model.ExpressionNode
import org.hl7.fhir.r4.model.InstantType
import org.hl7.fhir.r4.model.Reference
import org.hl7.fhir.r4.model.TimeType
import org.hl7.fhir.r4.utils.FHIRPathEngine
import java.time.LocalDate
import java.time.LocalTime
import java.time.OffsetDateTime
import java.time.ZoneId
import java.time.format.DateTimeFormatter

/**
 * Utilities to handle FHIR Path parsing.
 */
object FhirPathUtils : Logging {
    /**
     * The FHIR path engine.
     */
    private val defaultPathEngine = FHIRPathEngine(SimpleWorkerContext())

    /**
     * The HL7 DTM format
     */
    private val dateTimeFormatter: DateTimeFormatter = DateTimeFormatter.ofPattern("YYYYMMddHHmmss.SSSSxxxx")

    /**
     * The HL7 TM format. We are converting from a FHIR TimeType which does not include a time zone.
     * HL7 TM can include a timezone but none will be generated given the FHIR restriction.
     */
    private val timeFormatter: DateTimeFormatter = DateTimeFormatter.ofPattern("HHmmss.SSSS")

    /**
     * The HL7 DTM format without time.
     */
    private val dateFormatter: DateTimeFormatter = DateTimeFormatter.ofPattern("YYYYMMdd")

    init {
        defaultPathEngine.hostServices = FhirPathCustomResolver()
    }

    /**
     * Parse a FHIR path from a [fhirPath] string.  This will also provide some format validation.
     * @return the validated FHIR path
     * @throws Exception if the path is invalid
     */
    fun parsePath(fhirPath: String?): ExpressionNode? {
        return if (fhirPath == null) null
        else defaultPathEngine.parse(fhirPath)
    }

    /**
     * Gets a FHIR base resource from the given [expression] using [bundle] and starting from a specific [focusResource].
     * [focusResource] can be the same as [bundle] when starting from the root.
     * [appContext] provides custom context (e.g. variables) used for the evaluation.
     */
    fun evaluate(
        appContext: CustomContext?,
        focusResource: Base,
        bundle: Bundle,
        expression: String
    ): List<Base> {
        val retVal = try {
            val resources = defaultPathEngine.evaluate(appContext, focusResource, bundle, bundle, parsePath(expression))
            resources.map {
                if (it.hasType("Reference") && (it as Reference).resource != null) {
                    it.resource as Base
                } else it
            }
        } catch (e: Exception) {
            // This is due to a bug in at least the extension() function
            logger.debug(
                "Unknown error while evaluating FHIR expression $expression. " +
                    "Returning empty resource list.",
                e
            )
            emptyList()
        }
        logger.trace("Evaluated '$expression' to '$retVal'")
        return retVal
    }

    /**
     * Gets a boolean result from the given [expression] using [bundle] and starting from a specific [focusResource].
     * [focusResource] can be the same as [bundle] when starting from the root.
     * [appContext] provides custom context (e.g. variables) used for the evaluation.
     * Note that if the [expression] does not evaluate to a boolean then the result is false.
     * @return true if the expression evaluates to true, otherwise false
     * @throws SchemaException if the FHIR path does not evaluate to a boolean type
     */
    fun evaluateCondition(
        appContext: CustomContext?,
        focusResource: Base,
        bundle: Bundle,
        expression: String
    ): Boolean {
        val retVal = try {
            val value = defaultPathEngine.evaluate(appContext, focusResource, bundle, bundle, parsePath(expression))
            if (value.size == 1 && value[0].isBooleanPrimitive) (value[0] as BooleanType).value
            else {
                throw SchemaException("Condition did not evaluate to a boolean type")
            }
        } catch (e: Exception) {
            // This is due to a bug in at least the extension() function
            logger.debug(
                "Unknown error while evaluating FHIR expression $expression for condition. " +
                    "Setting value of condition to false.",
                e
            )
            false
        }
        logger.trace("Evaluated condition '$expression' to '$retVal'")
        return retVal
    }

    /**
     * Gets a string result from the given [expression] using [bundle] and starting from a specific [focusResource].
     * [focusResource] can be the same as [bundle] when starting from the root.
     * [appContext] provides custom context (e.g. variables) used for the evaluation.
     * Note that if the [expression] does not evaluate to a value that can be converted to a string then the return
     * value will be an empty string.
     * @return a string with the value from the expression, or an empty string
     */
    fun evaluateString(
        appContext: CustomContext?,
        focusResource: Base,
        bundle: Bundle,
        expression: String
    ): String {
<<<<<<< HEAD
        val retVal = defaultPathEngine
            .evaluateToString(appContext, focusResource, bundle, bundle, parsePath(expression))
        logger.trace("Evaluated '$expression' to string '$retVal'")
        return retVal
=======
        val evaluated = defaultPathEngine.evaluate(appContext, focusResource, bundle, bundle, expressionNode)
        return when {
            // If we couldn't evaluate the path we should return an empty string
            evaluated.isEmpty() -> ""

            evaluated.size > 1 -> {
                val msg = "Could not evaluate multiple results: $evaluated for path: $expressionNode"
                logger.error(msg)
                throw SchemaException(msg)
            }
            !evaluated[0].isPrimitive -> {
                val msg = "Could not evaluate path: $expressionNode to primitive. ${evaluated[0]} is not a primitive."
                logger.error(msg)
                throw HL7ConversionException(msg)
            }
            // InstantType and DateTimeType are both subclasses of BaseDateTime and can use the same helper
            evaluated[0] is InstantType || evaluated[0] is DateTimeType -> {
                convertDateTimeToHL7(evaluated[0] as BaseDateTimeType)
            }
            evaluated[0] is DateType -> convertDateToHL7(evaluated[0] as DateType)

            evaluated[0] is TimeType -> convertTimeToHL7(evaluated[0] as TimeType)

            else -> {
                try {
                    defaultPathEngine.convertToString(evaluated[0])
                } catch (e: Exception) {
                    val msg = "Could not parse ${evaluated[0]} to string."
                    logger.error(msg, e)
                    throw HL7ConversionException(msg, e)
                }
            }
        }
    }

    /**
     * Convert a FHIR [dateTime] to the format required by HL7
     * @return the converted HL7 DTM
     */
    fun convertDateTimeToHL7(dateTime: BaseDateTimeType): String {
        val offsetDateTime: OffsetDateTime = OffsetDateTime.ofInstant(
            dateTime.value.toInstant(), dateTime.timeZone.toZoneId()
        )

        return offsetDateTime.format(dateTimeFormatter)
    }

    /**
     * Convert a FHIR [timeType] to the format required by HL7
     * @return the converted HL7 TM
     */
    fun convertTimeToHL7(timeType: TimeType): String {
        try {
            val localTime: LocalTime = LocalTime.parse(timeType.valueAsString)
            return localTime.format(timeFormatter)
        } catch (e: Exception) {
            val msg = "Could not parse time: $timeType to LocalTime."
            logger.error(msg, e)
            throw HL7ConversionException(msg, e)
        }
    }

    /**
     * Convert a FHIR [dateType] to the format required by HL7
     * @return the converted HL7 DTM
     */
    fun convertDateToHL7(dateType: DateType): String {
        // Fake Zone ID will be truncated in the format
        val localDate: LocalDate = LocalDate.ofInstant(dateType.value.toInstant(), ZoneId.of("GMT"))

        return localDate.format(dateFormatter)
>>>>>>> 85795880
    }
}<|MERGE_RESOLUTION|>--- conflicted
+++ resolved
@@ -1,5 +1,8 @@
 package gov.cdc.prime.router.fhirengine.translation.hl7.utils
 
+import ca.uhn.fhir.model.api.TemporalPrecisionEnum
+import ca.uhn.hl7v2.model.v251.datatype.DT
+import ca.uhn.hl7v2.model.v251.datatype.DTM
 import gov.cdc.prime.router.fhirengine.translation.hl7.HL7ConversionException
 import gov.cdc.prime.router.fhirengine.translation.hl7.SchemaException
 import org.apache.logging.log4j.kotlin.Logging
@@ -15,11 +18,10 @@
 import org.hl7.fhir.r4.model.Reference
 import org.hl7.fhir.r4.model.TimeType
 import org.hl7.fhir.r4.utils.FHIRPathEngine
-import java.time.LocalDate
+import java.time.DateTimeException
 import java.time.LocalTime
-import java.time.OffsetDateTime
-import java.time.ZoneId
 import java.time.format.DateTimeFormatter
+import java.time.format.DateTimeParseException
 
 /**
  * Utilities to handle FHIR Path parsing.
@@ -31,20 +33,10 @@
     private val defaultPathEngine = FHIRPathEngine(SimpleWorkerContext())
 
     /**
-     * The HL7 DTM format
-     */
-    private val dateTimeFormatter: DateTimeFormatter = DateTimeFormatter.ofPattern("YYYYMMddHHmmss.SSSSxxxx")
-
-    /**
-     * The HL7 TM format. We are converting from a FHIR TimeType which does not include a time zone.
-     * HL7 TM can include a timezone but none will be generated given the FHIR restriction.
+     * The HL7 time format. We are converting from a FHIR TimeType which does not include a time zone.
+     * Note that HL7 TM can include a timezone, but timezone is not used in FHIR.
      */
     private val timeFormatter: DateTimeFormatter = DateTimeFormatter.ofPattern("HHmmss.SSSS")
-
-    /**
-     * The HL7 DTM format without time.
-     */
-    private val dateFormatter: DateTimeFormatter = DateTimeFormatter.ofPattern("YYYYMMdd")
 
     init {
         defaultPathEngine.hostServices = FhirPathCustomResolver()
@@ -138,26 +130,22 @@
         bundle: Bundle,
         expression: String
     ): String {
-<<<<<<< HEAD
-        val retVal = defaultPathEngine
-            .evaluateToString(appContext, focusResource, bundle, bundle, parsePath(expression))
-        logger.trace("Evaluated '$expression' to string '$retVal'")
-        return retVal
-=======
-        val evaluated = defaultPathEngine.evaluate(appContext, focusResource, bundle, bundle, expressionNode)
+        val evaluated = defaultPathEngine.evaluate(appContext, focusResource, bundle, bundle, parsePath(expression))
         return when {
             // If we couldn't evaluate the path we should return an empty string
             evaluated.isEmpty() -> ""
 
             evaluated.size > 1 -> {
-                val msg = "Could not evaluate multiple results: $evaluated for path: $expressionNode"
+                val msg = "Could convert to string multiple FHIR path results for path: $expression"
                 logger.error(msg)
                 throw SchemaException(msg)
             }
+
+            // Must be a primitive to get a value
             !evaluated[0].isPrimitive -> {
-                val msg = "Could not evaluate path: $expressionNode to primitive. ${evaluated[0]} is not a primitive."
+                val msg = "Could not evaluate path $expression to string as it is not a primitive."
                 logger.error(msg)
-                throw HL7ConversionException(msg)
+                throw SchemaException(msg)
             }
             // InstantType and DateTimeType are both subclasses of BaseDateTime and can use the same helper
             evaluated[0] is InstantType || evaluated[0] is DateTimeType -> {
@@ -167,15 +155,8 @@
 
             evaluated[0] is TimeType -> convertTimeToHL7(evaluated[0] as TimeType)
 
-            else -> {
-                try {
-                    defaultPathEngine.convertToString(evaluated[0])
-                } catch (e: Exception) {
-                    val msg = "Could not parse ${evaluated[0]} to string."
-                    logger.error(msg, e)
-                    throw HL7ConversionException(msg, e)
-                }
-            }
+            // Use the string representation of the value for any other types.
+            else -> evaluated[0].toString()
         }
     }
 
@@ -184,37 +165,67 @@
      * @return the converted HL7 DTM
      */
     fun convertDateTimeToHL7(dateTime: BaseDateTimeType): String {
-        val offsetDateTime: OffsetDateTime = OffsetDateTime.ofInstant(
-            dateTime.value.toInstant(), dateTime.timeZone.toZoneId()
-        )
-
-        return offsetDateTime.format(dateTimeFormatter)
-    }
-
-    /**
-     * Convert a FHIR [timeType] to the format required by HL7
+        val hl7DateTime = DTM(null)
+
+        when (dateTime.precision) {
+            TemporalPrecisionEnum.YEAR,
+            TemporalPrecisionEnum.MONTH,
+            TemporalPrecisionEnum.DAY ->
+                hl7DateTime.setDatePrecision(dateTime.year, dateTime.month + 1, dateTime.day)
+
+            TemporalPrecisionEnum.MINUTE ->
+                hl7DateTime.setDateMinutePrecision(
+                    dateTime.year, dateTime.month + 1, dateTime.day,
+                    dateTime.hour, dateTime.minute
+                )
+
+            else ->
+                hl7DateTime.setDateSecondPrecision(
+                    dateTime.year, dateTime.month + 1, dateTime.day, dateTime.hour, dateTime.minute,
+                    (dateTime.second * ((dateTime.nanos ?: 0) / 1000000).toFloat())
+                )
+        }
+        dateTime.timeZone?.let {
+            // This is strange way to set the timezone offset, but it is an integer with the leftmost two digits as the hour
+            // and the rightmost two digits as minutes (e.g. -0400)
+            val hour = dateTime.timeZone.rawOffset / 1000 / 60 / 60
+            val min = dateTime.timeZone.rawOffset / 1000 / 60 % 60
+            hl7DateTime.setOffset(hour * 100 + min)
+        }
+
+        return hl7DateTime.toString()
+    }
+
+    /**
+     * Convert a FHIR [time] to the format required by HL7
      * @return the converted HL7 TM
      */
-    fun convertTimeToHL7(timeType: TimeType): String {
+    fun convertTimeToHL7(time: TimeType): String {
         try {
-            val localTime: LocalTime = LocalTime.parse(timeType.valueAsString)
+            val localTime: LocalTime = LocalTime.parse(time.valueAsString)
             return localTime.format(timeFormatter)
-        } catch (e: Exception) {
-            val msg = "Could not parse time: $timeType to LocalTime."
+        } catch (e: DateTimeParseException) {
+            val msg = "Could not parse time $time to LocalTime."
             logger.error(msg, e)
             throw HL7ConversionException(msg, e)
-        }
-    }
-
-    /**
-     * Convert a FHIR [dateType] to the format required by HL7
+        } catch (e: DateTimeException) {
+            val msg = "Could not format time $time to LocalTime."
+            logger.error(msg, e)
+            throw HL7ConversionException(msg, e)
+        }
+    }
+
+    /**
+     * Convert a FHIR [date] to the format required by HL7
      * @return the converted HL7 DTM
      */
-    fun convertDateToHL7(dateType: DateType): String {
-        // Fake Zone ID will be truncated in the format
-        val localDate: LocalDate = LocalDate.ofInstant(dateType.value.toInstant(), ZoneId.of("GMT"))
-
-        return localDate.format(dateFormatter)
->>>>>>> 85795880
+    fun convertDateToHL7(date: DateType): String {
+        val hl7Date = DT(null)
+        when (date.precision) {
+            TemporalPrecisionEnum.YEAR -> hl7Date.setYearPrecision(date.year)
+            TemporalPrecisionEnum.MONTH -> hl7Date.setYearMonthPrecision(date.year, date.month + 1)
+            else -> hl7Date.setYearMonthDayPrecision(date.year, date.month + 1, date.day)
+        }
+        return hl7Date.toString()
     }
 }