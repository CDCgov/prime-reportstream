--- conflicted
+++ resolved
@@ -102,28 +102,15 @@
     fun evaluateCondition(
         appContext: CustomContext?,
         focusResource: Base,
-<<<<<<< HEAD
-        bundle: Bundle,
-        expression: String,
-=======
         contextResource: Base,
         rootResource: Bundle,
         expression: String
->>>>>>> a62db6c2
     ): Boolean {
         val retVal = try {
             pathEngine.hostServices = FhirPathCustomResolver(appContext?.customFhirFunctions)
             val expressionNode = parsePath(expression)
-<<<<<<< HEAD
-            val value = if (expressionNode == null) {
-                emptyList()
-            } else {
-                pathEngine.evaluate(appContext, focusResource, bundle, bundle, expressionNode)
-            }
-=======
             val value = if (expressionNode == null) emptyList()
             else pathEngine.evaluate(appContext, focusResource, rootResource, contextResource, expressionNode)
->>>>>>> a62db6c2
             if (value.size == 1 && value[0].isBooleanPrimitive) {
                 (value[0] as BooleanType).value
             } else if (value.isEmpty()) {
