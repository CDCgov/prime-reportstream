--- conflicted
+++ resolved
@@ -17,10 +17,7 @@
 import org.hl7.fhir.r4.model.StringType
 import org.hl7.fhir.r4.model.TypeDetails
 import org.hl7.fhir.r4.model.ValueSet
-<<<<<<< HEAD
 import org.hl7.fhir.r4.model.codesystems.AdministrativeGender
-=======
->>>>>>> 65b3471a
 import org.hl7.fhir.r4.model.codesystems.V3ActCode
 import org.hl7.fhir.r4.utils.FHIRPathEngine
 import org.hl7.fhir.r4.utils.FHIRPathEngine.IEvaluationContext.FunctionDetails
@@ -96,12 +93,8 @@
     GetPhoneNumberLocalNumber,
     GetTelecomUseCode,
     GetNameUseCode,
-<<<<<<< HEAD
-    GetV3ActCode,
+    GetPatientClass,
     GetAdministrativeGenderCode,
-=======
-    GetPatientClass,
->>>>>>> 65b3471a
 }
 
 /**
@@ -200,11 +193,7 @@
      * Some segments such as PV1.2 use string versions of this field in HL7 v2
      * @return a mutable list containing the HL7single character version of the code
      */
-<<<<<<< HEAD
-    fun getV3ActCode(focus: MutableList<Base>): MutableList<Base> {
-=======
     fun getPatientClass(focus: MutableList<Base>): MutableList<Base> {
->>>>>>> 65b3471a
         return when (V3ActCode.fromCode((focus[0] as CodeType).code)) {
             V3ActCode.EMER -> mutableListOf(StringType("E"))
             V3ActCode.IMP -> mutableListOf(StringType("I"))
@@ -213,7 +202,6 @@
             else -> mutableListOf()
         }
     }
-<<<<<<< HEAD
 
     /**
      * Gets the FHIR gender stored in the [focus] element
@@ -229,8 +217,6 @@
             else -> mutableListOf()
         }
     }
-=======
->>>>>>> 65b3471a
 }
 
 /**
@@ -312,18 +298,12 @@
             CustomFHIRFunctionNames.GetNameUseCode -> {
                 FunctionDetails("convert FHIR name use code and coverts it to HL7 name type code", 0, 0)
             }
-<<<<<<< HEAD
-            CustomFHIRFunctionNames.GetV3ActCode -> {
+            CustomFHIRFunctionNames.GetPatientClass -> {
                 FunctionDetails("convert FHIR class code and coverts it to HL7 v3 act code", 0, 0)
             }
             CustomFHIRFunctionNames.GetAdministrativeGenderCode -> {
                 FunctionDetails("convert FHIR class code and coverts it to HL7 gender", 0, 0)
             }
-=======
-            CustomFHIRFunctionNames.GetPatientClass -> {
-                FunctionDetails("convert FHIR class code and coverts it to HL7 v3 act code", 0, 0)
-            }
->>>>>>> 65b3471a
         }
     }
 
@@ -363,16 +343,11 @@
                 CustomFHIRFunctionNames.GetNameUseCode -> {
                     CustomFHIRFunctions.getNameUseCode(focus)
                 }
-<<<<<<< HEAD
-                CustomFHIRFunctionNames.GetV3ActCode -> {
-                    CustomFHIRFunctions.getV3ActCode(focus)
+                CustomFHIRFunctionNames.GetPatientClass -> {
+                    CustomFHIRFunctions.getPatientClass(focus)
                 }
                 CustomFHIRFunctionNames.GetAdministrativeGenderCode -> {
                     CustomFHIRFunctions.getAdministrativeGenderCode(focus)
-=======
-                CustomFHIRFunctionNames.GetPatientClass -> {
-                    CustomFHIRFunctions.getPatientClass(focus)
->>>>>>> 65b3471a
                 }
             }
             )
