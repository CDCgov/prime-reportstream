--- conflicted
+++ resolved
@@ -273,10 +273,7 @@
 
     /**
      * Splits the [focus] into multiple strings using the delimeter provided in [parameters]
-<<<<<<< HEAD
-=======
      * @returns list of strings
->>>>>>> 5f10623e
      */
     fun split(focus: MutableList<Base>, parameters: MutableList<MutableList<Base>>?): MutableList<Base> {
         return if (!parameters.isNullOrEmpty() &&
