package gov.cdc.prime.router.fhirengine.translation.hl7.utils

import fhirengine.translation.hl7.utils.FhirPathFunctions
import gov.cdc.prime.router.fhirengine.translation.hl7.HL7ConversionException
import gov.cdc.prime.router.fhirengine.translation.hl7.SchemaException
import gov.cdc.prime.router.fhirengine.translation.hl7.config.ContextConfig
import org.apache.commons.lang3.StringUtils
import org.apache.commons.text.StringSubstitutor
import org.apache.commons.text.lookup.StringLookup
import org.apache.logging.log4j.kotlin.Logging
import org.hl7.fhir.exceptions.PathEngineException
import org.hl7.fhir.r4.model.Base
import org.hl7.fhir.r4.model.Bundle
import org.hl7.fhir.r4.model.IntegerType
import org.hl7.fhir.r4.model.StringType
import org.hl7.fhir.r4.model.TypeDetails
import org.hl7.fhir.r4.model.ValueSet
import org.hl7.fhir.r4.utils.FHIRPathEngine
import org.hl7.fhir.r4.utils.FHIRPathEngine.IEvaluationContext.FunctionDetails

/**
 * Context used for resolving [constants] and custom FHIR functions. The class is for us to add our customer function
 * [customFhirFunctions], customer [config] object for us to pass any object to our custom translation function
 * [translationFunctions] (eg, handler function to do custom translation).
 */
data class CustomContext(
    val bundle: Bundle,
    var focusResource: Base,
    val constants: MutableMap<String, String> = mutableMapOf(),
    val customFhirFunctions: FhirPathFunctions? = null,
    val config: ContextConfig? = null,
    val translationFunctions: TranslationFunctions? = Hl7TranslationFunctions(),
) {
    companion object {

        private val reservedConstantNames =
            listOf("loinc", "ucum", "resource", "rootResource", "context", "us-zip", "`vs-", "`cs-", "`ext")

        /**
         * Add [constants] to a context.
         * @return a new context with the [constants] added or the existing context if no new constants are specified
         */
        fun addConstants(constants: Map<String, String>, previousContext: CustomContext): CustomContext {
<<<<<<< HEAD
            return if (constants.isEmpty()) {
                previousContext
            } else {
=======
            return if (constants.isEmpty()) previousContext
            else {

                if (constants.keys.any { reservedConstantNames.contains(it) }) {
                    throw SchemaException(
                        """Constants contained reserved name,
                        reserved constants are: $reservedConstantNames
                        """.trimMargin()
                    )
                }
>>>>>>> a62db6c2
                val newContext = CustomContext(
                    previousContext.bundle,
                    previousContext.focusResource,
                    previousContext.constants.toMap().toMutableMap(), // This makes a copy of the map
                    previousContext.customFhirFunctions,
                    previousContext.config,
                    previousContext.translationFunctions
                )
                constants.forEach { newContext.constants[it.key] = it.value }
                newContext
            }
        }

        /**
         * Add constant with [key] and [value] to a context.
         * @return a new context with the constant added or the existing context of no new constant is specified
         */
        fun addConstant(key: String, value: String, previousContext: CustomContext): CustomContext {
            return addConstants(mapOf(key to value), previousContext)
        }
    }
}

/**
 * String substitution for constants.
 */
class ConstantSubstitutor {
    /**
     * The resolver.  Uses %{} instead of the default to match the FHIR path use of %.
     */
    private val constantResolver = StringSubstitutor().setVariablePrefix("%{").setEscapeChar('%')

    /**
     * Replace the constants in a given [inputText] using the [context].
     * @return the resolved string
     */
    fun replace(inputText: String, context: CustomContext?): String {
        return constantResolver.setVariableResolver(StringCustomResolver(context)).replace(inputText)
    }

    /**
     * Custom resolver for the [ConstantSubstitutor] that uses the [context] to resolve the constants.
     */
    internal class StringCustomResolver(val context: CustomContext?) : StringLookup, Logging {
        override fun lookup(key: String?): String {
            require(!key.isNullOrBlank())
            when {
                context == null -> throw HL7ConversionException("No context available to resolve constant '$key'")

                !context.constants.contains(key) || context.constants[key] == null ->
                    throw HL7ConversionException("Constant '$key' was not found in the provided context")

                else -> return context.constants[key]!!
            }
        }
    }
}

/**
 * Custom resolver for the FHIR path engine.
 */
class FhirPathCustomResolver(private val customFhirFunctions: FhirPathFunctions? = null) :
    FHIRPathEngine.IEvaluationContext, Logging {
    override fun resolveConstant(appContext: Any?, name: String?, beforeContext: Boolean): List<Base> {
        // Name is always passed in from the FHIR path engine
        require(!name.isNullOrBlank())

        val constantValue = when {
            appContext == null || appContext !is CustomContext ->
                throw PathEngineException("No context available to resolve constant '$name'")

            // Support prefix constant replacement like for URLs similar to %ext in FHIRPathEngine
            // E.g., '%resource.source.extension(%`rsext-source-software-vendor-org`).value' where
            // rsext is the defined constant.
            name.startsWith("`") -> {
                val constantNameParts = name.trimStart('`').split("-", limit = 2)
                when (constantNameParts.size) {
                    // 2 parts means the constant is a prefix and there is a suffix
                    2 -> {
                        val constantValue = appContext.constants[constantNameParts[0]]
                        constantValue?.let {
                            "$constantValue + '${constantNameParts[1].trimEnd('`')}'"
                        }
                    }

                    // 1 part means the constant is surrounded by `, useful for separating other text from the constant name
                    1 -> {
                        appContext.constants[constantNameParts[0].trimEnd('`')]
                    }

                    else -> null
                }
            }

            // Just a straight constant replacement
            appContext.constants.contains(name) -> appContext.constants[name]

            // Must return null as the resolver is called by the FhirPathEngine to test for non-constants too
            else -> null
        }

        // Evaluate the constant before it is used.
        return if (constantValue.isNullOrBlank()) {
            emptyList()
        } else {
            val values = FhirPathUtils.evaluate(appContext, appContext.focusResource, appContext.bundle, constantValue)
            if (values.isEmpty()) {
                emptyList()
            } else {
                logger.trace("Evaluated FHIR Path constant $name to: $values")
                // Convert string constants that are whole integers to Integer type to facilitate math operations
                values.map {
                    if (it is StringType && StringUtils.isNumeric(it.primitiveValue())) {
                        IntegerType(it.primitiveValue())
                    } else {
                        it
                    }
                }
            }
        }
    }

    override fun resolveConstantType(appContext: Any?, name: String?): TypeDetails {
        throw NotImplementedError("Not implemented")
    }

    override fun log(argument: String?, focus: MutableList<Base>?): Boolean {
        throw NotImplementedError("Not implemented")
    }

    override fun resolveFunction(functionName: String?): FunctionDetails? {
        return CustomFHIRFunctions.resolveFunction(functionName, customFhirFunctions)
    }

    override fun checkFunction(
        appContext: Any?,
        functionName: String?,
        parameters: MutableList<TypeDetails>?,
    ): TypeDetails {
        throw NotImplementedError("Not implemented")
    }

    override fun executeFunction(
        appContext: Any?,
        focus: MutableList<Base>?,
        functionName: String?,
        parameters: MutableList<MutableList<Base>>?,
    ): MutableList<Base> {
        check(focus != null)
        return when {
            CustomFHIRFunctions.resolveFunction(functionName, customFhirFunctions) != null -> {
                CustomFHIRFunctions.executeFunction(focus, functionName, parameters, customFhirFunctions)
            }

            else -> throw IllegalStateException("Tried to execute invalid FHIR Path function $functionName")
        }
    }

    override fun resolveReference(appContext: Any?, url: String?, refContext: Base?): Base? {
        // Name is always passed in from the FHIR path engine
        require(!url.isNullOrBlank())

        return when (appContext) {
            null, !is CustomContext -> throw PathEngineException("No context available to resolve constant '$url'")
            else -> appContext.bundle.entry.find { it.fullUrl == url }?.resource
        }
    }

    override fun conformsToProfile(appContext: Any?, item: Base?, url: String?): Boolean {
        throw NotImplementedError("Not implemented")
    }

    override fun resolveValueSet(appContext: Any?, url: String?): ValueSet {
        throw NotImplementedError("Not implemented")
    }
}<|MERGE_RESOLUTION|>--- conflicted
+++ resolved
@@ -41,11 +41,6 @@
          * @return a new context with the [constants] added or the existing context if no new constants are specified
          */
         fun addConstants(constants: Map<String, String>, previousContext: CustomContext): CustomContext {
-<<<<<<< HEAD
-            return if (constants.isEmpty()) {
-                previousContext
-            } else {
-=======
             return if (constants.isEmpty()) previousContext
             else {
 
@@ -56,7 +51,6 @@
                         """.trimMargin()
                     )
                 }
->>>>>>> a62db6c2
                 val newContext = CustomContext(
                     previousContext.bundle,
                     previousContext.focusResource,
