package gov.cdc.prime.router.fhirengine.translation.hl7.utils

import gov.cdc.prime.router.fhirengine.translation.hl7.HL7ConversionException
import org.apache.commons.lang3.math.NumberUtils
import org.apache.commons.text.StringSubstitutor
import org.apache.commons.text.lookup.StringLookup
import org.apache.logging.log4j.kotlin.Logging
import org.hl7.fhir.exceptions.PathEngineException
import org.hl7.fhir.r4.model.Address.AddressUse
import org.hl7.fhir.r4.model.Base
import org.hl7.fhir.r4.model.Bundle
import org.hl7.fhir.r4.model.CodeType
import org.hl7.fhir.r4.model.ContactPoint.ContactPointUse
import org.hl7.fhir.r4.model.Enumeration
import org.hl7.fhir.r4.model.HumanName.NameUse
import org.hl7.fhir.r4.model.IntegerType
import org.hl7.fhir.r4.model.StringType
import org.hl7.fhir.r4.model.TypeDetails
import org.hl7.fhir.r4.model.ValueSet
import org.hl7.fhir.r4.model.codesystems.AdministrativeGender
import org.hl7.fhir.r4.model.codesystems.V3ActCode
import org.hl7.fhir.r4.utils.FHIRPathEngine
import org.hl7.fhir.r4.utils.FHIRPathEngine.IEvaluationContext.FunctionDetails

/**
 * Context used for resolving [constants].
 */
data class CustomContext(val bundle: Bundle, val constants: MutableMap<String, String> = mutableMapOf()) {
    companion object {
        /**
         * Add [constants] to a context.
         * @return a new context with the [constants] added or the existing context of no new constants are specified
         */
        fun addConstants(constants: Map<String, String>, previousContext: CustomContext): CustomContext {
            return if (constants.isEmpty()) previousContext
            else {
                val newContext = CustomContext(
                    previousContext.bundle,
                    previousContext.constants.toMap().toMutableMap() // This makes a copy of the map
                )
                constants.forEach { newContext.constants[it.key] = it.value }
                newContext
            }
        }

        /**
         * Add constant with [key] and [value] to a context.
         * @return a new context with the constant added or the existing context of no new constant is specified
         */
        fun addConstant(key: String, value: String, previousContext: CustomContext): CustomContext {
            return addConstants(mapOf(key to value), previousContext)
        }
    }
}

/**
 * String substitution for constants.
 */
object ConstantSubstitutor {
    /**
     * The resolver.  Uses %{} instead of the default to match the FHIR path use of %.
     */
    private val constantResolver = StringSubstitutor().setVariablePrefix("%{").setEscapeChar('%')

    /**
     * Replace the constants in a given [inputText] using the [context].
     * @return the resolved string
     */
    fun replace(inputText: String, context: CustomContext?): String {
        return constantResolver.setVariableResolver(StringCustomResolver(context)).replace(inputText)
    }

    /**
     * Custom resolver for the [ConstantSubstitutor] that uses the [context] to resolve the constants.
     */
    internal class StringCustomResolver(val context: CustomContext?) : StringLookup, Logging {
        override fun lookup(key: String?): String {
            require(!key.isNullOrBlank())
            if (context == null) throw HL7ConversionException("No context available to resolve constant '$key'")
            else if (!context.constants.contains(key)) {
                throw HL7ConversionException("'$key' was not found in the provided context")
            }
            return context.constants[key] ?: ""
        }
    }
}

/**
 * Custom FHIR Function names used to map from the string used in the FHIR path
 * to the function name in the CustomFHIRFunctions class
 */
enum class CustomFHIRFunctionNames {
    GetAddressUse,
    GetPhoneNumberCountryCode,
    GetPhoneNumberAreaCode,
    GetPhoneNumberLocalNumber,
    GetTelecomUseCode,
    GetNameUseCode,
    GetPatientClass,
    GetAdministrativeGenderCode,
    GetYesNoValue,
}

/**
 * Custom FHIR functions created by report stream to help map from FHIR -> HL7
 * only used in cases when the same logic couldn't be accomplished using the FHIRPath
 */
object CustomFHIRFunctions {

    /**
     * Converts a FHIR AddressUse enum the [focus] to the correct HL7 v2.5.1 - 0190 - Address type
     * @return a mutable list containing the appropriate HL7 Address type string
     */
    fun getAddressUse(focus: MutableList<Base>): MutableList<Base> {
        return when (AddressUse.fromCode(focus[0].toString())) {
            AddressUse.HOME -> mutableListOf(StringType("H"))
            AddressUse.WORK -> mutableListOf(StringType("B"))
            AddressUse.TEMP -> mutableListOf(StringType("C"))
            else -> mutableListOf()
        }
    }

    /**
     * Converts a FHIR ContactPointUse enum the [focus] to the correct
     * HL7 v2.5.1 - 0201 - Telecommunication use code
     * @return a mutable list containing the appropriate HL7 telecommunication use string
     */
    fun getTelecomUseCode(focus: MutableList<Base>): MutableList<Base> {
        return when (ContactPointUse.fromCode((focus[0] as Enumeration<*>).code)) {
            ContactPointUse.HOME -> mutableListOf(StringType("PRN"))
            ContactPointUse.WORK -> mutableListOf(StringType("WPN"))
            ContactPointUse.MOBILE -> mutableListOf(StringType("CP"))
            else -> mutableListOf()
        }
    }

    /**
     * Regex representing the FHIR phone format generated by the linux4health library
     */
    private val regex = """([+](\d{1,3}|1-\d{3}) (\d{3})|\((\d{3})\)) (\d{3}) (\d{4,6})""".toRegex()

    /**
     * Gets the phone number country code from the full FHIR phone number stored in
     * the [focus] element.
     * @return a mutable list containing the country code
     */
    fun getPhoneNumberCountryCode(focus: MutableList<Base>): MutableList<Base> {
        val matchResult = regex.find(focus[0].toString())
        val countryCode = matchResult?.groups?.get(2)?.value?.toInt()
        return if (countryCode != null) {
            mutableListOf(IntegerType(countryCode))
        } else mutableListOf()
    }

    /**
     * Gets the phone number area code from the full FHIR phone number stored in
     * the [focus] element.
     * @return a mutable list containing the phone number area code
     */
    fun getPhoneNumberAreaCode(focus: MutableList<Base>): MutableList<Base> {
        val matchResult = regex.find(focus[0].toString())
        val areaCode = matchResult?.groups?.get(3)?.value?.toInt() ?: matchResult?.groups?.get(4)?.value?.toInt()
        return if (areaCode != null) {
            mutableListOf(IntegerType(areaCode))
        } else mutableListOf()
    }

    /**
     * Gets the local phone number from the full FHIR phone number stored in
     * the [focus] element.
     * @return a mutable list containing the local number
     */
    fun getPhoneNumberLocalNumber(focus: MutableList<Base>): MutableList<Base> {
        val matchResult = regex.find(focus[0].toString())
        val localNumber = "${matchResult?.groups?.get(5)?.value}${matchResult?.groups?.get(6)?.value}"
        return mutableListOf(IntegerType(localNumber))
    }

    /**
     * Gets the FHIR name use code stored in the [focus] element and converts to HL7 v2.5 - 0200 - Name type.
     * @return a mutable list containing the single character HL7 name type
     */
    fun getNameUseCode(focus: MutableList<Base>): MutableList<Base> {
        return when (NameUse.fromCode((focus[0] as Enumeration<*>).code)) {
            NameUse.OFFICIAL -> mutableListOf(StringType("L"))
            NameUse.USUAL -> mutableListOf(StringType("D"))
            NameUse.MAIDEN -> mutableListOf(StringType("M"))
            NameUse.NICKNAME -> mutableListOf(StringType("N"))
            NameUse.ANONYMOUS -> mutableListOf(StringType("S"))
            else -> mutableListOf()
        }
    }

    /**
     * Gets the FHIR V3 act code stored in the [focus] element and converts to HL7 v2.5.1
     * Some segments such as PV1.2 use string versions of this field in HL7 v2
     * @return a mutable list containing the HL7 single character version of the code
     */
    fun getPatientClass(focus: MutableList<Base>): MutableList<Base> {
        return when (V3ActCode.fromCode((focus[0] as CodeType).code)) {
            V3ActCode.EMER -> mutableListOf(StringType("E"))
            V3ActCode.IMP -> mutableListOf(StringType("I"))
            V3ActCode.PRENC -> mutableListOf(StringType("P"))
            V3ActCode.AMB -> mutableListOf(StringType("O"))
            else -> mutableListOf()
        }
    }

    /**
     * Gets the FHIR gender stored in the [focus] element
     * and converts to HL7 v2.5.1 - 0001 - Administrative Sex
     * @return a mutable list containing the HL7 single character version of the code
     */
    fun getAdministrativeGenderCode(focus: MutableList<Base>): MutableList<Base> {
        return when (AdministrativeGender.fromCode((focus[0] as Enumeration<*>).code)) {
            AdministrativeGender.UNKNOWN -> mutableListOf(StringType("U"))
            AdministrativeGender.FEMALE -> mutableListOf(StringType("F"))
            AdministrativeGender.MALE -> mutableListOf(StringType("M"))
            AdministrativeGender.OTHER -> mutableListOf(StringType("O"))
            else -> mutableListOf()
        }
    }

    /**
     * Translate a boolean-type value into the single character Y/N value used by HL7.
     * @return a mutable list containing the HL7 single character version of the code
     */
    fun getYesNoValue(focus: MutableList<Base>): MutableList<Base> {
<<<<<<< HEAD
        return when (focus[0].toString()) {
=======
        return when (focus[0].primitiveValue()) {
>>>>>>> 58599e35
            "true" -> mutableListOf(StringType("Y"))
            "false" -> mutableListOf(StringType("N"))
            else -> mutableListOf(StringType(""))
        }
    }
}

/**
 * Custom resolver for the FHIR path engine.
 */
class FhirPathCustomResolver : FHIRPathEngine.IEvaluationContext {
    override fun resolveConstant(appContext: Any?, name: String?, beforeContext: Boolean): Base? {
        // Name is always passed in from the FHIR path engine
        require(!name.isNullOrBlank())

        return when {
            appContext == null || appContext !is CustomContext ->
                throw PathEngineException("No context available to resolve constant '$name'")

            // Support prefix constant replacement like for URLs similar to %ext in FHIRPathEngine
            // E.g., '%resource.source.extension(%`rsext-source-software-vendor-org`).value' where
            // rsext is the defined constant.
            name.startsWith("`") -> {
                val constantNameParts = name.trimStart('`').split("-", limit = 2)
                when (constantNameParts.size) {
                    // 2 parts means the constant is a prefix and there is a suffix
                    2 -> {
                        val constantValue = appContext.constants[constantNameParts[0]]
                        constantValue?.let {
                            StringType(constantValue + constantNameParts[1].trimEnd('`'))
                        }
                    }

                    // 1 part means the constant is surrounded by `, useful for separating other text from the constant name
                    1 -> {
                        val constantValue = appContext.constants[constantNameParts[0].trimEnd('`')]
                        constantValue?.let {
                            StringType(constantValue)
                        }
                    }

                    else -> null
                }
            }

            // Just a straight constant replacement
            appContext.constants.contains(name) -> {
                // Return the type depending on the contents of the variable
                if (NumberUtils.isDigits(appContext.constants[name])) {
                    IntegerType(NumberUtils.createInteger(appContext.constants[name]))
                } else StringType(appContext.constants[name])
            }
            // Must return null as the resolver is called by the FhirPathEngine to test for non-constants too
            else -> null
        }
    }

    override fun resolveConstantType(appContext: Any?, name: String?): TypeDetails {
        throw NotImplementedError("Not implemented")
    }

    override fun log(argument: String?, focus: MutableList<Base>?): Boolean {
        throw NotImplementedError("Not implemented")
    }

    override fun resolveFunction(functionName: String?): FunctionDetails {
        check(!functionName.isNullOrBlank())
        return when (CustomFHIRFunctionNames.valueOf(functionName.replaceFirstChar(Char::titlecase))) {
            CustomFHIRFunctionNames.GetAddressUse -> {
                FunctionDetails("convert FHIR address type to HL7", 0, 0)
            }
            CustomFHIRFunctionNames.GetPhoneNumberCountryCode -> {
                FunctionDetails("extract country code from FHIR phone number", 0, 0)
            }
            CustomFHIRFunctionNames.GetPhoneNumberAreaCode -> {
                FunctionDetails("extract country code from FHIR phone number", 0, 0)
            }
            CustomFHIRFunctionNames.GetPhoneNumberLocalNumber -> {
                FunctionDetails("extract country code from FHIR phone number", 0, 0)
            }
            CustomFHIRFunctionNames.GetTelecomUseCode -> {
                FunctionDetails("convert FHIR contact point use to HL7 telecom use code", 0, 0)
            }
            CustomFHIRFunctionNames.GetNameUseCode -> {
                FunctionDetails("convert FHIR name use code and coverts it to HL7 name type code", 0, 0)
            }
            CustomFHIRFunctionNames.GetPatientClass -> {
                FunctionDetails("convert FHIR class code and coverts it to HL7 v3 act code", 0, 0)
            }
            CustomFHIRFunctionNames.GetAdministrativeGenderCode -> {
                FunctionDetails("convert FHIR class code and coverts it to HL7 gender", 0, 0)
            }
            CustomFHIRFunctionNames.GetYesNoValue -> {
                FunctionDetails("convert FHIR class code and coverts it to Y/N", 0, 0)
            }
        }
    }

    override fun checkFunction(
        appContext: Any?,
        functionName: String?,
        parameters: MutableList<TypeDetails>?
    ): TypeDetails {
        throw NotImplementedError("Not implemented")
    }

    override fun executeFunction(
        appContext: Any?,
        focus: MutableList<Base>?,
        functionName: String?,
        parameters: MutableList<MutableList<Base>>?
    ): MutableList<Base> {
        check(focus != null)
        check(!functionName.isNullOrBlank())
        return (
            when (CustomFHIRFunctionNames.valueOf(functionName.replaceFirstChar(Char::titlecase))) {
                CustomFHIRFunctionNames.GetAddressUse -> {
                    CustomFHIRFunctions.getAddressUse(focus)
                }
                CustomFHIRFunctionNames.GetPhoneNumberCountryCode -> {
                    CustomFHIRFunctions.getPhoneNumberCountryCode(focus)
                }
                CustomFHIRFunctionNames.GetPhoneNumberAreaCode -> {
                    CustomFHIRFunctions.getPhoneNumberAreaCode(focus)
                }
                CustomFHIRFunctionNames.GetPhoneNumberLocalNumber -> {
                    CustomFHIRFunctions.getPhoneNumberLocalNumber(focus)
                }
                CustomFHIRFunctionNames.GetTelecomUseCode -> {
                    CustomFHIRFunctions.getTelecomUseCode(focus)
                }
                CustomFHIRFunctionNames.GetNameUseCode -> {
                    CustomFHIRFunctions.getNameUseCode(focus)
                }
                CustomFHIRFunctionNames.GetPatientClass -> {
                    CustomFHIRFunctions.getPatientClass(focus)
                }
                CustomFHIRFunctionNames.GetAdministrativeGenderCode -> {
                    CustomFHIRFunctions.getAdministrativeGenderCode(focus)
                }
                CustomFHIRFunctionNames.GetYesNoValue -> {
                    CustomFHIRFunctions.getYesNoValue(focus)
                }
            }
            )
    }

    override fun resolveReference(appContext: Any?, url: String?): Base? {
        // Name is always passed in from the FHIR path engine
        require(!url.isNullOrBlank())

        return when (appContext) {
            null, !is CustomContext -> throw PathEngineException("No context available to resolve constant '$url'")
            else -> appContext.bundle.entry.find { it.fullUrl == url }?.resource
        }
    }

    override fun conformsToProfile(appContext: Any?, item: Base?, url: String?): Boolean {
        throw NotImplementedError("Not implemented")
    }

    override fun resolveValueSet(appContext: Any?, url: String?): ValueSet {
        throw NotImplementedError("Not implemented")
    }
}<|MERGE_RESOLUTION|>--- conflicted
+++ resolved
@@ -226,11 +226,7 @@
      * @return a mutable list containing the HL7 single character version of the code
      */
     fun getYesNoValue(focus: MutableList<Base>): MutableList<Base> {
-<<<<<<< HEAD
-        return when (focus[0].toString()) {
-=======
         return when (focus[0].primitiveValue()) {
->>>>>>> 58599e35
             "true" -> mutableListOf(StringType("Y"))
             "false" -> mutableListOf(StringType("N"))
             else -> mutableListOf(StringType(""))
