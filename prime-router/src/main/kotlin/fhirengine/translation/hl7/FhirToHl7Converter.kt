package gov.cdc.prime.router.fhirengine.translation.hl7

import ca.uhn.hl7v2.HL7Exception
import ca.uhn.hl7v2.model.Message
import ca.uhn.hl7v2.util.Terser
import gov.cdc.prime.router.fhirengine.translation.hl7.schema.ConfigSchema
import gov.cdc.prime.router.fhirengine.translation.hl7.schema.ConfigSchemaElement
import gov.cdc.prime.router.fhirengine.translation.hl7.schema.ConfigSchemaReader
import gov.cdc.prime.router.fhirengine.translation.hl7.utils.ConstantSubstitutor
import gov.cdc.prime.router.fhirengine.translation.hl7.utils.CustomContext
import gov.cdc.prime.router.fhirengine.translation.hl7.utils.FhirPathUtils
import gov.cdc.prime.router.fhirengine.translation.hl7.utils.HL7Utils
import org.apache.logging.log4j.kotlin.Logging
import org.hl7.fhir.r4.model.Base
import org.hl7.fhir.r4.model.Bundle

/**
 * Convert a FHIR bundle to an HL7 message using the [schemaRef] to perform the conversion.
 * The converter will error out if [strict] is set to true and there is an error during the conversion.  if [strict]
 * is set to false (the default) then any conversion errors are logged as a warning.  Note [strict] does not affect
 * the schema validation process.
 * @property terser the terser to use for building the HL7 message (use for dependency injection)
 * @property constantSubstitutor the constant substitutor. Should be a static instance, but is not thread safe
 */
class FhirToHl7Converter(
    private val schemaRef: ConfigSchema,
    private val strict: Boolean = false,
    private var terser: Terser? = null,
    // the constant substituor is not thread save, so we need one instance per converter instead of using a shared copy
    private val constantSubstitutor: ConstantSubstitutor = ConstantSubstitutor()
) : Logging {

    private val hl7StringSubstitutor = ConstantSubstitutor()
    /**
     * Convert a FHIR bundle to an HL7 message using the [schema] in the [schemaFolder] location to perform the conversion.
     * The converter will error out if [strict] is set to true and there is an error during the conversion.  if [strict]
     * is set to false (the default) then any conversion errors are logged as a warning.  Note [strict] does not affect
     * the schema validation process.
     * @property terser the terser to use for building the HL7 message (use for dependency injection)
     */
    constructor(
        schema: String,
        schemaFolder: String,
        strict: Boolean = false,
        terser: Terser? = null
    ) : this(ConfigSchemaReader.fromFile(schema, schemaFolder), strict, terser)

    /**
     * Convert the given [bundle] to an HL7 message.
     * @return the HL7 message
     */
    fun convert(bundle: Bundle): Message {
        // Sanity check, but the schema is assumed good to go here
        check(!schemaRef.hl7Type.isNullOrBlank())
        check(!schemaRef.hl7Version.isNullOrBlank())
        val message = HL7Utils.SupportedMessages.getMessageInstance(schemaRef.hl7Type!!, schemaRef.hl7Version!!)

        // Sanity check, but at this point we know we have a good schema
        check(message != null)
        terser = Terser(message)
        processSchema(schemaRef, bundle, bundle)
        return message
    }

    /**
     * Generate HL7 data for the elements for the given [schema] using [bundle] and [context] starting at the
     * [focusResource] in the bundle.
     */
    internal fun processSchema(
        schema: ConfigSchema,
        bundle: Bundle,
        focusResource: Base,
        context: CustomContext = CustomContext(bundle, bundle)
    ) {
        logger.debug("Processing schema: ${schema.name} with ${schema.elements.size} elements")
        // Add any schema level constants to the context
        // We need to create a new context, so constants exist only within their specific schema tree
        val schemaContext = CustomContext.addConstants(schema.constants, context)
        schema.elements.forEach { element ->
            processElement(element, bundle, focusResource, schemaContext)
        }
    }

    /**
     * Generate HL7 data for an [element] using [bundle] and [context] and starting at the [focusResource] in the bundle.
     */
    internal fun processElement(
        element: ConfigSchemaElement,
        bundle: Bundle,
        focusResource: Base,
        context: CustomContext
    ) {
        logger.trace("Started processing of element ${element.name}...")
        // Add any element level constants to the context
        val elementContext = CustomContext.addConstants(element.constants, context)
        var debugMsg = "Processed element name: ${element.name}, required: ${element.required}, "

        // First we need to resolve a resource value if available.
        val focusResources = getFocusResources(element, bundle, focusResource, elementContext)
        if (focusResources.isEmpty() && element.required == true) {
            // There are no sources to parse, but the element was required
            throw RequiredElementException(element)
        } else if (focusResources.isEmpty()) debugMsg += "resource: NONE"

        focusResources.forEachIndexed { index, singleFocusResource ->
            // The element context must now get the focus resource
            elementContext.focusResource = singleFocusResource
            if (canEvaluate(element, bundle, singleFocusResource, elementContext)) {
                when {
                    // If this is a schema then process it.
                    element.schemaRef != null -> {
                        // Schema references can have new index references
                        val indexContext = if (element.resourceIndex.isNullOrBlank()) elementContext
                        else CustomContext.addConstant(
                            element.resourceIndex!!,
                            index.toString(),
                            elementContext
                        )
                        logger.debug("Processing element ${element.name} with schema ${element.schema} ...")
                        processSchema(element.schemaRef!!, bundle, singleFocusResource, indexContext)
                    }

                    // A value
                    element.value.isNotEmpty() && element.hl7Spec.isNotEmpty() -> {
                        val value = getValue(element, bundle, singleFocusResource, elementContext)
                        setHl7Value(element, value, context)
                        debugMsg += "condition: true, resourceType: ${singleFocusResource.fhirType()}, " +
                            "value: $value, hl7Spec: ${element.hl7Spec}"
                    }

                    // This should never happen as the schema was validated prior to getting here
                    else -> throw IllegalStateException()
                }
            } else if (element.required == true) {
                // The condition was not met, but the element was required
                throw RequiredElementException(element)
            } else {
                debugMsg += "condition: false, resourceType: ${singleFocusResource.fhirType()}"
            }
        }
        // Only log for elements that require values
//        if (element.schemaRef == null) logger.debug(debugMsg)
        logger.trace("End processing of element ${element.name}.")
    }

    /**
     * Get the first valid string from the list of values specified in the schema for a given [element] using
     * [bundle] and [context] starting at the [focusResource].
     * @return the value for the element or an empty string if no value found
     */
    internal fun getValue(
        element: ConfigSchemaElement,
        bundle: Bundle,
        focusResource: Base,
        context: CustomContext
    ): String {
        var retVal = ""
        run findValue@{
            element.value.forEach {
                val value = if (it.isBlank()) ""
                else try {
                    FhirPathUtils.evaluateString(context, focusResource, bundle, it)
                } catch (e: SchemaException) {
                    logger.error("Error while getting value for element ${element.name}", e)
                    ""
                }
                logger.trace("Evaluated value expression '$it' to '$value'")
                if (value.isNotBlank()) {
                    retVal = value
                    return@findValue
                }
            }
        }
        return retVal
    }

    /**
     * Determine the focus resource for an [element] using [bundle] and the [previousFocusResource].
     * @return a list of focus resources containing at least one resource.  Multiple resources are returned for collections
     */
    internal fun getFocusResources(
        element: ConfigSchemaElement,
        bundle: Bundle,
        previousFocusResource: Base,
        context: CustomContext
    ): List<Base> {
        val resourceList = if (element.resource == null) {
            listOf(previousFocusResource)
        } else {
            val evaluatedResource = FhirPathUtils
                .evaluate(context, previousFocusResource, bundle, element.resource!!)
            evaluatedResource
        }

        return resourceList
    }

    /**
     * Test if an [element] can be evaluated based on the [element]'s condition.  Use the [bundle] and [focusResource] * to evaluate the condition expression.
     * @return true if the condition expression evaluates to a boolean or if the condition expression is empty, false otherwise
     */
    internal fun canEvaluate(
        element: ConfigSchemaElement,
        bundle: Bundle,
        focusResource: Base,
        context: CustomContext
    ): Boolean {
        return element.condition?.let {
            try {
                FhirPathUtils.evaluateCondition(context, focusResource, bundle, it)
            } catch (e: SchemaException) {
                logger.warn(
                    "Condition for element ${element.name} did not evaluate to a boolean type, " +
                        "so the condition failed."
                )
                false
            }
        } ?: true
    }

    /**
     * Set the [value] an [element]'s HL7 spec.
     */
    internal fun setHl7Value(element: ConfigSchemaElement, value: String, context: CustomContext) {
        if (value.isBlank() && element.required == true) {
            // The value is empty, but the element was required
            throw RequiredElementException(element)
        }
        element.hl7Spec.forEach { rawHl7Spec ->
<<<<<<< HEAD
            logger.trace("Setting HL7 value for element ${element.name}, spec $rawHl7Spec")
            val resolvedHl7Spec = hl7StringSubstitutor.replace(rawHl7Spec, context)
=======
            val resolvedHl7Spec = constantSubstitutor.replace(rawHl7Spec, context)
>>>>>>> 4ff0690c
            try {
                terser!!.set(resolvedHl7Spec, value)
                logger.trace("Set HL7 $resolvedHl7Spec = $value")
            } catch (e: HL7Exception) {
                val msg = "Could not set HL7 value for spec $resolvedHl7Spec for element ${element.name}"
                if (strict) {
                    logger.error(msg, e)
                    throw HL7ConversionException(msg, e)
                } else logger.warn(msg, e)
            } catch (e: IllegalArgumentException) {
                val msg = "Invalid Hl7 spec $resolvedHl7Spec specified in schema for element ${element.name}"
                if (strict) {
                    logger.error(msg, e)
                    throw SchemaException(msg, e)
                } else logger.warn(msg, e)
            } catch (e: Exception) {
                val msg = "Unknown error while processing element ${element.name}."
                if (strict) {
                    logger.error(msg, e)
                    throw HL7ConversionException(msg, e)
                } else logger.warn(msg, e)
            }
        }
    }
}<|MERGE_RESOLUTION|>--- conflicted
+++ resolved
@@ -29,8 +29,6 @@
     // the constant substituor is not thread save, so we need one instance per converter instead of using a shared copy
     private val constantSubstitutor: ConstantSubstitutor = ConstantSubstitutor()
 ) : Logging {
-
-    private val hl7StringSubstitutor = ConstantSubstitutor()
     /**
      * Convert a FHIR bundle to an HL7 message using the [schema] in the [schemaFolder] location to perform the conversion.
      * The converter will error out if [strict] is set to true and there is an error during the conversion.  if [strict]
@@ -227,12 +225,7 @@
             throw RequiredElementException(element)
         }
         element.hl7Spec.forEach { rawHl7Spec ->
-<<<<<<< HEAD
-            logger.trace("Setting HL7 value for element ${element.name}, spec $rawHl7Spec")
-            val resolvedHl7Spec = hl7StringSubstitutor.replace(rawHl7Spec, context)
-=======
             val resolvedHl7Spec = constantSubstitutor.replace(rawHl7Spec, context)
->>>>>>> 4ff0690c
             try {
                 terser!!.set(resolvedHl7Spec, value)
                 logger.trace("Set HL7 $resolvedHl7Spec = $value")
