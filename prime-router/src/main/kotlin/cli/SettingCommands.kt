--- conflicted
+++ resolved
@@ -22,11 +22,7 @@
 import com.github.kittinunf.fuel.core.Headers.Companion.CONTENT_TYPE
 import com.github.kittinunf.fuel.core.Response
 import com.github.kittinunf.fuel.core.extensions.authentication
-<<<<<<< HEAD
-import com.github.kittinunf.fuel.core.extensions.jsonBody
 import com.github.kittinunf.fuel.json.FuelJson
-=======
->>>>>>> 65ce701f
 import com.github.kittinunf.fuel.json.responseJson
 import com.github.kittinunf.result.Result
 import gov.cdc.prime.router.DeepOrganization
@@ -107,12 +103,9 @@
         payload: String
     ): String {
         val path = formPath(environment, Operation.PUT, settingType, settingName)
-<<<<<<< HEAD
         if (verbose) {
             echo("PUT $path :: $payload")
         }
-=======
->>>>>>> 65ce701f
         val output = SettingsUtilities.put(path, accessToken, payload)
         val (_, response, result) = output
         return when (result) {
@@ -131,12 +124,9 @@
 
     fun delete(environment: Environment, accessToken: String, settingType: SettingType, settingName: String): String {
         val path = formPath(environment, Operation.DELETE, settingType, settingName)
-<<<<<<< HEAD
         if (verbose) {
             echo("DELETE $path")
         }
-=======
->>>>>>> 65ce701f
         val (_, response, result) = SettingsUtilities.delete(path, accessToken)
         return when (result) {
             is Result.Failure ->
@@ -148,12 +138,9 @@
 
     fun get(environment: Environment, accessToken: String, settingType: SettingType, settingName: String): String {
         val path = formPath(environment, Operation.GET, settingType, settingName)
-<<<<<<< HEAD
         if (verbose) {
             echo("GET $path")
         }
-=======
->>>>>>> 65ce701f
         val (_, response, result) = SettingsUtilities.get(path, accessToken)
         return when (result) {
             is Result.Failure ->
