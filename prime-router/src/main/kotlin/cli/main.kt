--- conflicted
+++ resolved
@@ -294,10 +294,7 @@
         FhirPathCommand(),
         ConvertValuesetsYamlToCSV(),
         ProcessHl7Commands(),
-<<<<<<< HEAD
         ValidateSettingCommands()
-=======
         ValidateTranslationSchemaCommand()
->>>>>>> 5b2edaa7
     )
     .main(args)