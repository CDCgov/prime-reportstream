--- conflicted
+++ resolved
@@ -57,27 +57,11 @@
 ) {
     lateinit var db: DatabaseAccess
 
-<<<<<<< HEAD
-    enum class AwesomeTest(val description: String) {
-        ping("Is the reports endpoint alive and listening?"),
-        end2end("Create Fake data, submit, wait, confirm sent via database lineage data"),
-        merge("Submit multiple files, wait, confirm via db that merge occurred"),
-        dbconnections("Test weird problem wherein many 'sends' cause db connection failures"),
-        hl7null("The NULL transport does db work, but no transport.  Uses HL7 format"),
-        // Note: 10,000 lines fake data generation took about 90 seconds on my laptop.  6Meg.
-        huge("Submit $REPORT_MAX_ITEMS line csv file, wait, confirm via db.  Slow."),
-        toobig("Submit ${REPORT_MAX_ITEMS + 1} lines, which should be an error.  Slower ;)"),
-        toomanycols("Submit a file with more than $REPORT_MAX_ITEM_COLUMNS columns, which should error"),
-        badcsv("Submit badly formatted csv file - should get an error"),
-        stracbasic("Basic strac test to REDOX only."),
-        strac("Submit data in the strac schema format, wait, confirm via database queries"),
-=======
     enum class TestStatus(val description: String) {
         DRAFT("Experimental"), // Tests that are experimental
         FAILS("Always fails"), // For tests that just always fail, and we haven't fixed the issue yet.
         SLOW("Good test, but slow"), // For tests that are crazy slow
         GOODSTUFF("Part of Smoke test"), // Only Smoke the Good Stuff.
->>>>>>> c38b6606
     }
 
     enum class AwesomeTest(
@@ -194,16 +178,8 @@
                 AwesomeTest.ping -> doPingTest(environment)
                 AwesomeTest.end2end -> doEnd2EndTest(environment)
                 AwesomeTest.merge -> doMergeTest(environment)
-<<<<<<< HEAD
-                AwesomeTest.dbconnections -> doDbConnectionTest(environment)
-                AwesomeTest.hl7null -> doNullTest(environment)
-                AwesomeTest.huge -> doHugeTest(environment)
-                AwesomeTest.toobig -> doTooManyItemsTest(environment)
-                AwesomeTest.toomanycols -> doTooManyColumnsTest(environment)
-=======
                 AwesomeTest.hl7null -> doHL7NullTest(environment)
                 AwesomeTest.toomanycols -> doTooManyColsTest(environment)
->>>>>>> c38b6606
                 AwesomeTest.badcsv -> doBadCsvTest(environment)
                 AwesomeTest.stracbasic -> doStracBasicTest(environment)
                 AwesomeTest.huge -> doHugeTest(environment)
@@ -258,11 +234,7 @@
             simpleRepSender,
             fakeItemCount,
             receivingStates,
-<<<<<<< HEAD
-            allTargetCounties,
-=======
             allGoodCounties,
->>>>>>> c38b6606
             dir,
         )
         echo("Created datafile $file")
@@ -286,24 +258,15 @@
     }
 
     private fun doMergeTest(environment: ReportStreamEnv) {
-<<<<<<< HEAD
-        val fakeItemCount = allIgnoreReceivers.size * 5 // 5 to each receiver
-        echo("Merge test of: ${environment.endPoint} across $allTargetCounties")
-=======
         val fakeItemCount = allGoodReceivers.size * 5 // 5 to each receiver
         val numResends = 5
         ugly("Starting merge test:  Merge $numResends reports, each of which sends to $allGoodCounties")
->>>>>>> c38b6606
         val file = FileUtilities.createFakeFile(
             metadata,
             simpleRepSender,
             fakeItemCount,
             receivingStates,
-<<<<<<< HEAD
-            allTargetCounties,
-=======
             allGoodCounties,
->>>>>>> c38b6606
             dir,
         )
         echo("Created datafile $file")
@@ -493,11 +456,7 @@
     private fun doTooManyColsTest(
         environment: ReportStreamEnv
     ) {
-<<<<<<< HEAD
-        echo("Testing a file with too .")
-=======
         ugly("Starting toomanycols Test: submitting a file with too many columns.")
->>>>>>> c38b6606
         val file = File("./src/test/csv_test_files/input/too-many-columns.csv")
         if (!file.exists()) {
             error("Unable to find file ${file.absolutePath} to do toomanycols test")
@@ -515,46 +474,6 @@
             }
         } catch (e: Exception) {
             bad("***toomanycols Test FAILED***: Unable to parse json response")
-        }
-    }
-
-    private fun doBadCsvTest(environment: ReportStreamEnv) {
-        val filenames = listOf("not-a-csv-file.csv", /* "column-headers-only.csv", */ "completely-empty-file.csv")
-        filenames.forEachIndexed { i, filename ->
-            ugly("Starting badcsv file Test $i: submitting $filename")
-            val file = File("./src/test/csv_test_files/input/$filename")
-            if (!file.exists()) {
-                error("Unable to find file ${file.absolutePath} to do badcsv test")
-            }
-            val (responseCode, json) = HttpUtilities.postReportFile(
-                environment,
-                file,
-                org.name,
-                simpleRepSender.name,
-                key
-            )
-            echo("Response to POST: $responseCode")
-            echo(json)
-            if (responseCode >= 400) {
-                good("badcsv Test $i of $filename passed: Failure HttpStatus code was returned.")
-            } else {
-                bad("***badcsv Test $i of $filename FAILED: Expecting a failure HttpStatus. ***")
-            }
-            try {
-                val tree = jacksonObjectMapper().readTree(json)
-                if (tree["id"] == null || tree["id"].isNull) {
-                    good("badcsv Test $i of $filename passed: No UUID was returned.")
-                } else {
-                    bad("***badcsv Test $i of $filename FAILED: RS returned a valid UUID for a bad CSV. ***")
-                }
-                if (tree["errorCount"].intValue() > 0) {
-                    good("badcsv Test $i of $filename passed: At least one error was returned.")
-                } else {
-                    bad("***badcsv Test $i of $filename FAILED: No error***")
-                }
-            } catch (e: Exception) {
-                bad("***badcsv Test $i of $filename FAILED***: Unexpected json returned")
-            }
         }
     }
 
@@ -632,23 +551,14 @@
     private fun doStracTest(
         environment: ReportStreamEnv
     ) {
-<<<<<<< HEAD
-        echo("Test sending Strac data to: ${environment.endPoint} across $allTargetCounties")
-        val fakeItemCount = allIgnoreReceivers.size * 5 // 5 to each receiver
-=======
         ugly("Starting bigly strac Test: sending Strac data to all of these receivers: $allGoodCounties!")
         val fakeItemCount = allGoodReceivers.size * 5 // 5 to each receiver
->>>>>>> c38b6606
         val file = FileUtilities.createFakeFile(
             metadata,
             stracSender,
             fakeItemCount,
             receivingStates,
-<<<<<<< HEAD
-            allTargetCounties,
-=======
             allGoodCounties,
->>>>>>> c38b6606
             dir,
         )
         echo("Created datafile $file")
@@ -742,16 +652,6 @@
         val stracSenderName = "ignore-strac"
         val stracSender = settings.findSender("$orgName.$stracSenderName")
             ?: error("Unable to find sender $stracSenderName for organization ${org.name}")
-
-<<<<<<< HEAD
-        val allIgnoreReceivers = settings.receivers.filter { it.organizationName == orgName }
-        val csvReceiver = allIgnoreReceivers.filter { it.name == "CSV" }[0]
-        val hl7Receiver = allIgnoreReceivers.filter { it.name == "HL7" }[0]
-        val hl7BatchReceiver = allIgnoreReceivers.filter { it.name == "HL7_BATCH" }[0]
-        val redoxReceiver = allIgnoreReceivers.filter { it.name == "REDOX" }[0]
-        val hl7NullReceiver = allIgnoreReceivers.filter { it.name == "HL7_NULL" }[0]
-        val allTargetCounties = allIgnoreReceivers.map { it.name }.joinToString(",")
-=======
         val allGoodReceivers = settings.receivers.filter {
             it.organizationName == orgName && !it.name.contains("FAIL")
         }
@@ -764,7 +664,6 @@
         val sftpFailReceiver = settings.receivers.filter {
             it.organizationName == orgName && it.name == "SFTP_FAIL"
         }[0]
->>>>>>> c38b6606
 
         const val ANSI_RESET = "\u001B[0m"
         const val ANSI_BLACK = "\u001B[30m"
