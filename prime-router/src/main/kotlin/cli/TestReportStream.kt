--- conflicted
+++ resolved
@@ -232,11 +232,8 @@
             Waters(),
             RepeatWaters(),
             InternationalContent(),
-<<<<<<< HEAD
+            Hl7Ingest()
             SantaClaus()
-=======
-            Hl7Ingest()
->>>>>>> 68364bc9
         )
     }
 }
