--- conflicted
+++ resolved
@@ -691,19 +691,11 @@
     override val name = "badcsv"
     override val description = "Submit badly formatted csv files - should get errors"
     override val status = TestStatus.SMOKE
-
-<<<<<<< HEAD
-    private fun doBadCsvTest(environment: ReportStreamEnv) {
-        val filenames = listOf("not-a-csv-file.csv", "column-headers-only.csv", "completely-empty-file.csv")
-        filenames.forEach { filename ->
-            echo("Testing $filename")
-=======
     override fun run(environment: ReportStreamEnv, options: CoolTestOptions): Boolean {
         val filenames = listOf("not-a-csv-file.csv", /* "column-headers-only.csv", */ "completely-empty-file.csv")
         var passed = true
         filenames.forEachIndexed { i, filename ->
             ugly("Starting badcsv file Test $i: submitting $filename")
->>>>>>> ccf6bc29
             val file = File("./src/test/csv_test_files/input/$filename")
             if (!file.exists()) {
                 error("Unable to find file ${file.absolutePath} to do badcsv test")
@@ -719,40 +711,25 @@
             if (responseCode >= 400) {
                 good("Test of Bad CSV file $filename passed: Failure HttpStatus code was returned.")
             } else {
-<<<<<<< HEAD
-                bad("***Test of Bad CSV file $filename FAILED: Expecting a failure HttpStatus. ***")
-=======
                 bad("***badcsv Test $i of $filename FAILED: Expecting a failure HttpStatus. ***")
                 passed = false
->>>>>>> ccf6bc29
             }
             try {
                 val tree = jacksonObjectMapper().readTree(json)
                 if (tree["id"] == null || tree["id"].isNull) {
                     good("Test of Bad CSV file $filename passed: No UUID was returned.")
                 } else {
-<<<<<<< HEAD
-                    bad("***Test of Bad CSV file $filename FAILED: RS returned a valid UUID for a bad CSV. ***")
-=======
                     bad("***badcsv Test $i of $filename FAILED: RS returned a valid UUID for a bad CSV. ***")
                     passed = false
->>>>>>> ccf6bc29
                 }
                 if (tree["errorCount"].intValue() > 0) {
                     good("Test of Bad CSV file $filename passed: At least one error was returned.")
                 } else {
-<<<<<<< HEAD
-                    bad("***Test of Bad CSV file $filename FAILED: No error***")
-                }
-            } catch (e: Exception) {
-                bad("***Test of Bad Csv file $filename FAILED***: Unexpected json returned")
-=======
                     bad("***badcsv Test $i of $filename FAILED: No error***")
                     passed = false
                 }
             } catch (e: Exception) {
                 passed = bad("***badcsv Test $i of $filename FAILED***: Unexpected json returned")
->>>>>>> ccf6bc29
             }
         }
         return passed
