--- conflicted
+++ resolved
@@ -359,12 +359,8 @@
             it.organizationName == orgName &&
                 !it.name.contains("FAIL") &&
                 !it.name.contains("BLOBSTORE") &&
-<<<<<<< HEAD
-                !it.name.contains("QUALITY")
-=======
                 !it.name.contains("QUALITY") &&
                 !it.name.contains("AS2")
->>>>>>> 591a9bb7
         }
         val allGoodCounties = allGoodReceivers.map { it.name }.joinToString(",")
 
@@ -1298,14 +1294,10 @@
 
     override fun run(environment: ReportStreamEnv, options: CoolTestOptions): Boolean {
         if (options.env != "local") {
-<<<<<<< HEAD
             return bad(
                 "***intcontent Test FAILED***: This test can only be run locally " +
                     "as it needs access to the SFTP folder."
             )
-=======
-            return bad("***intcontent Test FAILED***: This test can only be run locally as it needs access to the SFTP folder.")
->>>>>>> 591a9bb7
         }
 
         // Make sure we have access to the SFTP folder
