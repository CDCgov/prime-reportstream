package gov.cdc.prime.router.cli

import com.github.ajalt.clikt.completion.CompletionCandidates
import com.github.ajalt.clikt.core.CliktCommand
import com.github.ajalt.clikt.parameters.groups.mutuallyExclusiveOptions
import com.github.ajalt.clikt.parameters.groups.single
import com.github.ajalt.clikt.parameters.options.convert
import com.github.ajalt.clikt.parameters.options.flag
import com.github.ajalt.clikt.parameters.options.option
import com.github.ajalt.clikt.parameters.types.int
import gov.cdc.prime.router.ActionLog
import gov.cdc.prime.router.CovidSender
import gov.cdc.prime.router.CustomConfiguration
import gov.cdc.prime.router.CustomerStatus
import gov.cdc.prime.router.DefaultValues
import gov.cdc.prime.router.FakeReport
import gov.cdc.prime.router.FileSettings
import gov.cdc.prime.router.FileSource
import gov.cdc.prime.router.Hl7Configuration
import gov.cdc.prime.router.Metadata
import gov.cdc.prime.router.Receiver
import gov.cdc.prime.router.Report
import gov.cdc.prime.router.Schema
import gov.cdc.prime.router.Sender
import gov.cdc.prime.router.SettingsProvider
import gov.cdc.prime.router.Translator
import gov.cdc.prime.router.serializers.CsvSerializer
import gov.cdc.prime.router.serializers.Hl7Serializer
import gov.cdc.prime.router.serializers.ReadResult
import java.io.File
import java.io.OutputStream
import java.net.HttpURLConnection
import java.net.URL

sealed class InputSource {
    data class FileSource(val fileName: String) : InputSource()
    data class FakeSource(val count: Int) : InputSource()
    data class DirSource(val dirName: String) : InputSource()
    data class ListOfFilesSource(val commaSeparatedList: String) : InputSource() // supports merge.
}

sealed class InputClientInfo {
    data class InputSchema(val schemaName: String) : InputClientInfo()
    data class InputClient(val clientName: String) : InputClientInfo()
}

/**
 * Command to process data in a variety of ways. Pass in a [metadataInstance]
 * and/or [fileSettingsInstance] to reuse this class programmatically and make it run faster.
 */
class ProcessData(
    private val metadataInstance: Metadata? = null,
    private val fileSettingsInstance: FileSettings? = null
) : CliktCommand(
    name = "data",
    help = """
    process data
     
    Use this command to process data in a variety of ways, similar to how the
    REST service might handle data sent to it.
    
    You must always specify input data (via --input, --input-dir, --merge, or
    --input-fake to generate random data) and --input-schema.
    
    The data can then be transformed to a new schema (using --route, --route-to,
    or --output-schema) and written to a given location. Output will be written
    in CSV format unless otherwise specified.
    
    If no output location is set, files are written to the current working
    directory.
    
    To generate test data for later use, use --input-fake with no
    transformations. For example, to generate 5 rows of test data using the
    Florida COVID-19 schema:
    > prime data --input-fake 5 --input-schema fl/fl-covid-19 --output florida-data.csv
    """,
    printHelpOnEmptyArgs = true,
) {
    // Input
    private val inputSource: InputSource? by mutuallyExclusiveOptions(
        option(
            "--merge",
            metavar = "<paths>",
            help = "list of comma-separated CSV files to merge as input"
        ).convert { InputSource.ListOfFilesSource(it) },
        option(
            "--input",
            metavar = "<path>",
            help = "path to CSV file to read",
            completionCandidates = CompletionCandidates.Path
        ).convert { InputSource.FileSource(it) },
        option(
            "--input-fake",
            metavar = "<int>",
            help = "generate N rows of random input according to --input-schema. " +
                "The value is the number of rows to generate."
        ).int().convert { InputSource.FakeSource(it) },
        option(
            "--input-dir",
            metavar = "<dir>",
            help = "path to directory of files",
            completionCandidates = CompletionCandidates.Path
        ).convert { InputSource.DirSource(it) },
    ).single()

    private val inputClientInfo: InputClientInfo? by mutuallyExclusiveOptions(
        option(
            "--input-schema",
            metavar = "<schema_name>",
            help = "interpret input according to this schema"
        ).convert { InputClientInfo.InputSchema(it) },
        option(
            "--input-client",
            metavar = "<client_name>",
            help = "interpret input according to this client"
        ).convert { InputClientInfo.InputClient(it) }
    ).single()

    // Actions
    private val validate by option(
        "--validate",
        help = "Validate stream"
    ).flag(default = true)
    private val send by option(
        "--send",
        help = "send output to receivers"
    ).flag(default = false)
    private val synthesize by option(
        "--synthesize",
        help = "converts live production data into synthesized data"
    ).flag(default = false)

    // Output schema
    private val route by option(
        "--route",
        help = "transform output to the schemas for each receiver the input would be routed to"
    ).flag(default = false)
    private val routeTo by option(
        "--route-to",
        metavar = "<receiver>",
        help = "transform output to the schema for the given receiver"
    )
    private val outputSchema by option(
        "--output-schema",
        metavar = "<name>",
        help = "transform output to the given schema"
    )

    // Output format
    private val forcedFormat by option(
        "--output-format",
        help = "serialize as the specified format. Use the destination format if not specified."
    )

    // Output location
    private val outputFileName by option(
        "--output",
        metavar = "<path>",
        help = "write output to this file. Do not use with --route, which generates multiple outputs."
    )
    private val outputDir by option(
        "--output-dir",
        metavar = "<path>",
        help = "write output files to this directory instead of the working directory. Ignored if --output is set.",
        completionCandidates = CompletionCandidates.Path
    )
    private val nameFormat by option(
        "--name-format",
        metavar = "<file name format>",
        help = "Output using the APHL file format"
    )
    private val receivingOrganization by option(
        "--output-receiving-org",
        metavar = "<org name>",
        help = "Output using the APHL file format"
    )
    private val suppressQstForAoe by option(
        "--suppress-qst-for-aoe",
        help = "Turns off the QST marker on AOE questions when converting to HL7"
    ).flag(default = false)
    private val reportingFacilityName by option(
        "--reporting-facility-name",
        metavar = "<reporting facility name>",
        help = "The name of the reporting facility"
    )
    private val reportingFacilityId by option(
        "--reporting-facility-id",
        metavar = "<reporting facility ID>",
        help = "The ID of the reporting facility"
    )

    // Fake data configuration
    private val targetStates: String? by
    option(
        "--target-states",
        metavar = "<abbrev>",
        help = "when using --input-fake, fill geographic fields using these states, separated by commas. " +
            "States should be two letters, e.g. 'FL'"
    )

    private val targetCounties: String? by
    option(
        "--target-counties",
        metavar = "<name>",
        help = "when using --input-fake, fill county-related fields with these county names, separated by commas."
    )
    private val receivingApplication by option(
        "--receiving-application",
        help = "the receiving application"
    )
    private val receivingFacility by option(
        "--receiving-facility",
        help = "the receiving facility"
    )
    private val includeNcesFacilities by option(
        "--include-nces-facilities",
        help = "matching zip codes to those in the NCES dataset."
    ).flag(default = false)

    /**
     * A list of generated output files.
     */
    val outputReportFiles = mutableListOf<String>()

    private fun mergeReports(
        metadata: Metadata,
        schema: Schema?,
        sender: Sender?,
        settings: SettingsProvider,
        listOfFiles: String
    ): Report {
        if (listOfFiles.isEmpty()) error("No files to merge.")
        val files = listOfFiles.split(",", " ").filter { it.isNotBlank() }
        if (files.isEmpty()) error("No files to merge found in comma separated list.  Need at least one file.")
        val reports = files.map { readReportFromFile(metadata, schema, sender, settings, it) }
        echo("Merging ${reports.size} reports.")
        return Report.merge(reports)
    }

    private fun handleReadResult(result: ReadResult): Report {
        /**
         * Print the action [log].
         */
        fun printLog(log: ActionLog) {
            val itemIndexStr = if (log.index != null) "INDEX=${log.index}, " else ""
            echo("${log.type}: $itemIndexStr${log.detail.message}")
        }
        result.actionLogs.errors.forEach { printLog(it) }
        result.actionLogs.warnings.forEach { printLog(it) }
        return result.report
    }

    private fun readReportFromFile(
        metadata: Metadata,
        schema: Schema?,
        sender: Sender?,
        settings: SettingsProvider,
        fileName: String
    ): Report {
        val schemaName = schema?.name as String
        val file = File(fileName)
        if (!file.exists()) error("$fileName does not exist")
        echo("Opened: ${file.absolutePath}")
        return when (file.extension.lowercase()) {
            "hl7" -> {
                val hl7Serializer = Hl7Serializer(metadata, settings)
                val result = hl7Serializer.readExternal(
                    schemaName,
                    file.inputStream(),
                    FileSource(file.nameWithoutExtension),
                    sender = sender
                )
                handleReadResult(result)
            }
            else -> {
                val csvSerializer = CsvSerializer(metadata)
                return if (FileUtilities.isInternalFile(file)) {
                    csvSerializer.readInternal(
                        schema.name,
                        file.inputStream(),
                        listOf(FileSource(file.nameWithoutExtension))
                    )
                } else {
                    val result =
                        csvSerializer.readExternal(
                            schema.name,
                            file.inputStream(),
                            FileSource(file.nameWithoutExtension),
                            sender = sender
                        )
                    handleReadResult(result)
                }
            }
        }
    }

    private fun writeReportsToFile(
        reports: List<Pair<Report, Report.Format>>,
        metadata: Metadata,
        writeBlock: (report: Report, format: Report.Format, outputStream: OutputStream) -> Unit
    ) {
        if (outputDir == null && outputFileName == null) return

        if (reports.isNotEmpty()) {
            echo("Creating these files:")
        }
        reports
            .flatMap { (report, format) ->
                // Some report formats only support one result per file
                if (format.isSingleItemFormat) {
                    val splitReports = report.split()
                    splitReports.map { Pair(it, format) }
                } else {
                    listOf(Pair(report, format))
                }
            }.forEach { (report, format) ->
                val outputFile = if (outputFileName != null) {
                    File(outputFileName!!)
                } else {
                    // generate a translation config if we don't have
                    val translationConfig = report.destination?.translation ?: CustomConfiguration(
                        report.schema.baseName,
                        format,
                        receivingOrganization = null,
                        nameFormat = nameFormat ?: "standard"
                    )
                    val fileName = Report.formFilename(
                        report.id,
                        report.schema.baseName,
                        format,
                        report.createdDateTime,
                        translationConfig,
                        metadata
                    )
                    File(outputDir ?: ".", fileName)
                }
                outputReportFiles.add(outputFile.absolutePath)
                echo(outputFile.absolutePath)
                if (!outputFile.exists()) {
                    outputFile.createNewFile()
                }
                outputFile.outputStream().use {
                    writeBlock(report, format, it)
                }
            }
    }

    // NOTE: This exists to support not-yet-implemented functionality.
    private fun postHttp(address: String, block: (stream: OutputStream) -> Unit) {
        echo("Sending to: $address")
        val urlObj = URL(address)
        val connection = urlObj.openConnection() as HttpURLConnection
        connection.requestMethod = "POST"
        connection.doOutput = true
        val outputStream = connection.outputStream
        outputStream.use {
            block(it)
        }

        if (connection.responseCode != HttpURLConnection.HTTP_OK) {
            echo("connection: ${connection.responseCode}")
        }
    }

    private fun getOutputFormat(default: Report.Format): Report.Format {
        return if (forcedFormat != null) Report.Format.valueOf(forcedFormat!!) else default
    }

    private fun getDefaultValues(): DefaultValues {
        val values = mutableMapOf<String, String>()
        receivingApplication?.let { values["receiving_application"] = it }
        receivingFacility?.let { values["receiving_facility"] = it }
        return values
    }

    override fun run() {
        // Load the schema and receivers
        val metadata = metadataInstance ?: Metadata.getInstance()
        val fileSettings = fileSettingsInstance ?: FileSettings(FileSettings.defaultSettingsDirectory)
        val csvSerializer = CsvSerializer(metadata)
        val hl7Serializer = Hl7Serializer(metadata, fileSettings)
        echo("Loaded schema and receivers")

        val (schema, sender) = when (inputClientInfo) {
            is InputClientInfo.InputClient -> {
                val clientName = (inputClientInfo as InputClientInfo.InputClient).clientName
<<<<<<< HEAD
                val sender = fileSettings.findSender(clientName) ?: error("Sender $clientName was not found")
                Pair(
                    sender.let {
                        metadata.findSchema(it.schemaName) ?: error("Schema ${it.schemaName} was not found")
                    },
                    sender
                )
=======
                val sender = fileSettings.findSender(clientName)
                if (sender != null && sender is CovidSender) {
                    Pair(
                        sender.let {
                            metadata.findSchema(it.schemaName) ?: error("Schema $clientName is not found")
                        },
                        sender
                    )
                } else {
                    Pair(
                        null, sender
                    )
                }
>>>>>>> 563af2ce
            }
            is InputClientInfo.InputSchema -> {
                val inputSchema = (inputClientInfo as InputClientInfo.InputSchema).schemaName
                val schName = inputSchema.lowercase()
                metadata.findSchema(schName) ?: error("Schema $inputSchema was not found")
                // Get a random sender name that uses the provided schema, or null if no sender is found.
                val sender = fileSettings.senders.filter {
                    it is CovidSender && it.schemaName == schName
                }.randomOrNull()
                Pair(metadata.findSchema(schName), sender)
            }
            else -> {
                error("input schema or client's name must be specified")
            }
        }

        // Gather input source
        var inputReport: Report = when (inputSource) {
            is InputSource.ListOfFilesSource ->
                mergeReports(
                    metadata, schema, sender, fileSettings,
                    (inputSource as InputSource.ListOfFilesSource).commaSeparatedList
                )
            is InputSource.FileSource ->
                readReportFromFile(
                    metadata, schema, sender, fileSettings,
                    (inputSource as InputSource.FileSource).fileName
                )
            is InputSource.DirSource ->
                TODO("Dir source is not implemented")
            is InputSource.FakeSource -> {
                FakeReport(metadata).build(
                    schema as Schema,
                    (inputSource as InputSource.FakeSource).count,
                    FileSource("fake"),
                    targetStates,
                    targetCounties,
                    includeNcesFacilities
                )
            }
            else -> {
                error("input source must be specified")
            }
        }

        // synthesize the data here
        // todo: put these strategies into metadata so we can load them from a file
        val synthesizeStrategies = mapOf(
            "patient_last_name" to Report.SynthesizeStrategy.FAKE,
            "patient_first_name" to Report.SynthesizeStrategy.FAKE,
            "patient_middle_name" to Report.SynthesizeStrategy.FAKE,
            "patient_middle_initial" to Report.SynthesizeStrategy.FAKE,
            "patient_gender" to Report.SynthesizeStrategy.SHUFFLE,
            "patient_race" to Report.SynthesizeStrategy.SHUFFLE,
            "patient_ethnicity" to Report.SynthesizeStrategy.SHUFFLE,
            "patient_dob" to Report.SynthesizeStrategy.SHUFFLE,
            "patient_phone_number" to Report.SynthesizeStrategy.FAKE,
            "patient_street" to Report.SynthesizeStrategy.FAKE,
            "patient_state" to Report.SynthesizeStrategy.FAKE,
            "patient_city" to Report.SynthesizeStrategy.FAKE,
            "patient_county" to Report.SynthesizeStrategy.FAKE,
            "patient_zip_code" to Report.SynthesizeStrategy.FAKE,
            "message_id" to Report.SynthesizeStrategy.FAKE,
            "patient_email" to Report.SynthesizeStrategy.FAKE,
        )

        if (!validate) TODO("validation cannot currently be disabled")
        if (send) TODO("--send is not implemented")
        if (synthesize) inputReport = inputReport.synthesizeData(
            synthesizeStrategies,
            targetStates,
            targetCounties,
            metadata
        )

        // Transform reports
        val translator = Translator(metadata, fileSettings)
        val warnings = mutableListOf<ActionLog>()
        val outputReports: List<Pair<Report, Report.Format>> = when {
            route -> {
                val (reports, byReceiverWarnings) = translator
                    .filterAndTranslateByReceiver(inputReport, getDefaultValues(), emptyList())
                warnings += byReceiverWarnings
                reports.filter { it.report.itemCount > 0 }
                    .map { it.report to getOutputFormat(it.receiver.format) }
            }
            routeTo != null -> {
                val pair = translator.translate(
                    input = inputReport,
                    toReceiver = routeTo!!,
                    defaultValues = getDefaultValues()
                )
                if (pair != null)
                    listOf(pair.first to getOutputFormat(pair.second.format))
                else
                    emptyList()
            }
            outputSchema != null -> {
                val toSchema = metadata.findSchema(outputSchema!!) ?: error("outputSchema is invalid")
                val mapping = translator.buildMapping(
                    toSchema = toSchema,
                    fromSchema = inputReport.schema,
                    defaultValues = getDefaultValues()
                )
                if (mapping.missing.isNotEmpty()) {
                    error(
                        "Error: When translating to $'${toSchema.name} " +
                            "missing fields for ${mapping.missing.joinToString(", ")}"
                    )
                }
                val toReport = inputReport.applyMapping(mapping)
                listOf(Pair(toReport, getOutputFormat(Report.Format.CSV)))
            }
            else -> listOf(Pair(inputReport, getOutputFormat(Report.Format.CSV)))
        }

        if (warnings.size > 0) {
            echo("Problems occurred during translation to output schema:")
            warnings.forEach {
                echo("${it.scope} ${it.trackingId}: ${it.detail.message}")
            }
            echo()
        }

        // Output reports
        writeReportsToFile(outputReports, metadata) { report, format, stream ->
            when (format) {
                Report.Format.INTERNAL -> csvSerializer.writeInternal(report, stream)
                Report.Format.CSV, Report.Format.CSV_SINGLE -> csvSerializer.write(report, stream)
                Report.Format.HL7 -> {
                    // create a default hl7 config
                    val hl7Configuration = Hl7Configuration(
                        nameFormat = nameFormat ?: "standard",
                        suppressQstForAoe = suppressQstForAoe,
                        receivingApplicationName = receivingApplication,
                        receivingFacilityName = receivingFacility,
                        receivingOrganization = receivingOrganization,
                        receivingApplicationOID = "",
                        receivingFacilityOID = "",
                        messageProfileId = "",
                        useBatchHeaders = format == Report.Format.HL7_BATCH,
                        reportingFacilityId = reportingFacilityId,
                        reportingFacilityName = reportingFacilityName,
                    )
                    // and create a report with a new destination
                    val reportWithTranslation = if (report.destination?.translation == null) {
                        val destination = Receiver(
                            "emptyReceiver",
                            "emptyOrganization",
                            "covid-19",
                            CustomerStatus.INACTIVE,
                            hl7Configuration
                        )
                        report.copy(destination, Report.Format.HL7_BATCH)
                    } else {
                        report
                    }
                    hl7Serializer.write(reportWithTranslation, stream)
                }
                Report.Format.HL7_BATCH -> hl7Serializer.writeBatch(report, stream)
            }
        }
    }
}<|MERGE_RESOLUTION|>--- conflicted
+++ resolved
@@ -46,7 +46,7 @@
 
 /**
  * Command to process data in a variety of ways. Pass in a [metadataInstance]
- * and/or [fileSettingsInstance] to reuse this class programmatically and make it run faster.
+ * and/or [fileSettingsInstance] to reuse this class programatically and make it run faster.
  */
 class ProcessData(
     private val metadataInstance: Metadata? = null,
@@ -384,20 +384,11 @@
         val (schema, sender) = when (inputClientInfo) {
             is InputClientInfo.InputClient -> {
                 val clientName = (inputClientInfo as InputClientInfo.InputClient).clientName
-<<<<<<< HEAD
                 val sender = fileSettings.findSender(clientName) ?: error("Sender $clientName was not found")
-                Pair(
-                    sender.let {
-                        metadata.findSchema(it.schemaName) ?: error("Schema ${it.schemaName} was not found")
-                    },
-                    sender
-                )
-=======
-                val sender = fileSettings.findSender(clientName)
-                if (sender != null && sender is CovidSender) {
+                if (sender is CovidSender) {
                     Pair(
                         sender.let {
-                            metadata.findSchema(it.schemaName) ?: error("Schema $clientName is not found")
+                            metadata.findSchema(it.schemaName) ?: error("Schema ${it.schemaName} was not found")
                         },
                         sender
                     )
@@ -406,7 +397,6 @@
                         null, sender
                     )
                 }
->>>>>>> 563af2ce
             }
             is InputClientInfo.InputSchema -> {
                 val inputSchema = (inputClientInfo as InputClientInfo.InputSchema).schemaName
