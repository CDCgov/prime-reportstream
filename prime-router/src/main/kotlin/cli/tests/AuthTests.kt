--- conflicted
+++ resolved
@@ -84,13 +84,9 @@
                 OktaCommand.fetchAccessToken(environment.oktaApp)
                     ?: CommandUtilities.abort(
                         "Cannot run test $testName. Invalid access token. " +
-<<<<<<< HEAD
-                            "Run ./prime login to fetch/refresh a PrimeAdmin access token for the $environment environment."
-=======
                             "Run ./prime login to fetch/refresh a PrimeAdmin access token for " +
                             "the $environment environment."
 
->>>>>>> e20ac26b
                     )
             }
         }
@@ -941,13 +937,8 @@
             )
             if (environment.envName == Environment.STAGING.envName) {
                 // PrimeAdmin tests cannot be run locally as they need Okta credentials, even in Server2Server
-<<<<<<< HEAD
-                passed = passed and server2ServerSettingsAuthTests(environment, token1)
-                passed = passed and server2ServerSettingsAuthTests(environment, token2)
-=======
                 passed = passed and server2ServerSettingsAuthTests(environment, token1, org1, org2)
                 passed = passed and server2ServerSettingsAuthTests(environment, token2, org2, org1)
->>>>>>> e20ac26b
             }
             passed = passed and server2ServerLookupTableSmokeTests(environment, token1)
             passed = passed and server2ServerLookupTableSmokeTests(environment, token2)
@@ -1155,22 +1146,12 @@
      * Test fetching organization settings with a normal user and an admin
      * @param environment Where is the test hitting? Staging, Local?
      * @param userToken General user token for unauthorized test cases
-<<<<<<< HEAD
-=======
      * @param authorizedOrg Organization that the general user belongs to
      * @param unauthorizedOrg Organization that the general user DOES NOT belong to
->>>>>>> e20ac26b
      * @return true if all tests pass, else false
      */
     private fun server2ServerSettingsAuthTests(
         environment: Environment,
-<<<<<<< HEAD
-        userToken: String
-    ): Boolean {
-        ugly("Starting $name Test: test settings/organizations queries using server2server auth.")
-        // Unhappy Path: Normal user unable to access Settings
-        val (_, responseUnhappy) = Fuel.get("${environment.url}/api/settings/organizations")
-=======
         userToken: String,
         authorizedOrg: Organization,
         unauthorizedOrg: Organization
@@ -1186,36 +1167,10 @@
         // Case: GET All Org Settings (Admin-only endpoint)
         // Unhappy Path: user on admin-only endpoint
         val (_, responseUserGetAllOrgs) = Fuel.get(orgEndpoint)
->>>>>>> e20ac26b
             .authentication()
             .bearer(userToken)
             .timeoutRead(45000) // default timeout is 15s; raising higher due to slow Function startup issues
             .responseString()
-<<<<<<< HEAD
-        if (responseUnhappy.statusCode != HttpStatus.UNAUTHORIZED.value()) {
-            bad(
-                "***$name Test settings/organizations Unhappy Path (Unauthorized) FAILED:" +
-                    " Expected HttpStatus ${HttpStatus.OK}. Got ${responseUnhappy.statusCode}"
-            )
-            return false
-        }
-        ugly("Starting $name Test: test settings/organizations queries using Okta PrimeAdmin token")
-        val advice = "Run   ./prime login --env staging    " +
-            "to fetch/refresh a **PrimeAdmin** access token for the Staging environment."
-        val oktaToken = OktaCommand.fetchAccessToken(OktaCommand.OktaApp.DH_STAGE) ?: OktaAuthTests.abort(
-            "The Okta PrimeAdmin tests use a Staging Okta token, even locally, which is not available. $advice"
-        )
-        // Happy Path: Admin successfully accesses Settings
-        val (_, responseHappy) = Fuel.get("${environment.url}/api/settings/organizations")
-            .authentication()
-            .bearer(oktaToken)
-            .timeoutRead(45000) // default timeout is 15s; raising higher due to slow Function startup issues
-            .responseString()
-        if (responseHappy.statusCode != HttpStatus.OK.value()) {
-            bad(
-                "***$name Test settings/organizations Happy Path FAILED:" +
-                    " Expected HttpStatus ${HttpStatus.OK}. Got ${responseHappy.statusCode}"
-=======
         if (responseUserGetAllOrgs.statusCode != HttpStatus.UNAUTHORIZED.value()) {
             bad(
                 "***$name Test settings/organizations Unhappy Path (user-GET All Orgs) FAILED:" +
@@ -1274,7 +1229,6 @@
             bad(
                 "***$name Test settings/organizations Unhappy Path (user-GET Unauthorized Org Receivers) FAILED:" +
                     " Expected HttpStatus ${HttpStatus.UNAUTHORIZED}. Got ${responseUnauthorizedOrg.statusCode}"
->>>>>>> e20ac26b
             )
             return false
         }
