package gov.cdc.prime.router.cli.tests

import com.fasterxml.jackson.module.kotlin.jacksonObjectMapper
import com.github.ajalt.clikt.core.PrintMessage
import com.microsoft.azure.functions.HttpStatus
import gov.cdc.prime.router.CovidSender
import gov.cdc.prime.router.CustomerStatus
import gov.cdc.prime.router.Organization
import gov.cdc.prime.router.Report
import gov.cdc.prime.router.ReportId
import gov.cdc.prime.router.Sender
import gov.cdc.prime.router.azure.HttpUtilities
import gov.cdc.prime.router.azure.WorkflowEngine
import gov.cdc.prime.router.cli.DeleteSenderSetting
import gov.cdc.prime.router.cli.FileUtilities
import gov.cdc.prime.router.cli.GetSenderSetting
import gov.cdc.prime.router.cli.LookupTableEndpointUtilities
import gov.cdc.prime.router.cli.OktaCommand
import gov.cdc.prime.router.cli.PutOrganizationSetting
import gov.cdc.prime.router.cli.PutSenderSetting
import gov.cdc.prime.router.cli.SettingCommand
import gov.cdc.prime.router.common.Environment
import gov.cdc.prime.router.common.JacksonMapperUtilities
import gov.cdc.prime.router.tokens.AuthUtils
import gov.cdc.prime.router.tokens.DatabaseJtiCache
import gov.cdc.prime.router.tokens.Scope
import java.io.File
import java.io.IOException
import java.net.URLEncoder
import java.time.OffsetDateTime
import java.util.UUID

/**
 *  Test a variety of waters endpoints across all our various authorization techniques
 */
class OktaAuthTests : CoolTest() {
    override val name = "oktaauth"
    override val description = "Test Okta Authorization and Authentication of various waters endpoints"
    // Not SMOKE because it requires login to do settings stuff.  Can't automate.  Doesn't work on Staging.
    override val status = TestStatus.DRAFT

    companion object {
        private const val accessTokenDummy = "dummy"

        fun abort(message: String): Nothing {
            throw PrintMessage(message, error = true)
        }

        /**
         * Create a fake report file using the schema expected by [sender].  Creates a file locally.  Does not submit it.
         */
        fun createFakeReport(sender: Sender): File {
            assert(sender.format == Sender.Format.CSV)
            assert(sender is CovidSender)
            return FileUtilities.createFakeCovidFile(
                metadata,
                settings,
                schemaName = (sender as CovidSender).schemaName,
                count = 1,
                format = Report.Format.CSV,
                directory = System.getProperty("java.io.tmpdir"),
                targetStates = null,
                targetCounties = null
            )
        }

        fun getOktaAccessTok(environment: Environment): String {
            return OktaCommand.fetchAccessToken(environment.oktaApp)
                ?: abort(
                    "Test needs a valid okta access token for the settings API." +
                        " Run ./prime login to fetch/refresh your access token."
                )
        }

        fun getOktaAccessTokOrLocal(environment: Environment): String {
            return if (environment.oktaApp == null) {
                accessTokenDummy
            } else {
                getOktaAccessTok(environment)
            }
        }
    }

    override suspend fun run(environment: Environment, options: CoolTestOptions): Boolean {
        var passed = true
        val org1 = historyTestOrgName
        val sender1 = historyTestSender

        val org2 = org1Name
        val sender2 = defaultIgnoreSender

        val myFakeReportFile = createFakeReport(sender1)
        val oktaToken = getOktaAccessTokOrLocal(environment)

        // Now submit a report to org1 and get its reportId1
        val (responseCode1, json1) = HttpUtilities.postReportFileToWatersApi(
            environment, myFakeReportFile, sender1, oktaToken
        )
        val reportId1 = if (responseCode1 == 201) {
            getReportIdFromResponse(json1)
        } else {
            bad("Should get a 201 response to valid token, but but instead got $responseCode1")
            passed = false
            null
        }
        good("Test sending report $reportId1 to $org1 successful")

        // And submit a report to org2 and get its reportId2
        val (responseCode2, json2) = HttpUtilities.postReportFileToWatersApi(
            environment, myFakeReportFile, sender2, oktaToken
        )
        val reportId2 = if (responseCode2 == 201) {
            getReportIdFromResponse(json2)
        } else {
            bad("Should get a 201 response to valid token, but but instead got $responseCode2")
            passed = false
            null
        }

        // Setup is done!   Ready to run some Okta Auth tests.
        // (Confusing:   If running smokes from your laptop, pointed at, say, Staging,
        // `Environment.isLocal()` will be true but `environment` will be Environment.STAGING.)
        if (environment == Environment.LOCAL) {
            //  This test fails on STAGING - there is no 'local' there.
            passed = passed and oktaLocalAuthTests(environment, myFakeReportFile, sender1, org1, reportId1)
        }
        passed = passed and oktaBadTokenAuthTests(environment, myFakeReportFile, sender1, org1, reportId1)
        passed = passed and oktaPrimeAdminSubmissionListAuthTests(environment, org1, org2)
        passed = passed and oktaPrimeAdminReportDetailsAuthTests(environment, org1, org2, reportId1, reportId2)
        passed = passed and oktaLookupTableSmokeTests(environment)
        return passed
    }

    /**
     * Run a suite of tests using local auth.
     * Note these tests will always fail on Staging, since there's no such thing as local auth there.
     */
    private fun oktaLocalAuthTests(
        environment: Environment,
        fakeReportFile: File,
        sender1: Sender,
        orgName1: String,
        reportId1: ReportId?,
    ): Boolean {
        ugly("Starting $name Test: try various API paths using local auth only")
        var passed = true
        // First, test submitting a report using local auth.
        val (responseCode, json) = HttpUtilities.postReportFileToWatersApi(
            environment, fakeReportFile, sender1, token = "dummy"
        )
        if (responseCode != 201) {
            passed = passed and bad("Local auth: Should get a 201 response, but but instead got $responseCode")
        } else {
            if (getReportIdFromResponse(json) == null)
                passed = passed and bad("Local auth:  got a 201 json, but no reportId. json is $json")
        }
        val testCases = listOf(
            HistoryApiTestCase(
                "Local server2server auth: get list-of-submissions to $orgName1",
                "${environment.url}/api/waters/org/$orgName1/submissions",
                emptyMap(),
                listOf("pagesize" to 1),
                bearer = "",
                HttpStatus.OK,
                expectedReports = emptySet(),
                SubmissionListChecker(this),
                doMinimalChecking = true
            ),
            HistoryApiTestCase(
                "Local server2server auth: Get report-details-history for one report",
                "${environment.url}/api/waters/report/$reportId1/history",
                emptyMap(),
                emptyList(),
                bearer = "x",
                HttpStatus.OK,
                expectedReports = setOf(reportId1!!),
                ReportDetailsChecker(this),
                doMinimalChecking = false
            ),
            HistoryApiTestCase(
                "Local okta auth: get list-of-submissions to $orgName1",
                "${environment.url}/api/waters/org/$orgName1/submissions",
                emptyMap(),
                listOf("pagesize" to 1),
                bearer = "",
                HttpStatus.OK,
                expectedReports = emptySet(),
                SubmissionListChecker(this),
                doMinimalChecking = true
            ),
            HistoryApiTestCase(
                "Local okta auth: Get report-details-history for one report",
                "${environment.url}/api/waters/report/$reportId1/history",
                emptyMap(),
                emptyList(),
                bearer = "x",
                HttpStatus.OK,
                expectedReports = setOf(reportId1),
                ReportDetailsChecker(this),
                doMinimalChecking = false
            ),
        )
        val historyApiTest = HistoryApiTest()
        historyApiTest.outputToConsole = this.outputToConsole
        passed = passed and historyApiTest.runHistoryTestCases(testCases)
        this.outputMsgs.addAll(historyApiTest.outputMsgs)
        return passed
    }

    /**
     * Run a suite of tests using a bad token
     */
    private fun oktaBadTokenAuthTests(
        environment: Environment,
        fakeReportFile: File,
        sender1: Sender,
        orgName1: String,
        reportId1: ReportId?,
    ): Boolean {
        ugly("Starting $name Test: try various API paths using a bad token")
        var passed = true
        val advice = "Run   ./prime login --env staging    " +
            "to fetch/refresh a **PrimeAdmin** access token for the Staging environment."
        val oktaToken = OktaCommand.fetchAccessToken(OktaCommand.OktaApp.DH_STAGE) ?: abort(
            "The Okta PrimeAdmin tests use a Staging Okta token, even locally, which is not available. $advice"
        )
        val badToken = oktaToken.reversed()
        // First, test submitting a report using local auth.
        val (responseCode, _) = HttpUtilities.postReportFileToWatersApi(
            environment, fakeReportFile, sender1, token = badToken
        )
        if (responseCode != HttpStatus.UNAUTHORIZED.value()) {
            passed = passed and bad("Local auth: Should get a 401 response, but but instead got $responseCode")
        }
        val testCases = listOf(
            HistoryApiTestCase(
                "Badtoken server2server: get list-of-submissions to $orgName1",
                "${environment.url}/api/waters/org/$orgName1/submissions",
                emptyMap(),
                listOf("pagesize" to 1),
                bearer = badToken,
                HttpStatus.UNAUTHORIZED,
                expectedReports = emptySet(),
                SubmissionListChecker(this),
                doMinimalChecking = true
            ),
            HistoryApiTestCase(
                "Badtoken server2server: Get report-details-history for one report",
                "${environment.url}/api/waters/report/$reportId1/history",
                emptyMap(),
                emptyList(),
                bearer = badToken,
                HttpStatus.UNAUTHORIZED,
                expectedReports = setOf(reportId1!!),
                ReportDetailsChecker(this),
                doMinimalChecking = false
            ),
            HistoryApiTestCase(
                "Badtoken okta: get list-of-submissions to $orgName1",
                "${environment.url}/api/waters/org/$orgName1/submissions",
                emptyMap(),
                listOf("pagesize" to 1),
                bearer = badToken,
                HttpStatus.UNAUTHORIZED,
                expectedReports = emptySet(),
                SubmissionListChecker(this),
                doMinimalChecking = true
            ),
            HistoryApiTestCase(
                "Badtoken okta: Get report-details-history for one report",
                "${environment.url}/api/waters/report/$reportId1/history",
                emptyMap(),
                emptyList(),
                bearer = badToken,
                HttpStatus.UNAUTHORIZED,
                expectedReports = setOf(reportId1),
                ReportDetailsChecker(this),
                doMinimalChecking = false
            ),
        )
        val historyApiTest = HistoryApiTest()
        historyApiTest.outputToConsole = this.outputToConsole
        passed = passed and historyApiTest.runHistoryTestCases(testCases)
        this.outputMsgs.addAll(historyApiTest.outputMsgs)
        return passed
    }

    /**
     * Run a suite of tests against the submission list endpoint, with the assumption that the
     * user has already created a PrimeAdmin token.
     */
    private fun oktaPrimeAdminSubmissionListAuthTests(
        environment: Environment,
        orgName1: String,
        orgName2: String,
    ): Boolean {
        ugly("Starting $name Test: test list-of-submissions queries using Okta PrimeAdmin token")
        val advice = "Run   ./prime login --env staging    " +
            "to fetch/refresh a **PrimeAdmin** access token for the Staging environment."
        val oktaToken = OktaCommand.fetchAccessToken(OktaCommand.OktaApp.DH_STAGE) ?: abort(
            "The Okta PrimeAdmin tests use a Staging Okta token, even locally, which is not available. $advice"
        )
        val testCases = listOf(
            HistoryApiTestCase(
                "Okta: get list-of-submissions to $orgName1",
                "${environment.url}/api/waters/org/$orgName1/submissions",
                emptyMap(),
                listOf("pagesize" to 1),
                oktaToken,
                HttpStatus.OK,
                expectedReports = emptySet(),
                SubmissionListChecker(this),
                doMinimalChecking = true
            ),
            HistoryApiTestCase(
                "Okta: Get list-of-submissions to $orgName1.default",
                "${environment.url}/api/waters/org/$orgName1.default/submissions",
                emptyMap(),
                listOf("pagesize" to 1),
                oktaToken,
                HttpStatus.OK,
                expectedReports = emptySet(),
                SubmissionListChecker(this),
                doMinimalChecking = true
            ),
            HistoryApiTestCase(
                "Okta: Get list-of-submissions to $orgName2",
                "${environment.url}/api/waters/org/$orgName2/submissions",
                emptyMap(),
                listOf("pagesize" to 1),
                oktaToken,
                HttpStatus.OK,
                expectedReports = emptySet(),
                SubmissionListChecker(this),
                doMinimalChecking = true
            ),
            HistoryApiTestCase(
                "Okta: Get list-of-submissions to $orgName2.default",
                "${environment.url}/api/waters/org/$orgName2.default/submissions",
                emptyMap(),
                listOf("pagesize" to 1),
                oktaToken,
                HttpStatus.OK,
                expectedReports = emptySet(),
                SubmissionListChecker(this),
                doMinimalChecking = true
            ),
        )
        val historyApiTest = HistoryApiTest()
        historyApiTest.outputToConsole = this.outputToConsole
        val passed = historyApiTest.runHistoryTestCases(testCases)
        this.outputMsgs.addAll(historyApiTest.outputMsgs)
        if (!passed) {
            bad("One or more Okta PrimeAdmin tests failed. You might need to:  $advice")
        }
        return passed
    }

    private fun oktaPrimeAdminReportDetailsAuthTests(
        environment: Environment,
        orgName1: String,
        orgName2: String,
        reportId1: ReportId?,
        reportId2: ReportId?,
    ): Boolean {
        ugly("Starting $name Test: test report-details-history queries using Okta auth.")
        val advice = "Run   ./prime login --env staging    " +
            "to fetch/refresh a **PrimeAdmin** access token for the Staging environment."
        val oktaToken = OktaCommand.fetchAccessToken(OktaCommand.OktaApp.DH_STAGE) ?: abort(
            "The Okta PrimeAdmin tests use a Staging Okta token, even locally, which is not available. $advice"
        )

        if (reportId1 == null || reportId2 == null) {
            return bad("Unable to do oktaPrimeAdminReportDetailsAuthTests:  no reportId's to test with")
        }
        val testCases = mutableListOf(
            HistoryApiTestCase(
                "Get report-details-history for an $orgName1 report using an Okta PrimeAdmin token: Happy path",
                "${environment.url}/api/waters/report/$reportId1/history",
                emptyMap(),
                emptyList(),
                oktaToken,
                HttpStatus.OK,
                expectedReports = setOf(reportId1),
                ReportDetailsChecker(this),
                doMinimalChecking = false,
            ),
            HistoryApiTestCase(
                "Get report-details-history for an $orgName2 report using an Okta PrimeAdmin token: Happy path",
                "${environment.url}/api/waters/report/$reportId2/history",
                emptyMap(),
                emptyList(),
                oktaToken,
                HttpStatus.OK,
                expectedReports = setOf(reportId2),
                ReportDetailsChecker(this),
                doMinimalChecking = false,
            ),
            HistoryApiTestCase(
                "Get report-details-history for a nonexistent report using an Okta PrimeAdmin token: should fail",
                "${environment.url}/api/waters/report/87a02e0c-5b77-4595-a039-e143fbaadda2/history",
                emptyMap(),
                emptyList(),
                oktaToken,
                HttpStatus.NOT_FOUND,
                expectedReports = setOf(UUID.fromString("87a02e0c-5b77-4595-a039-e143fbaadda2")),
                ReportDetailsChecker(this),
                doMinimalChecking = false,
            ),
            HistoryApiTestCase(
                "Get report-details-history for a bogus report using an Okta PrimeAdmin token: should fail",
                "${environment.url}/api/waters/report/BOGOSITY/history",
                emptyMap(),
                emptyList(),
                oktaToken,
                HttpStatus.NOT_FOUND,
                expectedReports = setOf(reportId1),
                ReportDetailsChecker(this),
                doMinimalChecking = false,
            ),
        )
        val historyApiTest = HistoryApiTest()
        historyApiTest.outputToConsole = this.outputToConsole
        val passed = historyApiTest.runHistoryTestCases(testCases)
        this.outputMsgs.addAll(historyApiTest.outputMsgs)
        if (!passed) {
            bad("One or more Okta PrimeAdmin tests failed. You might need to:  $advice")
        }
        return passed
    }

    /**
     * Test basic functionality of the lookuptoable API, using okta auth, in [environment].
     * This assumes you have a primeadmin auth, so you can read and write the lookup tables.
     */
    private fun oktaLookupTableSmokeTests(environment: Environment): Boolean {
        ugly("Starting LookupTable tests using Okta auth")
        val (passed, failedMessages) = lookupTableReadAndWriteSmokeTests(environment)
        if (passed) {
            good("Test passed:   Reading and Writing LookupTables using Okta auth.")
        } else {
            failedMessages.forEach { bad(it) }
        }
        return passed
    }
}

/**************************
 *  Test server2server auth (aka two-legged auth, FHIR auth) against a variety of waters endpoints
 **************************/
class Server2ServerAuthTests : CoolTest() {
    override val name = "server2serverauth"
    override val description = "Use server2server (two-legged) auth against various waters endpoints"
    override val status = TestStatus.SMOKE

    private lateinit var settingsEnv: Environment

    /**
     * Utility function to attach a new sender to an existing organization.
     */
    private fun createNewSenderForExistingOrg(senderName: String, orgName: String): Sender {
        val newSender = CovidSender(
            name = senderName,
            organizationName = orgName,
            format = Sender.Format.CSV,
            customerStatus = CustomerStatus.INACTIVE,
            schemaName = "primedatainput/pdi-covid-19"
        )

        val oktaSettingAccessTok = OktaAuthTests.getOktaAccessTokOrLocal(settingsEnv) // ironic: still need okta

        // save the new sender to the Settings.
        PutSenderSetting()
            .put(
                settingsEnv,
                oktaSettingAccessTok,
                SettingCommand
                    .SettingType.SENDER,
                newSender.fullName,
                jacksonObjectMapper().writeValueAsString(newSender)
            )

        // query the API get the sender previously written
        val savedSenderJson = GetSenderSetting().get(
            settingsEnv,
            oktaSettingAccessTok,
            SettingCommand.SettingType.SENDER,
            newSender.fullName
        )

        // deserialize the sender obj we got back from the API
        return JacksonMapperUtilities.allowUnknownsMapper.readValue(savedSenderJson, CovidSender::class.java)
    }

    /**
     * Utility function to associate a public [key] (named with key id [kid])
     * to an existing [organization] and store in on the database.
     * The [key] gives permission to an authenticated organization requesting [scope].
     * @returns a new copy of the old organization object, now with the key added to it.
     */
    private fun saveServer2ServerKey(
        organization: Organization,
        key: String,
        kid: String,
        scope: String
    ): Organization {
        // associate a public key to the organization
        val publicKeyStr = AuthUtils.readPublicKeyPem(key)
        publicKeyStr.kid = kid
        val organizationPlusNewKey = organization.makeCopyWithNewScopeAndJwk(scope, publicKeyStr)

        // save the organization with the new key
        PutOrganizationSetting()
            .put(
                settingsEnv,
                OktaAuthTests.getOktaAccessTokOrLocal(settingsEnv),
                SettingCommand.SettingType.ORGANIZATION,
                organizationPlusNewKey.name,
                jacksonObjectMapper().writeValueAsString(organizationPlusNewKey)
            )
        return organizationPlusNewKey
    }

    /**
     * Given a [privateKeyStr], key id [kid] and requested [scope], coming from [organization],
     * this tries to retrieve a 5-minute access token
     * @returns the Pair (http response code, json bod of the response)
     */
    private fun getServer2ServerAccessTok(
        organization: Organization,
        environment: Environment,
        privateKeyStr: String,
        kid: String,
        scope: String
    ): Pair<Int, String> {
        val baseUrl = environment.url.toString() + HttpUtilities.tokenApi
        val privateKey = AuthUtils.readPrivateKeyPem(privateKeyStr)
        val organizationSignedJWT = AuthUtils.generateOrganizationToken(organization, baseUrl, privateKey, kid)
        val organizationTokenUrl = settingsEnv.formUrl("api/token").toString()
        val body = AuthUtils.generateOrganizationUrlParameterString(organizationSignedJWT, scope)
        return HttpUtilities.postHttp(organizationTokenUrl, body.toByteArray())
    }

    /**
     * Delete a sender from the settings.  Used at the end of a test to teardown.
     */
    private fun deleteSender(sender: Sender) {
        DeleteSenderSetting()
            .delete(
                settingsEnv,
                OktaAuthTests.getOktaAccessTokOrLocal(settingsEnv),
                SettingCommand.SettingType.SENDER,
                sender.fullName
            )
    }

    override suspend fun run(environment: Environment, options: CoolTestOptions): Boolean {
        var passed = true
        settingsEnv = environment
        passed = passed and doEcAndRsaEcKeyTests(environment)
        passed = passed and doServer2ServerEndpointAuthTests(environment)
        passed = passed and doApiKeyTests(environment)
        return passed
    }

    private fun doApiKeyTests(environment: Environment): Boolean {
        ugly("Starting $name test of adding server 2 server api keys")
        var passed = true
<<<<<<< HEAD
        val adminScope = "${org1.name}.*.admin"
        val kid = "adminkey"
        saveServer2ServerKey(org1, end2EndExampleECPublicKeyStr, "adminkey", adminScope)
        val (httpStatusGetToken, responseGetToken) = getServer2ServerAccessTok(
            org1,
=======
        val adminScope = "${org.name}.*.admin"
        val mySenderName = "temporary_sender_auth_test"
        val sender = createNewSenderForExistingOrg(mySenderName, org.name)
        val kid = "adminkey"
        saveServer2ServerKey(sender, end2EndExampleECPublicKeyStr, "adminkey", adminScope)
        val (httpStatusGetToken, responseGetToken) = getServer2ServerAccessTok(
            sender,
>>>>>>> d80cdfaa
            environment,
            end2EndExampleECPrivateKeyStr,
            kid,
            adminScope
        )
        if (httpStatusGetToken == 200) {
<<<<<<< HEAD
            good("Successfully got access token for ${org1.name}")
        } else {
            bad("Failed to get access token for ${org1.name}, response was $responseGetToken")
=======
            good("Successfully got access token for ${org.name}")
        } else {
            bad("Failed to get access token for ${org.name}, response was $responseGetToken")
>>>>>>> d80cdfaa
            passed = false
        }

        val accessToken = jacksonObjectMapper().readTree(responseGetToken).get("access_token").textValue()
        val headers = mutableListOf<Pair<String, String>>()
<<<<<<< HEAD
        val clientStr = org1.name
        headers.add("client" to clientStr)
        headers.add("authorization" to "Bearer $accessToken")
        val postUrl =
            "${environment.url}/api/settings/organizations/${org1.name}/" +
                "public-keys?scope=${org1.name}.*.report&kid=${org1.name}.report"
=======
        val clientStr = org.name
        headers.add("client" to clientStr)
        headers.add("authorization" to "Bearer $accessToken")
        val postUrl =
            "${environment.url}/api/settings/organizations/${org.name}/" +
                "public-keys?scope=${org.name}.*.report&kid=${org.name}.reportunique"
>>>>>>> d80cdfaa
        val (httpStatusPostKey, postKeyResponse) = HttpUtilities.postHttp(
            postUrl,
            end2EndExampleRSAPublicKeyStr.toByteArray(),
            headers
        )

        if (httpStatusPostKey == 200) {
<<<<<<< HEAD
            good("Successfully added key to ${org1.name}")
        } else {
            bad("Failed to add key to ${org1.name}, response was $postKeyResponse")
=======
            good("Successfully added key to ${org.name}")
        } else {
            bad("Failed to add key to ${org.name}, response was $postKeyResponse")
            passed = false
        }

        val getUrl = "${environment.url}/api/settings/organizations/${org.name}/public-keys"
        val (httpStatusGeyKey, getKeyResponse) = HttpUtilities.getHttp(getUrl, headers)
        val parsedGetResponse =
            jacksonObjectMapper().readTree(getKeyResponse).get("keys").flatMap { it.get("keys") }
                .map { it.get("kid").textValue() }
        if (httpStatusGeyKey == 200 && parsedGetResponse.contains("${org.name}.reportunique")) {
            good("Found the added key")
        } else {
            bad("Failed to add key to ${org.name}, response was $getKeyResponse")
>>>>>>> d80cdfaa
            passed = false
        }

        val deleteUrl = environment.url.toString() +
<<<<<<< HEAD
            "/api/settings/organizations/${org1.name}/public-keys/" +
            URLEncoder.encode("${org1.name}.*.report", "utf-8") +
            "/" +
            URLEncoder.encode("${org1.name}.report", "utf-8")
        val (httpStatusDeleteKey, deleteKeyResponse) = HttpUtilities.deleteHttp(
            deleteUrl,
            byteArrayOf(),
=======
            "/api/settings/organizations/${org.name}/public-keys/" +
            URLEncoder.encode("${org.name}.*.report", "utf-8") +
            "/" +
            URLEncoder.encode("${org.name}.reportunique", "utf-8")
        val (httpStatusDeleteKey, deleteKeyResponse) = HttpUtilities.deleteHttp(
            deleteUrl,
>>>>>>> d80cdfaa
            headers
        )

        if (httpStatusDeleteKey == 200) {
<<<<<<< HEAD
            good("Successfully removed key from ${org1.name}")
        } else {
            bad("Failed to remove key from ${org1.name}, response was $deleteKeyResponse")
=======
            good("Successfully removed key from ${org.name}")
        } else {
            bad("Failed to remove key from ${org.name}, response was $deleteKeyResponse")
>>>>>>> d80cdfaa
            passed = false
        }

        return passed
    }

    private fun doEcAndRsaEcKeyTests(environment: Environment): Boolean {
        var passed = true
        val mySenderName = "temporary_sender_auth_test"
        val mySenderFullName = "${org1.name}.$mySenderName"
        val myScope = "$mySenderFullName.report"
        val mySender = createNewSenderForExistingOrg(mySenderName, org1.name)

        try {
            val myFakeReportFile = OktaAuthTests.createFakeReport(mySender)

            // first, try to send a report with a bogus token
            ugly("Starting $name test of server-server authentication using keypairs:")
            val (responseCode, _) = HttpUtilities.postReportFileToWatersApi(
                environment,
                myFakeReportFile,
                mySender,
                "a.b.c"
            )

            if (responseCode == 401) {
                good("Attempt to send bogus token with no auth rightly failed.")
            } else {
                bad("Should get a 401 response while sending report with bogus token. Instead got $responseCode")
                passed = false
            }

            // EC tests
            "testing-kid-ec".let { kid ->
                // associate a key to the organization
                saveServer2ServerKey(org1, end2EndExampleECPublicKeyStr, kid, myScope)

                // attempt to get an access token with an invalid private key
                val (responseCode2, _) =
                    getServer2ServerAccessTok(org1, environment, end2EndExampleECPrivateInvalidKeyStr, kid, myScope)
                if (responseCode2 == 401) {
                    good("EC key: Attempt to get a token with invalid private key rightly failed.")
                } else {
                    bad("EC key: Should get a 401 response to invalid private key but instead got $responseCode2")
                    passed = false
                }

                // get a valid private key
                val (httpStatusGetToken, responseGetToken) =
                    getServer2ServerAccessTok(org1, environment, end2EndExampleECPrivateKeyStr, kid, myScope)
                val watersAccessTok = jacksonObjectMapper().readTree(responseGetToken).get("access_token").textValue()

                if (httpStatusGetToken == 200) {
                    good("EC key: Attempt to get a token with valid organization key succeeded.")
                } else {
                    bad("EC key: Should get a 200 response to getToken instead got $httpStatusGetToken")
                    passed = false
                }

                // but now try to send a report with a tampered access token
                val (responseCode3, json3) =
                    HttpUtilities.postReportFileToWatersApi(
                        environment,
                        myFakeReportFile,
                        mySender,
                        watersAccessTok.reversed()
                    )

                if (responseCode3 == 401) {
                    good("EC key: Attempt to send a report with tampered token rightly failed.")
                } else {
                    bad(
                        "EC key: " +
                            "Should get a 401 response to tampered token but instead got $responseCode3  " + json3
                    )
                    passed = false
                }

                // finally, now try to send a report with a valid access token
                val (responseCode4, _) =
                    HttpUtilities.postReportFileToWatersApi(environment, myFakeReportFile, mySender, watersAccessTok)

                if (responseCode4 == 201) {
                    good("EC key: Got a 201 back from post with valid token.")
                } else {
                    bad("EC key: Should get a 201 response to valid token, but but instead got $responseCode4")
                    passed = false
                }
            }

            // RSA Tests
            "testing-kid-rsa".let { kid ->
                // associate a key to the organization
                saveServer2ServerKey(org1, end2EndExampleRSAPublicKeyStr, kid, myScope)

                // try to get an access token with an invalid private key
                val (responseCode2, _) =
                    getServer2ServerAccessTok(
                        org1,
                        environment,
                        end2EndExampleRSAPrivateInvalidKeyStr,
                        kid,
                        myScope
                    )
                if (responseCode2 == 401) {
                    good("RSA key: Attempt to get a token with invalid private key rightly failed.")
                } else {
                    bad("RSA key: Should get a 401 response to invalid private key but instead got $responseCode2")
                    passed = false
                }

                // get an access token with a valid private key
                val (httpStatusGetToken, responseGetToken) =
                    getServer2ServerAccessTok(org1, environment, end2EndExampleRSAPrivateKeyStr, kid, myScope)
                val server2ServerAccessTok =
                    jacksonObjectMapper().readTree(responseGetToken).get("access_token").textValue()

                if (httpStatusGetToken == 200) {
                    good("RSA key: Attempt to get a token with valid organization key succeeded.")
                } else {
                    bad("RSA key: Should get a 200 response to getToken instead got $httpStatusGetToken")
                    passed = false
                }

                // try to send a report with a tampered access token
                val (responseCode3, json3) =
                    HttpUtilities.postReportFileToWatersApi(
                        environment,
                        myFakeReportFile,
                        mySender,
                        server2ServerAccessTok.reversed()
                    )

                if (responseCode3 == 401) {
                    good("RSA key: Attempt to send a report with a tampered token rightly failed.")
                } else {
                    bad(
                        "RSA key: " +
                            "Should get a 401 response to tampered token but instead got $responseCode3  " + json3
                    )
                    passed = false
                }

                // try to send a report with valid access token
                val (responseCode4, body) =
                    HttpUtilities.postReportFileToWatersApi(
                        environment,
                        myFakeReportFile,
                        mySender,
                        server2ServerAccessTok
                    )

                if (responseCode4 == 201) {
                    good("RSA key: Got a 201 back from post with valid token.")
                } else {
                    bad("RSA key: Should get a 201 response to valid token, but but instead got $responseCode4")
                    bad(body)
                    passed = false
                }
            }
        } finally {
            deleteSender(mySender)
        }
        return passed
    }

    /**
     * Run a wide variety of tests of auth of waters API endpoints.
     */
    private fun doServer2ServerEndpointAuthTests(
        environment: Environment,
    ): Boolean {
        var passed = true
        // There is quite a lot of setup needed here.
        // To truly test auth, we need tokens for two orgs, so we can test that org1 can't see org2, etc.
        // So you'll see everything done twice here.

        val mySenderName1 = "temporary_submission_auth_test1"
        val mySenderName2 = "temporary_submission_auth_test2"
        val kid = "submission-testing-kid"

        if (environment == Environment.PROD) error("Can't create waters test data in PROD")
        val sender1 = createNewSenderForExistingOrg(mySenderName1, org1.name)
        // Test various functionality using the general <orgname>.*.user role.
        val scope1 = "${org1.name}.*.user"
        // Scope <org>.*.report only gives access to submit to that org only.  Doesn't work for history GETs.
        val uploadReportScope1 = "${org1.name}.*.report"
        // Submit this new scope and public key to the Settings store, associated with this Organization.
        val updatedOrg = saveServer2ServerKey(org1, end2EndExampleRSAPublicKeyStr, kid, scope1)
        saveServer2ServerKey(updatedOrg, end2EndExampleRSAPublicKeyStr, kid, uploadReportScope1)

        val sender2 = createNewSenderForExistingOrg(mySenderName2, org2.name)
        // Test various functionality using the general <orgname>.*.admin role.
        val scope2 = "${org2.name}.*.admin"
        // Submit this new scope and public key to the Settings store, associated with this Organization.
        saveServer2ServerKey(org2, end2EndExampleRSAPublicKeyStr, kid, scope2)

        try {
            val myFakeReportFile = OktaAuthTests.createFakeReport(sender1)

            // 1) Now request 5-minute token for the first org, USING THE UPLOAD-ONLY SCOPE
            val (submitHttpStatus1, submitResponseToken1) =
                getServer2ServerAccessTok(org1, environment, end2EndExampleRSAPrivateKeyStr, kid, uploadReportScope1)
            if (submitHttpStatus1 != 200) {
                bad(submitResponseToken1)
                return bad("Should get a 200 response to getToken instead got $submitHttpStatus1")
            }
            val submitToken1 = jacksonObjectMapper().readTree(submitResponseToken1).get("access_token").textValue()

            // 1a) Now request 5-minute token for the first org, USING THE GENERAL READ/WRITE Submission SCOPE
            val (httpStatus1, responseToken1) =
                getServer2ServerAccessTok(org1, environment, end2EndExampleRSAPrivateKeyStr, kid, scope1)
            if (httpStatus1 != 200) {
                return bad("Should get a 200 response to getToken instead got $httpStatus1")
            }
            val token1 = jacksonObjectMapper().readTree(responseToken1).get("access_token").textValue()

            // 2) And a 5-minute token from the second org2
            val (httpStatus2, responseToken2) =
                getServer2ServerAccessTok(org2, environment, end2EndExampleRSAPrivateKeyStr, kid, scope2)
            if (httpStatus2 != 200) {
                return bad("Should get a 200 response to getToken instead got $httpStatus2")
            }
            val token2 = jacksonObjectMapper().readTree(responseToken2).get("access_token").textValue()

            // Since we're getting tokens, test getting a primeadmin token, which we have no rights to get.
            val (httpStatusBad1, _) =
                getServer2ServerAccessTok(
                    org1, environment, end2EndExampleRSAPrivateKeyStr, kid, Scope.primeAdminScope
                )
            if (httpStatusBad1 == 401) {
                good("Test upgrading my scope to primeadmin failed, as it should.")
            } else {
                bad("Should get a 401 response to getToken primeadmin scope. Instead got $httpStatusBad1")
                passed = false
            }

            // Another token test. org1 does not have org admin scope.   This should fail also
            val (httpStatusBad2, _) =
                getServer2ServerAccessTok(
                    org1, environment, end2EndExampleRSAPrivateKeyStr, kid, "$org1.*.admin"
                )
            if (httpStatusBad1 == 401) {
                good("Test upgrading my scope to org admin failed, as it should.")
            } else {
                bad("Should get a 401 response to getToken org admin scope. Instead got $httpStatusBad2")
                passed = false
            }

            // Now submit a report to org1 and get its reportId1, testing the submit-only token, to make sure it works
            val (responseCode1, json1) = HttpUtilities.postReportFileToWatersApi(
                environment, myFakeReportFile, sender1, submitToken1
            )
            val reportId1 = if (responseCode1 == 201) {
                getReportIdFromResponse(json1)
            } else {
                bad(
                    "Org1: should get a 201 response to valid token, but but instead got $responseCode1"
                )
                passed = false
                null
            }
            good("Test sending report $reportId1 to $org1 successful")

            // Now ATTEMPT to submit a report to org1 using the org2 token.  Should fail.
            val (responseCode1fail, _) = HttpUtilities.postReportFileToWatersApi(
                environment, myFakeReportFile, sender1, token2 // wrong token!
            )
            if (responseCode1fail == 401) {
                good("Test sending report to $org1 with WRONG TOKEN failed, as it should.")
            } else {
                bad(
                    "Org1: should get a 401 response to wrong token, but but instead got $responseCode1fail"
                )
                passed = false
            }

            // And submit a report to org2 and get its reportId2, testing using the broader-permission'ed token.
            val (responseCode2, json2) = HttpUtilities.postReportFileToWatersApi(
                environment, myFakeReportFile, sender2, token2
            )
            val reportId2 = if (responseCode2 == 201) {
                getReportIdFromResponse(json2)
            } else {
                bad("Org2: Should get a 201 response to valid token, but but instead got $responseCode2")
                passed = false
                null
            }

            // Setup is done!   Ready to run some tests.
            passed = passed and server2ServerSubmissionListAuthTests(environment, org1.name, org2.name, token1, token2)
            passed = passed and server2ServerReportDetailsAuthTests(
                environment, org1.name, org2.name, reportId1, reportId2, token1, token2
            )
            passed = passed and server2ServerLookupTableSmokeTests(environment, token1)
            passed = passed and server2ServerLookupTableSmokeTests(environment, token2)
        } finally {
            deleteSender(sender1)
            deleteSender(sender2)
        }
        return passed
    }

    /**
     * Test basic functionality of the lookuptoable API, using server2server auth, in [environment].
     * This assumes you do not have primeadmin auth, so you can only read the lookup tables.
     */
    private fun server2ServerLookupTableSmokeTests(environment: Environment, token: String): Boolean {
        ugly("Starting LookupTable tests using Server2Server auth")
        val (passed, failedMessages) = lookupTableReadOnlySmokeTests(environment, token)
        if (passed) {
            good("Test passed:   Lookuptable functions tests using server2server auth.")
        } else {
            failedMessages.forEach { bad(it) }
        }
        return passed
    }

    /**
     * Run a suite of tests against the list-of-submissions endpoint.
     */
    private fun server2ServerSubmissionListAuthTests(
        environment: Environment,
        orgName1: String,
        orgName2: String,
        token1: String,
        token2: String,
    ): Boolean {
        ugly("Starting $name Test: test list-of-submissions queries using server2server tokens")
        val testCases = mutableListOf(
            // A variety of auth test cases, against the submission list queries
            // curl -H "Authorization: Bearer $TOK" "http://localhost:7071/api/waters/org/ignore/submissions?pagesize=1"
            HistoryApiTestCase(
                "Get list-of-submissions to $orgName1 with correct tok",
                "${environment.url}/api/waters/org/$orgName1/submissions",
                emptyMap(),
                listOf("pagesize" to 1),
                token1,
                HttpStatus.OK,
                expectedReports = emptySet(),
                SubmissionListChecker(this),
                doMinimalChecking = true
            ),
            HistoryApiTestCase(
                "Get list-of-submissions to $orgName1.default with correct auth",
                "${environment.url}/api/waters/org/$orgName1.default/submissions",
                emptyMap(),
                listOf("pagesize" to 1),
                token1,
                HttpStatus.OK,
                expectedReports = emptySet(),
                SubmissionListChecker(this),
                doMinimalChecking = true
            ),
            HistoryApiTestCase(
                "Get list-of-submissions to a bogus organization",
                "${environment.url}/api/waters/org/BOGOSITY/submissions",
                emptyMap(),
                listOf("pagesize" to 1),
                token1,
                HttpStatus.NOT_FOUND,
                expectedReports = emptySet(),
                SubmissionListChecker(this),
                doMinimalChecking = true
            ),
            HistoryApiTestCase(
                "Get list-of-submissions to $orgName2 with $orgName1 auth",
                "${environment.url}/api/waters/org/$orgName2/submissions",
                emptyMap(),
                listOf("pagesize" to 1),
                token1, // using token for org1 to access org2.  Not allowed.
                HttpStatus.UNAUTHORIZED,
                expectedReports = emptySet(),
                SubmissionListChecker(this),
                doMinimalChecking = true
            ),
            HistoryApiTestCase(
                "Get list-of-submissions to oh-doh receiver with $orgName1 auth",
                "${environment.url}/api/waters/org/oh-doh/submissions",
                emptyMap(),
                listOf("pagesize" to 1),
                token1,
                HttpStatus.NOT_FOUND,
                expectedReports = emptySet(),
                SubmissionListChecker(this),
                doMinimalChecking = true
            ),
            HistoryApiTestCase(
                "Get list-of-submissions to $orgName1 with $orgName2 auth",
                "${environment.url}/api/waters/org/$orgName1/submissions",
                emptyMap(),
                listOf("pagesize" to 1),
                token2, // using token for org2 to access org1.  Not allowed.
                HttpStatus.UNAUTHORIZED,
                expectedReports = emptySet(),
                SubmissionListChecker(this),
                doMinimalChecking = true
            ),
        )
        val historyApiTest = HistoryApiTest()
        historyApiTest.outputToConsole = this.outputToConsole
        val passed = historyApiTest.runHistoryTestCases(testCases)
        this.outputMsgs.addAll(historyApiTest.outputMsgs)
        return passed
    }

    private fun server2ServerReportDetailsAuthTests(
        environment: Environment,
        orgName1: String,
        orgName2: String,
        reportId1: ReportId?,
        reportId2: ReportId?,
        token1: String,
        token2: String,
    ): Boolean {
        ugly("Starting $name Test: test report-details-history queries using server2server auth.")
        if (reportId1 == null || reportId2 == null) {
            return bad("Unable to do server2ServerReportDetailsAuthTests:  no reportId's to test with")
        }
        val testCases = mutableListOf(
            // Example
            // curl -H "Authorization: Bearer $TOK" "http://localhost:7071/api/waters/report/<UUID>/history"
            HistoryApiTestCase(
                "Get report-details-history for an $orgName1 report using an $orgName1 token: Happy path",
                "${environment.url}/api/waters/report/$reportId1/history",
                emptyMap(),
                emptyList(),
                token1,
                HttpStatus.OK,
                expectedReports = setOf(reportId1),
                ReportDetailsChecker(this),
                doMinimalChecking = false,
            ),
            HistoryApiTestCase(
                "Get report-details-history for an $orgName2 report using an $orgName2 token: Happy path",
                "${environment.url}/api/waters/report/$reportId2/history",
                emptyMap(),
                emptyList(),
                token2,
                HttpStatus.OK,
                expectedReports = setOf(reportId2),
                ReportDetailsChecker(this),
                doMinimalChecking = false,
            ),
            HistoryApiTestCase(
                "Get report-details-history for an $orgName1 report using an $orgName2 token: Should fail",
                "${environment.url}/api/waters/report/$reportId1/history",
                emptyMap(),
                emptyList(),
                token2,
                HttpStatus.UNAUTHORIZED,
                expectedReports = setOf(reportId1),
                ReportDetailsChecker(this),
                doMinimalChecking = false,
            ),
            HistoryApiTestCase(
                "Get report-details-history for an $orgName2 report using an $orgName1 token: Should fail",
                "${environment.url}/api/waters/report/$reportId2/history",
                emptyMap(),
                emptyList(),
                token1,
                HttpStatus.UNAUTHORIZED,
                expectedReports = setOf(reportId2),
                ReportDetailsChecker(this),
                doMinimalChecking = false,
            ),
            HistoryApiTestCase(
                "Get report-details-history for a nonexistent report:",
                "${environment.url}/api/waters/report/87a02e0c-5b77-4595-a039-e143fbaadda2/history",
                emptyMap(),
                emptyList(),
                token1,
                HttpStatus.NOT_FOUND,
                expectedReports = setOf(UUID.fromString("87a02e0c-5b77-4595-a039-e143fbaadda2")),
                ReportDetailsChecker(this),
                doMinimalChecking = false,
            ),
            HistoryApiTestCase(
                "Get report-details-history for a bogus report:",
                "${environment.url}/api/waters/report/BOGOSITY/history",
                emptyMap(),
                emptyList(),
                token1,
                HttpStatus.NOT_FOUND,
                expectedReports = setOf(reportId1),
                ReportDetailsChecker(this),
                doMinimalChecking = false,
            ),
        )
        val historyApiTest = HistoryApiTest()
        historyApiTest.outputToConsole = this.outputToConsole
        val passed = historyApiTest.runHistoryTestCases(testCases)
        this.outputMsgs.addAll(historyApiTest.outputMsgs)
        return passed
    }
}

/**
 * Exercise the database jticache
 */
class Jti : CoolTest() {
    override val name = "jti"
    override val description = "Test the JTI Cache"
    override val status = TestStatus.SMOKE

    override suspend fun run(environment: Environment, options: CoolTestOptions): Boolean {
        ugly("Starting jti Test: $description")
        val db = WorkflowEngine().db
        val jtiCache = DatabaseJtiCache(db)
        var passed = true
        val uuid1 = UUID.randomUUID().toString()
        if (!jtiCache.isJTIOk(uuid1, OffsetDateTime.now())) {
            echo("JTI-1 $uuid1 has never been seen before.   It should have been OK, but was not.")
            passed = false
        }
        val uuid2 = UUID.randomUUID().toString()
        if (!jtiCache.isJTIOk(uuid2, OffsetDateTime.now().plusMinutes(10))) {
            echo("JTI-2 $uuid2 has never been seen before.   It should have been OK, but was not.")
            passed = false
        }
        val uuid3 = UUID.randomUUID().toString()
        if (!jtiCache.isJTIOk(uuid3, OffsetDateTime.now().minusMinutes(10))) {
            echo("JTI-3 $uuid3 has never been seen before.   It should have been OK, but was not.")
            passed = false
        }
        // Now send them all again.  All should return false
        if (jtiCache.isJTIOk(uuid1, OffsetDateTime.now())) {
            echo("JTI-1 $uuid1 has been seen before.   It should have failed, but it passed.")
            passed = false
        }
        if (jtiCache.isJTIOk(uuid2, OffsetDateTime.now())) {
            echo("JTI-2 $uuid2 has been seen before.   It should have failed, but it passed.")
            passed = false
        }
        if (jtiCache.isJTIOk(uuid3, OffsetDateTime.now())) {
            echo("JTI-3 $uuid3 has been seen before.   It should have failed, but it passed.")
            passed = false
        }
        if (passed) {
            good("JTI Database Cache test passed")
        } else {
            bad("JTI Database Cache test ****FAILED***")
        }
        return passed
    }
}

/**
 * Test ability, as a non-PrimeAdmin, to read a lookup table. Also test that you cannot write a lookup table.
 * This test must be run as a regular user, not PrimeAdmin.
 *
 * Pass in a bearer [accessToken] for a non-PrimeAdmin user, or if none is passed, this will attempt to use Okta.
 * @return Pair(true if tests passed / false if failed, Failure messages are in the List<String>)
 */
fun lookupTableReadOnlySmokeTests(
    environment: Environment,
    accessToken: String? = null,
): Pair<Boolean, List<String>> {
    val failedMessages = mutableListOf<String>()
    var passed = true
    val lookupTableUtils = LookupTableEndpointUtilities(environment, accessToken)

    // Can we do a lookup?
    val lookupList = try {
        lookupTableUtils.fetchList(false)
    } catch (e: Exception) {
        passed = false
        failedMessages += "Got Exception ({e.message }) on call to fetchList."
        null
    }

    // These next few tests can only be run if there's actually a table in the LookupTables
    if (!lookupList.isNullOrEmpty()) {
        val myTable = try {
            // try to test using a relatively fast/small table, if its there:
            val niceSmallTableName = "sender_valuesets"
            lookupList.first { it.tableName == niceSmallTableName && it.isActive == true }
        } catch (e: NoSuchElementException) {
            // Sigh. That didn't work.  Just use any old table for this test.
            lookupList.first()
        }
        // contents Test
        val contents = lookupTableUtils.fetchTableContent(myTable.tableName, myTable.tableVersion)
        if (contents.isEmpty()) {
            passed = false
            failedMessages += "Test FAILED:  expected some contents to be in table ${myTable.tableName}, but its empty."
        }
        // info Test
        val info = lookupTableUtils.fetchTableInfo(myTable.tableName, myTable.tableVersion)
        if (info.tableName != myTable.tableName || info.createdBy != myTable.createdBy) {
            passed = false
            failedMessages += "Test FAILED:  fetchTableInfo returns different object from ${myTable.tableName} in List."
        }
        // Should NOT be able to activate the Tables because we don't have write access.
        try {
            lookupTableUtils.activateTable(myTable.tableName, myTable.tableVersion)
            passed = false // should never reach here.
            failedMessages += "Test FAILED:  should NOT have been able to activate a table."
        } catch (_: IOException) { // passed
        }
    }

    val tableName2 = "bogus-test-table2"
    // Should NOT be able to create tables because we don't have write access
    try {
        val tableData = listOf(mapOf("to be or not" to "be"), mapOf("Shall I compare thee " to "a summer's day?"))
        lookupTableUtils.createTable(tableName2, tableData, forceTableToCreate = true)
        passed = false // should never reach here.
        failedMessages += "Test FAILED:  should NOT have been able to create a table."
    } catch (_: IOException) { // passed
    }

    return Pair(passed, failedMessages)
}

/**
 * Test ability of a PrimeAdmin to both read and write Lookup Tables.
 *
 * Pass in a bearer [accessToken] for a PrimeAdmin user, or if none is passed, this will attempt to use Okta.
 * @return Pair(true if tests passed / false if failed, Failure messages are in the List<String>)
 */
fun lookupTableReadAndWriteSmokeTests(
    environment: Environment,
    accessToken: String? = null,
): Pair<Boolean, List<String>> {
    val failedMessages = mutableListOf<String>()
    var passed = true
    val lookupTableUtils = LookupTableEndpointUtilities(environment, accessToken)

    val tableName = "bogus-test-table"

    // createTable test
    val tableData = listOf(mapOf("a" to "11", "b" to "21"), mapOf("a" to "12", "b" to "22"))
    val createInfo = lookupTableUtils.createTable(tableName, tableData, forceTableToCreate = true)
    if (createInfo.tableName != tableName || createInfo.tableVersion < 1) {
        passed = false
        failedMessages += "Test FAILED:  unable to create lookup table $tableName"
    }

    // activateTable test
    val activationInfo = lookupTableUtils.activateTable(tableName, createInfo.tableVersion)
    if (activationInfo.tableName != tableName || activationInfo.tableVersion != createInfo.tableVersion) {
        passed = false
        failedMessages += "Test FAILED:  unable to activate lookup table $tableName"
    }

    // contents Test
    val contents = lookupTableUtils.fetchTableContent(tableName, createInfo.tableVersion)
    if (contents.size != tableData.size) {
        passed = false
        failedMessages += "Test FAILED:  expected list of size ${tableData.size} but got ${contents.size}"
    }

    if (!contents[1].containsKey("b") || contents[1]["a"] != "12") {
        passed = false
        failedMessages += "Test FAILED:  retrieved list had wrong contents"
    }

    val lookupList = lookupTableUtils.fetchList(false)
    if (lookupList.isEmpty()) {
        passed = false
        failedMessages += "Got empty LookupTable List."
    }
    return Pair(passed, failedMessages)
}<|MERGE_RESOLUTION|>--- conflicted
+++ resolved
@@ -566,56 +566,31 @@
     private fun doApiKeyTests(environment: Environment): Boolean {
         ugly("Starting $name test of adding server 2 server api keys")
         var passed = true
-<<<<<<< HEAD
         val adminScope = "${org1.name}.*.admin"
         val kid = "adminkey"
         saveServer2ServerKey(org1, end2EndExampleECPublicKeyStr, "adminkey", adminScope)
         val (httpStatusGetToken, responseGetToken) = getServer2ServerAccessTok(
             org1,
-=======
-        val adminScope = "${org.name}.*.admin"
-        val mySenderName = "temporary_sender_auth_test"
-        val sender = createNewSenderForExistingOrg(mySenderName, org.name)
-        val kid = "adminkey"
-        saveServer2ServerKey(sender, end2EndExampleECPublicKeyStr, "adminkey", adminScope)
-        val (httpStatusGetToken, responseGetToken) = getServer2ServerAccessTok(
-            sender,
->>>>>>> d80cdfaa
             environment,
             end2EndExampleECPrivateKeyStr,
             kid,
             adminScope
         )
         if (httpStatusGetToken == 200) {
-<<<<<<< HEAD
             good("Successfully got access token for ${org1.name}")
         } else {
             bad("Failed to get access token for ${org1.name}, response was $responseGetToken")
-=======
-            good("Successfully got access token for ${org.name}")
-        } else {
-            bad("Failed to get access token for ${org.name}, response was $responseGetToken")
->>>>>>> d80cdfaa
             passed = false
         }
 
         val accessToken = jacksonObjectMapper().readTree(responseGetToken).get("access_token").textValue()
         val headers = mutableListOf<Pair<String, String>>()
-<<<<<<< HEAD
         val clientStr = org1.name
         headers.add("client" to clientStr)
         headers.add("authorization" to "Bearer $accessToken")
         val postUrl =
             "${environment.url}/api/settings/organizations/${org1.name}/" +
                 "public-keys?scope=${org1.name}.*.report&kid=${org1.name}.report"
-=======
-        val clientStr = org.name
-        headers.add("client" to clientStr)
-        headers.add("authorization" to "Bearer $accessToken")
-        val postUrl =
-            "${environment.url}/api/settings/organizations/${org.name}/" +
-                "public-keys?scope=${org.name}.*.report&kid=${org.name}.reportunique"
->>>>>>> d80cdfaa
         val (httpStatusPostKey, postKeyResponse) = HttpUtilities.postHttp(
             postUrl,
             end2EndExampleRSAPublicKeyStr.toByteArray(),
@@ -623,14 +598,9 @@
         )
 
         if (httpStatusPostKey == 200) {
-<<<<<<< HEAD
             good("Successfully added key to ${org1.name}")
         } else {
             bad("Failed to add key to ${org1.name}, response was $postKeyResponse")
-=======
-            good("Successfully added key to ${org.name}")
-        } else {
-            bad("Failed to add key to ${org.name}, response was $postKeyResponse")
             passed = false
         }
 
@@ -642,13 +612,11 @@
         if (httpStatusGeyKey == 200 && parsedGetResponse.contains("${org.name}.reportunique")) {
             good("Found the added key")
         } else {
-            bad("Failed to add key to ${org.name}, response was $getKeyResponse")
->>>>>>> d80cdfaa
+            bad("Failed to add key to ${org1.name}, response was $getKeyResponse")
             passed = false
         }
 
         val deleteUrl = environment.url.toString() +
-<<<<<<< HEAD
             "/api/settings/organizations/${org1.name}/public-keys/" +
             URLEncoder.encode("${org1.name}.*.report", "utf-8") +
             "/" +
@@ -656,27 +624,13 @@
         val (httpStatusDeleteKey, deleteKeyResponse) = HttpUtilities.deleteHttp(
             deleteUrl,
             byteArrayOf(),
-=======
-            "/api/settings/organizations/${org.name}/public-keys/" +
-            URLEncoder.encode("${org.name}.*.report", "utf-8") +
-            "/" +
-            URLEncoder.encode("${org.name}.reportunique", "utf-8")
-        val (httpStatusDeleteKey, deleteKeyResponse) = HttpUtilities.deleteHttp(
-            deleteUrl,
->>>>>>> d80cdfaa
             headers
         )
 
         if (httpStatusDeleteKey == 200) {
-<<<<<<< HEAD
             good("Successfully removed key from ${org1.name}")
         } else {
             bad("Failed to remove key from ${org1.name}, response was $deleteKeyResponse")
-=======
-            good("Successfully removed key from ${org.name}")
-        } else {
-            bad("Failed to remove key from ${org.name}, response was $deleteKeyResponse")
->>>>>>> d80cdfaa
             passed = false
         }
 
