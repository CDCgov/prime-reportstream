--- conflicted
+++ resolved
@@ -83,13 +83,9 @@
                 OktaCommand.fetchAccessToken(environment.oktaApp)
                     ?: CommandUtilities.abort(
                         "Cannot run test $testName. Invalid access token. " +
-<<<<<<< HEAD
-                            "Run ./prime login to fetch/refresh a PrimeAdmin access token " +
-                            "for the $environment environment."
-=======
                             "Run ./prime login to fetch/refresh a PrimeAdmin access token for " +
                             "the $environment environment."
->>>>>>> 57073905
+
                     )
             }
         }
