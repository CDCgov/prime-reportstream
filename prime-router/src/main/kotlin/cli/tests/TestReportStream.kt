--- conflicted
+++ resolved
@@ -25,11 +25,6 @@
 import gov.cdc.prime.router.azure.DataAccessTransaction
 import gov.cdc.prime.router.azure.DatabaseAccess
 import gov.cdc.prime.router.azure.HttpUtilities
-<<<<<<< HEAD
-import gov.cdc.prime.router.azure.ReportStreamEnv
-=======
-import gov.cdc.prime.router.azure.ReportFunction
->>>>>>> e90575cf
 import gov.cdc.prime.router.azure.WorkflowEngine
 import gov.cdc.prime.router.azure.db.Tables.ACTION
 import gov.cdc.prime.router.azure.db.enums.TaskAction
@@ -632,7 +627,7 @@
      * and report any errors
      * @param jsonResponse The json that was returned from the API
      * @param shouldHaveDestination When posting async, the destination will not yet be calculated
-     * @return true if there are no errors in the reponse, false otherwise
+     * @return true if there are no errors in the response, false otherwise
      */
     fun examinePostResponse(jsonResponse: String, shouldHaveDestination: Boolean = true): Boolean {
 
@@ -891,7 +886,7 @@
     /**
      * Forces synchronous end2end test
      */
-    private suspend fun forceSync(environment: ReportStreamEnv, options: CoolTestOptions): Boolean {
+    private suspend fun forceSync(environment: Environment, options: CoolTestOptions): Boolean {
         ugly("Running end2end synchronously -- with no query param")
         var passed = true
         val fakeItemCount = allGoodReceivers.size * options.items
@@ -934,7 +929,7 @@
     /**
      * Forces asynchronous end2end test
      */
-    private suspend fun forceAsync(environment: ReportStreamEnv, options: CoolTestOptions): Boolean {
+    private suspend fun forceAsync(environment: Environment, options: CoolTestOptions): Boolean {
         ugly("Running end2end asynchronously -- with query param")
         var passed = true
         val fakeItemCount = allGoodReceivers.size * options.items
