--- conflicted
+++ resolved
@@ -152,11 +152,7 @@
         batchFunction.batchUniversalData(headers, mockActionHistory, receiver, mockTxn)
         verify(exactly = 2) {
             mockActionHistory.trackExistingInputReport(any())
-<<<<<<< HEAD
-            BlobAccess.Companion.downloadBlob(any(), any())
-=======
-            BlobAccess.Companion.downloadBlobAsByteArray(any(), any())
->>>>>>> aa8ecf4f
+            BlobAccess.Companion.downloadBlobAsByteArray(any(), any(), any())
             Report.generateReportAndUploadBlob(any(), any(), any(), any(), any(), any(), any())
             mockWorkflowEngine.db.insertTask(any(), any(), any(), any(), any())
         }
@@ -178,11 +174,7 @@
         batchFunction.batchUniversalData(headers, mockActionHistory, receiver, mockTxn)
         verify(exactly = 2) {
             mockActionHistory.trackExistingInputReport(any())
-<<<<<<< HEAD
-            BlobAccess.Companion.downloadBlob(any(), any())
-=======
-            BlobAccess.Companion.downloadBlobAsByteArray(any(), any())
->>>>>>> aa8ecf4f
+            BlobAccess.Companion.downloadBlobAsByteArray(any(), any(), any())
             Report.generateReportAndUploadBlob(any(), any(), any(), any(), any(), any(), any())
             mockWorkflowEngine.db.insertTask(any(), any(), any(), any(), any())
         }
@@ -204,11 +196,7 @@
         batchFunction.batchUniversalData(headers, mockActionHistory, receiver, mockTxn)
         verify(exactly = 2) {
             mockActionHistory.trackExistingInputReport(any())
-<<<<<<< HEAD
-            BlobAccess.Companion.downloadBlob(any(), any())
-=======
-            BlobAccess.Companion.downloadBlobAsByteArray(any(), any())
->>>>>>> aa8ecf4f
+            BlobAccess.Companion.downloadBlobAsByteArray(any(), any(), any())
         }
         verify(exactly = 1) {
             Report.generateReportAndUploadBlob(any(), any(), any(), any(), any(), any(), any())
@@ -295,11 +283,7 @@
         batchFunction.batchUniversalData(headers, mockActionHistory, receiver, mockTxn)
         verify(exactly = 2) {
             mockActionHistory.trackExistingInputReport(any())
-<<<<<<< HEAD
-            BlobAccess.Companion.downloadBlob(any(), any())
-=======
-            BlobAccess.Companion.downloadBlobAsByteArray(any(), any())
->>>>>>> aa8ecf4f
+            BlobAccess.Companion.downloadBlobAsByteArray(any(), any(), any())
             Report.generateReportAndUploadBlob(any(), any(), any(), any(), any(), any(), any())
             mockWorkflowEngine.db.insertTask(any(), any(), any(), any(), any())
         }
@@ -319,11 +303,7 @@
         batchFunction.batchUniversalData(headers, mockActionHistory, receiver, mockTxn)
         verify(exactly = 2) {
             mockActionHistory.trackExistingInputReport(any())
-<<<<<<< HEAD
-            BlobAccess.Companion.downloadBlob(any(), any())
-=======
-            BlobAccess.Companion.downloadBlobAsByteArray(any(), any())
->>>>>>> aa8ecf4f
+            BlobAccess.Companion.downloadBlobAsByteArray(any(), any(), any())
             Report.generateReportAndUploadBlob(any(), any(), any(), any(), any(), any(), any())
             mockWorkflowEngine.db.insertTask(any(), any(), any(), any(), any())
         }
@@ -343,11 +323,7 @@
         batchFunction.batchUniversalData(headers, mockActionHistory, receiver, mockTxn)
         verify(exactly = 2) {
             mockActionHistory.trackExistingInputReport(any())
-<<<<<<< HEAD
-            BlobAccess.Companion.downloadBlob(any(), any())
-=======
-            BlobAccess.Companion.downloadBlobAsByteArray(any(), any())
->>>>>>> aa8ecf4f
+            BlobAccess.Companion.downloadBlobAsByteArray(any(), any(), any())
         }
         verify(exactly = 1) {
             Report.generateReportAndUploadBlob(any(), any(), any(), any(), any(), any(), any())
