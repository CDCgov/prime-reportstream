--- conflicted
+++ resolved
@@ -155,7 +155,6 @@
         // Setup
         var receiverResult: WorkflowEngine.ReceiverResult? = null
         setupLogger()
-<<<<<<< HEAD
         every { workflowEngine.handleReceiverEvent(any(), any(), any(), any()) }.answers {
             val block = lastArg() as
                 (receiver: Receiver, headers: List<WorkflowEngine.Header>, txn: Configuration?) ->
@@ -163,32 +162,6 @@
             val header = makeHeader(retryToken = RetryToken(2, listOf("*")).toJSON())
             val receiver = header.receiver ?: error("missing receiver")
             receiverResult = block(receiver, listOf(header), null)
-=======
-        every { workflowEngine.handleReportEvent(any(), context, any()) }.answers {
-            val block = thirdArg() as
-                (header: WorkflowEngine.Header, retryToken: RetryToken?, txn: Configuration?) -> ReportEvent
-            val task = Task(
-                reportId,
-                TaskAction.send,
-                null,
-                null,
-                "ignore.CSV",
-                0,
-                "",
-                "",
-                null,
-                null,
-                null,
-                null,
-                null,
-                null,
-                null
-            )
-            val header = makeHeader()
-            nextEvent = block(
-                header, RetryToken(2, RetryToken.allItems), null
-            )
->>>>>>> 33fa2979
         }
         setupWorkflow()
         every { sftpTransport.send(any(), any(), any(), any(), any()) }.returns(RetryToken.allItems)
