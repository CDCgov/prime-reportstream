--- conflicted
+++ resolved
@@ -19,7 +19,6 @@
 import com.azure.storage.blob.models.BlobDownloadContentResponse
 import com.azure.storage.blob.models.BlobDownloadResponse
 import com.azure.storage.blob.models.BlobItem
-import gov.cdc.prime.reportstream.shared.azure.IEvent
 import gov.cdc.prime.router.BlobStoreTransportType
 import gov.cdc.prime.router.Metadata
 import gov.cdc.prime.router.Report
@@ -544,13 +543,8 @@
         mockkObject(BlobAccess.Companion)
         every {
             BlobAccess.uploadBody(
-<<<<<<< HEAD
-                report1.bodyFormat, testBytes, report1.name, null,
-                IEvent.EventAction.NONE
-=======
                 report1.bodyFormat, testBytes, report1.id.toString(), null,
                 Event.EventAction.NONE
->>>>>>> 96623574
             )
         } returns
             BlobAccess.BlobInfo(report1.bodyFormat, testUrl, BlobAccess.sha256Digest(testBytes))
@@ -571,15 +565,15 @@
         val testBytes = "testbytes".toByteArray()
         val testFolder = "testfolder"
         val testEnv = "testenvvar"
-        val testEvents: List<IEvent.EventAction?> = listOf(
-            IEvent.EventAction.RECEIVE,
-            IEvent.EventAction.SEND,
-            IEvent.EventAction.BATCH,
-            IEvent.EventAction.PROCESS,
-            IEvent.EventAction.ROUTE,
-            IEvent.EventAction.TRANSLATE,
-            IEvent.EventAction.NONE,
-            IEvent.EventAction.CONVERT,
+        val testEvents: List<Event.EventAction?> = listOf(
+            Event.EventAction.RECEIVE,
+            Event.EventAction.SEND,
+            Event.EventAction.BATCH,
+            Event.EventAction.PROCESS,
+            Event.EventAction.ROUTE,
+            Event.EventAction.TRANSLATE,
+            Event.EventAction.NONE,
+            Event.EventAction.CONVERT,
             null
         )
 
@@ -593,13 +587,8 @@
             val result = when (it) {
                 null -> BlobAccess.uploadBody(testFormat, testBytes, testid, "")
                 // testing with and without reportName passed in to improve code coverage
-<<<<<<< HEAD
-                IEvent.EventAction.CONVERT -> BlobAccess.uploadBody(testFormat, testBytes, testName, action = it)
-                else -> BlobAccess.uploadBody(testFormat, testBytes, testName, testFolder, it)
-=======
                 Event.EventAction.CONVERT -> BlobAccess.uploadBody(testFormat, testBytes, testid, action = it)
                 else -> BlobAccess.uploadBody(testFormat, testBytes, testid, testFolder, it)
->>>>>>> 96623574
             }
 
             assertThat(result.format).isEqualTo(testFormat)
