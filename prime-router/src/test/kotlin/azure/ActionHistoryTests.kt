package gov.cdc.prime.router.azure

import assertk.assertThat
import assertk.assertions.isEqualTo
import assertk.assertions.isFailure
import assertk.assertions.isNotNull
import assertk.assertions.isNull
import assertk.assertions.isTrue
import com.fasterxml.jackson.core.JsonFactory
import com.fasterxml.jackson.databind.JsonNode
import com.fasterxml.jackson.databind.node.ArrayNode
import com.fasterxml.jackson.module.kotlin.jacksonObjectMapper
import gov.cdc.prime.router.ClientSource
import gov.cdc.prime.router.CustomerStatus
import gov.cdc.prime.router.DeepOrganization
import gov.cdc.prime.router.FileSettings
import gov.cdc.prime.router.Metadata
import gov.cdc.prime.router.Options
import gov.cdc.prime.router.Organization
import gov.cdc.prime.router.Receiver
import gov.cdc.prime.router.Report
import gov.cdc.prime.router.Schema
import gov.cdc.prime.router.azure.db.enums.TaskAction
import gov.cdc.prime.router.azure.db.tables.pojos.ReportFile
import gov.cdc.prime.router.azure.db.tables.pojos.Task
import io.mockk.every
import io.mockk.mockkClass
import io.mockk.spyk
import org.jooq.DSLContext
import org.jooq.tools.jdbc.MockConnection
import org.jooq.tools.jdbc.MockDataProvider
import org.jooq.tools.jdbc.MockResult
import org.junit.jupiter.api.Disabled
import java.io.ByteArrayOutputStream
import java.time.OffsetDateTime
import java.util.UUID
import kotlin.test.Test
import kotlin.test.assertNotNull
import kotlin.test.assertTrue

class ActionHistoryTests {
    @Test
    fun `test constructor`() {
        val actionHistory = ActionHistory(TaskAction.batch)
        assertThat(actionHistory.action.actionName).isEqualTo(TaskAction.batch)
    }

    @Test
    fun `test trackActionResult`() {
        val actionHistory1 = ActionHistory(TaskAction.batch)
        actionHistory1.trackActionResult("foobar")
        assertThat(actionHistory1.action.actionResult).isEqualTo("foobar")
        val giantStr = "x".repeat(3000)
        actionHistory1.trackActionResult(giantStr)
        assertThat(actionHistory1.action.actionResult.length == 2048).isTrue()
    }

    @Test
    fun `test trackExternalInputReport`() {
        val one = Schema(name = "one", topic = "test", elements = listOf())
        val report1 = Report(
            one, listOf(),
            sources = listOf(ClientSource("myOrg", "myClient")),
            metadata = Metadata()
        )
        val actionHistory1 = ActionHistory(TaskAction.receive)
        val blobInfo1 = BlobAccess.BlobInfo(Report.Format.CSV, "myUrl", byteArrayOf(0x11, 0x22))
        actionHistory1.trackExternalInputReport(report1, blobInfo1)
        assertNotNull(actionHistory1.reportsReceived[report1.id])
        val reportFile = actionHistory1.reportsReceived[report1.id] !!
        assertThat(reportFile.schemaName).isEqualTo("one")
        assertThat(reportFile.schemaTopic).isEqualTo("test")
        assertThat(reportFile.sendingOrg).isEqualTo("myOrg")
        assertThat(reportFile.sendingOrgClient).isEqualTo("myClient")
        assertThat(reportFile.bodyUrl).isEqualTo("myUrl")
        assertThat(reportFile.blobDigest[1]).isEqualTo(34)
        assertThat(reportFile.receivingOrg).isNull()

        // not allowed to track the same report twice.
        assertThat { actionHistory1.trackExternalInputReport(report1, blobInfo1) }.isFailure()
    }

    @Test
    fun `test trackCreatedReport`() {
        val event1 = ReportEvent(Event.EventAction.TRANSLATE, UUID.randomUUID(), OffsetDateTime.now())
        val schema1 = Schema(name = "schema1", topic = "topic1", elements = listOf())
        val report1 = Report(
            schema1, listOf(), sources = listOf(ClientSource("myOrg", "myClient")),
            itemLineage = listOf(),
            metadata = Metadata()
        )
        val org =
            DeepOrganization(
                name = "myOrg",
                description = "blah blah",
                jurisdiction = Organization.Jurisdiction.FEDERAL,
                receivers = listOf(
                    Receiver("myService", "myOrg", "topic", CustomerStatus.INACTIVE, "schema")
                )
            )
        val orgReceiver = org.receivers[0]
        val actionHistory1 = ActionHistory(TaskAction.receive)
        val blobInfo1 = BlobAccess.BlobInfo(Report.Format.CSV, "myUrl", byteArrayOf(0x11, 0x22))
        actionHistory1.trackCreatedReport(event1, report1, orgReceiver, blobInfo1)

        assertThat(actionHistory1.reportsOut[report1.id]).isNotNull()
        val reportFile = actionHistory1.reportsOut[report1.id] !!
        assertThat(reportFile.schemaName).isEqualTo("schema1")
        assertThat(reportFile.schemaTopic).isEqualTo("topic1")
        assertThat(reportFile.receivingOrg).isEqualTo("myOrg")
        assertThat(reportFile.receivingOrgSvc).isEqualTo("myService")
        assertThat(reportFile.bodyUrl).isEqualTo("myUrl")
        assertThat(reportFile.blobDigest[1]).isEqualTo(34)
        assertThat(reportFile.sendingOrg).isNull()
        assertThat(reportFile.itemCount).isEqualTo(0)

        // not allowed to track the same report twice.
        assertThat { actionHistory1.trackCreatedReport(event1, report1, orgReceiver, blobInfo1) }.isFailure()
    }

    @Test
    fun `test trackExistingInputReport`() {
        val uuid = UUID.randomUUID()
        val actionHistory1 = ActionHistory(TaskAction.send)
        actionHistory1.trackExistingInputReport(uuid)
        assertThat(actionHistory1.reportsIn[uuid]).isNotNull()
        val reportFile = actionHistory1.reportsIn[uuid] !!
        assertThat(reportFile.schemaName).isNull()
        assertThat(reportFile.schemaTopic).isNull()
        assertThat(reportFile.receivingOrg).isNull()
        assertThat(reportFile.receivingOrgSvc).isNull()
        assertThat(reportFile.sendingOrg).isNull()
        assertThat(null).isEqualTo(reportFile.itemCount)
        // not allowed to track the same report twice.
        assertThat { actionHistory1.trackExistingInputReport(uuid) }.isFailure()
    }

    @Test
    fun `test trackSentReport`() {
        val uuid = UUID.randomUUID()
        val org =
            DeepOrganization(
                name = "myOrg",
                description = "blah blah",
                jurisdiction = Organization.Jurisdiction.FEDERAL,
                receivers = listOf(
                    Receiver(
                        "myService", "myOrg", "topic1", CustomerStatus.INACTIVE, "schema1",
                        format = Report.Format.REDOX
                    )
                )
            )
        val orgReceiver = org.receivers[0]
        val actionHistory1 = ActionHistory(TaskAction.receive)
        actionHistory1.trackSentReport(orgReceiver, uuid, "filename1", "params1", "result1", 15)
        assertThat(actionHistory1.reportsOut[uuid]).isNotNull()
        val reportFile = actionHistory1.reportsOut[uuid] !!
        assertThat(reportFile.schemaName).isEqualTo("schema1")
        assertThat(reportFile.schemaTopic).isEqualTo("topic1")
        assertThat(reportFile.receivingOrg).isEqualTo("myOrg")
        assertThat(reportFile.externalName).isEqualTo("filename1")
        assertThat(reportFile.transportParams).isEqualTo("params1")
        assertThat(reportFile.transportResult).isEqualTo("result1")
        assertThat(reportFile.receivingOrgSvc).isEqualTo("myService")
        assertThat(reportFile.bodyFormat).isEqualTo("REDOX")
        assertThat(reportFile.sendingOrg).isNull()
        assertThat(reportFile.bodyUrl).isNull()
        assertThat(reportFile.blobDigest).isNull()
        assertThat(reportFile.itemCount).isEqualTo(15)
        // not allowed to track the same report twice.
        assertThat {
            actionHistory1.trackSentReport(
                orgReceiver, uuid, "filename1", "params1", "result1", 15
            )
        }.isFailure()
    }

    @Test
    fun `test trackDownloadedReport`() {
        val metadata = Metadata.getInstance()
        val workflowEngine = mockkClass(WorkflowEngine::class)
        every { workflowEngine.metadata }.returns(metadata)
        val uuid = UUID.randomUUID()
        val reportFile1 = ReportFile()
        reportFile1.reportId = uuid
        reportFile1.receivingOrg = "myOrg"
        reportFile1.receivingOrgSvc = "myRcvr"
        // As of this writing, lineage is taken from the parent report obj, not the org/receiver obj.
        val org =
            DeepOrganization(
                name = "orgX",
                description = "blah blah",
                jurisdiction = Organization.Jurisdiction.FEDERAL,
                receivers = listOf(
                    Receiver(
                        "receiverX", "myOrg", "topic", CustomerStatus.INACTIVE, "schema",
                        format = Report.Format.HL7
                    )
                )
            )
        val schema = Schema("schema", "topic")
        val header = WorkflowEngine.Header(
            Task(), reportFile1, null, org, org.receivers[0], schema, "".toByteArray()
        )
        val actionHistory1 = ActionHistory(TaskAction.download)
        val uuid2 = UUID.randomUUID()
        actionHistory1.trackDownloadedReport(header, "filename1", uuid2, "bob")
        assertThat(actionHistory1.reportsOut[uuid2]).isNotNull()
        val reportFile2 = actionHistory1.reportsOut[uuid2] !!
        assertThat(reportFile2.receivingOrgSvc).isEqualTo("myRcvr")
        assertThat(reportFile2.receivingOrg).isEqualTo("myOrg")
        assertThat(reportFile2.externalName).isEqualTo("filename1")
        assertThat(reportFile2.downloadedBy).isEqualTo("bob")
        assertThat(reportFile2.sendingOrg).isNull()
        assertThat(reportFile2.bodyUrl).isNull()
        assertThat(reportFile2.blobDigest).isNull()
        // not allowed to track the same report twice.
        assertThat {
            actionHistory1.trackDownloadedReport(
                header, "filename1", uuid2, "bob"
            )
        }.isFailure()
    }

    /**
     * todo Figure out how to make this test work.
     * What I'd really like to do is confirm that two sql inserts were generated,
     * one to insert into ACTION and one to insert into REPORT_FILE.
     */
    @Test @Disabled
    fun `test saveToDb with an externally received report`() {
        val dataProvider = MockDataProvider { emptyArray<MockResult>() }
        val connection = MockConnection(dataProvider) as DSLContext // ? why won't this work?
        val mockDb = spyk(DatabaseAccess(connection))

        val one = Schema(name = "schema1", topic = "topic1", elements = listOf())
        val report1 = Report(
            one,
            listOf(),
            sources = listOf(ClientSource("myOrg", "myClient")),
            metadata = Metadata()
        )

        val actionHistory1 = ActionHistory(TaskAction.receive)
        val blobInfo1 = BlobAccess.BlobInfo(Report.Format.CSV, "myUrl", byteArrayOf(0x11, 0x22))
        actionHistory1.trackExternalInputReport(report1, blobInfo1)

        mockDb.transact { txn -> actionHistory1.saveToDb(txn) }
    }

    @Test
    fun `test prettyPrintDestinations`() {
        val org0 =
            DeepOrganization(
                name = "org0",
                description = "foo bar",
                jurisdiction = Organization.Jurisdiction.FEDERAL,
                receivers = listOf(
                    Receiver(
                        "service0", "org0", "topic", CustomerStatus.INACTIVE, "schema",
                        format = Report.Format.REDOX
                    )
                )
            )
        val org1 =
            DeepOrganization(
                name = "org1",
                description = "blah blah",
                jurisdiction = Organization.Jurisdiction.FEDERAL,
                receivers = listOf(
                    Receiver("service1", "org1", "topic", CustomerStatus.INACTIVE, "schema", format = Report.Format.HL7)
                )
            )
        val settings = FileSettings().loadOrganizationList(listOf(org0, org1))
        val actionHistory = ActionHistory(TaskAction.batch)
        val r0 = ReportFile()
        r0.reportId = UUID.randomUUID()
        r0.receivingOrg = org0.name
        r0.receivingOrgSvc = org0.receivers[0].name
        r0.itemCount = 17
        actionHistory.reportsOut[r0.reportId] = r0
        val r1 = ReportFile()
        r1.reportId = UUID.randomUUID()
        r1.receivingOrg = org1.name
        r1.receivingOrgSvc = org1.receivers[0].name
        r1.nextActionAt = OffsetDateTime.now()
        r1.itemCount = 1
        actionHistory.reportsOut[r1.reportId] = r1

        val factory = JsonFactory()
        var outStream = ByteArrayOutputStream()
        factory.createGenerator(outStream).use {
            it.writeStartObject()
            // Finally, we're ready to run the test:
            actionHistory.prettyPrintDestinationsJson(it, settings, Options.None)
            it.writeEndObject()
        }

        // Expecting this json:
        // {"destinations":[
        //   {"organization":"foo bar","organization_id":"org0",
        //    "service":"service0","sending_at":"never","itemCount":17},
        //   {"organization":"blah blah","organization_id":"org1","service":"service1",
        //    "sending_at":"2021-02-13T17:30:33.847022-05:00","itemCount":1}],
        //   "destinationCount":2}

        val json = outStream.toString()
        assertTrue { json.isNotEmpty() }
        val tree: JsonNode? = jacksonObjectMapper().readTree(json)
        assertNotNull(tree)
        assertTrue(tree["destinationCount"].isInt)
        assertThat(tree["destinationCount"].intValue()).isEqualTo(2)
        val arr = tree["destinations"] as ArrayNode
        assertThat(arr.size()).isEqualTo(2)

        assertThat(arr[0]["organization"].textValue()).isEqualTo("foo bar")
        assertThat(arr[0]["sending_at"].textValue()).isEqualTo("immediately")
        assertThat(arr[0]["itemCount"].intValue()).isEqualTo(17)

        assertThat(arr[1]["organization_id"].textValue()).isEqualTo("org1")
        assertThat(arr[1]["service"].textValue()).isEqualTo("service1")
        assertThat(arr[1]["itemCount"].intValue()).isEqualTo(1)

<<<<<<< HEAD
        /** Is this reachable???
         * does it make sense? this would result in not quite right information
         // Another test, this time add a 3rd ReportFile with same org as the one of the others.
         val r2 = ReportFile(r1)
         r2.reportId = UUID.randomUUID()
         actionHistory.reportsOut[r2.reportId] = r2
         outStream = ByteArrayOutputStream()
         factory.createGenerator(outStream).use {
         it.writeStartObject()
         actionHistory.prettyPrintDestinationsJson(it, settings, ReportFunction.Options.None)
         it.writeEndObject()
         }
         val json2 = outStream.toString()
         assertTrue { json2.isNotEmpty() }
         val tree2: JsonNode? = jacksonObjectMapper().readTree(json2)
         assertNotNull(tree2)
         assertThat(tree2["destinationCount"].intValue()).isEqualTo(2)
         val arr2 = tree2["destinations"] as ArrayNode
         assertThat(arr2.size()).isEqualTo(2) // still 2 destinations, even with 3 ReportFile
         assertThat(arr2[1]["itemCount"].intValue()).isEqualTo(2) // second destination now has 2 items instead of 1.
         */
=======
        // Another test, this time add a 3rd ReportFile with same org as the one of the others.
        val r2 = ReportFile(r1)
        r2.reportId = UUID.randomUUID()
        actionHistory.reportsOut[r2.reportId] = r2
        outStream = ByteArrayOutputStream()
        factory.createGenerator(outStream).use {
            it.writeStartObject()
            actionHistory.prettyPrintDestinationsJson(it, settings, Options.None)
            it.writeEndObject()
        }
        val json2 = outStream.toString()
        assertTrue { json2.isNotEmpty() }
        val tree2: JsonNode? = jacksonObjectMapper().readTree(json2)
        assertNotNull(tree2)
        assertThat(tree2["destinationCount"].intValue()).isEqualTo(2)
        val arr2 = tree2["destinations"] as ArrayNode
        assertThat(arr2.size()).isEqualTo(2) // still 2 destinations, even with 3 ReportFile
        assertThat(arr2[1]["itemCount"].intValue()).isEqualTo(2) // second destination now has 2 items instead of 1.

>>>>>>> f3c3f314
        // Another test, test report option SkipSend
        outStream = ByteArrayOutputStream()
        factory.createGenerator(outStream).use {
            it.writeStartObject()
            actionHistory.prettyPrintDestinationsJson(it, settings, Options.SkipSend)
            it.writeEndObject()
        }
        val json3 = outStream.toString()
        val tree3: JsonNode? = jacksonObjectMapper().readTree(json3)
        val arr3 = tree3?.get("destinations") as ArrayNode?
        assertThat(arr3?.get(0)?.get("sending_at")?.textValue() ?: "").isEqualTo(
            "never - skipSend specified"
        )
    }
}<|MERGE_RESOLUTION|>--- conflicted
+++ resolved
@@ -321,7 +321,6 @@
         assertThat(arr[1]["service"].textValue()).isEqualTo("service1")
         assertThat(arr[1]["itemCount"].intValue()).isEqualTo(1)
 
-<<<<<<< HEAD
         /** Is this reachable???
          * does it make sense? this would result in not quite right information
          // Another test, this time add a 3rd ReportFile with same org as the one of the others.
@@ -331,7 +330,7 @@
          outStream = ByteArrayOutputStream()
          factory.createGenerator(outStream).use {
          it.writeStartObject()
-         actionHistory.prettyPrintDestinationsJson(it, settings, ReportFunction.Options.None)
+         actionHistory.prettyPrintDestinationsJson(it, settings, Options.None)
          it.writeEndObject()
          }
          val json2 = outStream.toString()
@@ -343,27 +342,6 @@
          assertThat(arr2.size()).isEqualTo(2) // still 2 destinations, even with 3 ReportFile
          assertThat(arr2[1]["itemCount"].intValue()).isEqualTo(2) // second destination now has 2 items instead of 1.
          */
-=======
-        // Another test, this time add a 3rd ReportFile with same org as the one of the others.
-        val r2 = ReportFile(r1)
-        r2.reportId = UUID.randomUUID()
-        actionHistory.reportsOut[r2.reportId] = r2
-        outStream = ByteArrayOutputStream()
-        factory.createGenerator(outStream).use {
-            it.writeStartObject()
-            actionHistory.prettyPrintDestinationsJson(it, settings, Options.None)
-            it.writeEndObject()
-        }
-        val json2 = outStream.toString()
-        assertTrue { json2.isNotEmpty() }
-        val tree2: JsonNode? = jacksonObjectMapper().readTree(json2)
-        assertNotNull(tree2)
-        assertThat(tree2["destinationCount"].intValue()).isEqualTo(2)
-        val arr2 = tree2["destinations"] as ArrayNode
-        assertThat(arr2.size()).isEqualTo(2) // still 2 destinations, even with 3 ReportFile
-        assertThat(arr2[1]["itemCount"].intValue()).isEqualTo(2) // second destination now has 2 items instead of 1.
-
->>>>>>> f3c3f314
         // Another test, test report option SkipSend
         outStream = ByteArrayOutputStream()
         factory.createGenerator(outStream).use {
