package gov.cdc.prime.router.azure

import com.microsoft.azure.functions.HttpStatus
import gov.cdc.prime.router.CovidSender
import gov.cdc.prime.router.CustomerStatus
import gov.cdc.prime.router.DeepOrganization
import gov.cdc.prime.router.FileSettings
import gov.cdc.prime.router.Metadata
import gov.cdc.prime.router.Organization
import gov.cdc.prime.router.Receiver
import gov.cdc.prime.router.Sender
import gov.cdc.prime.router.SettingsProvider
import gov.cdc.prime.router.azure.db.enums.TaskAction
import gov.cdc.prime.router.tokens.AuthenticatedClaims
import gov.cdc.prime.router.tokens.AuthenticationType
import gov.cdc.prime.router.unittest.UnitTestUtils
import io.mockk.clearAllMocks
import io.mockk.every
import io.mockk.mockkClass
import io.mockk.mockkObject
import io.mockk.spyk
import io.mockk.verify
import org.jooq.tools.jdbc.MockConnection
import org.jooq.tools.jdbc.MockDataProvider
import org.jooq.tools.jdbc.MockResult
import org.junit.jupiter.api.BeforeEach
import org.junit.jupiter.api.Test

class ValidateFunctionTests {
    val dataProvider = MockDataProvider { emptyArray<MockResult>() }
    val connection = MockConnection(dataProvider)
    val accessSpy = spyk(DatabaseAccess(connection))
    val blobMock = mockkClass(BlobAccess::class)
    val queueMock = mockkClass(QueueAccess::class)
    val timing1 = mockkClass(Receiver.Timing::class)

    val oneOrganization = DeepOrganization(
        "phd", "test", Organization.Jurisdiction.FEDERAL,
        receivers = listOf(
            Receiver(
                "elr",
                "phd",
                "topic",
                CustomerStatus.INACTIVE,
                "one",
                timing = timing1
            )
        ),
    )

    val csvString_2Records = "senderId,processingModeCode,testOrdered,testName,testResult,testPerformed," +
        "testResultDate,testReportDate,deviceIdentifier,deviceName,specimenId,testId,patientAge,patientRace," +
        "patientEthnicity,patientSex,patientZip,patientCounty,orderingProviderNpi,orderingProviderLname," +
        "orderingProviderFname,orderingProviderZip,performingFacility,performingFacilityName," +
        "performingFacilityState,performingFacilityZip,specimenSource,patientUniqueId,patientUniqueIdHash," +
        "patientState,firstTest,previousTestType,previousTestResult,healthcareEmployee,symptomatic,symptomsList," +
        "hospitalized,symptomsIcu,congregateResident,congregateResidentType,pregnant\n" +
        "abbott,P,95209-3,SARS-CoV+SARS-CoV-2 (COVID-19) Ag [Presence] in Respiratory specimen by Rapid " +
        "immunoassay,419984006,95209-3,202112181841-0500,202112151325-0500,LumiraDx SARS-CoV-2 Ag Test_LumiraDx " +
        "UK Ltd.,LumiraDx SARS-CoV-2 Ag Test*,SomeEntityID,SomeEntityID,3,2131-1,2135-2,F,19931,Sussex,1404270765," +
        "Reichert,NormanA,19931,97D0667471,Any lab USA,DE,19931,122554006,esyuj9,vhd3cfvvt,DE,NO,bgq0b2e,840533007," +
        "NO,NO,h8jev96rc,YES,YES,YES,257628001,60001007\n" +
        "abbott,P,95209-3,SARS-CoV+SARS-CoV-2 (COVID-19) Ag [Presence] in Respiratory specimen by Rapid " +
        "immunoassay,419984006,95209-3,202112181841-0500,202112151325-0500,LumiraDx SARS-CoV-2 Ag Test_LumiraDx " +
        "UK Ltd.,LumiraDx SARS-CoV-2 Ag Test*,SomeEntityID,SomeEntityID,3,2131-1,2135-2,F,19931,Sussex,1404270765," +
        "Reicherts,NormanB,19931,97D0667471,Any lab USA,DE,19931,122554006,esyuj9,vhd3cfvvt,DE,NO,bgq0b2e," +
        "840533007,NO,NO,h8jev96rc,YES,YES,YES,257628001,60001007"

    private fun makeEngine(metadata: Metadata, settings: SettingsProvider): WorkflowEngine {
        return spyk(
            WorkflowEngine.Builder().metadata(metadata).settingsProvider(settings).databaseAccess(accessSpy)
                .blobAccess(blobMock).queueAccess(queueMock).build()
        )
    }

    @BeforeEach
    fun reset() {
        clearAllMocks()

        // setup
        every { timing1.isValid() } returns true
        every { timing1.numberPerDay } returns 1
        every { timing1.maxReportCount } returns 1
        every { timing1.whenEmpty } returns Receiver.WhenEmpty()
    }

    /** basic /validate endpoint tests **/
    /**
     * Do all the zany setup work needed to run the 'waters' endpoint as a test.
     * Written specifically for the 'client header' tests below, to start.  But could probably
     * be generalized for all 'waters' endpoint tests in the future.
     */
    private fun setupForDotNotationTests(): Pair<ValidateFunction, MockHttpRequestMessage> {
        every { timing1.isValid() } returns true
        every { timing1.numberPerDay } returns 1
        every { timing1.maxReportCount } returns 1
        every { timing1.whenEmpty } returns Receiver.WhenEmpty()

        val metadata = UnitTestUtils.simpleMetadata
        val settings = FileSettings().loadOrganizations(oneOrganization)
        // does not matter what type of Sender it is for this test
        val sender = CovidSender("default", "simple_report", Sender.Format.CSV, schemaName = "one")
        val req = MockHttpRequestMessage("test")
        val engine = makeEngine(metadata, settings)
        val actionHistory = spyk(ActionHistory(TaskAction.receive))
        val validateFunc = spyk(ValidateFunction(engine, actionHistory))
        val resp = HttpUtilities.okResponse(req, "fakeOkay")
        every { engine.db } returns accessSpy
        mockkObject(AuthenticatedClaims.Companion)
        every { validateFunc.processRequest(any(), any()) } returns resp
        every { engine.settings.findSender(any()) } returns sender // This test only works with org = simple_report
        return Pair(validateFunc, req)
    }

    /** basic /validate endpoint tests **/

    @Test
    fun `test validate endpoint with missing client`() {
        val (validateFunc, req) = setupForDotNotationTests()
        val jwt = mapOf("scope" to "simple_report.default.report", "sub" to "c@rlos.com")
        val claims = AuthenticatedClaims(jwt, AuthenticationType.Server2Server)
        every { AuthenticatedClaims.Companion.authenticate(any()) } returns claims
        req.httpHeaders += mapOf(
            "content-length" to "4"
        )
        // Invoke the waters function run
        validateFunc.run(req)
        // processFunction should never be called
        verify(exactly = 0) { validateFunc.processRequest(any(), any()) }
    }

    @Test
    fun `test validate endpoint with server2server auth - basic happy path`() {
        val (reportFunc, req) = setupForDotNotationTests()
        val jwt = mapOf("scope" to "simple_report.default.report", "sub" to "c@rlos.com")
        val claims = AuthenticatedClaims(jwt, AuthenticationType.Server2Server)
        every { AuthenticatedClaims.Companion.authenticate(any()) } returns claims
        req.httpHeaders += mapOf(
            "client" to "simple_report",
            "content-length" to "4"
        )
        // Invoke the waters function run
        reportFunc.run(req)
        // processFunction should be called
        verify(exactly = 1) { reportFunc.processRequest(any(), any()) }
    }

    @Test
    fun `test validate endpoint with no auth`() {
        val (reportFunc, req) = setupForDotNotationTests()
<<<<<<< HEAD
=======
        val jwt = mapOf("scope" to "bogus_org.default.report", "sub" to "c@rlos.com")
        val claims = AuthenticatedClaims(jwt, AuthenticationType.Server2Server)
        every { AuthenticatedClaims.Companion.authenticate(any()) } returns claims
>>>>>>> 80fe8b83
        req.httpHeaders += mapOf(
            "client" to "simple_report",
            "content-length" to "4"
        )
        // Invoke the waters function run
        reportFunc.run(req)
        // processFunction should be called
        verify(exactly = 1) { reportFunc.processRequest(any(), any()) }
    }

    /**
     * Test that header of the form client:simple_report.default works with the auth code.
     */
    @Test
    fun `test validate endpoint with okta dot-notation client header - basic happy path`() {
        val (validateFunc, req) = setupForDotNotationTests()
        val jwt = mapOf("organization" to listOf("DHSender_simple_report"), "sub" to "c@rlos.com")
        val claims = AuthenticatedClaims(jwt, AuthenticationType.Okta)
        every { AuthenticatedClaims.Companion.authenticate(any()) } returns claims
        // This is the most common way our customers use the client string
        req.httpHeaders += mapOf(
            "client" to "simple_report",
            "content-length" to "4"
        )
        // Invoke the waters function run
        validateFunc.run(req)
        // processFunction should be called
        verify(exactly = 1) { validateFunc.processRequest(any(), any()) }
    }

    @Test
    fun `test validate endpoint with okta dot-notation client header - full dotted name`() {
        val (validateFunc, req) = setupForDotNotationTests()
        val jwt = mapOf("organization" to listOf("DHSender_simple_report"), "sub" to "c@rlos.com")
        val claims = AuthenticatedClaims(jwt, AuthenticationType.Okta)
        every { AuthenticatedClaims.Companion.authenticate(any()) } returns claims
        // Now try it with a full client name
        req.httpHeaders += mapOf(
            "client" to "simple_report.default",
            "content-length" to "4"
        )
        validateFunc.run(req)
        verify(exactly = 1) { validateFunc.processRequest(any(), any()) }
    }

    @Test
    fun `test validate endpoint with okta dot-notation client header - dotted but not default`() {
        val (validateFunc, req) = setupForDotNotationTests()
        val jwt = mapOf("organization" to listOf("DHSender_simple_report"), "sub" to "c@rlos.com")
        val claims = AuthenticatedClaims(jwt, AuthenticationType.Okta)
        every { AuthenticatedClaims.Companion.authenticate(any()) } returns claims
        // Now try it with a full client name but not with "default"
        // The point of these tests is that the call to the auth code only contains the org prefix 'simple_report'
        req.httpHeaders += mapOf(
            "client" to "simple_report.foobar",
            "content-length" to "4"
        )
        validateFunc.run(req)
        verify(exactly = 1) { validateFunc.processRequest(any(), any()) }
    }

    // TODO: Will need to copy this test for Full ELR senders once receiving full ELR is implemented (see #5051)
    // Hits processRequest, tracks 'receive' action in actionHistory
    @Test
    fun `test validate endpoint`() {
        // Setup
        val metadata = UnitTestUtils.simpleMetadata
        val settings = FileSettings().loadOrganizations(oneOrganization)
        val sender = CovidSender("Test Sender", "test", Sender.Format.CSV, schemaName = "one")

        val engine = makeEngine(metadata, settings)
        val actionHistory = spyk(ActionHistory(TaskAction.receive))
        val validateFunc = spyk(ValidateFunction(engine, actionHistory))

        val req = MockHttpRequestMessage("test")
        val resp = HttpUtilities.okResponse(req, "fakeOkay")

        every { validateFunc.processRequest(any(), any()) } returns resp
        every { engine.settings.findSender("Test Sender") } returns sender

        val testClaims = AuthenticatedClaims.generateTestClaims(null)
        mockkObject(AuthenticatedClaims.Companion)
        every { AuthenticatedClaims.Companion.authenticate(any()) } returns testClaims

        req.httpHeaders += mapOf(
            "client" to "Test Sender",
            "content-length" to "4"
        )

        // Invoke function run
        validateFunc.run(req)

        // processFunction should be called
        verify(exactly = 1) { validateFunc.processRequest(any(), any()) }
    }

    // Returns 400 bad request
    @Test
    fun `test validate endpoint with no sender name`() {
        // Setup
        val metadata = UnitTestUtils.simpleMetadata
        val settings = FileSettings().loadOrganizations(oneOrganization)
        val sender = CovidSender("Test Sender", "test", Sender.Format.CSV, schemaName = "one")

        val engine = makeEngine(metadata, settings)
        val actionHistory = spyk(ActionHistory(TaskAction.receive))
        val validateFunc = spyk(ValidateFunction(engine, actionHistory))

        val req = MockHttpRequestMessage("test")
        val resp = HttpUtilities.okResponse(req, "fakeOkay")

        every { validateFunc.processRequest(any(), any()) } returns resp
        every { engine.settings.findSender("Test Sender") } returns sender

        req.httpHeaders += mapOf(
            "content-length" to "4"
        )

        // Invoke function run
        val res = validateFunc.run(req)

        // verify
        assert(res.statusCode == 400)
    }

    // Returns a 400 bad request
    @Test
    fun `test validate endpoint with unknown sender`() {
        // Setup
        val metadata = UnitTestUtils.simpleMetadata
        val settings = FileSettings().loadOrganizations(oneOrganization)

        val engine = makeEngine(metadata, settings)
        val actionHistory = spyk(ActionHistory(TaskAction.receive))
        val validateFunc = spyk(ValidateFunction(engine, actionHistory))

        val req = MockHttpRequestMessage("test")
        val resp = HttpUtilities.okResponse(req, "fakeOkay")

        every { validateFunc.processRequest(any(), any()) } returns resp
        every { engine.settings.findSender("Test Sender") } returns null

        val testClaims = AuthenticatedClaims.generateTestClaims(null)
        mockkObject(AuthenticatedClaims.Companion)
        every { AuthenticatedClaims.Companion.authenticate(any()) } returns testClaims

        req.httpHeaders += mapOf(
            "client" to "Test Sender",
            "content-length" to "4"
        )

        // Invoke function run
        val res = validateFunc.run(req)

        // verify
        assert(res.statusCode == 400)
    }

    @Test
    fun `test processFunction`() {
        // setup steps
        val metadata = UnitTestUtils.simpleMetadata
        val settings = FileSettings().loadOrganizations(oneOrganization)

        val engine = makeEngine(metadata, settings)
        val actionHistory = spyk(ActionHistory(TaskAction.receive))
        val validateFunc = spyk(ValidateFunction(engine, actionHistory))
        val sender = CovidSender(
            "Test Sender",
            "test",
            Sender.Format.CSV,
            schemaName =
            "one",
            allowDuplicates = false
        )

        val req = MockHttpRequestMessage(csvString_2Records)

        every { validateFunc.validateRequest(any()) } returns RequestFunction.ValidatedRequest(
            csvString_2Records,
            sender = sender
        )

        every { accessSpy.isDuplicateItem(any(), any()) } returns true

        // act
        val resp = validateFunc.processRequest(req, sender)

        // assert
        verify(exactly = 2) { engine.isDuplicateItem(any()) }
        assert(resp.status.equals(HttpStatus.BAD_REQUEST))
    }
}<|MERGE_RESOLUTION|>--- conflicted
+++ resolved
@@ -148,12 +148,6 @@
     @Test
     fun `test validate endpoint with no auth`() {
         val (reportFunc, req) = setupForDotNotationTests()
-<<<<<<< HEAD
-=======
-        val jwt = mapOf("scope" to "bogus_org.default.report", "sub" to "c@rlos.com")
-        val claims = AuthenticatedClaims(jwt, AuthenticationType.Server2Server)
-        every { AuthenticatedClaims.Companion.authenticate(any()) } returns claims
->>>>>>> 80fe8b83
         req.httpHeaders += mapOf(
             "client" to "simple_report",
             "content-length" to "4"
