--- conflicted
+++ resolved
@@ -66,11 +66,7 @@
         val actionHistory = mockk<ActionHistory>()
         val receiver = Receiver("myRcvr", "topic", "mytopic", CustomerStatus.INACTIVE, "mySchema")
 
-<<<<<<< HEAD
-        every { blobMock.uploadBody(any(), any(), any(), any(), any()) }
-=======
         every { blobMock.generateBodyAndUploadReport(report = eq(report1), any(), any()) }
->>>>>>> 4604c25b
             .returns(BlobAccess.BlobInfo(bodyFormat, bodyUrl, "".toByteArray()))
         every { accessSpy.insertTask(report = eq(report1), bodyFormat.toString(), bodyUrl, eq(event)) }.returns(Unit)
         every { actionHistory.trackCreatedReport(any(), any(), any(), any()) }.returns(Unit)
@@ -86,9 +82,6 @@
                 nextAction = any()
             )
             actionHistory.trackCreatedReport(any(), any(), any(), any())
-<<<<<<< HEAD
-            blobMock.uploadBody(any(), any(), any(), any(), any())
-=======
             blobMock.generateBodyAndUploadReport(report = any(), any(), any())
         }
         confirmVerified(accessSpy, blobMock, queueMock)
@@ -123,7 +116,6 @@
             )
             actionHistory.trackGeneratedEmptyReport(any(), any(), any(), any())
             blobMock.generateBodyAndUploadReport(report = any(), any(), any(), any(), any(), any())
->>>>>>> 4604c25b
         }
         confirmVerified(accessSpy, blobMock, queueMock)
     }
@@ -142,11 +134,7 @@
         val actionHistory = mockk<ActionHistory>()
         val receiver = Receiver("MyRcvr", "topic", "mytopic", CustomerStatus.INACTIVE, "mySchema")
 
-<<<<<<< HEAD
-        every { blobMock.uploadBody(any(), any(), any(), any(), any()) }
-=======
         every { blobMock.generateBodyAndUploadReport(report = eq(report1), any(), any()) }
->>>>>>> 4604c25b
             .returns(BlobAccess.BlobInfo(bodyFormat, bodyUrl, "".toByteArray()))
         every { accessSpy.insertTask(report = eq(report1), bodyFormat.toString(), bodyUrl, eq(event)) }.returns(Unit)
 
@@ -164,11 +152,7 @@
                 bodyUrl = any(),
                 nextAction = any()
             )
-<<<<<<< HEAD
-            blobMock.uploadBody(any(), any(), any(), any(), any())
-=======
             blobMock.generateBodyAndUploadReport(report = any(), any(), any())
->>>>>>> 4604c25b
             actionHistory.trackCreatedReport(any(), any(), any(), any())
 // todo           queueMock.sendMessage(event = any())
 // todo           blobMock.deleteBlob(blobUrl = any())
