--- conflicted
+++ resolved
@@ -154,11 +154,7 @@
             verify(exactly = 1) {
                 mockDb.fetchReportFile(reportFile.reportId)
                 mockDb.fetchItemLineagesForReport(reportFile.reportId, reportFile.itemCount)
-<<<<<<< HEAD
-                BlobAccess.downloadBlob(reportFile.bodyUrl, any())
-=======
-                BlobAccess.downloadBlobAsByteArray(reportFile.bodyUrl, any())
->>>>>>> aa8ecf4f
+                BlobAccess.downloadBlobAsByteArray(reportFile.bodyUrl, any(), any())
             }
         }
 
@@ -204,11 +200,7 @@
                 mockDb.fetchReportFile(reportFile.reportId)
                 mockDb.fetchItemLineagesForReport(reportFile.reportId, reportFile.itemCount)
                 mockDb.fetchParentReport(reportFile.reportId)
-<<<<<<< HEAD
-                BlobAccess.downloadBlob(parentReportFile.bodyUrl, any())
-=======
-                BlobAccess.downloadBlobAsByteArray(parentReportFile.bodyUrl, any())
->>>>>>> aa8ecf4f
+                BlobAccess.downloadBlobAsByteArray(parentReportFile.bodyUrl, any(), any())
             }
         }
 
@@ -248,11 +240,7 @@
             assertThat(response.status).isEqualTo(HttpStatus.NOT_FOUND)
             verify(exactly = 1) {
                 mockDb.fetchReportFile(reportFile.reportId)
-<<<<<<< HEAD
-                BlobAccess.downloadBlob(reportFile.bodyUrl, any())
-=======
-                BlobAccess.downloadBlobAsByteArray(reportFile.bodyUrl, any())
->>>>>>> aa8ecf4f
+                BlobAccess.downloadBlobAsByteArray(reportFile.bodyUrl, any(), any())
             }
         }
     }
