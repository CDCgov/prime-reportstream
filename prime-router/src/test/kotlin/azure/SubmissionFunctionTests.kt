package gov.cdc.prime.router.azure

import assertk.assertThat
import assertk.assertions.isEqualTo
import com.fasterxml.jackson.databind.ObjectMapper
import com.fasterxml.jackson.module.kotlin.readValue
import com.google.common.net.HttpHeaders
import com.microsoft.azure.functions.HttpStatus
import gov.cdc.prime.router.DetailedSubmissionHistory
import gov.cdc.prime.router.ReportId
import gov.cdc.prime.router.SubmissionHistory
import gov.cdc.prime.router.azure.db.enums.TaskAction
import gov.cdc.prime.router.azure.db.tables.pojos.Action
import gov.cdc.prime.router.cli.tests.ExpectedSubmissionHistory
import gov.cdc.prime.router.common.JacksonMapperUtilities
import io.mockk.every
import io.mockk.mockk
import org.apache.logging.log4j.kotlin.Logging
import org.jooq.exception.DataAccessException
import org.junit.jupiter.api.TestInstance
import java.time.OffsetDateTime
import kotlin.test.Test

data class ExpectedAPIResponse(
    val status: HttpStatus,
    val body: List<ExpectedSubmissionHistory>? = null
)

data class SubmissionUnitTestCase(
    val headers: Map<String, String>,
    val parameters: Map<String, String>,
    val expectedResponse: ExpectedAPIResponse,
    val name: String?
)

/**
 * Detail Submission History Response from the API.
 */
data class DetailSubmissionHistoryResponse(
    val submissionId: Long,
    val id: String?,
    val timestamp: OffsetDateTime,
    val sender: String?,
    val httpStatus: Int?,
    val externalName: String? = "",
)

@TestInstance(TestInstance.Lifecycle.PER_CLASS)
class SubmissionFunctionTests : Logging {
    private val mapper = JacksonMapperUtilities.allowUnknownsMapper

    class TestSubmissionAccess(val dataset: List<SubmissionHistory>, val mapper: ObjectMapper) : SubmissionAccess {

        override fun <T> fetchActions(
            sendingOrg: String,
            order: SubmissionAccess.SortOrder,
            sortColumn: SubmissionAccess.SortColumn,
            cursor: OffsetDateTime?,
            toEnd: OffsetDateTime?,
            limit: Int,
            showFailed: Boolean,
            klass: Class<T>
        ): List<T> {
            @Suppress("UNCHECKED_CAST")
            return dataset as List<T>
        }

        override fun <T, P, U> fetchAction(
            sendingOrg: String,
            submissionId: Long,
            klass: Class<T>,
            reportsKlass: Class<P>,
            logsKlass: Class<U>,
        ): T? {
            @Suppress("UNCHECKED_CAST")
            return dataset.first() as T
        }

        override fun <T, P, U> fetchRelatedActions(
            submissionId: Long,
            klass: Class<T>,
            reportsKlass: Class<P>,
            logsKlass: Class<U>,
        ): List<T> {
            @Suppress("UNCHECKED_CAST")
            return dataset as List<T>
        }
    }

    val testData = listOf(
        SubmissionHistory(
            actionId = 8,
            createdAt = OffsetDateTime.parse("2021-11-30T16:36:54.919104Z"),
            sendingOrg = "simple_report",
            httpStatus = 201,
            externalName = "testname.csv",
            reportId = "a2cf1c46-7689-4819-98de-520b5007e45f",
            schemaTopic = "covid-19",
            itemCount = 3,
//                warningCount = 3,
//                errorCount = 0
        ),
        SubmissionHistory(
            actionId = 7,
            createdAt = OffsetDateTime.parse("2021-11-30T16:36:48.307109Z"),
            sendingOrg = "simple_report",
            httpStatus = 400,
            externalName = "testname.csv",
            reportId = null,
            schemaTopic = null,
            itemCount = null,
//                warningCount = 1,
//                errorCount = 1
        )
    )

    @Test
    fun `test list submissions`() {
        val testCases = listOf(
            SubmissionUnitTestCase(
                mapOf("authorization" to "Bearer 111.222.333"),
                emptyMap(),
                ExpectedAPIResponse(
                    HttpStatus.UNAUTHORIZED
                ),
                "unauthorized"
            ),
            SubmissionUnitTestCase(
                mapOf("authorization" to "Bearer fdafads"),
                emptyMap(),
                ExpectedAPIResponse(
                    HttpStatus.OK,
                    listOf(
                        ExpectedSubmissionHistory(
                            submissionId = 8,
                            timestamp = OffsetDateTime.parse("2021-11-30T16:36:54.919Z"),
                            sender = "simple_report",
                            httpStatus = 201,
                            externalName = "testname.csv",
                            id = ReportId.fromString("a2cf1c46-7689-4819-98de-520b5007e45f"),
                            topic = "covid-19",
                            reportItemCount = 3
                        ),
                        ExpectedSubmissionHistory(
                            submissionId = 7,
                            timestamp = OffsetDateTime.parse("2021-11-30T16:36:48.307Z"),
                            sender = "simple_report",
                            httpStatus = 400,
                            externalName = "testname.csv",
                            id = null,
                            topic = null,
                            reportItemCount = null
                        )
                    )
                ),
                "simple success"
            ),
            SubmissionUnitTestCase(
                mapOf("authorization" to "Bearer fdafads"),
                mapOf("cursor" to "nonsense"),
                ExpectedAPIResponse(
                    HttpStatus.BAD_REQUEST
                ),
                "bad date"
            ),
            SubmissionUnitTestCase(
                mapOf("authorization" to "Bearer fdafads"),
                mapOf("pagesize" to "-1"),
                ExpectedAPIResponse(
                    HttpStatus.BAD_REQUEST
                ),
                "bad pagesize"
            ),
            SubmissionUnitTestCase(
                mapOf("authorization" to "Bearer fdafads"),
                mapOf("pagesize" to "fdas"),
                ExpectedAPIResponse(
                    HttpStatus.BAD_REQUEST
                ),
                "bad pagesize, garbage"
            ),
            SubmissionUnitTestCase(
                mapOf("authorization" to "Bearer fdafads"),
                mapOf(
                    "pagesize" to "10",
                    "cursor" to "2021-11-30T16:36:48.307Z",
                    "sort" to "ASC"
                ),
                ExpectedAPIResponse(
                    HttpStatus.OK
                ),
                "good minimum params"
            ),
            SubmissionUnitTestCase(
                mapOf("authorization" to "Bearer fdafads"),
                mapOf(
                    "pagesize" to "10",
                    "cursor" to "2021-11-30T16:36:54.307109Z",
                    "endCursor" to "2021-11-30T16:36:53.919104Z",
                    "sortCol" to "CREATED_AT",
                    "sort" to "ASC"
                ),
                ExpectedAPIResponse(
                    HttpStatus.OK
                ),
                "good all params"
            )
        )

        testCases.forEach {
            logger.info("Executing list submissions unit test ${it.name}")
            val httpRequestMessage = MockHttpRequestMessage()
            httpRequestMessage.httpHeaders += it.headers
            httpRequestMessage.parameters += it.parameters
            // Invoke
            val response = SubmissionFunction(
                SubmissionsFacade(
                    TestSubmissionAccess(testData, mapper)
                )
            ).getOrgSubmissions(
                httpRequestMessage,
                "simple_report",
            )
            // Verify
            assertThat(response.status).isEqualTo(it.expectedResponse.status)
            if (response.status == HttpStatus.OK) {
                val submissions: List<ExpectedSubmissionHistory> = mapper.readValue(response.body.toString())
                if (it.expectedResponse.body != null) {
                    assertThat(submissions.size).isEqualTo(it.expectedResponse.body.size)
                    assertThat(submissions).isEqualTo(it.expectedResponse.body)
                }
            }
        }
    }

    @Test
    fun `test get report history`() {
        val goodUuid = "662202ba-e3e5-4810-8cb8-161b75c63bc1"
        val mockRequest = MockHttpRequestMessage()
        val mockSubmissionFacade = mockk<SubmissionsFacade>()
        mockRequest.httpHeaders[HttpHeaders.AUTHORIZATION.lowercase()] = "Bearer dummy"

        val function = SubmissionFunction(mockSubmissionFacade)

        // Invalid id:  not a UUID nor a Long
        var response = function.getReportHistory(mockRequest, "bad")
        assertThat(response.status).isEqualTo(HttpStatus.NOT_FOUND)

        // Database error
        every { mockSubmissionFacade.fetchActionForReportId(any()) }.throws(DataAccessException("dummy"))
        response = function.getReportHistory(mockRequest, goodUuid)
        assertThat(response.status).isEqualTo(HttpStatus.INTERNAL_SERVER_ERROR)

        // Good UUID, but Not found
        every { mockSubmissionFacade.fetchActionForReportId(any()) } returns null
        response = function.getReportHistory(mockRequest, goodUuid)
        assertThat(response.status).isEqualTo(HttpStatus.NOT_FOUND)

        // Good return
        val returnBody = DetailedSubmissionHistory(
<<<<<<< HEAD
            550, TaskAction.receive, OffsetDateTime.now(), "org",
            null, null, null, null, null
        )

        // Happy path with a good UUID
        val action = Action()
        action.actionId = 550
        action.sendingOrg = "foobar"
        action.actionName = TaskAction.receive
        every { mockSubmissionFacade.fetchActionForReportId(any()) } returns action
        every { mockSubmissionFacade.fetchAction(any()) } returns null // not used for a UUID
        every { mockSubmissionFacade.findDetailedSubmissionHistory(any(), any()) } returns returnBody
        every { mockSubmissionFacade.checkSenderAccessAuthorization(any(), any()) } returns true
        response = function.getReportHistory(mockRequest, goodUuid)
        assertThat(response.status).isEqualTo(HttpStatus.OK)
        var responseBody: DetailSubmissionHistoryResponse = mapper.readValue(response.body.toString())
        assertThat(responseBody.submissionId).isEqualTo(returnBody.actionId)
        assertThat(responseBody.sender).isEqualTo(returnBody.sendingOrg)

        // Good uuid, but not a 'receive' step report.
        action.actionName = TaskAction.process
        response = function.getReportHistory(mockRequest, goodUuid)
        assertThat(response.status).isEqualTo(HttpStatus.NOT_FOUND)

        // Good actionId, but Not found
        val goodActionId = "550"
        action.actionName = TaskAction.receive
        every { mockSubmissionFacade.fetchAction(any()) } returns null
        response = function.getReportHistory(mockRequest, goodActionId)
        assertThat(response.status).isEqualTo(HttpStatus.NOT_FOUND)

        // Good actionId, but Not authorized
        every { mockSubmissionFacade.fetchAction(any()) } returns action
        every { mockSubmissionFacade.checkSenderAccessAuthorization(any(), any()) } returns false // not authorized
        response = function.getReportHistory(mockRequest, goodActionId)
        assertThat(response.status).isEqualTo(HttpStatus.UNAUTHORIZED)

        // Happy path with a good actionId
        every { mockSubmissionFacade.fetchActionForReportId(any()) } returns null // not used for an actionId
        every { mockSubmissionFacade.fetchAction(any()) } returns action
        every { mockSubmissionFacade.findDetailedSubmissionHistory(any(), any()) } returns returnBody
        every { mockSubmissionFacade.checkSenderAccessAuthorization(any(), any()) } returns true
        response = function.getReportHistory(mockRequest, goodActionId)
=======
            100, TaskAction.receive, OffsetDateTime.now(),
            null, null, emptyList()
        )
        returnBody.sender = "org.client"
        every { mockSubmissionFacade.findReport(any(), any()) } returns returnBody
        response = function.getReportHistory(mockRequest, "org", goodUuid)
>>>>>>> 89ab4212
        assertThat(response.status).isEqualTo(HttpStatus.OK)
        responseBody = mapper.readValue(response.body.toString())
        assertThat(responseBody.submissionId).isEqualTo(returnBody.actionId)
        assertThat(responseBody.sender).isEqualTo(returnBody.sender)
    }
}<|MERGE_RESOLUTION|>--- conflicted
+++ resolved
@@ -258,9 +258,8 @@
 
         // Good return
         val returnBody = DetailedSubmissionHistory(
-<<<<<<< HEAD
-            550, TaskAction.receive, OffsetDateTime.now(), "org",
-            null, null, null, null, null
+            550, TaskAction.receive, OffsetDateTime.now(), 201,
+            null
         )
 
         // Happy path with a good UUID
@@ -276,7 +275,6 @@
         assertThat(response.status).isEqualTo(HttpStatus.OK)
         var responseBody: DetailSubmissionHistoryResponse = mapper.readValue(response.body.toString())
         assertThat(responseBody.submissionId).isEqualTo(returnBody.actionId)
-        assertThat(responseBody.sender).isEqualTo(returnBody.sendingOrg)
 
         // Good uuid, but not a 'receive' step report.
         action.actionName = TaskAction.process
@@ -302,14 +300,6 @@
         every { mockSubmissionFacade.findDetailedSubmissionHistory(any(), any()) } returns returnBody
         every { mockSubmissionFacade.checkSenderAccessAuthorization(any(), any()) } returns true
         response = function.getReportHistory(mockRequest, goodActionId)
-=======
-            100, TaskAction.receive, OffsetDateTime.now(),
-            null, null, emptyList()
-        )
-        returnBody.sender = "org.client"
-        every { mockSubmissionFacade.findReport(any(), any()) } returns returnBody
-        response = function.getReportHistory(mockRequest, "org", goodUuid)
->>>>>>> 89ab4212
         assertThat(response.status).isEqualTo(HttpStatus.OK)
         responseBody = mapper.readValue(response.body.toString())
         assertThat(responseBody.submissionId).isEqualTo(returnBody.actionId)
