package gov.cdc.prime.router.azure

import com.microsoft.azure.functions.HttpStatus
import gov.cdc.prime.router.ActionLog
import gov.cdc.prime.router.ActionLogScope
import gov.cdc.prime.router.ActionLogger
import gov.cdc.prime.router.CustomerStatus
import gov.cdc.prime.router.DeepOrganization
import gov.cdc.prime.router.Element
import gov.cdc.prime.router.FileSettings
import gov.cdc.prime.router.Metadata
import gov.cdc.prime.router.Options
import gov.cdc.prime.router.Organization
import gov.cdc.prime.router.Receiver
import gov.cdc.prime.router.Report
import gov.cdc.prime.router.Schema
import gov.cdc.prime.router.Sender
import gov.cdc.prime.router.SettingsProvider
import gov.cdc.prime.router.TestSource
import gov.cdc.prime.router.azure.db.enums.TaskAction
import io.mockk.clearAllMocks
import io.mockk.every
import io.mockk.mockkClass
import io.mockk.spyk
import io.mockk.verify
import org.jooq.tools.jdbc.MockConnection
import org.jooq.tools.jdbc.MockDataProvider
import org.jooq.tools.jdbc.MockResult
import org.junit.jupiter.api.BeforeEach
import org.junit.jupiter.api.Test

class ReportFunctionTests {
    val dataProvider = MockDataProvider { emptyArray<MockResult>() }
    val connection = MockConnection(dataProvider)
    val accessSpy = spyk(DatabaseAccess(connection))
    val blobMock = mockkClass(BlobAccess::class)
    val queueMock = mockkClass(QueueAccess::class)
    val timing1 = mockkClass(Receiver.Timing::class)

    val oneOrganization = DeepOrganization(
        "phd", "test", Organization.Jurisdiction.FEDERAL,
        receivers = listOf(
            Receiver(
                "elr",
                "phd",
                "topic",
                CustomerStatus.INACTIVE,
                "one",
                timing = timing1
            )
        ),
    )

    val csvString_2Records = "senderId,processingModeCode,testOrdered,testName,testResult,testPerformed," +
        "testResultDate,testReportDate,deviceIdentifier,deviceName,specimenId,testId,patientAge,patientRace," +
        "patientEthnicity,patientSex,patientZip,patientCounty,orderingProviderNpi,orderingProviderLname," +
        "orderingProviderFname,orderingProviderZip,performingFacility,performingFacilityName," +
        "performingFacilityState,performingFacilityZip,specimenSource,patientUniqueId,patientUniqueIdHash," +
        "patientState,firstTest,previousTestType,previousTestResult,healthcareEmployee,symptomatic,symptomsList," +
        "hospitalized,symptomsIcu,congregateResident,congregateResidentType,pregnant\n" +
        "abbott,P,95209-3,SARS-CoV+SARS-CoV-2 (COVID-19) Ag [Presence] in Respiratory specimen by Rapid " +
        "immunoassay,419984006,95209-3,202112181841-0500,202112151325-0500,LumiraDx SARS-CoV-2 Ag Test_LumiraDx " +
        "UK Ltd.,LumiraDx SARS-CoV-2 Ag Test*,SomeEntityID,SomeEntityID,3,2131-1,2135-2,F,19931,Sussex,1404270765," +
        "Reichert,NormanA,19931,97D0667471,Any lab USA,DE,19931,122554006,esyuj9,vhd3cfvvt,DE,NO,bgq0b2e,840533007," +
        "NO,NO,h8jev96rc,YES,YES,YES,257628001,60001007\n" +
        "abbott,P,95209-3,SARS-CoV+SARS-CoV-2 (COVID-19) Ag [Presence] in Respiratory specimen by Rapid " +
        "immunoassay,419984006,95209-3,202112181841-0500,202112151325-0500,LumiraDx SARS-CoV-2 Ag Test_LumiraDx " +
        "UK Ltd.,LumiraDx SARS-CoV-2 Ag Test*,SomeEntityID,SomeEntityID,3,2131-1,2135-2,F,19931,Sussex,1404270765," +
        "Reicherts,NormanB,19931,97D0667471,Any lab USA,DE,19931,122554006,esyuj9,vhd3cfvvt,DE,NO,bgq0b2e," +
        "840533007,NO,NO,h8jev96rc,YES,YES,YES,257628001,60001007"
    val csvString_2Records_diff = "senderId,processingModeCode,testOrdered,testName,testResult,testPerformed," +
        "testResultDate,testReportDate,deviceIdentifier,deviceName,specimenId,testId,patientAge,patientRace," +
        "patientEthnicity,patientSex,patientZip,patientCounty,orderingProviderNpi,orderingProviderLname," +
        "orderingProviderFname,orderingProviderZip,performingFacility,performingFacilityName," +
        "performingFacilityState,performingFacilityZip,specimenSource,patientUniqueId,patientUniqueIdHash," +
        "patientState,firstTest,previousTestType,previousTestResult,healthcareEmployee,symptomatic,symptomsList," +
        "hospitalized,symptomsIcu,congregateResident,congregateResidentType,pregnant\n" +
        "abbottt,P,95209-3,SARS-CoV+SARS-CoV-2 (COVID-19) Ag [Presence] in Respiratory specimen by Rapid " +
        "immunoassay,419984006,95209-3,202112181841-0500,202112151325-0500,LumiraDx SARS-CoV-2 Ag Test_LumiraDx " +
        "UK Ltd.,LumiraDx SARS-CoV-2 Ag Test*,SomeEntityID,SomeEntityID,3,2131-1,2135-2,F,19931,Sussex,1404270765," +
        "ReichertA,NormanBA,19931,97D0667471,Any lab USA,DE,19931,122554006,esyuj9,vhd3cfvvt,DE,NO,bgq0b2e,840533007," +
        "NO,NO,h8jev96rc,YES,YES,YES,257628001,60001007\n" +
        "abbott,P,95209-3,SARS-CoV+SARS-CoV-2 (COVID-19) Ag [Presence] in Respiratory specimen by Rapid " +
        "immunoassayy,419984006,95209-3,202112181841-0500,202112151325-0500,LumiraDx SARS-CoV-2 Ag Test_LumiraDx " +
        "UK Ltd.,LumiraDx SARS-CoV-2 Ag Test*,SomeEntityID,SomeEntityID,3,2131-1,2135-2,F,19931,Sussex,1404270765," +
        "Reicherts,NormanB,19931,97D0667471,Any lab USA,DE,19931,122554006,esyuj9,vhd3cfvvt,DE,NO,bgq0b2e," +
        "840533007,NO,NO,h8jev96rc,YES,YES,YES,257628001,60001007"

    private fun makeEngine(metadata: Metadata, settings: SettingsProvider): WorkflowEngine {
        return spyk(
            WorkflowEngine.Builder().metadata(metadata).settingsProvider(settings).databaseAccess(accessSpy)
                .blobAccess(blobMock).queueAccess(queueMock).build()
        )
    }

    @BeforeEach
    fun reset() {
        clearAllMocks()

        // setup
        every { timing1.isValid() } returns true
        every { timing1.numberPerDay } returns 1
        every { timing1.maxReportCount } returns 1
        every { timing1.whenEmpty } returns Receiver.WhenEmpty()
    }

    /** basic /reports endpoint tests **/
    // Hits processRequest, tracks 'receive' action in actionHistory
    @Test
    fun `test reportFunction 'report' endpoint`() {
        // Setup
        val one = Schema(name = "one", topic = "test", elements = listOf(Element("a"), Element("b")))
        val metadata = Metadata(schema = one)
        val settings = FileSettings().loadOrganizations(oneOrganization)
        val sender = Sender("Test Sender", "test", Sender.Format.CSV, "test", schemaName = "one")

        val engine = makeEngine(metadata, settings)
        val actionHistory = spyk(ActionHistory(TaskAction.receive))
        val reportFunc = spyk(ReportFunction(engine, actionHistory))

        val req = MockHttpRequestMessage("test")
        val resp = HttpUtilities.okResponse(req, "fakeOkay")

        every { reportFunc.processRequest(any(), any()) } returns resp
        every { engine.settings.findSender("Test Sender") } returns sender

        req.httpHeaders += mapOf(
            "client" to "Test Sender",
            "content-length" to "4"
        )

        // Invoke function run
        reportFunc.run(req)

        // processFunction should be called
        verify(exactly = 1) { reportFunc.processRequest(any(), any()) }
    }

    // Returns 400 bad request
    @Test
    fun `test reportFunction 'report' endpoint with no sender name`() {
        // Setup
        val one = Schema(name = "one", topic = "test", elements = listOf(Element("a"), Element("b")))
        val metadata = Metadata(schema = one)
        val settings = FileSettings().loadOrganizations(oneOrganization)
        val sender = Sender("Test Sender", "test", Sender.Format.CSV, "test", schemaName = "one")

        val engine = makeEngine(metadata, settings)
        val actionHistory = spyk(ActionHistory(TaskAction.receive))
        val reportFunc = spyk(ReportFunction(engine, actionHistory))

        val req = MockHttpRequestMessage("test")
        val resp = HttpUtilities.okResponse(req, "fakeOkay")

        every { reportFunc.processRequest(any(), any()) } returns resp
        every { engine.settings.findSender("Test Sender") } returns sender

        req.httpHeaders += mapOf(
            "content-length" to "4"
        )

        // Invoke function run
        val res = reportFunc.run(req)

        // verify
        assert(res.statusCode == 400)
    }

    // Returns a 400 bad request
    @Test
    fun `test reportFunction 'report' endpoint with unknown sender`() {
        // Setup
        val one = Schema(name = "one", topic = "test", elements = listOf(Element("a"), Element("b")))
        val metadata = Metadata(schema = one)
        val settings = FileSettings().loadOrganizations(oneOrganization)

        val engine = makeEngine(metadata, settings)
        val actionHistory = spyk(ActionHistory(TaskAction.receive))
        val reportFunc = spyk(ReportFunction(engine, actionHistory))

        val req = MockHttpRequestMessage("test")
        val resp = HttpUtilities.okResponse(req, "fakeOkay")

        every { reportFunc.processRequest(any(), any()) } returns resp
        every { engine.settings.findSender("Test Sender") } returns null

        req.httpHeaders += mapOf(
            "client" to "Test Sender",
            "content-length" to "4"
        )

        // Invoke function run
        val res = reportFunc.run(req)

        // verify
        assert(res.statusCode == 400)
    }

    /** addDuplicateLogs tests **/
    // test addDuplicateLogs - duplicate file
    @Test
    fun `test addDuplicateLogs, duplicate file`() {
        // setup
        val one = Schema(name = "one", topic = "test", elements = listOf(Element("a"), Element("b")))
        val metadata = Metadata(schema = one)
        val settings = FileSettings().loadOrganizations(oneOrganization)
        val engine = makeEngine(metadata, settings)
        val actionHistory = spyk(ActionHistory(TaskAction.receive))
        val reportFunc = spyk(ReportFunction(engine, actionHistory))

        val actionLogs = ActionLogger()

        // act
        reportFunc.addDuplicateLogs(
            actionLogs,
            "Duplicate file",
            null,
            false
        )

        // assert
        assert(actionLogs.hasErrors())
        assert(actionLogs.errors.size == 1)
        assert(actionLogs.errors[0].scope == ActionLogScope.report)
    }

    @Test
    fun `test addDuplicateLogs, all items dupe`() {
        // setup
        val one = Schema(name = "one", topic = "test", elements = listOf(Element("a"), Element("b")))
        val metadata = Metadata(schema = one)
        val settings = FileSettings().loadOrganizations(oneOrganization)
        val engine = makeEngine(metadata, settings)
        val actionHistory = spyk(ActionHistory(TaskAction.receive))
        val reportFunc = spyk(ReportFunction(engine, actionHistory))

        val actionLogs = ActionLogger()

        // act
        reportFunc.addDuplicateLogs(
            actionLogs,
            "Duplicate file",
            null,
            true
        )

        // assert
        assert(actionLogs.hasErrors())
        assert(actionLogs.errors.size == 1)
        assert(actionLogs.errors[0].scope == ActionLogScope.report)
    }

    // test addDuplicateLogs - duplicate item, skipInvalid = false
    @Test
    fun `test addDuplicateLogs, duplicate item, no skipInvalidItems`() {
        // setup
        val one = Schema(name = "one", topic = "test", elements = listOf(Element("a"), Element("b")))
        val metadata = Metadata(schema = one)
        val settings = FileSettings().loadOrganizations(oneOrganization)
        val engine = makeEngine(metadata, settings)
        val actionHistory = spyk(ActionHistory(TaskAction.receive))
        val reportFunc = spyk(ReportFunction(engine, actionHistory))

        val actionLogs = ActionLogger()

        // act
        reportFunc.addDuplicateLogs(
            actionLogs,
            "Duplicate item",
            1,
            false
        )

        // assert
        assert(actionLogs.hasErrors())
        assert(actionLogs.errors.size == 1)
        assert(actionLogs.errors[0].scope == ActionLogScope.item)
    }

    /** doDuplicateDetection tests **/
    // entire file is duplicate, should not check for item duplication
    @Test
    fun `test doDuplicateDetection, entire file`() {
        // setup
        val one = Schema(name = "one", topic = "test", elements = listOf(Element("a"), Element("b")))
        val metadata = Metadata(schema = one)
        val settings = FileSettings().loadOrganizations(oneOrganization)

        val engine = makeEngine(metadata, settings)
        val actionHistory = spyk(ActionHistory(TaskAction.receive))
        val report = Report(one, listOf(listOf("1", "2"), listOf("3", "4")), source = TestSource, metadata = metadata)
        val reportFunc = spyk(ReportFunction(engine, actionHistory))
        val sender = Sender(
            "Test Sender",
            "test",
            Sender.Format.CSV,
            "test",
            schemaName =
            "one",
            allowDuplicates = false
        )
        val actionLogs = ActionLogger()

        val req = MockHttpRequestMessage("test")
<<<<<<< HEAD
        every { engine.settings.findSender("Test Sender") } returns sender
        every { accessSpy.isDuplicateReportFile(any(), any(), any(), any()) } returns true
=======
        req.parameters += mapOf("option" to Options.ValidatePayload.toString())

        every { reportFunc.validateRequest(any()) } returns ReportFunction.ValidatedRequest("test", sender = sender)
        every { actionHistory.insertAction(any()) } returns 1
>>>>>>> b2a60cc8

        // act
        reportFunc.doDuplicateDetection(
            req.content!!.toByteArray(),
            sender,
            "payload.txt",
            report,
            actionLogs
        )

        // assert
        verify(exactly = 1) {
            engine.isDuplicateFile(any(), any())
            reportFunc.addDuplicateLogs(any(), any(), any(), any())
        }
        verify(exactly = 0) { engine.isDuplicateItem(any()) }
    }

    // doDuplicateDetection, one item is duplicate
    @Test
    fun `test doDuplicateDetection, 2 records, one duplicate`() {
        // setup
        val one = Schema(name = "one", topic = "test", elements = listOf(Element("a"), Element("b")))
        val metadata = Metadata(schema = one)
        val settings = FileSettings().loadOrganizations(oneOrganization)

        val engine = makeEngine(metadata, settings)
        val actionHistory = spyk(ActionHistory(TaskAction.receive))
        val report = Report(one, listOf(listOf("1", "2"), listOf("3", "4")), source = TestSource, metadata = metadata)
        val reportFunc = spyk(ReportFunction(engine, actionHistory))
        val sender = Sender(
            "Test Sender",
            "test",
            Sender.Format.CSV,
            "test",
            schemaName =
            "one",
            allowDuplicates = false
        )
        val actionLogs = ActionLogger()

        val req = MockHttpRequestMessage(csvString_2Records)

        every { reportFunc.validateRequest(any()) } returns ReportFunction.ValidatedRequest(
            csvString_2Records,
            sender = sender
        )

        every { engine.settings.findSender("Test Sender") } returns sender
        every { accessSpy.isDuplicateReportFile(any(), any(), any(), any()) } returns false
        // first call to isDuplicateItem is false, second is true
        every { accessSpy.isDuplicateItem(any(), any()) }
            .returns(false)
            .andThen(true)

        // act
        reportFunc.doDuplicateDetection(
            req.content!!.toByteArray(),
            sender,
            "payload.txt",
            report,
            actionLogs
        )

        // assert
        verify(exactly = 2) {
            engine.isDuplicateItem(any())
        }
        verify(exactly = 1) {
            reportFunc.addDuplicateLogs(any(), any(), any(), any())
            engine.isDuplicateFile(any(), any())
        }
    }

    // doDuplicateDetection, all items are duplicate
    @Test
    fun `test doDuplicateDetection, 2 records, both duplicate (sanity check)`() {
        // setup
        val one = Schema(name = "one", topic = "test", elements = listOf(Element("a"), Element("b")))
        val metadata = Metadata(schema = one)
        val settings = FileSettings().loadOrganizations(oneOrganization)

        val engine = makeEngine(metadata, settings)
        val actionHistory = spyk(ActionHistory(TaskAction.receive))
        val report = Report(one, listOf(listOf("1", "2"), listOf("3", "4")), source = TestSource, metadata = metadata)
        val reportFunc = spyk(ReportFunction(engine, actionHistory))
        val sender = Sender(
            "Test Sender",
            "test",
            Sender.Format.CSV,
            "test",
            schemaName =
            "one",
            allowDuplicates = false
        )
        val actionLogs = ActionLogger()

        val req = MockHttpRequestMessage(csvString_2Records)

        every { reportFunc.validateRequest(any()) } returns ReportFunction.ValidatedRequest(
            csvString_2Records,
            sender = sender
        )

        every { engine.settings.findSender("Test Sender") } returns sender
        // returning false on 'dupe file' check to verify sanity checking logic
        every { accessSpy.isDuplicateReportFile(any(), any(), any(), any()) } returns false
        every { accessSpy.isDuplicateItem(any(), any()) } returns true

        // act
        reportFunc.doDuplicateDetection(
            req.content!!.toByteArray(),
            sender,
            "payload.txt",
            report,
            actionLogs
        )

        // assert
        verify(exactly = 1) {
            reportFunc.addDuplicateLogs(any(), any(), any(), any())
        }
        verify(exactly = 2) {
            engine.isDuplicateItem(any())
        }
        verify(exactly = 1) {
            engine.isDuplicateFile(any(), any())
        }
        assert(actionLogs.hasErrors())
    }

    /** processFunction tests **/
    // duplicate file can run more than once
    @Test
    fun `test processFunction duplicate when allowed (entire file)`() {
        // setup
        val one = Schema(name = "one", topic = "test", elements = listOf(Element("a"), Element("b")))
        val metadata = Metadata(schema = one)
        val settings = FileSettings().loadOrganizations(oneOrganization)

        val engine = makeEngine(metadata, settings)
        val actionHistory = spyk(ActionHistory(TaskAction.receive))
        val reportFunc = spyk(ReportFunction(engine, actionHistory))
        val sender = Sender(
            "Test Sender",
            "test",
            Sender.Format.CSV,
            "test",
            schemaName =
            "one",
            allowDuplicates = true
        )

        val req = MockHttpRequestMessage("test")
        req.parameters += mapOf("option" to Options.ValidatePayload.toString())

        every { reportFunc.validateRequest(any()) } returns ReportFunction.ValidatedRequest("test", sender = sender)
<<<<<<< HEAD
        every { actionHistory.insertAction(any()) } returns 0
=======
        every { actionHistory.insertAction(any()) } returns 1
        every { actionHistory.insertAll(any()) } returns Unit
        every { actionHistory.action.actionId } returns 1
        every { actionHistory.action.sendingOrg } returns "org"
        every { actionHistory.action.sendingOrgClient } returns "client"
>>>>>>> b2a60cc8

        // act
        reportFunc.processRequest(req, sender)
        reportFunc.processRequest(req, sender)

        // assert
<<<<<<< HEAD
        verify(exactly = 0) { engine.isDuplicateFile(any(), any()) }
=======
        verify(exactly = 2) { engine.verifyNoDuplicateFile(any(), any(), any()) }
>>>>>>> b2a60cc8
        verify(exactly = 2) { actionHistory.trackActionSenderInfo(any(), any()) }
    }

    // test duplicate override = true
    @Test
    fun `test processFunction duplicate override false to true`() {
        // setup
        val one = Schema(name = "one", topic = "test", elements = listOf(Element("a"), Element("b")))
        val metadata = Metadata(schema = one)
        val settings = FileSettings().loadOrganizations(oneOrganization)

        val engine = makeEngine(metadata, settings)
        val actionHistory = spyk(ActionHistory(TaskAction.receive))
        val reportFunc = spyk(ReportFunction(engine, actionHistory))
        val sender = Sender(
            "Test Sender",
            "test",
            Sender.Format.CSV,
            "test",
            schemaName =
            "one",
            allowDuplicates = false
        )

        val req = MockHttpRequestMessage("test")
        req.parameters += mapOf(
            "allowDuplicate" to "true"
        )

        val blobInfo = BlobAccess.BlobInfo(Report.Format.CSV, "test", ByteArray(0))

        every { reportFunc.validateRequest(any()) } returns ReportFunction.ValidatedRequest("test", sender = sender)
        every { actionHistory.insertAction(any()) } returns 1
        every { actionHistory.insertAll(any()) } returns Unit
<<<<<<< HEAD
        every { actionHistory.trackLogs(any<List<ActionLog>>()) } returns Unit
        every { actionHistory.trackCreatedReport(any(), any(), any()) } returns Unit
        every { engine.recordReceivedReport(any(), any(), any(), any(), any()) } returns blobInfo
        every { engine.queue.sendMessage(any(), any(), any()) } returns Unit
        every { engine.blob.generateBodyAndUploadReport(any(), any(), any()) } returns blobInfo
        every { engine.insertProcessTask(any(), any(), any(), any()) } returns Unit
        every { engine.handleProcessEvent(any(), any()) } returns Unit
        every { actionHistory.createResponseBody(any(), any(), any()) } returns "test"
=======
        every { actionHistory.action.actionId } returns 1
        every { actionHistory.action.sendingOrg } returns "org"
        every { actionHistory.action.sendingOrgClient } returns "client"
>>>>>>> b2a60cc8

        // act
        reportFunc.processRequest(req, sender)
        reportFunc.processRequest(req, sender)

        // assert
        verify(exactly = 0) { engine.isDuplicateFile(any(), any()) }
    }

    // test duplicate override = false
    @Test
    fun `test processFunction duplicate override true to false`() {
        // setup
        val one = Schema(name = "one", topic = "test", elements = listOf(Element("a"), Element("b")))
        val metadata = Metadata(schema = one)
        val settings = FileSettings().loadOrganizations(oneOrganization)

        val engine = makeEngine(metadata, settings)
        val actionHistory = spyk(ActionHistory(TaskAction.receive))
        val reportFunc = spyk(ReportFunction(engine, actionHistory))
        val sender = Sender(
            "Test Sender",
            "test",
            Sender.Format.CSV,
            "test",
            schemaName =
            "one",
            allowDuplicates = true
        )

        val req = MockHttpRequestMessage("test")
        req.parameters += mapOf(
            "allowDuplicate" to "false"
        )

        val blobInfo = BlobAccess.BlobInfo(Report.Format.CSV, "test", ByteArray(0))

        every { reportFunc.validateRequest(any()) } returns ReportFunction.ValidatedRequest("test", sender = sender)
        every { actionHistory.insertAction(any()) } returns 1
        every { actionHistory.insertAll(any()) } returns Unit
<<<<<<< HEAD
        every { actionHistory.trackLogs(any<List<ActionLog>>()) } returns Unit
        every { actionHistory.trackCreatedReport(any(), any(), any()) } returns Unit
        every { engine.recordReceivedReport(any(), any(), any(), any(), any()) } returns blobInfo
        every { engine.queue.sendMessage(any(), any(), any()) } returns Unit
        every { engine.blob.generateBodyAndUploadReport(any(), any(), any()) } returns blobInfo
        every { engine.insertProcessTask(any(), any(), any(), any()) } returns Unit
        every { actionHistory.createResponseBody(any(), any(), any()) } returns "test"
        every { accessSpy.isDuplicateReportFile(any(), any(), any(), any()) } returns true
=======
        every { actionHistory.action.actionId } returns 1
        every { actionHistory.action.sendingOrg } returns "org"
        every { actionHistory.action.sendingOrgClient } returns "client"
>>>>>>> b2a60cc8

        // act
        reportFunc.processRequest(req, sender)

        // assert
        verify(exactly = 1) { reportFunc.doDuplicateDetection(any(), any(), any(), any(), any()) }
    }

    // test processFunction when an error is added to ActionLogs
    @Test
    fun `test processFunction when ActionLogs has an error`() {
        // setup
        val one = Schema(name = "one", topic = "test", elements = listOf(Element("a"), Element("b")))
        val metadata = Metadata(schema = one)
        val settings = FileSettings().loadOrganizations(oneOrganization)

        val engine = makeEngine(metadata, settings)
        val actionHistory = spyk(ActionHistory(TaskAction.receive))
        val reportFunc = spyk(ReportFunction(engine, actionHistory))
        val sender = Sender(
            "Test Sender",
            "test",
            Sender.Format.CSV,
            "test",
            schemaName =
            "one",
            allowDuplicates = false
        )
        val blobInfo = BlobAccess.BlobInfo(Report.Format.CSV, "test", ByteArray(0))

        val req = MockHttpRequestMessage(csvString_2Records)

        every { reportFunc.validateRequest(any()) } returns ReportFunction.ValidatedRequest(
            csvString_2Records,
            sender = sender
        )
        every { actionHistory.insertAction(any()) } returns 0
        every { actionHistory.insertAll(any()) } returns Unit

        every { actionHistory.trackLogs(any<List<ActionLog>>()) } returns Unit
        every { actionHistory.trackCreatedReport(any(), any(), any()) } returns Unit
        every { engine.recordReceivedReport(any(), any(), any(), any(), any()) } returns blobInfo
        every { engine.queue.sendMessage(any(), any(), any()) } returns Unit
        every { engine.blob.generateBodyAndUploadReport(any(), any(), any()) } returns blobInfo
        every { engine.insertProcessTask(any(), any(), any(), any()) } returns Unit
        every { actionHistory.createResponseBody(any(), any(), any()) } returns "test"

        every { accessSpy.isDuplicateReportFile(any(), any(), any(), any()) } returns true

        // act
        var resp = reportFunc.processRequest(req, sender)

        // assert
<<<<<<< HEAD
        verify(exactly = 1) { engine.isDuplicateFile(any(), any()) }
        verify(exactly = 0) { engine.isDuplicateItem(any()) }
        verify(exactly = 1) { actionHistory.trackActionSenderInfo(any(), any()) }
        assert(resp.status.equals(HttpStatus.BAD_REQUEST))
=======
        verify(exactly = 2) { engine.verifyNoDuplicateFile(any(), any(), any()) }
        verify(exactly = 2) { actionHistory.trackActionSenderInfo(any(), any()) }
>>>>>>> b2a60cc8
    }
}<|MERGE_RESOLUTION|>--- conflicted
+++ resolved
@@ -160,7 +160,7 @@
         )
 
         // Invoke function run
-        val res = reportFunc.run(req)
+        var res = reportFunc.run(req)
 
         // verify
         assert(res.statusCode == 400)
@@ -302,15 +302,8 @@
         val actionLogs = ActionLogger()
 
         val req = MockHttpRequestMessage("test")
-<<<<<<< HEAD
         every { engine.settings.findSender("Test Sender") } returns sender
         every { accessSpy.isDuplicateReportFile(any(), any(), any(), any()) } returns true
-=======
-        req.parameters += mapOf("option" to Options.ValidatePayload.toString())
-
-        every { reportFunc.validateRequest(any()) } returns ReportFunction.ValidatedRequest("test", sender = sender)
-        every { actionHistory.insertAction(any()) } returns 1
->>>>>>> b2a60cc8
 
         // act
         reportFunc.doDuplicateDetection(
@@ -468,26 +461,14 @@
         req.parameters += mapOf("option" to Options.ValidatePayload.toString())
 
         every { reportFunc.validateRequest(any()) } returns ReportFunction.ValidatedRequest("test", sender = sender)
-<<<<<<< HEAD
         every { actionHistory.insertAction(any()) } returns 0
-=======
-        every { actionHistory.insertAction(any()) } returns 1
-        every { actionHistory.insertAll(any()) } returns Unit
-        every { actionHistory.action.actionId } returns 1
-        every { actionHistory.action.sendingOrg } returns "org"
-        every { actionHistory.action.sendingOrgClient } returns "client"
->>>>>>> b2a60cc8
 
         // act
         reportFunc.processRequest(req, sender)
         reportFunc.processRequest(req, sender)
 
         // assert
-<<<<<<< HEAD
         verify(exactly = 0) { engine.isDuplicateFile(any(), any()) }
-=======
-        verify(exactly = 2) { engine.verifyNoDuplicateFile(any(), any(), any()) }
->>>>>>> b2a60cc8
         verify(exactly = 2) { actionHistory.trackActionSenderInfo(any(), any()) }
     }
 
@@ -520,9 +501,8 @@
         val blobInfo = BlobAccess.BlobInfo(Report.Format.CSV, "test", ByteArray(0))
 
         every { reportFunc.validateRequest(any()) } returns ReportFunction.ValidatedRequest("test", sender = sender)
-        every { actionHistory.insertAction(any()) } returns 1
+        every { actionHistory.insertAction(any()) } returns 0
         every { actionHistory.insertAll(any()) } returns Unit
-<<<<<<< HEAD
         every { actionHistory.trackLogs(any<List<ActionLog>>()) } returns Unit
         every { actionHistory.trackCreatedReport(any(), any(), any()) } returns Unit
         every { engine.recordReceivedReport(any(), any(), any(), any(), any()) } returns blobInfo
@@ -530,12 +510,6 @@
         every { engine.blob.generateBodyAndUploadReport(any(), any(), any()) } returns blobInfo
         every { engine.insertProcessTask(any(), any(), any(), any()) } returns Unit
         every { engine.handleProcessEvent(any(), any()) } returns Unit
-        every { actionHistory.createResponseBody(any(), any(), any()) } returns "test"
-=======
-        every { actionHistory.action.actionId } returns 1
-        every { actionHistory.action.sendingOrg } returns "org"
-        every { actionHistory.action.sendingOrgClient } returns "client"
->>>>>>> b2a60cc8
 
         // act
         reportFunc.processRequest(req, sender)
@@ -574,9 +548,54 @@
         val blobInfo = BlobAccess.BlobInfo(Report.Format.CSV, "test", ByteArray(0))
 
         every { reportFunc.validateRequest(any()) } returns ReportFunction.ValidatedRequest("test", sender = sender)
-        every { actionHistory.insertAction(any()) } returns 1
+        every { actionHistory.insertAction(any()) } returns 0
         every { actionHistory.insertAll(any()) } returns Unit
-<<<<<<< HEAD
+        every { actionHistory.trackLogs(any<List<ActionLog>>()) } returns Unit
+        every { actionHistory.trackCreatedReport(any(), any(), any()) } returns Unit
+        every { engine.recordReceivedReport(any(), any(), any(), any(), any()) } returns blobInfo
+        every { engine.queue.sendMessage(any(), any(), any()) } returns Unit
+        every { engine.blob.generateBodyAndUploadReport(any(), any(), any()) } returns blobInfo
+        every { engine.insertProcessTask(any(), any(), any(), any()) } returns Unit
+        every { accessSpy.isDuplicateReportFile(any(), any(), any(), any()) } returns true
+
+        // act
+        reportFunc.processRequest(req, sender)
+
+        // assert
+        verify(exactly = 1) { reportFunc.doDuplicateDetection(any(), any(), any(), any(), any()) }
+    }
+
+    // test processFunction when an error is added to ActionLogs
+    @Test
+    fun `test processFunction when ActionLogs has an error`() {
+        // setup
+        val one = Schema(name = "one", topic = "test", elements = listOf(Element("a"), Element("b")))
+        val metadata = Metadata(schema = one)
+        val settings = FileSettings().loadOrganizations(oneOrganization)
+
+        val engine = makeEngine(metadata, settings)
+        val actionHistory = spyk(ActionHistory(TaskAction.receive))
+        val reportFunc = spyk(ReportFunction(engine, actionHistory))
+        val sender = Sender(
+            "Test Sender",
+            "test",
+            Sender.Format.CSV,
+            "test",
+            schemaName =
+            "one",
+            allowDuplicates = false
+        )
+        val blobInfo = BlobAccess.BlobInfo(Report.Format.CSV, "test", ByteArray(0))
+
+        val req = MockHttpRequestMessage(csvString_2Records)
+
+        every { reportFunc.validateRequest(any()) } returns ReportFunction.ValidatedRequest(
+            csvString_2Records,
+            sender = sender
+        )
+        every { actionHistory.insertAction(any()) } returns 0
+        every { actionHistory.insertAll(any()) } returns Unit
+
         every { actionHistory.trackLogs(any<List<ActionLog>>()) } returns Unit
         every { actionHistory.trackCreatedReport(any(), any(), any()) } returns Unit
         every { engine.recordReceivedReport(any(), any(), any(), any(), any()) } returns blobInfo
@@ -584,73 +603,16 @@
         every { engine.blob.generateBodyAndUploadReport(any(), any(), any()) } returns blobInfo
         every { engine.insertProcessTask(any(), any(), any(), any()) } returns Unit
         every { actionHistory.createResponseBody(any(), any(), any()) } returns "test"
+
         every { accessSpy.isDuplicateReportFile(any(), any(), any(), any()) } returns true
-=======
-        every { actionHistory.action.actionId } returns 1
-        every { actionHistory.action.sendingOrg } returns "org"
-        every { actionHistory.action.sendingOrgClient } returns "client"
->>>>>>> b2a60cc8
-
-        // act
-        reportFunc.processRequest(req, sender)
-
-        // assert
-        verify(exactly = 1) { reportFunc.doDuplicateDetection(any(), any(), any(), any(), any()) }
-    }
-
-    // test processFunction when an error is added to ActionLogs
-    @Test
-    fun `test processFunction when ActionLogs has an error`() {
-        // setup
-        val one = Schema(name = "one", topic = "test", elements = listOf(Element("a"), Element("b")))
-        val metadata = Metadata(schema = one)
-        val settings = FileSettings().loadOrganizations(oneOrganization)
-
-        val engine = makeEngine(metadata, settings)
-        val actionHistory = spyk(ActionHistory(TaskAction.receive))
-        val reportFunc = spyk(ReportFunction(engine, actionHistory))
-        val sender = Sender(
-            "Test Sender",
-            "test",
-            Sender.Format.CSV,
-            "test",
-            schemaName =
-            "one",
-            allowDuplicates = false
-        )
-        val blobInfo = BlobAccess.BlobInfo(Report.Format.CSV, "test", ByteArray(0))
-
-        val req = MockHttpRequestMessage(csvString_2Records)
-
-        every { reportFunc.validateRequest(any()) } returns ReportFunction.ValidatedRequest(
-            csvString_2Records,
-            sender = sender
-        )
-        every { actionHistory.insertAction(any()) } returns 0
-        every { actionHistory.insertAll(any()) } returns Unit
-
-        every { actionHistory.trackLogs(any<List<ActionLog>>()) } returns Unit
-        every { actionHistory.trackCreatedReport(any(), any(), any()) } returns Unit
-        every { engine.recordReceivedReport(any(), any(), any(), any(), any()) } returns blobInfo
-        every { engine.queue.sendMessage(any(), any(), any()) } returns Unit
-        every { engine.blob.generateBodyAndUploadReport(any(), any(), any()) } returns blobInfo
-        every { engine.insertProcessTask(any(), any(), any(), any()) } returns Unit
-        every { actionHistory.createResponseBody(any(), any(), any()) } returns "test"
-
-        every { accessSpy.isDuplicateReportFile(any(), any(), any(), any()) } returns true
 
         // act
         var resp = reportFunc.processRequest(req, sender)
 
         // assert
-<<<<<<< HEAD
         verify(exactly = 1) { engine.isDuplicateFile(any(), any()) }
         verify(exactly = 0) { engine.isDuplicateItem(any()) }
         verify(exactly = 1) { actionHistory.trackActionSenderInfo(any(), any()) }
         assert(resp.status.equals(HttpStatus.BAD_REQUEST))
-=======
-        verify(exactly = 2) { engine.verifyNoDuplicateFile(any(), any(), any()) }
-        verify(exactly = 2) { actionHistory.trackActionSenderInfo(any(), any()) }
->>>>>>> b2a60cc8
     }
 }