package gov.cdc.prime.router.azure

import com.microsoft.azure.functions.HttpStatus
import gov.cdc.prime.router.ActionLog
import gov.cdc.prime.router.ActionLogScope
import gov.cdc.prime.router.ActionLogger
import gov.cdc.prime.router.CustomerStatus
import gov.cdc.prime.router.DeepOrganization
import gov.cdc.prime.router.Element
import gov.cdc.prime.router.FileSettings
import gov.cdc.prime.router.Metadata
import gov.cdc.prime.router.Options
import gov.cdc.prime.router.Organization
import gov.cdc.prime.router.Receiver
import gov.cdc.prime.router.Report
import gov.cdc.prime.router.Schema
import gov.cdc.prime.router.Sender
import gov.cdc.prime.router.SettingsProvider
import gov.cdc.prime.router.TestSource
import gov.cdc.prime.router.azure.db.enums.TaskAction
import gov.cdc.prime.router.tokens.AuthenticatedClaims
import gov.cdc.prime.router.tokens.AuthenticationStrategy
import gov.cdc.prime.router.tokens.OktaAuthentication
import gov.cdc.prime.router.tokens.PrincipalLevel
import io.mockk.clearAllMocks
import io.mockk.every
import io.mockk.mockkClass
import io.mockk.mockkObject
import io.mockk.spyk
import io.mockk.verify
import org.jooq.tools.jdbc.MockConnection
import org.jooq.tools.jdbc.MockDataProvider
import org.jooq.tools.jdbc.MockResult
import org.junit.jupiter.api.BeforeEach
import org.junit.jupiter.api.Test

class ReportFunctionTests {
    val dataProvider = MockDataProvider { emptyArray<MockResult>() }
    val connection = MockConnection(dataProvider)
    val accessSpy = spyk(DatabaseAccess(connection))
    val blobMock = mockkClass(BlobAccess::class)
    val queueMock = mockkClass(QueueAccess::class)
    val timing1 = mockkClass(Receiver.Timing::class)

    val oneOrganization = DeepOrganization(
        "phd", "test", Organization.Jurisdiction.FEDERAL,
        receivers = listOf(
            Receiver(
                "elr",
                "phd",
                "topic",
                CustomerStatus.INACTIVE,
                "one",
                timing = timing1
            )
        ),
    )

    val csvString_2Records = "senderId,processingModeCode,testOrdered,testName,testResult,testPerformed," +
        "testResultDate,testReportDate,deviceIdentifier,deviceName,specimenId,testId,patientAge,patientRace," +
        "patientEthnicity,patientSex,patientZip,patientCounty,orderingProviderNpi,orderingProviderLname," +
        "orderingProviderFname,orderingProviderZip,performingFacility,performingFacilityName," +
        "performingFacilityState,performingFacilityZip,specimenSource,patientUniqueId,patientUniqueIdHash," +
        "patientState,firstTest,previousTestType,previousTestResult,healthcareEmployee,symptomatic,symptomsList," +
        "hospitalized,symptomsIcu,congregateResident,congregateResidentType,pregnant\n" +
        "abbott,P,95209-3,SARS-CoV+SARS-CoV-2 (COVID-19) Ag [Presence] in Respiratory specimen by Rapid " +
        "immunoassay,419984006,95209-3,202112181841-0500,202112151325-0500,LumiraDx SARS-CoV-2 Ag Test_LumiraDx " +
        "UK Ltd.,LumiraDx SARS-CoV-2 Ag Test*,SomeEntityID,SomeEntityID,3,2131-1,2135-2,F,19931,Sussex,1404270765," +
        "Reichert,NormanA,19931,97D0667471,Any lab USA,DE,19931,122554006,esyuj9,vhd3cfvvt,DE,NO,bgq0b2e,840533007," +
        "NO,NO,h8jev96rc,YES,YES,YES,257628001,60001007\n" +
        "abbott,P,95209-3,SARS-CoV+SARS-CoV-2 (COVID-19) Ag [Presence] in Respiratory specimen by Rapid " +
        "immunoassay,419984006,95209-3,202112181841-0500,202112151325-0500,LumiraDx SARS-CoV-2 Ag Test_LumiraDx " +
        "UK Ltd.,LumiraDx SARS-CoV-2 Ag Test*,SomeEntityID,SomeEntityID,3,2131-1,2135-2,F,19931,Sussex,1404270765," +
        "Reicherts,NormanB,19931,97D0667471,Any lab USA,DE,19931,122554006,esyuj9,vhd3cfvvt,DE,NO,bgq0b2e," +
        "840533007,NO,NO,h8jev96rc,YES,YES,YES,257628001,60001007"
    val csvString_2Records_diff = "senderId,processingModeCode,testOrdered,testName,testResult,testPerformed," +
        "testResultDate,testReportDate,deviceIdentifier,deviceName,specimenId,testId,patientAge,patientRace," +
        "patientEthnicity,patientSex,patientZip,patientCounty,orderingProviderNpi,orderingProviderLname," +
        "orderingProviderFname,orderingProviderZip,performingFacility,performingFacilityName," +
        "performingFacilityState,performingFacilityZip,specimenSource,patientUniqueId,patientUniqueIdHash," +
        "patientState,firstTest,previousTestType,previousTestResult,healthcareEmployee,symptomatic,symptomsList," +
        "hospitalized,symptomsIcu,congregateResident,congregateResidentType,pregnant\n" +
        "abbottt,P,95209-3,SARS-CoV+SARS-CoV-2 (COVID-19) Ag [Presence] in Respiratory specimen by Rapid " +
        "immunoassay,419984006,95209-3,202112181841-0500,202112151325-0500,LumiraDx SARS-CoV-2 Ag Test_LumiraDx " +
        "UK Ltd.,LumiraDx SARS-CoV-2 Ag Test*,SomeEntityID,SomeEntityID,3,2131-1,2135-2,F,19931,Sussex,1404270765," +
        "ReichertA,NormanBA,19931,97D0667471,Any lab USA,DE,19931,122554006,esyuj9,vhd3cfvvt,DE,NO,bgq0b2e,840533007," +
        "NO,NO,h8jev96rc,YES,YES,YES,257628001,60001007\n" +
        "abbott,P,95209-3,SARS-CoV+SARS-CoV-2 (COVID-19) Ag [Presence] in Respiratory specimen by Rapid " +
        "immunoassayy,419984006,95209-3,202112181841-0500,202112151325-0500,LumiraDx SARS-CoV-2 Ag Test_LumiraDx " +
        "UK Ltd.,LumiraDx SARS-CoV-2 Ag Test*,SomeEntityID,SomeEntityID,3,2131-1,2135-2,F,19931,Sussex,1404270765," +
        "Reicherts,NormanB,19931,97D0667471,Any lab USA,DE,19931,122554006,esyuj9,vhd3cfvvt,DE,NO,bgq0b2e," +
        "840533007,NO,NO,h8jev96rc,YES,YES,YES,257628001,60001007"

    private fun makeEngine(metadata: Metadata, settings: SettingsProvider): WorkflowEngine {
        return spyk(
            WorkflowEngine.Builder().metadata(metadata).settingsProvider(settings).databaseAccess(accessSpy)
                .blobAccess(blobMock).queueAccess(queueMock).build()
        )
    }

    @BeforeEach
    fun reset() {
        clearAllMocks()

<<<<<<< HEAD
        // setup
=======
    /**
     * Do all the zany setup work needed to run the 'waters' endpoint as a test.
     * Written specifically for the 'client header' tests below, to start.  But could probably
     * be generalized for all 'waters' endpoint tests in the future.
     */
    private fun setupForDotNotationTests(): Pair<ReportFunction, MockHttpRequestMessage> {
        every { timing1.isValid() } returns true
        every { timing1.numberPerDay } returns 1
        every { timing1.maxReportCount } returns 1
        every { timing1.whenEmpty } returns Receiver.WhenEmpty()

        val one = Schema(name = "one", topic = "test", elements = listOf(Element("a"), Element("b")))
        val metadata = Metadata(schema = one)
        val settings = FileSettings().loadOrganizations(oneOrganization)
        val sender = Sender("default", "simple_report", Sender.Format.CSV, "test", schemaName = "one")
        val req = MockHttpRequestMessage("test")
        val engine = makeEngine(metadata, settings)
        val actionHistory = spyk(ActionHistory(TaskAction.receive))
        val reportFunc = spyk(ReportFunction(engine, actionHistory))
        val resp = HttpUtilities.okResponse(req, "fakeOkay")
        every { engine.db } returns accessSpy
        val oktaAuth = spyk(OktaAuthentication(PrincipalLevel.USER))
        mockkObject(AuthenticationStrategy.Companion)
        every { AuthenticationStrategy.authStrategy(any(), any(), any()) } returns oktaAuth
        val jwt = mapOf("organization" to listOf("DHSender_simple_report"), "sub" to "c@rlos.com")
        val claims = AuthenticatedClaims(jwt)
        every { oktaAuth.authenticate(any()) } returns claims
        every { reportFunc.processRequest(any(), any()) } returns resp
        every { engine.settings.findSender(any()) } returns sender // This test only works with org = simple_report
        return Pair(reportFunc, req)
    }

    /**
     * Test that header of the form client:simple_report.default works with the auth code.
     */
    @Test
    fun `test the waters function with dot-notation client header - basic happy path`() {
        val (reportFunc, req) = setupForDotNotationTests()
        // This is the most common way our customers use the client string
        req.httpHeaders += mapOf(
            "client" to "simple_report",
            "authentication-type" to "okta",
            "content-length" to "4"
        )
        // Invoke the waters function run
        reportFunc.report(req)
        // processFunction should be called
        verify(exactly = 1) { reportFunc.processRequest(any(), any()) }
    }

    @Test
    fun `test the waters function with dot-notation client header - full dotted name`() {
        val (reportFunc, req) = setupForDotNotationTests()
        // Now try it with a full client name
        req.httpHeaders += mapOf(
            "client" to "simple_report.default",
            "authentication-type" to "okta",
            "content-length" to "4"
        )
        reportFunc.report(req)
        verify(exactly = 1) { reportFunc.processRequest(any(), any()) }
    }

    @Test
    fun `test the waters function with dot-notation client header - dotted but not default`() {
        val (reportFunc, req) = setupForDotNotationTests()
        // Now try it with a full client name but not with "default"
        // The point of these tests is that the call to the auth code only contains the org prefix 'simple_report'
        req.httpHeaders += mapOf(
            "client" to "simple_report.foobar",
            "authentication-type" to "okta",
            "content-length" to "4"
        )
        reportFunc.report(req)
        verify(exactly = 1) { reportFunc.processRequest(any(), any()) }
    }

    // Hits processRequest, tracks 'receive' action in actionHistory
    @Test
    fun `test reportFunction 'report' endpoint`() {
        // Setup
>>>>>>> ddaa6ce5
        every { timing1.isValid() } returns true
        every { timing1.numberPerDay } returns 1
        every { timing1.maxReportCount } returns 1
        every { timing1.whenEmpty } returns Receiver.WhenEmpty()
    }

    /** basic /reports endpoint tests **/
    // Hits processRequest, tracks 'receive' action in actionHistory
    @Test
    fun `test reportFunction 'report' endpoint`() {
        // Setup
        val one = Schema(name = "one", topic = "test", elements = listOf(Element("a"), Element("b")))
        val metadata = Metadata(schema = one)
        val settings = FileSettings().loadOrganizations(oneOrganization)
        val sender = Sender("Test Sender", "test", Sender.Format.CSV, "test", schemaName = "one")

        val engine = makeEngine(metadata, settings)
        val actionHistory = spyk(ActionHistory(TaskAction.receive))
        val reportFunc = spyk(ReportFunction(engine, actionHistory))

        val req = MockHttpRequestMessage("test")
        val resp = HttpUtilities.okResponse(req, "fakeOkay")

        every { reportFunc.processRequest(any(), any()) } returns resp
        every { engine.settings.findSender("Test Sender") } returns sender

        req.httpHeaders += mapOf(
            "client" to "Test Sender",
            "content-length" to "4"
        )

        // Invoke function run
        reportFunc.run(req)

        // processFunction should be called
        verify(exactly = 1) { reportFunc.processRequest(any(), any()) }
    }

    // Returns 400 bad request
    @Test
    fun `test reportFunction 'report' endpoint with no sender name`() {
        // Setup
        val one = Schema(name = "one", topic = "test", elements = listOf(Element("a"), Element("b")))
        val metadata = Metadata(schema = one)
        val settings = FileSettings().loadOrganizations(oneOrganization)
        val sender = Sender("Test Sender", "test", Sender.Format.CSV, "test", schemaName = "one")

        val engine = makeEngine(metadata, settings)
        val actionHistory = spyk(ActionHistory(TaskAction.receive))
        val reportFunc = spyk(ReportFunction(engine, actionHistory))

        val req = MockHttpRequestMessage("test")
        val resp = HttpUtilities.okResponse(req, "fakeOkay")

        every { reportFunc.processRequest(any(), any()) } returns resp
        every { engine.settings.findSender("Test Sender") } returns sender

        req.httpHeaders += mapOf(
            "content-length" to "4"
        )

        // Invoke function run
        var res = reportFunc.run(req)

        // verify
        assert(res.statusCode == 400)
    }

    // Returns a 400 bad request
    @Test
    fun `test reportFunction 'report' endpoint with unknown sender`() {
        // Setup
        val one = Schema(name = "one", topic = "test", elements = listOf(Element("a"), Element("b")))
        val metadata = Metadata(schema = one)
        val settings = FileSettings().loadOrganizations(oneOrganization)

        val engine = makeEngine(metadata, settings)
        val actionHistory = spyk(ActionHistory(TaskAction.receive))
        val reportFunc = spyk(ReportFunction(engine, actionHistory))

        val req = MockHttpRequestMessage("test")
        val resp = HttpUtilities.okResponse(req, "fakeOkay")

        every { reportFunc.processRequest(any(), any()) } returns resp
        every { engine.settings.findSender("Test Sender") } returns null

        req.httpHeaders += mapOf(
            "client" to "Test Sender",
            "content-length" to "4"
        )

        // Invoke function run
        val res = reportFunc.run(req)

        // verify
        assert(res.statusCode == 400)
    }

    /** addDuplicateLogs tests **/
    // test addDuplicateLogs - duplicate file
    @Test
    fun `test addDuplicateLogs, duplicate file`() {
        // setup
        val one = Schema(name = "one", topic = "test", elements = listOf(Element("a"), Element("b")))
        val metadata = Metadata(schema = one)
        val settings = FileSettings().loadOrganizations(oneOrganization)
        val engine = makeEngine(metadata, settings)
        val actionHistory = spyk(ActionHistory(TaskAction.receive))
        val reportFunc = spyk(ReportFunction(engine, actionHistory))

        val actionLogs = ActionLogger()

        // act
        reportFunc.addDuplicateLogs(
            actionLogs,
            "Duplicate file",
            null,
            false
        )

        // assert
        assert(actionLogs.hasErrors())
        assert(actionLogs.errors.size == 1)
        assert(actionLogs.errors[0].scope == ActionLogScope.report)
    }

    @Test
    fun `test addDuplicateLogs, all items dupe`() {
        // setup
        val one = Schema(name = "one", topic = "test", elements = listOf(Element("a"), Element("b")))
        val metadata = Metadata(schema = one)
        val settings = FileSettings().loadOrganizations(oneOrganization)
        val engine = makeEngine(metadata, settings)
        val actionHistory = spyk(ActionHistory(TaskAction.receive))
        val reportFunc = spyk(ReportFunction(engine, actionHistory))

        val actionLogs = ActionLogger()

        // act
        reportFunc.addDuplicateLogs(
            actionLogs,
            "Duplicate file",
            null,
            true
        )

        // assert
        assert(actionLogs.hasErrors())
        assert(actionLogs.errors.size == 1)
        assert(actionLogs.errors[0].scope == ActionLogScope.report)
    }

    // test addDuplicateLogs - duplicate item, skipInvalid = false
    @Test
    fun `test addDuplicateLogs, duplicate item, no skipInvalidItems`() {
        // setup
        val one = Schema(name = "one", topic = "test", elements = listOf(Element("a"), Element("b")))
        val metadata = Metadata(schema = one)
        val settings = FileSettings().loadOrganizations(oneOrganization)
        val engine = makeEngine(metadata, settings)
        val actionHistory = spyk(ActionHistory(TaskAction.receive))
        val reportFunc = spyk(ReportFunction(engine, actionHistory))

        val actionLogs = ActionLogger()

        // act
        reportFunc.addDuplicateLogs(
            actionLogs,
            "Duplicate item",
            1,
            false
        )

        // assert
        assert(actionLogs.hasErrors())
        assert(actionLogs.errors.size == 1)
        assert(actionLogs.errors[0].scope == ActionLogScope.item)
    }

    /** doDuplicateDetection tests **/
    // entire file is duplicate, should not check for item duplication
    @Test
    fun `test doDuplicateDetection, entire file`() {
        // setup
        val one = Schema(name = "one", topic = "test", elements = listOf(Element("a"), Element("b")))
        val metadata = Metadata(schema = one)
        val settings = FileSettings().loadOrganizations(oneOrganization)

        val engine = makeEngine(metadata, settings)
        val actionHistory = spyk(ActionHistory(TaskAction.receive))
        val report = Report(one, listOf(listOf("1", "2"), listOf("3", "4")), source = TestSource, metadata = metadata)
        val reportFunc = spyk(ReportFunction(engine, actionHistory))
        val sender = Sender(
            "Test Sender",
            "test",
            Sender.Format.CSV,
            "test",
            schemaName =
            "one",
            allowDuplicates = false
        )
        val actionLogs = ActionLogger()

        val req = MockHttpRequestMessage("test")
        every { engine.settings.findSender("Test Sender") } returns sender
        every { accessSpy.isDuplicateReportFile(any(), any(), any(), any()) } returns true

        // act
        reportFunc.doDuplicateDetection(
            req.content!!.toByteArray(),
            sender,
            "payload.txt",
            report,
            actionLogs
        )

        // assert
        verify(exactly = 1) {
            engine.isDuplicateFile(any(), any())
            reportFunc.addDuplicateLogs(any(), any(), any(), any())
        }
        verify(exactly = 0) { engine.isDuplicateItem(any()) }
    }

    // doDuplicateDetection, one item is duplicate
    @Test
    fun `test doDuplicateDetection, 2 records, one duplicate`() {
        // setup
        val one = Schema(name = "one", topic = "test", elements = listOf(Element("a"), Element("b")))
        val metadata = Metadata(schema = one)
        val settings = FileSettings().loadOrganizations(oneOrganization)

        val engine = makeEngine(metadata, settings)
        val actionHistory = spyk(ActionHistory(TaskAction.receive))
        val report = Report(one, listOf(listOf("1", "2"), listOf("3", "4")), source = TestSource, metadata = metadata)
        val reportFunc = spyk(ReportFunction(engine, actionHistory))
        val sender = Sender(
            "Test Sender",
            "test",
            Sender.Format.CSV,
            "test",
            schemaName =
            "one",
            allowDuplicates = false
        )
        val actionLogs = ActionLogger()

        val req = MockHttpRequestMessage(csvString_2Records)

        every { reportFunc.validateRequest(any()) } returns ReportFunction.ValidatedRequest(
            csvString_2Records,
            sender = sender
        )

        every { engine.settings.findSender("Test Sender") } returns sender
        every { accessSpy.isDuplicateReportFile(any(), any(), any(), any()) } returns false
        // first call to isDuplicateItem is false, second is true
        every { accessSpy.isDuplicateItem(any(), any()) }
            .returns(false)
            .andThen(true)

        // act
        reportFunc.doDuplicateDetection(
            req.content!!.toByteArray(),
            sender,
            "payload.txt",
            report,
            actionLogs
        )

        // assert
        verify(exactly = 2) {
            engine.isDuplicateItem(any())
        }
        verify(exactly = 1) {
            reportFunc.addDuplicateLogs(any(), any(), any(), any())
            engine.isDuplicateFile(any(), any())
        }
    }

    // doDuplicateDetection, all items are duplicate
    @Test
    fun `test doDuplicateDetection, 2 records, both duplicate (sanity check)`() {
        // setup
        val one = Schema(name = "one", topic = "test", elements = listOf(Element("a"), Element("b")))
        val metadata = Metadata(schema = one)
        val settings = FileSettings().loadOrganizations(oneOrganization)

        val engine = makeEngine(metadata, settings)
        val actionHistory = spyk(ActionHistory(TaskAction.receive))
        val report = Report(one, listOf(listOf("1", "2"), listOf("3", "4")), source = TestSource, metadata = metadata)
        val reportFunc = spyk(ReportFunction(engine, actionHistory))
        val sender = Sender(
            "Test Sender",
            "test",
            Sender.Format.CSV,
            "test",
            schemaName =
            "one",
            allowDuplicates = false
        )
        val actionLogs = ActionLogger()

        val req = MockHttpRequestMessage(csvString_2Records)

        every { reportFunc.validateRequest(any()) } returns ReportFunction.ValidatedRequest(
            csvString_2Records,
            sender = sender
        )

        every { engine.settings.findSender("Test Sender") } returns sender
        // returning false on 'dupe file' check to verify sanity checking logic
        every { accessSpy.isDuplicateReportFile(any(), any(), any(), any()) } returns false
        every { accessSpy.isDuplicateItem(any(), any()) } returns true

        // act
        reportFunc.doDuplicateDetection(
            req.content!!.toByteArray(),
            sender,
            "payload.txt",
            report,
            actionLogs
        )

        // assert
        verify(exactly = 1) {
            reportFunc.addDuplicateLogs(any(), any(), any(), any())
        }
        verify(exactly = 2) {
            engine.isDuplicateItem(any())
        }
        verify(exactly = 1) {
            engine.isDuplicateFile(any(), any())
        }
        assert(actionLogs.hasErrors())
    }

    /** processFunction tests **/
    // duplicate file can run more than once
    @Test
    fun `test processFunction duplicate when allowed (entire file)`() {
        // setup
        val one = Schema(name = "one", topic = "test", elements = listOf(Element("a"), Element("b")))
        val metadata = Metadata(schema = one)
        val settings = FileSettings().loadOrganizations(oneOrganization)

        val engine = makeEngine(metadata, settings)
        val actionHistory = spyk(ActionHistory(TaskAction.receive))
        val reportFunc = spyk(ReportFunction(engine, actionHistory))
        val sender = Sender(
            "Test Sender",
            "test",
            Sender.Format.CSV,
            "test",
            schemaName =
            "one",
            allowDuplicates = true
        )

        val req = MockHttpRequestMessage("test")
        req.parameters += mapOf("option" to Options.ValidatePayload.toString())

        every { reportFunc.validateRequest(any()) } returns ReportFunction.ValidatedRequest("test", sender = sender)
        every { actionHistory.insertAction(any()) } returns 0
        every { actionHistory.action.actionId } returns 1
        every { actionHistory.action.sendingOrg } returns "Test Sender"

        // act
        reportFunc.processRequest(req, sender)
        reportFunc.processRequest(req, sender)

        // assert
        verify(exactly = 0) { engine.isDuplicateFile(any(), any()) }
        verify(exactly = 2) { actionHistory.trackActionSenderInfo(any(), any()) }
    }

    // test duplicate override = true
    @Test
    fun `test processFunction duplicate override false to true`() {
        // setup
        val one = Schema(name = "one", topic = "test", elements = listOf(Element("a"), Element("b")))
        val metadata = Metadata(schema = one)
        val settings = FileSettings().loadOrganizations(oneOrganization)

        val engine = makeEngine(metadata, settings)
        val actionHistory = spyk(ActionHistory(TaskAction.receive))
        val reportFunc = spyk(ReportFunction(engine, actionHistory))
        val sender = Sender(
            "Test Sender",
            "test",
            Sender.Format.CSV,
            "test",
            schemaName =
            "one",
            allowDuplicates = false
        )

        val req = MockHttpRequestMessage("test")
        req.parameters += mapOf(
            "allowDuplicate" to "true"
        )

        val blobInfo = BlobAccess.BlobInfo(Report.Format.CSV, "test", ByteArray(0))

        every { reportFunc.validateRequest(any()) } returns ReportFunction.ValidatedRequest("test", sender = sender)
        every { actionHistory.insertAction(any()) } returns 0
        every { actionHistory.insertAll(any()) } returns Unit
        every { actionHistory.trackLogs(any<List<ActionLog>>()) } returns Unit
        every { actionHistory.trackCreatedReport(any(), any(), any()) } returns Unit
        every { engine.recordReceivedReport(any(), any(), any(), any(), any()) } returns blobInfo
        every { engine.queue.sendMessage(any(), any(), any()) } returns Unit
        every { engine.blob.generateBodyAndUploadReport(any(), any(), any()) } returns blobInfo
        every { engine.insertProcessTask(any(), any(), any(), any()) } returns Unit
        every { engine.handleProcessEvent(any(), any()) } returns Unit
        every { actionHistory.action.actionId } returns 1
        every { actionHistory.action.sendingOrg } returns "Test Sender"

        // act
        reportFunc.processRequest(req, sender)
        reportFunc.processRequest(req, sender)

        // assert
        verify(exactly = 0) { engine.isDuplicateFile(any(), any()) }
    }

    // test duplicate override = false
    @Test
    fun `test processFunction duplicate override true to false`() {
        // setup
        val one = Schema(name = "one", topic = "test", elements = listOf(Element("a"), Element("b")))
        val metadata = Metadata(schema = one)
        val settings = FileSettings().loadOrganizations(oneOrganization)

        val engine = makeEngine(metadata, settings)
        val actionHistory = spyk(ActionHistory(TaskAction.receive))
        val reportFunc = spyk(ReportFunction(engine, actionHistory))
        val sender = Sender(
            "Test Sender",
            "test",
            Sender.Format.CSV,
            "test",
            schemaName =
            "one",
            allowDuplicates = true
        )

        val req = MockHttpRequestMessage("test")
        req.parameters += mapOf(
            "allowDuplicate" to "false"
        )

        val blobInfo = BlobAccess.BlobInfo(Report.Format.CSV, "test", ByteArray(0))

        every { reportFunc.validateRequest(any()) } returns ReportFunction.ValidatedRequest("test", sender = sender)
        every { actionHistory.insertAction(any()) } returns 0
        every { actionHistory.insertAll(any()) } returns Unit
        every { actionHistory.trackLogs(any<List<ActionLog>>()) } returns Unit
        every { actionHistory.trackCreatedReport(any(), any(), any()) } returns Unit
        every { engine.recordReceivedReport(any(), any(), any(), any(), any()) } returns blobInfo
        every { engine.queue.sendMessage(any(), any(), any()) } returns Unit
        every { engine.blob.generateBodyAndUploadReport(any(), any(), any()) } returns blobInfo
        every { engine.insertProcessTask(any(), any(), any(), any()) } returns Unit
        every { accessSpy.isDuplicateReportFile(any(), any(), any(), any()) } returns true
        every { actionHistory.action.actionId } returns 1
        every { actionHistory.action.sendingOrg } returns "Test Sender"

        // act
        reportFunc.processRequest(req, sender)

        // assert
        verify(exactly = 1) { reportFunc.doDuplicateDetection(any(), any(), any(), any(), any()) }
    }

    // test processFunction when an error is added to ActionLogs
    @Test
    fun `test processFunction when ActionLogs has an error`() {
        // setup
        val one = Schema(name = "one", topic = "test", elements = listOf(Element("a"), Element("b")))
        val metadata = Metadata(schema = one)
        val settings = FileSettings().loadOrganizations(oneOrganization)

        val engine = makeEngine(metadata, settings)
        val actionHistory = spyk(ActionHistory(TaskAction.receive))
        val reportFunc = spyk(ReportFunction(engine, actionHistory))
        val sender = Sender(
            "Test Sender",
            "test",
            Sender.Format.CSV,
            "test",
            schemaName =
            "one",
            allowDuplicates = false
        )
        val blobInfo = BlobAccess.BlobInfo(Report.Format.CSV, "test", ByteArray(0))

        val req = MockHttpRequestMessage(csvString_2Records)

        every { reportFunc.validateRequest(any()) } returns ReportFunction.ValidatedRequest(
            csvString_2Records,
            sender = sender
        )
        every { actionHistory.insertAction(any()) } returns 0
        every { actionHistory.insertAll(any()) } returns Unit

        every { actionHistory.trackLogs(any<List<ActionLog>>()) } returns Unit
        every { actionHistory.trackCreatedReport(any(), any(), any()) } returns Unit
        every { actionHistory.action.actionId } returns 1
        every { actionHistory.action.sendingOrg } returns "Test Sender"
        every { engine.recordReceivedReport(any(), any(), any(), any(), any()) } returns blobInfo
        every { engine.queue.sendMessage(any(), any(), any()) } returns Unit
        every { engine.blob.generateBodyAndUploadReport(any(), any(), any()) } returns blobInfo
        every { engine.insertProcessTask(any(), any(), any(), any()) } returns Unit

        every { accessSpy.isDuplicateReportFile(any(), any(), any(), any()) } returns true

        // act
        var resp = reportFunc.processRequest(req, sender)

        // assert
        verify(exactly = 1) { engine.isDuplicateFile(any(), any()) }
        verify(exactly = 0) { engine.isDuplicateItem(any()) }
        verify(exactly = 1) { actionHistory.trackActionSenderInfo(any(), any()) }
        assert(resp.status.equals(HttpStatus.BAD_REQUEST))
    }
}<|MERGE_RESOLUTION|>--- conflicted
+++ resolved
@@ -102,9 +102,14 @@
     fun reset() {
         clearAllMocks()
 
-<<<<<<< HEAD
-        // setup
-=======
+        // setup
+        every { timing1.isValid() } returns true
+        every { timing1.numberPerDay } returns 1
+        every { timing1.maxReportCount } returns 1
+        every { timing1.whenEmpty } returns Receiver.WhenEmpty()
+    }
+
+    /** basic /reports endpoint tests **/
     /**
      * Do all the zany setup work needed to run the 'waters' endpoint as a test.
      * Written specifically for the 'client header' tests below, to start.  But could probably
@@ -186,18 +191,6 @@
     @Test
     fun `test reportFunction 'report' endpoint`() {
         // Setup
->>>>>>> ddaa6ce5
-        every { timing1.isValid() } returns true
-        every { timing1.numberPerDay } returns 1
-        every { timing1.maxReportCount } returns 1
-        every { timing1.whenEmpty } returns Receiver.WhenEmpty()
-    }
-
-    /** basic /reports endpoint tests **/
-    // Hits processRequest, tracks 'receive' action in actionHistory
-    @Test
-    fun `test reportFunction 'report' endpoint`() {
-        // Setup
         val one = Schema(name = "one", topic = "test", elements = listOf(Element("a"), Element("b")))
         val metadata = Metadata(schema = one)
         val settings = FileSettings().loadOrganizations(oneOrganization)
@@ -555,7 +548,9 @@
         every { actionHistory.action.sendingOrg } returns "Test Sender"
 
         // act
+        every { accessSpy.isDuplicateReportFile(any(), any(), any(), any()) } returns false
         reportFunc.processRequest(req, sender)
+        every { accessSpy.isDuplicateReportFile(any(), any(), any(), any()) } returns true
         reportFunc.processRequest(req, sender)
 
         // assert
@@ -567,6 +562,11 @@
     @Test
     fun `test processFunction duplicate override false to true`() {
         // setup
+        every { timing1.isValid() } returns true
+        every { timing1.numberPerDay } returns 1
+        every { timing1.maxReportCount } returns 1
+        every { timing1.whenEmpty } returns Receiver.WhenEmpty()
+
         val one = Schema(name = "one", topic = "test", elements = listOf(Element("a"), Element("b")))
         val metadata = Metadata(schema = one)
         val settings = FileSettings().loadOrganizations(oneOrganization)
