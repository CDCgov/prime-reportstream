package gov.cdc.prime.router.azure

import assertk.assertThat
import assertk.assertions.isEqualTo
import com.azure.core.util.BinaryData
import com.azure.storage.blob.BlobClient
import com.azure.storage.blob.BlobContainerClient
import com.azure.storage.blob.BlobServiceClientBuilder
import com.azure.storage.blob.models.BlobItem
import com.azure.storage.blob.models.BlobItemProperties
import com.fasterxml.jackson.databind.ObjectMapper
import com.fasterxml.jackson.databind.json.JsonMapper
import com.fasterxml.jackson.datatype.jsr310.JavaTimeModule
import com.google.common.net.HttpHeaders
import com.microsoft.azure.functions.HttpStatus
import gov.cdc.prime.router.ActionLog
import gov.cdc.prime.router.ClientSource
import gov.cdc.prime.router.CovidSender
import gov.cdc.prime.router.CustomerStatus
import gov.cdc.prime.router.DeepOrganization
import gov.cdc.prime.router.Element
import gov.cdc.prime.router.FileSettings
import gov.cdc.prime.router.Metadata
import gov.cdc.prime.router.MimeFormat
import gov.cdc.prime.router.Organization
import gov.cdc.prime.router.Receiver
import gov.cdc.prime.router.Report
import gov.cdc.prime.router.Schema
import gov.cdc.prime.router.Sender
import gov.cdc.prime.router.SettingsProvider
import gov.cdc.prime.router.SubmissionReceiver
import gov.cdc.prime.router.Topic
import gov.cdc.prime.router.TopicReceiver
import gov.cdc.prime.router.UniversalPipelineSender
import gov.cdc.prime.router.azure.BlobAccess.BlobContainerMetadata
import gov.cdc.prime.router.azure.db.enums.TaskAction
import gov.cdc.prime.router.azure.db.tables.pojos.ReportFile
import gov.cdc.prime.router.cli.PIIRemovalCommands
import gov.cdc.prime.router.history.DetailedSubmissionHistory
import gov.cdc.prime.router.history.azure.SubmissionsFacade
import gov.cdc.prime.router.serializers.Hl7Serializer
import gov.cdc.prime.router.tokens.AuthenticatedClaims
import gov.cdc.prime.router.tokens.AuthenticationType
import gov.cdc.prime.router.unittest.UnitTestUtils
import io.ktor.utils.io.core.toByteArray
import io.mockk.clearAllMocks
import io.mockk.every
import io.mockk.mockk
import io.mockk.mockkClass
import io.mockk.mockkConstructor
import io.mockk.mockkObject
import io.mockk.spyk
import io.mockk.verify
import org.jooq.tools.jdbc.MockConnection
import org.jooq.tools.jdbc.MockDataProvider
import org.jooq.tools.jdbc.MockResult
import org.junit.jupiter.api.BeforeEach
import org.junit.jupiter.api.Test
import org.junit.jupiter.api.assertThrows
import java.time.OffsetDateTime
import java.util.UUID
import kotlin.test.assertFailsWith

class ReportFunctionTests {
    val dataProvider = MockDataProvider { emptyArray<MockResult>() }
    val connection = MockConnection(dataProvider)
    val accessSpy = spyk(DatabaseAccess(connection))
    val metadata = UnitTestUtils.simpleMetadata // mockkClass(Metadata::class)
    val settings = mockkClass(SettingsProvider::class)
    val serializer = spyk(Hl7Serializer(metadata, settings))
    val blobMock = mockkClass(BlobAccess::class)
    val queueMock = mockkClass(QueueAccess::class)
    val timing1 = mockkClass(Receiver.Timing::class)

    val oneOrganization = DeepOrganization(
        "phd",
        "test",
        Organization.Jurisdiction.FEDERAL,
        receivers = listOf(
            Receiver(
                "elr",
                "phd",
                Topic.TEST,
                CustomerStatus.INACTIVE,
                "one",
                timing = timing1
            )
        )
    )

    val csvString_2Records = "senderId,processingModeCode,testOrdered,testName,testResult,testPerformed," +
        "testResultDate,testReportDate,deviceIdentifier,deviceName,specimenId,testId,patientAge,patientRace," +
        "patientEthnicity,patientSex,patientZip,patientCounty,orderingProviderNpi,orderingProviderLname," +
        "orderingProviderFname,orderingProviderZip,performingFacility,performingFacilityName," +
        "performingFacilityState,performingFacilityZip,specimenSource,patientUniqueId,patientUniqueIdHash," +
        "patientState,firstTest,previousTestType,previousTestResult,healthcareEmployee,symptomatic,symptomsList," +
        "hospitalized,symptomsIcu,congregateResident,congregateResidentType,pregnant\n" +
        "abbott,P,95209-3,SARS-CoV+SARS-CoV-2 (COVID-19) Ag [Presence] in Respiratory specimen by Rapid " +
        "immunoassay,419984006,95209-3,202112181841-0500,202112151325-0500,LumiraDx SARS-CoV-2 Ag Test_LumiraDx " +
        "UK Ltd.,LumiraDx SARS-CoV-2 Ag Test*,SomeEntityID,SomeEntityID,3,2131-1,2135-2,F,19931,Sussex,1404270765," +
        "Reichert,NormanA,19931,97D0667471,Any lab USA,DE,19931,122554006,esyuj9,vhd3cfvvt,DE,NO,bgq0b2e,840533007," +
        "NO,NO,h8jev96rc,YES,YES,YES,257628001,60001007\n" +
        "abbott,P,95209-3,SARS-CoV+SARS-CoV-2 (COVID-19) Ag [Presence] in Respiratory specimen by Rapid " +
        "immunoassay,419984006,95209-3,202112181841-0500,202112151325-0500,LumiraDx SARS-CoV-2 Ag Test_LumiraDx " +
        "UK Ltd.,LumiraDx SARS-CoV-2 Ag Test*,SomeEntityID,SomeEntityID,3,2131-1,2135-2,F,19931,Sussex,1404270765," +
        "Reicherts,NormanB,19931,97D0667471,Any lab USA,DE,19931,122554006,esyuj9,vhd3cfvvt,DE,NO,bgq0b2e," +
        "840533007,NO,NO,h8jev96rc,YES,YES,YES,257628001,60001007"

    val hl7_valid = "MSH|^~\\&|CDC PRIME - Atlanta,^2.16.840.1.114222.4.1.237821^ISO|Winchester House^05D2222542^" +
        "ISO|CDPH CA REDIE^2.16.840.1.114222.4.3.3.10.1.1^ISO|CDPH_CID^2.16.840.1.114222.4.1.214104^ISO|" +
        "20210803131511.0147+0000||ORU^R01^ORU_R01|1234d1d1-95fe-462c-8ac6-46728dba581c|P|2.5.1|||NE|NE|USA|" +
        "UNICODE UTF-8|||PHLabReport-NoAck^ELR_Receiver^2.16.840.1.113883.9.11^ISO\n" +
        "SFT|Centers for Disease Control and Prevention|0.1-SNAPSHOT|PRIME Data Hub|0.1-SNAPSHOT||20210726\n" +
        "PID|1||09d12345-0987-1234-1234-111b1ee0879f^^^Winchester House&05D2222542&ISO^PI^&05D2222542&ISO||" +
        "Bunny^Bugs^C^^^^L||19000101|M||2106-3^White^HL70005^^^^2.5.1|12345 Main St^^San Jose^CA^95125^USA^^^06085||" +
        "(123)456-7890^PRN^PH^^1^123^4567890|||||||||N^Non Hispanic or Latino^HL70189^^^^2.9||||||||N\n" +
        "ORC|RE|1234d1d1-95fe-462c-8ac6-46728dba581c^Winchester House^05D2222542^ISO|" +
        "1234d1d1-95fe-462c-8ac6-46728dba581c^Winchester House^05D2222542^ISO|||||||||1679892871^Doolittle^Doctor^^^^" +
        "^^CMS&2.16.840.1.113883.3.249&ISO^^^^NPI||(123)456-7890^WPN^PH^^1^123^4567890|20210802||||||Winchester " +
        "House|6789 Main St^^San Jose^CA^95126^^^^06085|(123)456-7890^WPN^PH^^1^123^4567890|6789 Main St^^San " +
        "Jose^CA^95126\n" +
        "OBR|1|1234d1d1-95fe-462c-8ac6-46728dba581c^Winchester House^05D2222542^ISO|" +
        "1234d1d1-95fe-462c-8ac6-46728dba581c^Winchester House^05D2222542^ISO|94558-4^SARS-CoV-2 " +
        "(COVID-19) Ag [Presence] in Respiratory specimen by Rapid immunoassay^LN^^^^2.68|||" +
        "202108020000-0500|202108020000-0500||||||||1679892871^Doolittle^Doctor^^^^^^" +
        "CMS&2.16.840.1.113883.3.249&ISO^^^^NPI|(123)456-7890^WPN^PH^^1^123^4567890|||||202108020000-0500|||F\n" +
        "OBX|1|CWE|94558-4^SARS-CoV-2 (COVID-19) Ag [Presence] in Respiratory specimen by Rapid " +
        "immunoassay^LN^^^^2.68||260415000^Not detected^SCT|||N^Normal (applies to non-numeric results)^" +
        "HL70078^^^^2.7|||F|||202108020000-0500|05D2222542^ISO||10811877011290_DIT^10811877011290^99ELR^^^" +
        "^2.68^^10811877011290_DIT||202108020000-0500||||Winchester House^^^^^ISO&2.16.840.1.113883.19.4.6&" +
        "ISO^XX^^^05D2222542|6789 Main St^^San Jose^CA^95126^^^^06085\n" +
        "OBX|2|CWE|95418-0^Whether patient is employed in a healthcare setting^LN^^^^2.69||N^No^HL70136||" +
        "||||F|||202108020000-0500|05D2222542||||202108020000-0500||||Winchester House^^^^^" +
        "ISO&2.16.840.1.113883.19.4.6&ISO^XX^^^05D2222542|6789 Main St^^San Jose^CA^95126-5285^^^^06085|||||QST\n" +
        "OBX|3|CWE|95417-2^First test for condition of interest^LN^^^^2.69||N^No^HL70136||||" +
        "||F|||202108020000-0500|05D2222542||||202108020000-0500||||Winchester House^^^^" +
        "^ISO&2.16.840.1.113883.19.4.6&ISO^XX^^^05D2222542|6789 Main St^^San Jose^CA^95126-5285^^^^06085||" +
        "|||QST\n" +
        "OBX|4|CWE|95421-4^Resides in a congregate care setting^LN^^^^2.69||Y^Yes^HL70136||||||F|" +
        "||202108020000-0500|05D2222542||||202108020000-0500||||Winchester House^^^^^ISO&2.16.840.1.113883.19.4.6&ISO" +
        "^XX^^^05D2222542|6789 Main St^^San Jose^CA^95126-5285^^^^06085|||||QST\n" +
        "OBX|5|CWE|95419-8^Has symptoms related to condition of interest^LN^^^^2.69||N^No^HL70136|||" +
        "|||F|||202108020000-0500|05D2222542||||202108020000-0500||||Winchester House^^^^^ISO&" +
        "2.16.840.1.113883.19.4.6&ISO^XX^^^05D2222542|6789 Main St^^San Jose^CA^95126-5285^^^^06085|||||QST\n" +
        "SPM|1|1234d1d1-95fe-462c-8ac6-46728dba581c&&05D2222542&ISO^1234d1d1-95fe-462c-8ac6-46728dba581c&&" +
        "05D2222542&ISO||445297001^Swab of internal nose^SCT^^^^2.67||||53342003^Internal nose structure" +
        " (body structure)^SCT^^^^2020-09-01|||||||||202108020000-0500|20210802000006.0000-0500"

    val hl7_5_separator = "MSH|^~\\&#|CDC PRIME - Atlanta,^2.16.840.1.114222.4.1.237821^ISO|Winchester" +
        " House^05D2222542^" +
        "ISO|CDPH CA REDIE^2.16.840.1.114222.4.3.3.10.1.1^ISO|CDPH_CID^2.16.840.1.114222.4.1.214104^ISO|" +
        "20210803131511.0147+0000||ORU^R01^ORU_R01|1234d1d1-95fe-462c-8ac6-46728dba581c|P|2.5.1|||NE|NE|USA|" +
        "UNICODE UTF-8|||PHLabReport-NoAck^ELR_Receiver^2.16.840.1.113883.9.11^ISO\n" +
        "SFT|Centers for Disease Control and Prevention|0.1-SNAPSHOT|PRIME Data Hub|0.1-SNAPSHOT||20210726\n" +
        "PID|1||09d12345-0987-1234-1234-111b1ee0879f^^^Winchester House&05D2222542&ISO^PI^&05D2222542&ISO||" +
        "Bunny^Bugs^C^^^^L||19000101|M||2106-3^White^HL70005^^^^2.5.1|12345 Main St^^San Jose^CA^95125^USA^^^06085||" +
        "(123)456-7890^PRN^PH^^1^123^4567890|||||||||N^Non Hispanic or Latino^HL70189^^^^2.9||||||||N\n" +
        "ORC|RE|1234d1d1-95fe-462c-8ac6-46728dba581c^Winchester House^05D2222542^ISO|" +
        "1234d1d1-95fe-462c-8ac6-46728dba581c^Winchester House^05D2222542^ISO|||||||||1679892871^Doolittle^Doctor^^^^" +
        "^^CMS&2.16.840.1.113883.3.249&ISO^^^^NPI||(123)456-7890^WPN^PH^^1^123^4567890|20210802||||||Winchester " +
        "House|6789 Main St^^San Jose^CA^95126^^^^06085|(123)456-7890^WPN^PH^^1^123^4567890|6789 Main St^^San " +
        "Jose^CA^95126\n" +
        "OBR|1|1234d1d1-95fe-462c-8ac6-46728dba581c^Winchester House^05D2222542^ISO|" +
        "1234d1d1-95fe-462c-8ac6-46728dba581c^Winchester House^05D2222542^ISO|94558-4^SARS-CoV-2 " +
        "(COVID-19) Ag [Presence] in Respiratory specimen by Rapid immunoassay^LN^^^^2.68|||" +
        "202108020000-0500|202108020000-0500||||||||1679892871^Doolittle^Doctor^^^^^^" +
        "CMS&2.16.840.1.113883.3.249&ISO^^^^NPI|(123)456-7890^WPN^PH^^1^123^4567890|||||202108020000-0500|||F\n" +
        "OBX|1|CWE|94558-4^SARS-CoV-2 (COVID-19) Ag [Presence] in Respiratory specimen by Rapid " +
        "immunoassay^LN^^^^2.68||260415000^Not detected^SCT|||N^Normal (applies to non-numeric results)^" +
        "HL70078^^^^2.7|||F|||202108020000-0500|05D2222542^ISO||10811877011290_DIT^10811877011290^99ELR^^^" +
        "^2.68^^10811877011290_DIT||202108020000-0500||||Winchester House^^^^^ISO&2.16.840.1.113883.19.4.6&" +
        "ISO^XX^^^05D2222542|6789 Main St^^San Jose^CA^95126^^^^06085\n" +
        "OBX|2|CWE|95418-0^Whether patient is employed in a healthcare setting^LN^^^^2.69||N^No^HL70136||" +
        "||||F|||202108020000-0500|05D2222542||||202108020000-0500||||Winchester House^^^^^" +
        "ISO&2.16.840.1.113883.19.4.6&ISO^XX^^^05D2222542|6789 Main St^^San Jose^CA^95126-5285^^^^06085|||||QST\n" +
        "OBX|3|CWE|95417-2^First test for condition of interest^LN^^^^2.69||N^No^HL70136||||" +
        "||F|||202108020000-0500|05D2222542||||202108020000-0500||||Winchester House^^^^" +
        "^ISO&2.16.840.1.113883.19.4.6&ISO^XX^^^05D2222542|6789 Main St^^San Jose^CA^95126-5285^^^^06085||" +
        "|||QST\n" +
        "OBX|4|CWE|95421-4^Resides in a congregate care setting^LN^^^^2.69||Y^Yes^HL70136||||||F|" +
        "||202108020000-0500|05D2222542||||202108020000-0500||||Winchester House^^^^^ISO&2.16.840.1.113883.19.4.6&ISO" +
        "^XX^^^05D2222542|6789 Main St^^San Jose^CA^95126-5285^^^^06085|||||QST\n" +
        "OBX|5|CWE|95419-8^Has symptoms related to condition of interest^LN^^^^2.69||N^No^HL70136|||" +
        "|||F|||202108020000-0500|05D2222542||||202108020000-0500||||Winchester House^^^^^ISO&" +
        "2.16.840.1.113883.19.4.6&ISO^XX^^^05D2222542|6789 Main St^^San Jose^CA^95126-5285^^^^06085|||||QST\n" +
        "SPM|1|1234d1d1-95fe-462c-8ac6-46728dba581c&&05D2222542&ISO^1234d1d1-95fe-462c-8ac6-46728dba581c&&" +
        "05D2222542&ISO||445297001^Swab of internal nose^SCT^^^^2.67||||53342003^Internal nose structure" +
        " (body structure)^SCT^^^^2020-09-01|||||||||202108020000-0500|20210802000006.0000-0500"

    @Suppress("ktlint:standard:max-line-length")
    val fhirReport = """{"resourceType":"Bundle","id":"1667861767830636000.7db38d22-b713-49fc-abfa-2edba9c12347",
        |"meta":{"lastUpdated":"2022-11-07T22:56:07.832+00:00"},"identifier":{"value":"1234d1d1-95fe-462c-8ac6-46728dba581c"},"type":"message","timestamp":"2021-08-03T13:15:11.015+00:00","entry":[{"fullUrl":"Observation/d683b42a-bf50-45e8-9fce-6c0531994f09","resource":{"resourceType":"Observation","id":"d683b42a-bf50-45e8-9fce-6c0531994f09","status":"final","code":{"coding":[{"system":"http://loinc.org","code":"80382-5"}],"text":"Flu A"},"subject":{"reference":"Patient/9473889b-b2b9-45ac-a8d8-191f27132912"},"performer":[{"reference":"Organization/1a0139b9-fc23-450b-9b6c-cd081e5cea9d"}],"valueCodeableConcept":{"coding":[{"system":"http://snomed.info/sct","code":"260373001","display":"Detected"}]},"interpretation":[{"coding":[{"system":"http://terminology.hl7.org/CodeSystem/v2-0078","code":"A","display":"Abnormal"}]}],"method":{"extension":[{"url":"https://reportstream.cdc.gov/fhir/StructureDefinition/testkit-name-id","valueCoding":{"code":"BD Veritor System for Rapid Detection of SARS-CoV-2 & Flu A+B_Becton, Dickinson and Company (BD)"}},{"url":"https://reportstream.cdc.gov/fhir/StructureDefinition/equipment-uid","valueCoding":{"code":"BD Veritor System for Rapid Detection of SARS-CoV-2 & Flu A+B_Becton, Dickinson and Company (BD)"}}],"coding":[{"display":"BD Veritor System for Rapid Detection of SARS-CoV-2 & Flu A+B*"}]},"specimen":{"reference":"Specimen/52a582e4-d389-42d0-b738-bee51cf5244d"},"device":{"reference":"Device/78dc4d98-2958-43a3-a445-76ceef8c0698"}}}]}
""".trimMargin()

    private fun makeEngine(metadata: Metadata, settings: SettingsProvider): WorkflowEngine = spyk(
        WorkflowEngine.Builder().metadata(metadata).settingsProvider(settings).databaseAccess(accessSpy)
            .blobAccess(blobMock).queueAccess(queueMock).hl7Serializer(serializer).build()
    )

    @BeforeEach
    fun reset() {
        clearAllMocks()

        // setup
        every { timing1.isValid() } returns true
        every { timing1.numberPerDay } returns 1
        every { timing1.maxReportCount } returns 1
        every { timing1.whenEmpty } returns Receiver.WhenEmpty()
    }

    /** basic /reports endpoint tests **/
    /**
     * Do all the zany setup work needed to run the 'waters' endpoint as a test.
     * Written specifically for the 'client header' tests below, to start.  But could probably
     * be generalized for all 'waters' endpoint tests in the future.
     */
    private fun setupForDotNotationTests(): Pair<ReportFunction, MockHttpRequestMessage> {
        every { timing1.isValid() } returns true
        every { timing1.numberPerDay } returns 1
        every { timing1.maxReportCount } returns 1
        every { timing1.whenEmpty } returns Receiver.WhenEmpty()

        val metadata = UnitTestUtils.simpleMetadata
        val settings = FileSettings().loadOrganizations(oneOrganization)
        // does not matter what type of Sender it is for this test
        val sender = CovidSender("default", "simple_report", MimeFormat.CSV, schemaName = "one")
        val req = MockHttpRequestMessage("test")
        val engine = makeEngine(metadata, settings)
        val actionHistory = spyk(ActionHistory(TaskAction.receive))
        val reportFunc = spyk(ReportFunction(engine, actionHistory))
        val resp = HttpUtilities.okResponse(req, "fakeOkay")
        every { engine.db } returns accessSpy
        mockkObject(AuthenticatedClaims.Companion)
        every { reportFunc.processRequest(any(), any()) } returns resp
        every { engine.settings.findSender(any()) } returns sender // This test only works with org = simple_report
        return Pair(reportFunc, req)
    }

    /** Do all the setup required to be able to run any process request tests**/
    private fun setupForProcessRequestTests(actionHistory: ActionHistory):
        Triple<ReportFunction, MockHttpRequestMessage, Sender> {
        val metadata = UnitTestUtils.simpleMetadata
        val settings = FileSettings().loadOrganizations(oneOrganization)

        val engine = makeEngine(metadata, settings)
        val reportFunc = spyk(ReportFunction(engine, actionHistory))
        val sender = CovidSender(
            "Test Sender",
            "test",
            MimeFormat.CSV,
            schemaName =
            "one",
            allowDuplicates = false
        )
        val blobInfo = BlobAccess.BlobInfo(MimeFormat.CSV, "test", ByteArray(0))
        val report1 = Report(
            Schema(name = "one", topic = Topic.TEST, elements = listOf(Element("a"), Element("b"))), listOf(),
            sources = listOf(ClientSource("myOrg", "myClient")),
            metadata = UnitTestUtils.simpleMetadata
        )
        val req = MockHttpRequestMessage(csvString_2Records)
        req.httpHeaders += mapOf(
            "client" to "Test Sender",
            "content-length" to "4"
        )
        every { reportFunc.validateRequest(any()) } returns RequestFunction.ValidatedRequest(
            csvString_2Records,
            sender = sender
        )
        every { accessSpy.insertAction(any(), any()) } returns 0
        every { accessSpy.saveActionHistoryToDb(any(), any()) } returns Unit
        every { actionHistory.trackLogs(any<ActionLog>()) } returns Unit
        every { actionHistory.trackCreatedReport(any(), any(), blobInfo = any()) } returns Unit
        every { actionHistory.action.actionId } returns 1
        every { actionHistory.action.actionName } returns TaskAction.receive
        every { actionHistory.action.sendingOrg } returns "Test Sender"
        mockkObject(SubmissionReceiver.Companion)
        var mockReceiver = spyk(TopicReceiver(engine, actionHistory))
        every { SubmissionReceiver.getSubmissionReceiver(any(), any(), any()) } returns mockReceiver

        every {
            mockReceiver.validateAndMoveToProcessing(
                any(), any(), any(), any(), any(), any(), any(), any(), any()
            )
        } returns report1

        every { engine.recordReceivedReport(any(), any(), any(), any(), any()) } returns blobInfo
        every { engine.queue.sendMessage(any(), any(), any()) } returns Unit
        val bodyBytes = "".toByteArray()
        mockkObject(ReportWriter)
        every { ReportWriter.getBodyBytes(any(), any(), any()) }.returns(bodyBytes)
        every { blobMock.uploadReport(any(), any(), any()) }.returns(blobInfo)
        every { engine.insertProcessTask(any(), any(), any(), any()) } returns Unit
        every { accessSpy.isDuplicateItem(any(), any()) } returns false
        return Triple(reportFunc, req, sender)
    }

    /** basic /submitToWaters endpoint tests **/

    @Test
    fun `test submitToWaters with missing client`() {
        val (reportFunc, req) = setupForDotNotationTests()
        val jwt = mapOf("scope" to "simple_report.default.report", "sub" to "c@rlos.com")
        val claims = AuthenticatedClaims(jwt, AuthenticationType.Server2Server)
        every { AuthenticatedClaims.Companion.authenticate(any()) } returns claims
        req.httpHeaders += mapOf(
            "content-length" to "4"
        )
        // Invoke the waters function run
        reportFunc.submitToWaters(req)
        // processFunction should never be called
        verify(exactly = 0) { reportFunc.processRequest(any(), any()) }
    }

    @Test
    fun `test submitToWaters with server2server auth - basic happy path`() {
        val (reportFunc, req) = setupForDotNotationTests()
        val jwt = mapOf("scope" to "simple_report.default.report", "sub" to "c@rlos.com")
        val claims = AuthenticatedClaims(jwt, AuthenticationType.Server2Server)
        every { AuthenticatedClaims.Companion.authenticate(any()) } returns claims
        req.httpHeaders += mapOf(
            "client" to "simple_report",
            "content-length" to "4"
        )
        // Invoke the waters function run
        reportFunc.submitToWaters(req)
        // processFunction should be called
        verify(exactly = 1) { reportFunc.processRequest(any(), any()) }
    }

    @Test
    fun `test submitToWaters with server2server auth - claim does not match`() {
        val (reportFunc, req) = setupForDotNotationTests()
        val jwt = mapOf("scope" to "bogus_org.default.report", "sub" to "c@rlos.com")
        val claims = AuthenticatedClaims(jwt, AuthenticationType.Server2Server)
        every { AuthenticatedClaims.Companion.authenticate(any()) } returns claims
        req.httpHeaders += mapOf(
            "client" to "simple_report",
            "content-length" to "4"
        )
        // Invoke the waters function run
        reportFunc.submitToWaters(req)
        // processFunction should never be called
        verify(exactly = 0) { reportFunc.processRequest(any(), any()) }
    }

    /**
     * Test that header of the form client:simple_report.default works with the auth code.
     */
    @Test
    fun `test submitToWaters with okta dot-notation client header - basic happy path`() {
        val (reportFunc, req) = setupForDotNotationTests()
        val jwt = mapOf("organization" to listOf("DHSender_simple_report"), "sub" to "c@rlos.com")
        val claims = AuthenticatedClaims(jwt, AuthenticationType.Okta)
        every { AuthenticatedClaims.Companion.authenticate(any()) } returns claims
        // This is the most common way our customers use the client string
        req.httpHeaders += mapOf(
            "client" to "simple_report",
            "content-length" to "4"
        )
        // Invoke the waters function run
        reportFunc.submitToWaters(req)
        // processFunction should be called
        verify(exactly = 1) { reportFunc.processRequest(any(), any()) }
    }

    @Test
    fun `test submitToWaters with okta dot-notation client header - full dotted name`() {
        val (reportFunc, req) = setupForDotNotationTests()
        val jwt = mapOf("organization" to listOf("DHSender_simple_report"), "sub" to "c@rlos.com")
        val claims = AuthenticatedClaims(jwt, AuthenticationType.Okta)
        every { AuthenticatedClaims.Companion.authenticate(any()) } returns claims
        // Now try it with a full client name
        req.httpHeaders += mapOf(
            "client" to "simple_report.default",
            "content-length" to "4"
        )
        reportFunc.submitToWaters(req)
        verify(exactly = 1) { reportFunc.processRequest(any(), any()) }
    }

    @Test
    fun `test submitToWaters with okta dot-notation client header - dotted but not default`() {
        val (reportFunc, req) = setupForDotNotationTests()
        val jwt = mapOf("organization" to listOf("DHSender_simple_report"), "sub" to "c@rlos.com")
        val claims = AuthenticatedClaims(jwt, AuthenticationType.Okta)
        every { AuthenticatedClaims.Companion.authenticate(any()) } returns claims
        // Now try it with a full client name but not with "default"
        // The point of these tests is that the call to the auth code only contains the org prefix 'simple_report'
        req.httpHeaders += mapOf(
            "client" to "simple_report.foobar",
            "content-length" to "4"
        )
        reportFunc.submitToWaters(req)
        verify(exactly = 1) { reportFunc.processRequest(any(), any()) }
    }

    @Test
    fun `test reportFunction 'report' endpoint for full ELR sender`() {
        // Setup
        val metadata = UnitTestUtils.simpleMetadata
        val settings = FileSettings().loadOrganizations(oneOrganization)

        val sender = UniversalPipelineSender("Test ELR Sender", "test", MimeFormat.HL7, topic = Topic.FULL_ELR)

        val engine = makeEngine(metadata, settings)
        val actionHistory = spyk(ActionHistory(TaskAction.receive))
        val reportFunc = spyk(ReportFunction(engine, actionHistory))

        val req = MockHttpRequestMessage("test")
        val resp = HttpUtilities.okResponse(req, "fakeOkay")

        every { reportFunc.processRequest(any(), any()) } returns resp
        every { engine.settings.findSender(any()) } returns sender

        req.httpHeaders += mapOf(
            "client" to "Test ELR Sender",
            "content-length" to "4"
        )

        // Invoke function run
        reportFunc.run(req)

        // processFunction should be called
        verify(exactly = 1) { reportFunc.processRequest(any(), any()) }
    }

    // TODO: Will need to copy this test for Full ELR senders once receiving full ELR is implemented (see #5051)
    // Hits processRequest, tracks 'receive' action in actionHistory
    @Test
    fun `test reportFunction 'report' endpoint`() {
        // Setup
        val metadata = UnitTestUtils.simpleMetadata
        val settings = FileSettings().loadOrganizations(oneOrganization)
        val sender = CovidSender("Test Sender", "test", MimeFormat.CSV, schemaName = "one")

        val engine = makeEngine(metadata, settings)
        val actionHistory = spyk(ActionHistory(TaskAction.receive))
        val reportFunc = spyk(ReportFunction(engine, actionHistory))

        val req = MockHttpRequestMessage("test")
        val resp = HttpUtilities.okResponse(req, "fakeOkay")

        every { reportFunc.processRequest(any(), any()) } returns resp
        every { engine.settings.findSender("Test Sender") } returns sender

        req.httpHeaders += mapOf(
            "client" to "Test Sender",
            "content-length" to "4"
        )

        // Invoke function run
        reportFunc.run(req)

        // processFunction should be called
        verify(exactly = 1) { reportFunc.processRequest(any(), any()) }
    }

    // Returns 400 bad request
    @Test
    fun `test reportFunction 'report' endpoint with no sender name`() {
        // Setup
        val metadata = UnitTestUtils.simpleMetadata
        val settings = FileSettings().loadOrganizations(oneOrganization)
        val sender = CovidSender("Test Sender", "test", MimeFormat.CSV, schemaName = "one")

        val engine = makeEngine(metadata, settings)
        val actionHistory = spyk(ActionHistory(TaskAction.receive))
        val reportFunc = spyk(ReportFunction(engine, actionHistory))

        val req = MockHttpRequestMessage("test")
        val resp = HttpUtilities.okResponse(req, "fakeOkay")

        every { reportFunc.processRequest(any(), any()) } returns resp
        every { engine.settings.findSender("Test Sender") } returns sender

        req.httpHeaders += mapOf(
            "content-length" to "4"
        )

        // Invoke function run
        val res = reportFunc.run(req)

        // verify
        assert(res.statusCode == 400)
    }

    // Returns a 400 bad request
    @Test
    fun `test reportFunction 'report' endpoint with unknown sender`() {
        // Setup
        val metadata = UnitTestUtils.simpleMetadata
        val settings = FileSettings().loadOrganizations(oneOrganization)

        val engine = makeEngine(metadata, settings)
        val actionHistory = spyk(ActionHistory(TaskAction.receive))
        val reportFunc = spyk(ReportFunction(engine, actionHistory))

        val req = MockHttpRequestMessage("test")
        val resp = HttpUtilities.okResponse(req, "fakeOkay")

        every { reportFunc.processRequest(any(), any()) } returns resp
        every { engine.settings.findSender("Test Sender") } returns null

        req.httpHeaders += mapOf(
            "client" to "Test Sender",
            "content-length" to "4"
        )

        // Invoke function run
        val res = reportFunc.run(req)

        // verify
        assert(res.statusCode == 400)
    }

    // test processFunction when an error is added to ActionLogs
    @Test
    fun `test processFunction when ActionLogs has an error`() {
        // setup steps
        val metadata = UnitTestUtils.simpleMetadata
        val settings = FileSettings().loadOrganizations(oneOrganization)

        val engine = makeEngine(metadata, settings)
        val actionHistory = spyk(ActionHistory(TaskAction.receive))
        val reportFunc = spyk(ReportFunction(engine, actionHistory))
        val sender = CovidSender(
            "Test Sender",
            "test",
            MimeFormat.CSV,
            schemaName =
            "one",
            allowDuplicates = false
        )
        val blobInfo = BlobAccess.BlobInfo(MimeFormat.CSV, "test", ByteArray(0))

        val req = MockHttpRequestMessage(csvString_2Records)

        every { reportFunc.validateRequest(any()) } returns RequestFunction.ValidatedRequest(
            csvString_2Records,
            sender = sender
        )
        every { accessSpy.insertAction(any(), any()) } returns 0
        every { accessSpy.saveActionHistoryToDb(any(), any()) } returns Unit

        every { actionHistory.trackLogs(any<List<ActionLog>>()) } returns Unit
        every { actionHistory.trackCreatedReport(any(), any(), blobInfo = any()) } returns Unit
        every { actionHistory.action.actionId } returns 1
        every { actionHistory.action.sendingOrg } returns "Test Sender"
        every { actionHistory.action.actionName } returns TaskAction.receive
        every { engine.recordReceivedReport(any(), any(), any(), any(), any()) } returns blobInfo
        every { engine.queue.sendMessage(any(), any(), any()) } returns Unit
        val bodyBytes = "".toByteArray()
        mockkObject(ReportWriter)
        every { ReportWriter.getBodyBytes(any(), any(), any()) }.returns(bodyBytes)
        every { blobMock.uploadReport(any(), any(), any()) }.returns(blobInfo)
        every { engine.insertProcessTask(any(), any(), any(), any()) } returns Unit

        every { accessSpy.isDuplicateItem(any(), any()) } returns true

        // act
        val resp = reportFunc.processRequest(req, sender)

        // assert
        verify(exactly = 2) { engine.isDuplicateItem(any()) }
        verify(exactly = 1) { actionHistory.trackActionSenderInfo(any(), any()) }
        assert(resp.status.equals(HttpStatus.BAD_REQUEST))
    }

    // test processFunction when basic hl7 message is passed
    @Test
    fun `test processFunction when basic hl7 message is passed`() {
        // setup steps

        val settings = FileSettings().loadOrganizations(oneOrganization)

        val engine = makeEngine(metadata, settings)
        val actionHistory = spyk(ActionHistory(TaskAction.receive))
        val reportFunc = spyk(ReportFunction(engine, actionHistory))

        val sender = CovidSender(
            "Test Sender",
            "test",
            MimeFormat.HL7,
            schemaName =
            "one",
            allowDuplicates = false
        )
        val blobInfo = BlobAccess.BlobInfo(MimeFormat.HL7, "test", ByteArray(0))

        val req = MockHttpRequestMessage(hl7_valid)

        every { reportFunc.validateRequest(any()) } returns RequestFunction.ValidatedRequest(
            hl7_valid,
            sender = sender
        )
        every { accessSpy.insertAction(any(), any()) } returns 0
        every { accessSpy.saveActionHistoryToDb(any(), any()) } returns Unit

        every { actionHistory.trackLogs(any<List<ActionLog>>()) } returns Unit
        every { actionHistory.trackCreatedReport(any(), any(), blobInfo = any()) } returns Unit
        every { actionHistory.action.actionId } returns 1
        every { actionHistory.action.sendingOrg } returns "Test Sender"
        every { actionHistory.action.actionName } returns TaskAction.receive
        every { engine.recordReceivedReport(any(), any(), any(), any(), any()) } returns blobInfo
        every { engine.queue.sendMessage(any(), any(), any()) } returns Unit
        val bodyBytes = "".toByteArray()
        mockkObject(ReportWriter)
        every { ReportWriter.getBodyBytes(any(), any(), any()) }.returns(bodyBytes)
        every { blobMock.uploadReport(any(), any(), any()) }.returns(blobInfo)
        every { engine.insertProcessTask(any(), any(), any(), any()) } returns Unit
        every { serializer.checkLIVDValueExists(any(), any()) } returns true

        every { accessSpy.isDuplicateItem(any(), any()) } returns false

        val mockSubmissionsFacade = mockk<SubmissionsFacade>()
        mockkObject(SubmissionsFacade)
        every { SubmissionsFacade.instance } returns mockSubmissionsFacade
        val reportId = UUID.randomUUID()
        val mockHistory = DetailedSubmissionHistory(
            1,
            TaskAction.receive,
            OffsetDateTime.now(),
            reports = mutableListOf(),
            logs = emptyList()
        )
        mockHistory.reportId = reportId.toString()
        every { mockSubmissionsFacade.findDetailedSubmissionHistory(any(), any(), any()) } returns mockHistory

        // act
        val resp = reportFunc.processRequest(req, sender)

        // assert
        verify(exactly = 1) { engine.isDuplicateItem(any()) }
        verify(exactly = 1) { actionHistory.trackActionSenderInfo(any(), any()) }
        assert(resp.status.equals(HttpStatus.CREATED))
        assertThat(resp.getHeader(HttpHeaders.LOCATION))
            .isEqualTo("http://localhost/api/waters/report/$reportId/history")
    }

    // test processFunction when basic hl7 message with 5 separators is passed
    @Test
    fun `test processFunction when basic hl7 message with 5 separators is passed`() {
        // setup steps

        val settings = FileSettings().loadOrganizations(oneOrganization)

        val engine = makeEngine(metadata, settings)
        val actionHistory = spyk(ActionHistory(TaskAction.receive))
        val reportFunc = spyk(ReportFunction(engine, actionHistory))
        val sender = CovidSender(
            "Test Sender",
            "test",
            MimeFormat.HL7,
            schemaName =
            "one",
            allowDuplicates = false
        )
        val blobInfo = BlobAccess.BlobInfo(MimeFormat.HL7, "test", ByteArray(0))

        val req = MockHttpRequestMessage(hl7_5_separator)

        every { reportFunc.validateRequest(any()) } returns RequestFunction.ValidatedRequest(
            hl7_5_separator,
            sender = sender
        )
        every { accessSpy.insertAction(any(), any()) } returns 0
        every { accessSpy.saveActionHistoryToDb(any(), any()) } returns Unit

        every { actionHistory.trackLogs(any<List<ActionLog>>()) } returns Unit
        every { actionHistory.trackCreatedReport(any(), any(), blobInfo = any()) } returns Unit
        every { actionHistory.action.actionId } returns 1
        every { actionHistory.action.sendingOrg } returns "Test Sender"
        every { actionHistory.action.actionName } returns TaskAction.receive
        every { engine.recordReceivedReport(any(), any(), any(), any(), any()) } returns blobInfo
        every { engine.queue.sendMessage(any(), any(), any()) } returns Unit
        val bodyBytes = "".toByteArray()
        mockkObject(ReportWriter)
        every { ReportWriter.getBodyBytes(any(), any(), any()) }.returns(bodyBytes)
        every { blobMock.uploadReport(any(), any(), any()) }.returns(blobInfo)
        every { engine.insertProcessTask(any(), any(), any(), any()) } returns Unit
        every { serializer.checkLIVDValueExists(any(), any()) } returns true

        every { accessSpy.isDuplicateItem(any(), any()) } returns false

        // act
        val resp = reportFunc.processRequest(req, sender)

        // assert
        verify(exactly = 1) { engine.isDuplicateItem(any()) }
        verify(exactly = 1) { actionHistory.trackActionSenderInfo(any(), any()) }
        assert(resp.status.equals(HttpStatus.CREATED))
    }

    @Test
    fun `test processRequest invalid Option`() {
        // setup steps
        val actionHistory = spyk(ActionHistory(TaskAction.receive))
        var (reportFunc, req, sender) = setupForProcessRequestTests(actionHistory)
        req.queryParameters["option"] = "INVALID OPTION"

        // act on invalid options
        var resp = reportFunc.processRequest(req, sender)

        // No report is created and an error is returned to explain the issue
        assert(resp.status.equals(HttpStatus.BAD_REQUEST))
        verify(exactly = 1) { actionHistory.trackLogs(any<ActionLog>()) }
    }

    @Test
    fun `test processRequest Options deprecated`() {
        // setup steps
        val actionHistory = spyk(ActionHistory(TaskAction.receive))
        var (reportFunc, req, sender) = setupForProcessRequestTests(actionHistory)
        req.queryParameters["option"] = "SkipInvalidItems"

        // act on invalid options
        var resp = reportFunc.processRequest(req, sender)

        // Report still created but a warning is returned
        assert(resp.status.equals(HttpStatus.CREATED))
        verify(exactly = 1) { actionHistory.trackLogs(any<ActionLog>()) }
    }

    @Test
    fun `test processRequest Options happy path`() {
        // setup steps
        val actionHistory = spyk(ActionHistory(TaskAction.receive))
        var (reportFunc, req, sender) = setupForProcessRequestTests(actionHistory)
        req.queryParameters["option"] = "ValidatePayload"

        // act on invalid options
        var resp = reportFunc.processRequest(req, sender)

        // Report Validated and no warnings returned
        assert(resp.status.equals(HttpStatus.OK))
        verify(exactly = 0) { actionHistory.trackLogs(any<ActionLog>()) }
    }

    @Test
    fun `test throws an error for an invalid payloadname`() {
        // 2052 character
        val longpayloadname = "test".repeat(513)
        val mockHttpRequest = MockHttpRequestMessage()
        mockHttpRequest.httpHeaders["payloadname"] = longpayloadname
        val actionHistory = spyk(ActionHistory(TaskAction.receive))
        val (reportFunc, _, _) = setupForProcessRequestTests(actionHistory)

        assertThrows<RequestFunction.InvalidExternalPayloadException> {
            reportFunc.extractPayloadName(mockHttpRequest)
        }
    }

    @Test
<<<<<<< HEAD
    fun `No report`() {
        val mockDb = mockk<DatabaseAccess>()
        val reportId = UUID.randomUUID()
        every { mockDb.fetchReportFile(reportId, null, null) } throws (IllegalStateException())
        val metadata = UnitTestUtils.simpleMetadata
        val settings = FileSettings().loadOrganizations(oneOrganization)
        val actionHistory = spyk(ActionHistory(TaskAction.receive))
        assertFailsWith<IllegalStateException>(
            block = {
                ReportFunction(
                    makeEngine(metadata, settings),
                    actionHistory
                ).processDownloadReport(
                    MockHttpRequestMessage(),
                    reportId,
                    true,
                    "local",
                    mockDb
                )
            }
        )
    }

    @Test
    fun `Report found, PII removal`() {
        val reportFile = ReportFile()
        reportFile.bodyUrl = "fakeurl.fhir"
        mockkObject(AuthenticatedClaims)
        val mockDb = mockk<DatabaseAccess>()
        mockkClass(BlobAccess::class)
        mockkObject(BlobAccess.Companion)
        every { BlobAccess.Companion.getBlobConnection(any()) } returns "testconnection"
        val blobConnectionInfo = mockk<BlobAccess.BlobContainerMetadata>()
        every { blobConnectionInfo.getBlobEndpoint() } returns "http://endpoint/metadata"
        every { BlobAccess.downloadBlobAsByteArray(any<String>()) } returns fhirReport.toByteArray(Charsets.UTF_8)
        val reportId = UUID.randomUUID()
        every { mockDb.fetchReportFile(reportId, null, null) } returns reportFile
        val piiRemovalCommands = mockkClass(PIIRemovalCommands::class)
        every { piiRemovalCommands.removePii(any()) } returns fhirReport

        val metadata = UnitTestUtils.simpleMetadata
        val settings = FileSettings().loadOrganizations(oneOrganization)
        val actionHistory = spyk(ActionHistory(TaskAction.receive))

        val result = ReportFunction(makeEngine(metadata, settings), actionHistory).processDownloadReport(
            MockHttpRequestMessage(),
            reportId,
            true,
            "local",
            mockDb,
            piiRemovalCommands
        )

        assert(result.body.toString().contains("1667861767830636000.7db38d22-b713-49fc-abfa-2edba9c12347"))
    }

    @Test
    fun `Report found, asked for no removal on prod`() {
        val reportFile = ReportFile()
        reportFile.bodyUrl = "fakeurl.fhir"
        mockkObject(AuthenticatedClaims)
        val mockDb = mockk<DatabaseAccess>()
        mockkClass(BlobAccess::class)
        mockkObject(BlobAccess.Companion)
        every { BlobAccess.Companion.getBlobConnection(any()) } returns "testconnection"
        val blobConnectionInfo = mockk<BlobAccess.BlobContainerMetadata>()
        every { blobConnectionInfo.getBlobEndpoint() } returns "http://endpoint/metadata"
        every { BlobAccess.downloadBlobAsByteArray(any<String>()) } returns fhirReport.toByteArray(Charsets.UTF_8)
        every { mockDb.fetchReportFile(reportId = any(), null, null) } returns reportFile
=======
    fun `Test Bank Message Retrieval - Unauthorized `() {
        val metadata = UnitTestUtils.simpleMetadata
        val settings = FileSettings().loadOrganizations(oneOrganization)
        val actionHistory = spyk(ActionHistory(TaskAction.receive))
        mockkObject(AuthenticatedClaims)
        every { AuthenticatedClaims.authenticate(any()) } returns null

        val result = ReportFunction(
            makeEngine(metadata, settings),
            actionHistory
        ).getMessagesFromTestBank(MockHttpRequestMessage())
        assert(result.status == HttpStatus.UNAUTHORIZED)
    }

    @Test
    fun `Test Bank Message Retrieval - Authorized, but no reports`() {
        mockkClass(BlobAccess::class)
        mockkObject(BlobAccess.Companion)
        every { BlobAccess.Companion.getBlobConnection(any()) } returns "testconnection"
        mockkConstructor(BlobServiceClientBuilder::class)
        every { anyConstructed<BlobServiceClientBuilder>().connectionString(any()) } answers
            { BlobServiceClientBuilder() }
        every { anyConstructed<BlobServiceClientBuilder>().buildClient() } returns mockk()
        val testBlobMetadata = BlobContainerMetadata.build("testcontainer", "test")
        every { BlobAccess.Companion.listBlobs("", any()) } returns listOf()
        every { BlobAccess.Companion.getBlobContainer(any()) } returns mockk()
>>>>>>> aee1237f

        val metadata = UnitTestUtils.simpleMetadata
        val settings = FileSettings().loadOrganizations(oneOrganization)
        val actionHistory = spyk(ActionHistory(TaskAction.receive))

<<<<<<< HEAD
        val result = ReportFunction(makeEngine(metadata, settings), actionHistory).processDownloadReport(
            MockHttpRequestMessage(),
            UUID.randomUUID(),
            false,
            "prod",
            mockDb
        )

        assert(result.status.equals(HttpStatus.BAD_REQUEST))
    }

    @Test
    fun `valid access token, report found, no PII removal`() {
        val reportFile = ReportFile()
        reportFile.bodyUrl = "fakeurl.fhir"
        mockkObject(AuthenticatedClaims)
        val mockDb = mockk<DatabaseAccess>()
        mockkClass(BlobAccess::class)
        mockkObject(BlobAccess.Companion)
        every { BlobAccess.Companion.getBlobConnection(any()) } returns "testconnection"
        val blobConnectionInfo = mockk<BlobAccess.BlobContainerMetadata>()
        every { blobConnectionInfo.getBlobEndpoint() } returns "http://endpoint/metadata"
        every { BlobAccess.downloadBlobAsByteArray(any<String>()) } returns fhirReport.toByteArray(Charsets.UTF_8)
        every { mockDb.fetchReportFile(reportId = any(), null, null) } returns reportFile

        val metadata = UnitTestUtils.simpleMetadata
        val settings = FileSettings().loadOrganizations(oneOrganization)
        val actionHistory = spyk(ActionHistory(TaskAction.receive))

        val result = ReportFunction(makeEngine(metadata, settings), actionHistory).processDownloadReport(
            MockHttpRequestMessage(),
            UUID.randomUUID(),
            false,
            "local",
            mockDb
        )

        assert(result.body.toString().contains("1667861767830636000.7db38d22-b713-49fc-abfa-2edba9c12347"))
    }

    @Test
    fun `valid access token, report found, body URL not FHIR`() {
        val reportFile = ReportFile()
        reportFile.bodyUrl = "fakeurl.hl7"
        mockkObject(AuthenticatedClaims)
        val mockDb = mockk<DatabaseAccess>()
        every { mockDb.fetchReportFile(reportId = any(), null, null) } returns reportFile
=======
        val result = ReportFunction(makeEngine(metadata, settings), actionHistory).processGetMessageFromTestBankRequest(
            MockHttpRequestMessage(),
            BlobAccess.Companion,
            testBlobMetadata
        )
        assert(result.status == HttpStatus.OK)
        assert(result.body == "[]")
    }

    @Test
    fun `Test Bank Message Retrieval - Authorized, reports`() {
        mockkClass(BlobAccess::class)
        mockkObject(BlobAccess.Companion)
        every { BlobAccess.Companion.getBlobConnection(any()) } returns "testconnection"
        mockkConstructor(BlobServiceClientBuilder::class)
        every { anyConstructed<BlobServiceClientBuilder>().connectionString(any()) } answers
            { BlobServiceClientBuilder() }
        every { anyConstructed<BlobServiceClientBuilder>().buildClient() } returns mockk()
        val testBlobMetadata = BlobContainerMetadata.build("testcontainer", "test")
        val mockedBlobClient = mockkClass(BlobClient::class)
        val mockedBlobContainerClient = mockkClass(BlobContainerClient::class)
        every { mockedBlobContainerClient.getBlobClient(any()) } returns mockedBlobClient
        every { BlobAccess.Companion.getBlobContainer(any()) } returns mockedBlobContainerClient

        val dateCreated = OffsetDateTime.now()
        val fileName = UUID.randomUUID().toString() + ".fhir"
        val blob1 = BlobItem()
        blob1.name = fileName
        blob1.properties = BlobItemProperties()
        blob1.properties.creationTime = dateCreated

        every { mockedBlobClient.downloadContent() } returns BinaryData.fromBytes(fhirReport.toByteArray())

        every { BlobAccess.Companion.listBlobs("", any()) } returns listOf(
            BlobAccess.Companion.BlobItemAndPreviousVersions(
            currentBlobItem = blob1, null
        )
        )
>>>>>>> aee1237f

        val metadata = UnitTestUtils.simpleMetadata
        val settings = FileSettings().loadOrganizations(oneOrganization)
        val actionHistory = spyk(ActionHistory(TaskAction.receive))

<<<<<<< HEAD
        val result = ReportFunction(makeEngine(metadata, settings), actionHistory).processDownloadReport(
            MockHttpRequestMessage(),
            UUID.randomUUID(),
            false,
            "local",
            mockDb
        )

        assert(result.status.equals(HttpStatus.BAD_REQUEST))
=======
        val result = ReportFunction(makeEngine(metadata, settings), actionHistory).processGetMessageFromTestBankRequest(
            MockHttpRequestMessage(),
            BlobAccess.Companion,
            testBlobMetadata
        )
        assert(result.status == HttpStatus.OK)
        val mapper: ObjectMapper = JsonMapper.builder()
            .addModule(JavaTimeModule())
            .build()
        assert(
            result.body == "[" + mapper.writeValueAsString(
            ReportFunction.TestReportInfo(
                dateCreated.toString(),
                fileName,
                fhirReport
            )
        ) + "]"
        )
>>>>>>> aee1237f
    }
}<|MERGE_RESOLUTION|>--- conflicted
+++ resolved
@@ -752,7 +752,101 @@
     }
 
     @Test
-<<<<<<< HEAD
+    fun `Test Bank Message Retrieval - Unauthorized `() {
+        val metadata = UnitTestUtils.simpleMetadata
+        val settings = FileSettings().loadOrganizations(oneOrganization)
+        val actionHistory = spyk(ActionHistory(TaskAction.receive))
+        mockkObject(AuthenticatedClaims)
+        every { AuthenticatedClaims.authenticate(any()) } returns null
+
+        val result = ReportFunction(
+            makeEngine(metadata, settings),
+            actionHistory
+        ).getMessagesFromTestBank(MockHttpRequestMessage())
+        assert(result.status == HttpStatus.UNAUTHORIZED)
+    }
+
+    @Test
+    fun `Test Bank Message Retrieval - Authorized, but no reports`() {
+        mockkClass(BlobAccess::class)
+        mockkObject(BlobAccess.Companion)
+        every { BlobAccess.Companion.getBlobConnection(any()) } returns "testconnection"
+        mockkConstructor(BlobServiceClientBuilder::class)
+        every { anyConstructed<BlobServiceClientBuilder>().connectionString(any()) } answers
+            { BlobServiceClientBuilder() }
+        every { anyConstructed<BlobServiceClientBuilder>().buildClient() } returns mockk()
+        val testBlobMetadata = BlobContainerMetadata.build("testcontainer", "test")
+        every { BlobAccess.Companion.listBlobs("", any()) } returns listOf()
+        every { BlobAccess.Companion.getBlobContainer(any()) } returns mockk()
+
+        val metadata = UnitTestUtils.simpleMetadata
+        val settings = FileSettings().loadOrganizations(oneOrganization)
+        val actionHistory = spyk(ActionHistory(TaskAction.receive))
+
+        val result = ReportFunction(makeEngine(metadata, settings), actionHistory).processGetMessageFromTestBankRequest(
+            MockHttpRequestMessage(),
+            BlobAccess.Companion,
+            testBlobMetadata
+        )
+        assert(result.status == HttpStatus.OK)
+        assert(result.body == "[]")
+    }
+
+    @Test
+    fun `Test Bank Message Retrieval - Authorized, reports`() {
+        mockkClass(BlobAccess::class)
+        mockkObject(BlobAccess.Companion)
+        every { BlobAccess.Companion.getBlobConnection(any()) } returns "testconnection"
+        mockkConstructor(BlobServiceClientBuilder::class)
+        every { anyConstructed<BlobServiceClientBuilder>().connectionString(any()) } answers
+            { BlobServiceClientBuilder() }
+        every { anyConstructed<BlobServiceClientBuilder>().buildClient() } returns mockk()
+        val testBlobMetadata = BlobContainerMetadata.build("testcontainer", "test")
+        val mockedBlobClient = mockkClass(BlobClient::class)
+        val mockedBlobContainerClient = mockkClass(BlobContainerClient::class)
+        every { mockedBlobContainerClient.getBlobClient(any()) } returns mockedBlobClient
+        every { BlobAccess.Companion.getBlobContainer(any()) } returns mockedBlobContainerClient
+
+        val dateCreated = OffsetDateTime.now()
+        val fileName = UUID.randomUUID().toString() + ".fhir"
+        val blob1 = BlobItem()
+        blob1.name = fileName
+        blob1.properties = BlobItemProperties()
+        blob1.properties.creationTime = dateCreated
+
+        every { mockedBlobClient.downloadContent() } returns BinaryData.fromBytes(fhirReport.toByteArray())
+
+        every { BlobAccess.Companion.listBlobs("", any()) } returns listOf(
+            BlobAccess.Companion.BlobItemAndPreviousVersions(
+            currentBlobItem = blob1, null
+        )
+        )
+
+        val metadata = UnitTestUtils.simpleMetadata
+        val settings = FileSettings().loadOrganizations(oneOrganization)
+        val actionHistory = spyk(ActionHistory(TaskAction.receive))
+
+        val result = ReportFunction(makeEngine(metadata, settings), actionHistory).processGetMessageFromTestBankRequest(
+            MockHttpRequestMessage(),
+            BlobAccess.Companion,
+            testBlobMetadata
+        )
+        assert(result.status == HttpStatus.OK)
+        val mapper: ObjectMapper = JsonMapper.builder()
+            .addModule(JavaTimeModule())
+            .build()
+        assert(
+            result.body == "[" + mapper.writeValueAsString(
+            ReportFunction.TestReportInfo(
+                dateCreated.toString(),
+                fileName,
+                fhirReport
+            )
+        ) + "]"
+        )
+    }
+
+    @Test
     fun `No report`() {
         val mockDb = mockk<DatabaseAccess>()
         val reportId = UUID.randomUUID()
@@ -822,40 +916,11 @@
         every { blobConnectionInfo.getBlobEndpoint() } returns "http://endpoint/metadata"
         every { BlobAccess.downloadBlobAsByteArray(any<String>()) } returns fhirReport.toByteArray(Charsets.UTF_8)
         every { mockDb.fetchReportFile(reportId = any(), null, null) } returns reportFile
-=======
-    fun `Test Bank Message Retrieval - Unauthorized `() {
-        val metadata = UnitTestUtils.simpleMetadata
-        val settings = FileSettings().loadOrganizations(oneOrganization)
-        val actionHistory = spyk(ActionHistory(TaskAction.receive))
-        mockkObject(AuthenticatedClaims)
-        every { AuthenticatedClaims.authenticate(any()) } returns null
-
-        val result = ReportFunction(
-            makeEngine(metadata, settings),
-            actionHistory
-        ).getMessagesFromTestBank(MockHttpRequestMessage())
-        assert(result.status == HttpStatus.UNAUTHORIZED)
-    }
-
-    @Test
-    fun `Test Bank Message Retrieval - Authorized, but no reports`() {
-        mockkClass(BlobAccess::class)
-        mockkObject(BlobAccess.Companion)
-        every { BlobAccess.Companion.getBlobConnection(any()) } returns "testconnection"
-        mockkConstructor(BlobServiceClientBuilder::class)
-        every { anyConstructed<BlobServiceClientBuilder>().connectionString(any()) } answers
-            { BlobServiceClientBuilder() }
-        every { anyConstructed<BlobServiceClientBuilder>().buildClient() } returns mockk()
-        val testBlobMetadata = BlobContainerMetadata.build("testcontainer", "test")
-        every { BlobAccess.Companion.listBlobs("", any()) } returns listOf()
-        every { BlobAccess.Companion.getBlobContainer(any()) } returns mockk()
->>>>>>> aee1237f
-
-        val metadata = UnitTestUtils.simpleMetadata
-        val settings = FileSettings().loadOrganizations(oneOrganization)
-        val actionHistory = spyk(ActionHistory(TaskAction.receive))
-
-<<<<<<< HEAD
+
+        val metadata = UnitTestUtils.simpleMetadata
+        val settings = FileSettings().loadOrganizations(oneOrganization)
+        val actionHistory = spyk(ActionHistory(TaskAction.receive))
+
         val result = ReportFunction(makeEngine(metadata, settings), actionHistory).processDownloadReport(
             MockHttpRequestMessage(),
             UUID.randomUUID(),
@@ -903,52 +968,11 @@
         mockkObject(AuthenticatedClaims)
         val mockDb = mockk<DatabaseAccess>()
         every { mockDb.fetchReportFile(reportId = any(), null, null) } returns reportFile
-=======
-        val result = ReportFunction(makeEngine(metadata, settings), actionHistory).processGetMessageFromTestBankRequest(
-            MockHttpRequestMessage(),
-            BlobAccess.Companion,
-            testBlobMetadata
-        )
-        assert(result.status == HttpStatus.OK)
-        assert(result.body == "[]")
-    }
-
-    @Test
-    fun `Test Bank Message Retrieval - Authorized, reports`() {
-        mockkClass(BlobAccess::class)
-        mockkObject(BlobAccess.Companion)
-        every { BlobAccess.Companion.getBlobConnection(any()) } returns "testconnection"
-        mockkConstructor(BlobServiceClientBuilder::class)
-        every { anyConstructed<BlobServiceClientBuilder>().connectionString(any()) } answers
-            { BlobServiceClientBuilder() }
-        every { anyConstructed<BlobServiceClientBuilder>().buildClient() } returns mockk()
-        val testBlobMetadata = BlobContainerMetadata.build("testcontainer", "test")
-        val mockedBlobClient = mockkClass(BlobClient::class)
-        val mockedBlobContainerClient = mockkClass(BlobContainerClient::class)
-        every { mockedBlobContainerClient.getBlobClient(any()) } returns mockedBlobClient
-        every { BlobAccess.Companion.getBlobContainer(any()) } returns mockedBlobContainerClient
-
-        val dateCreated = OffsetDateTime.now()
-        val fileName = UUID.randomUUID().toString() + ".fhir"
-        val blob1 = BlobItem()
-        blob1.name = fileName
-        blob1.properties = BlobItemProperties()
-        blob1.properties.creationTime = dateCreated
-
-        every { mockedBlobClient.downloadContent() } returns BinaryData.fromBytes(fhirReport.toByteArray())
-
-        every { BlobAccess.Companion.listBlobs("", any()) } returns listOf(
-            BlobAccess.Companion.BlobItemAndPreviousVersions(
-            currentBlobItem = blob1, null
-        )
-        )
->>>>>>> aee1237f
-
-        val metadata = UnitTestUtils.simpleMetadata
-        val settings = FileSettings().loadOrganizations(oneOrganization)
-        val actionHistory = spyk(ActionHistory(TaskAction.receive))
-
-<<<<<<< HEAD
+
+        val metadata = UnitTestUtils.simpleMetadata
+        val settings = FileSettings().loadOrganizations(oneOrganization)
+        val actionHistory = spyk(ActionHistory(TaskAction.receive))
+
         val result = ReportFunction(makeEngine(metadata, settings), actionHistory).processDownloadReport(
             MockHttpRequestMessage(),
             UUID.randomUUID(),
@@ -958,25 +982,5 @@
         )
 
         assert(result.status.equals(HttpStatus.BAD_REQUEST))
-=======
-        val result = ReportFunction(makeEngine(metadata, settings), actionHistory).processGetMessageFromTestBankRequest(
-            MockHttpRequestMessage(),
-            BlobAccess.Companion,
-            testBlobMetadata
-        )
-        assert(result.status == HttpStatus.OK)
-        val mapper: ObjectMapper = JsonMapper.builder()
-            .addModule(JavaTimeModule())
-            .build()
-        assert(
-            result.body == "[" + mapper.writeValueAsString(
-            ReportFunction.TestReportInfo(
-                dateCreated.toString(),
-                fileName,
-                fhirReport
-            )
-        ) + "]"
-        )
->>>>>>> aee1237f
     }
 }