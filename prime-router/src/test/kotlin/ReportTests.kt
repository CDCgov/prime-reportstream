--- conflicted
+++ resolved
@@ -16,17 +16,12 @@
 import gov.cdc.prime.router.common.DateUtilities.asFormattedString
 import gov.cdc.prime.router.metadata.LookupTable
 import gov.cdc.prime.router.unittest.UnitTestUtils
-<<<<<<< HEAD
 import io.mockk.clearAllMocks
 import io.mockk.every
 import io.mockk.mockkObject
 import org.junit.jupiter.api.BeforeEach
-=======
-import io.mockk.every
 import io.mockk.mockk
-import io.mockk.mockkObject
 import io.mockk.unmockkObject
->>>>>>> 79610521
 import java.io.ByteArrayInputStream
 import java.util.UUID
 import kotlin.test.Ignore
@@ -39,14 +34,13 @@
 
     val rcvr = Receiver("name", "org", Topic.TEST, CustomerStatus.INACTIVE, "schema", Report.Format.CSV)
 
-<<<<<<< HEAD
     @BeforeEach
     fun reset() {
         clearAllMocks()
         mockkObject(Metadata.Companion)
         every { Metadata.Companion.getInstance() } returns metadata
     }
-=======
+
     /**
      * Create table's header
      */
@@ -86,7 +80,6 @@
         TestSource,
         metadata = metadata
     )
->>>>>>> 79610521
 
     @Test
     fun `test merge`() {
