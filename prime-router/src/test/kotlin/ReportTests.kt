--- conflicted
+++ resolved
@@ -211,7 +211,6 @@
 
         var oneReport = Report(
             schema = one,
-<<<<<<< HEAD
             values = listOf(
                 listOf("a1", "b1", "55555"),
                 listOf("a2", "b2", "10266-1234"),
@@ -225,14 +224,10 @@
                 listOf("a10", "b10", "69283-3298"),
                 listOf("a11", "b11", "82159")
             ),
-=======
-            values = listOf(listOf("a1", "b1"), listOf("", "b2")),
->>>>>>> 3c043d3d
             source = TestSource,
             metadata = metadata
         )
 
-<<<<<<< HEAD
         val oneDeidentified = oneReport.deidentify("")
         assertThat(oneDeidentified.itemCount).isEqualTo(11) // Check row count
         assertThat(oneDeidentified.getString(0, "a")).isEqualTo("")
@@ -269,7 +264,7 @@
         assertThat(twoDeidentified.getString(0, "b")).isEqualTo("b1")
 
         val oneDeidentifiedBlank = twoReport.deidentify("")
-=======
+
         val oneDeidentified = oneReport.deidentify("TEST")
         assertThat(oneDeidentified.itemCount).isEqualTo(2)
         assertThat(oneDeidentified.getString(0, "a")).isEqualTo("TEST")
@@ -277,7 +272,6 @@
         assertThat(oneDeidentified.getString(0, "b")).isEqualTo("b1")
 
         val oneDeidentifiedBlank = oneReport.deidentify("")
->>>>>>> 3c043d3d
         assertThat(oneDeidentifiedBlank.itemCount).isEqualTo(2)
         assertThat(oneDeidentifiedBlank.getString(0, "a")).isEqualTo("")
         assertThat(oneDeidentifiedBlank.getString(1, "a")).isEqualTo("")
