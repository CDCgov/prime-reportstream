--- conflicted
+++ resolved
@@ -6,10 +6,7 @@
 import assertk.assertions.isNotEqualTo
 import assertk.assertions.isNotNull
 import assertk.assertions.isNull
-<<<<<<< HEAD
-=======
 import assertk.assertions.isTrue
->>>>>>> 65b3471a
 import gov.cdc.prime.router.common.DateUtilities
 import gov.cdc.prime.router.common.DateUtilities.asFormattedString
 import gov.cdc.prime.router.metadata.LookupTable
@@ -330,8 +327,6 @@
             assertThat(this.getString(6, "patient_age")).isEqualTo("0")
         }
     }
-<<<<<<< HEAD
-=======
 
     @Test
     fun `test patient dob deidentification`() {
@@ -362,7 +357,6 @@
             assertThat(this.getString(2, "patient_dob")).isEqualTo("2000")
         }
     }
->>>>>>> 65b3471a
 
     @Test
     fun `test patient age validation`() {
