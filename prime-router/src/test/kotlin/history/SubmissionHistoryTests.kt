--- conflicted
+++ resolved
@@ -441,11 +441,7 @@
             assertThat(externalName).isEqualTo(inputReport.externalName)
             assertThat(destinations.size).isEqualTo(3)
             assertThat(destinationCount).isEqualTo(2)
-<<<<<<< HEAD
-            assertThat(destinations.first().organization).isNull()
-=======
             // assertThat(destinations.first().organization).isNull()
->>>>>>> a040376c
             assertThat(destinations.first().itemCountBeforeQualFilter).isEqualTo(1)
         }
 
