--- conflicted
+++ resolved
@@ -852,8 +852,6 @@
     }
 
     @Nested
-<<<<<<< HEAD
-=======
     inner class TestGetDelivery {
         var settings = MockSettings()
         private val organization1 = Organization(
@@ -1087,7 +1085,6 @@
     }
 
     @Nested
->>>>>>> 67fe2899
     inner class TestGetReportItems() {
 
         @BeforeEach
